<?php

namespace app\controllers\student;

use app\controllers\AbstractController;
use app\libraries\Core;
use app\libraries\DateUtils;
use app\libraries\ErrorMessages;
use app\libraries\FileUtils;
use app\libraries\GradeableType;
use app\libraries\Logger;
use app\libraries\Utils;
use app\models\GradeableList;
use app\models\LateDaysCalculation;
use app\controllers\grading\ElectronicGraderController;



class SubmissionController extends AbstractController {

    /**
     * @var GradeableList
     */
    private $gradeables_list;
    
    private $upload_details = array('version' => -1, 'version_path' => null, 'user_path' => null,
                                    'assignment_settings' => false);

    public function __construct(Core $core) {
        parent::__construct($core);
        $this->gradeables_list = $this->core->loadModel(GradeableList::class);

    }

    public function run() {
        switch($_REQUEST['action']) {
            case 'upload':
                return $this->ajaxUploadSubmission();
                break;
            case 'update':
                return $this->updateSubmissionVersion();
                break;
            case 'check_refresh':
                return $this->checkRefresh();
                break;
            case 'pop_up':
                return $this->popUp();
                break;
            case 'bulk':
                return $this->ajaxBulkUpload();
                break;
            case 'upload_split':
                return $this->ajaxUploadSplitItem();
                break;
            case 'delete_split':
                return $this->ajaxDeleteSplitItem();
                break;
            case 'verify':
                return $this->ajaxValidGradeable();
                break;
            case 'request_regrade':
                return $this->requestRegrade();
                break;
            case 'make_request_post':
                return $this->makeRequestPost();
                break;
            case 'delete_request':
                return $this->deleteRequest();
                break;
            case 'display':
            default:
                return $this->showHomeworkPage();
                break;
        }
    }
    private function requestRegrade(){
        $content = htmlentities($_REQUEST["request_content"], ENT_QUOTES | ENT_HTML5, 'UTF-8');
        $gradeable_id = (isset($_REQUEST['gradeable_id'])) ? $_REQUEST['gradeable_id'] : null;
        $student_id = (isset($_REQUEST['student_id'])) ? $_REQUEST['student_id'] : null;
        if($this->core->getQueries()->insertNewRegradeRequest($gradeable_id, $student_id, $content)){
            $this->core->redirect($this->core->buildUrl(array('component' => 'student', 'gradeable_id' => $gradeable_id ) ) );
        }else{
            $this->core->addErrorMessage("Unable to create new regrade request");
        }
    }

    private function makeRequestPost(){
        $regrade_id = $_REQUEST['regrade_id'];
        $content = htmlentities($_POST['replyTextArea'], ENT_QUOTES | ENT_HTML5, 'UTF-8');
        $user_id = (isset($_REQUEST['user_id'])) ? $_REQUEST['user_id'] : null;
        $gradeable_id = (isset($_REQUEST['gradeable_id'])) ? $_REQUEST['gradeable_id'] : null;
        $this->core->getQueries()->insertNewRegradePost($regrade_id,$gradeable_id, $user_id, $content);
        if($this->core->getQueries()->isStaffPost($user_id)){
            $this->core->getQueries()->modifyRegradeStatus($regrade_id, 1);
        }else{
            $this->core->getQueries()->modifyRegradeStatus($regrade_id, -1);
        }
    }

    private function deleteRequest(){
        //if($this->core->getUser()->getGroup() > $gradeable->getMinimumGradingGroup()){
      //      $this->core->addErrorMessage("You do not have permission to delete regrade requests");
       //     $this->core->redirect($this->core->getConfig()->getSiteUrl());
       // }
        $gradeable_id = (isset($_REQUEST['gradeable_id'])) ? $_REQUEST['gradeable_id'] : null;
        $student_id = (isset($_REQUEST['student_id'])) ? $_REQUEST['student_id'] : null;
        if($this->core->getUser()->getId() !== $student_id && !$this->core->getUser()->accessFullGrading()){
            $this->core->addErrorMessage("You do not have permission to delete this request");
            return;
        }
        $this->core->getQueries()->deleteRegradeRequest($gradeable_id, $student_id);
    }

    private function popUp() {
        $gradeable_id = (isset($_REQUEST['gradeable_id'])) ? $_REQUEST['gradeable_id'] : null;
        $gradeable = $this->gradeables_list->getGradeable($gradeable_id, GradeableType::ELECTRONIC_FILE);
        $this->core->getOutput()->renderOutput(array('submission', 'Homework'),
                                                           'showPopUp', $gradeable);
    }

    private function showHomeworkPage() {
        $gradeable_id = (isset($_REQUEST['gradeable_id'])) ? $_REQUEST['gradeable_id'] : null;
        $gradeable = $this->gradeables_list->getGradeable($gradeable_id, GradeableType::ELECTRONIC_FILE);
        if ($gradeable !== null) {
            $error = false;
            $now = new \DateTime("now", $this->core->getConfig()->getTimezone());

            // ORIGINAL
            //if ($gradeable->getOpenDate() > $now && !$this->core->getUser()->accessAdmin()) {

            // TEMPORARY - ALLOW LIMITED & FULL ACCESS GRADERS TO PRACTICE ALL FUTURE HOMEWORKS
            if ($gradeable->getOpenDate() > $now && !$this->core->getUser()->accessGrading()) {
                $this->core->getOutput()->renderOutput(array('submission', 'Homework'), 'noGradeable', $gradeable_id);
                return array('error' => true, 'message' => 'No gradeable with that id.');
            }
            else if ($gradeable->isTeamAssignment() && $gradeable->getTeam() === null && !$this->core->getUser()->accessAdmin()) {
                $this->core->addErrorMessage('Must be on a team to access submission');
                $this->core->redirect($this->core->getConfig()->getSiteUrl());
                return array('error' => true, 'message' => 'Must be on a team to access submission.');                
            }
            else {
                $loc = array('component' => 'student',
                             'gradeable_id' => $gradeable->getId());
                $this->core->getOutput()->addBreadcrumb($gradeable->getName(), $this->core->buildUrl($loc));
                $this->core->getOutput()->disableBuffer();
                if (!$gradeable->hasConfig()) {
                    $this->core->getOutput()->renderOutput(array('submission', 'Homework'),
                                                           'showGradeableError', $gradeable);
                    $error = true;
                }
                else {
                    $gradeable->loadResultDetails();
                    $extensions = $gradeable->getLateDayExceptions();
                    $days_late = DateUtils::calculateDayDiff($gradeable->getDueDate());
                    $late_days_use = max(0, $days_late - $extensions);
                    if ($gradeable->taGradesReleased() && $gradeable->useTAGrading() && $gradeable->beenTAgraded()) {
                        $gradeable->updateUserViewedDate();
                    }
                    $canViewWholeGradeable = false;
                    $this->core->getOutput()->renderOutput(array('submission', 'Homework'),
                                                           'showGradeable', $gradeable, $late_days_use, $extensions, $canViewWholeGradeable);
                }
            }
            return array('id' => $gradeable_id, 'error' => $error);
        }
        else {
            $this->core->getOutput()->renderOutput(array('submission', 'Homework'), 'noGradeable', $gradeable_id);
            return array('error' => true, 'message' => 'No gradeable with that id.');
        }
    }

    /**
    * Function for verification that a given RCS ID is valid and has a corresponding user and gradeable.
    * This should be called via AJAX, saving the result to the json_buffer of the Output object. 
    * If failure, also returns message explaining what happened.
    * If success, also returns highest version of the student gradeable.
    */
    private function ajaxValidGradeable() {
        if (!isset($_POST['csrf_token']) || $_POST['csrf_token'] != $this->core->getCsrfToken()) {
            $msg = "Invalid CSRF token. Refresh the page and try again.";
            $return = array('success' => false, 'message' => $msg);
            $this->core->getOutput()->renderJson($return);
            return $return;
        }

        if (!isset($_POST['user_id'])) {
            $msg = "Did not pass in user_id.";
            $return = array('success' => false, 'message' => $msg);
            $this->core->getOutput()->renderJson($return);
            return $return;
        }

        $gradeable_list = $this->gradeables_list->getSubmittableElectronicGradeables();
        
        // This checks for an assignment id, and that it's a valid assignment id in that
        // it corresponds to one that we can access (whether through admin or it being released)
        if (!isset($_REQUEST['gradeable_id']) || !array_key_exists($_REQUEST['gradeable_id'], $gradeable_list)) {
            return $this->uploadResult("Invalid gradeable id '{$_REQUEST['gradeable_id']}'", false);
        }

        $gradeable_id = $_REQUEST['gradeable_id'];
        //usernames come in comma delimited. We split on the commas, then filter out blanks.
        $user_ids = explode (",", $_POST['user_id']);
        $user_ids = array_filter($user_ids);

        //If no user id's were submitted, give a graceful error.
        if (count($user_ids) === 0) {
            $msg = "No valid user ids were found.";
            $return = array('success' => false, 'message' => $msg);
            $this->core->getOutput()->renderJson($return);
            return $return;
        }

        //For every userid, we have to check that its real.
        foreach($user_ids as $id){
            $user = $this->core->getQueries()->getUserById($id);
            if ($user === null) {
                $msg = "Invalid user id '{$id}'";
                $return = array('success' => false, 'message' => $msg);
                $this->core->getOutput()->renderJson($return);
                return $return;
            }
            if (!$user->isLoaded()) {
                $msg = "Invalid user id '{$id}'";
                $return = array('success' => false, 'message' => $msg);
                $this->core->getOutput()->renderJson($return);
                return $return;
            }
        }
        //This grabs the first user in the list. If there is more than one user
        //in the list, we will use this user as the team leader.
        $user_id = reset($user_ids);

        $user = $this->core->getQueries()->getUserById($user_id);

        $gradeable = $this->core->getQueries()->getGradeable($gradeable_id, $user_id);

        if($gradeable === null){
            $msg = "Gradeable not found.";
            $return = array('success' => false, 'message' => $msg);
            $this->core->getOutput()->renderJson($return);
            return $return;
        }

        //If this is a team assignment, we need to check that all users are on the same (or no) team.
        //To do this, we just compare the leader's teamid to the team id of every other user.
        if($gradeable->isTeamAssignment()){
            $leader_team_id = "";
            $leader_team = $this->core->getQueries()->getTeamByGradeableAndUser($gradeable->getId(), $user_id);
            if($leader_team !== null){
                $leader_team_id = $leader_team->getId();
            }
            foreach($user_ids as $id){
                $user_team_id = "";
                $user_team = $this->core->getQueries()->getTeamByGradeableAndUser($gradeable->getId(), $id);
                if($user_team !== null){
                    $user_team_id = $user_team->getId();
                }
                if($user_team_id !== $leader_team_id){
                    $msg = "Inconsistent teams. One or more users are on different teams.";
                    $return = array('success' => false, 'message' => $msg);
                    $this->core->getOutput()->renderJson($return);
                    return $return;
                }
            }
        }


        $gradeable->loadResultDetails();

        $highest_version = $gradeable->getHighestVersion();
        $previous_submission = false;
        //If there has been a previous submission, we tag it so that we can pop up a warning.
        if($highest_version > 0){
            $previous_submission = true;
        }
        $return = array('success' => true, 'highest_version' => $highest_version, 'previous_submission' => $previous_submission);
        $this->core->getOutput()->renderJson($return);

        return $return;
    }

    /**
    * Function that uploads a bulk PDF to the uploads/bulk_pdf folder. Splits it into PDFs of the page
    * size entered and places in the uploads/split_pdf folder.
    * Its error checking has overlap with ajaxUploadSubmission.
    */
    private function ajaxBulkUpload() {
        if (!isset($_POST['num_pages'])) {
            $msg = "Did not pass in number of pages or files were too large.";
            $return = array('success' => false, 'message' => $msg);
            $this->core->getOutput()->renderJson($return);
            return $return;
        }

        $gradeable_list = $this->gradeables_list->getSubmittableElectronicGradeables();

        // This checks for an assignment id, and that it's a valid assignment id in that
        // it corresponds to one that we can access (whether through admin or it being released)
        if (!isset($_REQUEST['gradeable_id']) || !array_key_exists($_REQUEST['gradeable_id'], $gradeable_list)) {
            return $this->uploadResult("Invalid gradeable id '{$_REQUEST['gradeable_id']}'", false);
        }

        // make sure is admin
        if (!$this->core->getUser()->accessGrading()) {
            $msg = "You do not have access to that page.";
            $this->core->addErrorMessage($msg);
            return $this->uploadResult($msg, false);
        }

        $num_pages = $_POST['num_pages'];
        $gradeable_id = $_REQUEST['gradeable_id'];
        $gradeable = $gradeable_list[$gradeable_id];
        $gradeable->loadResultDetails();

        // making sure files have been uploaded

        if (isset($_FILES["files1"])) {
            $uploaded_file = $_FILES["files1"];
        }
            
        $errors = array();
        if (isset($uploaded_file)) {
            $count = count($uploaded_file["name"]);
            for ($j = 0; $j < $count; $j++) {
                if (!isset($uploaded_file["tmp_name"][$j]) || $uploaded_file["tmp_name"][$j] === "") {
                    $error_message = $uploaded_file["name"][$j]." failed to upload. ";
                    if (isset($uploaded_file["error"][$j])) {
                        $error_message .= "Error message: ". ErrorMessages::uploadErrors($uploaded_file["error"][$j]). ".";
                    }
                    $errors[] = $error_message;
                }
            }
        }
            
        if (count($errors) > 0) {
            $error_text = implode("\n", $errors);
            return $this->uploadResult("Upload Failed: ".$error_text, false);
        }

        $max_size = $gradeable->getMaxSize();
<<<<<<< HEAD
    	if ($max_size < 10000000) {
    	    $max_size = 10000000;
    	}
=======
        if ($max_size < 10000000) {
            $max_size = 10000000;
        }
>>>>>>> c1153951
        // Error checking of file name
        $file_size = 0;
        if (isset($uploaded_file)) {
            for ($j = 0; $j < $count; $j++) {
                if(FileUtils::isValidFileName($uploaded_file["name"][$j]) === false) {
                    return $this->uploadResult("Error: You may not use quotes, backslashes or angle brackets in your file name ".$uploaded_file["name"][$j].".", false);
                }
                if(substr($uploaded_file["name"][$j],-3) != "pdf") {
                    return $this->uploadResult($uploaded_file["name"][$j]." is not a PDF!", false);
                }
                $file_size += $uploaded_file["size"][$j];
            }
        }
            
        if ($file_size > $max_size) {
            return $this->uploadResult("File(s) uploaded too large.  Maximum size is ".($max_size/1000)." kb. Uploaded file(s) was ".($file_size/1000)." kb.", false);
        }

        // creating uploads/bulk_pdf/gradeable_id directory

        $pdf_path = FileUtils::joinPaths($this->core->getConfig()->getCoursePath(), "uploads", "bulk_pdf", $gradeable->getId());
        if (!FileUtils::createDir($pdf_path)) {
            return $this->uploadResult("Failed to make gradeable path.", false);
        }

        // creating directory under gradeable_id with the timestamp

        $current_time = (new \DateTime('now', $this->core->getConfig()->getTimezone()))->format("m-d-Y_H:i:sO");
        $version_path = FileUtils::joinPaths($pdf_path, $current_time);
        if (!FileUtils::createDir($version_path)) {
            return $this->uploadResult("Failed to make gradeable path.", false);
        }

        // save the pdf in that directory
        // delete the temporary file
        if (isset($uploaded_file)) {
            for ($j = 0; $j < $count; $j++) {
                if ($this->core->isTesting() || is_uploaded_file($uploaded_file["tmp_name"][$j])) {
                    $dst = FileUtils::joinPaths($version_path, $uploaded_file["name"][$j]);
                    if (!@copy($uploaded_file["tmp_name"][$j], $dst)) {
                        return $this->uploadResult("Failed to copy uploaded file {$uploaded_file["name"][$j]} to current submission.", false);
                    }
                }
                else {
                    return $this->uploadResult("The tmp file '{$uploaded_file['name'][$j]}' was not properly uploaded.", false);
                }
                // Is this really an error we should fail on?
                if (!@unlink($uploaded_file["tmp_name"][$j])) {
                    return $this->uploadResult("Failed to delete the uploaded file {$uploaded_file["name"][$j]} from temporary storage.", false);
                }
            }
        }

        // use pdf_check.cgi to check that # of pages is valid and split
        // also get the cover image and name for each pdf appropriately

        // Open a cURL connection
        $semester = $this->core->getConfig()->getSemester();
        $course = $this->core->getConfig()->getCourse();

        $ch = curl_init();
        curl_setopt($ch, CURLOPT_URL, $this->core->getConfig()->getCgiUrl()."pdf_check.cgi?&num={$num_pages}&sem={$semester}&course={$course}&g_id={$gradeable_id}&ver={$current_time}");
        curl_setopt($ch, CURLOPT_RETURNTRANSFER, 1);
        $output = curl_exec($ch);

        if ($output === false) {
            return $this->uploadResult(curl_error($ch),false);
        }

        $output = json_decode($output, true);
        curl_close($ch);

        if ($output === null) {
            FileUtils::recursiveRmdir($version_path);
            return $this->uploadResult("Error JSON response for pdf split: ".json_last_error_msg(),false);
        }
        else if (!isset($output['valid'])) {
            FileUtils::recursiveRmdir($version_path);
            return $this->uploadResult("Missing response in JSON for pdf split",false);
        }
        else if ($output['valid'] !== true) {
            FileUtils::recursiveRmdir($version_path);
            return $this->uploadResult($output['message'],false);
        }

        $gradeable->loadResultDetails();

        $return = array('success' => true);
        $this->core->getOutput()->renderJson($return);
        return $return;
    }

    /**
     * Function for uploading a split item that already exists to the server. 
     * The file already exists in uploads/split_pdf/gradeable_id/timestamp folder. This should be called via AJAX, saving the result
     * to the json_buffer of the Output object, returning a true or false on whether or not it suceeded or not.
     * Has overlap with ajaxUploadSubmission
     *
     * @return boolean
     */
    private function ajaxUploadSplitItem() {
        if (!isset($_POST['csrf_token']) || !$this->core->checkCsrfToken($_POST['csrf_token'])) {
            return $this->uploadResult("Invalid CSRF token.", false);
        }

<<<<<<< HEAD
        // check for whether the item should be merged with previous submission
        // and whether or not file clobbering should be done
        $merge_previous = isset($_REQUEST['merge']) && $_REQUEST['merge'] === 'true';
        $clobber = isset($_REQUEST['clobber']) && $_REQUEST['clobber'] === 'true';
=======
        // make sure is admin
        if (!$this->core->getUser()->accessAdmin()) {
            $msg = "You do not have access to that page.";
            $this->core->addErrorMessage($msg);
            return $this->uploadResult($msg, false);
        }

        $merge_previous = false;
        if(isset($_REQUEST['merge'])){
            if($_REQUEST['merge']  === "true"){
                $merge_previous = true;
            }
        }
>>>>>>> c1153951
    
        $gradeable_list = $this->gradeables_list->getSubmittableElectronicGradeables();
        
        // This checks for an assignment id, and that it's a valid assignment id in that
        // it corresponds to one that we can access (whether through admin or it being released)
        if (!isset($_REQUEST['gradeable_id']) || !array_key_exists($_REQUEST['gradeable_id'], $gradeable_list)) {
            return $this->uploadResult("Invalid gradeable id '{$_REQUEST['gradeable_id']}'", false);
        }
        if (!isset($_POST['user_id'])) {
            return $this->uploadResult("Invalid user id.", false);
        }
        if (!isset($_POST['path'])) {
            return $this->uploadResult("Invalid path.", false);
        }

        // make sure is grader
        if (!$this->core->getUser()->accessGrading()) {
            $msg = "You do not have access to that page.";
            $this->core->addErrorMessage($msg);
            return $this->uploadResult($msg, false);
        }

        $gradeable_id = $_REQUEST['gradeable_id'];
        $original_user_id = $this->core->getUser()->getId();

        $gradeable_id = $_REQUEST['gradeable_id'];
        //user ids come in as a comma delimited list. we explode that list, then filter out empty values.
        $user_ids = explode (",", $_POST['user_id']);
        $user_ids = array_filter($user_ids);
        //This grabs the first user in the list. If this is a team assignment, they will be the team leader.
        $user_id = reset($user_ids);

        $path = $_POST['path'];
        if ($user_id === $original_user_id) {
            $gradeable = $gradeable_list[$gradeable_id];
        }
        else {
            $gradeable = $this->core->getQueries()->getGradeable($gradeable_id, $user_id);
        }

        if($gradeable === null){
            $msg = "Gradeable not found.";
            $return = array('success' => false, 'message' => $msg);
            $this->core->getOutput()->renderJson($return);
            return $return;
        }

        $gradeable->loadResultDetails();
        $gradeable_path = FileUtils::joinPaths($this->core->getConfig()->getCoursePath(), "submissions",
            $gradeable->getId());

        /*
         * Perform checks on the following folders (and whether or not they exist):
         * 1) the assignment folder in the submissions directory
         * 2) the student's folder in the assignment folder
         * 3) the version folder in the student folder
         * 4) the uploads folder from the specified path
         */
        if (!FileUtils::createDir($gradeable_path)) {
            return $this->uploadResult("Failed to make folder for this assignment.", false);
        }
        
        $who_id = $user_id;
        $team_id = "";
        if ($gradeable->isTeamAssignment()) {
            $leader = $user_id;
            $team =  $this->core->getQueries()->getTeamByGradeableAndUser($gradeable->getId(), $leader);
            if ($team !== null) {
                $team_id = $team->getId();
                $who_id = $team_id;
                $user_id = "";
            }
            //if the student isn't on a team, build the team.
            else{
                //If the team doesn't exist yet, we need to build a new one. (Note, we have already checked in ajaxvalidgradeable
                //that all users are either on the same team or no team).
                ElectronicGraderController::CreateTeamWithLeaderAndUsers($this->core, $gradeable, $leader, $user_ids);
                $team =  $this->core->getQueries()->getTeamByGradeableAndUser($gradeable->getId(), $leader);
                $team_id = $team->getId();
                $who_id = $team_id;
                $user_id = "";
            }
        }
        
        $user_path = FileUtils::joinPaths($gradeable_path, $who_id);
        $this->upload_details['user_path'] = $user_path;
        if (!FileUtils::createDir($user_path)) {
                return $this->uploadResult("Failed to make folder for this assignment for the user.", false);
        }
    
        $new_version = $gradeable->getHighestVersion() + 1;
        $version_path = FileUtils::joinPaths($user_path, $new_version);
        
        if (!FileUtils::createDir($version_path)) {
            return $this->uploadResult("Failed to make folder for the current version.", false);
        }
    
        $this->upload_details['version_path'] = $version_path;
        $this->upload_details['version'] = $new_version;
        
        $current_time = (new \DateTime('now', $this->core->getConfig()->getTimezone()))->format("Y-m-d H:i:sO");
        $current_time_string_tz = $current_time . " " . $this->core->getConfig()->getTimezone()->getName();

        $max_size = $gradeable->getMaxSize();

        $path = rawurldecode(htmlspecialchars_decode($path));

        $uploaded_file = FileUtils::joinPaths($this->core->getConfig()->getCoursePath(), "uploads", "split_pdf",
            $gradeable->getId(), $path);

        $uploaded_file = rawurldecode(htmlspecialchars_decode($uploaded_file));
        $uploaded_file_base_name = "upload.pdf";

        if (isset($uploaded_file)) {
            // if we are merging in the previous submission (TODO check folder support)
            if($merge_previous && $new_version !== 1) {
                $old_version = $new_version - 1;
                $old_version_path = FileUtils::joinPaths($user_path, $old_version);
                $to_search = FileUtils::joinPaths($old_version_path, "*.*");
                $files = glob($to_search);
                foreach($files as $file) {
                    $file_base_name = basename($file);
                    if(!$clobber && $file_base_name === $uploaded_file_base_name) {
                        $parts = explode(".", $file_base_name);
                        $parts[0] .= "_version_".$old_version;
                        $file_base_name = implode(".", $parts);
                    }
                    $move_here = FileUtils::joinPaths($version_path, $file_base_name);
                    if (!@copy($file, $move_here)){
                        return $this->uploadResult("Failed to merge previous version.", false);
                    }
                }
            }
            // copy over the uploaded file
            if (!@copy($uploaded_file, FileUtils::joinPaths($version_path, $uploaded_file_base_name))) {
                return $this->uploadResult("Failed to copy uploaded file {$uploaded_file} to current submission.", false);
            }
            if (!@unlink($uploaded_file)) {
                return $this->uploadResult("Failed to delete the uploaded file {$uploaded_file} from temporary storage.", false);
            }
            if (!@unlink(str_replace(".pdf", "_cover.pdf", $uploaded_file))) {
                return $this->uploadResult("Failed to delete the uploaded file {$uploaded_file} from temporary storage.", false);
            }

        }

        // if split_pdf/gradeable_id/timestamp directory is now empty, delete that directory
        $timestamp = substr($path, 0, strpos($path, DIRECTORY_SEPARATOR));
        $timestamp_path = FileUtils::joinPaths($this->core->getConfig()->getCoursePath(), "uploads", "split_pdf",
            $gradeable->getId(), $timestamp);
        $files = FileUtils::getAllFiles($timestamp_path);
        if (count($files) == 0) {
            if (!FileUtils::recursiveRmdir($timestamp_path)) {
                return $this->uploadResult("Failed to remove the empty timestamp directory {$timestamp} from the split_pdf directory.", false);
            }
        }
        
    
        $settings_file = FileUtils::joinPaths($user_path, "user_assignment_settings.json");
        if (!file_exists($settings_file)) {
            $json = array("active_version" => $new_version,
                          "history" => array(array("version" => $new_version,
                                                   "time" => $current_time_string_tz,
                                                   "who" => $original_user_id,
                                                   "type" => "upload")));
        }
        else {
            $json = FileUtils::readJsonFile($settings_file);
            if ($json === false) {
                return $this->uploadResult("Failed to open settings file.", false);
            }
            $json["active_version"] = $new_version;
            $json["history"][] = array("version"=> $new_version, "time" => $current_time_string_tz, "who" => $original_user_id, "type" => "upload");
        }
    
        // TODO: If any of these fail, should we "cancel" (delete) the entire submission attempt or just leave it?
        if (!@file_put_contents($settings_file, FileUtils::encodeJson($json))) {
            return $this->uploadResult("Failed to write to settings file.", false);
        }
        
        $this->upload_details['assignment_settings'] = true;

        if (!@file_put_contents(FileUtils::joinPaths($version_path, ".submit.timestamp"), $current_time_string_tz."\n")) {
            return $this->uploadResult("Failed to save timestamp file for this submission.", false);
        }

        $queue_file = array($this->core->getConfig()->getSemester(), $this->core->getConfig()->getCourse(),
            $gradeable->getId(), $who_id, $new_version);
        $queue_file = FileUtils::joinPaths($this->core->getConfig()->getSubmittyPath(), "to_be_graded_queue",
            implode("__", $queue_file));

        // create json file...
        if ($gradeable->isTeamAssignment()) {
            $queue_data = array("semester" => $this->core->getConfig()->getSemester(),
                                "course" => $this->core->getConfig()->getCourse(),
                                "gradeable" =>  $gradeable->getId(),
                                "required_capabilities" => $gradeable->getRequiredCapabilities(),
                                "max_possible_grading_time" => $gradeable->getMaxPossibleGradingTime(),
                                "queue_time" => $current_time,
                                "user" => $user_id,
                                "team" => $team_id,
                                "who" => $who_id,
                                "is_team" => True,
                                "version" => $new_version);
        }
        else {
            $queue_data = array("semester" => $this->core->getConfig()->getSemester(),
                                "course" => $this->core->getConfig()->getCourse(),
                                "gradeable" =>  $gradeable->getId(),
                                "required_capabilities" => $gradeable->getRequiredCapabilities(),
                                "max_possible_grading_time" => $gradeable->getMaxPossibleGradingTime(),
                                "queue_time" => $current_time,
                                "user" => $user_id,
                                "team" => $team_id,
                                "who" => $who_id,
                                "is_team" => False,
                                "version" => $new_version);
        }

        if (@file_put_contents($queue_file, FileUtils::encodeJson($queue_data), LOCK_EX) === false) {
            return $this->uploadResult("Failed to create file for grading queue.", false);
        }

        if($gradeable->isTeamAssignment()) {
            $this->core->getQueries()->insertVersionDetails($gradeable->getId(), null, $team_id, $new_version, $current_time);
        }
        else {
            $this->core->getQueries()->insertVersionDetails($gradeable->getId(), $user_id, null, $new_version, $current_time);
        }

        return $this->uploadResult("Successfully uploaded version {$new_version} for {$gradeable->getName()} for {$who_id}");
    }

    /**
     * Function for deleting a split item from the uploads/split_pdf/gradeable_id/timestamp folder. This should be called via AJAX, 
     * saving the result to the json_buffer of the Output object, returning a true or false on whether or not it suceeded or not.
     *
     * @return boolean
     */
    private function ajaxDeleteSplitItem() {
        if (!isset($_POST['csrf_token']) || !$this->core->checkCsrfToken($_POST['csrf_token'])) {
            return $this->uploadResult("Invalid CSRF token.", false);
        }

        // make sure is grader
        if (!$this->core->getUser()->accessGrading()) {
            $msg = "You do not have access to that page.";
            $this->core->addErrorMessage($msg);
            return $this->uploadResult($msg, false);
        }
        
        $gradeable_list = $this->gradeables_list->getSubmittableElectronicGradeables();

        // This checks for an assignment id, and that it's a valid assignment id in that
        // it corresponds to one that we can access (whether through admin or it being released)
        if (!isset($_REQUEST['gradeable_id']) || !array_key_exists($_REQUEST['gradeable_id'], $gradeable_list)) {
            return $this->uploadResult("Invalid gradeable id '{$_REQUEST['gradeable_id']}'", false);
        }
        if (!isset($_POST['path'])) {
            return $this->uploadResult("Invalid path.", false);
        }

        // make sure is grader
        if (!$this->core->getUser()->accessGrading()) {
            $msg = "You do not have access to that page.";
            $this->core->addErrorMessage($msg);
            return $this->uploadResult($msg, false);
        }

        $gradeable_id = $_REQUEST['gradeable_id'];
        $gradeable = $gradeable_list[$gradeable_id];
        $gradeable->loadResultDetails();
        $path = rawurldecode(htmlspecialchars_decode($_POST['path']));

        $uploaded_file = FileUtils::joinPaths($this->core->getConfig()->getCoursePath(), "uploads", "split_pdf",
            $gradeable->getId(), $path);

        $uploaded_file = rawurldecode(htmlspecialchars_decode($uploaded_file));

        if (!@unlink($uploaded_file)) {
            return $this->uploadResult("Failed to delete the uploaded file {$uploaded_file} from temporary storage.", false);
        }

        if (!@unlink(str_replace(".pdf", "_cover.pdf", $uploaded_file))) {
            return $this->uploadResult("Failed to delete the uploaded file {$uploaded_file} from temporary storage.", false);
        }

        // delete timestamp folder if empty
        $timestamp = substr($path, 0, strpos($path, DIRECTORY_SEPARATOR));
        $timestamp_path = FileUtils::joinPaths($this->core->getConfig()->getCoursePath(), "uploads", "split_pdf",
            $gradeable->getId(), $timestamp);
        $files = FileUtils::getAllFiles($timestamp_path);
        if (count($files) == 0) {
            if (!FileUtils::recursiveRmdir($timestamp_path)) {
                return $this->uploadResult("Failed to remove the empty timestamp directory {$timestamp} from the split_pdf directory.", false);
            }
        }

        return $this->uploadResult("Successfully deleted this PDF.");
    }

    /**
     * Function for uploading a submission to the server. This should be called via AJAX, saving the result
     * to the json_buffer of the Output object, returning a true or false on whether or not it suceeded or not.
     *
     * @return array
     */
    private function ajaxUploadSubmission() {
        if (empty($_POST)) {
            $max_size = ini_get('post_max_size');
            return $this->uploadResult("Empty POST request. This may mean that the sum size of your files are greater than {$max_size}.", false);
        }
        if (!isset($_POST['csrf_token']) || !$this->core->checkCsrfToken($_POST['csrf_token'])) {
            return $this->uploadResult("Invalid CSRF token.", false);
        }

        // check for whether the item should be merged with previous submission,
        // and whether or not file clobbering should be done.
        $merge_previous = isset($_REQUEST['merge']) && $_REQUEST['merge'] === 'true';
        $clobber = isset($_REQUEST['clobber']) && $_REQUEST['clobber'] === 'true';

        $vcs_checkout = isset($_REQUEST['vcs_checkout']) ? $_REQUEST['vcs_checkout'] === "true" : false;
        if ($vcs_checkout && !isset($_POST['repo_id'])) {
            return $this->uploadResult("Invalid repo id.", false);
        }

        $student_page = isset($_REQUEST['student_page']) ? $_REQUEST['student_page'] === "true" : false;
        if ($student_page && !isset($_POST['pages'])) {
            return $this->uploadResult("Invalid pages.", false);
        }
    
        $gradeable_list = $this->gradeables_list->getSubmittableElectronicGradeables();
        
        // This checks for an assignment id, and that it's a valid assignment id in that
        // it corresponds to one that we can access (whether through admin or it being released)
        if (!isset($_REQUEST['gradeable_id']) || !array_key_exists($_REQUEST['gradeable_id'], $gradeable_list)) {
            return $this->uploadResult("Invalid gradeable id '{$_REQUEST['gradeable_id']}'", false);
        }

        if (!isset($_POST['user_id'])) {
            return $this->uploadResult("Invalid user id.", false);
        }

        $gradeable_id = $_REQUEST['gradeable_id'];
        // the user id of the submitter ($user_id is the one being submitted for)
        $original_user_id = $this->core->getUser()->getId();
        $user_id = $_POST['user_id'];
        // repo_id for VCS use
        $repo_id = $_POST['repo_id'];

        // make sure is full grader if the two ids do not match
        if ($original_user_id !== $user_id && !$this->core->getUser()->accessFullGrading()) {
            $msg = "You do not have access to that page.";
            $this->core->addErrorMessage($msg);
            return $this->uploadResult($msg, false);
        }

        if ($user_id == $original_user_id) {
            $gradeable = $gradeable_list[$gradeable_id];
        }
        else {
            $gradeable = $this->core->getQueries()->getGradeable($gradeable_id, $user_id);
        }
        $gradeable->loadResultDetails();

        // if student submission, make sure that gradeable allows submissions
        if (!$this->core->getUser()->accessGrading() && $original_user_id == $user_id && !$gradeable->getStudentSubmit()) {
            $msg = "You do not have access to that page.";
            $this->core->addErrorMessage($msg);
            return $this->uploadResult($msg, false);
        }

        $gradeable_path = FileUtils::joinPaths($this->core->getConfig()->getCoursePath(), "submissions",
            $gradeable->getId());
        
        /*
         * Perform checks on the following folders (and whether or not they exist):
         * 1) the assignment folder in the submissions directory
         * 2) the student's folder in the assignment folder
         * 3) the version folder in the student folder
         * 4) the part folders in the version folder in the version folder
         */
        if (!FileUtils::createDir($gradeable_path)) {
            return $this->uploadResult("Failed to make folder for this assignment.", false);
        }
        
        $who_id = $user_id;
        $team_id = "";
        if ($gradeable->isTeamAssignment()) {
            $team = $gradeable->getTeam();
            if ($team !== null) {
                $team_id = $team->getId();
                $who_id = $team_id;
                $user_id = "";
            }
            else {
                return $this->uploadResult("Must be on a team to access submission.", false);
            }
        }
        
        $user_path = FileUtils::joinPaths($gradeable_path, $who_id);
        $this->upload_details['user_path'] = $user_path;
        if (!FileUtils::createDir($user_path)) {
                return $this->uploadResult("Failed to make folder for this assignment for the user.", false);
        }
    
        $new_version = $gradeable->getHighestVersion() + 1;
        $version_path = FileUtils::joinPaths($user_path, $new_version);
        
        if (!FileUtils::createDir($version_path)) {
            return $this->uploadResult("Failed to make folder for the current version.", false);
        }
    
        $this->upload_details['version_path'] = $version_path;
        $this->upload_details['version'] = $new_version;
    
        $part_path = array();
        // We upload the assignment such that if it's multiple parts, we put it in folders "part#" otherwise
        // put all files in the root folder
        if ($gradeable->getNumParts() > 1) {
            for ($i = 1; $i <= $gradeable->getNumParts(); $i++) {
                $part_path[$i] = FileUtils::joinPaths($version_path, "part".$i);
                if (!FileUtils::createDir($part_path[$i])) {
                    return $this->uploadResult("Failed to make the folder for part {$i}.", false);
                }
            }
        }
        else {
            $part_path[1] = $version_path;
        }
        
        $current_time = (new \DateTime('now', $this->core->getConfig()->getTimezone()))->format("Y-m-d H:i:sO");
        $current_time_string_tz = $current_time . " " . $this->core->getConfig()->getTimezone()->getName();

        $max_size = $gradeable->getMaxSize();
        
        if ($vcs_checkout === false) {
            $uploaded_files = array();
            for ($i = 1; $i <= $gradeable->getNumParts(); $i++){
                if (isset($_FILES["files{$i}"])) {
                    $uploaded_files[$i] = $_FILES["files{$i}"];
                }
            }
            
            $errors = array();
            $count = array();
            for ($i = 1; $i <= $gradeable->getNumParts(); $i++) {
                if (isset($uploaded_files[$i])) {
                    $count[$i] = count($uploaded_files[$i]["name"]);
                    for ($j = 0; $j < $count[$i]; $j++) {
                        if (!isset($uploaded_files[$i]["tmp_name"][$j]) || $uploaded_files[$i]["tmp_name"][$j] === "") {
                            $error_message = $uploaded_files[$i]["name"][$j]." failed to upload. ";
                            if (isset($uploaded_files[$i]["error"][$j])) {
                                $error_message .= "Error message: ". ErrorMessages::uploadErrors($uploaded_files[$i]["error"][$j]). ".";
                            }
                            $errors[] = $error_message;
                        }
                    }
                }
            }
            
            if (count($errors) > 0) {
                $error_text = implode("\n", $errors);
                return $this->uploadResult("Upload Failed: ".$error_text, false);
            }

            // save the contents of the text boxes to files
            $empty_textboxes = true;
            if (isset($_POST['textbox_answers'])) {
                $textbox_answer_array = json_decode($_POST['textbox_answers']);
                for ($i = 0; $i < $gradeable->getNumTextBoxes(); $i++) {
                    $textbox_answer_val = $textbox_answer_array[$i];
                    if ($textbox_answer_val != "") $empty_textboxes = false;
                    $filename = $gradeable->getTextboxes()[$i]['filename'];
                    $dst = FileUtils::joinPaths($version_path, $filename);
                    // FIXME: add error checking
                    $file = fopen($dst, "w");
                    fwrite($file, $textbox_answer_val);
                    fclose($file);
                }
            }
    
            $previous_files_src = array();
            $previous_files_dst = array();
            $previous_part_path = array();
            $tmp = json_decode($_POST['previous_files']);
            if (!empty($tmp)) {
                for ($i = 0; $i < $gradeable->getNumParts(); $i++) {
                    if (count($tmp[$i]) > 0) {
                        $previous_files_src[$i + 1] = $tmp[$i];
                        $previous_files_dst[$i + 1] = $tmp[$i];
                    }
                }
            }

            
            if (empty($uploaded_files) && empty($previous_files) && $empty_textboxes) {
                return $this->uploadResult("No files to be submitted.", false);
            }
            
            // $merge_previous will only be true if there is a previous submission.
            if (count($previous_files_src) > 0 || $merge_previous) {
                if ($gradeable->getHighestVersion() === 0) {
                    return $this->uploadResult("No submission found. There should not be any files from a previous submission.", false);
                }
                
                $previous_path = FileUtils::joinPaths($user_path, $gradeable->getHighestVersion());
                if ($gradeable->getNumParts() > 1) {
                    for ($i = 1; $i <= $gradeable->getNumParts(); $i++) {
                        $previous_part_path[$i] = FileUtils::joinPaths($previous_path, "part".$i);
                    }
                }
                else {
                    $previous_part_path[1] = $previous_path;
                }

                foreach ($previous_part_path as $path) {
                    if (!is_dir($path)) {
                        return $this->uploadResult("Files from previous submission not found. Folder for previous submission does not exist.", false);
                    }
                }
                
                // if merging is being done, get all the old filenames and put them into $previous_files
                // while checking for name conflicts and preventing them if clobbering is not enabled.
                if($merge_previous) {
                    for($i = 1; $i <= $gradeable->getNumParts(); $i++) {
                        if(isset($uploaded_files[$i])) {
                            $current_files_set = array_flip($uploaded_files[$i]["name"]);
                            $previous_files_src[$i] = array();
                            $previous_files_dst[$i] = array();
                            $to_search = FileUtils::joinPaths($previous_part_path[$i], "*");
                            $filenames = glob($to_search);
                            $j = 0;
                            foreach($filenames as $filename) {
                                $file_base_name = basename($filename);
                                $previous_files_src[$i][$j] = $file_base_name;
                                if(!$clobber && isset($current_files_set[$file_base_name])) {
                                    $parts = explode(".", $file_base_name);
                                    $parts[0] .= "_version_".$gradeable->getHighestVersion();
                                    $file_base_name = implode(".", $parts);
                                }
                                $previous_files_dst[$i][$j] = $file_base_name;
                                $j++;
                            }
                        }
                    }
                }


                for ($i = 1; $i <= $gradeable->getNumParts(); $i++) {
                    if (isset($previous_files_src[$i])) {
                        foreach ($previous_files_src[$i] as $prev_file) {
                            $filename = FileUtils::joinPaths($previous_part_path[$i], $prev_file);
                            if (!file_exists($filename)) {
                                $name = basename($filename);
                                return $this->uploadResult("File '{$name}' does not exist in previous submission.", false);
                            }
                        }
                    }
                }
            }
            
            // Determine the size of the uploaded files as well as whether or not they're a zip or not.
            // We save that information for later so we know which files need unpacking or not and can save
            // a check to getMimeType()
            $file_size = 0;
            for ($i = 1; $i <= $gradeable->getNumParts(); $i++) {
                if (isset($uploaded_files[$i])) {
                    $uploaded_files[$i]["is_zip"] = array();
                    for ($j = 0; $j < $count[$i]; $j++) {
                        if (FileUtils::getMimeType($uploaded_files[$i]["tmp_name"][$j]) == "application/zip") {
                            if(FileUtils::checkFileInZipName($uploaded_files[$i]["tmp_name"][$j]) === false) {
                                return $this->uploadResult("Error: You may not use quotes, backslashes or angle brackets in your filename for files inside ".$uploaded_files[$i]["name"][$j].".", false);
                            }
                            $uploaded_files[$i]["is_zip"][$j] = true;
                            $file_size += FileUtils::getZipSize($uploaded_files[$i]["tmp_name"][$j]);
                        }
                        else {
                            if(FileUtils::isValidFileName($uploaded_files[$i]["name"][$j]) === false) {
                                return $this->uploadResult("Error: You may not use quotes, backslashes or angle brackets in your file name ".$uploaded_files[$i]["name"][$j].".", false);
                            }
                            $uploaded_files[$i]["is_zip"][$j] = false;
                            $file_size += $uploaded_files[$i]["size"][$j];
                        }
                    }
                }
                if(isset($previous_part_path[$i]) && isset($previous_files_src[$i])) {
                    foreach ($previous_files_src[$i] as $prev_file) {
                        $file_size += filesize(FileUtils::joinPaths($previous_part_path[$i], $prev_file));
                    }
                }
            }
            
            if ($file_size > $max_size) {
                return $this->uploadResult("File(s) uploaded too large.  Maximum size is ".($max_size/1000)." kb. Uploaded file(s) was ".($file_size/1000)." kb.", false);
            }

            for ($i = 1; $i <= $gradeable->getNumParts(); $i++) {
                // copy selected previous submitted files
                if (isset($previous_files_src[$i])){
                    for ($j=0; $j < count($previous_files_src[$i]); $j++){
                        $src = FileUtils::joinPaths($previous_part_path[$i], $previous_files_src[$i][$j]);
                        $dst = FileUtils::joinPaths($part_path[$i], $previous_files_dst[$i][$j]);
                        if (!@copy($src, $dst)) {
                            return $this->uploadResult("Failed to copy previously submitted file {$previous_files_src[$i][$j]} to current submission.", false);
                        }
                    }
                }

                if (isset($uploaded_files[$i])) {
                    for ($j = 0; $j < $count[$i]; $j++) {
                        if ($uploaded_files[$i]["is_zip"][$j] === true) {
                            $zip = new \ZipArchive();
                            $res = $zip->open($uploaded_files[$i]["tmp_name"][$j]);
                            if ($res === true) {
                                $zip->extractTo($part_path[$i]);
                                $zip->close();
                            }
                            else {
                                // If the zip is an invalid zip (say we remove the last character from the zip file)
                                // then trying to get the status code will throw an exception and not give us a string
                                // so we have that string hardcoded, otherwise we can just get the status string as
                                // normal.
                                $error_message = ($res == 19) ? "Invalid or uninitialized Zip object" : $zip->getStatusString();
                                return $this->uploadResult("Could not properly unpack zip file. Error message: ".$error_message.".", false);
                            }
                        }
                        else {
                            if ($this->core->isTesting() || is_uploaded_file($uploaded_files[$i]["tmp_name"][$j])) {
                                $dst = FileUtils::joinPaths($part_path[$i], $uploaded_files[$i]["name"][$j]);
                                if (!@copy($uploaded_files[$i]["tmp_name"][$j], $dst)) {
                                    return $this->uploadResult("Failed to copy uploaded file {$uploaded_files[$i]["name"][$j]} to current submission.", false);
                                }
                            }
                            else {
                                return $this->uploadResult("The tmp file '{$uploaded_files[$i]['name'][$j]}' was not properly uploaded.", false);
                            }
                        }
                        // Is this really an error we should fail on?
                        if (!@unlink($uploaded_files[$i]["tmp_name"][$j])) {
                            return $this->uploadResult("Failed to delete the uploaded file {$uploaded_files[$i]["name"][$j]} from temporary storage.", false);
                        }
                    }
                }
            }
        }
        else {
            $vcs_base_url = $this->core->getConfig()->getVcsBaseUrl();
            $vcs_path = $gradeable->getSubdirectory();

            // use entirely student input
            if ($vcs_base_url == "" && $vcs_path == "") {
                if ($repo_id == "") {
                    // FIXME: commented out for now to pass Travis.
                    // SubmissionControllerTests needs to be rewriten for proper VCS uploads.
                    // return $this->uploadResult("repository url input cannot be blank.", false);
                }
                $vcs_full_path = $repo_id;
            }
            // use base url + path with variable string replacements
            else {
                if (strpos($vcs_path,"\$repo_id") !== false && $repo_id == "") {
                    return $this->uploadResult("repository id input cannot be blank.", false);
                }
                $vcs_path = str_replace("{\$gradeable_id}",$gradeable_id,$vcs_path);
                $vcs_path = str_replace("{\$user_id}",$who_id,$vcs_path);
                $vcs_path = str_replace("{\$team_id}",$who_id,$vcs_path);
                $vcs_path = str_replace("{\$repo_id}",$repo_id,$vcs_path);
                $vcs_full_path = $vcs_base_url.$vcs_path;
            }

            if (!@touch(FileUtils::joinPaths($version_path, ".submit.VCS_CHECKOUT"))) {
                return $this->uploadResult("Failed to touch file for vcs submission.", false);
            }
        }

        // save the contents of the page number inputs to files
        $empty_pages = true;
        if (isset($_POST['pages'])) {
            $pages_array = json_decode($_POST['pages']);
            $total = count($gradeable->getComponents());
            $filename = "student_pages.json";
            $dst = FileUtils::joinPaths($version_path, $filename);
            $json = array();
            $i = 0;
            foreach ($gradeable->getComponents() as $question) {
                $order = intval($question->getOrder());
                $title = $question->getTitle();
                $page_val = intval($pages_array[$i]);   
                $json[] = array("order" => $order,
                                "title" => $title,
                                "page #" => $page_val);
                $i++;
            }
            if (!@file_put_contents($dst, FileUtils::encodeJson($json))) {
                return $this->uploadResult("Failed to write to pages file.", false);
            }
        }
    
        $settings_file = FileUtils::joinPaths($user_path, "user_assignment_settings.json");
        if (!file_exists($settings_file)) {
            $json = array("active_version" => $new_version,
                          "history" => array(array("version" => $new_version,
                                                   "time" => $current_time_string_tz,
                                                   "who" => $original_user_id,
                                                   "type" => "upload")));
        }
        else {
            $json = FileUtils::readJsonFile($settings_file);
            if ($json === false) {
                return $this->uploadResult("Failed to open settings file.", false);
            }
            $json["active_version"] = $new_version;
            $json["history"][] = array("version"=> $new_version, "time" => $current_time_string_tz, "who" => $original_user_id, "type" => "upload");
        }
    
        // TODO: If any of these fail, should we "cancel" (delete) the entire submission attempt or just leave it?
        if (!@file_put_contents($settings_file, FileUtils::encodeJson($json))) {
            return $this->uploadResult("Failed to write to settings file.", false);
        }
        
        $this->upload_details['assignment_settings'] = true;

        if (!@file_put_contents(FileUtils::joinPaths($version_path, ".submit.timestamp"), $current_time_string_tz."\n")) {
            return $this->uploadResult("Failed to save timestamp file for this submission.", false);
        }

        $queue_file = array($this->core->getConfig()->getSemester(), $this->core->getConfig()->getCourse(),
            $gradeable->getId(), $who_id, $new_version);
        $queue_file = FileUtils::joinPaths($this->core->getConfig()->getSubmittyPath(), "to_be_graded_queue",
            implode("__", $queue_file));

        // create json file...
        if ($gradeable->isTeamAssignment()) {
            $queue_data = array("semester" => $this->core->getConfig()->getSemester(),
                                "course" => $this->core->getConfig()->getCourse(),
                                "gradeable" =>  $gradeable->getId(),
                                "required_capabilities" => $gradeable->getRequiredCapabilities(),
                                "max_possible_grading_time" => $gradeable->getMaxPossibleGradingTime(),
                                "queue_time" => $current_time,
                                "user" => $user_id,
                                "team" => $team_id,
                                "who" => $who_id,
                                "is_team" => True,
                                "version" => $new_version);
        }
        else {
            $queue_data = array("semester" => $this->core->getConfig()->getSemester(),
                                "course" => $this->core->getConfig()->getCourse(),
                                "gradeable" =>  $gradeable->getId(),
                                "required_capabilities" => $gradeable->getRequiredCapabilities(),
                                "max_possible_grading_time" => $gradeable->getMaxPossibleGradingTime(),
                                "queue_time" => $current_time,
                                "user" => $user_id,
                                "team" => $team_id,
                                "who" => $who_id,
                                "is_team" => False,
                                "version" => $new_version);
        }
        

        if (@file_put_contents($queue_file, FileUtils::encodeJson($queue_data), LOCK_EX) === false) {
            return $this->uploadResult("Failed to create file for grading queue.", false);
        }

        if($gradeable->isTeamAssignment()) {
            $this->core->getQueries()->insertVersionDetails($gradeable->getId(), null, $team_id, $new_version, $current_time);
        }
        else {
            $this->core->getQueries()->insertVersionDetails($gradeable->getId(), $user_id, null, $new_version, $current_time);
        }

        if ($user_id == $original_user_id)
            $this->core->addSuccessMessage("Successfully uploaded version {$new_version} for {$gradeable->getName()}");
        else
            $this->core->addSuccessMessage("Successfully uploaded version {$new_version} for {$gradeable->getName()} for {$who_id}");
            

        return $this->uploadResult("Successfully uploaded files");
    }
    
    private function uploadResult($message, $success = true) {
        if (!$success) {
            // we don't want to throw an exception here as that'll mess up our return json payload
            if ($this->upload_details['version_path'] !== null
                && !FileUtils::recursiveRmdir($this->upload_details['version_path'])) {
                // @codeCoverageIgnoreStart
                // Without the filesystem messing up here, we should not be able to hit this error
                Logger::error("Could not clean up folder {$this->upload_details['version_path']}");

            }
            // @codeCoverageIgnoreEnd
            else if ($this->upload_details['assignment_settings'] === true) {
                $settings_file = FileUtils::joinPaths($this->upload_details['user_path'], "user_assignment_settings.json");
                $settings = json_decode(file_get_contents($settings_file), true);
                if (count($settings['history']) == 1) {
                    unlink($settings_file);
                }
                else {
                    array_pop($settings['history']);
                    $last = Utils::getLastArrayElement($settings['history']);
                    $settings['active_version'] = $last['version'];
                    file_put_contents($settings_file, FileUtils::encodeJson($settings));
                }
            }
        }

        $return = array('success' => $success, 'error' => !$success, 'message' => $message);
        
        $this->core->getOutput()->renderJson($return);
        return $return;
    }
    
    private function updateSubmissionVersion() {
        if (isset($_REQUEST['ta'])) {
            // make sure is full grader
            if (!$this->core->getUser()->accessFullGrading()) {
                $msg = "You do not have access to that page.";
                $this->core->addErrorMessage($msg);
                $this->core->redirect($this->core->getConfig()->getSiteUrl());
                return array('error' => true, 'message' => $msg);
            }
            $ta = $_REQUEST['ta'];
            $who = $_REQUEST['who'];
            $mylist = new GradeableList($this->core, $this->core->getQueries()->getUserById($who));
            $gradeable_list = $mylist->getSubmittableElectronicGradeables();
        }
        else{
            $ta = false;
            $gradeable_list = $this->gradeables_list->getSubmittableElectronicGradeables();
        }
        if (!isset($_REQUEST['gradeable_id']) || !array_key_exists($_REQUEST['gradeable_id'], $gradeable_list)) {
            $msg = "Invalid gradeable id.";
            $this->core->addErrorMessage($msg);
            $this->core->redirect($this->core->buildUrl(array('component' => 'student')));
            return array('error' => true, 'message' => $msg);
        }
        
        $gradeable = $gradeable_list[$_REQUEST['gradeable_id']];
        $gradeable->loadResultDetails();
        $url = $this->core->buildUrl(array('component' => 'student', 'gradeable_id' => $gradeable->getId()));
        if (!isset($_POST['csrf_token']) || !$this->core->checkCsrfToken($_POST['csrf_token'])) {
            $msg = "Invalid CSRF token. Refresh the page and try again.";
            $this->core->addErrorMessage($msg);
            $this->core->redirect($url);
            return array('error' => true, 'message' => $msg);
        }

        if ($gradeable->isTeamAssignment() && $gradeable->getTeam() === null) {
            $msg = 'Must be on a team to access submission.';
            $this->core->addErrorMessage($msg);
            $this->core->redirect($this->core->getConfig()->getSiteUrl());
            return array('error' => true, 'message' => $msg);
        }
    
        $new_version = intval($_REQUEST['new_version']);
        if ($new_version < 0) {
            $msg = "Cannot set the version below 0.";
            $this->core->addErrorMessage($msg);
            $this->core->redirect($url);
            return array('error' => true, 'message' => $msg);
        }
        
        if ($new_version > $gradeable->getHighestVersion()) {
            $msg = "Cannot set the version past {$gradeable->getHighestVersion()}.";
            $this->core->addErrorMessage($msg);
            $this->core->redirect($url);
            return array('error' => true, 'message' => $msg);
        }

        if (!$this->core->getUser()->accessGrading() && !$gradeable->getStudentSubmit()) {
            $msg = "Cannot submit for this assignment.";
            $this->core->addErrorMessage($msg);
            $this->core->redirect($url);
            return array('error' => true, 'message' => $msg);
        }

        $original_user_id = $this->core->getUser()->getId();
        $user_id = $gradeable->getUser()->getId();
        if ($gradeable->isTeamAssignment()) {
            $team = $this->core->getQueries()->getTeamByGradeableAndUser($gradeable->getId(), $user_id);
            if ($team !== null) {
                $user_id = $team->getId();
            }
        }
    
        $settings_file = FileUtils::joinPaths($this->core->getConfig()->getCoursePath(), "submissions",
            $gradeable->getId(), $user_id, "user_assignment_settings.json");
        $json = FileUtils::readJsonFile($settings_file);
        if ($json === false) {
            $msg = "Failed to open settings file.";
            $this->core->addErrorMessage($msg);
            $this->core->redirect($url);
            return array('error' => true, 'message' => $msg);
        }
        $json["active_version"] = $new_version;
        $current_time = (new \DateTime('now', $this->core->getConfig()->getTimezone()))->format("Y-m-d H:i:sO");
        $current_time_string_tz = $current_time . " " . $this->core->getConfig()->getTimezone()->getName();

        $json["history"][] = array("version" => $new_version, "time" => $current_time_string_tz, "who" => $original_user_id, "type" => "select");

        if (!@file_put_contents($settings_file, FileUtils::encodeJson($json))) {
            $msg = "Could not write to settings file.";
            $this->core->addErrorMessage($msg);
            $this->core->redirect($this->core->buildUrl(array('component' => 'student',
                                                              'gradeable_id' => $gradeable->getId())));
            return array('error' => true, 'message' => $msg);
        }

        $version = ($new_version > 0) ? $new_version : null;

        if($gradeable->isTeamAssignment()) {
            $this->core->getQueries()->updateActiveVersion($gradeable->getId(), null, $user_id, $version);
        }
        else {
            $this->core->getQueries()->updateActiveVersion($gradeable->getId(), $user_id, null, $version);
        }
        

        if ($new_version == 0) {
            $msg = "Cancelled submission for gradeable.";
            $this->core->addSuccessMessage($msg);
        }
        else {
            $msg = "Updated version of gradeable to version #{$new_version}.";
            $this->core->addSuccessMessage($msg);
        }
        if($ta) {
            $this->core->redirect($this->core->buildUrl(array('component' => 'grading', 'page' => 'electronic',
                                                    'action' => 'grade', 'gradeable_id' => $gradeable->getId(),
                                                    'who_id'=>$who, 'gradeable_version' => $new_version)));
        }
        else {
            $this->core->redirect($this->core->buildUrl(array('component' => 'student',
                                                          'gradeable_id' => $gradeable->getId(),
                                                          'gradeable_version' => $new_version)));
        }

        return array('error' => false, 'version' => $new_version, 'message' => $msg);
    }
    
    /**
     * Check if the results folder exists for a given gradeable and version results.json
     * in the results/ directory. If the file exists, we output a string that the calling
     * JS checks for to initiate a page refresh (so as to go from "in-grading" to done
     */
    public function checkRefresh() {
        $this->core->getOutput()->useHeader(false);
        $this->core->getOutput()->useFooter(false);
        $version = $_REQUEST['gradeable_version'];
        $g_id = (isset($_REQUEST['gradeable_id'])) ? $_REQUEST['gradeable_id'] : null;
        $gradeable = $this->gradeables_list->getGradeable($g_id, GradeableType::ELECTRONIC_FILE);

        $user_id = $this->core->getUser()->getId();
        if ($gradeable !== null && $gradeable->isTeamAssignment()) {
            $team = $this->core->getQueries()->getTeamByGradeableAndUser($g_id, $user_id);
            if ($team !== null) {
                $user_id = $team->getId();
            }
        }

        $path = FileUtils::joinPaths($this->core->getConfig()->getCoursePath(), "results", $g_id,
            $user_id, $version);
        if (file_exists($path."/results.json")) {
            $refresh_string = "REFRESH_ME";
            $refresh_bool = true;
        }
        else {
            $refresh_string = "NO_REFRESH";
            $refresh_bool = false;
        }
        $this->core->getOutput()->renderString($refresh_string);
        return array('refresh' => $refresh_bool, 'string' => $refresh_string);
    }
}<|MERGE_RESOLUTION|>--- conflicted
+++ resolved
@@ -339,15 +339,9 @@
         }
 
         $max_size = $gradeable->getMaxSize();
-<<<<<<< HEAD
-    	if ($max_size < 10000000) {
-    	    $max_size = 10000000;
-    	}
-=======
         if ($max_size < 10000000) {
             $max_size = 10000000;
         }
->>>>>>> c1153951
         // Error checking of file name
         $file_size = 0;
         if (isset($uploaded_file)) {
@@ -452,27 +446,11 @@
         if (!isset($_POST['csrf_token']) || !$this->core->checkCsrfToken($_POST['csrf_token'])) {
             return $this->uploadResult("Invalid CSRF token.", false);
         }
-
-<<<<<<< HEAD
+      
         // check for whether the item should be merged with previous submission
         // and whether or not file clobbering should be done
         $merge_previous = isset($_REQUEST['merge']) && $_REQUEST['merge'] === 'true';
         $clobber = isset($_REQUEST['clobber']) && $_REQUEST['clobber'] === 'true';
-=======
-        // make sure is admin
-        if (!$this->core->getUser()->accessAdmin()) {
-            $msg = "You do not have access to that page.";
-            $this->core->addErrorMessage($msg);
-            return $this->uploadResult($msg, false);
-        }
-
-        $merge_previous = false;
-        if(isset($_REQUEST['merge'])){
-            if($_REQUEST['merge']  === "true"){
-                $merge_previous = true;
-            }
-        }
->>>>>>> c1153951
     
         $gradeable_list = $this->gradeables_list->getSubmittableElectronicGradeables();
         
