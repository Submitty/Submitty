<?php

namespace app\libraries\database;

use app\libraries\Utils;
use \app\libraries\GradeableType;
use app\models\AdminGradeable;
use app\models\Gradeable;
use app\models\GradeableComponent;
use app\models\GradeableComponentMark;
use app\models\GradeableVersion;
use app\models\User;
use app\models\SimpleLateUser;
use app\models\Team;
use app\models\SimpleStat;

class PostgresqlDatabaseQueries extends DatabaseQueries{

    public function getUserById($user_id) {
        $this->course_db->query("
SELECT u.*, sr.grading_registration_sections
FROM users u
LEFT JOIN (
	SELECT array_agg(sections_registration_id) as grading_registration_sections, user_id
	FROM grading_registration
	GROUP BY user_id
) as sr ON u.user_id=sr.user_id
WHERE u.user_id=?", array($user_id));
        if (count($this->course_db->rows()) > 0) {
            $user = $this->course_db->row();
            if (isset($user['grading_registration_sections'])) {
                $user['grading_registration_sections'] = $this->course_db->fromDatabaseToPHPArray($user['grading_registration_sections']);
            }
            return new User($this->core, $user);
        }
        else {
            return null;
        }
    }

    public function getGradingSectionsByUserId($user_id) {
        $this->course_db->query("
SELECT array_agg(sections_registration_id) as grading_registration_sections, user_id
FROM grading_registration
GROUP BY user_id
WHERE user_id=?", array($user_id));
        return $this->course_db->row();
    }

    public function getAllUsers($section_key="registration_section") {
        $keys = array("registration_section", "rotating_section");
        $section_key = (in_array($section_key, $keys)) ? $section_key : "registration_section";
        $this->course_db->query("
SELECT u.*, sr.grading_registration_sections
FROM users u
LEFT JOIN (
	SELECT array_agg(sections_registration_id) as grading_registration_sections, user_id
	FROM grading_registration
	GROUP BY user_id
) as sr ON u.user_id=sr.user_id
ORDER BY u.{$section_key}, u.user_id");
        $return = array();
        foreach ($this->course_db->rows() as $user) {
            if (isset($user['grading_registration_sections'])) {
                $user['grading_registration_sections'] = $this->course_db->fromDatabaseToPHPArray($user['grading_registration_sections']);
            }
            $return[] = new User($this->core, $user);
        }
        return $return;
    }

    public function getAllGraders() {
        $this->course_db->query("
SELECT u.*, sr.grading_registration_sections
FROM users u
LEFT JOIN (
	SELECT array_agg(sections_registration_id) as grading_registration_sections, user_id
	FROM grading_registration
	GROUP BY user_id
) as sr ON u.user_id=sr.user_id
WHERE u.user_group < 4
ORDER BY u.registration_section, u.user_id");
        $return = array();
        foreach ($this->course_db->rows() as $user) {
            if (isset($user['grading_registration_sections'])) {
                $user['grading_registration_sections'] = $this->course_db->fromDatabaseToPHPArray($user['grading_registration_sections']);
            }
            $return[] = new User($this->core, $user);
        }
        return $return;
    }


    public function insertSubmittyUser(User $user) {
        $array = array($user->getId(), $user->getPassword(), $user->getFirstName(), $user->getPreferredFirstName(),
                       $user->getLastName(), $user->getEmail(),
                       $this->submitty_db->convertBoolean($user->isUserUpdated()),
                       $this->submitty_db->convertBoolean($user->isInstructorUpdated()));

        $this->submitty_db->query("INSERT INTO users (user_id, user_password, user_firstname, user_preferred_firstname, user_lastname, user_email, user_updated, instructor_updated)
                                   VALUES (?, ?, ?, ?, ?, ?, ?, ?)", $array);
    }

    public function insertCourseUser(User $user, $semester, $course) {
        $params = array($semester, $course, $user->getId(), $user->getGroup(), $user->getRegistrationSection(),
                        $this->submitty_db->convertBoolean($user->isManualRegistration()));
        $this->submitty_db->query("
INSERT INTO courses_users (semester, course, user_id, user_group, registration_section, manual_registration)
VALUES (?,?,?,?,?,?)", $params);

        $params = array($user->getRotatingSection(), $user->getId());
        $this->course_db->query("UPDATE users SET rotating_section=? WHERE user_id=?", $params);
        $this->updateGradingRegistration($user->getId(), $user->getGroup(), $user->getGradingRegistrationSections());
    }

    public function updateUser(User $user, $semester=null, $course=null) {
        $params = array($user->getFirstName(), $user->getPreferredFirstName(),
                       $user->getLastName(), $user->getEmail(),
                       $this->submitty_db->convertBoolean($user->isUserUpdated()),
                       $this->submitty_db->convertBoolean($user->isInstructorUpdated()));
        $extra = "";
        if (!empty($user->getPassword())) {
            $params[] = $user->getPassword();
            $extra = ", user_password=?";
        }
        $params[] = $user->getId();

        $this->submitty_db->query("
UPDATE users
SET
  user_firstname=?, user_preferred_firstname=?, user_lastname=?,
  user_email=?, user_updated=?, instructor_updated=?{$extra}
WHERE user_id=?", $params);

        if (!empty($semester) && !empty($course)) {
            $params = array($user->getGroup(), $user->getRegistrationSection(),
                            $this->submitty_db->convertBoolean($user->isManualRegistration()), $semester, $course,
                            $user->getId());
            $this->submitty_db->query("
UPDATE courses_users SET user_group=?, registration_section=?, manual_registration=?
WHERE semester=? AND course=? AND user_id=?", $params);

            $params = array($user->getAnonId(), $user->getRotatingSection(), $user->getId());
            $this->course_db->query("UPDATE users SET anon_id=?, rotating_section=? WHERE user_id=?", $params);
            $this->updateGradingRegistration($user->getId(), $user->getGroup(), $user->getGradingRegistrationSections());
        }
    }

    public function getGradeablesIterator($g_ids = null, $user_ids = null, $section_key="registration_section", $sort_key="u.user_id", $g_type = null, $extra_order_by = []) {
        $return = array();
        if (!is_array($extra_order_by)) {
            $extra_order_by = [];
        }
        $g_ids_query = "";
        $users_query = "";
        $g_type_query = "";
        $params = array();
        if ($g_ids !== null) {
            if (!is_array($g_ids)) {
                $g_ids = array($g_ids);
            }
            if (count($g_ids) > 0) {
                $g_ids_query = implode(",", array_fill(0, count($g_ids), "?"));
                $params = $g_ids;
            }
            else {
                return $return;
            }
        }
        if ($user_ids !== null && $user_ids !== true) {
            if (!is_array($user_ids)) {
                $user_ids = array($user_ids);
            }
            if (count($user_ids) > 0) {
                $users_query = implode(",", array_fill(0, count($user_ids), "?"));
                $params = array_merge($params, $user_ids);
            }
            else {
                return $return;
            }
        }
        // added toggling of gradeable type to only grab Homeworks for HWReport generation
        if ($g_type !== null) {
            if (!is_array($g_type)) {
                $g_type = array($g_type);
            }
            if (count($g_type) > 0) {
                $g_type_query = implode(",", array_fill(0, count($g_type), "?"));
                $params = array_merge($params, $g_type);
            }
            else {
                return $return;
            }
        }
        $section_keys = array("registration_section", "rotating_section");
        $section_key = (in_array($section_key, $section_keys)) ? $section_key : "registration_section";
        $sort_keys = array("u.user_firstname", "u.user_lastname", "u.user_id");
        $sort_key = (in_array($sort_key, $sort_keys)) ? $sort_key : "u.user_id";
        $sort = array();
        switch ($sort_key) {
            /** @noinspection PhpMissingBreakStatementInspection */
            case 'u.user_firstname':
                $sort[] = 'u.user_firstname';
            /** @noinspection PhpMissingBreakStatementInspection */
            case 'u.user_lastname':
                $sort[] = 'u.user_lastname';
            case 'u.user_id':
                $sort[] = 'u.user_id';
                break;
            default:
                $sort[] = 'u.user_firstname';
        }
        $sort_key = implode(', ', $sort);
        $query = "
SELECT";
        if ($user_ids !== null) {
            $query .= "
  u.*,";
        }
        $query .= "
  g.*,
  eg.eg_config_path,
  eg.eg_is_repository,
  eg.eg_subdirectory,
  eg.eg_team_assignment,
  eg.eg_max_team_size,
  eg.eg_team_lock_date,
  eg.eg_use_ta_grading,
  eg.eg_student_view,
  eg.eg_student_submit,
  eg.eg_student_download,
  eg.eg_student_any_version,
  eg.eg_peer_grading,
  eg.eg_peer_grade_set,
  eg.eg_submission_open_date,
  eg.eg_submission_due_date,
  eg.eg_late_days,
  eg.eg_precision,
  gc.array_gc_id,
  gc.array_gc_title,
  gc.array_gc_ta_comment,
  gc.array_gc_student_comment,
  gc.array_gc_lower_clamp,
  gc.array_gc_default,
  gc.array_gc_max_value,
  gc.array_gc_upper_clamp,
  gc.array_gc_is_text,
  gc.array_gc_is_peer,
  gc.array_gc_order,
  gc.array_gc_page,
  gc.array_array_gcm_id,
  gc.array_array_gc_id,
  gc.array_array_gcm_points,
  gc.array_array_gcm_note,
  gc.array_array_gcm_publish,
  gc.array_array_gcm_order";
        if ($user_ids !== null) {
            $query .= ",
  gd.gd_id,
  gd.gd_overall_comment,
  gd.gd_user_viewed_date,
  gd.array_array_gcm_mark,
  gd.array_gcd_gc_id,
  gd.array_gcd_score,
  gd.array_gcd_component_comment,
  gd.array_gcd_grader_id,
  gd.array_gcd_graded_version,
  gd.array_gcd_grade_time,
  gd.array_gcd_user_id,
  gd.array_gcd_anon_id,
  gd.array_gcd_user_firstname,
  gd.array_gcd_user_preferred_firstname,
  gd.array_gcd_user_lastname,
  gd.array_gcd_user_email,
  gd.array_gcd_user_group,
  CASE WHEN egd.active_version IS NULL THEN
    0 ELSE
    egd.active_version
  END AS active_version,
  egd.team_id,
  egd.g_version,
  egd.autograding_non_hidden_non_extra_credit,
  egd.autograding_non_hidden_extra_credit,
  egd.autograding_hidden_non_extra_credit,
  egd.autograding_hidden_extra_credit,
  egd.submission_time,
  egv.highest_version,
  COALESCE(lde.late_day_exceptions, 0) AS late_day_exceptions,
  GREATEST(0, CEIL((EXTRACT(EPOCH FROM(COALESCE(egd.submission_time, eg.eg_submission_due_date) - eg.eg_submission_due_date)) - (300*60))/86400)::integer) AS days_late,
  get_allowed_late_days(u.user_id, eg.eg_submission_due_date) AS student_allowed_late_days
FROM users AS u
NATURAL JOIN gradeable AS g";
        }
        else {
            $query .= "
FROM gradeable AS g";
        }
        $query .= "
LEFT JOIN electronic_gradeable AS eg ON eg.g_id=g.g_id
LEFT JOIN (
  SELECT
    g_id,
    array_agg(gc_is_peer) as array_gc_is_peer,
    array_agg(gc_id) as array_gc_id,
    array_agg(gc_title) AS array_gc_title,
    array_agg(gc_ta_comment) AS array_gc_ta_comment,
    array_agg(gc_student_comment) AS array_gc_student_comment,
    array_agg(gc_lower_clamp) AS array_gc_lower_clamp,
    array_agg(gc_default) AS array_gc_default,
    array_agg(gc_max_value) AS array_gc_max_value,
    array_agg(gc_upper_clamp) AS array_gc_upper_clamp,
    array_agg(gc_is_text) AS array_gc_is_text,
    array_agg(gc_order) AS array_gc_order,
    array_agg(gc_page) AS array_gc_page,
    array_agg(array_gcm_id) AS array_array_gcm_id,
    array_agg(array_gc_id) AS array_array_gc_id,
    array_agg(array_gcm_points) AS array_array_gcm_points,
    array_agg(array_gcm_note) AS array_array_gcm_note,
    array_agg(array_gcm_publish) AS array_array_gcm_publish,
    array_agg(array_gcm_order) AS array_array_gcm_order
  FROM
  (SELECT gc.*, gcm.array_gcm_id, gcm.array_gc_id, gcm.array_gcm_points, array_gcm_note, array_gcm_publish, array_gcm_order
  FROM gradeable_component AS gc
  LEFT JOIN(
    SELECT
      gc_id,
      array_to_string(array_agg(gcm_id), ',') as array_gcm_id,
      array_to_string(array_agg(gc_id), ',') as array_gc_id,
      array_to_string(array_agg(gcm_points), ',') as array_gcm_points,
      array_to_string(array_agg(gcm_note), ',') as array_gcm_note,
      array_to_string(array_agg(gcm_publish), ',') as array_gcm_publish,
      array_to_string(array_agg(gcm_order), ',') as array_gcm_order
    FROM gradeable_component_mark
    GROUP BY gc_id
  ) AS gcm
  ON gc.gc_id=gcm.gc_id) as gradeable_component
  GROUP BY g_id
) AS gc ON gc.g_id=g.g_id";
        if ($user_ids !== null) {
            $query .= "
LEFT JOIN (
  SELECT
    in_gd.*,
    in_gcd.array_gcd_gc_id,
    in_gcd.array_gcd_score,
    in_gcd.array_gcd_component_comment,
    in_gcd.array_gcd_grader_id,
    in_gcd.array_gcd_graded_version,
    in_gcd.array_gcd_grade_time,
    in_gcd.array_array_gcm_mark,
    in_gcd.array_gcd_user_id,
    in_gcd.array_gcd_anon_id,
    in_gcd.array_gcd_user_firstname,
    in_gcd.array_gcd_user_preferred_firstname,
    in_gcd.array_gcd_user_lastname,
    in_gcd.array_gcd_user_email,
    in_gcd.array_gcd_user_group
  FROM gradeable_data as in_gd
  LEFT JOIN (
    SELECT
      gcd.gd_id,
      array_agg(gc_id) AS array_gcd_gc_id,
      array_agg(gcd_score) AS array_gcd_score,
      array_agg(gcd_component_comment) AS array_gcd_component_comment,
      array_agg(gcd_grader_id) AS array_gcd_grader_id,
      array_agg(gcd_graded_version) AS array_gcd_graded_version,
      array_agg(gcd_grade_time) AS array_gcd_grade_time,
      array_agg(array_gcm_mark) AS array_array_gcm_mark,
      array_agg(u.user_id) AS array_gcd_user_id,
      array_agg(u.anon_id) AS array_gcd_anon_id,
      array_agg(u.user_firstname) AS array_gcd_user_firstname,
      array_agg(u.user_preferred_firstname) AS array_gcd_user_preferred_firstname,
      array_agg(u.user_lastname) AS array_gcd_user_lastname,
      array_agg(u.user_email) AS array_gcd_user_email,
      array_agg(u.user_group) AS array_gcd_user_group
    FROM(
        SELECT gcd.* , gcmd.array_gcm_mark
        FROM gradeable_component_data AS gcd
        LEFT JOIN (
          SELECT gc_id, gd_id, gcd_grader_id, array_to_string(array_agg(gcm_id), ',') as array_gcm_mark
          FROM gradeable_component_mark_data AS gcmd
          GROUP BY gc_id, gd_id, gd_id, gcd_grader_id
        ) as gcmd
    ON gcd.gc_id=gcmd.gc_id AND gcd.gd_id=gcmd.gd_id AND gcmd.gcd_grader_id=gcd.gcd_grader_id
    ) AS gcd
    INNER JOIN users AS u ON gcd.gcd_grader_id = u.user_id
    GROUP BY gcd.gd_id
  ) AS in_gcd ON in_gd.gd_id = in_gcd.gd_id
) AS gd ON g.g_id = gd.g_id AND (gd.gd_user_id = u.user_id OR u.user_id IN (
    SELECT
      t.user_id
    FROM gradeable_teams AS gt, teams AS t
    WHERE g.g_id = gt.g_id AND gt.team_id = t.team_id AND t.team_id = gd.gd_team_id AND t.state = 1)
)
LEFT JOIN (
  SELECT
    egd.*,
    egv.active_version
  FROM electronic_gradeable_version AS egv, electronic_gradeable_data AS egd
  WHERE egv.active_version = egd.g_version AND egv.g_id = egd.g_id AND (egv.user_id = egd.user_id OR egv.team_id = egd.team_id)
) AS egd ON g.g_id = egd.g_id AND (u.user_id = egd.user_id OR u.user_id IN (
    SELECT
      t.user_id
    FROM gradeable_teams AS gt, teams AS t
    WHERE g.g_id = gt.g_id AND gt.team_id = t.team_id AND t.team_id = egd.team_id AND t.state = 1)
)
LEFT JOIN (
  SELECT
    g_id,
    user_id,
    team_id,
    count(*) as highest_version
  FROM electronic_gradeable_data
  GROUP BY g_id, user_id, team_id
) AS egv ON g.g_id = egv.g_id AND (u.user_id = egv.user_id OR u.user_id IN (
    SELECT
      t.user_id
    FROM gradeable_teams AS gt, teams AS t
    WHERE g.g_id = gt.g_id AND gt.team_id = t.team_id AND t.team_id = egv.team_id AND t.state = 1)
)
LEFT JOIN late_day_exceptions AS lde ON g.g_id = lde.g_id AND u.user_id = lde.user_id";
        }

        $where = array();
        if ($g_ids !== null) {
            $where[] = "g.g_id IN ({$g_ids_query})";
        }
        if ($user_ids !== null && $user_ids !== true) {
            $where[] = "u.user_id IN ({$users_query})";
        }
        if ($g_type !== null) {
            $where[] = "g.g_gradeable_type IN ({$g_type_query})";
        }
        if (count($where) > 0) {
            $query .= "
WHERE ".implode(" AND ", $where);
        }
        $order_by = [];
        if ($user_ids !== null) {
            $order_by[] = "u.{$section_key}";
            $order_by[] = $sort_key;
        }
        $order_by = array_merge($order_by, $extra_order_by);
        if (count($order_by) > 0) {
            $query .= "
ORDER BY ".implode(", ", $order_by);
        }

        return $this->course_db->queryIterator($query, $params, function ($row) {
            $user = (isset($row['user_id']) && $row['user_id'] !== null) ? new User($this->core, $row) : null;
            if (isset($row['array_gc_id'])) {
                $fields = array('gc_id', 'gc_title', 'gc_ta_comment', 'gc_student_comment', 'gc_lower_clamp',
                                'gc_default', 'gc_max_value', 'gc_upper_clamp', 'gc_is_text', 'gc_is_peer',
                                'gc_order', 'gc_page', 'array_gcm_mark', 'array_gcm_id', 'array_gc_id',
                                'array_gcm_points', 'array_gcm_note', 'array_gcm_publish', 'array_gcm_order', 'gcd_gc_id', 'gcd_score',
                                'gcd_component_comment', 'gcd_grader_id', 'gcd_graded_version', 'gcd_grade_time',
                                'gcd_user_id', 'gcd_user_firstname', 'gcd_user_preferred_firstname',
                                'gcd_user_lastname', 'gcd_user_email', 'gcd_user_group');
                $bools = array('gc_is_text', 'gc_is_peer');
                foreach ($fields as $key) {
                    if (isset($row['array_' . $key])) {
                        $row['array_' . $key] = $this->core->getCourseDB()->fromDatabaseToPHPArray($row['array_' . $key], in_array($key, $bools));
                    }
                }
            }
            return new Gradeable($this->core, $row, $user);
        });
    }

    // Moved from class LateDaysCalculation on port from TAGrading server.  May want to incorporate late day information into gradeable object rather than having a separate query
    public function getLateDayInformation($user_id) {
        $params = array(300);
        $query = "SELECT
                      submissions.*
                      , coalesce(late_day_exceptions, 0) extensions
                      , greatest(0, ceil((extract(EPOCH FROM(coalesce(submission_time, eg_submission_due_date) - eg_submission_due_date)) - (?*60))/86400):: integer) as days_late
                    FROM
                      (
                        SELECT
                        base.g_id
                        , g_title
                        , base.assignment_allowed
                        , base.user_id
                        , eg_submission_due_date
                        , coalesce(active_version, -1) as active_version
                        , submission_time
                      FROM
                      (
                        --Begin BASE--
                        SELECT
                          g.g_id,
                          u.user_id,
                          g.g_title,
                          eg.eg_submission_due_date,
                          eg.eg_late_days AS assignment_allowed
                        FROM
                          users u
                          , gradeable g
                          , electronic_gradeable eg
                        WHERE
                          g.g_id = eg.g_id
                        --End Base--
                      ) as base
                    LEFT JOIN
                    (
                        --Begin Details--
                        SELECT
                          egv.g_id
                          , egv.user_id
                          , active_version
                          , g_version
                          , submission_time
                        FROM
                          electronic_gradeable_version egv INNER JOIN electronic_gradeable_data egd
                        ON
                          egv.active_version = egd.g_version
                          AND egv.g_id = egd.g_id
                          AND egv.user_id = egd.user_id
                        GROUP BY  egv.g_id,egv.user_id, active_version, g_version, submission_time
                        --End Details--
                    ) as details
                    ON
                      base.user_id = details.user_id
                      AND base.g_id = details.g_id
                    )
                      AS submissions
                      FULL OUTER JOIN
                        late_day_exceptions AS lde
                      ON submissions.g_id = lde.g_id
                      AND submissions.user_id = lde.user_id";
        if($user_id !== null) {
            if (is_array($user_id)) {
                $query .= " WHERE submissions.user_id IN (".implode(", ", array_fill(0, count($user_id), '?')).")";
                $params = array_merge($params, $user_id);
            }
            else {
                $query .= " WHERE submissions.user_id=?";
                $params[] = $user_id;
            }
        }
        $this->course_db->query($query, $params);
        return $this->course_db->rows();
    }
/*
public function getAverageComponentScores($g_id, $section_key, $is_team) {
        if($is_team){
            
        }
        $return = array();
        $this->course_db->query("
SELECT gc_id, gc_title, gc_max_value, gc_is_peer, gc_order, round(AVG(comp_score),2) AS avg_comp_score, round(stddev_pop(comp_score),2) AS std_dev, COUNT(*) FROM(
  SELECT gc_id, gc_title, gc_max_value, gc_is_peer, gc_order,
  CASE WHEN (gc_default + sum_points + gcd_score) > gc_upper_clamp THEN gc_upper_clamp
  WHEN (gc_default + sum_points + gcd_score) < gc_lower_clamp THEN gc_lower_clamp
  ELSE (gc_default + sum_points + gcd_score) END AS comp_score FROM(
    SELECT gcd.gc_id, gc_title, gc_max_value, gc_is_peer, gc_order, gc_lower_clamp, gc_default, gc_upper_clamp,
    CASE WHEN sum_points IS NULL THEN 0 ELSE sum_points END AS sum_points, gcd_score
    FROM gradeable_component_data AS gcd
    LEFT JOIN gradeable_component AS gc ON gcd.gc_id=gc.gc_id
    LEFT JOIN(
      SELECT SUM(gcm_points) AS sum_points, gcmd.gc_id, gcmd.gd_id
      FROM gradeable_component_mark_data AS gcmd
      LEFT JOIN gradeable_component_mark AS gcm ON gcmd.gcm_id=gcm.gcm_id AND gcmd.gc_id=gcm.gc_id
      GROUP BY gcmd.gc_id, gcmd.gd_id
      )AS marks
    ON gcd.gc_id=marks.gc_id AND gcd.gd_id=marks.gd_id
    LEFT JOIN(
      SELECT gd.gd_user_id, gd.gd_id
      FROM gradeable_data AS gd
      WHERE gd.g_id=?
    ) AS gd ON gcd.gd_id=gd.gd_id
    INNER JOIN(
      SELECT u.user_id, u.{$section_key}
      FROM users AS u
      WHERE u.{$section_key} IS NOT NULL
    ) AS u ON gd.gd_user_id=u.user_id
    INNER JOIN(
      SELECT egv.user_id, egv.active_version
      FROM electronic_gradeable_version AS egv
      WHERE egv.g_id=? AND egv.active_version>0
    ) AS egv ON egv.user_id=u.user_id
    WHERE g_id=?
  )AS parts_of_comp
)AS comp
GROUP BY gc_id, gc_title, gc_max_value, gc_is_peer, gc_order
ORDER BY gc_order
        ", array($g_id, $g_id, $g_id));
        foreach ($this->course_db->rows() as $row) {
            $return[] = new SimpleStat($this->core, $row);
        }
        return $return;
    }y
*/
public function getAverageComponentScores($g_id, $section_key, $is_team) {
        $u_or_t="u";
        $users_or_teams="users";
        $user_or_team_id="user_id";
        if($is_team){
            $u_or_t="t";
            $users_or_teams="teams";
            $user_or_team_id="team_id";
        }
        $return = array();
        $this->course_db->query("
SELECT gc_id, gc_title, gc_max_value, gc_is_peer, gc_order, round(AVG(comp_score),2) AS avg_comp_score, round(stddev_pop(comp_score),2) AS std_dev, COUNT(*) FROM(
  SELECT gc_id, gc_title, gc_max_value, gc_is_peer, gc_order,
  CASE WHEN (gc_default + sum_points + gcd_score) > gc_upper_clamp THEN gc_upper_clamp
  WHEN (gc_default + sum_points + gcd_score) < gc_lower_clamp THEN gc_lower_clamp
  ELSE (gc_default + sum_points + gcd_score) END AS comp_score FROM(
    SELECT gcd.gc_id, gc_title, gc_max_value, gc_is_peer, gc_order, gc_lower_clamp, gc_default, gc_upper_clamp,
    CASE WHEN sum_points IS NULL THEN 0 ELSE sum_points END AS sum_points, gcd_score
    FROM gradeable_component_data AS gcd
    LEFT JOIN gradeable_component AS gc ON gcd.gc_id=gc.gc_id
    LEFT JOIN(
      SELECT SUM(gcm_points) AS sum_points, gcmd.gc_id, gcmd.gd_id
      FROM gradeable_component_mark_data AS gcmd
      LEFT JOIN gradeable_component_mark AS gcm ON gcmd.gcm_id=gcm.gcm_id AND gcmd.gc_id=gcm.gc_id
      GROUP BY gcmd.gc_id, gcmd.gd_id
      )AS marks
    ON gcd.gc_id=marks.gc_id AND gcd.gd_id=marks.gd_id
    LEFT JOIN(
      SELECT gd.gd_".$user_or_team_id.", gd.gd_id
      FROM gradeable_data AS gd
      WHERE gd.g_id=?
    ) AS gd ON gcd.gd_id=gd.gd_id
    INNER JOIN(
      SELECT ".$u_or_t.".".$user_or_team_id.", ".$u_or_t.".{$section_key}
      FROM ".$users_or_teams." AS ".$u_or_t."
      WHERE ".$u_or_t.".{$section_key} IS NOT NULL
    ) AS ".$u_or_t." ON gd.gd_".$user_or_team_id."=".$u_or_t.".".$user_or_team_id."
    INNER JOIN(
      SELECT egv.".$user_or_team_id.", egv.active_version
      FROM electronic_gradeable_version AS egv
      WHERE egv.g_id=? AND egv.active_version>0
    ) AS egv ON egv.".$user_or_team_id."=".$u_or_t.".".$user_or_team_id."
    WHERE g_id=?
  )AS parts_of_comp
)AS comp
GROUP BY gc_id, gc_title, gc_max_value, gc_is_peer, gc_order
ORDER BY gc_order
        ", array($g_id, $g_id, $g_id));
        foreach ($this->course_db->rows() as $row) {
            $return[] = new SimpleStat($this->core, $row);
        }
        return $return;
    }
<<<<<<< HEAD
    /*
    public function getAverageAutogradedScores($g_id, $section_key, $is_team) {
=======

    public function getAverageAutogradedScores($g_id, $section_key) {
>>>>>>> c51502f8
        $this->course_db->query("
SELECT round((AVG(score)),2) AS avg_score, round(stddev_pop(score), 2) AS std_dev, 0 AS max, COUNT(*) FROM(
   SELECT * FROM (
      SELECT (egv.autograding_non_hidden_non_extra_credit + egv.autograding_non_hidden_extra_credit + egv.autograding_hidden_non_extra_credit + egv.autograding_hidden_extra_credit) AS score
      FROM electronic_gradeable_data AS egv
      INNER JOIN users AS u ON u.user_id = egv.user_id, electronic_gradeable_version AS egd
      WHERE egv.g_id=? AND u.{$section_key} IS NOT NULL AND egv.g_version=egd.active_version AND active_version>0 AND egd.user.id=egv.user.id
   )g
) as individual;
          ", array($g_id));
        return ($this->course_db->getRowCount() > 0) ? new SimpleStat($this->core, $this->course_db->rows()[0]) : null;
    }
    */
 public function getAverageAutogradedScores($g_id, $section_key, $is_team) {
        $u_or_t="u";
        $users_or_teams="users";
        $user_or_team_id="user_id";
        if($is_team){
            $u_or_t="t";
            $users_or_teams="teams";
            $user_or_team_id="team_id";
        }
        $this->course_db->query("
SELECT round((AVG(score)),2) AS avg_score, round(stddev_pop(score), 2) AS std_dev, 0 AS max, COUNT(*) FROM(
   SELECT * FROM (
      SELECT (egv.autograding_non_hidden_non_extra_credit + egv.autograding_non_hidden_extra_credit + egv.autograding_hidden_non_extra_credit + egv.autograding_hidden_extra_credit) AS score
      FROM electronic_gradeable_data AS egv
      INNER JOIN ".$users_or_teams." AS ".$u_or_t." ON ".$u_or_t.".".$user_or_team_id." = egv.".$user_or_team_id.", electronic_gradeable_version AS egd
      WHERE egv.g_id=? AND ".$u_or_t.".{$section_key} IS NOT NULL AND egv.g_version=egd.active_version AND active_version>0 AND egd.".$user_or_team_id."=egv.".$user_or_team_id."
   )g
) as individual;
          ", array($g_id));
        return ($this->course_db->getRowCount() > 0) ? new SimpleStat($this->core, $this->course_db->rows()[0]) : null;
    }

    public function getAverageForGradeable($g_id, $section_key) {
        $this->course_db->query("SELECT COUNT(*) as cnt FROM gradeable_component WHERE g_id=?", array($g_id));
        $count = $this->course_db->row()['cnt'];
        $this->course_db->query("
SELECT round((AVG(g_score) + AVG(autograding)),2) AS avg_score, round(stddev_pop(g_score),2) AS std_dev, round(AVG(max),2) AS max, COUNT(*) FROM(
  SELECT * FROM(
    SELECT gd_id, SUM(comp_score) AS g_score, SUM(gc_max_value) AS max, COUNT(comp.*), autograding FROM(
      SELECT  gd_id, gc_title, gc_max_value, gc_is_peer, gc_order, autograding,
      CASE WHEN (gc_default + sum_points + gcd_score) > gc_upper_clamp THEN gc_upper_clamp
      WHEN (gc_default + sum_points + gcd_score) < gc_lower_clamp THEN gc_lower_clamp
      ELSE (gc_default + sum_points + gcd_score) END AS comp_score FROM(
        SELECT gcd.gd_id, gc_title, gc_max_value, gc_is_peer, gc_order, gc_lower_clamp, gc_default, gc_upper_clamp,
        CASE WHEN sum_points IS NULL THEN 0 ELSE sum_points END AS sum_points, gcd_score, CASE WHEN autograding IS NULL THEN 0 ELSE autograding END AS autograding
        FROM gradeable_component_data AS gcd
        LEFT JOIN gradeable_component AS gc ON gcd.gc_id=gc.gc_id
        LEFT JOIN(
          SELECT SUM(gcm_points) AS sum_points, gcmd.gc_id, gcmd.gd_id
          FROM gradeable_component_mark_data AS gcmd
          LEFT JOIN gradeable_component_mark AS gcm ON gcmd.gcm_id=gcm.gcm_id AND gcmd.gc_id=gcm.gc_id
          GROUP BY gcmd.gc_id, gcmd.gd_id
          )AS marks
        ON gcd.gc_id=marks.gc_id AND gcd.gd_id=marks.gd_id
        LEFT JOIN gradeable_data AS gd ON gd.gd_id=gcd.gd_id
        LEFT JOIN (
          SELECT egd.g_id, egd.user_id, (autograding_non_hidden_non_extra_credit + autograding_non_hidden_extra_credit + autograding_hidden_non_extra_credit + autograding_hidden_extra_credit) AS autograding
          FROM electronic_gradeable_version AS egv
          LEFT JOIN electronic_gradeable_data AS egd ON egv.g_id=egd.g_id AND egv.user_id=egd.user_id AND active_version=g_version
          )AS auto
        ON gd.g_id=auto.g_id AND gd_user_id=auto.user_id
        INNER JOIN users AS u ON u.user_id = auto.user_id
        WHERE gc.g_id=? AND u.{$section_key} IS NOT NULL
      )AS parts_of_comp
    )AS comp
    GROUP BY gd_id, autograding
  )g WHERE count=?
)AS individual
          ", array($g_id, $count));

        return ($this->course_db->getRowCount() > 0) ? new SimpleStat($this->core, $this->course_db->rows()[0]) : null;
    }

    public function getGradeablesPastAndSection() {
        $this->course_db->query("
  SELECT
    gu.g_id, gu.user_id, gu.user_group, gr.sections_rotating_id, g_grade_start_date
  FROM (
    SELECT g.g_id, u.user_id, u.user_group, g_grade_start_date
    FROM (SELECT user_id, user_group FROM users WHERE user_group BETWEEN 1 AND 3) AS u
    CROSS JOIN (
      SELECT
        DISTINCT g.g_id,
        g_grade_start_date
      FROM gradeable AS g
      LEFT JOIN
        grading_rotating AS gr ON g.g_id = gr.g_id
      WHERE g_grade_by_registration = 'f'
    ) AS g
  ) as gu
  LEFT JOIN (
    SELECT
      g_id, user_id, array_agg(sections_rotating_id) as sections_rotating_id
    FROM
      grading_rotating
    GROUP BY g_id, user_id
  ) AS gr ON gu.user_id=gr.user_id AND gu.g_id=gr.g_id
  ORDER BY user_group, user_id, g_grade_start_date");
        return $this->course_db->rows();
    }

    public function getGradersForAllRotatingSections($gradeable_id) {
        $this->course_db->query("
    SELECT
        u.user_id, array_agg(sections_rotating_id ORDER BY sections_rotating_id ASC) AS sections
    FROM
        users AS u INNER JOIN grading_rotating AS gr ON u.user_id = gr.user_id
    WHERE
        g_id=?
    AND
        u.user_group BETWEEN 1 AND 3
    GROUP BY
        u.user_id
    ",array($gradeable_id));
        return $this->course_db->rows();
    }

    public function getGradeableInfo($gradeable_id, AdminGradeable $admin_gradeable, $template=false) {
        $this->course_db->query("SELECT * FROM gradeable WHERE g_id=?",array($gradeable_id));
        $admin_gradeable->setGradeableInfo($this->course_db->row(), $template);
        $this->course_db->query("SELECT * FROM gradeable_component WHERE g_id=? ORDER BY gc_order", array($gradeable_id));
        $admin_gradeable->setOldComponentsJson(json_encode($this->course_db->rows()));
        $components = array();
        foreach($this->course_db->rows() as $row) {
            $components[] = new GradeableComponent($this->core, $row);
        }
        $admin_gradeable->setOldComponents($components);
        foreach($components as $comp) {
            if($comp->getOrder() == -1 && $comp->getIsPeer()) {
                $admin_gradeable->setPeerGradeCompleteScore($comp->getMaxValue());
            }
            if($comp->getPage() != 0) {
                $admin_gradeable->setPdfPage(true);
                if($comp->getPage() == -1) {
                    $admin_gradeable->setPdfPageStudent(true);
                }
            }
        }
        //2 is numeric/text
        if($admin_gradeable->getGGradeableType() == 2) {
            $this->course_db->query("SELECT COUNT(*) AS cnt FROM gradeable AS g INNER JOIN gradeable_component AS gc
                        ON g.g_id=gc.g_id WHERE g.g_id=? AND gc_is_text='false'", array($gradeable_id));
            $num['num_numeric'] = $this->course_db->row()['cnt'];
            $this->course_db->query("SELECT COUNT(*) AS cnt FROM gradeable AS g INNER JOIN gradeable_component AS gc
                        ON g.g_id=gc.g_id WHERE g.g_id=? AND gc_is_text='true'", array($gradeable_id));
            $num['num_text'] = $this->course_db->row()['cnt'];
            $admin_gradeable->setNumericTextInfo($num);
        }
        $this->course_db->query("SELECT COUNT(*) as cnt FROM gradeable AS g INNER JOIN gradeable_component AS gc ON g.g_id=gc.g_id
                    INNER JOIN gradeable_component_data AS gcd ON gcd.gc_id=gc.gc_id WHERE g.g_id=?",array($gradeable_id));
        $has_grades= $this->course_db->row()['cnt'];
        $admin_gradeable->setHasGrades($has_grades);
        //0 is electronic
        if($admin_gradeable->getGGradeableType() == 0) {
            //get the electronic file stuff
            $this->course_db->query("SELECT * FROM electronic_gradeable WHERE g_id=?", array($gradeable_id));
            $admin_gradeable->setElectronicGradeableInfo($this->course_db->row(), $template);
        }
        return $admin_gradeable;
    }

    public function getUsersWithLateDays() {
        $this->course_db->query("
        SELECT u.user_id, user_firstname, user_preferred_firstname,
          user_lastname, allowed_late_days, since_timestamp::timestamp::date
        FROM users AS u
        FULL OUTER JOIN late_days AS l
          ON u.user_id=l.user_id
        WHERE allowed_late_days IS NOT NULL
        ORDER BY
          user_email ASC, since_timestamp DESC;");

        $return = array();
        foreach($this->course_db->rows() as $row){
            $return[] = new SimpleLateUser($this->core, $row);
        }
        return $return;
    }

    /**
     * "Upserts" a given user's late days allowed effective at a given time.
     *
     * Requires Postgresql 9.5+
     * About $csv_options:
     * default behavior is to overwrite all late days for user and timestamp.
     * null value is for updating via form where radio button selection is
     * ignored, so it should do default behavior.  'csv_option_overwrite_all'
     * invokes default behavior for csv upload.  'csv_option_preserve_higher'
     * will preserve existing values when uploaded csv value is lower.
     *
     * @param string $user_id
     * @param string $timestamp
     * @param integer $days
     * @param string $csv_option value determined by selected radio button
     * @todo maybe process csv uploads as a batch transaction
     */
    public function updateLateDays($user_id, $timestamp, $days, $csv_option=null) {
        //Update query and values list.
		$query = "
            INSERT INTO late_days (user_id, since_timestamp, allowed_late_days)
            VALUES(?,?,?)
            ON CONFLICT (user_id, since_timestamp) DO UPDATE
            SET allowed_late_days=?
            WHERE late_days.user_id=? AND late_days.since_timestamp=?";
        $vals = array($user_id, $timestamp, $days, $days, $user_id, $timestamp);

        switch ($csv_option) {
        case 'csv_option_preserve_higher':
        	//Does NOT overwrite a higher (or same) value of allowed late days.
        	$query .= "AND late_days.allowed_late_days<?";
        	$vals[] = $days;
        	break;
        case 'csv_option_overwrite_all':
        default:
        	//Default behavior: overwrite all late days for user and timestamp.
        	//No adjustment to SQL query.
    	}

        $this->course_db->query($query, $vals);
    }

}
<|MERGE_RESOLUTION|>--- conflicted
+++ resolved
@@ -644,13 +644,8 @@
         }
         return $return;
     }
-<<<<<<< HEAD
     /*
     public function getAverageAutogradedScores($g_id, $section_key, $is_team) {
-=======
-
-    public function getAverageAutogradedScores($g_id, $section_key) {
->>>>>>> c51502f8
         $this->course_db->query("
 SELECT round((AVG(score)),2) AS avg_score, round(stddev_pop(score), 2) AS std_dev, 0 AS max, COUNT(*) FROM(
    SELECT * FROM (
