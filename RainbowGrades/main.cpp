--- conflicted
+++ resolved
@@ -1183,11 +1183,7 @@
   while (istr >> username) {
     Student *s = GetStudent(students,username);
     if (s == NULL) {
-<<<<<<< HEAD
       //std::cerr << "ERROR!  bad username " << username << " cannot give bonus late day " << std::endl;
-=======
-      //std::cerr << "ERROR!  bad username " << username << std::endl;
->>>>>>> 61736e09
       //exit(1);
     } else {
       std::cout << "BONUS DAY FOR USER " << username << std::endl;
@@ -1325,12 +1321,8 @@
   // ======================================================================
   // OUTPUT
 
-<<<<<<< HEAD
-  output_helper(students,GLOBAL_sort_order);
-=======
   GLOBAL_sort_order = sort_order;
   output_helper(students,sort_order);
->>>>>>> 61736e09
 
 }
 
