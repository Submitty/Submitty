<?php

namespace app\controllers\admin;

use app\controllers\AbstractController;
use app\libraries\FileUtils;
use app\libraries\response\JsonResponse;
use app\libraries\routers\AccessControl;
use app\libraries\response\MultiResponse;
use app\libraries\response\WebResponse;
use app\models\RainbowCustomizationJSON;
use app\views\admin\ConfigurationView;
use Symfony\Component\Routing\Annotation\Route;

/**
 * Class ConfigurationController
 * @package app\controllers\admin
 * @AccessControl(role="INSTRUCTOR")
 */
class ConfigurationController extends AbstractController {
    // The message that should be returned to the user if they fail the required validation to enable the nightly
    // rainbow grades build checkbox
    const FAIL_AUTO_RG_MSG = 'You may not enable automatic rainbow grades generation until you have supplied a ' .
    'customization.json file.  To have one generated for you, you may use the Web-Based Rainbow Grades Generation inside the Grade ' .
    'Reports tab.  You may also manually create the file and upload it to your course\'s rainbow_grades directory.';

    /**
     * @Route("/api/courses/{_semester}/{_course}/config", methods={"GET"})
     * @Route("/courses/{_semester}/{_course}/config", methods={"GET"})
     * @return MultiResponse
     */
    public function viewConfiguration(): MultiResponse {
        $fields = [
            'course_name'                    => $this->core->getConfig()->getCourseName(),
            'course_home_url'                => $this->core->getConfig()->getCourseHomeUrl(),
            'default_hw_late_days'           => $this->core->getConfig()->getDefaultHwLateDays(),
            'default_student_late_days'      => $this->core->getConfig()->getDefaultStudentLateDays(),
            'zero_rubric_grades'             => $this->core->getConfig()->shouldZeroRubricGrades(),
            'upload_message'                 => $this->core->getConfig()->getUploadMessage(),
            'display_rainbow_grades_summary' => $this->core->getConfig()->displayRainbowGradesSummary(),
            'display_custom_message'         => $this->core->getConfig()->displayCustomMessage(),
            'course_email'                   => $this->core->getConfig()->getCourseEmail(),
            'vcs_base_url'                   => $this->core->getConfig()->getVcsBaseUrl(),
            'vcs_type'                       => $this->core->getConfig()->getVcsType(),
            'forum_enabled'                  => $this->core->getConfig()->isForumEnabled(),
            'forum_create_thread_message'    => $this->core->getConfig()->getForumCreateThreadMessage(),
            'grade_inquiry_message'          => $this->core->getConfig()->getGradeInquiryMessage(),
            'private_repository'             => $this->core->getConfig()->getPrivateRepository(),
            'room_seating_gradeable_id'      => $this->core->getConfig()->getRoomSeatingGradeableId(),
            'seating_only_for_instructor'    => $this->core->getConfig()->isSeatingOnlyForInstructor(),
            'auto_rainbow_grades'            => $this->core->getConfig()->getAutoRainbowGrades(),
            'queue_enabled'                  => $this->core->getConfig()->isQueueEnabled(),
            'queue_message'                  => $this->core->getConfig()->getQueueMessage(),
            'seek_message_enabled'           => $this->core->getConfig()->isSeekMessageEnabled(),
            'seek_message_instructions'      => $this->core->getConfig()->getSeekMessageInstructions(),
            'queue_announcement_message'     => $this->core->getConfig()->getQueueAnnouncementMessage(),
            'polls_enabled'                  => $this->core->getConfig()->isPollsEnabled()
        ];
        $seating_options = $this->getGradeableSeatingOptions();
        $admin_in_course = false;
        if ($this->core->getConfig()->isSubmittyAdminUserVerified()) {
            $admin_in_course =  $this->core->getQueries()->checkIsInstructorInCourse(
                $this->core->getConfig()->getVerifiedSubmittyAdminUser(),
                $this->core->getConfig()->getCourse(),
                $this->core->getConfig()->getTerm()
            );
        }

        return new MultiResponse(
            JsonResponse::getSuccessResponse([
                'config' => $fields,
                'gradeable_seating_options' => $seating_options,
                'email_enabled' => $this->core->getConfig()->isEmailEnabled(),
                'submitty_admin_user' => [
                    'user_id' => $this->core->getConfig()->getVerifiedSubmittyAdminUser(),
                    'verified' => $this->core->getConfig()->isSubmittyAdminUserVerified(),
                    'in_course' => $admin_in_course,
                ]
            ]),
            new WebResponse(
                ConfigurationView::class,
                'viewConfig',
                $fields,
                $seating_options,
                $this->core->getConfig()->isEmailEnabled(),
                [
                    'user_id' => $this->core->getConfig()->getVerifiedSubmittyAdminUser(),
                    'verified' => $this->core->getConfig()->isSubmittyAdminUserVerified(),
                    'in_course' => $admin_in_course,
                ],
                $this->core->getCsrfToken()
            )
        );
    }

    /**
     * @Route("/api/courses/{_semester}/{_course}/config", methods={"POST"})
     * @Route("/courses/{_semester}/{_course}/config", methods={"POST"})
     * @return MultiResponse
     */
    public function updateConfiguration(): MultiResponse {
        if (!isset($_POST['name'])) {
            return MultiResponse::JsonOnlyResponse(
                JsonResponse::getFailResponse('Name of config value not provided')
            );
        }
        $name = $_POST['name'];

        if (!isset($_POST['entry'])) {
            return MultiResponse::JsonOnlyResponse(
                JsonResponse::getFailResponse('Name of config entry not provided')
            );
        }
        $entry = $_POST['entry'];

        if ($name === "room_seating_gradeable_id") {
            $gradeable_seating_options = $this->getGradeableSeatingOptions();
            $gradeable_ids = [];
            foreach ($gradeable_seating_options as $option) {
                $gradeable_ids[] = $option['g_id'];
            }
            if (!in_array($entry, $gradeable_ids)) {
                return MultiResponse::JsonOnlyResponse(
                    JsonResponse::getFailResponse('Invalid gradeable chosen for seating')
                );
            }
        }
        elseif (in_array($name, ['default_hw_late_days', 'default_student_late_days'])) {
            if (!ctype_digit($entry)) {
                return MultiResponse::JsonOnlyResponse(
                    JsonResponse::getFailResponse('Must enter a number for this field')
                );
            }
            $entry = intval($entry);
        }
        elseif (
            in_array(
                $name,
                [
                    'zero_rubric_grades',
                    'display_rainbow_grades_summary',
                    'display_custom_message',
                    'forum_enabled',
                    'seating_only_for_instructor',
                    'queue_enabled',
                    'seek_message_enabled',
                    'polls_enabled'
                ]
            )
        ) {
            $entry = $entry === "true";
        }
        elseif ($name == "course_home_url") {
            if (!filter_var($entry, FILTER_VALIDATE_URL) && !empty($entry)) {
                return MultiResponse::JsonOnlyResponse(
                    JsonResponse::getFailResponse($entry . ' is not a valid URL')
                );
            }
        }
        elseif ($name === 'auto_rainbow_grades') {
            // Special validation for auto_rainbow_grades checkbox
            // Get a new customization json object
            $customization_json = new RainbowCustomizationJSON($this->core);

            // If a custom_customization.json does not exist, then check for the presence of a regular one
            if (!$customization_json->doesCustomCustomizationExist()) {
                // Attempt to populate it from the customization.json in the course rainbow_grades directory
                // If no file exists do not allow user to enable this check mark until one is supplied
                try {
                    $customization_json->loadFromJsonFile();
                }
                catch (\Exception $e) {
                    return MultiResponse::JsonOnlyResponse(
                        JsonResponse::getFailResponse(ConfigurationController::FAIL_AUTO_RG_MSG)
                    );
                }
            }

            $entry = $entry === "true";
        }

        if ($name === 'forum_enabled' && $entry == 1) {
            // Only create default categories when there is no existing categories (only happens when first enabled)
            if (empty($this->core->getQueries()->getCategories())) {
                $categories = ["General Questions", "Homework Help", "Quizzes" , "Tests"];
                foreach ($categories as $rank => $category) {
                    $this->core->getQueries()->addNewCategory($category, $rank);
                }
            }
        }

        $config_json = $this->core->getConfig()->getCourseJson();
        if (!isset($config_json['course_details'][$name])) {
            return MultiResponse::JsonOnlyResponse(
                JsonResponse::getFailResponse('Not a valid config name')
            );
        }
        $config_json['course_details'][$name] = $entry;

        if (!$this->core->getConfig()->saveCourseJson(['course_details' => $config_json['course_details']])) {
            return MultiResponse::JsonOnlyResponse(
                JsonResponse::getFailResponse('Could not save config file')
            );
        }

        // All late day cache now invalid
<<<<<<< HEAD
        if ($name == 'default_student_late_days') {
=======
        if ($name === 'default_student_late_days') {
>>>>>>> 7d2c2c69
            $this->core->getQueries()->flushAllLateDayCache();
        }

        return MultiResponse::JsonOnlyResponse(
            JsonResponse::getSuccessResponse(null)
        );
    }

    private function getGradeableSeatingOptions(): array {
        $gradeable_seating_options = $this->core->getQueries()->getAllGradeablesIdsAndTitles();

        $seating_dir = FileUtils::joinPaths($this->core->getConfig()->getCoursePath(), 'reports', 'seating');

        $gradeable_seating_options = array_filter($gradeable_seating_options, function ($seating_option) use ($seating_dir) {
            return is_dir(FileUtils::joinPaths($seating_dir, $seating_option['g_id']));
        });

        return array_merge([['g_id' => '', 'g_title' => '--None--']], $gradeable_seating_options);
    }
}<|MERGE_RESOLUTION|>--- conflicted
+++ resolved
@@ -204,11 +204,7 @@
         }
 
         // All late day cache now invalid
-<<<<<<< HEAD
-        if ($name == 'default_student_late_days') {
-=======
         if ($name === 'default_student_late_days') {
->>>>>>> 7d2c2c69
             $this->core->getQueries()->flushAllLateDayCache();
         }
 
