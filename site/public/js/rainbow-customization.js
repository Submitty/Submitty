/* exported addToTable, deleteRow ResetPerGradeablePercents */
/* global buildCourseUrl csrfToken displayErrorMessage displaySuccessMessage */

const benchmarks_with_input_fields = ['lowest_a-', 'lowest_b-', 'lowest_c-', 'lowest_d'];
const allowed_grades = ['A', 'A-', 'B+', 'B', 'B-', 'C+', 'C', 'C-', 'D+', 'D', 'F'];
const allowed_grades_excluding_f = ['A', 'A-', 'B+', 'B', 'B-', 'C+', 'C', 'C-', 'D+', 'D'];
const tables = ['plagiarism', 'manualGrade', 'performanceWarnings'];

// eslint-disable-next-line no-unused-vars
function ExtractBuckets() {
    const x = [];
    const bucket_list = $('#buckets_used_list').find('li');
    bucket_list.each((idx, li) => {
        x.push($(li).text());
    });

    $('#generate_json').val(JSON.stringify(x));
    $('#custom_form').submit();
}

// Forces the number of expected gradeables to be greater than or equal to the current number of gradeables
function ClampGradeablesInBucket(el, num_gradeables) {
    if (isNaN(el.value) || el.value < num_gradeables) {
        el.value = num_gradeables;
        displayErrorMessage('The expected number of gradeables must be greater than or equal to the current number of gradeables.');
        saveChanges();
    }
}

// Forces element's value to be non-negative
function ClampPoints(el) {
    if (el.value === '') {
        el.value = el.placeholder;
        el.classList.remove('override');
    }
    el.value = Math.max(0.0, el.value);
}

// Forces element's value to be non-negative and between 0.0 - 100.0
// Distinct from ClampPercent(), this is for Per Gradeable Percents
function ClampPercents(el) {
    if (el.value === '') {
        el.value = el.placeholder;
    }
    el.value = Math.min(Math.max(el.value, 0.0), 100.0);
}

function DetectMaxOverride(el) {
    if (el.value !== el.placeholder) {
        el.classList.add('override');
    }
    else {
        el.classList.remove('override');
    }
}

function ExtractBucketName(s, offset) {
    const tmp = s.split('-');
    let bucket = '';
    let i;
    for (i = offset; i < tmp.length; i++) {
        if (i > offset) {
            bucket += '-';
        }
        bucket += tmp[i];
    }
    return bucket;
}

// Forces element's value to be in range [0.0,100.0]
function ClampPercent(el) {
    el.value = Math.min(Math.max(el.value, 0.0), 100.0);
    UpdateUsedPercentage();
    $(`#config-percent-${ExtractBucketName(el.id, 1)}`).text(`${el.value}%`);
}

// Forces sum of Per Gradeable Percents in a bucket to be below 100.0
function ClampPerGradeablePercents(el, bucket) {
    const percentsInputsInBucket = $(`div[id^="gradeable-percents-div-${bucket}"]`);
    let sum = 0.0;

    percentsInputsInBucket.each((index, percentInput) => {
        const textbox = $(percentInput).children().first();
        sum += parseFloat(textbox.val());
    });

    const warningIcon = $(`#per-gradeable-percents-warning-${bucket}`);
    if (sum > 100.0) {
        const excess = sum - 100.0;
        warningIcon.show();
        $(warningIcon.children()[0]).text(`WARNING: Per Gradeable Percents exceeds 100 by ${excess}. Do not be alarmed if this is due to Extra Credit`);
    }
    else {
        warningIcon.hide();
    }
}

// Resets Per Gradeable Percents in a given bucket to an even split
function ResetPerGradeablePercents(bucket) {
    const percentsInputsInBucket = $(`div[id^="gradeable-percents-div-${bucket}"]`);

    percentsInputsInBucket.each((index, percentInput) => {
        const textbox = $(percentInput).children().first();
        textbox.val('').blur(); // If the textbox is empty, it resets to an even split onblur
    });
}

// Updates the sum of percentage points accounted for by the buckets being used
function UpdateUsedPercentage() {
    let val = 0.0;
    $("input[id^='percent-']").filter(function () {
        return $(this).parent().css('display') !== 'none';
    }).each(function () {
        val += parseFloat($(this).val());
    });
    const percentage_span = $('#used_percentage');
    percentage_span.text(`${val.toString()}%`);
    if (val > 100.0) {
        percentage_span.css({ 'color': 'red', 'font-weight': 'bold' });
    }
    else {
        percentage_span.css({ 'color': 'var(--text-black)', 'font-weight': '' });
    }
}

// Updates which buckets have full configuration shown (inc. each gradeable), and the ordering
// eslint-disable-next-line no-unused-vars
function UpdateVisibilityBuckets() {
    // For each bucket that isn't being used, hide it
    $('#buckets_available_list').find('input').each(function () {
        // Extract the bucket name
        const bucket = ExtractBucketName($(this).attr('id'), 1);
        $(`#config-${bucket}`).css('display', 'none');
    });

    // For each bucket that IS being used, show it
    const used_buckets = $('#buckets_used_list').find('input');
    if (used_buckets.length === 0) {
        return;
    }
    let prev_bucket = ExtractBucketName(used_buckets.first().attr('id'), 1);
    $(`#config-${prev_bucket}`).prependTo('#config-wrapper').css('display', 'block');

    used_buckets.each(function () {
        // Extract the bucket name
        const bucket = ExtractBucketName($(this).attr('id'), 1);
        if (bucket !== prev_bucket) {
            $(`#config-${bucket}`).css('display', 'block');
            $(`#config-${prev_bucket}`).after($(`#config-${bucket}`));
            prev_bucket = bucket;
        }
    });
}

function getDisplay() {
    // Collect display
    const display = [];

    $.each($("input[name='display']:checked"), function () {
        display.push($(this).val());
    });

    return display;
}

function getSection() {
    // Collect sections and labels
    const sections = {};

    $.each($("input[class='sections_and_labels']"), function () {
        // Get data
        const section = this.getAttribute('data-section').toString();
        const label = this.value;

        if (label === '') {
            $('#save_status').text('All sections MUST have a label before saving');
        }

        // Add to sections
        sections[section] = label;
    });

    return sections;
}

function getDisplayBenchmark() {
    // Collect display benchmarks
    const display_benchmarks = [];

    $.each($("input[name='display_benchmarks']:checked"), function () {
        display_benchmarks.push($(this).val());
    });

    return display_benchmarks;
}

/**
 * From the set of Display Benchmarks determine which ones are
 * selected that are part of the subset
 * ['lowest_a-', 'lowest_b-', 'lowest_c-', 'lowest_d']
 *
 * @returns {[]}
 */
function getSelectedCurveBenchmarks() {
    const all_selected_benchmarks = getDisplayBenchmark();
    const result_set = [];

    all_selected_benchmarks.forEach((elem) => {
        if (benchmarks_with_input_fields.includes(elem)) {
            result_set.push(elem);
        }
    });

    return result_set;
}

function getGradeableBuckets() {
    // Collect gradeable buckets
    const gradeables = [];
    $('.bucket_detail_div').each(function () {
        // Only use buckets which have display block
        // This works even if outer container is collapsed
        if ($(this).css('display') === 'block') {
            const bucket = {};

            // Extract bucket-type
            let type = $(`#${this.id} h3`);
            type = type[0].innerHTML.toLowerCase();
            bucket.type = type;

            // Extract count
            const count = $(`#config-count-${type}`).val();
            bucket.count = parseInt(count);

            // // Extract remove_lowest
            const remove_lowest = $(`#config-remove_lowest-${type}`).val();
            bucket['remove_lowest'] = parseInt(remove_lowest);

            // Extract percent
            let percent = $(`#percent-${type}`).val();
            percent = percent / 100;
            bucket.percent = percent;

            // Extract each independent gradeable in the bucket
            const ids = [];
            const selector = `#gradeables-list-${type}`;
            $(selector).children('.gradeable-li').each(function () {
                const gradeable = {};

                const children = $(this).children();
                // children[0] represents <div id="gradeable-pts-div-*">
                // children[1] represents <div id="gradeable-percents-div-*">
                // replace divs with inputs
                children[0] = children[0].children[0];
                children[1] = children[1].children[0];

                // Get max points
                gradeable.max = parseFloat(children[0].value);

                // Get gradeable final grade percent, but only if Per Gradeable Percents was selected
                if ($(children[1]).is(':visible')) {
                    gradeable.percent = parseFloat(children[1].value) / 100.0;
                }

                // Get gradeable release date
                gradeable.release_date = children[0].dataset.gradeReleaseDate;

                // Get gradeable id
                gradeable.id = $(children).find('.gradeable-id')[0].innerHTML;

                // Get per-gradeable curve data
                const curve_points_selected = getSelectedCurveBenchmarks();

                $(children).find('.gradeable-li-curve input').each(function () {
                    const benchmark = this.getAttribute('data-benchmark').toString();

                    if (curve_points_selected.includes(benchmark) && this.value) {
                        if (!Object.prototype.hasOwnProperty.call(gradeable, 'curve')) {
                            gradeable.curve = [];
                        }

                        gradeable.curve.push(parseFloat(this.value));
                    }
                });

                // Validate the set of per-gradeable curve values
                if (Object.prototype.hasOwnProperty.call(gradeable, 'curve')) {
                    // Has correct number of values
                    if (gradeable.curve.length !== curve_points_selected.length) {
                        throw `To adjust the curve for gradeable ${gradeable.id} you must enter a value in each box`;
                    }

                    let previous = gradeable.max;
                    gradeable.curve.forEach((elem) => {
                        elem = parseFloat(elem);

                        // All values are floats
                        if (isNaN(elem)) {
                            throw `All curve inputs for gradeable ${gradeable.id} must be floating point values`;
                        }

                        // Each value is greater than 0
                        if (elem < 0) {
                            throw `All curve inputs for gradeable ${gradeable.id} must be greater than or equal to 0`;
                        }

                        // Each value is less than the previous
                        if (elem > previous) {
                            throw `All curve inputs for gradeable ${gradeable.id} must be less than or equal to the maximum points for the gradeable and also less than or equal to the previous input`;
                        }

                        previous = elem;
                    });
                }

                ids.push(gradeable);
            });

            // Add gradeable buckets to gradeables array
            bucket.ids = ids;

            // Add to the gradeables array
            gradeables.push(bucket);
        }
    });

    return gradeables;
}

/**
 * Gets data to add to the JSON for the plagiarism and manual grade tables
 * @param {string} table
 *      'plagiarism'
 *      'manualGrade'
 *      'performanceWarnings'
 */
function getTableData(table) {
    if (!tables.includes(table)) {
        return;
    }

    const data = [];

    const tableMap = {
        plagiarism: 'plagiarism-table-body',
        manualGrade: 'manual-grading-table-body',
        performanceWarnings: 'performance-warnings-table-body',
    };
    const tableBody = document.getElementById(tableMap[table]);
    const rows = tableBody.getElementsByTagName('tr');

    for (let i = 0; i < rows.length; i++) {
        const row = rows[i];
        const firstInput = row.cells[0].textContent;
        const secondInput = row.cells[1].textContent;
        const thirdInput = row.cells[2].textContent;

        if (table === 'plagiarism') {
            data.push({
                user: firstInput,
                gradeable: secondInput,
                penalty: parseFloat(thirdInput),
            });
        }
        else if (table === 'manualGrade') {
            data.push({
                user: firstInput,
                grade: secondInput,
                note: thirdInput,
            });
        }
        else if (table === 'performanceWarnings') {
            const secondInputArray = secondInput.split(', ');
            data.push({
                msg: firstInput,
                ids: secondInputArray,
                value: parseFloat(thirdInput),
            });
        }
    }

    return data;
}

/**
 * Adds input data to plagiarism and manual grade tables
 * @param {string} table
 *     'plagiarism'
 *     'manualGrade'
 *     'performanceWarnings'
 */
function addToTable(table) {
    if (!tables.includes(table)) {
        return;
    }

    const tableMap = {
        plagiarism: ['plagiarism-table-body', 'plagiarism-user-id', 'g_id', 'marks'],
        manualGrade: ['manual-grading-table-body', 'manual-grading-user-id', 'manual-grading-grade', 'manual-grading-note'],
        performanceWarnings: ['performance-warnings-table-body', 'performance-warnings-message', 'performance-warnings-gradeables', 'performance-warnings-score'],
    };

    const firstInput = document.getElementById(tableMap[table][1]).value.trim();
    let secondInput;
    if (table === 'performanceWarnings') { // Performance Warnings gets an object[] for the second input
        const secondInputArray = [];
        $('#performance-warnings-gradeables').select2('data').forEach((element) => {
            secondInputArray.push(element.id);
        });
        secondInput = secondInputArray.join(', ');
    }
    else {
        secondInput = document.getElementById(tableMap[table][2]).value.trim();
    }
    const thirdInput = document.getElementById(tableMap[table][3]).value.trim();

    // Check whether input is allowed
    // eslint-disable-next-line no-undef
    const studentFullDataValues = studentFullData.map((item) => item.value);
    const tableBody = document.getElementById(tableMap[table][0]);
    const rows = tableBody.getElementsByTagName('tr');
    switch (table) {
        case 'plagiarism': {
            if (firstInput === '' || secondInput === '' || thirdInput === '') {
                alert('Please fill in all the fields.');
                return;
            }
            if (!studentFullDataValues.includes(firstInput)) {
                alert('Invalid User ID. Please enter a valid one.');
                return;
            }
            if (thirdInput > 1 || thirdInput < 0) {
                alert('Penalty must be between 0 - 1');
                return;
            }

            // Check for duplicate entries
            for (let i = 0; i < rows.length; i++) {
                const row = rows[i];
                const existingFirstInput = row.cells[0].textContent.trim();
                const existingSecondInput = row.cells[1].textContent.trim();

                if (firstInput === existingFirstInput && secondInput === existingSecondInput) {
                    alert('Entry with the same Student ID and Gradeable already exists.');
                    return;
                }
            }
            break;
        }
        case 'manualGrade': {
            if (firstInput === '' || secondInput === '') {
                alert('Please fill in both user ID and final grade.');
                return;
            }
            if (!studentFullDataValues.includes(firstInput)) {
                alert('Invalid User ID. Please enter a valid one.');
                return;
            }
            if (!allowed_grades.includes(secondInput)) {
                alert('Grade must be one of the following: ${allowed_grades.join(\', \')}');
                return;
            }

            // Check for duplicate entries
            for (let i = 0; i < rows.length; i++) {
                const row = rows[i];
                const existingFirstInput = row.cells[0].textContent.trim();

                if (firstInput === existingFirstInput) {
                    alert('Entry with the same Student ID already exists.');
                    return;
                }
            }
            break;
        }
        case 'performanceWarnings': {
            if (firstInput === '' || secondInput === '' || thirdInput === '') {
                alert('Please fill in all fields.');
                return;
            }
            const inputGradeables = secondInput.split(', ');
            let entryGradeables = [];
            $('#performance-warnings-table-body tr').each(function () {
                entryGradeables = $(this).find('td:nth-child(2)').text().split(', ');
            });
            const overlappingGradeables = inputGradeables.filter((inputGradeable) => entryGradeables.includes(inputGradeable));
            if (overlappingGradeables.length > 0) {
                alert(`Entry with Gradeable(s) '${overlappingGradeables.join(', ')}' already exists`);
                return;
            }
            if (parseFloat(thirdInput) <= 0) {
                alert('Score must be a number greater than 0');
                return;
            }
            break;
        }
    }

    // Create a new row and cells
    const newRow = tableBody.insertRow();

    const cellFirstInput = newRow.insertCell();
    cellFirstInput.textContent = firstInput;

    const cellSecondInput = newRow.insertCell();
    cellSecondInput.textContent = secondInput;

    const cellThirdInput = newRow.insertCell();
    cellThirdInput.textContent = thirdInput;

    const cellDelete = newRow.insertCell();
    const deleteLink = document.createElement('a');
    const deleteIcon = document.createElement('i');
    deleteIcon.className = 'fas fa-trash';
    deleteLink.appendChild(deleteIcon);
    deleteLink.onclick = function () {
        deleteRow(this);
    };
    cellDelete.appendChild(deleteLink);

    // Clear the form fields
    document.getElementById(tableMap[table][1]).value = '';
    document.getElementById(tableMap[table][2]).value = '';
    document.getElementById(tableMap[table][3]).value = '';
    saveChanges();
}

function deleteRow(button) {
    const row = button.parentNode.parentNode;
    row.parentNode.removeChild(row);
    saveChanges();
}

function getMessages() {
    const messages = [];

    const message = $('#cust_messages_textarea').val();

    if (message) {
        messages.push(message);
    }

    return messages;
}

function getBenchmarkPercent() {
    // Collect benchmark percents
    const benchmark_percent = {};
    const selected_benchmarks = getSelectedCurveBenchmarks();

    $('.benchmark_percent_input').each(function () {
        // Get data
        const benchmark = this.getAttribute('data-benchmark').toString();
        const percent = this.value;

        if (selected_benchmarks.includes(benchmark)) {
            // Verify percent is not empty
            if (percent === '') {
                throw 'All benchmark percents must have a value before saving.';
            }

            // Verify percent is a floating point number
            if (isNaN(parseFloat(percent))) {
                throw 'Benchmark percent input must be a floating point number.';
            }

            // Add to sections
            benchmark_percent[benchmark] = percent;
        }
    });

    return benchmark_percent;
}

function getFinalCutoffPercent() {
    // Verify that final_grade is used, otherwise set values to default (which will be unused)
    if (!$("input[value='final_grade']:checked").val()) {
        return {
            'A': 93.0,
            'A-': 90.0,
            'B+': 87.0,
            'B': 83.0,
            'B-': 80.0,
            'C+': 77.0,
            'C': 73.0,
            'C-': 70.0,
            'D+': 67.0,
            'D': 60.0,
        };
    }

    // Collect benchmark percents
    const final_cutoff = {};

    $('.final_cutoff_input').each(function () {
        // Get data
        const letter_grade = this.getAttribute('data-benchmark').toString();
        const percent = this.value;

        if (allowed_grades_excluding_f.includes(letter_grade)) {
            // Verify percent is not empty
            if (percent === '') {
                throw 'All final cutoffs must have a value before saving.';
            }

            // Verify percent is a floating point number
            if (isNaN(parseFloat(percent))) {
                throw 'Final cutoff input must be a floating point number.';
            }

            // Add to sections
            final_cutoff[letter_grade] = percent;
        }
    });

    return final_cutoff;
}

// This function constructs a JSON representation of all the form input
function buildJSON() {
    // Build the overall json
    let ret = {
        display: getDisplay(),
        display_benchmark: getDisplayBenchmark(),
        benchmark_percent: getBenchmarkPercent(),
        final_cutoff: getFinalCutoffPercent(),
        section: getSection(),
        gradeables: getGradeableBuckets(),
        messages: getMessages(),
        plagiarism: getTableData('plagiarism'),
        manual_grade: getTableData('manualGrade'),
        warning: getTableData('performanceWarnings'),
    };

    ret = JSON.stringify(ret);
    return ret;
}

function showLogButton(responseData) {
    $('#show_log_button').show();
    $('#save_status_log').empty();
    $('#save_status_log').append(`<pre>${responseData}</pre>`);
}

function sendSelectedValue() {
    return new Promise((resolve, reject) => {
        const selected_value = $("input[name='customization']:checked").val();
        // eslint-disable-next-line no-undef
        const url = buildCourseUrl(['reports', 'rainbow_grades_customization', 'manual_or_gui']);
        const formData = new FormData();
        // eslint-disable-next-line no-undef
        formData.append('csrf_token', csrfToken);
        formData.append('selected_value', selected_value);

        $.ajax({
            url: url,
            type: 'POST',
            data: formData,
            processData: false,
            contentType: false,
            dataType: 'json',
            success: function (data) {
                console.log(data);
                if (data['status'] === 'success') {
                    resolve(data);
                }
                else {
                    reject(data['message']);
                }
            },
            error: function (jqXHR, textStatus, errorThrown) {
                console.log('AJAX error:', jqXHR, textStatus, errorThrown);
                let errorMsg = `An error occurred: Server response: ${jqXHR.status} ${jqXHR.statusText}`;
                try {
                    // Attempt to parse JSON, if there's HTML, this will fail
                    const responseText = jqXHR.responseText;
                    const jsonStartIndex = responseText.indexOf('{');
                    if (jsonStartIndex !== -1) {
                        const jsonResponse = JSON.parse(responseText.substring(jsonStartIndex));
                        errorMsg = `${jsonResponse.message || jsonResponse.status}`;
                    }
                }
                catch (e) {
                    console.error('Failed to parse JSON response', e);
                }
                reject(errorMsg);
            },
        });
    });
}

// eslint-disable-next-line no-unused-vars
function runBuild() {
    // eslint-disable-next-line no-undef
    const url = buildCourseUrl(['reports', 'build_form']);

    sendSelectedValue()
        .then(() => {
            $.ajax({
                type: 'POST',
                url: url,
                data: { csrf_token: csrfToken },
                dataType: 'json',
                success: function (response) {
                    console.log(response);
                    if (response.status === 'success') {
                        $('#save_status').text('Generating rainbow grades, please wait...');
                        checkBuildStatus();
                    }
                    else {
                        $('#save_status').text('An error occurred while building');
                    }
                },
                error: function (jqXHR, textStatus, errorThrown) {
                    console.log('AJAX error:', jqXHR, textStatus, errorThrown);
                    $('#save_status').text('An error occurred while making the request');
                },
            });
        })
        .catch((error) => {
            console.error('Caught error:', error);
            $('#save_status').text(`An error occurred: ${error}`);
        });
}

function checkBuildStatus() {
    $.ajax({
        type: 'POST',
        url: buildCourseUrl(['reports', 'rainbow_grades_status']),
        data: { csrf_token: csrfToken },
        dataType: 'json',
        success: function (response) {
            console.log(response);
            if (response.status === 'success') {
                $('#save_status').text('Rainbow grades successfully generated!');
                showLogButton(response.data);
            }
            else if (response.status === 'fail') {
                $('#save_status').text('A failure occurred generating rainbow grades');
                showLogButton(response.message);
            }
            else {
                $('#save_status').text('Internal Server Error');
                console.log(response);
            }
        },
        error: function (xhr, status, error) {
            console.error(`Failed to parse response from server: ${xhr.responseText}`);
        },
    });
}

$(document).ready(() => {
    $("input[name*='display']").change(() => {
        saveChanges();
    });
    // Register change handlers to update the status message when form inputs change
    $("input[name*='display_benchmarks']").change(() => {
        saveChanges();
    });
    $('#cust_messages_textarea').on('change keyup paste focusout', () => {
        saveChanges();
    });
    $('.sections_and_labels').on('change keyup paste', () => {
        saveChanges();
    });
    // Attach a focusout event handler to all input and textarea elements within #gradeables after user finishes typing
    $('#gradeables').find('input, textarea').on('focusout', () => {
        saveChanges();
    });

    // https://stackoverflow.com/questions/15657686/jquery-event-detect-changes-to-the-html-text-of-a-div
    // More Details https://developer.mozilla.org/en-US/docs/Web/API/MutationObserver
    // select the target node
    const target = document.querySelector('#buckets_used_list');
    // create an observer instance
    // eslint-disable-next-line no-unused-vars
    const observer = new MutationObserver((mutations) => {
        saveChanges();
    });
    // configuration of the observer:
    const config = { attributes: true, childList: true, characterData: true };
    // pass in the target node, as well as the observer options
    observer.observe(target, config);
});

function saveChanges() {
    $('#save_status').text('Change detected Saving ...');
    const url = buildCourseUrl(['reports', 'rainbow_grades_customization_save']);
    const formData = new FormData();
    formData.append('csrf_token', csrfToken);
    formData.append('json_string', buildJSON());

    $.ajax({
        url: url,
        type: 'POST',
        data: formData,
        dataType: 'json',
        processData: false,
        contentType: false,
        success: function (response) {
            console.log(response);
            if (response['status'] === 'success') {
                $('#save_status').text('All changes saved');
            }
            else {
                // lets keep the alert, because users may not notice it even if it fails
                alert(`An error occurred: ${response.data}`);
            }
        },
        // error: function (jqXHR, textStatus, errorThrown) {
        //     console.error(`Error status: ${textStatus}`);
        //     console.error(`Error thrown: ${errorThrown}`);
        //     console.error(`Server response: ${jqXHR.status} ${jqXHR.statusText}`);
        // },
        error: function (jqXHR, textStatus, errorThrown) {
            console.log('AJAX error:', jqXHR, textStatus, errorThrown);
            let errorMsg = `An error occurred: Server response: ${jqXHR.status} ${jqXHR.statusText}`;
            try {
                // Attempt to parse JSON, if there's HTML, this will fail
                const responseText = jqXHR.responseText;
                const jsonStartIndex = responseText.indexOf('{');
                if (jsonStartIndex !== -1) {
                    const jsonResponse = JSON.parse(responseText.substring(jsonStartIndex));
                    errorMsg = `${jsonResponse.message || jsonResponse.status}`;
                }
            }
            catch (e) {
                console.error('Failed to parse JSON response', e);
            }
        },
    });
}

$(document).ready(() => {
    $("input[name='customization']").change(() => {
        $('#save_status').text('Switched customization, need to rebuild');
    });
});

/**
 * Sets the visibility for 'benchmark percent' input boxes and also per-gradeable curve input boxes
 * based upon boxes in 'display benchmark' being selected / un-selected
 *
 * @param elem The checkbox input element captured from 'display benchmark'
 */
function setInputsVisibility(elem) {
    const benchmark = elem.value;
    const is_checked = elem.checked;

    // Only care about inputs which are part of the benchmarks_with_input_fields
    if (benchmarks_with_input_fields.includes(benchmark)) {
        if (is_checked) {
            $(`.${benchmark}`).show();
        }
        else {
            $(`.${benchmark}`).hide();
        }
    }

    // If all boxes are unchecked can hide benchmark percent box and all per-gradeable curve options
    if (getSelectedCurveBenchmarks().length === 0) {
        $('#benchmark_percents').hide();
        $('.fa-gradeable-curve').hide();
        $('.gradeable-li-curve').hide();
    }
    else {
        $('#benchmark_percents').show();
        $('.fa-gradeable-curve').show();
    }
}

/**
 * Sets the visibility for input boxes other than benchmark percents
 * based on the corresponding boxes in 'display' being selected / un-selected
 * */
function setCustomizationItemVisibility(elem) {
    // maps a checkbox name to the corresponding customization item id
    const checkbox_to_cust_item = {
        final_grade: '#final_grade_cutoffs',
        messages: '#cust_messages',
        section: '#section_labels',
        warning: '#performance-warnings',
    };
    const checkbox_name = elem.value;
    const cust_item_id = checkbox_to_cust_item[checkbox_name];
    const is_checked = elem.checked;

    $(cust_item_id).toggle(is_checked);

    // manual grading is dependent on final grade cutoffs
    if (checkbox_name === 'final_grade') {
        $('#manual-grading').toggle(is_checked);
    }
}

$(document).ready(() => {
    // Make the per-gradeable curve inputs toggle when the icon is clicked
    // eslint-disable-next-line no-unused-vars
    $('.fa-gradeable-curve').click(function (event) {
        const id = jQuery(this).attr('id').split('-')[3];
        $(`#gradeable-curve-div-${id}`).toggle();
    });

    // By default, open the input fields for per-gradable curves which have been previously set
    $('.gradeable-li-curve').each(function () {
        let has_at_least_one_value = false;

        // Determine if any of the input boxes had a value pre-loaded into them
        $(this).children('input').each(function () {
            if (this.value) {
                has_at_least_one_value = true;
            }
        });

        // If so then open the per-gradeable curve input div
        if (has_at_least_one_value) {
            const id = jQuery(this).attr('id').split('-')[3];
            $(`#gradeable-curve-div-${id}`).toggle();
        }
    });

    /**
     * Configure visibility handlers for curve input boxes
     * Curve input boxes include the benchmark percent input boxes and also the per-gradeable curve input boxes
     * Visibility is controlled by which boxes are selected in the display benchmarks area
     */
    $('#display_benchmarks input').each(function () {
        // Set the initial visibility on load
        setInputsVisibility(this);

        // Register a click handler to adjust visibility when boxes are selected / un-selected
        $(this).change(function () {
            setInputsVisibility(this);
        });
    });

    /**
     * Configure visibility handler for all customization items other than benchmark percents
     * Visibility is controlled by whether the corresponding boxes are selected in the display area
     */
    const dropdown_checkboxes = ['final_grade', 'messages', 'section', 'warning'];
    $('#display input').each(function () {
        if (dropdown_checkboxes.includes(this.value)) {
            // Set the initial visibility on load
            setCustomizationItemVisibility(this);

            // Register a click handler to adjust visibility when boxes are selected / un-selected
            $(this).change(function () {
                setCustomizationItemVisibility(this);
            });
        }
    });

    // Display auto rainbow grades log on button click
    $('#show_log_button').click(() => {
        $('#save_status_log').toggle();
    });

    // Hide the loading div and display the form once all form configuration is complete
    $(document).ready(() => {
        $('#rg_web_ui_loading').hide();
        $('#rg_web_ui').show();
    });
});

$(document).ready(() => {
    // Button click event
    $('#btn-upload-customization').click(() => {
        $('#config-upload').click();
    });

    // File input change event
    $('#config-upload').on('change', function () {
        const selected_file = $(this)[0].files[0];
        console.log('Selected File: ', selected_file);

        // eslint-disable-next-line no-undef
        const url = buildCourseUrl(['reports', 'rainbow_grades_customization', 'upload']);
        console.log('URL: ', url);

        const formData = new FormData();
        formData.append('csrf_token', csrfToken);
        formData.append('config_upload', selected_file);

        $.ajax({
            url: url,
            type: 'POST',
            data: formData,
            processData: false,
            contentType: false,
            success: function (jsonData) {
                const data = JSON.parse(jsonData);
                console.log(`Data: ${JSON.stringify(data)}`);

                // Check if server reports that file exists
                const manual_customization_exists = data['data']['manual_customization_exists'];
                console.log(`manual_customization_exists: ${manual_customization_exists}`);

                if (data['status'] === 'fail') {
                    displayErrorMessage(data['message']);
                    $('#config-upload').focus();
                }
                else {
                    displaySuccessMessage('Manual Customization uploaded successfully');
                    if (manual_customization_exists) {
                        $('#ask_which_customization').show();
                        $('#manual_customization').prop('checked', true);
                        $('#gui_customization').prop('checked', false);
                    }
                    else {
                        $('#ask_which_customization').hide();
                        $('#manual_customization').prop('checked', false);
                        $('#gui_customization').prop('checked', true);
                    }
                }
            },
            error: function (jqXHR, textStatus, errorThrown) {
                console.log(`Error status: ${textStatus}`);
                console.log(`Error thrown: ${errorThrown}`);
                console.log(`Server response: ${jqXHR.status} ${jqXHR.statusText}`);
            },
        });
        $(this).val('');
    });
});

$(document).ready(() => {
    $('#pencilIcon').click((event) => {
        event.stopPropagation();
        const checkboxControls = $('#checkboxControls');
        const dropLowestDiv = $('#dropLowestDiv');

        checkboxControls.css('display') === 'none'
            ? checkboxControls.show()
            : checkboxControls.hide() && dropLowestDiv.hide();
    });
    $('#drop_lowest_checkbox').change(function (event) {
        event.stopPropagation();
        const dropLowestDivs = $('div[id^="dropLowestDiv-"]');
        const isChecked = $(this).is(':checked');

        dropLowestDivs.each((index, dropLowestDiv) => {
            $(dropLowestDiv).css('display', isChecked ? 'block' : 'none');
        });
    });
<<<<<<< HEAD
    $('#performance-warnings-gradeables').select2({
        theme: 'bootstrap-5',
        placeholder: ' -- select an option -- ',
        multiple: true,
        allowClear: true,
    });
    $('#performance-warnings-gradeables option')[0].remove(); // Remove empty option to trick browser
=======

    // Per Gradeable Percents checked on-ready if at least one Per Gradeable Percents is checked
    const enablePerGradeablePercents = $('#enable-per-gradeable-percents');
    const perGradeablePercentsCheckboxes = $('input[id^="per-gradeable-percents-checkbox-"]');
    perGradeablePercentsCheckboxes.each((index, perGradeablePercentsCheckboxDOMElement) => {
        if ($(perGradeablePercentsCheckboxDOMElement).is(':checked')) {
            enablePerGradeablePercents.prop('checked', true);
            return false; // Break loop
        }
    });

    // Control visibility of per gradeable percent checkboxes
    const perGradeablePercentsLabels = $('label[id^="per-gradeable-percents-label-"]');
    const perGradeablePercentsReset = $('button[id^="per-gradeable-percents-reset-"]');
    const isChecked = enablePerGradeablePercents.is(':checked');
    perGradeablePercentsCheckboxes.each((index, checkbox) => {
        $(checkbox).toggle(isChecked);
    });
    perGradeablePercentsLabels.each((index, label) => {
        $(label).toggle(isChecked);
    });
    perGradeablePercentsReset.each((index, button) => {
        if (isChecked === false) { // Only hide, otherwise element will be out of place
            $(button).hide();
        }
    });
    enablePerGradeablePercents.change(function (event) {
        event.stopPropagation();
        const isChecked = $(this).is(':checked');
        perGradeablePercentsCheckboxes.each((index, checkbox) => {
            $(checkbox).toggle(isChecked);
        });
        perGradeablePercentsLabels.each((index, label) => {
            $(label).toggle(isChecked);
        });
        perGradeablePercentsReset.each((index, button) => {
            if (isChecked === false) { // Only hide, otherwise element will be out of place
                $(button).hide();
            }
        });
    });

    // Control visibility of per gradeable percent input boxes
    perGradeablePercentsCheckboxes.each((index, perGradeablePercentsCheckboxDOMElement) => {
        const perGradeablePercentsCheckbox = $(perGradeablePercentsCheckboxDOMElement);
        const bucket = perGradeablePercentsCheckbox[0].id.match(/^per-gradeable-percents-checkbox-(.+)$/)[1];
        const percentsInputsInBucket = $(`div[id^="gradeable-percents-div-${bucket}"]`);
        const resetButtonInBucket = $(`button[id^="per-gradeable-percents-reset-${bucket}"]`);
        ClampPerGradeablePercents(percentsInputsInBucket.children()[0], bucket);

        const isChecked = perGradeablePercentsCheckbox.is(':checked');
        percentsInputsInBucket.each((index, percentInput) => {
            $(percentInput).toggle(isChecked);
        });
        resetButtonInBucket.each((index, resetButton) => {
            $(resetButton).toggle(isChecked);
        });

        perGradeablePercentsCheckbox.change(function (event) {
            event.stopPropagation();
            const isChecked = $(this).is(':checked');
            percentsInputsInBucket.each((index, percentInput) => {
                $(percentInput).toggle(isChecked);
            });
            resetButtonInBucket.each((index, resetButton) => {
                $(resetButton).toggle(isChecked);
            });
        });
    });
>>>>>>> 516537e2
});<|MERGE_RESOLUTION|>--- conflicted
+++ resolved
@@ -1044,7 +1044,6 @@
             $(dropLowestDiv).css('display', isChecked ? 'block' : 'none');
         });
     });
-<<<<<<< HEAD
     $('#performance-warnings-gradeables').select2({
         theme: 'bootstrap-5',
         placeholder: ' -- select an option -- ',
@@ -1052,7 +1051,6 @@
         allowClear: true,
     });
     $('#performance-warnings-gradeables option')[0].remove(); // Remove empty option to trick browser
-=======
 
     // Per Gradeable Percents checked on-ready if at least one Per Gradeable Percents is checked
     const enablePerGradeablePercents = $('#enable-per-gradeable-percents');
@@ -1122,5 +1120,4 @@
             });
         });
     });
->>>>>>> 516537e2
 });