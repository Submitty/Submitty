--- conflicted
+++ resolved
@@ -201,7 +201,7 @@
     }
 
     /**
-<<<<<<< HEAD
+     * Helper function to create notification/email content and aggregate recipients
      * @param GradedGradeable $graded_gradeable
      * @param int $gradeable_id
      * @param string $content
@@ -211,20 +211,7 @@
     private function notifyGradeInquiryEvent(GradedGradeable $graded_gradeable, $gradeable_id, $content, $type, $gc_id) {
         if ($graded_gradeable->hasTaGradingInfo()) {
             $ta_graded_gradeable = $graded_gradeable->getOrCreateTaGradedGradeable();
-=======
-     * Helper function to create notification/email content and aggregate recipients
-     * @param GradedGradeable $graded_gradeable
-     * @param $gradeable_id
-     * @param $content
-     * @param $type
-     */
-    private function notifyGradeInquiryEvent(GradedGradeable $graded_gradeable, $gradeable_id, $content, $type)
-    {
-        //TODO: send notification to grader per component
-        if ($graded_gradeable->hasTaGradingInfo()) {
-            $ta_graded_gradeable = $graded_gradeable->getOrCreateTaGradedGradeable();
             $graders = $ta_graded_gradeable->getVisibleGraders();
->>>>>>> ebffc70f
             $submitter = $graded_gradeable->getSubmitter();
             $user_id = $this->core->getUser()->getId();
             $gradeable_title = $graded_gradeable->getGradeable()->getTitle();
