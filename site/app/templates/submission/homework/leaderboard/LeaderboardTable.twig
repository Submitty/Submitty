--- conflicted
+++ resolved
@@ -47,7 +47,6 @@
 					<td>{{ (entry["memory"] / 1000) | round }}MB</td>
 				</tr>
 			{% endif %}
-<<<<<<< HEAD
 			{# If no longer in the normal_leaderboard_section and the dots have not been set yet #}
 			{% if not starting_dots_set and not normal_leaderboard_section %}
 				{# Set the indicator so it knows that the dots have been set #}
@@ -57,29 +56,6 @@
 				{% if not student_rank_section and user_index > loop.index0 %}
 					<tr class="blank_row">
 						<td colspan="5">...</td>
-=======
-		{% endfor %}
-
-    {# Show the student #}
-		{% if user_index >= top_visible_students and top_visible_students != 0 and not accessFullGrading %}
-			<tr class="blank_row">
-				<td colspan="5">...</td>
-			</tr>
-			{% for entry in leaderboard %}
-				{% if loop.index0 > user_index - 4 and loop.index0 <= user_index %}
-					<tr>
-						<td class="row_number"></td>
-						<td>
-							{% if user_id == entry['user_id'] %}
-								{{ user_name }} {{you_text}}
-							{% else %}
-								{{entry['anon_id']}} ({{user_index - loop.index0}} ahead of you)
-							{% endif %}
-						</td>
-						<td>{{ entry["points"] }}</td>
-						<td>{{ entry["time"] |round(1) }}s</td>
-						<td>{{ (entry["memory"] / 1000) | round }}MB</td>
->>>>>>> 17d764ff
 					</tr>
 				{% endif %}
 			{% endif %}
