--- conflicted
+++ resolved
@@ -1,440 +1,2 @@
 parameters:
-	ignoreErrors:
-		-
-<<<<<<< HEAD
-			message: "#^PHPDoc tag @param has invalid value \\(\\$show_all\\)\\: Unexpected token \"\\$show_all\", expected type at offset 18$#"
-			count: 1
-			path: app/controllers/NotificationController.php
-
-		-
-			message: "#^PHPDoc tag @param has invalid value \\(\\$nid\\)\\: Unexpected token \"\\$nid\", expected type at offset 18$#"
-			count: 2
-			path: app/controllers/NotificationController.php
-
-		-
-			message: "#^PHPDoc tag @param has invalid value \\(\\$seen\\)\\: Unexpected token \"\\$seen\", expected type at offset 37$#"
-			count: 1
-			path: app/controllers/NotificationController.php
-
-		-
-			message: "#^PHPDoc tag @param references unknown parameter\\: \\$gradeable$#"
-			count: 1
-			path: app/controllers/admin/AdminGradeableController.php
-
-		-
-			message: "#^Variable \\$repo_paths in isset\\(\\) always exists and is not nullable\\.$#"
-			count: 1
-			path: app/controllers/admin/AdminGradeableController.php
-
-		-
-			message: "#^Call to an undefined method app\\\\libraries\\\\Core\\:\\:buildNewCourseUrl\\(\\)\\.$#"
-			count: 2
-			path: app/controllers/admin/AdminGradeableController.php
-
-		-
-			message: "#^PHPDoc tag @param has invalid value \\(\\$config_path\\)\\: Unexpected token \"\\$config_path\", expected type at offset 18$#"
-			count: 1
-			path: app/controllers/admin/AutogradingConfigController.php
-
-		-
-			message: "#^PHPDoc tag @param has invalid value \\(\\$csv_option string csv_option_overwrite_all or csv_option_preserve_higher\\)\\: Unexpected token \"\\$csv_option\", expected type at offset 18$#"
-			count: 1
-			path: app/controllers/admin/LateController.php
-
-		-
-			message: "#^Variable \\$gg in PHPDoc tag @var does not match any variable in the foreach loop\\: \\$user_id$#"
-			count: 1
-			path: app/controllers/admin/ReportController.php
-
-		-
-			message: "#^PHPDoc tag @param has invalid value \\(GradedGradeable\\[\\] The list of graded gradeables, indexed by gradeable id\\)\\: Unexpected token \"The\", expected variable at offset 127$#"
-			count: 1
-			path: app/controllers/admin/ReportController.php
-
-		-
-			message: "#^PHPDoc tag @param has invalid value \\(GradedGradeable\\[\\] The list of graded gradeables, indexed by gradeable id\\)\\: Unexpected token \"The\", expected variable at offset 192$#"
-			count: 1
-			path: app/controllers/admin/ReportController.php
-
-		-
-			message: "#^Variable \\$file in isset\\(\\) is always null\\.$#"
-			count: 1
-			path: app/controllers/admin/UsersController.php
-
-		-
-			message: "#^PHPDoc tag @param has invalid value \\(integer\\(0/1/2\\) \\$modifyType \\- 0 \\=\\> delete, 1 \\=\\> edit content, 2 \\=\\> undelete\\)\\: Unexpected token \"\\(\", expected variable at offset 200$#"
-			count: 1
-			path: app/controllers/forum/ForumController.php
-
-		-
-			message: "#^Variable \\$content might not be defined\\.$#"
-			count: 1
-			path: app/controllers/forum/ForumController.php
-
-		-
-			message: "#^Variable \\$subject might not be defined\\.$#"
-			count: 1
-			path: app/controllers/forum/ForumController.php
-
-		-
-			message: "#^Variable \\$original_creator might not be defined\\.$#"
-			count: 2
-			path: app/controllers/forum/ForumController.php
-
-		-
-			message: "#^Variable \\$graded_component might not be defined\\.$#"
-			count: 2
-			path: app/controllers/grading/ElectronicGraderController.php
-
-		-
-			message: "#^Variable \\$team_users might not be defined\\.$#"
-			count: 1
-			path: app/controllers/grading/ElectronicGraderController.php
-
-		-
-			message: "#^Variable \\$all_teams might not be defined\\.$#"
-			count: 2
-			path: app/controllers/grading/ElectronicGraderController.php
-
-		-
-			message: "#^Offset 0 does not exist on array\\(\\)\\.$#"
-			count: 1
-			path: app/controllers/grading/ElectronicGraderController.php
-
-		-
-			message:
-				"""
-					#^PHPDoc tag @param has invalid value \\(\\$from This is the user that was being viewed when a navigation button was clicked on the TA grading
-					                 interface\\.  Knowing who we were viewing allows us to decide who to view next\\.\\)\\: Unexpected token "\\$from", expected type at offset 236$#
-				"""
-			count: 1
-			path: app/controllers/grading/ElectronicGraderController.php
-
-		-
-			message: "#^PHPDoc tag @param has invalid value \\(\\$to Used to determine the direction to move in, either 'prev' or 'next'\\)\\: Unexpected token \"\\$to\", expected type at offset 452$#"
-			count: 1
-			path: app/controllers/grading/ElectronicGraderController.php
-
-		-
-			message: "#^PHPDoc tag @param has invalid value \\(\\$to_ungraded Should the next student we go to be the next submission or next ungraded submission\\?\\)\\: Unexpected token \"\\$to_ungraded\", expected type at offset 538$#"
-			count: 1
-			path: app/controllers/grading/ElectronicGraderController.php
-
-		-
-			message:
-				"""
-					#^PHPDoc tag @param has invalid value \\(\\$who_id This is the user we wish to view, this field will only be passed on when the request originates
-					                 on the grading index page\\)\\: Unexpected token "\\$who_id", expected type at offset 68$#
-				"""
-			count: 1
-			path: app/controllers/grading/ElectronicGraderController.php
-
-		-
-			message: "#^Variable \\$goToStudent might not be defined\\.$#"
-			count: 1
-			path: app/controllers/grading/ElectronicGraderController.php
-
-		-
-			message: "#^PHPDoc tag @param references unknown parameter\\: \\$full_sets$#"
-			count: 1
-			path: app/controllers/grading/ElectronicGraderController.php
-
-		-
-			message: "#^PHPDoc tag @param has invalid value \\(\\$gradeable_id\\)\\: Unexpected token \"\\$gradeable_id\", expected type at offset 18$#"
-			count: 4
-			path: app/controllers/grading/SimpleGraderController.php
-
-		-
-			message: "#^PHPDoc tag @param has invalid value \\(\\$section\\)\\: Unexpected token \"\\$section\", expected type at offset 46$#"
-			count: 1
-			path: app/controllers/grading/SimpleGraderController.php
-
-		-
-			message: "#^PHPDoc tag @param has invalid value \\(\\$section_type\\)\\: Unexpected token \"\\$section_type\", expected type at offset 69$#"
-			count: 1
-			path: app/controllers/grading/SimpleGraderController.php
-
-		-
-			message: "#^PHPDoc tag @param has invalid value \\(\\$sort\\)\\: Unexpected token \"\\$sort\", expected type at offset 97$#"
-			count: 1
-			path: app/controllers/grading/SimpleGraderController.php
-
-		-
-			message: "#^PHPDoc tag @param has invalid value \\(\\$sort\\)\\: Unexpected token \"\\$sort\", expected type at offset 66$#"
-			count: 1
-			path: app/controllers/grading/SimpleGraderController.php
-
-		-
-			message: "#^PHPDoc tag @param has invalid value \\(\\$view\\)\\: Unexpected token \"\\$view\", expected type at offset 46$#"
-			count: 1
-			path: app/controllers/grading/SimpleGraderController.php
-
-		-
-			message: "#^PHPDoc tag @param has invalid value \\(\\$gradeable_id\\)\\: Unexpected token \"\\$gradeable_id\", expected type at offset 18$#"
-			count: 5
-			path: app/controllers/student/GradeInquiryController.php
-
-		-
-			message: "#^Variable \\$body might not be defined\\.$#"
-			count: 5
-			path: app/controllers/student/GradeInquiryController.php
-
-		-
-			message: "#^Variable \\$subject might not be defined\\.$#"
-			count: 3
-			path: app/controllers/student/GradeInquiryController.php
-
-		-
-			message: "#^Variable \\$notifications might not be defined\\.$#"
-			count: 1
-			path: app/controllers/student/GradeInquiryController.php
-
-		-
-			message: "#^Variable \\$emails might not be defined\\.$#"
-			count: 1
-			path: app/controllers/student/GradeInquiryController.php
-
-		-
-			message: "#^Variable \\$teams might not be defined\\.$#"
-			count: 1
-			path: app/controllers/student/SubmissionController.php
-
-		-
-			message: "#^Variable \\$uploaded_file might not be defined\\.$#"
-			count: 6
-			path: app/controllers/student/SubmissionController.php
-
-		-
-			message: "#^Variable \\$uploaded_file in isset\\(\\) always exists and is not nullable\\.$#"
-			count: 1
-			path: app/controllers/student/SubmissionController.php
-
-		-
-			message: "#^Variable \\$team might not be defined\\.$#"
-			count: 1
-			path: app/controllers/student/SubmissionController.php
-
-		-
-			message: "#^PHPDoc tag @param has invalid value \\(\\$core Core core\\)\\: Unexpected token \"\\$core\", expected type at offset 230$#"
-			count: 1
-			path: app/libraries/DateUtils.php
-
-		-
-			message: "#^Call to an undefined method Throwable\\:\\:getDetails\\(\\)\\.$#"
-			count: 1
-			path: app/libraries/ExceptionHandler.php
-
-		-
-			message: "#^PHPDoc tag @param has invalid value \\(\\$mode\\)\\: Unexpected token \"\\$mode\", expected type at offset 38$#"
-			count: 1
-			path: app/libraries/FileUtils.php
-
-		-
-			message: "#^PHPDoc tag @param has invalid value \\(\\$path\\)\\: Unexpected token \"\\$path\", expected type at offset 18$#"
-			count: 1
-			path: app/libraries/FileUtils.php
-
-		-
-			message: "#^PHPDoc tag @param has invalid value \\(\\$zipname\\)\\: Unexpected token \"\\$zipname\", expected type at offset 18$#"
-			count: 1
-			path: app/libraries/FileUtils.php
-
-		-
-			message: "#^PHPDoc tag @param for parameter \\$type with type app\\\\libraries\\\\GradeableType\\|int is not subtype of native type int\\.$#"
-			count: 1
-			path: app/libraries/GradeableType.php
-
-		-
-			message: "#^PHPDoc tag @param has invalid value \\(\\$string\\)\\: Unexpected token \"\\$string\", expected type at offset 18$#"
-			count: 1
-			path: app/libraries/GradeableType.php
-
-		-
-			message: "#^Access to an undefined property Ratchet\\\\ConnectionInterface\\:\\:\\$httpRequest\\.$#"
-			count: 1
-			path: app/libraries/socket/Server.php
-
-		-
-			message: "#^PHPDoc tag @param has invalid value \\(\\$check_property\\)\\: Unexpected token \"\\$check_property\", expected type at offset 350$#"
-			count: 1
-			path: app/models/AbstractModel.php
-
-		-
-			message: "#^PHPDoc tag @param has invalid value \\(\\$object\\)\\: Unexpected token \"\\$object\", expected type at offset 328$#"
-			count: 1
-			path: app/models/AbstractModel.php
-
-		-
-			message: "#^PHPDoc tag @param has invalid value \\(\\$arguments\\)\\: Unexpected token \"\\$arguments\", expected type at offset 451$#"
-			count: 1
-			path: app/models/AbstractModel.php
-
-		-
-			message: "#^PHPDoc tag @param has invalid value \\(\\$name\\)\\: Unexpected token \"\\$name\", expected type at offset 431$#"
-			count: 1
-			path: app/models/AbstractModel.php
-
-		-
-			message: "#^PHPDoc tag @param has invalid value \\(\\$course_path\\)\\: Unexpected token \"\\$course_path\", expected type at offset 112$#"
-			count: 1
-			path: app/models/GradeableAutocheck.php
-
-		-
-			message: "#^PHPDoc tag @param has invalid value \\(\\$details\\)\\: Unexpected token \"\\$details\", expected type at offset 89$#"
-			count: 1
-			path: app/models/GradeableAutocheck.php
-
-		-
-			message: "#^PHPDoc tag @param has invalid value \\(\\$idx\\)\\: Unexpected token \"\\$idx\", expected type at offset 202$#"
-			count: 1
-			path: app/models/GradeableAutocheck.php
-
-		-
-			message: "#^PHPDoc tag @param has invalid value \\(\\$results_path\\)\\: Unexpected token \"\\$results_path\", expected type at offset 139$#"
-			count: 1
-			path: app/models/GradeableAutocheck.php
-
-		-
-			message: "#^PHPDoc tag @param has invalid value \\(\\$results_public_path\\)\\: Unexpected token \"\\$results_public_path\", expected type at offset 167$#"
-			count: 1
-			path: app/models/GradeableAutocheck.php
-
-		-
-			message: "#^PHPDoc tag @param has invalid value \\(\\$component_id\\)\\: Unexpected token \"\\$component_id\", expected type at offset 89$#"
-			count: 1
-			path: app/models/GradingOrder.php
-
-		-
-			message: "#^Method app\\\\models\\\\GradingOrder\\:\\:getPrevSubmitterMatching\\(\\) should return app\\\\models\\\\gradeable\\\\Submitter but returns null\\.$#"
-			count: 2
-			path: app/models/GradingOrder.php
-
-		-
-			message: "#^Method app\\\\models\\\\GradingOrder\\:\\:getNextSubmitterMatching\\(\\) should return app\\\\models\\\\gradeable\\\\Submitter but returns null\\.$#"
-			count: 2
-			path: app/models/GradingOrder.php
-
-		-
-			message: "#^PHPDoc tag @param has invalid value \\(\\$direction Direction of sort \\(ASC or DESC\\)\\)\\: Unexpected token \"\\$direction\", expected type at offset 225$#"
-			count: 1
-			path: app/models/GradingOrder.php
-
-		-
-			message: "#^PHPDoc tag @param has invalid value \\(\\$sort Sort type\\)\\: Unexpected token \"\\$sort\", expected type at offset 195$#"
-			count: 1
-			path: app/models/GradingOrder.php
-
-		-
-			message: "#^PHPDoc tag @param references unknown parameter\\: \\$details$#"
-			count: 1
-			path: app/models/Notification.php
-
-		-
-			message: "#^PHPDoc tag @return has invalid value \\(\\$trimmed_message\\)\\: Unexpected token \"\\$trimmed_message\", expected type at offset 119$#"
-			count: 1
-			path: app/models/Notification.php
-
-		-
-			message: "#^PHPDoc tag @param has invalid value \\(\\$display The item to add\\)\\: Unexpected token \"\\$display\", expected type at offset 67$#"
-			count: 1
-			path: app/models/RainbowCustomizationJSON.php
-
-		-
-			message: "#^PHPDoc tag @param has invalid value \\(\\$label The label you would like to assign to the sectionID\\)\\: Unexpected token \"\\$label\", expected type at offset 91$#"
-			count: 1
-			path: app/models/RainbowCustomizationJSON.php
-
-		-
-			message: "#^PHPDoc tag @param has invalid value \\(\\$sectionID The sectionID\\)\\: Unexpected token \"\\$sectionID\", expected type at offset 52$#"
-			count: 1
-			path: app/models/RainbowCustomizationJSON.php
-
-		-
-			message: "#^Argument of an invalid type app\\\\models\\\\RainbowCustomizationJSON supplied for foreach, only iterables are supported\\.$#"
-			count: 1
-			path: app/models/RainbowCustomizationJSON.php
-
-		-
-			message: "#^Method app\\\\libraries\\\\database\\\\DatabaseQueries\\:\\:threadExists\\(\\) invoked with 1 parameter, 0 required\\.$#"
-			count: 1
-			path: app/models/forum/Forum.php
-
-		-
-			message: "#^Call to an undefined method app\\\\models\\\\forum\\\\Forum\\:\\:checkPostEditAccess\\(\\)\\.$#"
-			count: 1
-			path: app/models/forum/Forum.php
-
-		-
-			message: "#^Call to an undefined method app\\\\models\\\\forum\\\\Forum\\:\\:modifyAnonymous\\(\\)\\.$#"
-			count: 1
-			path: app/models/forum/Forum.php
-
-		-
-			message: "#^Call to an undefined method app\\\\models\\\\forum\\\\Thread\\:\\:getContent\\(\\)\\.$#"
-			count: 1
-			path: app/models/forum/Forum.php
-
-		-
-			message: "#^Call to an undefined method app\\\\libraries\\\\database\\\\DatabaseQueries\\:\\:createEmail\\(\\)\\.$#"
-			count: 1
-			path: app/models/forum/Forum.php
-
-		-
-			message: "#^Call to an undefined method app\\\\models\\\\forum\\\\Forum\\:\\:isValidCategories\\(\\)\\.$#"
-			count: 1
-			path: app/models/forum/Forum.php
-
-		-
-			message: "#^Comparison operation \"\\=\\=\" between \\(array\\|float\\|int\\) and 0 results in an error\\.$#"
-			count: 1
-			path: app/models/gradeable/AutoGradedVersion.php
-
-		-
-			message: "#^PHPDoc tag @param has invalid value \\(\\$details\\)\\: Unexpected token \"\\$details\", expected type at offset 108$#"
-			count: 1
-			path: app/models/gradeable/Component.php
-
-		-
-			message: "#^PHPDoc tag @param has invalid value \\(\\$details\\)\\: Unexpected token \"\\$details\", expected type at offset 69$#"
-			count: 1
-			path: app/models/gradeable/Component.php
-
-		-
-			message: "#^PHPDoc tag @param has invalid value \\(\\$gc_id int Gradeable Component id\\)\\: Unexpected token \"\\$gc_id\", expected type at offset 95$#"
-			count: 1
-			path: app/models/gradeable/GradedGradeable.php
-
-		-
-			message: "#^PHPDoc tag @param has invalid value \\(\\$status\\)\\: Unexpected token \"\\$status\", expected type at offset 68$#"
-			count: 1
-			path: app/models/gradeable/LateDays.php
-
-		-
-			message: "#^PHPDoc tag @param has invalid value \\(\\$details\\)\\: Unexpected token \"\\$details\", expected type at offset 103$#"
-			count: 1
-			path: app/models/gradeable/Mark.php
-
-		-
-			message: "#^PHPDoc tag @param has invalid value \\(\\$popup_css_file\\)\\: Unexpected token \"\\$popup_css_file\", expected type at offset 211$#"
-			count: 1
-			path: app/views/AutoGradingView.php
-
-		-
-			message: "#^Method app\\\\views\\\\AutoGradingView\\:\\:autoShouldDisplayPopup\\(\\) should return string but returns false\\.$#"
-			count: 1
-			path: app/views/AutoGradingView.php
-
-		-
-			message: "#^Method app\\\\views\\\\AutoGradingView\\:\\:autoShouldDisplayPopup\\(\\) should return string but returns true\\.$#"
-			count: 1
-			path: app/views/AutoGradingView.php
-
-		-
-			message: "#^Variable \\$row might not be defined\\.$#"
-			count: 2
-			path: app/views/grading/ElectronicGraderView.php
-=======
-			message: "#^Offset 4 does not exist on null\\.$#"
-			count: 5
-			path: app/controllers/admin/UsersController.php
->>>>>>> 298942df
+	ignoreErrors: []
