--- conflicted
+++ resolved
@@ -143,9 +143,7 @@
   eg_submission_due_date: +1000 days
   g_grade_start_date: +1005 days
   g_grade_released_date: +1010 days
-<<<<<<< HEAD
   eg_max_random_submissions: 0
-=======
 
 - components:
   - gc_max_value: 5
@@ -156,6 +154,7 @@
   eg_submission_due_date: +1000 days
   g_grade_start_date: +1005 days
   g_grade_released_date: +1010 days
+  eg_max_random_submissions: 0
 
 - components:
   - gc_max_value: 5
@@ -166,5 +165,4 @@
   eg_submission_due_date: +1000 days
   g_grade_start_date: +1005 days
   g_grade_released_date: +1010 days
->>>>>>> e9f45c55
-  +  eg_max_random_submissions: 0