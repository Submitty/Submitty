--- conflicted
+++ resolved
@@ -569,14 +569,13 @@
     font-size: 1.8em;
 }
 
-<<<<<<< HEAD
 .thread-unread {
     color: var(--submitty-logo-blue);
     font-size: 2.0em;
-=======
+}
+
 .post_content p {
     white-space: pre-wrap;
->>>>>>> 540c973d
 }
 
 .post_content li {
