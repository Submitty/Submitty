--- conflicted
+++ resolved
@@ -624,14 +624,9 @@
                 }
                 $multiple_invites_json = json_encode($multiple_invites);
                 $lock_date = DateUtils::dateTimeToString($gradeable->getTeamLockDate(), false);
-<<<<<<< HEAD
                 $team_name = $row->getSubmitter()->getTeam()->getTeamName();
                 $info["team_edit_onclick"] = "adminTeamForm(false, '{$row->getSubmitter()->getId()}', '{$reg_section}', '{$rot_section}', {$user_assignment_setting_json}, {$members}, {$pending_members_json}, {$multiple_invites_json}, {$gradeable->getTeamSizeMax()},'{$lock_date}', '{$team_name}');";
-                $team_history = ($row->getSubmitter()->getTeam()->getAssignmentSettings($gradeable))["team_history"];
-=======
-                $info["team_edit_onclick"] = "adminTeamForm(false, '{$row->getSubmitter()->getId()}', '{$reg_section}', '{$rot_section}', {$user_assignment_setting_json}, {$members}, {$pending_members_json}, {$multiple_invites_json}, {$gradeable->getTeamSizeMax()},'{$lock_date}');";
                 $team_history = ($row->getSubmitter()->getTeam()->getAssignmentSettings($gradeable))["team_history"] ?? null;
->>>>>>> 2b45447d
                 $last_edit_date = ($team_history == null || count($team_history) == 0) ? null : $team_history[count($team_history) - 1]["time"];
                 $edited_past_lock_date = ($last_edit_date == null) ? false : (DateUtils::calculateDayDiff($last_edit_date, $gradeable->getTeamLockDate()) < 0);
                 $info["edited_past_lock_date"] = $edited_past_lock_date;
