<?php

namespace app\models;

use app\libraries\Core;
use app\exceptions\ValidationException;
use app\libraries\DateUtils;
use Egulias\EmailValidator\EmailValidator;
use Egulias\EmailValidator\Validation\RFCValidation;

/**
 * Class User
 *
 * @method string getId()
 * @method void setId(string $id) Get the id of the loaded user
 * @method string getNumericId()
 * @method void setNumericId(string $id)
 * @method string getPassword()
 * @method string getLegalGivenName() Get the given name of the loaded user
 * @method string|null getPreferredGivenName() Get the preferred given name of the loaded user
 * @method string|null getDisplayedGivenName() Returns the preferred given name if one exists and is not null or blank,
 *                                        otherwise return the legal given name field for the user.
 * @method string getLegalFamilyName() Get the family name of the loaded user
 * @method string getPreferredFamilyName()  Get the preferred family name of the loaded user
 * @method string getDisplayedFamilyName()  Returns the preferred family name if one exists and is not null or blank,
 *                                        otherwise return the legal family name field for the user.
 * @method string getPronouns() Returns the pronouns of the loaded user
 * @method bool getDisplayPronouns() Returns the display pronoun variable of loaded user
 * @method void setPronouns(string $pronouns)
 * @method int getLastInitialFormat()
 * @method string getDisplayNameOrder()
 * @method void setDisplayNameOrder(string $display_name_order)
 * @method string getEmail()
 * @method void setEmail(string $email)
 * @method string getSecondaryEmail()
 * @method void setSecondaryEmail(string $email)
 * @method bool getEmailBoth()
 * @method void setEmailBoth(bool $flag)
 * @method int getGroup()
 * @method int getAccessLevel()
 * @method void setGroup(integer $group)
 * @method void setRegistrationType(string $type)
 * @method string getRegistrationSection()
 * @method string setRegistrationSubsection(string $subsection)
 * @method string getCourseSectionId()
 * @method void setCourseSectionId(string $Id)
 * @method int getRotatingSection()
 * @method string getRegistrationType()
 * @method void setManualRegistration(bool $flag)
 * @method bool isManualRegistration()
 * @method void setUserUpdated(bool $flag)
 * @method bool isUserUpdated()
 * @method void setInstructorUpdated(bool $flag)
 * @method bool isInstructorUpdated()
 * @method array getGradingRegistrationSections()
 * @method bool isLoaded()
 * @method string getTimeZone()
 * @method string getDisplayImageState()
 * @method bool getEnforceSingleSession()
 * @method string getRegistrationSubsection()
 */
class User extends AbstractModel {
    /**
     * Access groups, lower is more access
     */

    const GROUP_INSTRUCTOR            = 1;
    const GROUP_FULL_ACCESS_GRADER    = 2;
    const GROUP_LIMITED_ACCESS_GRADER = 3;
    const GROUP_STUDENT               = 4;
    /** Logged out */
    const GROUP_NONE                  = 5;

    /**
     * Access levels, lower level means more access
     */
    const LEVEL_SUPERUSER             = 1;
    const LEVEL_FACULTY               = 2;
    const LEVEL_USER                  = 3;

    /**
     * Profile image set return codes
     */
    const PROFILE_IMG_SET_FAILURE = 0;
    const PROFILE_IMG_SET_SUCCESS = 1;
    /** Profile image quota of 50 images exhausted */
    const PROFILE_IMG_QUOTA_EXHAUSTED = 2;

    /**
     * Last initial display formats
     */
    const LAST_INITIAL_FORMATS = [ "Single", "Multi", "Hyphen-Multi", "None" ];

    /** @prop
     * @var bool Is this user actually loaded (else you cannot access the other member variables) */
    protected $loaded = false;

    /** @prop
     * @var string The id of this user which should be a unique identifier */
    protected $id;
    /** @prop
     * @var string Alternate ID for a user, such as a campus assigned ID */
    protected $numeric_id = null;
    /**
     * @prop
     * @var string The password for the student used for database authentication. This should be hashed and salted.
     * @link http://php.net/manual/en/function.password-hash.php
     */
    protected $password = null;
    /** @prop
     * @var string The given name of the user */
    protected $legal_given_name;
    /** @prop
     * @var ?string The preferred given name of the user */
    protected $preferred_given_name;
    /** @prop
     * @var  string The given name to be displayed by the system (either given name or preferred given name) */
    protected $displayed_given_name;
    /** @prop
     * @var string The family name of the user */
    protected $legal_family_name;
    /** @prop
     * @var ?string The preferred family name of the user */
    protected $preferred_family_name;
    /** @prop
     * @var  string The family name to be displayed by the system (either family name or preferred family name) */
    protected $displayed_family_name;
    /** @prop
     * @var string The pronouns of the user */
    protected $pronouns = "";
    /** @prop
     * @var bool The display pronouns option of the user */
    protected bool $display_pronouns = false;
    /** @prop
     * @var int The display format for the last initial of the user */
    protected $last_initial_format = 0;
    /** @prop
     * @var string The order in which the user's given and family names are displayed */
    protected $display_name_order = "GIVEN_F";
    /** @prop
     * @var string The primary email of the user */
    protected $email;
    /** @prop
     * @var string The secondary email of the user */
    protected $secondary_email;

    /** @prop
     * @var string Determines whether or not user chose to receive emails to secondary email */
    protected $email_both;
    /** @prop
     * @var int The group of the user, used for access controls (ex: student, instructor, etc.) */
    protected $group;
    /** @prop
     * @var int The access level of the user (ex: superuser, faculty, user) */
    protected $access_level;
    /** @prop
     * @var bool Should the user only have one active session at a time? */
    protected bool $enforce_single_session;
    /** @prop
     * @var string What is the registration section that the user was assigned to for the course */
    protected $registration_section = null;
    /** @prop
     * @var string Unique id for course section */
    protected $course_section_id = null;
    /** @prop
     * @var int What is the assigned rotating section for the user */
    protected $rotating_section = null;
    /** @var string Appropriate time zone string from DateUtils::getAvailableTimeZones() */
    protected $time_zone;
    /** @prop
     * @var string|null The name of the preferred locale */
    protected $preferred_locale = null;
    /** @prop
     * @var string What is the registration subsection that the user was assigned to for the course */
    protected $registration_subsection = "";
    /** @prop
     * @var string What is the registration type of the user (graded, audit, withdrawn, staff) for the course */
    protected $registration_type;

    /**
     * @prop
     * @var bool Was the user imported via a normal class list or was added manually. This is useful for students
     *           that are doing independent studies in the course, so not actually registered and so wouldn't want
     *           to be shifted to a null registration section or rotating section like a dropped student
     */
    protected $manual_registration = false;

    /**
     * @prop
     * @var bool This flag is set TRUE when a user edits their own preferred givenname.  When TRUE, preferred givenname
     *           is supposed to be locked from changes via student auto feed script.  Note that auto feed is still
     *           permitted to change (correct?) a user's legal givenname/familyname and email address.
     */
    protected $user_updated = false;

    /**
     * @prop
     * @var bool This flag is set TRUE when the instructor edits another user's record.  When TRUE, preferred givenname
     *           is supposed to be locked from changes via student auto feed script.  Note that auto feed is still
     *           permitted to change (correct?) a user's legal givenname/familyname and email address.
     */
    protected $instructor_updated = false;

    /** @prop
     * @var array */
    protected $grading_registration_sections = [];

    /** @prop
     * @var array */
    protected $notification_settings = [];

    /** @prop
     * @var string The display_image_state string which can be used to instantiate a DisplayImage object */
    protected $display_image_state;

    /** @var array A cache of [gradeable id] => [anon id] */
    private $anon_id_by_gradeable = [];

    /**
     * User constructor.
     *
     * @param Core  $core
     * @param array $details
     */
    public function __construct(Core $core, $details = []) {
        parent::__construct($core);
        if (count($details) == 0) {
            return;
        }

        $this->loaded = true;
        $this->setId($details['user_id']);
        if (isset($details['user_password'])) {
            $this->setPassword($details['user_password']);
        }

        if (isset($details['user_numeric_id'])) {
            $this->setNumericId($details['user_numeric_id']);
        }

        $this->setLegalGivenName($details['user_givenname']);
        if (isset($details['user_preferred_givenname'])) {
            $this->setPreferredGivenName($details['user_preferred_givenname']);
        }

        if (isset($details['user_pronouns'])) {
            $this->setPronouns($details['user_pronouns']);
        }

        if (isset($details['display_name_order'])) {
            $this->setDisplayNameOrder($details['display_name_order']);
        }

        if (isset($details['display_pronouns'])) {
            $this->setDisplayPronouns($details['display_pronouns']);
        }

        $this->setLegalFamilyName($details['user_familyname']);
        if (isset($details['user_preferred_familyname'])) {
            $this->setPreferredFamilyName($details['user_preferred_familyname']);
        }

        $this->last_initial_format = isset($details['user_last_initial_format']) ? intval($details['user_last_initial_format']) : 0;
        if ($this->last_initial_format < 0 || $this->last_initial_format > 3) {
            $this->last_initial_format = 0;
        }

        $this->email = $details['user_email'];
        $this->secondary_email = $details['user_email_secondary'] ?? '';
        $this->email_both = $details['user_email_secondary_notify'] ?? '';
        $this->group = isset($details['user_group']) ? intval($details['user_group']) : 4;
        if ($this->group > 4 || $this->group < 0) {
            $this->group = 4;
        }
        $this->access_level = isset($details['user_access_level']) ? intval($details['user_access_level']) : 3;
        if ($this->access_level > 3 || $this->access_level < 1) {
            $this->access_level = 3;
        }
        $this->enforce_single_session = isset($details['enforce_single_session']) && $details['enforce_single_session'] === true;
        $this->user_updated = isset($details['user_updated']) && $details['user_updated'] === true;
        $this->instructor_updated = isset($details['instructor_updated']) && $details['instructor_updated'] === true;

        //Other call to get notification settings??
        $this->notification_settings = self::constructNotificationSettings($details);

        $this->registration_section = isset($details['registration_section']) ? $details['registration_section'] : null;
        $this->course_section_id = isset($details['course_section_id']) ? $details['course_section_id'] : null;
        $this->rotating_section = isset($details['rotating_section']) ? intval($details['rotating_section']) : null;
        $this->manual_registration = isset($details['manual_registration']) && $details['manual_registration'] === true;
        if (isset($details['grading_registration_sections'])) {
            $this->setGradingRegistrationSections($details['grading_registration_sections']);
        }

        if (isset($details['display_image_state'])) {
            $this->display_image_state = $details['display_image_state'];
        }

        $this->time_zone = $details['time_zone'] ?? 'NOT_SET/NOT_SET';

        if (isset($details['user_preferred_locale'])) {
            $this->preferred_locale = $details['user_preferred_locale'];
            $this->core->getConfig()->setLocale($this->preferred_locale);
        }

        if (isset($details['registration_subsection'])) {
            $this->setRegistrationSubsection($details['registration_subsection']);
        }

        // Use registration type data or default to "graded" for students and "staff" for others
        $this->registration_type = $details['registration_type'] ?? ($this->group == 4 ? 'graded' : 'staff');
    }

    /**
     * Gets the message the user sets when seeking a team or a parter
     * @param string $g_id the gradeable where the user is seeking for a team
     * @return string, message if it exists or N/A if it doesn't
     */
    public function getSeekMessage($g_id): string {
        $ret = $this->core->getQueries()->getSeekMessageByUserId($g_id, $this->id);

        if (is_null($ret)) {
            return "N/A";
        }
        else {
            return $ret;
        }
    }

    /**
     * set true or false to variable display_pronouns
     * @param bool $new_display_pronouns new display_pronouns option
     */
    public function setDisplayPronouns(?bool $new_display_pronouns): void {
        if ($new_display_pronouns === null) {
            $this->display_pronouns = false;
        }
        else {
            $this->display_pronouns = $new_display_pronouns;
        }
    }

    /**
     * Set $this->time_zone
     * @param string $time_zone Appropriate time zone string from DateUtils::getAvailableTimeZones()
     * @return bool True if time zone was able to be updated, False otherwise
     */
    public function setTimeZone(string $time_zone): bool {

        // Validate the $time_zone string
        if (in_array($time_zone, DateUtils::getAvailableTimeZones())) {
            // Attempt to update database
            $result = $this->core->getQueries()->updateSubmittyUserTimeZone($this, $time_zone);

            // Return true if we were able to update the database
            if ($result === 1) {
                $this->time_zone = $time_zone;
                return true;
            }
        }

        return false;
    }

    /**
     * Get the UTC offset for this user's time zone.
     *
     * @return string The offset in hours and minutes, for example '+9:30' or '-4:00'
     */
    public function getUTCOffset(): string {
        return DateUtils::getUTCOffset($this->time_zone);
    }

    /**
     * Gets a \DateTimeZone instantiation for the user's time zone if they have one set, or the server time zone
     * if they don't.
     *
     * @return \DateTimeZone
     */
    public function getUsableTimeZone(): \DateTimeZone {
        if ($this->time_zone === 'NOT_SET/NOT_SET') {
            return $this->core->getConfig()->getTimezone();
        }
        else {
            return new \DateTimeZone($this->time_zone);
        }
    }

    /**
     * Get the user's time zone, in 'nice' format.  This simply returns a cleaner 'NOT SET' string when the
     * user has not set their time zone.
     *
     * @return string The user's PHP DateTimeZone identifier string or 'NOT SET'
     */
    public function getNiceFormatTimeZone(): string {
        return $this->time_zone === 'NOT_SET/NOT_SET' ? 'NOT SET' : $this->time_zone;
    }


    /**
     * Get the user's preferred locale.
     */
    public function getPreferredLocale(): string|null {
        return $this->preferred_locale;
    }

    /**
     * Update the user's preferred locale.
     *
     * @param string|null $locale The desired new locale, must be one of Core::getSupportedLocales()
     */
    public function setPreferredLocale(string|null $locale): void {
        if (is_null($locale) || in_array($locale, $this->core->getSupportedLocales())) {
            $this->core->getQueries()->updateSubmittyUserPreferredLocale($this, $locale);
            $this->preferred_locale = $locale;
        }
    }


    /**
     * Update the user's display image if they have uploaded a new one
     *
     * @param string $image_extension The extension, for example 'jpeg' or 'gif'
     * @param string $tmp_file_path The temporary path to the file, where it can be collected from, processed, and saved
     *                              elsewhere.
     * @return int PROFILE_IMG_SET_SUCCESS if the update was successful, PROFILE_IMG_QUOTA_EXHAUSTED if image upload quota of 50 has been exhausted, PROFILE_IMG_SET_FAILURE otherwise
     * @throws \ImagickException
     */
    public function setDisplayImage(string $image_extension, string $tmp_file_path): int {
        $image_saved = true;

        // Try saving image to its new spot in the file directory
        try {
            DisplayImage::saveUserImage($this->core, $this->id, $image_extension, $tmp_file_path, 'user_images');
        }
        catch (\Exception $exception) {
            $image_saved = false;
            if ($exception->getCode() === self::PROFILE_IMG_QUOTA_EXHAUSTED) {
                return self::PROFILE_IMG_QUOTA_EXHAUSTED;
            }
        }

        // Update the DB to 'preferred'
        if ($image_saved && $this->core->getQueries()->updateUserDisplayImageState($this->id, 'preferred')) {
            $this->display_image_state = 'preferred';
            return self::PROFILE_IMG_SET_SUCCESS;
        }

        return self::PROFILE_IMG_SET_FAILURE;
    }

    /**
     * Gets the user's DisplayImage object.
     *
     * @return DisplayImage|null The user's DisplayImage object, or null if an error occurred
     */
    public function getDisplayImage(): ?DisplayImage {
        try {
            $result = new DisplayImage($this->core, $this->id, $this->display_image_state);
        }
        catch (\Exception $exception) {
            $result = null;
        }

        return $result;
    }

    /**
     * Gets whether the user is allowed to access the grading interface
     * @return bool
     */
    public function accessGrading() {
        return $this->group < 4;
    }

    /**
     * Gets whether the user is allowed to access the full grading interface
     * @return bool
     */
    public function accessFullGrading() {
        return $this->group < 3;
    }

    /**
     * Gets whether the user is allowed to access the administrative interface
     * @return bool
     */
    public function accessAdmin() {
        return $this->group === 1;
    }

    /**
     * Gets whether the user is allowed to access the faculty interface
     * @return bool
     */
    public function accessFaculty() {
        return $this->access_level < 3;
    }

    public function isSuperUser() {
        return $this->access_level === self::LEVEL_SUPERUSER;
    }

    public function setPassword($password) {
        if (!empty($password)) {
            $info = password_get_info($password);
            if (empty($info['algo'])) {
                $this->password = password_hash($password, PASSWORD_DEFAULT);
            }
            else {
                $this->password = $password;
            }
        }
    }

    public function setLegalGivenName($name) {
        $this->legal_given_name = $name;
        $this->setDisplayedGivenName();
    }

    public function setLegalFamilyName($name) {
        $this->legal_family_name = $name;
        $this->setDisplayedFamilyName();
    }

    public function setLastInitialFormat(int $format) {
        if ($format < 0 || $format > 3) {
            throw new \InvalidArgumentException("Invalid format value specified");
        }
        $this->last_initial_format = $format;
    }

    public function getNotificationSettings() {
        return $this->notification_settings; //either receives it or not
    }

    public function getNotificationSetting($type) {
        return $this->notification_settings[$type];
    }

    public function updateUserNotificationSettings($key, $value) {
        $this->notification_settings[$key] = $value;
    }

    /**
     * Set the preferred given name of the loaded user (does not affect db. call updateUser.)
     * @param ?string $name
     */
    public function setPreferredGivenName($name) {
        $this->preferred_given_name = $name;
        $this->setDisplayedGivenName();
    }

    public function setPreferredFamilyName($name) {
        $this->preferred_family_name = $name;
        $this->setDisplayedFamilyName();
    }

    private function setDisplayedGivenName() {
        $this->displayed_given_name = (!empty($this->preferred_given_name)) ? $this->preferred_given_name : $this->legal_given_name;
    }

    private function setDisplayedFamilyName() {
        $this->displayed_family_name = (!empty($this->preferred_family_name)) ? $this->preferred_family_name : $this->legal_family_name;
    }

    public function getDisplayFullName() {
        return $this->getDisplayedGivenName() . ' ' . $this->getDisplayedFamilyName();
    }

    public function getDisplayAbbreviatedName(int $last_initial_format = -1): string {
        if ($last_initial_format < 0) {
            $last_initial_format = $this->getLastInitialFormat();
        }
        $last_initial = ' ';
        $family_name = $this->getDisplayedFamilyName();
        $format_name = self::LAST_INITIAL_FORMATS[$last_initial_format];
        switch ($format_name) {
            case 'Multi':
                $spaced = preg_split('/\s+/', $family_name, -1, PREG_SPLIT_NO_EMPTY);
                foreach ($spaced as $part) {
                    $last_initial .= $part[0] . '.';
                }
                break;
            case 'Hyphen-Multi':
                $spaced = preg_split('/\s+/', $family_name, -1, PREG_SPLIT_NO_EMPTY);
                foreach ($spaced as $part) {
                    $dashed = explode('-', $part);
                    $l = array_map(fn(string $part) => $part[0], $dashed);
                    $last_initial .= implode('-', $l) . '.';
                }
                break;
            case 'None':
                $last_initial = '';
                break;
            default:
                $last_initial .= $family_name[0] . '.';
                break;
        }
        return $this->getDisplayedGivenName() . $last_initial;
    }

    public function getDisplayLastInitialFormat(int $format = -1): string {
        if ($format < 0) {
            $format = $this->last_initial_format;
        }
        if ($format < 0 || $format > count(self::LAST_INITIAL_FORMATS)) {
            return '';
        }
        return self::LAST_INITIAL_FORMATS[$format];
    }

    public function setRegistrationSection($section) {
        $this->registration_section = ($section !== null) ? $section : null;
    }

    public function setRotatingSection($section) {
        $this->rotating_section = ($section !== null) ? intval($section) : null;
    }

    public function setGradingRegistrationSections($sections) {
        if ($this->accessGrading()) {
            $this->grading_registration_sections = $sections;
        }
    }

    /**
     * Get gradeable-specific anon_id of a user
     * @param string $g_id
     */
    public function getAnonId($g_id) {
        if ($g_id === "") {
            return "";
        }
        if (array_key_exists($g_id, $this->anon_id_by_gradeable)) {
            $anon_id = $this->anon_id_by_gradeable[$g_id];
        }
        else {
            $anon_id = $this->core->getQueries()->getAnonId($this->id, $g_id);
            $anon_id = empty($anon_id) ? null : $anon_id[$this->getId()];
            $this->anon_id_by_gradeable[$g_id] = $anon_id;
        }
        if ($anon_id === null) {
            $alpha = "abcdefghijklmnopqrstuvwxyzABCDEFGHIJKLMNOPQRSTUVWXYZ1234567890";
            $anon_ids = $this->core->getQueries()->getAllAnonIdsByGradeable($g_id);
            $alpha_length = strlen($alpha) - 1;
            do {
                $random = "";
                for ($i = 0; $i < 15; $i++) {
                    // this throws an exception if there's no available source for generating
                    // random exists, but that shouldn't happen on our targeted endpoints (Ubuntu/Debian)
                    // so just ignore this fact
                    /** @noinspection PhpUnhandledExceptionInspection */
                    $random .= $alpha[random_int(0, $alpha_length)];
                }
            } while (in_array($random, $anon_ids));
            $this->core->getQueries()->insertGradeableAnonId($this->id, $g_id, $random);
        }
        return $anon_id ?? $random ?? null;
    }

    /**
     * Checks $data to make sure it is acceptable for $field.
     *
     * @param string $field
     * @param mixed $data
     * @return bool
     */
    public static function validateUserData($field, $data): bool {

        switch ($field) {
            case 'user_id':
                 //Username / user_id must contain only lowercase alpha,
                 //numbers, underscores, hyphens
                return preg_match("~^[a-z0-9_\-]+$~", $data) === 1;
            case 'user_legal_givenname':
            case 'user_legal_familyname':
                //Given and family name must be alpha characters, latin chars,
                //white-space, or certain punctuation.
                return preg_match("~^[a-zA-ZÀ-ÖØ-Ýà-öø-ÿ'`\-\.\(\) ]+$~", $data) === 1;
            case 'user_pronouns':
                //pronouns may be "", alpha chars, latin chars, white-space,
                //certain punctuation AND between 0 and 30 chars.
                return preg_match("~^[a-zA-ZÀ-ÖØ-Ýà-öø-ÿ'`\-\.\(\)\\\/ ]{0,30}$~", $data) === 1;
            case 'user_preferred_givenname':
            case 'user_preferred_familyname':
                //Preferred given and family name may be "", alpha chars,
                //latin chars, white-space,
                //certain punctuation AND between 0 and 30 chars.
                return preg_match("~^[a-zA-ZÀ-ÖØ-Ýà-öø-ÿ'`\-\.\(\) ]{0,30}$~", $data) === 1;
            case 'user_email':
            case 'user_email_secondary':
                // emails are allowed to be the empty string...
                if ($data === "") {
                    return true;
                }
                // -- or ---
                // validate email address against email RFCs
                $validator = new EmailValidator();
                return $validator->isValid($data, new RFCValidation());
            case 'user_group':
                //user_group check is a digit between 1 - 4.
                return preg_match("~^[1-4]{1}$~", $data) === 1;
            case 'registration_section':
                //Registration section must contain only alpha (upper and lower permitted), numbers, underscores, hyphens.
                // AND between 0 and 20 chars.
                //"NULL" registration section should be validated as a datatype, not as a string.
                return preg_match("~^(?!^null$)[a-z0-9_\-]{1,20}$~i", $data) === 1 || is_null($data);
            case 'course_section_id':
                //Course Section Id section must contain only alpha (upper and lower permitted), numbers, underscores, hyphens.
                return preg_match("~^(?!^null$)[a-z0-9_\-]+$~i", $data) === 1 || is_null($data);
            case 'grading_assignments':
                // Grading assignments must be comma-separated registration sections (containing only alpha, numbers, underscores or hyphens).
                return preg_match("~^[0-9a-z_\-]+(,[0-9a-z_\-]+)*$~i", $data) === 1;
            case 'student_registration_type':
                // Student registration type must be one of either 'graded','audit', or 'withdrawn
                return preg_match("~^(graded|audit|withdrawn)$~", $data) === 1;
            case 'user_password':
                //Database password cannot be blank, no check on format
                return $data !== "";
            default:
                //$data can't be validated since $field is unknown. Notify developer with an exception (also protects data record integrity).
                $ex_field = '$field: ' . var_export(htmlentities($field), true);
                $ex_data = '$data: ' . var_export(htmlentities($data), true);
                throw new ValidationException('User::validateUserData() called with unknown $field.  See extra details, below.', [$ex_field, $ex_data]);
        }
    }

    /**
     * Construct the notification settings for a user.
     *
     * @param array<string, bool> $details
     * @return array<string, bool>
     */
    public static function constructNotificationSettings($details): array {
        $notification_settings = [];

        /* Required */
        $notification_settings['all_announcements'] = true;
        $notification_settings['all_announcements_email'] = true;
        $notification_settings['all_reply_thread'] = true;
        $notification_settings['all_reply_thread_email'] = true;
        $notification_settings['all_my_post_altered'] = true;
        $notification_settings['all_my_post_altered_email'] = true;

        $notification_settings['grade_inquiry_submitted'] = true;
        $notification_settings['grade_inquiry_submitted_email'] = true;
        $notification_settings['grade_inquiry_post'] = true;
        $notification_settings['grade_inquiry_post_email'] = true;
        $notification_settings['grade_inquiry_resolved'] = true;
        $notification_settings['grade_inquiry_resolved_email'] = true;
        $notification_settings['grade_inquiry_resolved_reopened'] = true;
        $notification_settings['grade_inquiry_resolved_reopened_email'] = true;

        /* Optional */
        $notification_settings['reply_in_post_thread'] = $details['reply_in_post_thread'] ?? false;
<<<<<<< HEAD
        $notification_settings['merge_threads'] = $details['merge_threads'] ?? false;
        $notification_settings['all_new_threads'] = $details['all_new_threads'] ?? false;
        $notification_settings['all_new_posts'] = $details['all_new_posts'] ?? false;
        $notification_settings['all_modifications_forum'] = $details['all_modifications_forum'] ?? false;
        $notification_settings['team_invite'] = $details['team_invite'] ?? true;
        $notification_settings['team_joined'] = $details['team_joined'] ?? true;
        $notification_settings['team_member_submission'] = $details['team_member_submission'] ?? true;
        $notification_settings['self_notification'] = $details['self_notification'] ?? false;
        $notification_settings['all_released_grades'] = $details['all_released_grades'] ?? true;
        $notification_settings['all_gradeable_releases'] = $details['all_gradeable_releases'] ?? true;
=======
>>>>>>> 4e69e055
        $notification_settings['reply_in_post_thread_email'] = $details['reply_in_post_thread_email'] ?? false;
        $notification_settings['merge_threads'] = $details['merge_threads'] ?? false;
        $notification_settings['merge_threads_email'] = $details['merge_threads_email'] ?? false;
        $notification_settings['all_new_threads'] = $details['all_new_threads'] ?? false;
        $notification_settings['all_new_threads_email'] = $details['all_new_threads_email'] ?? false;
        $notification_settings['all_new_posts'] = $details['all_new_posts'] ?? false;
        $notification_settings['all_new_posts_email'] = $details['all_new_posts_email'] ?? false;
        $notification_settings['all_modifications_forum'] = $details['all_modifications_forum'] ?? false;
        $notification_settings['all_modifications_forum_email'] = $details['all_modifications_forum_email'] ?? false;

        $notification_settings['team_invite'] = $details['team_invite'] ?? true;
        $notification_settings['team_invite_email'] = $details['team_invite_email'] ?? true;
        $notification_settings['team_joined'] = $details['team_joined'] ?? true;
        $notification_settings['team_joined_email'] = $details['team_joined_email'] ?? true;
        $notification_settings['team_member_submission'] = $details['team_member_submission'] ?? true;
        $notification_settings['team_member_submission_email'] = $details['team_member_submission_email'] ?? true;

        $notification_settings['all_released_grades'] = $details['all_released_grades'] ?? true;
        $notification_settings['all_released_grades_email'] = $details['all_released_grades_email'] ?? true;
<<<<<<< HEAD
        $notification_settings['all_gradeable_releases_email'] = $details['all_gradeable_releases_email'] ?? false;
=======

        $notification_settings['self_notification'] = $details['self_notification'] ?? false;
        $notification_settings['self_notification_email'] = $details['self_notification_email'] ?? false;
        $notification_settings['self_registration_email'] = $details['self_registration_email'] ?? true;

>>>>>>> 4e69e055
        return $notification_settings;
    }

    /**
     * Checks if the user is on ANY team for the given assignment
     */
    public function onTeam(string $gradeable_id): bool {
        $team = $this->core->getQueries()->getTeamByGradeableAndUser($gradeable_id, $this->id);
        return $team !== null;
    }

    /**
     * Checks if the user has invites to multiple teams for the given assignment
     */
    public function hasMultipleTeamInvites(string $gradeable_id): bool {
        return $this->core->getQueries()->getUserMultipleTeamInvites($gradeable_id, $this->id);
    }
}<|MERGE_RESOLUTION|>--- conflicted
+++ resolved
@@ -753,19 +753,6 @@
 
         /* Optional */
         $notification_settings['reply_in_post_thread'] = $details['reply_in_post_thread'] ?? false;
-<<<<<<< HEAD
-        $notification_settings['merge_threads'] = $details['merge_threads'] ?? false;
-        $notification_settings['all_new_threads'] = $details['all_new_threads'] ?? false;
-        $notification_settings['all_new_posts'] = $details['all_new_posts'] ?? false;
-        $notification_settings['all_modifications_forum'] = $details['all_modifications_forum'] ?? false;
-        $notification_settings['team_invite'] = $details['team_invite'] ?? true;
-        $notification_settings['team_joined'] = $details['team_joined'] ?? true;
-        $notification_settings['team_member_submission'] = $details['team_member_submission'] ?? true;
-        $notification_settings['self_notification'] = $details['self_notification'] ?? false;
-        $notification_settings['all_released_grades'] = $details['all_released_grades'] ?? true;
-        $notification_settings['all_gradeable_releases'] = $details['all_gradeable_releases'] ?? true;
-=======
->>>>>>> 4e69e055
         $notification_settings['reply_in_post_thread_email'] = $details['reply_in_post_thread_email'] ?? false;
         $notification_settings['merge_threads'] = $details['merge_threads'] ?? false;
         $notification_settings['merge_threads_email'] = $details['merge_threads_email'] ?? false;
@@ -785,15 +772,13 @@
 
         $notification_settings['all_released_grades'] = $details['all_released_grades'] ?? true;
         $notification_settings['all_released_grades_email'] = $details['all_released_grades_email'] ?? true;
-<<<<<<< HEAD
+        $notification_settings['all_gradeable_releases'] = $details['all_gradeable_releases'] ?? true;
         $notification_settings['all_gradeable_releases_email'] = $details['all_gradeable_releases_email'] ?? false;
-=======
 
         $notification_settings['self_notification'] = $details['self_notification'] ?? false;
         $notification_settings['self_notification_email'] = $details['self_notification_email'] ?? false;
         $notification_settings['self_registration_email'] = $details['self_registration_email'] ?? true;
 
->>>>>>> 4e69e055
         return $notification_settings;
     }
 
