--- conflicted
+++ resolved
@@ -151,13 +151,8 @@
     rsync_exclude = os.path.join(submitty_repository, ".setup", "worker_rsync_exclude.txt")
 
     # rsync the file
-<<<<<<< HEAD
     print(f"{worker}: performing rsync to {worker}...")
-    # If this becomes too slow, we can exculde directories using --exclude.
-=======
-    print(f"performing rsync to {worker}...")
     # If this becomes too slow, we can exclude directories using --exclude.
->>>>>>> f829460c
     # e.g. --exclude=.git --exclude=.setup/data --exclude=site
     command = "rsync -a --exclude-from={3} --no-perms --no-o --omit-dir-times --no-g {0}/ {1}:{2}".format(
               local_directory, remote_host, foreign_directory, rsync_exclude).split()
