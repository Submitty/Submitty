<?php

namespace app\libraries\database;

use app\exceptions\DatabaseException;
use app\exceptions\NotImplementedException;
use app\exceptions\ValidationException;
use app\libraries\Core;
use app\libraries\DateUtils;
use app\libraries\ForumUtils;
use app\libraries\GradeableType;
use app\models\gradeable\Component;
use app\models\gradeable\Gradeable;
use app\models\gradeable\GradedComponent;
use app\models\gradeable\GradedGradeable;
use app\models\gradeable\Mark;
use app\models\gradeable\RegradeRequest;
use app\models\gradeable\Submitter;
use app\models\gradeable\TaGradedGradeable;
use app\models\User;
use app\models\Notification;
use app\models\SimpleLateUser;
use app\models\SimpleGradeOverriddenUser;
use app\models\Team;
use app\models\Course;
use app\models\SimpleStat;
use app\models\OfficeHoursQueueStudent;
use app\models\OfficeHoursQueueInstructor;
use Exception;


/**
 * DatabaseQueries
 *
 * This class contains all database functions that the Submitty application will run against either
 * of the two connected databases (the main submitty one and the course specific one). Each query in
 * each function is defined by the general SQL specification so we could reasonably expect it possible
 * to run each function against a wide-range of database providers that Submitty can target. However,
 * some database providers can provide their own extended class of Queries to overwrite some functions
 * to take advantage of DB specific functions (like DB array functions) that give a good performance
 * boost for that particular provider.
 *
 * Generally, when adding new queries to the system, you should first add them here, and then
 * only after that should you add them to the dataprovider specific implementation assuming you can
 * achieve some level of speed-up via native DB functions. If it's hard to go that direction initially,
 * (you're using array aggregation heavily), then you'd want to at least create a stub here that just
 * raises a NotImplementedException. All documentation for functions should also reside here with at the
 * minimum an understanding of the contract of the function (parameter types and return type).
 *
 * @see \app\exceptions\NotImplementedException
 */
class DatabaseQueries {

    /** @var Core */
    protected $core;

    /** @var AbstractDatabase */
    protected $submitty_db;

    /** @var AbstractDatabase */
    protected $course_db;

    public function __construct(Core $core) {
        $this->core = $core;
        $this->submitty_db = $core->getSubmittyDB();
        if ($this->core->getConfig()->isCourseLoaded()) {
            $this->course_db = $core->getCourseDB();
        }
    }

    /**
     * Gets a user from the submitty database given a user_id.
     * @param $user_id
     *
     * @return User
     */
    public function getSubmittyUser($user_id) {
        $this->submitty_db->query("SELECT * FROM users WHERE user_id=?", array($user_id));
        return ($this->submitty_db->getRowCount() > 0) ? new User($this->core, $this->submitty_db->row()) : null;
    }

    /**
     * Gets all users from the submitty database, except nulls out password
     * @return User[]
     */
    public function getAllSubmittyUsers() {
        $this->submitty_db->query("SELECT * FROM users");

        $users = array();
        foreach ($this->submitty_db->rows() as $user) {
            $user['user_password'] = null;
            $users[$user['user_id']] = new User($this->core, $user);
        }
        return $users;
    }

    /**
     * Gets some user's api key from the submitty database given a user_id.
     * @param $user_id
     *
     * @return string | null
     */
    public function getSubmittyUserApiKey($user_id) {
        $this->submitty_db->query("SELECT api_key FROM users WHERE user_id=?", array($user_id));
        return ($this->submitty_db->getRowCount() > 0) ? $this->submitty_db->row()['api_key'] : null;
    }

    /**
     * Refreshes some user's api key from the submitty database given a user_id.
     * @param $user_id
     */
    public function refreshUserApiKey($user_id) {
        $this->submitty_db->query("UPDATE users SET api_key=encode(gen_random_bytes(16), 'hex') WHERE user_id=?", array($user_id));
    }

    /**
     * Gets a user from their api key.
     * @param $api_key
     *
     * @return string | null
     */
    public function getSubmittyUserByApiKey($api_key) {
        $this->submitty_db->query("SELECT user_id FROM users WHERE api_key=?", array($api_key));
        return ($this->submitty_db->getRowCount() > 0) ? $this->submitty_db->row()['user_id'] : null;
    }


    /**
     * Gets a user from the database given a user_id.
     * @param string $user_id
     *
     * @return User
     */
    public function getUserById($user_id) {
        throw new NotImplementedException();
    }

    public function getUserByNumericId($numeric_id){
        throw new NotImplementedException();
    }

    public function getUserByIdOrNumericId($id){
        throw new NotImplementedException();
    }

    public function getGradingSectionsByUserId($user_id) {
        throw new NotImplementedException();
    }

    /**
     * Fetches all students from the users table, ordering by course section than user_id.
     *
     * @param string $section_key
     * @return User[]
     */
    public function getAllUsers($section_key="registration_section") {
        throw new NotImplementedException();
    }

    /**
     * @return User[]
     */
    public function getAllGraders() {
        throw new NotImplementedException();
    }

    /**
     * @return User[]
     */
    public function getAllFaculty() {
        throw new NotImplementedException();
    }

    /**
     * @return string[]
     */
    public function getAllUnarchivedSemester() {
        throw new NotImplementedException();
    }

    /**
     * @param User $user
     */
    public function insertSubmittyUser(User $user) {
        throw new NotImplementedException();
    }

    /**
     * Helper function for generating sql query according to the given requirements
     */
    public function buildLoadThreadQuery($categories_ids, $thread_status, $unread_threads, $show_deleted, $show_merged_thread, $current_user,
                                        &$query_select, &$query_join, &$query_where, &$query_order, &$query_parameters,
                                        $want_categories, $want_order) {
        $query_raw_select = array();
        $query_raw_join   = array();
        $query_raw_where  = array("true");
        $query_raw_order  = array();
        $query_parameters = array();

        // Query Generation
        if(count($categories_ids) == 0) {
            $query_multiple_qmarks = "NULL";
        } else {
            $query_multiple_qmarks = "?".str_repeat(",?", count($categories_ids)-1);
        }
        if(count($thread_status) == 0) {
            $query_status = "true";
        } else {
            $query_status = "status in (?".str_repeat(",?", count($thread_status)-1).")";
        }
        $query_favorite = "case when sf.user_id is NULL then false else true end";

        if($want_order){
            $query_raw_select[]     = "row_number() over(ORDER BY pinned DESC, ({$query_favorite}) DESC, t.id DESC) AS row_number";
        }
        $query_raw_select[]     = "t.*";
        $query_raw_select[]     = "({$query_favorite}) as favorite";
        $query_raw_select[]     = "CASE
                                    WHEN EXISTS(SELECT * FROM (posts p LEFT JOIN forum_posts_history fp ON p.id = fp.post_id AND p.author_user_id != fp.edit_author) AS pfp WHERE (pfp.author_user_id = ? OR pfp.edit_author = ?) AND pfp.thread_id = t.id) THEN true
                                    ELSE false
                                    END as current_user_posted";

        $query_parameters[]     = $current_user;
        $query_parameters[]     = $current_user;
        $query_raw_join[]       = "LEFT JOIN student_favorites sf ON sf.thread_id = t.id and sf.user_id = ?";
        $query_parameters[]     = $current_user;

        if(!$show_deleted) {
            $query_raw_where[]  = "deleted = false";
        }
        if(!$show_merged_thread) {
            $query_raw_where[]  = "merged_thread_id = -1";
        }

        $query_raw_where[]  = "? = (SELECT count(*) FROM thread_categories tc WHERE tc.thread_id = t.id and category_id IN ({$query_multiple_qmarks}))";
        $query_parameters[] = count($categories_ids);
        $query_parameters   = array_merge($query_parameters, $categories_ids);
        $query_raw_where[]  = "{$query_status}";
        $query_parameters   = array_merge($query_parameters, $thread_status);

        if($want_order){
            $query_raw_order[]  = "row_number";
        }
        else {
            $query_raw_order[]  = "true";
        }

        // Categories
        if($want_categories) {
            $query_select_categories = "SELECT thread_id, array_to_string(array_agg(cl.category_id order by cl.rank nulls last, cl.category_id),'|')  as categories_ids, array_to_string(array_agg(cl.category_desc order by cl.rank nulls last, cl.category_id),'|') as categories_desc, array_to_string(array_agg(cl.color order by cl.rank nulls last, cl.category_id),'|') as categories_color FROM categories_list cl JOIN thread_categories e ON e.category_id = cl.category_id GROUP BY thread_id";

            $query_raw_select[] = "categories_ids";
            $query_raw_select[] = "categories_desc";
            $query_raw_select[] = "categories_color";

            $query_raw_join[] = "JOIN ({$query_select_categories}) AS QSC ON QSC.thread_id = t.id";
        }
        // Unread Threads
        if($unread_threads) {
            $query_raw_where[] =

            "EXISTS(
                SELECT thread_id
                FROM (posts LEFT JOIN forum_posts_history ON posts.id = forum_posts_history.post_id) AS jp
                WHERE(
                    jp.thread_id = t.id
                    AND NOT EXISTS(
                        SELECT thread_id
                        FROM viewed_responses v
                        WHERE v.thread_id = jp.thread_id
                            AND v.user_id = ?
                            AND (v.timestamp >= jp.timestamp
                            AND (jp.edit_timestamp IS NULL OR (jp.edit_timestamp IS NOT NULL AND v.timestamp >= jp.edit_timestamp))))))";
            $query_parameters[] = $current_user;
        }

        $query_select   = implode(", ", $query_raw_select);
        $query_join     = implode(" ", $query_raw_join);
        $query_where    = implode(" and ", $query_raw_where);
        $query_order    = implode(", ", $query_raw_order);
    }

    /**
     * Order: Favourite and Announcements => Announcements only => Favourite only => Others
     *
     * @param  array(int)    categories_ids     Filter threads having atleast provided categories
     * @param  array(int)    thread_status      Filter threads having thread status among $thread_status
     * @param  bool          unread_threads     Filter threads to show only unread threads
     * @param  bool          show_deleted       Consider deleted threads
     * @param  bool          show_merged_thread Consider merged threads
     * @param  string        current_user       user_id of currrent user
     * @param  int           blockNumber        Index of window of thread list(-1 for last)
     * @param  int           thread_id          If blockNumber is not known, find it using thread_id
     * @return array('block_number' => int, 'threads' => array(threads))    Ordered filtered threads
     */
    public function loadThreadBlock($categories_ids, $thread_status, $unread_threads, $show_deleted, $show_merged_thread, $current_user, $blockNumber, $thread_id){
        $blockSize = 30;
        $loadLastPage = false;

        $query_raw_select = null;
        $query_raw_join   = null;
        $query_raw_where  = null;
        $query_raw_order  = null;
        $query_parameters = null;
        // $blockNumber is 1 based index
        if($blockNumber <= -1) {
            // Find the last block
            $this->buildLoadThreadQuery($categories_ids, $thread_status, $unread_threads, $show_deleted, $show_merged_thread, $current_user, $query_select, $query_join, $query_where, $query_order, $query_parameters, false, false);
            $query = "SELECT count(*) FROM (SELECT {$query_select} FROM threads t {$query_join} WHERE {$query_where})";
            $this->course_db->query($query, $query_parameters);
            $results = $this->course_db->rows();
            $row_count = $results[0]['count'];
            $blockNumber = 1 + floor(($row_count-1)/$blockSize);
        } else if($blockNumber == 0) {
            // Load first block as default
            $blockNumber = 1;
            if($thread_id >= 1)
            {
                // Find $blockNumber
                $this->buildLoadThreadQuery($categories_ids, $thread_status, $unread_threads, $show_deleted, $show_merged_thread, $current_user, $query_select, $query_join, $query_where, $query_order, $query_parameters, false, true);
                $query = "SELECT SUBQUERY.row_number as row_number FROM (SELECT {$query_select} FROM threads t {$query_join} WHERE {$query_where} ORDER BY {$query_order}) AS SUBQUERY WHERE SUBQUERY.id = ?";
                $query_parameters[] = $thread_id;
                $this->course_db->query($query, $query_parameters);
                $results = $this->course_db->rows();
                if(count($results) > 0) {
                    $row_number = $results[0]['row_number'];
                    $blockNumber = 1 + floor(($row_number-1)/$blockSize);
                }
            }
        }
        $query_offset = ($blockNumber-1) * $blockSize;
        $this->buildLoadThreadQuery($categories_ids, $thread_status, $unread_threads, $show_deleted, $show_merged_thread, $current_user, $query_select, $query_join, $query_where, $query_order, $query_parameters, true, true);
        $query = "SELECT {$query_select} FROM threads t {$query_join} WHERE {$query_where} ORDER BY {$query_order} LIMIT ? OFFSET ?";
        $query_parameters[] = $blockSize;
        $query_parameters[] = $query_offset;
        // Execute
        $this->course_db->query($query, $query_parameters);
        $results = array();
        $results['block_number'] = $blockNumber;
        $results['threads'] = $this->course_db->rows();
        return $results;
    }

    public function getCategoriesIdForThread($thread_id) {
        $this->course_db->query("SELECT category_id from thread_categories t where t.thread_id = ?", array($thread_id));
        $categories_list = array();
        foreach ($this->course_db->rows() as $row) {
            $categories_list[] = (int)$row["category_id"];
        }
        return $categories_list;
    }

    public function createPost($user, $content, $thread_id, $anonymous, $type, $first, $hasAttachment, $markdown, $parent_post = -1){
        if(!$first && $parent_post == 0){
            $this->course_db->query("SELECT MIN(id) as id FROM posts where thread_id = ?", array($thread_id));
            $parent_post = $this->course_db->rows()[0]["id"];
        }

        if(!$markdown){
            $markdown = 0;
        }

        try {
            $this->course_db->query("INSERT INTO posts (thread_id, parent_id, author_user_id, content, timestamp, anonymous, deleted, endorsed_by, type, has_attachment, render_markdown) VALUES (?, ?, ?, ?, current_timestamp, ?, ?, ?, ?, ?, ?)", array($thread_id, $parent_post, $user, $content, $anonymous, 0, NULL, $type, $hasAttachment, $markdown));
            $this->course_db->query("SELECT MAX(id) as max_id from posts where thread_id=? and author_user_id=?", array($thread_id, $user));
        } catch (DatabaseException $dbException){
            if($this->course_db->inTransaction()){
                $this->course_db->rollback();
            }
        }

        return $this->course_db->rows()[0]["max_id"];
    }

    public function getResolveState($thread_id) {
        $this->course_db->query("SELECT status from threads where id = ?", array($thread_id));
        return $this->course_db->rows();
    }

    public function updateResolveState($thread_id, $state) {
        if(in_array($state, array(-1, 0, 1))) {
            $this->course_db->query("UPDATE threads set status = ? where id = ?", array($state, $thread_id));
            return true;
        }
        return false;
    }

    public function updateNotificationSettings($results) {
        $values = implode(', ', array_fill(0, count($results)+1, '?'));
        $keys = implode(', ', array_keys($results));
        $updates = '';

        foreach($results as $key => $value) {
            if($value != 'false') {
                $results[$key] = 'true';
            }
            $this->core->getUser()->updateUserNotificationSettings($key, $results[$key] == 'true' ? true : false);
            $updates .= $key . ' = ?,';
        }

        $updates = substr($updates, 0, -1);
        $test = array_merge(array_merge(array($this->core->getUser()->getId()), array_values($results)), array_values($results));
        $this->course_db->query("INSERT INTO notification_settings (user_id, $keys)
                                    VALUES
                                     (
                                        $values
                                     )
                                    ON CONFLICT (user_id)
                                    DO
                                     UPDATE
                                        SET $updates", $test);
    }

    public function getAuthorOfThread($thread_id) {
        $this->course_db->query("SELECT created_by from threads where id = ?", array($thread_id));
        return $this->course_db->rows()[0]['created_by'];
    }

    public function getPosts(){
        $this->course_db->query("SELECT * FROM posts where deleted = false ORDER BY timestamp ASC");
        return $this->course_db->rows();
    }

    public function getPostHistory($post_id){
        $this->course_db->query("SELECT * FROM forum_posts_history where post_id = ? ORDER BY edit_timestamp DESC", array($post_id));
        return $this->course_db->rows();
    }

    public function getDeletedPostsByUser($user){
        $this->course_db->query("SELECT * FROM posts where deleted = true AND author_user_id = ?", array($user));
        return $this->course_db->rows();
    }

    public function getFirstPostForThread($thread_id) {
        $this->course_db->query("SELECT * FROM posts WHERE parent_id = -1 AND thread_id = ?", array($thread_id));
        $rows = $this->course_db->rows();
        if(count($rows) > 0) {
            return $rows[0];
        } else {
            return null;
        }
    }

    public function getPost($post_id){
        $this->course_db->query("SELECT * FROM posts where id = ?", array($post_id));
        return $this->course_db->rows()[0];
    }

    public function removeNotificationsPost($post_id) {
        //Deletes all children notifications i.e. this posts replies
        $this->course_db->query("DELETE FROM notifications where metadata::json->>'thread_id' = ?", array($post_id));
        //Deletes parent notification i.e. this post is a reply
        $this->course_db->query("DELETE FROM notifications where metadata::json->>'post_id' = ?", array($post_id));
    }

    public function isStaffPost($author_id){
        $this->course_db->query("SELECT user_group FROM users WHERE user_id=?", array($author_id));
        return intval($this->course_db->rows()[0]['user_group']) <= 3;
    }


    public function getUnviewedPosts($thread_id, $user_id){
        if($thread_id == -1) {
            $this->course_db->query("SELECT MAX(id) as max from threads WHERE deleted = false and merged_thread_id = -1 GROUP BY pinned ORDER BY pinned DESC");
            $rows = $this->course_db->rows();
            if(!empty($rows)) {
                $thread_id = $rows[0]["max"];
            } else {
                // No thread found, hence no posts found
                return array();
            }
        }
        $this->course_db->query("SELECT DISTINCT id FROM (posts LEFT JOIN forum_posts_history ON posts.id = forum_posts_history.post_id) AS pfph WHERE pfph.thread_id = ? AND NOT EXISTS(SELECT * FROM viewed_responses v WHERE v.thread_id = ? AND v.user_id = ? AND (v.timestamp >= pfph.timestamp AND (pfph.edit_timestamp IS NULL OR (pfph.edit_timestamp IS NOT NULL AND v.timestamp >= pfph.edit_timestamp))))", array($thread_id, $thread_id, $user_id));
        $rows = $this->course_db->rows();
        if(empty($rows)){
            $rows = array();
        }
        return $rows;
    }

    public function createThread($markdown, $user, $title, $content, $anon, $prof_pinned, $status, $hasAttachment, $categories_ids, $lock_thread_date){

        $this->course_db->beginTransaction();

        try {
        //insert data
        $this->course_db->query("INSERT INTO threads (title, created_by, pinned, status, deleted, merged_thread_id, merged_post_id, is_visible, lock_thread_date) VALUES (?, ?, ?, ?, ?, ?, ?, ?,?)", array($title, $user, $prof_pinned, $status, 0, -1, -1, true, $lock_thread_date));

        //retrieve generated thread_id
        $this->course_db->query("SELECT MAX(id) as max_id from threads where title=? and created_by=?", array($title, $user));
        } catch(DatabaseException $dbException) {
            $this->course_db->rollback();
        }

        //Max id will be the most recent post
        $id = $this->course_db->rows()[0]["max_id"];
        foreach ($categories_ids as $category_id) {
            $this->course_db->query("INSERT INTO thread_categories (thread_id, category_id) VALUES (?, ?)", array($id, $category_id));
        }

        $post_id = $this->createPost($user, $content, $id, $anon, 0, true, $hasAttachment, $markdown);

        $this->course_db->commit();

        return array("thread_id" => $id, "post_id" => $post_id);
    }

    public function getThreadsBefore($timestamp, $page) {
        // TODO: Handle request page wise
        $this->course_db->query("SELECT t.id as id, title from threads t JOIN posts p on p.thread_id = t.id and parent_id = -1 WHERE timestamp < ? and t.deleted = false", array($timestamp));
        return $this->course_db->rows();
    }

    public function getThread($thread_id) {
        $this->course_db->query("SELECT * from threads where id = ?", array($thread_id));
        return $this->course_db->rows();
    }

    public function getThreadTitle($thread_id){
        $this->course_db->query("SELECT title FROM threads where id=?", array($thread_id));
        return $this->course_db->rows()[0];
    }

    public function setAnnouncement($thread_id, $onOff){
        $this->course_db->query("UPDATE threads SET pinned = ? WHERE id = ?", array($onOff, $thread_id));
    }

    public function addPinnedThread($user_id, $thread_id, $added){
        if($added) {
            $this->course_db->query("INSERT INTO student_favorites(user_id, thread_id) VALUES (?,?)", array($user_id, $thread_id));
        } else {
            $this->course_db->query("DELETE FROM student_favorites where user_id=? and thread_id=?", array($user_id, $thread_id));
        }
    }

    public function loadPinnedThreads($user_id){
        $this->course_db->query("SELECT * FROM student_favorites WHERE user_id = ?", array($user_id));
        $rows = $this->course_db->rows();
        $favorite_threads = array();
        foreach ($rows as $row) {
            $favorite_threads[] = $row['thread_id'];
        }
        return $favorite_threads;
    }

    private function findChildren($post_id, $thread_id, &$children, $get_deleted = false){
        $query_delete = $get_deleted?"true":"deleted = false";
        $this->course_db->query("SELECT id from posts where {$query_delete} and parent_id=?", array($post_id));
        $row = $this->course_db->rows();
        for($i = 0; $i < count($row); $i++){
            $child_id = $row[$i]["id"];
            array_push($children, $child_id);
            $this->findChildren($child_id, $thread_id, $children, $get_deleted);
        }
    }

    public function searchThreads($searchQuery){
        $this->course_db->query("SELECT post_content, p_id, p_author, thread_id, thread_title, author, pin, anonymous, timestamp_post FROM (SELECT t.id as thread_id, t.title as thread_title, p.id as p_id, t.created_by as author, t.pinned as pin, p.timestamp as timestamp_post, p.content as post_content, p.anonymous, p.author_user_id as p_author, to_tsvector(p.content) || to_tsvector(t.title) as document from posts p, threads t JOIN (SELECT thread_id, timestamp from posts where parent_id = -1) p2 ON p2.thread_id = t.id where t.id = p.thread_id and p.deleted=false and t.deleted=false) p_doc where p_doc.document @@ plainto_tsquery(:q) ORDER BY timestamp_post DESC", array(':q' => $searchQuery));
        return $this->course_db->rows();
    }

    public function threadExists(){
        $this->course_db->query("SELECT id from threads where deleted = false LIMIT 1");
        return count($this->course_db->rows()) == 1;
    }

    public function visitThread($current_user, $thread_id){
        $this->course_db->query("INSERT INTO viewed_responses(thread_id,user_id,timestamp) VALUES(?, ?, current_timestamp) ON CONFLICT (thread_id, user_id) DO UPDATE SET timestamp = current_timestamp", array($thread_id, $current_user));
    }
    /**
     * Set delete status for given post and all descendant
     *
     * If delete status of the first post in a thread is changed, it will also update thread delete status
     *
     * @param integer $post_id
     * @param integer $thread_id
     * @param integer(0/1) $newStatus - 1 implies deletion and 0 as undeletion
     * @return boolean - Is first post of thread
     */
    public function setDeletePostStatus($post_id, $thread_id, $newStatus){
        $this->course_db->query("SELECT parent_id from posts where id=?", array($post_id));
        $parent_id = $this->course_db->rows()[0]["parent_id"];
        $children = array($post_id);
        $get_deleted = ($newStatus?false:true);
        $this->findChildren($post_id, $thread_id, $children, $get_deleted);

        if(!$newStatus) {
            // On undelete, parent post must have deleted = false
            if($parent_id!=-1) {
                if($this->getPost($parent_id)['deleted']) {
                    return null;
                }
            }
        }
        if($parent_id == -1){
            $this->course_db->query("UPDATE threads SET deleted = ? WHERE id = ?", array($newStatus, $thread_id));
            $this->course_db->query("UPDATE posts SET deleted = ? WHERE thread_id = ?", array($newStatus, $thread_id));
            return true;
        } else {
            foreach($children as $post_id){
                $this->course_db->query("UPDATE posts SET deleted = ? WHERE id = ?", array($newStatus, $post_id));
            }
        } return false;
    }

    public function getParentPostId($child_id) {
        $this->course_db->query("SELECT parent_id from posts where id = ?", array($child_id));
        return $this->course_db->rows()[0]['parent_id'];
    }

    public function editPost($original_creator, $user, $post_id, $content, $anon, $markdown){
        try {
            $markdown = $markdown?1:0;
            // Before making any edit to $post_id, forum_posts_history will not have any corresponding entry
            // forum_posts_history will store all history state of the post(if edited at any point of time)
            $this->course_db->beginTransaction();
            // Insert first version of post during first edit
            $this->course_db->query("INSERT INTO forum_posts_history(post_id, edit_author, content, edit_timestamp) SELECT id, author_user_id, content, timestamp FROM posts WHERE id = ? AND NOT EXISTS (SELECT 1 FROM forum_posts_history WHERE post_id = ?)", array($post_id, $post_id));
            // Update current post
            $this->course_db->query("UPDATE posts SET content =  ?, anonymous = ?, render_markdown = ? where id = ?", array($content, $anon, $markdown, $post_id));
            // Insert latest version of post into forum_posts_history
            $this->course_db->query("INSERT INTO forum_posts_history(post_id, edit_author, content, edit_timestamp) SELECT id, ?, content, current_timestamp FROM posts WHERE id = ?", array($user, $post_id));
            $this->course_db->query("UPDATE notifications SET content = substring(content from '.+?(?=from)') || 'from ' || ? where metadata::json->>'thread_id' = ? and metadata::json->>'post_id' = ?", array(ForumUtils::getDisplayName($anon, $this->getDisplayUserInfoFromUserId($original_creator)), $this->getParentPostId($post_id), $post_id));
            $this->course_db->commit();
        } catch(DatabaseException $dbException) {
            $this->course_db->rollback();
            return false;
        } return true;
    }

    public function editThread($thread_id, $thread_title, $categories_ids, $status, $lock_thread_date) {
        try {
            $this->course_db->beginTransaction();
            $this->course_db->query("UPDATE threads SET title = ?, status = ?, lock_thread_date = ? WHERE id = ?", array($thread_title, $status,$lock_thread_date, $thread_id));
            $this->course_db->query("DELETE FROM thread_categories WHERE thread_id = ?", array($thread_id));
            foreach ($categories_ids as $category_id) {
                $this->course_db->query("INSERT INTO thread_categories (thread_id, category_id) VALUES (?, ?)", array($thread_id, $category_id));
            }
            $this->course_db->commit();
        } catch(DatabaseException $dbException) {
            $this->course_db->rollback();
            return false;
        } return true;
    }

    /**
     * @param User $user
     * @param string $semester
     * @param string $course
     */
    public function insertCourseUser(User $user, $semester, $course) {
        throw new NotImplementedException();
    }

    /**
     * @param User $user
     * @param string $semester
     * @param string $course
     */
    public function updateUser(User $user, $semester=null, $course=null) {
        throw new NotImplementedException();
    }

    /**
     * @param string    $user_id
     * @param integer   $user_group
     * @param integer[] $sections
     */
    public function updateGradingRegistration($user_id, $user_group, $sections) {
        $this->course_db->query("DELETE FROM grading_registration WHERE user_id=?", array($user_id));
        if ($user_group < 4) {
            foreach ($sections as $section) {
                $this->course_db->query("
    INSERT INTO grading_registration (user_id, sections_registration_id) VALUES(?, ?)", array($user_id, $section));
            }
        }
    }

    /**
     * Gets the group that the user is in for a given class (used on homepage)
     *
     * Classes are distinct for each semester *and* course
     *
     * @param string $semester - class's working semester
     * @param string $course_name - class's course name
     * @param string $user_id - user id to be searched for
     * @return integer - group number of user in the given class
     */
    public function getGroupForUserInClass($semester, $course_name, $user_id) {
        $this->submitty_db->query("SELECT user_group FROM courses_users WHERE user_id = ? AND course = ? AND semester = ?", array($user_id, $course_name, $semester));
        return intval($this->submitty_db->row()['user_group']);
    }

    /**
     * Gets whether a gradeable exists already
     *
     * @param $g_id the gradeable id to check for
     *
     * @return bool
     */
    public function existsGradeable($g_id) {
        $this->course_db->query('SELECT EXISTS (SELECT g_id FROM gradeable WHERE g_id= ?)', array($g_id));
        return $this->course_db->row()['exists'] ?? false; // This shouldn't happen, but let's assume false
    }


    public function getGradeableVersionHasAutogradingResults($g_id, $version, $user_id, $team_id) {
        $query = "SELECT * FROM electronic_gradeable_data WHERE g_id=? AND g_version=? AND ";
        if($user_id === null) {
            $query .= "team_id=?";
            $params = [$g_id, $version, $team_id];
        }
        else {
            $query .= "user_id=?";
            $params = [$g_id, $version, $user_id];
        }
        $this->course_db->query($query, $params);
        return count($this->course_db->rows()) > 0 && $this->course_db->rows()[0]['autograding_complete'] === true;
    }

    protected function createParamaterList($len) {
        return '(' . implode(',', array_fill(0, $len, '?')) . ')';
    }


    // Moved from class LateDaysCalculation on port from TAGrading server.  May want to incorporate late day information into gradeable object rather than having a separate query
    public function getLateDayUpdates($user_id) {
        if($user_id != null) {
            $query = "SELECT * FROM late_days WHERE user_id";
            if (is_array($user_id)) {
                $query .= ' IN ' . $this->createParamaterList(count($user_id));
                $params = $user_id;
            }
            else {
                $query .= '=?';
                $params = array($user_id);
            }
            $query .= ' ORDER BY since_timestamp';
            $this->course_db->query($query, $params);
        }
        else {
            $this->course_db->query("SELECT * FROM late_days");
        }
        // Parse the date-times
        return array_map(function ($arr)  {
            $arr['since_timestamp'] = DateUtils::parseDateTime($arr['since_timestamp'], $this->core->getConfig()->getTimezone());
            return $arr;
        }, $this->course_db->rows());
    }

    public function getLateDayInformation($user_id) {
        throw new NotImplementedException();
    }

    public function getUsersByRegistrationSections($sections, $orderBy="registration_section") {
        $return = array();
        if (count($sections) > 0) {
            $orderBy = str_replace("registration_section","SUBSTRING(registration_section, '^[^0-9]*'), COALESCE(SUBSTRING(registration_section, '[0-9]+')::INT, -1), SUBSTRING(registration_section, '[^0-9]*$')",$orderBy);
            $values = $this->createParamaterList(count($sections));
            $this->course_db->query("SELECT * FROM users AS u WHERE registration_section IN {$values} ORDER BY {$orderBy}", $sections);
            foreach ($this->course_db->rows() as $row) {
                $return[] = new User($this->core, $row);
            }
        }
        return $return;
    }

    public function getUsersInNullSection($orderBy="user_id") {
        $return = array();
        $this->course_db->query("SELECT * FROM users AS u WHERE registration_section IS NULL ORDER BY {$orderBy}");
        foreach ($this->course_db->rows() as $row) {
            $return[] = new User($this->core, $row);
        }
        return $return;
    }

    public function getTotalUserCountByGradingSections($sections, $section_key) {
        $return = array();
        $params = array();
        $where = "";
        if (count($sections) > 0) {
            $where = "WHERE {$section_key} IN " . $this->createParamaterList(count($sections));
            $params = $sections;
        }
        if ($section_key === 'registration_section') {
            $orderby = "SUBSTRING({$section_key}, '^[^0-9]*'), COALESCE(SUBSTRING({$section_key}, '[0-9]+')::INT, -1), SUBSTRING({$section_key}, '[^0-9]*$')";
        }
        else {
            $orderby = $section_key;
        }
        $this->course_db->query("
SELECT count(*) as cnt, {$section_key}
FROM users
{$where}
GROUP BY {$section_key}
ORDER BY {$orderby}", $params);
        foreach ($this->course_db->rows() as $row) {
            if ($row[$section_key] === null) {
                $row[$section_key] = "NULL";
            }
            $return[$row[$section_key]] = intval($row['cnt']);
        }
        return $return;
    }

    public function getTotalSubmittedUserCountByGradingSections($g_id, $sections, $section_key) {
        $return = array();
        $params = array($g_id);
        $where = "";
        if (count($sections) > 0) {
            // Expand out where clause
            $sections_keys = array_values($sections);
            $placeholders = $this->createParamaterList(count($sections_keys));
            $where = "WHERE {$section_key} IN {$placeholders}";
            $params = array_merge($params, $sections_keys);
        }
        if ($section_key === 'registration_section') {
            $orderby = "SUBSTRING({$section_key}, '^[^0-9]*'), COALESCE(SUBSTRING({$section_key}, '[0-9]+')::INT, -1), SUBSTRING({$section_key}, '[^0-9]*$')";
        }
        else {
            $orderby = $section_key;
        }
        $this->course_db->query("
SELECT count(*) as cnt, {$section_key}
FROM users
INNER JOIN electronic_gradeable_version
ON
users.user_id = electronic_gradeable_version.user_id
AND users.". $section_key . " IS NOT NULL
AND electronic_gradeable_version.active_version>0
AND electronic_gradeable_version.g_id=?
{$where}
GROUP BY {$section_key}
ORDER BY {$orderby}", $params);

        foreach ($this->course_db->rows() as $row) {
            $return[$row[$section_key]] = intval($row['cnt']);
        }

        return $return;
    }

    public function getTotalSubmittedTeamCountByGradingSections($g_id, $sections, $section_key) {
        $return = array();
        $params = array($g_id);
        $where = "";
        if (count($sections) > 0) {
            // Expand out where clause
            $sections_keys = array_values($sections);
            $placeholders = $this->createParamaterList(count($sections_keys));
            $where = "WHERE {$section_key} IN {$placeholders}";
            $params = array_merge($params, $sections_keys);
        }
        if ($section_key === 'registration_section') {
            $orderby = "SUBSTRING({$section_key}, '^[^0-9]*'), COALESCE(SUBSTRING({$section_key}, '[0-9]+')::INT, -1), SUBSTRING({$section_key}, '[^0-9]*$')";
        }
        else {
            $orderby = $section_key;
        }
        $this->course_db->query("
            SELECT COUNT(*) as cnt, {$section_key}
            FROM gradeable_teams
            INNER JOIN electronic_gradeable_version
                    ON gradeable_teams.team_id = electronic_gradeable_version.team_id
                   AND gradeable_teams.{$section_key} IS NOT NULL
                   AND electronic_gradeable_version.active_version>0
                   AND electronic_gradeable_version.g_id=?
            {$where}
            GROUP BY {$section_key}
            ORDER BY {$orderby}
        ", $params);

        foreach ($this->course_db->rows() as $row) {
            $return[$row[$section_key]] = intval($row['cnt']);
        }

        return $return;
    }

    /**
     * Get an array of Teams for a Gradeable matching the given registration sections
     * @param string $g_id
     * @param array $sections
     * @param string $orderBy
     * @return Team[]
     */
    public function getTeamsByGradeableAndRegistrationSections($g_id, $sections, $orderBy="registration_section") {
        throw new NotImplementedException();
    }

    /**
     * Get an array of Teams for a Gradeable matching the given rotating sections
     * @param string $g_id
     * @param array $sections
     * @param string $orderBy
     * @return Team[]
     */
    public function getTeamsByGradeableAndRotatingSections($g_id, $sections, $orderBy="rotating_section") {
        throw new NotImplementedException();
    }

    public function getTotalComponentCount($g_id) {
        $this->course_db->query("SELECT count(*) AS cnt FROM gradeable_component WHERE g_id=?", array($g_id));
        return intval($this->course_db->row()['cnt']);
    }

    public function getGradedComponentsCountByGradingSections($g_id, $sections, $section_key, $is_team) {
         $u_or_t="u";
        $users_or_teams="users";
        $user_or_team_id="user_id";
        if($is_team){
            $u_or_t="t";
            $users_or_teams="gradeable_teams";
            $user_or_team_id="team_id";
        }
        $return = array();
        $params = array($g_id);
        $where = "";
        if (count($sections) > 0) {
            $where = "WHERE {$section_key} IN " . $this->createParamaterList(count($sections));
            $params = array_merge($params, $sections);
        }
        $this->course_db->query("
SELECT {$u_or_t}.{$section_key}, count({$u_or_t}.*) as cnt
FROM {$users_or_teams} AS {$u_or_t}
INNER JOIN (
  SELECT * FROM gradeable_data AS gd
  LEFT JOIN (
  gradeable_component_data AS gcd
  INNER JOIN gradeable_component AS gc ON gc.gc_id = gcd.gc_id AND gc.gc_is_peer = {$this->course_db->convertBoolean(false)}
  )AS gcd ON gcd.gd_id = gd.gd_id WHERE gcd.g_id=?
) AS gd ON {$u_or_t}.{$user_or_team_id} = gd.gd_{$user_or_team_id}
{$where}
GROUP BY {$u_or_t}.{$section_key}
ORDER BY {$u_or_t}.{$section_key}", $params);
        foreach ($this->course_db->rows() as $row) {
            if ($row[$section_key] === null) {
                $row[$section_key] = "NULL";
            }
            $return[$row[$section_key]] = intval($row['cnt']);
        }
        return $return;
    }

    public function getAverageComponentScores($g_id, $section_key, $is_team) {
        $u_or_t="u";
        $users_or_teams="users";
        $user_or_team_id="user_id";
        if($is_team){
            $u_or_t="t";
            $users_or_teams="gradeable_teams";
            $user_or_team_id="team_id";
        }
        $return = array();
        $this->course_db->query("
SELECT gc_id, gc_title, gc_max_value, gc_is_peer, gc_order, round(AVG(comp_score),2) AS avg_comp_score, round(stddev_pop(comp_score),2) AS std_dev, COUNT(*) FROM(
  SELECT gc_id, gc_title, gc_max_value, gc_is_peer, gc_order,
  CASE WHEN (gc_default + sum_points + gcd_score) > gc_upper_clamp THEN gc_upper_clamp
  WHEN (gc_default + sum_points + gcd_score) < gc_lower_clamp THEN gc_lower_clamp
  ELSE (gc_default + sum_points + gcd_score) END AS comp_score FROM(
    SELECT gcd.gc_id, gd.gd_{$user_or_team_id}, egv.{$user_or_team_id}, gc_title, gc_max_value, gc_is_peer, gc_order, gc_lower_clamp, gc_default, gc_upper_clamp,
    CASE WHEN sum_points IS NULL THEN 0 ELSE sum_points END AS sum_points, gcd_score
    FROM gradeable_component_data AS gcd
    LEFT JOIN gradeable_component AS gc ON gcd.gc_id=gc.gc_id
    LEFT JOIN(
      SELECT SUM(gcm_points) AS sum_points, gcmd.gc_id, gcmd.gd_id
      FROM gradeable_component_mark_data AS gcmd
      LEFT JOIN gradeable_component_mark AS gcm ON gcmd.gcm_id=gcm.gcm_id AND gcmd.gc_id=gcm.gc_id
      GROUP BY gcmd.gc_id, gcmd.gd_id
      )AS marks
    ON gcd.gc_id=marks.gc_id AND gcd.gd_id=marks.gd_id
    LEFT JOIN(
      SELECT gd.gd_{$user_or_team_id}, gd.gd_id
      FROM gradeable_data AS gd
      WHERE gd.g_id=?
    ) AS gd ON gcd.gd_id=gd.gd_id
    INNER JOIN(
      SELECT {$u_or_t}.{$user_or_team_id}, {$u_or_t}.{$section_key}
      FROM {$users_or_teams} AS {$u_or_t}
      WHERE {$u_or_t}.{$section_key} IS NOT NULL
    ) AS {$u_or_t} ON gd.gd_{$user_or_team_id}={$u_or_t}.{$user_or_team_id}
    INNER JOIN(
      SELECT egv.{$user_or_team_id}, egv.active_version
      FROM electronic_gradeable_version AS egv
      WHERE egv.g_id=? AND egv.active_version>0
    ) AS egv ON egv.{$user_or_team_id}={$u_or_t}.{$user_or_team_id}
    WHERE g_id=?
  )AS parts_of_comp
)AS comp
GROUP BY gc_id, gc_title, gc_max_value, gc_is_peer, gc_order
ORDER BY gc_order
        ", array($g_id, $g_id, $g_id));
        foreach ($this->course_db->rows() as $row) {
            $return[] = new SimpleStat($this->core, $row);
        }
        return $return;
    }
    public function getAverageAutogradedScores($g_id, $section_key, $is_team) {
        $u_or_t="u";
        $users_or_teams="users";
        $user_or_team_id="user_id";
        if($is_team){
            $u_or_t="t";
            $users_or_teams="gradeable_teams";
            $user_or_team_id="team_id";
        }
        $this->course_db->query("
SELECT round((AVG(score)),2) AS avg_score, round(stddev_pop(score), 2) AS std_dev, 0 AS max, COUNT(*) FROM(
   SELECT * FROM (
      SELECT (egd.autograding_non_hidden_non_extra_credit + egd.autograding_non_hidden_extra_credit + egd.autograding_hidden_non_extra_credit + egd.autograding_hidden_extra_credit) AS score
      FROM electronic_gradeable_data AS egd
      INNER JOIN (
          SELECT {$user_or_team_id}, {$section_key} FROM {$users_or_teams}
      ) AS {$u_or_t}
      ON {$u_or_t}.{$user_or_team_id} = egd.{$user_or_team_id}
      INNER JOIN (
          SELECT g_id, {$user_or_team_id}, active_version FROM electronic_gradeable_version AS egv
          WHERE active_version > 0
      ) AS egv
      ON egd.g_id=egv.g_id AND egd.{$user_or_team_id}=egv.{$user_or_team_id} AND egd.g_version=egv.active_version
      WHERE egd.g_id=? AND {$u_or_t}.{$section_key} IS NOT NULL
   )g
) as individual;
          ", array($g_id));
        if(count($this->course_db->rows()) == 0){
          echo("why");
          return;
        }
        return new SimpleStat($this->core, $this->course_db->rows()[0]);
    }
    public function getScoresForGradeable($g_id, $section_key, $is_team) {
        $u_or_t="u";
        $users_or_teams="users";
        $user_or_team_id="user_id";
        if($is_team){
            $u_or_t="t";
            $users_or_teams="gradeable_teams";
            $user_or_team_id="team_id";
        }
        $this->course_db->query("
SELECT COUNT(*) from gradeable_component where g_id=?
          ", array($g_id));
        $count = $this->course_db->rows()[0][0];
        $this->course_db->query("
        SELECT * FROM(
            SELECT gd_id, SUM(comp_score) AS g_score, SUM(gc_max_value) AS max, COUNT(comp.*), autograding FROM(
              SELECT  gd_id, gc_title, gc_max_value, gc_is_peer, gc_order, autograding,
              CASE WHEN (gc_default + sum_points + gcd_score) > gc_upper_clamp THEN gc_upper_clamp
              WHEN (gc_default + sum_points + gcd_score) < gc_lower_clamp THEN gc_lower_clamp
              ELSE (gc_default + sum_points + gcd_score) END AS comp_score FROM(
                SELECT gcd.gd_id, gc_title, gc_max_value, gc_is_peer, gc_order, gc_lower_clamp, gc_default, gc_upper_clamp,
                CASE WHEN sum_points IS NULL THEN 0 ELSE sum_points END AS sum_points, gcd_score, CASE WHEN autograding IS NULL THEN 0 ELSE autograding END AS autograding
                FROM gradeable_component_data AS gcd
                LEFT JOIN gradeable_component AS gc ON gcd.gc_id=gc.gc_id
                LEFT JOIN(
                  SELECT SUM(gcm_points) AS sum_points, gcmd.gc_id, gcmd.gd_id
                  FROM gradeable_component_mark_data AS gcmd
                  LEFT JOIN gradeable_component_mark AS gcm ON gcmd.gcm_id=gcm.gcm_id AND gcmd.gc_id=gcm.gc_id
                  GROUP BY gcmd.gc_id, gcmd.gd_id
                  )AS marks
                ON gcd.gc_id=marks.gc_id AND gcd.gd_id=marks.gd_id
                LEFT JOIN gradeable_data AS gd ON gd.gd_id=gcd.gd_id
                LEFT JOIN (
                  SELECT egd.g_id, egd.{$user_or_team_id}, (autograding_non_hidden_non_extra_credit + autograding_non_hidden_extra_credit + autograding_hidden_non_extra_credit + autograding_hidden_extra_credit) AS autograding
                  FROM electronic_gradeable_version AS egv
                  LEFT JOIN electronic_gradeable_data AS egd ON egv.g_id=egd.g_id AND egv.{$user_or_team_id}=egd.{$user_or_team_id} AND active_version=g_version AND active_version>0
                  )AS auto
                ON gd.g_id=auto.g_id AND gd_{$user_or_team_id}=auto.{$user_or_team_id}
                INNER JOIN {$users_or_teams} AS {$u_or_t} ON {$u_or_t}.{$user_or_team_id} = auto.{$user_or_team_id}
                WHERE gc.g_id=? AND {$u_or_t}.{$section_key} IS NOT NULL
              )AS parts_of_comp
            )AS comp
            GROUP BY gd_id, autograding
          )g
      ", array($g_id));
        return new SimpleStat($this->core, $this->course_db->rows()[0]);
    }
    public function getAverageForGradeable($g_id, $section_key, $is_team) {
        $u_or_t="u";
        $users_or_teams="users";
        $user_or_team_id="user_id";
        if($is_team){
            $u_or_t="t";
            $users_or_teams="gradeable_teams";
            $user_or_team_id="team_id";
        }
        $this->course_db->query("
SELECT COUNT(*) from gradeable_component where g_id=?
          ", array($g_id));
        $count = $this->course_db->rows()[0][0];
        $this->course_db->query("
SELECT round((AVG(g_score) + AVG(autograding)),2) AS avg_score, round(stddev_pop(g_score),2) AS std_dev, round(AVG(max),2) AS max, COUNT(*) FROM(
  SELECT * FROM(
    SELECT gd_id, SUM(comp_score) AS g_score, SUM(gc_max_value) AS max, COUNT(comp.*), autograding FROM(
      SELECT  gd_id, gc_title, gc_max_value, gc_is_peer, gc_order, autograding,
      CASE WHEN (gc_default + sum_points + gcd_score) > gc_upper_clamp THEN gc_upper_clamp
      WHEN (gc_default + sum_points + gcd_score) < gc_lower_clamp THEN gc_lower_clamp
      ELSE (gc_default + sum_points + gcd_score) END AS comp_score FROM(
        SELECT gcd.gd_id, gc_title, gc_max_value, gc_is_peer, gc_order, gc_lower_clamp, gc_default, gc_upper_clamp,
        CASE WHEN sum_points IS NULL THEN 0 ELSE sum_points END AS sum_points, gcd_score, CASE WHEN autograding IS NULL THEN 0 ELSE autograding END AS autograding
        FROM gradeable_component_data AS gcd
        LEFT JOIN gradeable_component AS gc ON gcd.gc_id=gc.gc_id
        LEFT JOIN(
          SELECT SUM(gcm_points) AS sum_points, gcmd.gc_id, gcmd.gd_id
          FROM gradeable_component_mark_data AS gcmd
          LEFT JOIN gradeable_component_mark AS gcm ON gcmd.gcm_id=gcm.gcm_id AND gcmd.gc_id=gcm.gc_id
          GROUP BY gcmd.gc_id, gcmd.gd_id
          )AS marks
        ON gcd.gc_id=marks.gc_id AND gcd.gd_id=marks.gd_id
        LEFT JOIN gradeable_data AS gd ON gd.gd_id=gcd.gd_id
        LEFT JOIN (
          SELECT egd.g_id, egd.{$user_or_team_id}, (autograding_non_hidden_non_extra_credit + autograding_non_hidden_extra_credit + autograding_hidden_non_extra_credit + autograding_hidden_extra_credit) AS autograding
          FROM electronic_gradeable_version AS egv
          LEFT JOIN electronic_gradeable_data AS egd ON egv.g_id=egd.g_id AND egv.{$user_or_team_id}=egd.{$user_or_team_id} AND active_version=g_version AND active_version>0
          )AS auto
        ON gd.g_id=auto.g_id AND gd_{$user_or_team_id}=auto.{$user_or_team_id}
        INNER JOIN {$users_or_teams} AS {$u_or_t} ON {$u_or_t}.{$user_or_team_id} = auto.{$user_or_team_id}
        WHERE gc.g_id=? AND {$u_or_t}.{$section_key} IS NOT NULL
      )AS parts_of_comp
    )AS comp
    GROUP BY gd_id, autograding
  )g WHERE count=?
)AS individual
          ", array($g_id, $count));
        if(count($this->course_db->rows()) == 0){
          echo("why");
          return;
        }
        return new SimpleStat($this->core, $this->course_db->rows()[0]);
    }

    public function getNumUsersWhoViewedGradeBySections($gradeable, $sections) {
        $table = $gradeable->isTeamAssignment() ? 'gradeable_teams' : 'users';
        $grade_type = $gradeable->isGradeByRegistration() ? 'registration' : 'rotating';
        $type = $gradeable->isTeamAssignment() ? 'team' : 'user';

        $params = array($gradeable->getId());

        $sections_query = "";
        if (count($sections) > 0) {
            $sections_query= "{$grade_type}_section IN " . $this->createParamaterList(count($sections));
            $params = array_merge($sections, $params);
        }

        $this->course_db->query("
            SELECT COUNT(*) as cnt
            FROM gradeable_data AS gd
            INNER JOIN (
                SELECT u.{$type}_id, u.{$grade_type}_section FROM {$table} AS u
                WHERE u.{$sections_query}
            ) AS u
            ON gd.gd_{$type}_id=u.{$type}_id
            WHERE gd.g_id = ? AND gd.gd_user_viewed_date IS NOT NULL
        ", $params);

        return intval($this->course_db->row()['cnt']);
    }

    /**
     * Finds the number of users who has a non NULL last_viewed_time for team assignments
     * NULL times represent unviewed, non-null represent the user has viewed the latest version already
     * @param $gradeable
     * @param $sections
     * @return integer
     */
    public function getNumUsersWhoViewedTeamAssignmentBySection($gradeable, $sections) {
        $grade_type = $gradeable->isGradeByRegistration() ? 'registration' : 'rotating';

        $params = array($gradeable->getId());

        $sections_query = "";
        if (count($sections) > 0) {
            $sections_query= "{$grade_type}_section IN " . $this->createParamaterList(count($sections));
            $params = array_merge($sections, $params);
        }

        $this->course_db->query("
            SELECT COUNT(*) as cnt
            FROM teams AS tm
            INNER JOIN (
                SELECT u.team_id, u.{$grade_type}_section FROM gradeable_teams AS u
                WHERE u.{$sections_query} and u.g_id = ?
            ) AS u
            ON tm.team_id=u.team_id
            WHERE tm.last_viewed_time IS NOT NULL
        ", $params);

        return intval($this->course_db->row()['cnt']);
    }

    /**
     * @param $gradeable_id
     * @param $team_id
     * @return integer
     */
    public function getActiveVersionForTeam($gradeable_id,$team_id) {
        $params = array($gradeable_id,$team_id);
        $this->course_db->query("SELECT active_version FROM electronic_gradeable_version WHERE g_id = ? and team_id = ?",$params);
        $query_result = $this->course_db->row();
        return array_key_exists('active_version',$query_result) ? $query_result['active_version'] : 0;
    }

    public function getNumUsersGraded($g_id) {
        $this->course_db->query("
SELECT COUNT(*) as cnt FROM gradeable_data
WHERE g_id = ?", array($g_id));

        return intval($this->course_db->row()['cnt']);
    }

    //gets ids of students with non null registration section and null rotating section
    public function getRegisteredUsersWithNoRotatingSection(){
       $this->course_db->query("
SELECT user_id
FROM users AS u
WHERE registration_section IS NOT NULL
AND rotating_section IS NULL;");

       return $this->course_db->rows();
    }

    //gets ids of students with non null rotating section and null registration section
    public function getUnregisteredStudentsWithRotatingSection(){
    $this->course_db->query("
SELECT user_id
FROM users AS u
WHERE registration_section IS NULL
AND rotating_section IS NOT NULL;");

       return $this->course_db->rows();
    }

    public function getGradersForRegistrationSections($sections) {
        $return = array();
        $params = array();
        $where = "";
        if (count($sections) > 0) {
            $where = "WHERE sections_registration_id IN " . $this->createParamaterList(count($sections));
            $params = $sections;
        }
        $this->course_db->query("
SELECT g.*, u.*
FROM grading_registration AS g
LEFT JOIN (
  SELECT *
  FROM users
) AS u ON u.user_id = g.user_id
{$where}
ORDER BY SUBSTRING(g.sections_registration_id, '^[^0-9]*'), COALESCE(SUBSTRING(g.sections_registration_id, '[0-9]+')::INT, -1), SUBSTRING(g.sections_registration_id, '[^0-9]*$'), g.user_id", $params);
        $user_store = array();
        foreach ($this->course_db->rows() as $row) {
            if ($row['sections_registration_id'] === null) {
                $row['sections_registration_id'] = "NULL";
            }

            if (!isset($return[$row['sections_registration_id']])) {
                $return[$row['sections_registration_id']] = array();
            }

            if (!isset($user_store[$row['user_id']])) {
                $user_store[$row['user_id']] = new User($this->core, $row);
            }
            $return[$row['sections_registration_id']][] = $user_store[$row['user_id']];
        }
        return $return;
    }

    public function getGradersForRotatingSections($g_id, $sections) {
        $return = array();
        $params = array($g_id);
        $where = "";
        if (count($sections) > 0) {
            $where = " AND sections_rotating_id IN " . $this->createParamaterList(count($sections));
            $params = array_merge($params, $sections);
        }
        $this->course_db->query("
SELECT g.*, u.*
FROM grading_rotating AS g
LEFT JOIN (
  SELECT *
  FROM users
) AS u ON u.user_id = g.user_id
WHERE g.g_id=? {$where}
ORDER BY g.sections_rotating_id, g.user_id", $params);
        $user_store = array();
        foreach ($this->course_db->rows() as $row) {
            if ($row['sections_rotating_id'] === null) {
                $row['sections_rotating_id'] = "NULL";
            }
            if (!isset($return[$row['sections_rotating_id']])) {
                $return[$row['sections_rotating_id']] = array();
            }

            if (!isset($user_store[$row['user_id']])) {
                $user_store[$row['user_id']] = new User($this->core, $row);
            }
            $return[$row['sections_rotating_id']][] = $user_store[$row['user_id']];
        }
        return $return;
    }

    public function getRotatingSectionsForGradeableAndUser($g_id, $user_id = null) {
        $params = [$g_id];
        $where = "";
        if ($user_id !== null) {
            $params[] = $user_id;
            $where = " AND user_id=?";
        }
        $this->course_db->query("
            SELECT sections_rotating_id
            FROM grading_rotating
            WHERE g_id=? {$where}", $params);
        $return = array();
        foreach ($this->course_db->rows() as $row) {
            $return[] = $row['sections_rotating_id'];
        }
        return $return;
    }

    public function getUsersByRotatingSections($sections, $orderBy="rotating_section") {
        $return = array();
        if (count($sections) > 0) {
            $placeholders = $this->createParamaterList(count($sections));
            $this->course_db->query("SELECT * FROM users AS u WHERE rotating_section IN {$placeholders} ORDER BY {$orderBy}", $sections);
            foreach ($this->course_db->rows() as $row) {
                $return[] = new User($this->core, $row);
            }
        }
        return $return;
    }

    /**
     * Gets all registration sections from the sections_registration table

     * @return array
     */
    public function getRegistrationSections() {
        $this->course_db->query("SELECT * FROM sections_registration ORDER BY SUBSTRING(sections_registration_id, '^[^0-9]*'), COALESCE(SUBSTRING(sections_registration_id, '[0-9]+')::INT, -1), SUBSTRING(sections_registration_id, '[^0-9]*$') ");
        return $this->course_db->rows();
    }

    /**
     * Gets all rotating sections from the sections_rotating table
     *
     * @return array
     */
    public function getRotatingSections() {
        $this->course_db->query("SELECT * FROM sections_rotating ORDER BY sections_rotating_id");
        return $this->course_db->rows();
    }

    /**
     * Gets all the gradeable IDs of the rotating sections
     *
     * @return array
     */
    public function getRotatingSectionsGradeableIDS() {
        $this->course_db->query("SELECT g_id FROM gradeable WHERE g_grader_assignment_method = {0} ORDER BY g_grade_start_date ASC");
        return $this->course_db->rows();
    }

    /**
     * Gets gradeables for all graders with the sections they were assigned to grade
     * Only includes gradeables that are set to be graded by rotating section or all access, and were in the past
     * With the exception of $gradeable_id, which will always be included
     * @return array
     */
    public function getGradeablesRotatingGraderHistory($gradeable_id) {
        throw new NotImplementedException();
    }

    /**
     * Returns the count of all users in rotating sections that are in a non-null registration section. These are
     * generally students who have late added a course and have been automatically added to the course, but this
     * was done after rotating sections had already been set-up.
     *
     * @return array
     */
    public function getCountUsersRotatingSections() {
        $this->course_db->query("
SELECT rotating_section, count(*) as count
FROM users
WHERE registration_section IS NOT NULL
GROUP BY rotating_section
ORDER BY rotating_section");
        return $this->course_db->rows();
    }

    /**
     * Gets rotating sections of each grader for a gradeable
     * @param $gradeable_id
     * @return array An array (indexed by user id) of arrays of section numbers
     */
    public function getRotatingSectionsByGrader($gradeable_id) {
        throw new NotImplementedException();
    }

    public function getGradersByUserType() {
        $this->course_db->query(
            "SELECT user_firstname, user_lastname, user_id, user_group FROM users WHERE user_group < 4 ORDER BY user_group, user_id ASC");
        $users = [];

        foreach ($this->course_db->rows() as $row) {
            $users[$row['user_group']][] = [$row['user_id'], $row['user_firstname'], $row['user_lastname']];
        }
        return $users;
    }

    /**
     * Returns the count of all users that are in a rotating section, but are not in an assigned registration section.
     * These are generally students who have dropped the course and have not yet been removed from a rotating
     * section.
     *
     * @return array
     */
    public function getCountNullUsersRotatingSections() {
        $this->course_db->query("
SELECT rotating_section, count(*) as count
FROM users
WHERE registration_section IS NULL
GROUP BY rotating_section
ORDER BY rotating_section");
        return $this->course_db->rows();
    }

    public function getRegisteredUserIdsWithNullRotating() {
        $this->course_db->query("
SELECT user_id
FROM users
WHERE rotating_section IS NULL AND registration_section IS NOT NULL
ORDER BY user_id ASC");
        return array_map(function($elem) {
            return $elem['user_id'];
        }, $this->course_db->rows());
    }

    public function getRegisteredUserIds() {
        $this->course_db->query("
SELECT user_id
FROM users
WHERE registration_section IS NOT NULL
ORDER BY user_id ASC");
        return array_map(function($elem) {
            return $elem['user_id'];
        }, $this->course_db->rows());
    }

    /**
     * Get all team ids for all gradeables
     * @return string[][] Map of gradeable_id => [ team ids ]
     */
    public function getTeamIdsAllGradeables() {
        $this->course_db->query("SELECT team_id, g_id FROM gradeable_teams");

        $gradeable_ids = [];
        $rows = $this->course_db->rows();
        foreach ($rows as $row) {
            $g_id = $row['g_id'];
            $team_id = $row['team_id'];
            if (!array_key_exists($g_id, $gradeable_ids)) {
                $gradeable_ids[$g_id] = [];
            }
            $gradeable_ids[$g_id][] = $team_id;
        }
        return $gradeable_ids;
    }

    /**
     * Get all team ids for all gradeables where the teams are in rotating section NULL
     * @return string[][] Map of gradeable_id => [ team ids ]
     */
    public function getTeamIdsWithNullRotating() {
        $this->course_db->query("SELECT team_id, g_id FROM gradeable_teams WHERE rotating_section IS NULL");

        $gradeable_ids = [];
        $rows = $this->course_db->rows();
        foreach ($rows as $row) {
            $g_id = $row['g_id'];
            $team_id = $row['team_id'];
            if (!array_key_exists($g_id, $gradeable_ids)) {
                $gradeable_ids[$g_id] = [];
            }
            $gradeable_ids[$g_id][] = $team_id;
        }
        return $gradeable_ids;
    }

    public function setAllUsersRotatingSectionNull() {
        $this->course_db->query("UPDATE users SET rotating_section=NULL");
    }

    public function setNonRegisteredUsersRotatingSectionNull() {
        $this->course_db->query("UPDATE users SET rotating_section=NULL WHERE registration_section IS NULL");
    }

    public function deleteAllRotatingSections() {
        $this->course_db->query("DELETE FROM sections_rotating");
    }

    public function setAllTeamsRotatingSectionNull() {
        $this->course_db->query("UPDATE gradeable_teams SET rotating_section=NULL");
    }

    public function getMaxRotatingSection() {
        $this->course_db->query("SELECT MAX(sections_rotating_id) as max FROM sections_rotating");
        $row = $this->course_db->row();
        return $row['max'];
    }

    public function getNumberRotatingSections() {
        $this->course_db->query("SELECT COUNT(*) AS cnt FROM sections_rotating");
        return $this->course_db->row()['cnt'];
    }

    public function insertNewRotatingSection($section) {
        $this->course_db->query("INSERT INTO sections_rotating (sections_rotating_id) VALUES(?)", array($section));
    }

    public function insertNewRegistrationSection($section) {
        $semester = $this->core->getConfig()->getSemester();
        $course = $this->core->getConfig()->getCourse();
        $this->submitty_db->query("INSERT INTO courses_registration_sections (semester, course, registration_section_id) VALUES (?,?,?) ON CONFLICT DO NOTHING", array($semester, $course, $section));
        return $this->submitty_db->getrowcount();
    }

    public function deleteRegistrationSection($section) {
        $semester = $this->core->getConfig()->getSemester();
        $course = $this->core->getConfig()->getCourse();
        $this->submitty_db->query("DELETE FROM courses_registration_sections WHERE semester=? AND course=? AND registration_section_id=?", array($semester, $course, $section));
        return $this->submitty_db->getRowCount();
    }

    public function setupRotatingSections($graders, $gradeable_id) {
        $this->course_db->query("DELETE FROM grading_rotating WHERE g_id=?", array($gradeable_id));
        foreach ($graders as $grader => $sections){
            foreach($sections as $i => $section){
                $this->course_db->query("INSERT INTO grading_rotating(g_id, user_id, sections_rotating_id) VALUES(?,?,?)", array($gradeable_id ,$grader, $section));
            }
        }
    }

    public function updateUsersRotatingSection($section, $users) {
        $update_array = array_merge(array($section), $users);
        $update_string = $this->createParamaterList(count($users));
        $this->course_db->query("UPDATE users SET rotating_section=? WHERE user_id IN {$update_string}", $update_array);
    }

    /**
     * Gets all user_ids that are on a team for a given gradeable
     *
     * @param $gradeable
     * @returns string[]
     */
    public function getUsersOnTeamsForGradeable($gradeable) {
        $params = array($gradeable->getId());
        $this->course_db->query("SELECT user_id FROM teams WHERE
                team_id = ANY(SELECT team_id FROM gradeable_teams WHERE g_id = ?)",$params);

        $users = [];
        foreach ($this->course_db->rows() as $row){
            $users[] = $row['user_id'];
        }
        return $users;
    }

    /**
     * This inserts an row in the electronic_gradeable_data table for a given gradeable/user/version combination.
     * The values for the row are set to defaults (0 for numerics and NOW() for the timestamp) with the actual values
     * to be later filled in by the submitty_autograding_shipper.py and insert_database_version_data.py scripts.
     * We do it this way as we can properly deal with the
     * electronic_gradeable_version table here as the "active_version" is a concept strictly within the PHP application
     * code and the grading scripts have no concept of it. This will either update or insert the row in
     * electronic_gradeable_version for the given gradeable and student.
     *
     * @param $g_id
     * @param $user_id
     * @param $team_id
     * @param $version
     * @param $timestamp
     */
    public function insertVersionDetails($g_id, $user_id, $team_id, $version, $timestamp) {
        $this->course_db->query("
INSERT INTO electronic_gradeable_data
(g_id, user_id, team_id, g_version, autograding_non_hidden_non_extra_credit, autograding_non_hidden_extra_credit,
autograding_hidden_non_extra_credit, autograding_hidden_extra_credit, submission_time)

VALUES(?, ?, ?, ?, 0, 0, 0, 0, ?)", array($g_id, $user_id, $team_id, $version, $timestamp));
        if ($user_id === null) {
            $this->course_db->query("SELECT * FROM electronic_gradeable_version WHERE g_id=? AND team_id=?",
                array($g_id, $team_id));
        }
        else {
            $this->course_db->query("SELECT * FROM electronic_gradeable_version WHERE g_id=? AND user_id=?",
                array($g_id, $user_id));
        }
        $row = $this->course_db->row();
        if (!empty($row)) {
            $this->updateActiveVersion($g_id, $user_id, $team_id, $version);
        }
        else {
            $this->course_db->query(
                "INSERT INTO electronic_gradeable_version (g_id, user_id, team_id, active_version) VALUES(?, ?, ?, ?)",
                array($g_id, $user_id, $team_id, $version)
            );
        }
    }

    /**
     * Updates the row in electronic_gradeable_version table for a given gradeable and student. This function should
     * only be run directly if we know that the row exists (so when changing the active version for example) as
     * otherwise it'll throw an exception as it does not do error checking on if the row exists.
     *
     * @param $g_id
     * @param $user_id
     * @param $team_id
     * @param $version
     */
    public function updateActiveVersion($g_id, $user_id, $team_id, $version) {
        if ($user_id === null) {
            $this->course_db->query("UPDATE electronic_gradeable_version SET active_version=? WHERE g_id=? AND team_id=?",
                array($version, $g_id, $team_id));
        }
        else {
            $this->course_db->query("UPDATE electronic_gradeable_version SET active_version=? WHERE g_id=? AND user_id=?",
                array($version, $g_id, $user_id));
        }
    }


    public function getAllSectionsForGradeable($gradeable) {
        $grade_type = $gradeable->isGradeByRegistration() ? 'registration' : 'rotating';

        if ($gradeable->isGradeByRegistration()) {
            $this->course_db->query("
                SELECT * FROM sections_registration
                ORDER BY SUBSTRING(sections_registration_id, '^[^0-9]*'),
                COALESCE(SUBSTRING(sections_registration_id, '[0-9]+')::INT, -1),
                SUBSTRING(sections_registration_id, '[^0-9]*$')"
            );
        }
        else {
            $this->course_db->query("
                SELECT * FROM sections_rotating
                ORDER BY sections_rotating_id"
            );
        }

        $sections = $this->course_db->rows();
        foreach ($sections as $i => $section) {
            $sections[$i] = $section["sections_{$grade_type}_id"];
        }
        return $sections;
    }

    /**
     * Gets the ids of all submitters who received a mark
     * @param Mark $mark
     * @param User $grader
     * @param Gradeable $gradeable
     * @return string[]
     */
    public function getSubmittersWhoGotMarkBySection($mark, $grader, $gradeable) {
         // Switch the column based on gradeable team-ness
         $type = $mark->getComponent()->getGradeable()->isTeamAssignment() ? 'team' : 'user';
         $row_type = $type . "_id";

         $params = array($grader->getId(), $mark->getId());
         $table = $mark->getComponent()->getGradeable()->isTeamAssignment() ? 'gradeable_teams' : 'users';
         $grade_type = $gradeable->isGradeByRegistration() ? 'registration' : 'rotating';

         $this->course_db->query("
             SELECT u.{$type}_id
             FROM {$table} u
                 JOIN (
                     SELECT gr.sections_{$grade_type}_id
                     FROM grading_{$grade_type} AS gr
                     WHERE gr.user_id = ?
                 ) AS gr
                 ON gr.sections_{$grade_type}_id=u.{$grade_type}_section
                 JOIN (
                     SELECT gd.gd_{$type}_id, gcmd.gcm_id
                     FROM gradeable_component_mark_data AS gcmd
                         JOIN gradeable_data gd ON gd.gd_id=gcmd.gd_id
                 ) as gcmd
                 ON gcmd.gd_{$type}_id=u.{$type}_id
             WHERE gcmd.gcm_id = ?", $params);

         // Map the results into a non-associative array of team/user ids
         return array_map(function ($row) use ($row_type) {
             return $row[$row_type];
         }, $this->course_db->rows());
    }

    public function getAllSubmittersWhoGotMark($mark) {
        // Switch the column based on gradeable team-ness
        $type = $mark->getComponent()->getGradeable()->isTeamAssignment() ? 'team' : 'user';
        $row_type = "gd_" . $type . "_id";
        $this->course_db->query("
            SELECT gd.gd_{$type}_id
            FROM gradeable_component_mark_data gcmd
              JOIN gradeable_data gd ON gd.gd_id=gcmd.gd_id
            WHERE gcm_id = ?", [$mark->getId()]);

        // Map the results into a non-associative array of team/user ids
        return array_map(function ($row) use ($row_type) {
            return $row[$row_type];
        }, $this->course_db->rows());
    }

    /**
     * Finds the viewed time for a specific user on a team.
     * Assumes team_ids are unique (cannot be used for 2 different gradeables)
     * @param $team_id
     * @param $user_id
     */
    public function getTeamViewedTime($team_id,$user_id) {
        $this->course_db->query("SELECT last_viewed_time FROM teams WHERE team_id = ? and user_id=?",array($team_id,$user_id));
        return $this->course_db->rows()[0]['last_viewed_time'];
    }

    /**
     * Updates the viewed time to now for a specific user on a team.
     * Assumes team_ids are unique (cannot be used for 2 different gradeables)
     * @param $team_id
     * @param $user_id
     */
    public function updateTeamViewedTime($team_id, $user_id) {
        $this->course_db->query("UPDATE teams SET last_viewed_time = NOW() WHERE team_id=? and user_id=?",
                array($team_id,$user_id));
    }

    /**
     * Updates the viewed time to NULL for all users on a team.
     * Assumes team_ids are unique (cannot be used for 2 different gradeables)
     * @param $team_id
     */
    public function clearTeamViewedTime($team_id) {
        $this->course_db->query("UPDATE teams SET last_viewed_time = NULL WHERE team_id=?",
            array($team_id));
    }

    /**
     * Finds all teams for a gradeable and creates a map for each with key => user_id ; value => last_viewed_tim
     * Assumes team_ids are unique (cannot be used for 2 different gradeables)
     * @param $gradeable
     * @return array
     */
    public function getAllTeamViewedTimesForGradeable($gradeable) {
        $params = array($gradeable->getId());
        $this->course_db->query("SELECT team_id,user_id,last_viewed_time FROM teams WHERE
                team_id = ANY(SELECT team_id FROM gradeable_teams WHERE g_id = ?)",$params);

        $user_viewed_info = [];
        foreach ($this->course_db->rows() as $row){
            $team = $row['team_id'];
            $user = $row['user_id'];
            $time = $row['last_viewed_time'];

            if (!array_key_exists($team,$user_viewed_info)) {
                $user_viewed_info[$team] = array();
            }
            $user_viewed_info[$team][$user] = $time;
        }
        return $user_viewed_info;
    }

    /**
     * @todo: write phpdoc
     *
     * @param $session_id
     *
     * @return array
     */
    public function getSession($session_id) {
        $this->submitty_db->query("SELECT * FROM sessions WHERE session_id=?", array($session_id));
        return $this->submitty_db->row();
    }

    /**
     * @todo: write phpdoc
     *
     * @param string $session_id
     * @param string $user_id
     * @param string $csrf_token
     *
     * @return string
     */
    public function newSession($session_id, $user_id, $csrf_token) {
        $this->submitty_db->query("INSERT INTO sessions (session_id, user_id, csrf_token, session_expires)
                                   VALUES(?,?,?,current_timestamp + interval '336 hours')",
            array($session_id, $user_id, $csrf_token));

    }

    /**
     * Updates a given session by setting it's expiration date to be 2 weeks into the future
     * @param string $session_id
     */
    public function updateSessionExpiration($session_id) {
        $this->submitty_db->query("UPDATE sessions SET session_expires=(current_timestamp + interval '336 hours')
                                   WHERE session_id=?", array($session_id));
    }

    /**
     * Remove sessions which have their expiration date before the
     * current timestamp
     */
    public function removeExpiredSessions() {
        $this->submitty_db->query("DELETE FROM sessions WHERE session_expires < current_timestamp");
    }

    /**
     * Remove a session associated with a given session_id
     * @param $session_id
     */
    public function removeSessionById($session_id) {
        $this->submitty_db->query("DELETE FROM sessions WHERE session_id=?", array($session_id));
    }

    public function getAllGradeablesIdsAndTitles() {
        $this->course_db->query("SELECT g_id, g_title FROM gradeable ORDER BY g_title ASC");
        return $this->course_db->rows();
    }

    public function getAllGradeablesIds() {
        $this->course_db->query("SELECT g_id FROM gradeable ORDER BY g_id");
        return $this->course_db->rows();
    }

    /**
     * gets ids of all electronic gradeables excluding assignments that will be bulk
     * uploaded by TA or instructor.
     *
     * @return array
     */
    public function getAllElectronicGradeablesIds() {
        $this->course_db->query("
            SELECT gradeable.g_id, g_title, eg_submission_due_date
            FROM gradeable INNER JOIN electronic_gradeable
                ON gradeable.g_id = electronic_gradeable.g_id
            WHERE g_gradeable_type=0 and eg_scanned_exam=FALSE and eg_has_due_date=TRUE
            ORDER BY g_grade_released_date DESC
        ");
        return $this->course_db->rows();
    }

    /**
     * Gets id's and titles of the electronic gradeables that have non-inherited teams
     * @return string
     */
    // public function getAllElectronicGradeablesWithBaseTeams() {
    //     $this->course_db->query('SELECT g_id, g_title FROM gradeable WHERE g_id=ANY(SELECT g_id FROM electronic_gradeable WHERE eg_team_assignment IS TRUE AND (eg_inherit_teams_from=\'\') IS NOT FALSE) ORDER BY g_title ASC');
    //     return $this->course_db->rows();
    // }

    /**
     * Create a new team id and team in gradeable_teams for given gradeable, add $user_id as a member
     * @param string $g_id
     * @param string $user_id
     * @param integer $registration_section
     * @param integer $rotating_section
     * @return string $team_id
     */
    public function createTeam($g_id, $user_id, $registration_section, $rotating_section) {
        $this->course_db->query("SELECT COUNT(*) AS cnt FROM gradeable_teams");
        $team_id_prefix = strval($this->course_db->row()['cnt']);
        if (strlen($team_id_prefix) < 5) $team_id_prefix = str_repeat("0", 5-strlen($team_id_prefix)) . $team_id_prefix;
        $team_id = "{$team_id_prefix}_{$user_id}";

        $params = array($team_id, $g_id, $registration_section, $rotating_section);
        $this->course_db->query("INSERT INTO gradeable_teams (team_id, g_id, registration_section, rotating_section) VALUES(?,?,?,?)", $params);
        $this->course_db->query("INSERT INTO teams (team_id, user_id, state) VALUES(?,?,1)", array($team_id, $user_id));
        return $team_id;
    }

    /**
     * Set team $team_id's registration/rotating section to $section
     * @param string $team_id
     * @param int $section
     */
    public function updateTeamRegistrationSection($team_id, $section) {
        $this->course_db->query("UPDATE gradeable_teams SET registration_section=? WHERE team_id=?", array($section, $team_id));
    }

    public function updateTeamRotatingSection($team_id, $section) {
        $this->course_db->query("UPDATE gradeable_teams SET rotating_section=? WHERE team_id=?", array($section, $team_id));
    }

    /**
     * Remove a user from their current team
     * @param string $team_id
     * @param string $user_id
     */
    public function leaveTeam($team_id, $user_id) {
        $this->course_db->query("DELETE FROM teams AS t
          WHERE team_id=? AND user_id=? AND state=1", array($team_id, $user_id));
        $this->course_db->query("SELECT * FROM teams WHERE team_id=? AND state=1", array($team_id));
        if(count($this->course_db->rows()) == 0){
           //If this happens, then remove all invitations
            $this->course_db->query("DELETE FROM teams AS t
              WHERE team_id=?", array($team_id));
        }

    }

    /**
     * Add user $user_id to team $team_id as an invited user
     * @param string $team_id
     * @param string $user_id
     */
    public function sendTeamInvitation($team_id, $user_id) {
        $this->course_db->query("INSERT INTO teams (team_id, user_id, state) VALUES(?,?,0)", array($team_id, $user_id));
    }

    /**
     * Add user $user_id to team $team_id as a team member
     * @param string $team_id
     * @param string $user_id
     */
    public function acceptTeamInvitation($team_id, $user_id) {
        $this->course_db->query("INSERT INTO teams (team_id, user_id, state) VALUES(?,?,1)", array($team_id, $user_id));
    }

    /**
     * Cancel a pending team invitation
     * @param string $team_id
     * @param string $user_id
     */
    public function cancelTeamInvitation($team_id, $user_id) {
        $this->course_db->query("DELETE FROM teams WHERE team_id=? AND user_id=? AND state=0", array($team_id, $user_id));
    }

    /**
     * Decline all pending team invitiations for a user
     * @param string $g_id
     * @param string $user_id
     */
    public function declineAllTeamInvitations($g_id, $user_id) {
        $this->course_db->query("DELETE FROM teams AS t USING gradeable_teams AS gt
          WHERE gt.g_id=? AND gt.team_id = t.team_id AND t.user_id=? AND t.state=0", array($g_id, $user_id));
    }


    /**
     * Return Team object for team whith given Team ID
     * @param string $team_id
     * @return \app\models\Team
     */
    public function getTeamById($team_id) {
        throw new NotImplementedException();
    }

    /**
     * Return Team object for team which the given user belongs to on the given gradeable
     * @param string $g_id
     * @param string $user_id
     * @return \app\models\Team
     */
    public function getTeamByGradeableAndUser($g_id, $user_id) {
        throw new NotImplementedException();
    }

    /**
     * Return an array of Team objects for all teams on given gradeable
     * @param string $g_id
     * @return \app\models\Team[]
     */
    public function getTeamsByGradeableId($g_id) {
        throw new NotImplementedException();
    }


    /**
     * Return an array of team_ids for a gradeable that have at least one user in the team
     * @param string $g_id
     * @return [ team ids ]
     */
    public function getTeamsWithMembersFromGradeableID($g_id) {
        $team_map = $this->core->getQueries()->getTeamIdsAllGradeables();

        if (!array_key_exists( $g_id ,$team_map)) {
            return array();
        }

        $teams = $team_map[$g_id];

        $this->course_db->query("SELECT team_id FROM teams");
        $teams_with_members = array();
        foreach ($this->course_db->rows() as $row) {
            $teams_with_members[] = $row['team_id'];
        }

        return array_intersect($teams,$teams_with_members);
    }


    /**
     * Add ($g_id,$user_id) pair to table seeking_team
     * @param string $g_id
     * @param string $user_id
     */
    public function addToSeekingTeam($g_id,$user_id) {
        $this->course_db->query("INSERT INTO seeking_team(g_id, user_id) VALUES (?,?)", array($g_id, $user_id));
    }

    /**
     * Remove ($g_id,$user_id) pair from table seeking_team
     * @param string $g_id
     * @param string $user_id
     */
    public function removeFromSeekingTeam($g_id,$user_id) {
        $this->course_db->query("DELETE FROM seeking_team WHERE g_id=? AND user_id=?", array($g_id, $user_id));
    }

    /**
     * Return an array of user_id who are seeking team who passed gradeable_id
     * @param string $g_id
     * @return array $users_seeking_team
     */
    public function getUsersSeekingTeamByGradeableId($g_id) {
        $this->course_db->query("
          SELECT user_id
          FROM seeking_team
          WHERE g_id=?
          ORDER BY user_id",
            array($g_id));

        $users_seeking_team = array();
        foreach($this->course_db->rows() as $row) {
            array_push($users_seeking_team,$row['user_id']);
        }
        return $users_seeking_team;
    }

    /**
     * Return array of counts of teams/users without team/graded components
     * corresponding to each registration/rotating section
     * @param string $g_id
     * @param int[] $sections
     * @param string $section_key
     * @return int[] $return
     */
    public function getTotalTeamCountByGradingSections($g_id, $sections, $section_key) {
        $return = array();
        $params = array($g_id);
        $sections_query = "";
        if (count($sections) > 0) {
            $sections_query = "{$section_key} IN " . $this->createParamaterList(count($sections)) . " AND";
            $params = array_merge($sections, $params);
        }
        $this->course_db->query("
SELECT count(*) as cnt, {$section_key}
FROM gradeable_teams
WHERE {$sections_query} g_id=? AND team_id IN (
  SELECT team_id
  FROM teams
)
GROUP BY {$section_key}
ORDER BY {$section_key}", $params);
        foreach ($this->course_db->rows() as $row) {
            $return[$row[$section_key]] = intval($row['cnt']);
        }
        foreach ($sections as $section) {
            if (!isset($return[$section])) $return[$section] = 0;
        }
        ksort($return);
        return $return;
    }

    public function getSubmittedTeamCountByGradingSections($g_id, $sections, $section_key) {
        $return = array();
        $params = array($g_id);
        $where = "";
        if (count($sections) > 0) {
            // Expand out where clause
            $sections_keys = array_values($sections);
            $placeholders = $this->createParamaterList(count($sections_keys));
            $where = "WHERE {$section_key} IN {$placeholders}";
            $params = array_merge($params, $sections_keys);
        }
        $this->course_db->query("
SELECT count(*) as cnt, {$section_key}
FROM gradeable_teams
INNER JOIN electronic_gradeable_version
ON
gradeable_teams.team_id = electronic_gradeable_version.team_id
AND gradeable_teams.". $section_key . " IS NOT NULL
AND electronic_gradeable_version.active_version>0
AND electronic_gradeable_version.g_id=?
{$where}
GROUP BY {$section_key}
ORDER BY {$section_key}", $params);

        foreach ($this->course_db->rows() as $row) {
            $return[$row[$section_key]] = intval($row['cnt']);
        }

        return $return;
    }
    public function getUsersWithoutTeamByGradingSections($g_id, $sections, $section_key) {
        $return = array();
        $params = array($g_id);
        $sections_query = "";
        if (count($sections) > 0) {
            $sections_query= "{$section_key} IN " . $this->createParamaterList(count($sections)) . " AND";
            $params = array_merge($sections, $params);
        }
        $orderBy="";
        if($section_key == "registration_section") {
            $orderBy = "SUBSTRING(registration_section, '^[^0-9]*'), COALESCE(SUBSTRING(registration_section, '[0-9]+')::INT, -1), SUBSTRING(registration_section, '[^0-9]*$')";
        }
        else {
            $orderBy = $section_key;
        }
        $this->course_db->query("
SELECT count(*) as cnt, {$section_key}
FROM users
WHERE {$sections_query} user_id NOT IN (
  SELECT user_id
  FROM gradeable_teams NATURAL JOIN teams
  WHERE g_id=?
  ORDER BY user_id
)
GROUP BY {$section_key}
ORDER BY {$orderBy}", $params);
        foreach ($this->course_db->rows() as $row) {
            $return[$row[$section_key]] = intval($row['cnt']);
        }
        foreach ($sections as $section) {
            if (!isset($return[$section])) {
                $return[$section] = 0;
            }
        }
        ksort($return);
        return $return;
    }
    public function getUsersWithTeamByGradingSections($g_id, $sections, $section_key) {
        $return = array();
        $params = array($g_id);
        $sections_query = "";
        if (count($sections) > 0) {
            $sections_query= "{$section_key} IN " . $this->createParamaterList(count($sections)) . " AND";
            $params = array_merge($sections, $params);
        }
        $orderBy="";
        if($section_key == "registration_section") {
            $orderBy = "SUBSTRING(registration_section, '^[^0-9]*'), COALESCE(SUBSTRING(registration_section, '[0-9]+')::INT, -1), SUBSTRING(registration_section, '[^0-9]*$')";
        }
        else {
            $orderBy = $section_key;
        }

        $this->course_db->query("
SELECT count(*) as cnt, {$section_key}
FROM users
WHERE {$sections_query} user_id IN (
  SELECT user_id
  FROM gradeable_teams NATURAL JOIN teams
  WHERE g_id=?
  ORDER BY user_id
)
GROUP BY {$section_key}
ORDER BY {$orderBy}", $params);
        foreach ($this->course_db->rows() as $row) {
            $return[$row[$section_key]] = intval($row['cnt']);
        }
        foreach ($sections as $section) {
            if (!isset($return[$section])) {
                $return[$section] = 0;
            }
        }
        ksort($return);
        return $return;
    }
    public function getGradedComponentsCountByTeamGradingSections($g_id, $sections, $section_key) {
        $return = array();
        $params = array($g_id);
        $where = "";
        if (count($sections) > 0) {
            $where = "WHERE {$section_key} IN " . $this->createParamaterList(count($sections));
            $params = array_merge($params, $sections);
        }
        $this->course_db->query("
SELECT count(gt.*) as cnt, gt.{$section_key}
FROM gradeable_teams AS gt
INNER JOIN (
  SELECT * FROM gradeable_data AS gd LEFT JOIN gradeable_component_data AS gcd ON gcd.gd_id = gd.gd_id WHERE g_id=?
) AS gd ON gt.team_id = gd.gd_team_id
{$where}
GROUP BY gt.{$section_key}
ORDER BY gt.{$section_key}", $params);
        foreach ($this->course_db->rows() as $row) {
            $return[$row[$section_key]] = intval($row['cnt']);
        }
        return $return;
    }

    /**
     * Return an array of users with late days
     *
     * @return array
     */
    public function getUsersWithLateDays() {
      throw new NotImplementedException();
    }

    /**
     * Return an array of users with extensions
     * @param string $gradeable_id
     * @return SimpleLateUser[]
     */
    public function getUsersWithExtensions($gradeable_id) {
        $this->course_db->query("
        SELECT u.user_id, user_firstname,
          user_preferred_firstname, user_lastname, late_day_exceptions
        FROM users as u
        FULL OUTER JOIN late_day_exceptions as l
          ON u.user_id=l.user_id
        WHERE g_id=?
          AND late_day_exceptions IS NOT NULL
          AND late_day_exceptions>0
        ORDER BY user_email ASC;", array($gradeable_id));

        $return = array();
        foreach($this->course_db->rows() as $row){
            $return[] = new SimpleLateUser($this->core, $row);
        }
        return $return;
    }

    /**
     * Return an array of users with overridden Grades
     * @param string $gradeable_id
     * @return SimpleGradeOverriddenUser[]
     */
    public function getUsersWithOverriddenGrades($gradeable_id) {
        $this->course_db->query("
        SELECT u.user_id, user_firstname,
          user_preferred_firstname, user_lastname, marks, comment
        FROM users as u
        FULL OUTER JOIN grade_override as g
          ON u.user_id=g.user_id
        WHERE g_id=?
          AND marks IS NOT NULL
        ORDER BY user_email ASC;", array($gradeable_id));

        $return = array();
        foreach($this->course_db->rows() as $row){
            $return[] = new SimpleGradeOverriddenUser($this->core, $row);
        }
        return $return;
    }

    /**
     * Return a user with overridden Grades for specific gradable and user_id
     * @param string $gradeable_id
     * @param string $user_id
     * @return SimpleGradeOverriddenUser[]
     */
    public function getAUserWithOverriddenGrades($gradeable_id, $user_id) {
        $this->course_db->query("
        SELECT u.user_id, user_firstname,
          user_preferred_firstname, user_lastname, marks, comment
        FROM users as u
        FULL OUTER JOIN grade_override as g
          ON u.user_id=g.user_id
        WHERE g_id=?
          AND marks IS NOT NULL
          AND u.user_id=?", array($gradeable_id,$user_id));

          return ($this->course_db->getRowCount() > 0) ? new SimpleGradeOverriddenUser($this->core, $this->course_db->row()) : null;
    }

    /**
     * "Upserts" a given user's late days allowed effective at a given time.
     *
     * About $csv_options:
     * default behavior is to overwrite all late days for user and timestamp.
     * null value is for updating via form where radio button selection is
     * ignored, so it should do default behavior.  'csv_option_overwrite_all'
     * invokes default behavior for csv upload.  'csv_option_preserve_higher'
     * will preserve existing values when uploaded csv value is lower.
     *
     * @param string $user_id
     * @param string $timestamp
     * @param integer $days
     * @param string $csv_option value determined by selected radio button
     */
    public function updateLateDays($user_id, $timestamp, $days, $csv_option=null) {
        //q.v. PostgresqlDatabaseQueries.php
        throw new NotImplementedException();
    }

    /**
     * Delete a given user's allowed late days entry at given effective time
     * @param string $user_id
     * @param string $timestamp
     */
    public function deleteLateDays($user_id, $timestamp){
        $this->course_db->query("
          DELETE FROM late_days
          WHERE user_id=?
          AND since_timestamp=?", array($user_id, $timestamp));
    }

    /**
     * Updates a given user's extensions for a given homework
     * @param string $user_id
     * @param string $g_id
     * @param integer $days
     */
    public function updateExtensions($user_id, $g_id, $days){
        $this->course_db->query("
          UPDATE late_day_exceptions
          SET late_day_exceptions=?
          WHERE user_id=?
            AND g_id=?;", array($days, $user_id, $g_id));
        if ($this->course_db->getRowCount() === 0) {
            $this->course_db->query("
            INSERT INTO late_day_exceptions
            (user_id, g_id, late_day_exceptions)
            VALUES(?,?,?)", array($user_id, $g_id, $days));
        }
    }

    /**
     * Updates overridden grades for given homework
     * @param string $user_id
     * @param string $g_id
     * @param integer $marks
     * @param string $comment
     */
    public function updateGradeOverride($user_id, $g_id, $marks, $comment){
        $this->course_db->query("
          UPDATE grade_override
          SET marks=?, comment=?
          WHERE user_id=?
            AND g_id=?;", array($marks, $comment, $user_id, $g_id));
        if ($this->course_db->getRowCount() === 0) {
            $this->course_db->query("
            INSERT INTO grade_override
            (user_id, g_id, marks, comment)
            VALUES(?,?,?,?)", array($user_id, $g_id, $marks, $comment));
        }
    }

    /**
     * Delete a given overridden grades for specific user for specific gradeable
     * @param string $user_id
     * @param string $g_id
     */
    public function deleteOverriddenGrades($user_id, $g_id){
        $this->course_db->query("
          DELETE FROM grade_override
          WHERE user_id=?
          AND g_id=?", array($user_id, $g_id));
    }

    /**
     * Removes peer grading assignment if instructor decides to change the number of people each person grades for assignment
     * @param string $gradeable_id
     */
    public function clearPeerGradingAssignments($gradeable_id) {
        $this->course_db->query("DELETE FROM peer_assign WHERE g_id=?", array($gradeable_id));
    }

    /**
     * Adds an assignment for someone to grade another person for peer grading
     * @param string $student
     * @param string $grader
     * @param string $gradeable_id
     */
    public function insertPeerGradingAssignment($grader, $student, $gradeable_id) {
        $this->course_db->query("INSERT INTO peer_assign(grader_id, user_id, g_id) VALUES (?,?,?)", array($grader, $student, $gradeable_id));
    }

    /**
     * Retrieves all unarchived courses (and details) that are accessible by $user_id
     *
     * (u.user_id=? AND c.status=1) checks if a course is active
     * An active course may be accessed by all users
     *
     * @param string $user_id
     * @param string $submitty_path
     * @return array - unarchived courses (and their details) accessible by $user_id
     */
    public function getUnarchivedCoursesById($user_id) {
        $this->submitty_db->query("
SELECT u.semester, u.course
FROM courses_users u
INNER JOIN courses c ON u.course=c.course AND u.semester=c.semester
WHERE u.user_id=? AND c.status=1
ORDER BY u.user_group ASC,
         CASE WHEN SUBSTRING(u.semester, 2, 2) ~ '\\d+' THEN SUBSTRING(u.semester, 2, 2)::INT
              ELSE 0
         END DESC,
         CASE WHEN SUBSTRING(u.semester, 1, 1) = 's' THEN 2
              WHEN SUBSTRING(u.semester, 1, 1) = 'u' THEN 3
              WHEN SUBSTRING(u.semester, 1, 1) = 'f' THEN 4
              ELSE 1
         END DESC,
         u.course ASC", array($user_id));
        $return = array();
        foreach ($this->submitty_db->rows() as $row) {
            $course = new Course($this->core, $row);
            $course->loadDisplayName();
            $return[] = $course;
        }
        return $return;
    }

    /**
     * Retrieves all archived courses (and details) that are accessible by $user_id
     *
     * (u.user_id=? AND u.user_group=1) checks if $user_id is an instructor
     * Instructors may access all of their courses
     * Inactive courses may only be accessed by the instructor
     *
     * @param string $user_id
     * @param string $submitty_path
     * @return array - archived courses (and their details) accessible by $user_id
     */
    public function getArchivedCoursesById($user_id) {
        $this->submitty_db->query("
SELECT u.semester, u.course
FROM courses_users u
INNER JOIN courses c ON u.course=c.course AND u.semester=c.semester
WHERE u.user_id=? AND c.status=2 AND u.user_group=1
ORDER BY u.user_group ASC,
         CASE WHEN SUBSTRING(u.semester, 2, 2) ~ '\\d+' THEN SUBSTRING(u.semester, 2, 2)::INT
              ELSE 0
         END DESC,
         CASE WHEN SUBSTRING(u.semester, 1, 1) = 's' THEN 2
              WHEN SUBSTRING(u.semester, 1, 1) = 'u' THEN 3
              WHEN SUBSTRING(u.semester, 1, 1) = 'f' THEN 4
              ELSE 1
         END DESC,
         u.course ASC", array($user_id));
        $return = array();
        foreach ($this->submitty_db->rows() as $row) {
            $course = new Course($this->core, $row);
            $course->loadDisplayName();
            $return[] = $course;
        }
        return $return;
    }

    public function getCourseStatus($semester, $course) {
        $this->submitty_db->query("SELECT status FROM courses WHERE semester=? AND course=?", array($semester, $course));
        return $this->submitty_db->rows()[0]['status'];
    }

    public function getPeerAssignment($gradeable_id, $grader) {
        $this->course_db->query("SELECT user_id FROM peer_assign WHERE g_id=? AND grader_id=?", array($gradeable_id, $grader));
        $return = array();
        foreach($this->course_db->rows() as $id) {
            $return[] = $id['user_id'];
        }
        return $return;
    }

    public function getPeerGradingAssignNumber($g_id) {
        $this->course_db->query("SELECT eg_peer_grade_set FROM electronic_gradeable WHERE g_id=?", array($g_id));
        return $this->course_db->rows()[0]['eg_peer_grade_set'];
    }

    public function getNumPeerComponents($g_id) {
        $this->course_db->query("SELECT COUNT(*) as cnt FROM gradeable_component WHERE gc_is_peer='t' and g_id=?", array($g_id));
        return intval($this->course_db->rows()[0]['cnt']);
    }

    public function getNumGradedPeerComponents($gradeable_id, $grader) {
        if (!is_array($grader)) {
            $params = array($grader);
        }
        else {
            $params = $grader;
        }
        $grader_list = $this->createParamaterList(count($params));
        $params[] = $gradeable_id;
        $this->course_db->query("SELECT COUNT(*) as cnt
FROM gradeable_component_data as gcd
WHERE gcd.gcd_grader_id IN {$grader_list}
AND gc_id IN (
  SELECT gc_id
  FROM gradeable_component
  WHERE gc_is_peer='t' AND g_id=?
)", $params);

        return intval($this->course_db->rows()[0]['cnt']);
    }

    public function getGradedPeerComponentsByRegistrationSection($gradeable_id, $sections=array()) {
        $where = "";
        $params = array();
        if(count($sections) > 0) {
            $where = "WHERE registration_section IN " . $this->createParamaterList(count($sections));
            $params = $sections;
        }
        $params[] = $gradeable_id;
        $this->course_db->query("
        SELECT count(u.*), u.registration_section
        FROM users as u
        INNER JOIN(
            SELECT gd.* FROM gradeable_data as gd
            LEFT JOIN(
                gradeable_component_data as gcd
                LEFT JOIN gradeable_component as gc
                ON gcd.gc_id = gc.gc_id and gc.gc_is_peer = 't'
            ) as gcd ON gcd.gd_id = gd.gd_id
            WHERE gd.g_id = ?
            GROUP BY gd.gd_id
        ) as gd ON gd.gd_user_id = u.user_id
        {$where}
        GROUP BY u.registration_section
        ORDER BY SUBSTRING(u.registration_section, '^[^0-9]*'), COALESCE(SUBSTRING(u.registration_section, '[0-9]+')::INT, -1), SUBSTRING(u.registration_section, '[^0-9]*$')", $params);

        $return = array();
        foreach($this->course_db->rows() as $row) {
            $return[$row['registration_section']] = intval($row['count']);
        }
        return $return;
    }

    public function getGradedPeerComponentsByRotatingSection($gradeable_id, $sections=array()) {
        $where = "";
        $params = array();
        if(count($sections) > 0) {
            $where = "WHERE rotating_section IN " . $this->createParamaterList(count($sections));
            $params = $sections;
        }
        $params[] = $gradeable_id;
        $this->course_db->query("
        SELECT count(u.*), u.rotating_section
        FROM users as u
        INNER JOIN(
            SELECT gd.* FROM gradeable_data as gd
            LEFT JOIN(
                gradeable_component_data as gcd
                LEFT JOIN gradeable_component as gc
                ON gcd.gc_id = gc.gc_id and gc.gc_is_peer = 't'
            ) as gcd ON gcd.gd_id = gd.gd_id
            WHERE gd.g_id = ?
            GROUP BY gd.gd_id
        ) as gd ON gd.gd_user_id = u.user_id
        {$where}
        GROUP BY u.rotating_section
        ORDER BY u.rotating_section", $params);

        $return = array();
        foreach($this->course_db->rows() as $row) {
            $return[$row['rotating_section']] = intval($row['count']);
        }
        return $return;
    }

    public function existsThread($thread_id){
        $this->course_db->query("SELECT 1 FROM threads where deleted = false AND id = ?", array($thread_id));
        $result = $this->course_db->rows();
        return count($result) > 0;
    }

    public function existsPost($thread_id, $post_id){
        $this->course_db->query("SELECT 1 FROM posts where thread_id = ? and id = ? and deleted = false", array($thread_id, $post_id));
        $result = $this->course_db->rows();
        return count($result) > 0;
    }

    public function existsAnnouncements($show_deleted = false){
        $query_delete = $show_deleted?"true":"deleted = false";
        $this->course_db->query("SELECT MAX(id) FROM threads where {$query_delete} AND  merged_thread_id = -1 AND pinned = true");
        $result = $this->course_db->rows();
        return empty($result[0]["max"]) ? -1 : $result[0]["max"];
    }

    public function viewedThread($user, $thread_id){
      $this->course_db->query("SELECT * FROM viewed_responses v WHERE thread_id = ? AND user_id = ? AND NOT EXISTS(SELECT thread_id FROM (posts LEFT JOIN forum_posts_history ON posts.id = forum_posts_history.post_id) AS jp WHERE jp.thread_id = ? AND (jp.timestamp > v.timestamp OR (jp.edit_timestamp IS NOT NULL AND jp.edit_timestamp > v.timestamp)))" , array($thread_id, $user, $thread_id));
      return count($this->course_db->rows()) > 0;
    }

    public function getDisplayUserInfoFromUserId($user_id){
      $this->course_db->query("SELECT user_firstname, user_preferred_firstname, user_lastname, user_preferred_lastname, user_email FROM users WHERE user_id = ?", array($user_id));
      $name_rows = $this->course_db->rows()[0];
      $ar = array();
      $ar["first_name"] = (empty($name_rows["user_preferred_firstname"])) ? $name_rows["user_firstname"]      : $name_rows["user_preferred_firstname"];
      $ar["last_name"]  = (empty($name_rows["user_preferred_lastname"]))  ? " " . $name_rows["user_lastname"] : " " . $name_rows["user_preferred_lastname"];
      $ar["user_email"] = $name_rows["user_email"];
      return $ar;
    }

    public function filterCategoryDesc($category_desc) {
        return str_replace("|", " ", $category_desc);
    }

    public function addNewCategory($category) {
        //Can't get "RETURNING category_id" syntax to work
        $this->course_db->query("INSERT INTO categories_list (category_desc) VALUES (?) RETURNING category_id", array($this->filterCategoryDesc($category)));
        $this->course_db->query("SELECT MAX(category_id) as category_id from categories_list");
        return $this->course_db->rows()[0];
    }

    public function deleteCategory($category_id) {
        // TODO, check if no thread is using current category
        $this->course_db->query("SELECT 1 FROM thread_categories WHERE category_id = ?", array($category_id));
        if(count($this->course_db->rows()) == 0) {
            $this->course_db->query("DELETE FROM categories_list WHERE category_id = ?", array($category_id));
            return true;
        } else {
            return false;
        }
    }

    public function editCategory($category_id, $category_desc, $category_color) {
        $this->course_db->beginTransaction();
        if(!is_null($category_desc)) {
            $this->course_db->query("UPDATE categories_list SET category_desc = ? WHERE category_id = ?", array($category_desc, $category_id));
        }
        if(!is_null($category_color)) {
            $this->course_db->query("UPDATE categories_list SET color = ? WHERE category_id = ?", array($category_color, $category_id));
        }
        $this->course_db->commit();
    }

    public function reorderCategories($categories_in_order) {
        $this->course_db->beginTransaction();
        foreach ($categories_in_order as $rank => $id) {
            $this->course_db->query("UPDATE categories_list SET rank = ? WHERE category_id = ?", array($rank, $id));
        }
        $this->course_db->commit();
    }

    public function getCategories(){
        $this->course_db->query("SELECT * from categories_list ORDER BY rank ASC NULLS LAST, category_id");
        return $this->course_db->rows();
    }

    public function getPostsForThread($current_user, $thread_id, $show_deleted = false, $option = "tree", $filterOnUser = NULL){
        $query_delete = $show_deleted?"true":"deleted = false";
        $query_filter_on_user = '';
        $param_list = array();
        if (!empty($filterOnUser)) {
            $query_filter_on_user = ' and author_user_id = ? ';
            $param_list[] = $filterOnUser;
        }
        if ($thread_id == -1) {
            $this->course_db->query("SELECT MAX(id) as max from threads WHERE deleted = false and merged_thread_id = -1 GROUP BY pinned ORDER BY pinned DESC");
            $rows = $this->course_db->rows();
            if(!empty($rows)) {
                $thread_id = $rows[0]["max"];
            }
            else {
                // No thread found, hence no posts found
                return array();
            }
        }
        $param_list[] = $thread_id;
        $history_query = "LEFT JOIN forum_posts_history fph ON (fph.post_id is NULL OR (fph.post_id = posts.id and NOT EXISTS (SELECT 1 from forum_posts_history WHERE post_id = fph.post_id and edit_timestamp > fph.edit_timestamp )))";
        if($option == 'alpha') {
            $this->course_db->query("SELECT posts.*, fph.edit_timestamp, users.user_lastname FROM posts INNER JOIN users ON posts.author_user_id=users.user_id {$history_query} WHERE thread_id=? AND {$query_delete} ORDER BY user_lastname, posts.timestamp;", array($thread_id));
        }
        else if ( $option == 'reverse-time' ) {
            $this->course_db->query("SELECT posts.*, fph.edit_timestamp FROM posts {$history_query} WHERE thread_id=? AND {$query_delete} {$query_filter_on_user} ORDER BY timestamp DESC ", array_reverse($param_list));
        }
        else {
            $this->course_db->query("SELECT posts.*, fph.edit_timestamp FROM posts {$history_query} WHERE thread_id=? AND {$query_delete} {$query_filter_on_user} ORDER BY timestamp ASC", array_reverse($param_list));
        }
        $result_rows = $this->course_db->rows();
        return $result_rows;
    }

    public function getRootPostOfNonMergedThread($thread_id, &$title, &$message) {
        $this->course_db->query("SELECT title FROM threads WHERE id = ? and merged_thread_id = -1 and merged_post_id = -1", array($thread_id));
        $result_rows = $this->course_db->rows();
        if(count($result_rows) == 0) {
            $message = "Can't find thread";
            return false;
        }
        $title = $result_rows[0]['title'] . "\n";
        $this->course_db->query("SELECT id FROM posts where thread_id = ? and parent_id = -1", array($thread_id));
        $root_post = $this->course_db->rows()[0]['id'];
        return $root_post;
    }

    public function mergeThread($parent_thread_id, $child_thread_id, &$message, &$child_root_post){
        try{
            $this->course_db->beginTransaction();
            $parent_thread_title = null;
            $child_thread_title = null;
            if(!($parent_root_post = $this->getRootPostOfNonMergedThread($parent_thread_id, $parent_thread_title, $message))) {
                $this->course_db->rollback();
                return false;
            }
            if(!($child_root_post = $this->getRootPostOfNonMergedThread($child_thread_id, $child_thread_title, $message))) {
                $this->course_db->rollback();
                return false;
            }

            if($child_root_post <= $parent_root_post) {
                $message = "Child thread must be newer than parent thread";
                $this->course_db->rollback();
                return false;
            }

            $children = array($child_root_post);
            $this->findChildren($child_root_post, $child_thread_id, $children);

            // $merged_post_id is PK of linking node and $merged_thread_id is immediate parent thread_id
            $this->course_db->query("UPDATE threads SET merged_thread_id = ?, merged_post_id = ? WHERE id = ?", array($parent_thread_id, $child_root_post, $child_thread_id));
            foreach($children as $post_id){
                $this->course_db->query("UPDATE posts SET thread_id = ? WHERE id = ?", array($parent_thread_id,$post_id));
            }
            $this->course_db->query("UPDATE posts SET parent_id = ?, content = ? || content WHERE id = ?", array($parent_root_post, $child_thread_title, $child_root_post));

            $this->course_db->commit();
            return true;
        } catch (DatabaseException $dbException){
             $this->course_db->rollback();
        }
        return false;
    }

    public function getAnonId($user_id) {
        $params = (is_array($user_id)) ? $user_id : array($user_id);

        $question_marks = $this->createParamaterList(count($params));
        $this->course_db->query("SELECT user_id, anon_id FROM users WHERE user_id IN {$question_marks}", $params);
        $return = array();
        foreach($this->course_db->rows() as $id_map) {
            $return[$id_map['user_id']] = $id_map['anon_id'];
        }
        return $return;
    }

    public function getUserFromAnon($anon_id) {
        $params = is_array($anon_id) ? $anon_id : array($anon_id);

        $question_marks = $this->createParamaterList(count($params));
        $this->course_db->query("SELECT anon_id, user_id FROM users WHERE anon_id IN {$question_marks}", $params);
        $return = array();
        foreach($this->course_db->rows() as $id_map) {
            $return[$id_map['anon_id']] = $id_map['user_id'];
        }
        return $return;
    }

    public function getAllAnonIds() {
        $this->course_db->query("SELECT anon_id FROM users");
        return $this->course_db->rows();
    }

    /**
     * Gets the team ids from the provided anonymous ids
     * TODO: This function is in place for when teams get anonymous ids
     * @param array $anon_ids
     * @return array
     */
    public function getTeamIdsFromAnonIds(array $anon_ids) {
        /*
        $placeholders = $this->createParamaterList(count($anon_ids));
        $this->course_db->query("SELECT anon_id, team_id FROM gradeable_teams WHERE anon_id IN {$placeholders}", $anon_ids);

        $team_ids = [];
        foreach ($this->course_db->row() as $row) {
            $team_ids[$row['anon_id']] = $row['team_id'];
        }
        return $team_ids;
        */
        // TODO: team ids are the same as their anonymous ids for now
        return array_combine($anon_ids, $anon_ids);
    }

    public function getTeamIdFromAnonId(string $anon_id) {
        return $this->getTeamIdsFromAnonIds([$anon_id])[$anon_id] ?? null;
    }

    public function getSubmitterIdFromAnonId(string $anon_id) {
        return $this->getUserFromAnon($anon_id)[$anon_id] ??
            $this->getTeamIdFromAnonId($anon_id);
    }

    // NOTIFICATION/EMAIL QUERIES

    /**
     * get all users' ids
     *
     * @Param string $current_user_id
     */
    public function getAllUsersIds() {
        $query = "SELECT user_id FROM users";
        $this->course_db->query($query);
        return $this->rowsToArray($this->course_db->rows());
    }

    /**
     * Get all users with a preference
     * @param string $column
     * @return array
     */
    public function getAllUsersWithPreference(string $column) {
        $preferences = [
            'merge_threads',
            'all_new_threads',
            'all_new_posts',
            'all_modifications_forum',
            'reply_in_post_thread',
            'team_invite',
            'team_joined_email',
            'team_member_submission',
            'self_notification',
            'merge_threads_email',
            'all_new_threads_email',
            'all_new_posts_email',
            'all_modifications_forum_email',
            'reply_in_post_thread_email',
            'team_invite_email',
            'team_joined_email',
            'team_member_submission_email',
            'self_notification_email',
        ];
        $query = "SELECT user_id FROM notification_settings WHERE {$column} = 'true'";
        $this->course_db->query($query);
        if (!in_array($column,$preferences)) {
            throw new DatabaseException("Given column, {$column}, is not a valid column", $query);
        }
        return $this->rowsToArray($this->course_db->rows());
    }

    /**
     * Gets the user's row in the notification settings table
     * @param string $column
     * @param string $user_id
     */
    public function getUsersNotificationSettings(array $user_ids) {
        $params = $user_ids;
        $user_id_query = $this->createParamaterList(count($user_ids));
        $query = "SELECT * FROM notification_settings WHERE user_id in ".$user_id_query;
        $this->course_db->query($query,$params);
        return $this->course_db->rows();
    }

    /**
     * Gets All Parent Authors who this user responded to
     * @param string $post_author_id current_user_id
     * @param string $post_id   the parent post id

     */
    public function getAllParentAuthors(string $post_author_id, string $post_id) {
        $params = [$post_id];
        $query = "SELECT * FROM
                  (WITH RECURSIVE parents AS (
                  SELECT
                    author_user_id, parent_id, id FROM  posts
                  WHERE id = ?
                  UNION SELECT
                    p.author_user_id, p.parent_id, p.id
                  FROM
                    posts p
                   INNER JOIN parents pa ON pa.parent_id = p.id
                  ) SELECT DISTINCT
                    author_user_id AS user_id
                  FROM
                    parents) AS parents;";
        $this->course_db->query($query,$params);
        return $this->rowsToArray($this->course_db->rows());
    }

    /**
     * returns all authors who want to be notified if a post has been made in a thread they have posted in
     * @param $thread_id
     * @param $column ("reply_in_thread" or "reply_in_thread_email")
     * @return array
     */
    public function getAllThreadAuthors($thread_id, $column) {
        $params = [$thread_id];
        $query = "SELECT author_user_id AS user_id FROM posts WHERE thread_id = ? AND
                  EXISTS (
                  SELECT user_id FROM notification_settings WHERE
                  user_id = author_user_id AND {$column} = 'true');";
        if ($column != 'reply_in_post_thread' && $column != 'reply_in_post_thread_email') {
            throw new DatabaseException("Given column, {$column}, is not a valid column", $query, $params);
        }
        $this->course_db->query($query,$params);
        return $this->rowsToArray($this->course_db->rows());

    }

    /*
     * helper function to convert rows array to one dimensional array of user ids
     *
     */
    protected function rowsToArray($rows) {
        $result = array();
        foreach ($rows as $row) {
            foreach ($row as $key => $value) {
                $result[] = $value;
            }
        }
        return $result;
    }

    /**
     * Sends notifications to all recipients
     * @param array $notifications
     */
    public function insertNotifications(array $flattened_notifications, int $notification_count){
        // PDO Placeholders
        $row_string = "(?, ?, ?, current_timestamp, ?, ?)";
        $value_param_string = implode(', ', array_fill(0, $notification_count, $row_string));
        $this->course_db->query("
            INSERT INTO notifications(component, metadata, content, created_at, from_user_id, to_user_id)
            VALUES ".$value_param_string, $flattened_notifications);

    }

    /**
     * Queues emails for all given recipients to be sent by email job
     * @param array $flattened_emails array of params
     * @param int $email_count
     */
    public function insertEmails(array $flattened_emails, int $email_count){
        // PDO Placeholders
        $row_string = "(?, ?, current_timestamp, ?)";
        $value_param_string = implode(', ', array_fill(0, $email_count, $row_string));
        $this->submitty_db->query("
            INSERT INTO emails(subject, body, created, user_id)
            VALUES ".$value_param_string, $flattened_emails);
    }

    /**
     * Returns notifications for a user
     *
     * @param string $user_id
     * @param bool $show_all
     * @return array(Notification)
     */
    public function getUserNotifications($user_id, $show_all){
        if($show_all){
            $seen_status_query = "true";
        } else {
            $seen_status_query = "seen_at is NULL";
        }
        $this->course_db->query("SELECT id, component, metadata, content,
                (case when seen_at is NULL then false else true end) as seen,
                (extract(epoch from current_timestamp) - extract(epoch from created_at)) as elapsed_time, created_at
                FROM notifications WHERE to_user_id = ? and {$seen_status_query} ORDER BY created_at DESC", array($user_id));
        $rows = $this->course_db->rows();
        $results = array();
        foreach ($rows as $row) {
            $results[] = Notification::createViewOnlyNotification($this->core, array(
                    'id' => $row['id'],
                    'component' => $row['component'],
                    'metadata' => $row['metadata'],
                    'content' => $row['content'],
                    'seen' => $row['seen'],
                    'elapsed_time' => $row['elapsed_time'],
                    'created_at' => $row['created_at']
                ));
        }
        return $results;
    }

    public function getNotificationInfoById($user_id, $notification_id){
        $this->course_db->query("SELECT metadata FROM notifications WHERE to_user_id = ? and id = ?", array($user_id, $notification_id));
        return $this->course_db->row();
    }

    public function getUnreadNotificationsCount($user_id, $component){
        $parameters = array($user_id);
        if(is_null($component)){
            $component_query = "true";
        } else {
            $component_query = "component = ?";
            $parameters[] = $component;
        }
        $this->course_db->query("SELECT count(*) FROM notifications WHERE to_user_id = ? and seen_at is NULL and {$component_query}", $parameters);
        return $this->course_db->row()['count'];
    }

    /**
     * Marks $user_id notifications as seen
     *
     * @param string $user_id
     * @param int $notification_id  if $notification_id != -1 then marks corresponding as seen else mark all notifications as seen
     */
    public function markNotificationAsSeen($user_id, $notification_id, $thread_id = -1){
        $parameters = array();
        $parameters[] = $user_id;
        if($thread_id != -1) {
            $id_query = "metadata::json->>'thread_id' = ?";
            $parameters[] = $thread_id;
        } else if($notification_id == -1) {
            $id_query = "true";
        } else {
            $id_query = "id = ?";
            $parameters[] = $notification_id;
        }
        $this->course_db->query("UPDATE notifications SET seen_at = current_timestamp
                WHERE to_user_id = ? and seen_at is NULL and {$id_query}", $parameters);
    }

    /**
     * Determines if a course is 'active' or if it was dropped.
     *
     * This is used to filter out courses displayed on the home screen, for when
     * a student has dropped a course.  SQL query checks for user_group=4 so
     * that only students are considered.  Returns false when course is dropped.
     * Returns true when course is still active, or user is not a student.
     *
     * @param string $user_id
     * @param string $course
     * @param string $semester
     * @return boolean
     */
    public function checkStudentActiveInCourse($user_id, $course, $semester) {
        $this->submitty_db->query("
            SELECT
                CASE WHEN registration_section IS NULL AND user_group=4 THEN FALSE
                ELSE TRUE
                END
            AS active
            FROM courses_users WHERE user_id=? AND course=? AND semester=?", array($user_id, $course, $semester));
        return $this->submitty_db->row()['active'];

    }

    public function checkIsInstructorInCourse($user_id, $course, $semester) {
        $this->submitty_db->query("
            SELECT
                CASE WHEN user_group=1 THEN TRUE
                ELSE FALSE
                END
            AS is_instructor
            FROM courses_users WHERE user_id=? AND course=? AND semester=?", array($user_id, $course, $semester));
        return $this->submitty_db->row()['is_instructor'];
    }

    public function getRegradeRequestStatus($user_id, $gradeable_id){
        $row = $this->course_db->query("SELECT * FROM regrade_requests WHERE user_id = ? AND g_id = ? ", array($user_id, $gradeable_id));
        $result = ($this->course_db->row()) ? $row['status'] : 0;
        return $result;
    }


    public function insertNewRegradeRequest(GradedGradeable $graded_gradeable, User $sender, string $initial_message,$gc_id) {
        $params = array($graded_gradeable->getGradeableId(), $graded_gradeable->getSubmitter()->getId(), RegradeRequest::STATUS_ACTIVE, $gc_id);
        $submitter_col = $graded_gradeable->getSubmitter()->isTeam() ? 'team_id' : 'user_id';
        try {
            $this->course_db->query("INSERT INTO regrade_requests(g_id, timestamp, $submitter_col, status, gc_id) VALUES (?, current_timestamp, ?, ?, ?)", $params);
            $regrade_id = $this->course_db->getLastInsertId();
            $this->insertNewRegradePost($regrade_id, $sender->getId(), $initial_message);
        } catch (DatabaseException $dbException) {
            if ($this->course_db->inTransaction()) $this->course_db->rollback();
            throw $dbException;
        }
    }
    public function getNumberGradeInquiries($gradeable_id, $is_grade_inquiry_per_component_allowed = true) {
        $grade_inquiry_all_only_query = !$is_grade_inquiry_per_component_allowed ? ' AND gc_id IS NULL' : '';
        $this->course_db->query("SELECT COUNT(*) AS cnt FROM regrade_requests WHERE g_id = ? AND status = -1".$grade_inquiry_all_only_query, array($gradeable_id));
        return ($this->course_db->row()['cnt']);
    }
    public function getRegradeDiscussions(array $grade_inquiries) {
        if (count($grade_inquiries) == 0) {
            return [];
        }
        $grade_inquiry_ids = $this->createParamaterList(count($grade_inquiries));
        $params = array_map(function ($grade_inquiry) {
            return $grade_inquiry->getId();
        },$grade_inquiries);
        $this->course_db->query("SELECT * FROM regrade_discussion WHERE regrade_id IN $grade_inquiry_ids AND deleted=false ORDER BY timestamp ASC ", $params);
        $result = [];
        foreach ($params as $id) {
            $result[$id] = array_filter($this->course_db->rows(), function ($v) use ($id) {
                return $v['regrade_id'] == $id;
            } );
        }
        return $result;
    }

    public function insertNewRegradePost($regrade_id, $user_id, $content){
        $params = array($regrade_id, $user_id, $content);
        $this->course_db->query("INSERT INTO regrade_discussion(regrade_id, timestamp, user_id, content) VALUES (?, current_timestamp, ?, ?)", $params);
    }

    public function saveRegradeRequest(RegradeRequest $regrade_request) {
        $this->course_db->query("UPDATE regrade_requests SET timestamp = current_timestamp, status = ? WHERE id = ?", array($regrade_request->getStatus(), $regrade_request->getId()));
    }

    public function deleteRegradeRequest(RegradeRequest $regrade_request) {
        $regrade_id = $regrade_request->getId();
        $this->course_db->query("DELETE FROM regrade_discussion WHERE regrade_id = ?", $regrade_id);
        $this->course_db->query("DELETE FROM regrade_requests WHERE id = ?", $regrade_id);

    }
    public function deleteGradeable($g_id) {
        $this->course_db->query("DELETE FROM gradeable WHERE g_id=?", array($g_id));
    }

    /**
     * Gets a single Gradeable instance by id
     * @param string $id The gradeable's id
     * @return \app\models\gradeable\Gradeable
     * @throws \InvalidArgumentException If any Gradeable or Component fails to construct
     * @throws ValidationException If any Gradeable or Component fails to construct
     */
    public function getGradeableConfig($id) {
        foreach ($this->getGradeableConfigs([$id]) as $gradeable) {
            return $gradeable;
        }
        throw new \InvalidArgumentException('Gradeable does not exist!');
    }

    /**
     * Gets all Gradeable instances for the given ids (or all if id is null)
     * @param string[]|null $ids ids of the gradeables to retrieve
     * @param string[]|string|null $sort_keys An ordered list of keys to sort by (i.e. `id` or `grade_start_date DESC`)
     * @return \Iterator Iterates across array of Gradeables retrieved
     * @throws \InvalidArgumentException If any Gradeable or Component fails to construct
     * @throws ValidationException If any Gradeable or Component fails to construct
     */
    public function getGradeableConfigs($ids, $sort_keys = ['id']) {
        throw new NotImplementedException();
    }

    /**
     * Gets whether a gradeable has any manual grades yet
     * @param string $g_id id of the gradeable
     * @return bool True if the gradeable has manual grades
     */
    public function getGradeableHasGrades($g_id) {
        $this->course_db->query('SELECT EXISTS (SELECT 1 FROM gradeable_data WHERE g_id=?)', array($g_id));
        return $this->course_db->row()['exists'];
    }

    /**
     * Returns array of User objects for users with given User IDs
     * @param string[] $user_ids
     * @return User[] The user objects, indexed by user id
     */
    public function getUsersById(array $user_ids) {
        throw new NotImplementedException();
    }

    /**
     * Return array of Team objects for teams with given Team IDs
     * @param string[] $team_ids
     * @return Team[] The team objects, indexed by team id
     */
    public function getTeamsById(array $team_ids) {
        throw new NotImplementedException();
    }

    /**
     * Gets a user or team submitter by id
     * @param string $id User or team id
     * @return Submitter|null
     */
    public function getSubmitterById(string $id) {
        $user = $this->core->getQueries()->getUserById($id);
        if ($user !== null) {
            return new Submitter($this->core, $user);
        }
        $team = $this->core->getQueries()->getTeamById($id);
        if ($team !== null) {
            return new Submitter($this->core, $team);
        }
        //TODO: Do we have other types of submitters?
        return null;
    }

    /**
     * Gets user or team submitters by id
     * @param string[] $ids User or team ids
     * @return Submitter[]
     */
    public function getSubmittersById(array $ids) {
        //Get Submitter for each id in ids
        return array_map(function($id) {
            return $this->getSubmitterById($id);
        }, $ids);
    }

    /**
     * Gets a single GradedGradeable associated with the provided gradeable and
     *  user/team.  Note: The user's team for this gradeable will be retrived if provided
     * @param \app\models\gradeable\Gradeable $gradeable
     * @param string|null $user The id of the user to get data for
     * @param string|null $team The id of the team to get data for
     * @return GradedGradeable|null The GradedGradeable or null if none found
     * @throws \InvalidArgumentException If any GradedGradeable or GradedComponent fails to construct
     */
    public function getGradedGradeable(\app\models\gradeable\Gradeable $gradeable, $user, $team = null) {
        foreach ($this->getGradedGradeables([$gradeable], $user, $team) as $gg) {
            return $gg;
        }
        return null;
    }

    /**
     * Gets a single GradedGradeable associated with the provided gradeable and
     *  submitter.  Note: The user's team for this gradeable will be retrived if provided
     * @param \app\models\gradeable\Gradeable $gradeable
     * @param Submitter|null $submitter The submitter to get data for
     * @return GradedGradeable|null The GradedGradeable or null if none found
     * @throws \InvalidArgumentException If any GradedGradeable or GradedComponent fails to construct
     */
    public function getGradedGradeableForSubmitter(\app\models\gradeable\Gradeable $gradeable, Submitter $submitter) {
        //Either user or team is set, the other should be null
        $user_id = $submitter->getUser() ? $submitter->getUser()->getId() : null;
        $team_id = $submitter->getTeam() ? $submitter->getTeam()->getId() : null;
        return $this->getGradedGradeable($gradeable, $user_id, $team_id);
    }

    /**
     * Gets all GradedGradeable's associated with each Gradeable.  If
     *  both $users and $teams are null, then everyone will be retrieved.
     *  Note: The users' teams will be included in the search
     * @param \app\models\gradeable\Gradeable[] The gradeable(s) to retrieve data for
     * @param string[]|string|null $users The id(s) of the user(s) to get data for
     * @param string[]|string|null $teams The id(s) of the team(s) to get data for
     * @param string[]|string|null $sort_keys An ordered list of keys to sort by (i.e. `user_id` or `g_id DESC`)
     * @return \Iterator Iterator to access each GradeableData
     * @throws \InvalidArgumentException If any GradedGradeable or GradedComponent fails to construct
     */
    public function getGradedGradeables(array $gradeables, $users = null, $teams = null, $sort_keys = null) {
        throw new NotImplementedException();
    }

    /**
     * Creates a new Mark in the database
     * @param Mark $mark The mark to insert
     * @param int $component_id The Id of the component this mark belongs to
     */
    private function createMark(Mark $mark, $component_id) {
        $params = [
            $component_id,
            $mark->getPoints(),
            $mark->getTitle(),
            $mark->getOrder(),
            $this->course_db->convertBoolean($mark->isPublish())
        ];
        $this->course_db->query("
            INSERT INTO gradeable_component_mark (
              gc_id,
              gcm_points,
              gcm_note,
              gcm_order,
              gcm_publish)
            VALUES (?, ?, ?, ?, ?)", $params);

        // Setup the mark with its new id
        $mark->setIdFromDatabase($this->course_db->getLastInsertId());
    }

    /**
     * Updates a mark in the database
     * @param Mark $mark The mark to update
     */
    private function updateMark(Mark $mark) {
        $params = [
            $mark->getComponent()->getId(),
            $mark->getPoints(),
            $mark->getTitle(),
            $mark->getOrder(),
            $this->course_db->convertBoolean($mark->isPublish()),
            $mark->getId()
        ];
        $this->course_db->query("
            UPDATE gradeable_component_mark SET
              gc_id=?,
              gcm_points=?,
              gcm_note=?,
              gcm_order=?,
              gcm_publish=?
            WHERE gcm_id=?", $params);
    }

    /**
     * Deletes an array of marks from the database and any
     *  data associated with them
     * @param Mark[] $marks An array of marks to delete
     */
    private function deleteMarks(array $marks) {
        if (count($marks) === 0) {
            return;
        }
        // We only need the ids
        $mark_ids = array_values(array_map(function (Mark $mark) {
            return $mark->getId();
        }, $marks));
        $place_holders = $this->createParamaterList(count($marks));

        $this->course_db->query("DELETE FROM gradeable_component_mark_data WHERE gcm_id IN {$place_holders}", $mark_ids);
        $this->course_db->query("DELETE FROM gradeable_component_mark WHERE gcm_id IN {$place_holders}", $mark_ids);
    }

    /**
     * Creates a new Component in the database
     * @param Component $component The component to insert
     */
    private function createComponent(Component $component) {
        $params = [
            $component->getGradeable()->getId(),
            $component->getTitle(),
            $component->getTaComment(),
            $component->getStudentComment(),
            $component->getLowerClamp(),
            $component->getDefault(),
            $component->getMaxValue(),
            $component->getUpperClamp(),
            $this->course_db->convertBoolean($component->isText()),
            $component->getOrder(),
            $this->course_db->convertBoolean($component->isPeer()),
            $component->getPage()
        ];
        $this->course_db->query("
            INSERT INTO gradeable_component(
              g_id,
              gc_title,
              gc_ta_comment,
              gc_student_comment,
              gc_lower_clamp,
              gc_default,
              gc_max_value,
              gc_upper_clamp,
              gc_is_text,
              gc_order,
              gc_is_peer,
              gc_page)
            VALUES(?, ?, ?, ?, ?, ?, ?, ?, ?, ?, ?, ?)", $params);

        // Setup the component with its new id
        $component->setIdFromDatabase($this->course_db->getLastInsertId());
    }

    /**
     * Iterates through each mark in a component and updates/creates/deletes
     *  it in the database as necessary.  Note: the component must
     *  already exist in the database to add new marks
     * @param Component $component
     */
    private function updateComponentMarks(Component $component) {

        // sort marks by order
        $marks = $component->getMarks();
        usort($marks, function (Mark $a, Mark $b) {
            return $a->getOrder() - $b->getOrder();
        });

        $order = 0;
        foreach ($marks as $mark) {
            // rectify mark order
            if ($mark->getOrder() !== $order) {
                $mark->setOrder($order);
            }
            ++$order;

            // New mark, so add it
            if ($mark->getId() < 1) {
                $this->createMark($mark, $component->getId());
            }
            if ($mark->isModified()) {
                $this->updateMark($mark);
            }
        }

        // Delete any marks not being updated
        $this->deleteMarks($component->getDeletedMarks());
    }

    /**
     * Updates a Component in the database
     * @param Component $component The component to update
     */
    private function updateComponent(Component $component) {
        if ($component->isModified()) {
            $params = [
                $component->getTitle(),
                $component->getTaComment(),
                $component->getStudentComment(),
                $component->getLowerClamp(),
                $component->getDefault(),
                $component->getMaxValue(),
                $component->getUpperClamp(),
                $this->course_db->convertBoolean($component->isText()),
                $component->getOrder(),
                $this->course_db->convertBoolean($component->isPeer()),
                $component->getPage(),
                $component->getId()
            ];
            $this->course_db->query("
                UPDATE gradeable_component SET
                  gc_title=?,
                  gc_ta_comment=?,
                  gc_student_comment=?,
                  gc_lower_clamp=?,
                  gc_default=?,
                  gc_max_value=?,
                  gc_upper_clamp=?,
                  gc_is_text=?,
                  gc_order=?,
                  gc_is_peer=?,
                  gc_page=?
                WHERE gc_id=?", $params);
        }
    }

    /**
     * Deletes an array of components from the database and any
     *  data associated with them
     * @param array $components
     */
    private function deleteComponents(array $components) {
        if (count($components) === 0) {
            return;
        }

        // We only want the ids in our array
        $component_ids = array_values(array_map(function (Component $component) {
            return $component->getId();
        }, $components));
        $place_holders = $this->createParamaterList(count($components));

        $this->course_db->query("DELETE FROM gradeable_component_data WHERE gc_id IN {$place_holders}", $component_ids);
        $this->course_db->query("DELETE FROM gradeable_component WHERE gc_id IN {$place_holders}", $component_ids);
    }

    /**
     * Creates / updates a component and its marks in the database
     * @param Component $component
     */
    public function saveComponent(Component $component) {
        // New component, so add it
        if ($component->getId() < 1) {
            $this->createComponent($component);
        } else {
            $this->updateComponent($component);
        }

        // Then, update/create/delete its marks
        $this->updateComponentMarks($component);
    }

    /**
     * Creates a new gradeable in the database
     * @param \app\models\gradeable\Gradeable $gradeable The gradeable to insert
     */
    public function createGradeable(\app\models\gradeable\Gradeable $gradeable) {
        $params = [
            $gradeable->getId(),
            $gradeable->getTitle(),
            $gradeable->getInstructionsUrl(),
            $gradeable->getTaInstructions(),
            $gradeable->getType(),
            $gradeable->getGraderAssignmentMethod(),
            DateUtils::dateTimeToString($gradeable->getTaViewStartDate()),
            DateUtils::dateTimeToString($gradeable->getGradeStartDate()),
            DateUtils::dateTimeToString($gradeable->getGradeDueDate()),
            DateUtils::dateTimeToString($gradeable->getGradeReleasedDate()),
            $gradeable->getGradeLockedDate() !== null ?
                DateUtils::dateTimeToString($gradeable->getGradeLockedDate()) : null,
            $gradeable->getMinGradingGroup(),
            $gradeable->getSyllabusBucket()
        ];
        $this->course_db->query("
            INSERT INTO gradeable(
              g_id,
              g_title,
              g_instructions_url,
              g_overall_ta_instructions,
              g_gradeable_type,
              g_grader_assignment_method,
              g_ta_view_start_date,
              g_grade_start_date,
              g_grade_due_date,
              g_grade_released_date,
              g_grade_locked_date,
              g_min_grading_group,
              g_syllabus_bucket)
            VALUES (?, ?, ?, ?, ?, ?, ?, ?, ?, ?, ?, ?, ?)", $params);
        if ($gradeable->getType() === GradeableType::ELECTRONIC_FILE) {
            $params = [
                $gradeable->getId(),
                DateUtils::dateTimeToString($gradeable->getSubmissionOpenDate()),
                DateUtils::dateTimeToString($gradeable->getSubmissionDueDate()),
                $this->course_db->convertBoolean($gradeable->isVcs()),
                $gradeable->getVcsSubdirectory(),
                $gradeable->getVcsHostType(),
                $this->course_db->convertBoolean($gradeable->isTeamAssignment()),
                $gradeable->getTeamSizeMax(),
                DateUtils::dateTimeToString($gradeable->getTeamLockDate()),
                $this->course_db->convertBoolean($gradeable->isTaGrading()),
                $this->course_db->convertBoolean($gradeable->isScannedExam()),
                $this->course_db->convertBoolean($gradeable->isStudentView()),
                $this->course_db->convertBoolean($gradeable->isStudentViewAfterGrades()),
                $this->course_db->convertBoolean($gradeable->isStudentSubmit()),
                $this->course_db->convertBoolean($gradeable->hasDueDate()),
                $gradeable->getAutogradingConfigPath(),
                $gradeable->getLateDays(),
                $this->course_db->convertBoolean($gradeable->isLateSubmissionAllowed()),
                $gradeable->getPrecision(),
                $this->course_db->convertBoolean($gradeable->isPeerGrading()),
                $gradeable->getPeerGradeSet(),
                DateUtils::dateTimeToString($gradeable->getRegradeRequestDate()),
                $this->course_db->convertBoolean($gradeable->isRegradeAllowed()),
                $gradeable->getDiscussionThreadId(),
                $this->course_db->convertBoolean($gradeable->isDiscussionBased())
            ];
            $this->course_db->query("
                INSERT INTO electronic_gradeable(
                  g_id,
                  eg_submission_open_date,
                  eg_submission_due_date,
                  eg_is_repository,
                  eg_subdirectory,
                  eg_vcs_host_type,
                  eg_team_assignment,
                  eg_max_team_size,
                  eg_team_lock_date,
                  eg_use_ta_grading,
                  eg_scanned_exam,
                  eg_student_view,
                  eg_student_view_after_grades,
                  eg_student_submit,
                  eg_has_due_date,
                  eg_config_path,
                  eg_late_days,
                  eg_allow_late_submission,
                  eg_precision,
                  eg_peer_grading,
                  eg_peer_grade_set,
                  eg_regrade_request_date,
                  eg_regrade_allowed,
                  eg_thread_ids,
                  eg_has_discussion
                  )
                VALUES(?, ?, ?, ?, ?, ?, ?, ?, ?, ?, ?, ?, ?, ?, ?, ?, ?, ?, ?, ?, ?, ?, ?, ?, ?)", $params);
        }

        // Make sure to create the rotating sections
        $this->setupRotatingSections($gradeable->getRotatingGraderSections(), $gradeable->getId());

        // Also make sure to create components
        $this->updateGradeableComponents($gradeable);
    }

    /**
     * Iterates through each component in a gradeable and updates/creates
     *  it in the database as necessary.  It also reloads the marks/components
     *  if any were added
     * @param \app\models\gradeable\Gradeable $gradeable
     */
    private function updateGradeableComponents(\app\models\gradeable\Gradeable $gradeable) {

        // sort components by order
        $components = $gradeable->getComponents();
        usort($components, function(Component $a, Component $b) {
            return $a->getOrder() - $b->getOrder();
        });

        // iterate through components and see if any need updating/creating
        $order = 0;
        foreach ($components as $component) {
            // Rectify component order
            if ($component->getOrder() !== $order) {
                $component->setOrder($order);
            }
            ++$order;

            // Save the component
            $this->saveComponent($component);
        }

        // Delete any components not being updated
        $this->deleteComponents($gradeable->getDeletedComponents());
    }

    /**
     * Updates the gradeable and its components/marks with new properties
     * @param \app\models\gradeable\Gradeable $gradeable The gradeable to update
     */
    public function updateGradeable(\app\models\gradeable\Gradeable $gradeable) {

        // If the gradeable has been modified, then update its properties
        if ($gradeable->isModified()) {
            $params = [
                $gradeable->getTitle(),
                $gradeable->getInstructionsUrl(),
                $gradeable->getTaInstructions(),
                $gradeable->getType(),
                $gradeable->getGraderAssignmentMethod(),
                DateUtils::dateTimeToString($gradeable->getTaViewStartDate()),
                DateUtils::dateTimeToString($gradeable->getGradeStartDate()),
                DateUtils::dateTimeToString($gradeable->getGradeDueDate()),
                DateUtils::dateTimeToString($gradeable->getGradeReleasedDate()),
                $gradeable->getGradeLockedDate() !== null ?
                    DateUtils::dateTimeToString($gradeable->getGradeLockedDate()) : null,
                $gradeable->getMinGradingGroup(),
                $gradeable->getSyllabusBucket(),
                $gradeable->getId()
            ];
            $this->course_db->query("
                UPDATE gradeable SET
                  g_title=?,
                  g_instructions_url=?,
                  g_overall_ta_instructions=?,
                  g_gradeable_type=?,
                  g_grader_assignment_method=?,
                  g_ta_view_start_date=?,
                  g_grade_start_date=?,
                  g_grade_due_date=?,
                  g_grade_released_date=?,
                  g_grade_locked_date=?,
                  g_min_grading_group=?,
                  g_syllabus_bucket=?
                WHERE g_id=?", $params);
            if ($gradeable->getType() === GradeableType::ELECTRONIC_FILE) {
                $params = [
                    DateUtils::dateTimeToString($gradeable->getSubmissionOpenDate()),
                    DateUtils::dateTimeToString($gradeable->getSubmissionDueDate()),
                    $this->course_db->convertBoolean($gradeable->isVcs()),
                    $gradeable->getVcsSubdirectory(),
                    $gradeable->getVcsHostType(),
                    $this->course_db->convertBoolean($gradeable->isTeamAssignment()),
                    $gradeable->getTeamSizeMax(),
                    DateUtils::dateTimeToString($gradeable->getTeamLockDate()),
                    $this->course_db->convertBoolean($gradeable->isTaGrading()),
                    $this->course_db->convertBoolean($gradeable->isScannedExam()),
                    $this->course_db->convertBoolean($gradeable->isStudentView()),
                    $this->course_db->convertBoolean($gradeable->isStudentViewAfterGrades()),
                    $this->course_db->convertBoolean($gradeable->isStudentSubmit()),
                    $this->course_db->convertBoolean($gradeable->hasDueDate()),
                    $gradeable->getAutogradingConfigPath(),
                    $gradeable->getLateDays(),
                    $this->course_db->convertBoolean($gradeable->isLateSubmissionAllowed()),
                    $gradeable->getPrecision(),
                    $this->course_db->convertBoolean($gradeable->isPeerGrading()),
                    $gradeable->getPeerGradeSet(),
                    DateUtils::dateTimeToString($gradeable->getRegradeRequestDate()),
                    $this->course_db->convertBoolean($gradeable->isRegradeAllowed()),
                    $this->course_db->convertBoolean($gradeable->isGradeInquiryPerComponentAllowed()),
                    $gradeable->getDiscussionThreadId(),
                    $this->course_db->convertBoolean($gradeable->isDiscussionBased()),
                    $gradeable->getId()
                ];
                $this->course_db->query("
                    UPDATE electronic_gradeable SET
                      eg_submission_open_date=?,
                      eg_submission_due_date=?,
                      eg_is_repository=?,
                      eg_subdirectory=?,
                      eg_vcs_host_type=?,
                      eg_team_assignment=?,
                      eg_max_team_size=?,
                      eg_team_lock_date=?,
                      eg_use_ta_grading=?,
                      eg_scanned_exam=?,
                      eg_student_view=?,
                      eg_student_view_after_grades=?,
                      eg_student_submit=?,
                      eg_has_due_date=?,
                      eg_config_path=?,
                      eg_late_days=?,
                      eg_allow_late_submission=?,
                      eg_precision=?,
                      eg_peer_grading=?,
                      eg_peer_grade_set=?,
                      eg_regrade_request_date=?,
                      eg_regrade_allowed=?,
                      eg_grade_inquiry_per_component_allowed=?,
                      eg_thread_ids=?,
                      eg_has_discussion=?
                    WHERE g_id=?", $params);
            }
        }

        // Save the rotating sections
        if ($gradeable->isRotatingGraderSectionsModified()) {
            $this->setupRotatingSections($gradeable->getRotatingGraderSections(), $gradeable->getId());
        }

        // Also make sure to update components
        $this->updateGradeableComponents($gradeable);
    }


    /**
     * Removes the provided mark ids from the marks assigned to a graded component
     * @param GradedComponent $graded_component
     * @param int[] $mark_ids
     */
    private function deleteGradedComponentMarks(GradedComponent $graded_component, $mark_ids) {
        if ($mark_ids === null || count($mark_ids) === 0) {
            return;
        }

        $param = array_merge([
            $graded_component->getTaGradedGradeable()->getId(),
            $graded_component->getComponentId(),
            $graded_component->getGraderId(),
        ], $mark_ids);
        $place_holders = $this->createParamaterList(count($mark_ids));
        $this->course_db->query("
            DELETE FROM gradeable_component_mark_data
            WHERE gd_id=? AND gc_id=? AND gcd_grader_id=? AND gcm_id IN {$place_holders}",
            $param);
    }

    /**
     * Adds the provided mark ids as marks assigned to a graded component
     * @param GradedComponent $graded_component
     * @param int[] $mark_ids
     */
    private function createGradedComponentMarks(GradedComponent $graded_component, $mark_ids) {
        if (count($mark_ids) === 0) {
            return;
        }

        $param = [
            $graded_component->getTaGradedGradeable()->getId(),
            $graded_component->getComponentId(),
            $graded_component->getGraderId(),
            -1  // This value gets set on each loop iteration
        ];
        $query = "
            INSERT INTO gradeable_component_mark_data(
              gd_id,
              gc_id,
              gcd_grader_id,
              gcm_id)
            VALUES (?, ?, ?, ?)";

        foreach ($mark_ids as $mark_id) {
            $param[3] = $mark_id;
            $this->course_db->query($query, $param);
        }
    }

    /**
     * Creates a new graded component in the database
     * @param GradedComponent $graded_component
     */
    private function createGradedComponent(GradedComponent $graded_component) {
        $param = [
            $graded_component->getComponentId(),
            $graded_component->getTaGradedGradeable()->getId(),
            $graded_component->getScore(),
            $graded_component->getComment(),
            $graded_component->getGraderId(),
            $graded_component->getGradedVersion(),
            DateUtils::dateTimeToString($graded_component->getGradeTime()),
            $graded_component->getVerifierId() !== '' ? $graded_component->getVerifierId() : null,
            !is_null($graded_component->getVerifyTime()) ? DateUtils::dateTimeToString($graded_component->getVerifyTime()) : null
        ];
        $query = "
            INSERT INTO gradeable_component_data(
              gc_id,
              gd_id,
              gcd_score,
              gcd_component_comment,
              gcd_grader_id,
              gcd_graded_version,
              gcd_grade_time,
              gcd_verifier_id,
              gcd_verify_time)
            VALUES(?, ?, ?, ?, ?, ?, ?, ?, ?)";
        $this->course_db->query($query, $param);
    }

    /**
     * Updates an existing graded component in the database
     * @param GradedComponent $graded_component
     */
    private function updateGradedComponent(GradedComponent $graded_component) {
        if ($graded_component->isModified()) {
            if(!$graded_component->getComponent()->isPeer()) {
                $params = [
                    $graded_component->getScore(),
                    $graded_component->getComment(),
                    $graded_component->getGradedVersion(),
                    DateUtils::dateTimeToString($graded_component->getGradeTime()),
                    $graded_component->getGraderId(),
                    $graded_component->getVerifierId() !== '' ? $graded_component->getVerifierId() : null,
                    !is_null($graded_component->getVerifyTime()) ? DateUtils::dateTimeToString($graded_component->getVerifyTime()) : null,
                    $graded_component->getTaGradedGradeable()->getId(),
                    $graded_component->getComponentId()
                ];
                $query = "
                    UPDATE gradeable_component_data SET
                      gcd_score=?,
                      gcd_component_comment=?,
                      gcd_graded_version=?,
                      gcd_grade_time=?,
                      gcd_grader_id=?,
                      gcd_verifier_id=?,
                      gcd_verify_time = ?
                    WHERE gd_id=? AND gc_id=?";
            }
            else {
                $params = [
                  $graded_component->getScore(),
                  $graded_component->getComment(),
                  $graded_component->getGradedVersion(),
                  DateUtils::dateTimeToString($graded_component->getGradeTime()),
                  $graded_component->getTaGradedGradeable()->getId(),
                  $graded_component->getComponentId(),
                  $graded_component->getGraderId()
                ];
                $query = "
                    UPDATE gradeable_component_data SET
                      gcd_score=?,
                      gcd_component_comment=?,
                      gcd_graded_version=?,
                      gcd_grade_time=?,
                    WHERE gd_id=? AND gc_id=? AND gcd_grader_id=?";
            }
            $this->course_db->query($query, $params);
        }
    }

    /**
     * Deletes a GradedComponent from the database
     * @param GradedComponent $graded_component
     */
    private function deleteGradedComponent(GradedComponent $graded_component) {
        // Only the db marks need to be deleted since the others haven't been applied to the database
        $this->deleteGradedComponentMarks($graded_component, $graded_component->getDbMarkIds());

        $params = [
            $graded_component->getTaGradedGradeable()->getId(),
            $graded_component->getComponentId(),
            $graded_component->getGrader()->getId()
        ];
        $query = "DELETE FROM gradeable_component_data WHERE gd_id=? AND gc_id=? AND gcd_grader_id=?";
        $this->course_db->query($query, $params);
    }

    /**
     * Update/create the components/marks for a gradeable.
     * @param TaGradedGradeable $ta_graded_gradeable
     */
    private function updateGradedComponents(TaGradedGradeable $ta_graded_gradeable) {
        // iterate through graded components and see if any need updating/creating
        foreach ($ta_graded_gradeable->getGradedComponentContainers() as $container) {
            foreach ($container->getGradedComponents() as $component_grade) {
                if ($component_grade->isNew()) {
                    $this->createGradedComponent($component_grade);
                } else {
                    $this->updateGradedComponent($component_grade);
                }

                // If the marks have been modified, this means we need to update the entries
                if ($component_grade->isMarksModified()) {
                    $new_marks = array_diff($component_grade->getMarkIds(), $component_grade->getDbMarkIds() ?? []);
                    $deleted_marks = array_diff($component_grade->getDbMarkIds() ?? [], $component_grade->getMarkIds());
                    $this->deleteGradedComponentMarks($component_grade, $deleted_marks);
                    $this->createGradedComponentMarks($component_grade, $new_marks);
                }
            }
        }

        // Iterate through deleted graded components and see if anything should be deleted
        foreach ($ta_graded_gradeable->getDeletedGradedComponents() as $component_grade) {
            $this->deleteGradedComponent($component_grade);
        }
        $ta_graded_gradeable->clearDeletedGradedComponents();
    }

    /**
     * Creates a new Ta Grade in the database along with its graded components/marks
     * @param TaGradedGradeable $ta_graded_gradeable
     */
    private function createTaGradedGradeable(TaGradedGradeable $ta_graded_gradeable) {
        $submitter_id = $ta_graded_gradeable->getGradedGradeable()->getSubmitter()->getId();
        $is_team = $ta_graded_gradeable->getGradedGradeable()->getSubmitter()->isTeam();
        $params = [
            $ta_graded_gradeable->getGradedGradeable()->getGradeable()->getId(),
            $is_team ? null : $submitter_id,
            $is_team ? $submitter_id : null,
            $ta_graded_gradeable->getOverallComment(),
            $ta_graded_gradeable->getUserViewedDate() !== null ?
                DateUtils::dateTimeToString($ta_graded_gradeable->getUserViewedDate()) : null,
        ];
        $query = "
            INSERT INTO gradeable_data (
                g_id,
                gd_user_id,
                gd_team_id,
                gd_overall_comment,
                gd_user_viewed_date)
            VALUES(?, ?, ?, ?, ?)";
        $this->course_db->query($query, $params);

        // Setup the graded gradeable with its new id
        $ta_graded_gradeable->setIdFromDatabase($this->course_db->getLastInsertId());

        // Also be sure to save the components
        $this->updateGradedComponents($ta_graded_gradeable);
    }

    /**
     * Updates an existing Ta Grade in the database along with its graded components/marks
     * @param TaGradedGradeable $ta_graded_gradeable
     */
    private function updateTaGradedGradeable(TaGradedGradeable $ta_graded_gradeable) {
        // If the grade has been modified, then update its properties
        if ($ta_graded_gradeable->isModified()) {
            $params = [
                $ta_graded_gradeable->getOverallComment(),
                $ta_graded_gradeable->getUserViewedDate() !== null ?
                    DateUtils::dateTimeToString($ta_graded_gradeable->getUserViewedDate()) : null,
                $ta_graded_gradeable->getId()
            ];
            $query = "
                UPDATE gradeable_data SET
                  gd_overall_comment=?,
                  gd_user_viewed_date=?
                WHERE gd_id=?";
            $this->course_db->query($query, $params);
        }

        // Also be sure to save the components
        $this->updateGradedComponents($ta_graded_gradeable);
    }

    /**
     * Creates a Ta Grade in the database if it doesn't exist, otherwise it just updates it
     * @param TaGradedGradeable $ta_graded_gradeable
     */
    public function saveTaGradedGradeable(TaGradedGradeable $ta_graded_gradeable) {
        // Ta Grades are initialized to have an id of 0 if not loaded from the db, so use that to check
        if($ta_graded_gradeable->getId() < 1) {
            $this->createTaGradedGradeable($ta_graded_gradeable);
        } else {
            $this->updateTaGradedGradeable($ta_graded_gradeable);
        }
    }

    /**
     * Deletes an entry from the gradeable_data table
     * @param TaGradedGradeable $ta_graded_gradeable
     */
    public function deleteTaGradedGradeable(TaGradedGradeable $ta_graded_gradeable) {
        $this->course_db->query("DELETE FROM gradeable_data WHERE gd_id=?", [$ta_graded_gradeable->getId()]);
    }

    /**
     * Deletes an entry from the gradeable_data table with the provided gradeable id and user/team id
     * @param string $gradeable_id
     * @param int $submitter_id User or Team id
     */
    public function deleteTaGradedGradeableByIds($gradeable_id, $submitter_id) {
        $this->course_db->query('DELETE FROM gradeable_data WHERE g_id=? AND (gd_user_id=? OR gd_team_id=?)',
            [$gradeable_id, $submitter_id, $submitter_id]);
    }

    /**
     * Gets if the provied submitter has a submission for a particular gradeable
     * @param \app\models\gradeable\Gradeable $gradeable
     * @param Submitter $submitter
     * @return bool
     */
    public function getHasSubmission(Gradeable $gradeable, Submitter $submitter) {
        $this->course_db->query('SELECT EXISTS (SELECT g_id FROM electronic_gradeable_data WHERE g_id=? AND (user_id=? OR team_id=?))',
            [$gradeable->getId(), $submitter->getId(), $submitter->getId()]);
        return $this->course_db->row()['exists'] ?? false;
    }

    /**
     * Get the active version for all given submitter ids. If they do not have an active version,
     * their version will be zero.
     * @param \app\models\gradeable\Gradeable $gradeable
     * @param string[] $submitter_ids
     * @return bool[] Map of id=>version
     */
    public function getActiveVersions(Gradeable $gradeable, array $submitter_ids) {
        throw new NotImplementedException();
    }

    /**
    * Gets a list of emails with user ids for all active particpants in a course
    */
    public function getEmailListWithIds() {
      $parameters = array();
      $this->course_db->query('SELECT user_id, user_email, user_group, registration_section FROM users WHERE user_group != 4 OR registration_section IS NOT null', $parameters);

      return $this->course_db->rows();
    }

    /**
     * Gives true if thread is locked
     * @param $thread_id
     * @return bool
     */
    public function isThreadLocked($thread_id){

        $this->course_db->query('SELECT lock_thread_date FROM threads WHERE id = ?', [$thread_id]);
        if(empty($this->course_db->rows()[0]['lock_thread_date'])){
            return false;
        }
        return $this->course_db->rows()[0]['lock_thread_date'] < date("Y-m-d H:i:S");
    }

    /**
     * Returns an array of users in the current course which have not been completely graded for the given gradeable.
     * Excludes users in the null section
     *
     * If a component_id is passed in, then the list of returned users will be limited to users with
     * that specific component ungraded
     *
     * @param Gradeable\Gradeable $gradeable
     * @return array
     */
    public function getUsersNotFullyGraded(Gradeable $gradeable, $component_id = "-1") {

        // Get variables needed for query
        $component_count = count($gradeable->getComponents());
        $gradeable_id = $gradeable->getId();

        // Configure which type of grading this gradeable is using
        // If there are graders assigned to rotating sections we are very likely using rotating sections
        $rotation_sections = $gradeable->getRotatingGraderSections();
        count($rotation_sections) ? $section_type = 'rotating_section' : $section_type = 'registration_section';

        // Configure variables related to user vs team submission
        if($gradeable->isTeamAssignment()) {
            $id_string = 'team_id';
            $table = 'gradeable_teams';
        } else {
            $id_string = 'user_id';
            $table = 'users';
        }

        $main_query = "select $id_string from $table where $section_type is not null and $id_string not in";

        // Select which subquery to use
        if($component_id != "-1") {

            // Use this sub query to select users who do not have a specific component within this gradable graded
            $sub_query = "(select gd_$id_string
                from gradeable_component_data left join gradeable_data on gradeable_component_data.gd_id = gradeable_data.gd_id
                where g_id = '$gradeable_id' and gc_id = $component_id);";

        } else {

            // Use this sub query to select users who have at least one component not graded
            $sub_query = "(select gradeable_data.gd_$id_string
             from gradeable_component_data left join gradeable_data on gradeable_component_data.gd_id = gradeable_data.gd_id
             where g_id = '$gradeable_id' group by gradeable_data.gd_id having count(gradeable_data.gd_id) = $component_count);";
        }

        // Assemble complete query
        $query = "$main_query $sub_query";

        // Run query
        $this->course_db->query($query);

        // Capture results
        $not_fully_graded = $this->course_db->rows();

        // Clean up results
        $not_fully_graded = array_column($not_fully_graded, $id_string);

        return $not_fully_graded;
    }

    public function getNumInQueue(){
      $this->course_db->query("SELECT * FROM queue where status = 0");
      return count($this->course_db->rows());
    }

    public function addUserToQueue($user_id, $name){
      $this->course_db->query("SELECT * FROM queue where user_id = ? and (status = 0 or status = 1) order by time_in DESC limit 1", array($user_id));
      if(count($this->course_db->rows() == 0)){
        $this->course_db->query("INSERT INTO queue (user_id, name, time_in, time_helped, time_out, removed_by, status) VALUES(?, ?, current_timestamp, NULL, NULL, NULL, 0)", array($user_id, $name));
      }
    }

    public function getQueueByUser($user_id){
      $num_in_queue = $this->getNumInQueue();
      $this->course_db->query("SELECT * FROM queue where user_id = ? order by time_in DESC limit 1", array($user_id));
      if(count($this->course_db->rows()) == 0){
        $name = $this->core->getUser()->getDisplayedFirstName() . " " . $this->core->getUser()->getDisplayedLastName();
        return new OfficeHoursQueueStudent($this->core, $this->core->getUser()->getId(), $name, -1, $num_in_queue, -1, NULL,NULL,NULL,NULL);
      }
      $row = $this->course_db->rows()[0];
      $this->course_db->query("SELECT * FROM queue where status = 0 and entry_id <= ?", array($row['entry_id']));
      $position_in_queue = count($this->course_db->rows());
      $oh_queue = new OfficeHoursQueueStudent($this->core, $this->core->getUser()->getId(), $row['name'], $row['status'], $num_in_queue, $position_in_queue, $row['time_in'], $row['time_in'], $row['time_helped'], $row['time_out'], $row['removed_by']);
      return $oh_queue;
    }

    public function removeUserFromQueue($user_id, $remover){
        //$this->course_db->query("DELETE FROM queue");
        $this->course_db->query("UPDATE queue SET status = 3, time_out = current_timestamp, removed_by = ? where user_id = ? and (status = 0 or status = 1)", array($remover, $user_id));
    }

    public function startHelpUser($user_id){
        $this->course_db->query("UPDATE queue SET status = 1, time_helped = current_timestamp where user_id = ? and (status = 0)", array($user_id));
    }

    public function finishHelpUser($user_id, $helper){
      $this->course_db->query("UPDATE queue SET status = 2, time_out = current_timestamp, removed_by = ? where user_id = ? and (status = 1)", array($helper, $user_id));
    }

    public function getNextInQueue(){
      return $this->course_db->query("SELECT * FROM queue where status = 0 order by time_in ASC limit 1");
    }

    public function getInstructorQueue(){
      $this->course_db->query("SELECT * FROM queue where (status = 0 or status = 1) order by time_in ASC");
      $rows = $this->course_db->rows();

      $needs_help = array();
      $index = 1;
      foreach($rows as $row){
        $oh_queue_student = new OfficeHoursQueueStudent($this->core, $row['user_id'], $row['name'], $row['status'], $this->getNumInQueue(), $index, $row['time_in'], $row['time_helped'], $row['time_out'], $row['removed_by']);
        array_push($needs_help, $oh_queue_student);
        $index = $index + 1;
      }

      $this->course_db->query("SELECT * FROM queue where (status = 2 or status = 3) and time_in > CURRENT_DATE order by time_out DESC");
      $rows = $this->course_db->rows();

      $already_helped = array();
      $index = 1;
      foreach($rows as $row){
        $oh_queue_student = new OfficeHoursQueueStudent($this->core, $row['user_id'], $row['name'], $row['status'], $this->getNumInQueue(), $index, $row['time_in'], $row['time_helped'], $row['time_out'], $row['removed_by']);
        array_push($already_helped, $oh_queue_student);
        $index = $index + 1;
      }


      $this->course_db->query("SELECT open FROM queue_settings LIMIT 1");
      $queue_open = $this->course_db->rows()[0]['open'];

      $oh_queue_instr = new OfficeHoursQueueInstructor($this->core, $needs_help, $already_helped, $queue_open);
      return $oh_queue_instr;
    }

    public function isValidCode($code){
      $this->course_db->query("select * from queue_settings where code = ? limit 1", array($code));
      if(count($this->course_db->rows()) != 0){
        return $this->course_db->rows()[0]['id'];
      }else{
        return NULL;
      }
    }

<<<<<<< HEAD
    public function openQueue(){
      $this->course_db->query("UPDATE queue_settings SET open = TRUE");
      //$this_->course_db->query("UPDATE queue_settings SET open = TRUE where id = ?", array($queue_id));
    }

    public function closeQueue(){
      $this->course_db->query("UPDATE queue SET status = 3, time_out = current_timestamp where (status = 0 or status = 1)");
      $this->course_db->query("UPDATE queue_settings SET open = FALSE");
      //$this_->course_db->query("UPDATE queue_settings SET open = FALSE where id = ?", array($queue_id));
=======
    public function idQueueOpen(){
      $this->course_db->query("SELECT open FROM queue_settings LIMIT 1");
      $queue_open = $this->course_db->rows()[0]['open'];
      return $queue_open;
>>>>>>> e126c968
    }
}<|MERGE_RESOLUTION|>--- conflicted
+++ resolved
@@ -4146,7 +4146,6 @@
       }
     }
 
-<<<<<<< HEAD
     public function openQueue(){
       $this->course_db->query("UPDATE queue_settings SET open = TRUE");
       //$this_->course_db->query("UPDATE queue_settings SET open = TRUE where id = ?", array($queue_id));
@@ -4156,11 +4155,10 @@
       $this->course_db->query("UPDATE queue SET status = 3, time_out = current_timestamp where (status = 0 or status = 1)");
       $this->course_db->query("UPDATE queue_settings SET open = FALSE");
       //$this_->course_db->query("UPDATE queue_settings SET open = FALSE where id = ?", array($queue_id));
-=======
+
     public function idQueueOpen(){
       $this->course_db->query("SELECT open FROM queue_settings LIMIT 1");
       $queue_open = $this->course_db->rows()[0]['open'];
       return $queue_open;
->>>>>>> e126c968
     }
 }