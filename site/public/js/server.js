--- conflicted
+++ resolved
@@ -800,22 +800,6 @@
     return true;
 }
 
-<<<<<<< HEAD
-function loadAttempt() {
-    const params = new URLSearchParams(window.location.search);
-    const loadAttempt = Number(params.get('loadAttempt') ?? '0');
-    if (loadAttempt < 3) {
-        params.set('loadAttempt', loadAttempt + 1);
-        window.location.search = params.toString();
-    }
-}
-
-function showIncentiveMessage() {
-    $('#incentive_message').show();
-}
-
-=======
->>>>>>> fa0ed0d3
 function checkRefreshPage(url) {
     setTimeout(() => {
         check_server(url);
