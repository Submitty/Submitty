--- conflicted
+++ resolved
@@ -194,13 +194,6 @@
     }
 
     /**
-<<<<<<< HEAD
-     * Set $this->time_zone
-     * @param string $time_zone Appropriate time zone string from DateUtils::getAvailableTimeZones()
-     */
-    public function setTimeZone(string $time_zone) {
-        $this->time_zone = $time_zone;
-=======
      * Update $this->time_zone
      * @param string $time_zone Appropriate time zone string from DateUtils::getAvailableTimeZones()
      * @return bool True if time zone was able to be updated, False otherwise
@@ -220,7 +213,6 @@
         }
 
         return false;
->>>>>>> af3b739f
     }
 
     /**
