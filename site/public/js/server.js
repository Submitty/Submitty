var siteUrl = undefined;
var csrfToken = undefined;

function setSiteDetails(url, setCsrfToken) {
    siteUrl = url;
    csrfToken = setCsrfToken;
}

/**
 * Acts in a similar fashion to Core->buildUrl() function within the PHP code
 * so that we do not have to pass in fully built URL to JS functions, but rather
 * construct them there as it makes sense (which helps on cutting down on potential
 * duplication of effort where we can replicate JS functions across multiple pages).
 *
 * @param {object} parts - Object representing URL parts to append to the URL
 * @returns {string} - Built up URL to use
 */
function buildUrl(parts) {
    var url = siteUrl;
    var constructed = "";
    for (var part in parts) {
        if (parts.hasOwnProperty(part)) {
            constructed += "&" + part + "=" + parts[part];
        }
    }
    return url + constructed;
}

/**
 *
 */
function editUserForm(user_id) {
    var url = buildUrl({'component': 'admin', 'page': 'users', 'action': 'get_user_details', 'user_id': user_id});
    $.ajax({
        url: url,
        success: function(data) {
            var json = JSON.parse(data);
            var form = $("#edit-user-form");
            form.css("display", "block");
            $('[name="edit_user"]', form).val("true");
            var user = $('[name="user_id"]', form);
            user.val(json['user_id']);
            user.attr('readonly', 'readonly');
            if (!user.hasClass('readonly')) {
                user.addClass('readonly');
            }
            $('[name="user_firstname"]', form).val(json['user_firstname']);
            if (json['user_preferred_firstname'] === null) {
                json['user_preferred_firstname'] = "";
            }
            $('[name="user_preferred_firstname"]', form).val(json['user_preferred_firstname']);
            $('[name="user_lastname"]', form).val(json['user_lastname']);
            $('[name="user_email"]', form).val(json['user_email']);
            var registration_section;
            if (json['registration_section'] === null) {
                registration_section = "null";
            }
            else {
                registration_section = json['registration_section'].toString();
            }
            var rotating_section;
            if (json['rotating_section'] === null) {
                rotating_section = "null";
            }
            else {
                rotating_section = json['rotating_section'].toString();
            }
            $('[name="registered_section"] option[value="' + registration_section + '"]', form).prop('selected', true);
            $('[name="rotating_section"] option[value="' + rotating_section + '"]', form).prop('selected', true);
            $('[name="manual_registration"]', form).prop('checked', json['manual_registration']);
            $('[name="user_group"] option[value="' + json['user_group'] + '"]', form).prop('selected', true);
            $("[name='grading_registration_section[]']").prop('checked', false);
            if (json['grading_registration_sections'] !== null && json['grading_registration_sections'] !== undefined) {
                json['grading_registration_sections'].forEach(function(val) {
                    $('#grs_' + val).prop('checked', true);
                });
            }

        },
        error: function() {
            alert("Could not load user data, please refresh the page and try again.");
        }
    })
}

function newUserForm() {
    var form = $("#edit-user-form");
    form.css("display", "block");
    $('[name="edit_user"]', form).val("false");
    $('[name="user_id"]', form).removeClass('readonly').removeAttr('readonly').val("");
    $('[name="user_firstname"]', form).val("");
    $('[name="user_preferred_firstname"]', form).val("");
    $('[name="user_lastname"]', form).val("");
    $('[name="user_email"]', form).val("");
    $('[name="registered_section"] option[value="null"]', form).prop('selected', true);
    $('[name="rotating_section"] option[value="null"]', form).prop('selected', true);
    $('[name="manual_registration"]', form).prop('checked', true);
    $('[name="user_group"] option[value="4"]', form).prop('selected', true);
    $("[name='grading_registration_section[]']").prop('checked', false);
}

/**
 * Toggles the page details box of the page, showing or not showing various information
 * such as number of queries run, length of time for script execution, and other details
 * useful for developers, but shouldn't be shown to normal users
 */
function togglePageDetails() {
    if (document.getElementById('page-info').style.visibility == 'visible') {
        document.getElementById('page-info').style.visibility = 'hidden';
    }
    else {
        document.getElementById('page-info').style.visibility = 'visible';
    }
}

/**
 * Remove an alert message from display. This works for successes, warnings, or errors to the
 * user
 * @param elem
 */
function removeMessagePopup(elem) {
    $('#' + elem).fadeOut('slow', function() {
        $('#' + elem).remove();
    });
}

function gradeableChange(url, sel){
    url = url + sel.value;
    window.location.href = url;
}
function versionChange(url, sel){
    url = url + sel.value;
    window.location.href = url;
}

function checkVersionChange(days_late, late_days_allowed){
    if(days_late > late_days_allowed){
        var message = "The max late days allowed for this assignment is " + late_days_allowed + " days. ";
        message += "You are not supposed to change your active version after this time unless you have permission from the instructor. Are you sure you want to continue?";
        return confirm(message);
    }
    return true;
}

function checkVersionsUsed(gradeable, versions_used, versions_allowed) {
    versions_used = parseInt(versions_used);
    versions_allowed = parseInt(versions_allowed);
    if (versions_used >= versions_allowed) {
        return confirm("Are you sure you want to upload for " + gradeable + "? You have already used up all of your free submissions (" + versions_used + " / " + versions_allowed + "). Uploading may result in loss of points.");
    }
    return true;
}

function toggleDiv(id) {
    $("#" + id).toggle();
    return true;
}


function checkRefreshSubmissionPage(url) {
    setTimeout(function() {
        check_server(url)
    }, 1000);
}

function check_server(url) {
    $.post(url,
        function(data) {
            if (data.indexOf("REFRESH_ME") > -1) {
                location.reload(true);
            } else {
                checkRefreshSubmissionPage(url);
            }
        }
    );
}

function openDiv(id) {
    var elem = $('#' + id);
    if (elem.hasClass('open')) {
        elem.hide();
        elem.removeClass('open');
        $('#' + id + '-span').removeClass('icon-folder-open').addClass('icon-folder-closed');
    }
    else {
        elem.show();
        elem.addClass('open');
        $('#' + id + '-span').removeClass('icon-folder-closed').addClass('icon-folder-open');
    }
    return false;
}

function openUrl(url) {
    window.open(url, "_blank", "toolbar=no, scrollbars=yes, resizable=yes, width=700, height=600");
    return false;
}

function openFrame(url, id, filename) {
    var iframe = $('#file_viewer_' + id);
    if (!iframe.hasClass('open')) {
        var iframeId = "file_viewer_" + id + "_iframe";
        // handle pdf
        if(filename.substring(filename.length - 3) === "pdf") {
            iframe.html("<iframe id='" + iframeId + "' src='" + url + "' width='750px' height='600px' style='border: 0'></iframe>");
        }
        else {
            iframe.html("<iframe id='" + iframeId + "' onload='resizeFrame(\"" + iframeId + "\");' src='" + url + "' width='750px' style='border: 0'></iframe>");
        }
        iframe.addClass('open');
    }

    if (!iframe.hasClass('shown')) {
        iframe.show();
        iframe.addClass('shown');
        $($($(iframe.parent().children()[0]).children()[0]).children()[0]).removeClass('icon-plus').addClass('icon-minus');
    }
    else {
        iframe.hide();
        iframe.removeClass('shown');
        $($($(iframe.parent().children()[0]).children()[0]).children()[0]).removeClass('icon-minus').addClass('icon-plus');
    }
    return false;
}

function resizeFrame(id) {
    var height = parseInt($("iframe#" + id).contents().find("body").css('height').slice(0,-2));
    if (height > 500) {
        document.getElementById(id).height= "500px";
    }
    else {
        document.getElementById(id).height = (height+18) + "px";
    }
}

function batchImportJSON(url, csrf_token){
    $.ajax(url, {
        type: "POST",
        data: {
            csrf_token: csrf_token
        }
    })
    .done(function(response) {
        window.alert(response);
        location.reload(true);
    })
    .fail(function() {
        window.alert("[AJAX ERROR] Refresh page");
    });
}

/*
var hasNav = false;

function UpdateTableHeaders() {
    var count = 0;
    var scrollTop = parseInt($(window).scrollTop());
    $(".persist-area").each(function() {
        var el = $(".persist-thead", this);
        var height = parseFloat(el.height());
        var offset = parseFloat(el.offset().top);
        var floatingHeader = $(".floating-thead", this);
        if (scrollTop > (offset - height)) {
            if (floatingHeader.css("visibility") != "visible") {
                var cnt = 0;
                $("#floating-thead-0>td").each(function() {
                    $(this).css("width", $($("#anchor-thead").children()[cnt]).width());
                    cnt++;
                });
                floatingHeader.css("visibility", "visible");
            }
        }
        else {
            floatingHeader.css("visibility", "hidden");
        }
        $(".persist-header", this).each(function() {
            floatingHeader = $("#floating-header-" + count);
            el = $(this);
            height = parseFloat(el.height());
            offset = parseFloat(el.offset().top);
            if (scrollTop > (offset - height)) {
                if (floatingHeader.css("visibility") != "visible") {
                    floatingHeader.css("visibility", "visible");
                    var cnt = 0;
                    $("#floating-header-" + count + ">td").each(function() {
                        $(this).css("width", $($("#anchor-head-" + count).children()[cnt]).width());
                        cnt++;
                    });
                }
            }
            else {
                floatingHeader.css("visibility", "hidden");
            }
            count++;
        });
    });
}

$(function() {
    //hasNav = $("#nav").length > 0;
    hasNav = false; // nav doesn't float anymore so we don't have to account for it.
    // Each persist-area can have multiple persist-headers, we need to create each one with a new z-index
    var persist = $(".persist-area");
    var z_index = 900;
    var count = 0;
    persist.each(function() {
        var el = $(".persist-thead>tr", this);
        el.attr('id', 'anchor-thead');

        el.before(el.clone()).css({"width": el.width(), "top": "30px", "z-index": "899"}).addClass('floating-thead')
            .attr('id', 'floating-thead-' + count);
        $(".floating-thead", this).each(function() {
           $(this).children().removeAttr('width');
        });
        $(".persist-header", this).each(function() {
            $(this).attr('id', 'anchor-head-' + count);
            var clone = $(this);
            clone.before(clone.clone()).css({
                "width": clone.width(),
                "top": (30 + el.height()) + "px",
                "z-index": "" + z_index
            }).addClass("floating-header").removeClass("persist-header").attr('id', 'floating-header-' + count);
            z_index++;
            count++;
        });
    });

    if (persist.length > 0) {
        $(window).scroll(UpdateTableHeaders).trigger("scroll");
    }

    if (window.location.hash != "") {
        if ($(window.location.hash).offset().top > 0) {
            var minus = 60;
            if (hasNav) {
                minus += 30;
            }
            $("html, body").animate({scrollTop: ($(window.location.hash).offset().top - minus)}, 800);
        }
    }

    setTimeout(function() {
        $('.inner-message').fadeOut();
    }, 5000);
});
*/

function updateCheckpointCell(elem, setFull) {
    elem = $(elem);
    if (!setFull && elem.data("score") === 1.0) {
        elem.data("score", 0.5);
        elem.css("background-color", "#88d0f4");
        elem.css("border-right", "15px solid #f9f9f9");
    }
    else if (!setFull && elem.data("score") === 0.5) {
        elem.data("score", 0);
        elem.css("background-color", "");
        elem.css("border-right", "15px solid #ddd");
    }
    else {
        elem.data("score", 1);
        elem.css("background-color", "#149bdf");
        elem.css("border-right", "15px solid #f9f9f9");
    }
}

function submitAJAX(url, data, callbackSuccess, callbackFailure) {
    $.ajax(url, {
        type: "POST",
        data: data
    })
    .done(function(response) {
        try{
            response = JSON.parse(response);
            if (response['status'] === 'success') {
                console.log("Success");
                callbackSuccess();
            }
            else {
                console.log(response['message']);
                callbackFailure();
                if (response['status'] === 'error') {
                    window.alert("[SAVE ERROR] Refresh Page");
                }

            }
        }
        catch (e) {
            console.log(response);
            callbackFailure();
            window.alert("[SAVE ERROR] Refresh Page");
        }
    })
    .fail(function() {
        window.alert("[SAVE ERROR] Refresh Page");
    });
}

function setupCheckboxCells() {
    $("td[class^=cell-]").click(function() {
        var parent = $(this).parent();
        var elems = [];
        if ($(this).hasClass('cell-all')) {
            var lastScore = null;
            var setFull = false;
            parent.children(".cell-grade").each(function() {
                if (lastScore === null) {
                    lastScore = $(this).data("score");
                }
                else if (lastScore !== $(this).data("score")) {
                    setFull = true;
                }
            });
            parent.children(".cell-grade").each(function() {
                updateCheckpointCell(this, setFull);
                elems.push(this);
            });
        }
        else {
            updateCheckpointCell(this);
            elems.push(this);
        }
        var scores = {};
        scores[$(this).data('id')] = $(this).data('score');

        submitAJAX(
            buildUrl({'component': 'grading', 'page': 'simple', 'action': 'save_lab'}),
            {
              'csrf_token': csrfToken,
              'user_id': parent.data("user"),
              'g_id': parent.data('gradeable'),
              'scores': scores
            },
            function() {
                elems.forEach(function(elem) {
                    $(elem).animate({"border-right-width": "0px"}, 400);
                });
            },
            function() {
                elems.forEach(function(elem) {
                    console.log(elem);
                    $(elem).css("border-right-width", "15px");
                    $(elem).stop(true, true).animate({"border-right-color": "#DA4F49"}, 400);
                });
            }
        );
    });
}

function setupNumericTextCells() {
  $("input[class=option-small-box]").keydown(function(key){
    var cell=this.id.split('-');
    // right
    if(key.keyCode === 39){
      if(this.selectionEnd == this.value.length){
        $('#cell-'+cell[1]+'-'+(++cell[2])).focus();
      }
    }
    // left
    else if(key.keyCode == 37){
      if(this.selectionStart == 0){
        $('#cell-'+cell[1]+'-'+(--cell[2])).focus();
      }
    }
    // up
    else if(key.keyCode == 38){
      $('#cell-'+(--cell[1])+'-'+cell[2]).focus();

    }
    // down
    else if(key.keyCode == 40){
      $('#cell-'+(++cell[1])+'-'+cell[2]).focus();
    }
  });

  $("input[class=option-small-box]").change(function() {
    var elem = this;
    if(this.value == 0){
      $(this).css("color", "#bbbbbb");
    }
    else{
      $(this).css("color", "");
    }
    var scores = {};
    var total = 0;
    var parent = $(this).parent().parent();
    scores[$(this).data('id')] = this.value;

    $(this).parent().parent().children("td.option-small-input, td.option-small-output").each(function() {
      $(this).children(".option-small-box").each(function(){
        if($(this).data('num') === true){
          total += parseFloat(this.value);
        }
        if($(this).data('total') === true){
          this.value = total;
        }
      });
    });

    submitAJAX(
      buildUrl({'component': 'grading', 'page': 'simple', 'action': 'save_numeric'}),
      {
        'csrf_token': csrfToken,
        'user_id': parent.data('user'),
        'g_id': parent.data('gradeable'),
        scores: scores
      },
      function() {
        $(elem).css("background-color", "#ffffff");
      },
      function() {
        $(elem).css("background-color", "#ff7777");
      }
    );
  });
}

$(function() {
    if (window.location.hash !== "") {
        if ($(window.location.hash).offset().top > 0) {
            var minus = 60;
            $("html, body").animate({scrollTop: ($(window.location.hash).offset().top - minus)}, 800);
        }
    }

    setTimeout(function() {
        $('.inner-message').fadeOut();
    }, 5000);

    setupCheckboxCells();
    setupNumericTextCells();
});

function setupNumericTextCells() {
    $("input[class=option-small-box]").keydown(function(key){
        var cell=this.id.split('-');
        // right
        if(key.keyCode === 39){
            if(this.selectionEnd == this.value.length){
                $('#cell-'+cell[1]+'-'+(++cell[2])).focus();
            }
        }
        // left
        else if(key.keyCode == 37){
            if(this.selectionStart == 0){
                $('#cell-'+cell[1]+'-'+(--cell[2])).focus();
            }
        }
        // up
        else if(key.keyCode == 38){
            $('#cell-'+(--cell[1])+'-'+cell[2]).focus();

        }
        // down
        else if(key.keyCode == 40){
            $('#cell-'+(++cell[1])+'-'+cell[2]).focus();
        }
    });

    $("input[class=option-small-box]").change(function() {
        elem = this;
        if(this.value == 0){
            $(this).css("color", "#bbbbbb");
        }
        else{
            $(this).css("color", "");
        }
        var scores = {};
        var total = 0;
        $(this).parent().parent().children("td.option-small-input, td.option-small-output").each(function() {
            $(this).children(".option-small-box").each(function(){
                if($(this).data('num') === true){
                    total += parseFloat(this.value);
                }
                if($(this).data('total') === true){
                    this.value = total;
                }
                else{
                    scores[$(this).data("id")] = this.value;
                }
            });
        });

        submitAJAX(
            buildUrl({'component': 'grading', 'page': 'simple', 'action': 'save_numeric'}),
            {'csrf_token': csrfToken, 'user_id': $(this).parent().parent().data("user"), 'g_id': $(this).parent().parent().data('gradeable'), 'scores': scores},
            function() {
                $(elem).css("background-color", "#ffffff");
            },
            function() {
                $(elem).css("background-color", "#ff7777");
            }
        );
    });
}

<<<<<<< HEAD
function openPopUp(test) {
    my_window = window.open("", "mywindow1", "status=1,width=350,height=150");
    //my_window.document.write('somehow add JS'); 
    my_window.document.write(test); 
    my_window.document.write('J_\alpha(x) = \sum_{m=0}^\infty \frac{(-1)^m}{m! \, \Gamma(m + \alpha + 1)}{\left({\frac{x}{2}}\right)}^{2 m + \alpha} ');
=======
function updateHomeworkExtensions(data) {
    var fd = new FormData($('#excusedAbsenseForm').get(0));
    var url = buildUrl({'component': 'admin', 'page': 'late', 'action': 'update_extension'});
    $.ajax({
        url: url,
        type: "POST",
        data: fd,
        processData: false,
        cache: false,
        contentType: false,
        success: function(data) {
            var json = JSON.parse(data);
            if(json['error']){
                var message ='<div class="inner-message alert alert-error" style="position: fixed;top: 40px;left: 50%;width: 40%;margin-left: -20%;" id="theid"><a class="fa fa-times message-close" onClick="removeMessagePopup(\'theid\');"></a><i class="fa fa-times-circle"></i>' + json['error'] + '</div>';
                $('#messages').append(message);
                return;
            }
            var form = $("#load-homework-extensions");
            $('#my_table tr:gt(0)').remove();
            var title = '<div class="option-title" id="title">Current Extensions for ' + json['gradeable_id'] + '</div>';
            $('#title').replaceWith(title);
            if(json['users'].length === 0){
                $('#my_table').append('<tr><td colspan="4">There are no extensions for this homework</td></tr>');
            }
            json['users'].forEach(function(elem){
                var bits = ['<tr><td>' + elem['user_id'], elem['user_firstname'], elem['user_lastname'], elem['late_day_exceptions'] + '</td></tr>'];
                $('#my_table').append(bits.join('</td><td>'));
            });
            $('#user_id').val(this.defaultValue);
            $('#late_days').val(this.defaultValue);
            $('#csv_upload').val(this.defaultValue);
            var message ='<div class="inner-message alert alert-success" style="position: fixed;top: 40px;left: 50%;width: 40%;margin-left: -20%;" id="theid"><a class="fa fa-times message-close" onClick="removeMessagePopup(\'theid\');"></a><i class="fa fa-times-circle"></i>Updated exceptions for ' + json['gradeable_id'] + '.</div>';
            $('#messages').append(message);
        },
        error: function() {
            window.alert("Something went wrong. Please try again.");
        }
    })
    return false;
}

function loadHomeworkExtensions(g_id) {
    var url = buildUrl({'component': 'admin', 'page': 'late', 'action': 'get_extension_details', 'g_id': g_id});
    $.ajax({
        url: url,
        success: function(data) {
            var json = JSON.parse(data);
            var form = $("#load-homework-extensions");
            $('#my_table tr:gt(0)').remove();
            var title = '<div class="option-title" id="title">Current Extensions for ' + json['gradeable_id'] + '</div>';
            $('#title').replaceWith(title);
            if(json['users'].length === 0){
                $('#my_table').append('<tr><td colspan="4">There are no extensions for this homework</td></tr>');
            }
            json['users'].forEach(function(elem){
                var bits = ['<tr><td>' + elem['user_id'], elem['user_firstname'], elem['user_lastname'], elem['late_day_exceptions'] + '</td></tr>'];
                $('#my_table').append(bits.join('</td><td>'));
            });
        },
        error: function() {
            window.alert("Something went wrong. Please try again.");
        }
    });
}


function updateLateDays(data) {
    var fd = new FormData($('#lateDayForm').get(0));
    var url = buildUrl({'component': 'admin', 'page': 'late', 'action': 'update_late'});
    $.ajax({
        url: url,
        type: "POST",
        data: fd,
        processData: false,
        contentType: false,
        success: function(data) {
            var json = JSON.parse(data);
            if(json['error']){
                var message ='<div class="inner-message alert alert-error" style="position: fixed;top: 40px;left: 50%;width: 40%;margin-left: -20%;" id="theid"><a class="fa fa-times message-close" onClick="removeMessagePopup(\'theid\');"></a><i class="fa fa-times-circle"></i>' + json['error'] + '</div>';
                $('#messages').append(message);
                return;
            }
            var form = $("#load-late-days");
            $('#late_day_table tr:gt(0)').remove();
            if(json['users'].length === 0){
                $('#late_day_table').append('<tr><td colspan="4">No late days are currently entered.</td></tr>');
            }
            json['users'].forEach(function(elem){
                var bits = ['<tr><td>' + elem['user_id'], elem['user_firstname'], elem['user_lastname'], elem['late_days'], elem['datestamp'] + '</td></tr>'];
                $('#late_day_table').append(bits.join('</td><td>'));
            });
            $('#user_id').val(this.defaultValue);
            $('#datestamp').val(this.defaultValue);
            $('#late_days').val(this.defaultValue);
            $('#csv_upload').val(this.defaultValue);
            var message ='<div class="inner-message alert alert-success" style="position: fixed;top: 40px;left: 50%;width: 40%;margin-left: -20%;" id="theid"><a class="fa fa-times message-close" onClick="removeMessagePopup(\'theid\');"></a><i class="fa fa-times-circle"></i>Late days have been updated.</div>';
            $('#messages').append(message);
        },
        error: function() {
            window.alert("Something went wrong. Please try again.");
        }
    })
    return false;
>>>>>>> 93c61ba6
}<|MERGE_RESOLUTION|>--- conflicted
+++ resolved
@@ -593,13 +593,12 @@
     });
 }
 
-<<<<<<< HEAD
 function openPopUp(test) {
     my_window = window.open("", "mywindow1", "status=1,width=350,height=150");
     //my_window.document.write('somehow add JS'); 
     my_window.document.write(test); 
     my_window.document.write('J_\alpha(x) = \sum_{m=0}^\infty \frac{(-1)^m}{m! \, \Gamma(m + \alpha + 1)}{\left({\frac{x}{2}}\right)}^{2 m + \alpha} ');
-=======
+}
 function updateHomeworkExtensions(data) {
     var fd = new FormData($('#excusedAbsenseForm').get(0));
     var url = buildUrl({'component': 'admin', 'page': 'late', 'action': 'update_extension'});
@@ -703,5 +702,4 @@
         }
     })
     return false;
->>>>>>> 93c61ba6
 }