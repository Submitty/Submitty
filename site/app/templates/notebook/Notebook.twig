<div class="notebook" id="notebook-main-view">
    <script>
        const USER_ID = "{{student_id}}";
    </script>

    {# Render content #}
    {% set num_codeboxes = 0 %}
    {% set num_multiple_choice = 0 %}
    {% set num_file_submissions = 0 %}
    {% set data_non_item_ref = 0 %}
    {% for cell in notebook %}
        <div id="content_{{ loop.index0 }}" class="{{ cell.type }}" {% if cell.item_ref is defined %}data-item-ref={{ cell.item_ref }}{% else %}data-non-item-ref={{data_non_item_ref}}{% set data_non_item_ref = data_non_item_ref + 1 %}{% endif %}>

            {# Handle if cell is markdown #}
            {% if cell.type == "markdown" %}

                {# Render markdown #}
                {% include "misc/Markdown.twig" with {
                    "content" : cell.markdown_data
                } only %}
                {{ _self.render_testcase_messages(cell, testcase_messages) }}

            {# Handle if cell is image #}
            {% elseif cell.type == "image" %}

                <img src="{{ attribute(image_data, cell.image) }}"

                {% if cell.width > 0 %}
                    width="{{ cell.width }}"
                {% endif %}

                {% if cell.height > 0 %}
                    height="{{ cell.height }}"
                {% endif %}

                {% if cell.alt_text is defined %}
                    alt="{{ cell.alt_text }}"
                {% endif %}

                >

                {{ _self.render_testcase_messages(cell, testcase_messages) }}

            {# Handle if cell is short_answer #}
            {% elseif cell.type == "short_answer" %}


                {% if cell.label %}
                    {% set content_label = cell.label %}
                {% else %}
                    {% set write_your = cell.programming_language != '' ? cell.programming_language : 'answer' %}
                    {% set content_label = "Write your " ~ write_your ~ " below:" %}
                {% endif %}

                {% include "misc/Markdown.twig" with {
                    "content" : content_label
                } only %}

                {{ _self.render_testcase_messages(cell, testcase_messages) }}
                {#disable input if viewing inactive version#}
                {% if viewing_inactive_version %}
                    <div id="codebox_{{ num_codeboxes }}"
                         name="codebox_{{ num_codeboxes }}"
                         autocapitalization="off"
                         spellcheck="false"
                         data-initial_value="{{ cell.initial_value }}"
                         data-recent_submission="{{ cell.recent_submission }}"
                         data-version_submission="{{ cell.version_submission }}"
                         onkeyup="handle_input_keypress({{ viewing_inactive_version }});"
                         style="pointer-events:none;">
                    </div>
                {% else %}
                    <div id="codebox_{{ num_codeboxes }}"
                         name="codebox_{{ num_codeboxes }}"
                         autocapitalization="off"
                         spellcheck="false"
                         data-initial_value="{{ cell.initial_value }}"
                         data-recent_submission="{{ cell.recent_submission }}"
                         data-version_submission="{{ cell.version_submission }}"
                         onkeyup="handle_input_keypress({{ viewing_inactive_version }});">
                    </div>
                {% endif %}
                {% if cell.initial_value == "" %}
                    {% if viewing_inactive_version %}
                        <button type="button" id="codebox_{{ num_codeboxes }}_clear_button" class="btn btn-primary codebox-clear-reset" data-older_version = "true">Clear</button>
                    {% else %}
                        <button type="button" id="codebox_{{ num_codeboxes }}_clear_button" class="btn btn-primary codebox-clear-reset" data-older_version = "false">Clear</button>
                    {% endif %}
                {% else %}
                    {% if viewing_inactive_version %}
                        <button type="button" id="codebox_{{ num_codeboxes }}_clear_button" class="btn btn-primary codebox-clear-reset" data-older_version = "true">Reset</button>
                    {% else %}
                        <button type="button" id="codebox_{{ num_codeboxes }}_clear_button" class="btn btn-primary codebox-clear-reset" data-older_version = "false">Reset</button>
                    {% endif %}
                {% endif %}
                <button type="button" id="codebox_{{ num_codeboxes }}_recent_button" class="btn btn-primary codebox-clear-reset">Use Most Recent Submission</button>

                <script>
                    const config_{{ num_codeboxes }} = {};

                    var theme = localStorage.getItem("theme");
                    if(theme == null && window.matchMedia("(prefers-color-scheme: dark)").matches){
                        theme = "dark";
                    }
                    config_{{ num_codeboxes }}.theme = (theme == null || theme === "light") ? "eclipse" : "monokai";

                    if ('{{ cell.programming_language }}') {
                        config_{{ num_codeboxes }}.lineNumbers = true;
                        config_{{ num_codeboxes }}.mode = '{{ cell.codemirror_mode }}';
                    }

                    if('{{ cell.programming_language }}' === '' && {{ cell.rows }} > 0) {
                        config_{{ num_codeboxes }}.lineWrapping = true;
                    }

                    if ({{ cell.rows }} > 0) {
                        var editor_{{ num_codeboxes }} = getLargeCodeMirror(document.getElementById("codebox_{{ num_codeboxes }}"), config_{{ num_codeboxes }});
                        editor_{{ num_codeboxes }}.setSize(null, rowsToPixels({{ cell.rows }}));
                    }
                    else {
                        var editor_{{ num_codeboxes }} = getSmallCodeMirror(document.getElementById("codebox_{{ num_codeboxes }}"), config_{{ num_codeboxes }});
                    }

                    {# Populate codebox and set state of buttons initially #}
                    {% if highest_version == 0 %}
                        setCodeBox("codebox_{{ num_codeboxes }}", "clear");
                        document.getElementById("codebox_{{ num_codeboxes }}_clear_button").disabled = true;
                        document.getElementById("codebox_{{ num_codeboxes }}_recent_button").style.visibility = 'hidden';
                    {% else %}
                        setCodeBox("codebox_{{ num_codeboxes }}", "recent");
                        {% if viewing_inactive_version %}
                            document.getElementById("codebox_{{ num_codeboxes }}_clear_button").disabled = true;
                            document.getElementById("codebox_{{ num_codeboxes }}_recent_button").disabled = true;
                        {% else %}
                            document.getElementById("codebox_{{ num_codeboxes }}_clear_button").disabled = false;
                            document.getElementById("codebox_{{ num_codeboxes }}_recent_button").disabled = true;
                        {% endif %}
                    {% endif %}
                </script>
                {% set num_codeboxes = num_codeboxes + 1 %}

            {# Handle if cell is multiple choice #}
            {% elseif cell.type == "multiple_choice" %}
                {% if cell.randomize_order == true %}
                    {% set choices_indices = numberUtils.getRandomIndices(cell.choices|length, student_id, gradeable_id ) %}
                {% else %}
                    {% set choices_indices = cell.choices|keys %}
                {% endif %}

                <fieldset id="mc_field_{{ num_multiple_choice }}"
                          class="mc"
                          {% if cell.recent_submission is defined %}data-prev_checked="{{ cell.version_submission }}"{% endif %}>
                    {% if cell.allow_multiple == true %}
                        <legend>
                            {% if cell.label %}
                                {% include "misc/Markdown.twig" with {
                                    "content" : cell.label
                                } only %}
                            {% else %}
                                You may select many:
                            {% endif %}
                        </legend>

                        {{ _self.render_testcase_messages(cell, testcase_messages) }}

                        {% for idx in choices_indices %}
<<<<<<< HEAD
                            <label for="multiple_choice_{{ num_multiple_choice }}_{{ loop.index0 }}" class="markdown">
                                {% if viewing_inactive_version %}
                                    <input type="checkbox" class="key_to_click" tabindex="0"
                                           name="multiple_choice_{{ num_multiple_choice }}"
                                           id="multiple_choice_{{ num_multiple_choice }}_{{ loop.index0 }}"
                                           value="{{ cell.choices[idx].value }}"
                                           onclick="handle_input_keypress({{ viewing_inactive_version }});"
                                           disabled = "disabled"
                                    />
                                {% else %}
                                    <input type="checkbox" class="key_to_click" tabindex="0"
                                           name="multiple_choice_{{ num_multiple_choice }}"
                                           id="multiple_choice_{{ num_multiple_choice }}_{{ loop.index0 }}"
                                           value="{{ cell.choices[idx].value }}"
                                           onclick="handle_input_keypress({{ viewing_inactive_version }});"
                                    />
                                {% endif %}
                                {{ cell.choices[idx].description | markdown }}
=======
                            <label for="multiple_choice_{{ num_multiple_choice }}_{{ loop.index0 }}">

                                <input type="checkbox" class="key_to_click" tabindex="0"
                                       name="multiple_choice_{{ num_multiple_choice }}"
                                       id="multiple_choice_{{ num_multiple_choice }}_{{ loop.index0 }}"
                                       value="{{ cell.choices[idx].value }}"
                                       onclick="handle_input_keypress();"
                                />
                                {% include "misc/Markdown.twig" with {
                                    "content" : cell.choices[idx].description
                                } only %}
>>>>>>> edaf59ec
                            </label>
                        {% endfor %}
                    {% else %}
                        <legend class="markdown">
                            {% if cell.label %}
                                {% include "misc/Markdown.twig" with {
                                    "content" : cell.label
                                } only %}
                            {% else %}
                                Select one:
                            {% endif %}
                        </legend>

                        {{ _self.render_testcase_messages(cell, testcase_messages) }}

                        {% for idx in choices_indices %}
                            <label for="multiple_choice_{{ num_multiple_choice }}_{{ loop.index0 }}">
                                <input type="radio" class="key_to_click" tabindex="0"
                                       name="multiple_choice_{{ num_multiple_choice }}"
                                       id="multiple_choice_{{ num_multiple_choice }}_{{ loop.index0 }}"
                                       value="{{ cell.choices[idx].value }}"
                                       onclick="handle_input_keypress({{ viewing_inactive_version }});"
                                />
                                {% include "misc/Markdown.twig" with {
                                    "content" : cell.choices[idx].description
                                } only %}
                            </label>
                        {% endfor %}
                    {% endif %}
                </fieldset>

                {# Create reset to recent submission button #}
                {% if viewing_inactive_version %}
                    <button type="button" id="mc_{{ num_multiple_choice }}_clear_button" class="btn btn-primary mc-clear" disabled="disabled">Clear</button>
                    <button type="button" id="mc_{{ num_multiple_choice }}_recent_button" class="btn btn-primary mc-recent" disabled="disabled">Use Most Recent Submission</button>
                {% else %}
                    <button type="button" id="mc_{{ num_multiple_choice }}_clear_button" class="btn btn-primary mc-clear">Clear</button>
                    <button type="button" id="mc_{{ num_multiple_choice }}_recent_button" class="btn btn-primary mc-recent">Use Most Recent Submission</button>
                {% endif %}
                <script>
                    $("multiple_choice_{{ num_multiple_choice }}_1").attr("disabled", true);
                    {# Populate checkboxes initially #}
                    {% if cell.recent_submission is defined %}
                        setMultipleChoices("mc_field_{{ num_multiple_choice }}", {{ viewing_inactive_version }});
                    {% endif %}

                    {# Configure initial state for the button #}
                    {% if highest_version == 0 %}
                        $("#mc_{{ num_multiple_choice }}_clear_button").attr("disabled", true);
                        $("#mc_{{ num_multiple_choice }}_recent_button").hide();
                    {% else %}
                        {% if viewing_inactive_version %}
                            $("#mc_{{ num_multiple_choice }}_clear_button").attr("disabled", true);
                            $("#mc_{{ num_multiple_choice }}_recent_button").attr("disabled", true);
                        {% else %}
                            $("#mc_{{ num_multiple_choice }}_clear_button").attr("disabled", false);
                            $("#mc_{{ num_multiple_choice }}_recent_button").attr("disabled", true);
                        {% endif %}
                    {% endif %}
                </script>

                {% set num_multiple_choice = num_multiple_choice + 1 %}

            {% elseif cell.type == "file_submission" %}
                {% set num_file_submissions = num_file_submissions + 1 %}

                {% if is_grader_view | default(null) %}
                    {% if old_files is empty %}
                        <p>No files were submitted</p>
                    {% endif %}
                {% else %}
                    {{ _self.renderFileSubmission(max_file_uploads,num_file_submissions, old_files, cell.label) }}
                {% endif  %}
                {% if old_files is not empty %}
                    <p>Current submitted files:</p>
                    {% for file in old_files %}
                        {% set id = 'nd' ~ num_file_submissions ~ 'f' ~ loop.index %}
                        {% if file.part == num_file_submissions %}
                            <div>
                                <div class="file-viewer">
                                    <a class='openAllFilesubmissions openable-element-submissions key_to_click' file-url="{{ file.path|url_encode }}" onclick='openFrame({% if is_grader_view %}"{{ file.name|e('js') }}", "{{ file.path|e('js') }}", "{{ id }}", false{% else %}"{{ file.path|e('js') }}", "{{ id }}", "{{ file.name|e('js') }}", true{% endif %}); {% if is_grader_view %}updateCookies();{% endif %}'>
                                        <span class="fas fa-plus-circle" style='vertical-align:text-bottom;'></span>
                                        {{ file.name }}</a> &nbsp;
                                    <a id = 'open_file_{{ file.name|url_encode }}' onclick='popOutSubmittedFile("{{ file.name|url_encode }}", "{{ file.path|url_encode }}")' aria-label="Pop up the file in a new window" class="key_to_click" tabindex="0"><i class="fas fa-window-restore" title="Pop up the file in a new window"></i></a>
                                    {% if is_grader_view %}
                                    <a onclick='viewFileFullPanel("{{ file.name|e('js') }}", "{{ file.path|e('js') }}", 0, "notebook")' aria-label="Show file in full panel" class="key_to_click" tabindex="0"><i class="fas fa-share" title="Show file in full panel"></i></a>
                                    {% endif %}
                                    <a onclick='downloadFile("{{ file.path|url_encode }}", "submissions")' aria-label="Download the file" class="key_to_click" tabindex="0"><i class="fas fa-download" title="Download the file"></i></a>
                                </div>
                                <div id="file_viewer_{{ id }}" style="margin-left: -15px" data-file_name="{{ file.name }}" data-file_url="{{ file.path }}"></div>
                            </div>
                        {% endif %}
                    {% endfor %}
                {% endif %}

                {% if viewing_inactive_version %}
                    <button type="button" class="btn btn-primary
                        sa-clear-reset" onclick="deleteFiles({{num_file_submissions}});"
                        disabled = "disabled">
                        Clear
                    </button>
                {% else %}
                    <button type="button" class="btn btn-primary
                        sa-clear-reset" onclick="deleteFiles({{num_file_submissions}});">
                        Clear
                    </button>
                {% endif %}
                <button type="button" 
                    onclick="populatePreviousFiles({{num_file_submissions}});"
                    class="btn btn-primary mc-recent fs-recent">Use Most Recent Submission
                </button>
            {% endif %}

        </div>

    {% endfor %}



</div>

<script>
    function populatePreviousFiles(part){
        let prev_files = {
            {% for file in old_files %}
                {{file.part}} : {'name' : '{{file.name}}', 'size' : '{{file.size}}' },
            {% endfor %}
        };


        let tgt = prev_files[part];
        if (typeof tgt === "undefined"){
            return;
        }

        deleteFiles(part);
        addLabel(tgt['name'], tgt['size'], part);
        readPrevious(tgt['name'], part);
        setUsePrevious();
    }


    $(function(){

        {% if is_grader_view | default(null) %}
            //disable inputs if we're viewing from the grader's view
            let nb = document.getElementsByClassName("notebook")[0];
            let tgts = nb.querySelectorAll('input');
            for(let x of tgts){
                x.disabled = true;
            }

            tgts = nb.querySelectorAll('button');
            for(let x of tgts){
                x.disabled = true;
            }

            tgts = nb.querySelectorAll('textarea');
            for(let x of tgts){
                x.disabled = true;
            }

            tgts = nb.querySelectorAll('.CodeMirror');
            for(let x of tgts){
                x.CodeMirror.setOption("readOnly", true);
                x.CodeMirror.refresh();
            }

        {% endif %}

        createArray({{ num_file_submissions }});

        {% for file in old_files %}
            addLabel('{{ file.name }}', '{{ file.size }}', {{ file.part }}, true);
            readPrevious('{{ file.name }}', {{ file.part }});
        {% endfor %}
        setUsePrevious();

        {% if old_files | length == 0 %}
            let btns = document.getElementsByClassName("fs-recent");
            for (let btn of btns){
                btn.disabled = true;
            }
        {% endif %}
    });
</script>


{% macro render_testcase_messages(cell, testcase_messages) %}

    {# If testcase_ref is set then attempt to display associated messages #}
    {% if cell.testcase_ref is defined %}
        {% if testcase_messages[cell.testcase_ref] is defined %}
            {% for msg in testcase_messages[cell.testcase_ref] %}
                <p class="feedback-msg-{{ msg.type }}">{{ msg.message }}</p>
            {% endfor %}
        {% endif %}
    {% endif %}

{% endmacro %}

{# File submission for notebooks #}
{% macro renderFileSubmission(max_file_uploads, index, old_files, label) %}
    <div id="upload-boxes">
        {# uploadIndex and input-file + Index required for drag-and-drop.js #}
        <div tabindex="0"
             id="upload{{index}}"
             class="upload-box"
             onkeypress="clicked_on_box(event)"
             role="text"
             aria-label="Press enter to upload your part {{ index }} file"
        >
            <h2 class="label" id="label{{index}}">
                Drag your {{ label }} file(s) here or click to open file browser
            </h2>
            <input type="file" name="files" id="input-file{{index}}" 
                   class="hide" onchange="addFilesFromInput({{index}})"
                   multiple aria-label="Select Files to upload" 
            />
            <table class="file-upload-table" id="file-upload-table-{{index}}">
            <tr style="background:transparent; display:none;">
                <th>File Name:</th>
                <th>Size:</th>
            </tr>
            </table>
            <p>Maximum allowed number of files to be uploaded is {{ max_file_uploads }}.</p>
        </div>
    </div>

    <script>
        $(function(){
            //initialize the dropzone just created
            initMaxNoFiles({{max_file_uploads}});
            initializeDropZone("upload{{ index }}");
        });
    </script>
{% endmacro %}<|MERGE_RESOLUTION|>--- conflicted
+++ resolved
@@ -164,7 +164,6 @@
                         {{ _self.render_testcase_messages(cell, testcase_messages) }}
 
                         {% for idx in choices_indices %}
-<<<<<<< HEAD
                             <label for="multiple_choice_{{ num_multiple_choice }}_{{ loop.index0 }}" class="markdown">
                                 {% if viewing_inactive_version %}
                                     <input type="checkbox" class="key_to_click" tabindex="0"
@@ -183,19 +182,6 @@
                                     />
                                 {% endif %}
                                 {{ cell.choices[idx].description | markdown }}
-=======
-                            <label for="multiple_choice_{{ num_multiple_choice }}_{{ loop.index0 }}">
-
-                                <input type="checkbox" class="key_to_click" tabindex="0"
-                                       name="multiple_choice_{{ num_multiple_choice }}"
-                                       id="multiple_choice_{{ num_multiple_choice }}_{{ loop.index0 }}"
-                                       value="{{ cell.choices[idx].value }}"
-                                       onclick="handle_input_keypress();"
-                                />
-                                {% include "misc/Markdown.twig" with {
-                                    "content" : cell.choices[idx].description
-                                } only %}
->>>>>>> edaf59ec
                             </label>
                         {% endfor %}
                     {% else %}
