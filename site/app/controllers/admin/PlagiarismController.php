--- conflicted
+++ resolved
@@ -428,20 +428,12 @@
             $this->core->redirect($return_url);
         }
 
-<<<<<<< HEAD
         $saved_config = json_decode(file_get_contents("/var/local/submitty/courses/".$semester."/".$course."/lichen/config/lichen_".$semester."_".$course."_".$gradeable_id.".json"),true);
 
         $incomingTitle = $this->core->getQueries()->getGradeableConfig($saved_config['gradeable'])->getTitle();
 
         $this->core->getOutput()->renderOutput(array('admin', 'Plagiarism'), 'configureGradeableForPlagiarismForm', 'edit', null , $prior_term_gradeables, $saved_config, $incomingTitle);
-=======
-        $saved_config= json_decode(file_get_contents("/var/local/submitty/courses/".$semester."/".$course."/lichen/config/lichen_".$semester."_".$course."_".$gradeable_id.".json"),true);
-        if (isset($saved_config['gradeable']) && $saved_config['gradeable'] !== null) {
-            $title = $this->core->getQueries()->getGradeableConfig($saved_config['gradeable'])->getTitle();
-         }
-
-        $this->core->getOutput()->renderOutput(array('admin', 'Plagiarism'), 'configureGradeableForPlagiarismForm', 'edit', null , $prior_term_gradeables, $saved_config, $title);
->>>>>>> e518a904
+
 
     }
 
