<?php

namespace app\models;

use app\libraries\Core;
use app\libraries\GradeableType;
//use app\libraries\Logger;

class GradeSummary extends AbstractModel {

    public function __construct(Core $core) {
        parent::__construct($core);
    }

<<<<<<< HEAD
    /**
     * @param Gradeable[] $summary_data
     * @param $ldu
     */
    public function generateSummariesFromQueryResults($summary_data, $ldu) {
=======
    public function generateSummariesFromQueryResults(&$student_output_json, &$buckets, $summary_data, $ldu) {
>>>>>>> b8a17c77
        /* Array of Students, indexed by user_id
            Each index contains an array indexed by syllabus
            bucket which contain all assignments in the respective syllabus bucket
        */
        foreach ($summary_data as $gradeable) {
            $student_id = $gradeable->getUser()->getId();
            if(!isset($buckets[ucwords($gradeable->getSyllabusBucket())])) {
                $buckets[ucwords($gradeable->getSyllabusBucket())] = true;
            }
            if(!array_key_exists($student_id, $student_output_json)) {
                $student_output_json[$student_id] = array();

                // CREATE HEADER FOR JSON
                $student_output_json[$student_id]["user_id"] = $student_id;
                $student_output_json[$student_id]["legal_first_name"] = $gradeable->getUser()->getFirstName();
                $student_output_json[$student_id]["preferred_first_name"] = $gradeable->getUser()->getPreferredFirstName();
                $student_output_json[$student_id]["last_name"] = $gradeable->getUser()->getLastName();
                $student_output_json[$student_id]["registration_section"] = $gradeable->getUser()->getRegistrationSection();

                $student_output_json[$student_id]["default_allowed_late_days"] = $this->core->getConfig()->getDefaultStudentLateDays();
                //$student_output_json["allowed_late_days"] = $late_days_allowed;

                $student_output_json[$student_id]["last_update"] = date("l, F j, Y");
                foreach($buckets as $category => $bucket) {
                    $student_output_json[$student_id][ucwords($category)] = array();
                }
            }
            if(!isset($student_output_json[$student_id][ucwords($gradeable->getSyllabusBucket())])) {
                $student_output_json[$student_id][ucwords($gradeable->getSyllabusBucket())] = array();
            }
            $student = $student_output_json[$student_id];
            $student_output_json[$student_id] = $this->generateSummary($gradeable, $ldu, $student);
        }
    }


<<<<<<< HEAD
        }
    }

    /**
     * @param Gradeable $gradeable
     * @param $ldu
     * @param $student
     *
     * @return mixed
     */
=======
    
>>>>>>> b8a17c77
    private function generateSummary($gradeable, $ldu, $student) {
        $this_g = array();
        
        $autograding_score = $gradeable->getGradedAutoGraderPoints();
        $ta_grading_score = $gradeable->getGradedTAPoints();

        $this_g['id'] = $gradeable->getId();
        $this_g['name'] = $gradeable->getName();
        $this_g['grade_released_date'] = $gradeable->getGradeReleasedDate();
        
        if($gradeable->validateVersions() || !$gradeable->useTAGrading()){
            $this_g['score'] = max(0,floatval($autograding_score)+floatval($ta_grading_score));
        }
        else{
            $this_g['score'] = 0;
            if($gradeable->validateVersions(-1)) {
                $this_g['note'] = 'This has not been graded yet.';
            }
            else if($gradeable->getActiveVersion() !== 0) {
                $this_g['note'] = 'Score is set to 0 because there are version conflicts.';
            }
        }
        
        switch ($gradeable->getType()) {
            case GradeableType::ELECTRONIC_FILE:
                $this->addLateDays($this_g, $ldu, $gradeable);
                $this->addText($this_g, $gradeable);
                break;
            case GradeableType::NUMERIC_TEXT:
                $this->addText($this_g, $gradeable);
                $this->addProblemScores($this_g, $gradeable);
                break;
            case GradeableType::CHECKPOINTS:
                $this->addProblemScores($this_g, $gradeable);
                break;
        }
        array_push($student[ucwords($gradeable->getSyllabusBucket())], $this_g);

        return $student;
    }

    /**
     * @param $this_g
     * @param \app\models\LateDaysCalculation $ldu
     * @param Gradeable $gradeable
     */
    private function addLateDays(&$this_g, $ldu, $gradeable) {
        $late_days = $ldu->getGradeable($gradeable->getUser()->getId(), $gradeable->getId());

        if(substr($late_days['status'], 0, 3) == 'Bad') {
            $this_g["score"] = 0;
        }
        $this_g['status'] = $late_days['status'];

        if (array_key_exists('late_days_charged', $late_days) && $late_days['late_days_used'] > 0) {

            // TODO:  DEPRECATE THIS FIELD
            $this_g['days_late'] = $late_days['late_days_charged'];

            // REPLACED BY:
            $this_g['days_after_deadline'] = $late_days['late_days_used'];
            $this_g['extensions'] = $late_days['extensions'];
            $this_g['days_charged'] = $late_days['late_days_charged'];

        }
        else {
            $this_g['days_late'] = 0;
        }
    }

    /**
     * @param $this_g
     * @param Gradeable $gradeable
     */
    private function addText(&$this_g, $gradeable) {
        $text_items = array();
        foreach($gradeable->getComponents() as $component) {
            array_push($text_items, array($component->getTitle() => $component->getComment()));
        }

        if(count($text_items) > 0){
            $this_g["text"] = $text_items;
        }
    }

    /**
     * @param $this_g
     * @param Gradeable $gradeable
     */
    private function addProblemScores(&$this_g, $gradeable) {
        $component_scores = array();
        foreach($gradeable->getComponents() as $component) {
            array_push($component_scores, array($component->getTitle() => $component->getScore()));
        }
        $this_g["component_scores"] = $component_scores;
    }
    
    public function generateAllSummaries() {
        $users = $this->core->getQueries()->getAllUsers();
        $user_ids = array_map(function($user) {return $user->getId();}, $users);
        //XXX: This grabs the gradeables in alphabetical order
        $gradeable_ids = $this->core->getQueries()->getAllGradeablesIds();
        $gradeable_ids = array_map(function($g_id) { return $g_id["g_id"];}, $gradeable_ids);

        /* This is the default behavior at the moment, grab all users for a gradeable chunk.
         * There isn't any memory advantage right now to doing smaller chunks of users, but
         * that isn't to say that there might not be a benefit in the future to user chunking.
         */
        $size_of_user_id_chunks = count($user_ids);
        $size_of_gradeable_id_chunks = 5;

        $ldu = new LateDaysCalculation($this->core);
        $student_output_json = array();
        $buckets = array();
        $gradeable_id_chunks = array_chunk($gradeable_ids,$size_of_gradeable_id_chunks);
        $user_id_chunks = array_chunk($user_ids,$size_of_user_id_chunks);
        foreach($user_id_chunks as $user_id_chunk) {
            foreach ($gradeable_id_chunks as $gradeable_id_chunk) {
                $summary_data = $this->core->getQueries()->getGradeables($gradeable_id_chunk, $user_id_chunk);
                //Logger::debug("Got gradeables " . implode(",", $gradeable_id_chunk) . " for users " . implode(",",$user_id_chunk));
                $this->generateSummariesFromQueryResults($student_output_json, $buckets, $summary_data, $ldu);
                //Logger::debug("Current memory usage: " . memory_get_usage(false) . " True memory usage: " . memory_get_usage(true));
            }
        }

        // WRITE THE JSON FILE
        foreach($student_output_json as $student) {
            $student_id = $student['user_id'];
            $student_output_json_name = $student_id . "_summary.json";
            file_put_contents(implode(DIRECTORY_SEPARATOR, array($this->core->getConfig()->getCoursePath(), "reports","all_grades", $student_output_json_name)), json_encode($student,JSON_PRETTY_PRINT));

        }

    }
    
    public function generateAllSummariesForStudent($student_id) {
        $summary_data = $this->core->getQueries()->getGradeables(null, $student_id);
        $ldu = new LateDaysCalculation($this->core);

        $this->generateSummariesFromQueryResults($summary_data, $ldu);
    }
}
<|MERGE_RESOLUTION|>--- conflicted
+++ resolved
@@ -12,15 +12,13 @@
         parent::__construct($core);
     }
 
-<<<<<<< HEAD
     /**
+     * @param $student_output_json
+     * @param $buckets
      * @param Gradeable[] $summary_data
      * @param $ldu
      */
-    public function generateSummariesFromQueryResults($summary_data, $ldu) {
-=======
     public function generateSummariesFromQueryResults(&$student_output_json, &$buckets, $summary_data, $ldu) {
->>>>>>> b8a17c77
         /* Array of Students, indexed by user_id
             Each index contains an array indexed by syllabus
             bucket which contain all assignments in the respective syllabus bucket
@@ -56,11 +54,6 @@
         }
     }
 
-
-<<<<<<< HEAD
-        }
-    }
-
     /**
      * @param Gradeable $gradeable
      * @param $ldu
@@ -68,9 +61,6 @@
      *
      * @return mixed
      */
-=======
-    
->>>>>>> b8a17c77
     private function generateSummary($gradeable, $ldu, $student) {
         $this_g = array();
         
@@ -205,11 +195,4 @@
         }
 
     }
-    
-    public function generateAllSummariesForStudent($student_id) {
-        $summary_data = $this->core->getQueries()->getGradeables(null, $student_id);
-        $ldu = new LateDaysCalculation($this->core);
-
-        $this->generateSummariesFromQueryResults($summary_data, $ldu);
-    }
 }
