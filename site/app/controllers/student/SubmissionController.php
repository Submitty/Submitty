--- conflicted
+++ resolved
@@ -1531,43 +1531,6 @@
         }
         
         $this->core->getOutput()->renderOutput('grading\ElectronicGrader', 'statPage', $users);
-
-<<<<<<< HEAD
-          // make graders' notifications and emails
-          $metadata = json_encode(array(array('component' => 'grading', 'page' => 'electronic', 'action' => 'grade', 'gradeable_id' => $gradeable_id, 'who_id' => $submitter->getId()),null,false));
-          foreach ($graders as $grader) {
-              if ($grader->accessFullGrading() && $grader->getId() != $user_id){
-                  $details = ['component' => 'grading', 'metadata' => $metadata, 'content' => $n_content, 'body' => $email_body, 'subject' => $email_subject, 'sender_id' => $user_id, 'to_user_id' => $grader->getId()];
-                  $notifications[] = Notification::createNotification($this->core, $details);
-                  $emails[] = new Email($this->core,$details);
-              }
-          }
-
-          // make students' notifications and emails
-          $metadata = json_encode(array(array('component' => 'student', 'gradeable_id' => $gradeable_id),null,false));
-          if($submitter->isTeam()){
-              $submitting_team = $submitter->getTeam()->getMemberUsers();
-              foreach($submitting_team as $submitting_user){
-                  if($submitting_user->getId() != $user_id) {
-                      $details = ['component' => 'student', 'metadata' => $metadata, 'content' => $n_content, 'body' => $email_body, 'subject' => $email_subject, 'sender_id' => $user_id, 'to_user_id' => $submitting_user->getId()];
-                      $notifications[] = Notification::createNotification($this->core, $details);
-                      $emails[] = new Email($this->core,$details);
-                  }
-              }
-          } else {
-              if ($submitter->getUser()->getId() != $user_id) {
-                  $details = ['component' => 'student', 'metadata' => $metadata, 'content' => $n_content, 'body' => $email_body, 'subject' => $email_subject, 'sender_id' => $user_id, 'to_user_id' => $submitter->getId()];
-                  $notifications[] = Notification::createNotification($this->core, $details);
-                  $emails[] = new Email($this->core,$details);
-              }
-          }
-          $this->core->getNotificationFactory()->sendNotifications($notifications);
-          if ($this->core->getConfig()->isEmailEnabled()) {
-              $this->core->getNotificationFactory()->sendEmails($emails);
-          }
-      }
-=======
->>>>>>> 1acaf6b5
     }
 
 }