--- conflicted
+++ resolved
@@ -293,9 +293,6 @@
 
     os.chdir(config.submitty['submitty_data_dir'])
 
-    # A useful shorthand for a long variable name
-    install_dir = config.submitty['submitty_install_dir']
-
     # Removes the working directory if it exists, creates subdirectories and unzips files.
     autograding_utils.prepare_directory_for_autograding(
         config,
@@ -342,21 +339,6 @@
             "generated_output",
             queue_obj["gradeable"]
         )
-<<<<<<< HEAD
-        config.logger.log_message(
-            "Generating Output",
-            job_id=job_id,
-            is_batch=is_batch_job,
-            which_untrusted=which_untrusted,
-            jobname=item_name,
-            timelabel="wait:",
-            elapsed_time=waittime
-        )
-
-        with open(os.path.join(tmp_autograding, "form.json"), 'r') as infile:
-            gradeable_config_obj = json.load(infile)
-=======
->>>>>>> 4564e525
 
         testcases = list()
         for tmp_test in get_testcases(
@@ -372,70 +354,8 @@
 
         with open(os.path.join(tmp_logs, "overall.txt"), 'a') as overall_log:
             os.chdir(tmp_work)
-<<<<<<< HEAD
-            print(f"{seperator}OUTPUT GENERATION STARTS", file=overall_log)
-            for tc in testcases:
-                if tc.has_solution_commands:
-                    tc.generate_random_outputs()
-
-                    # Killalll removes any stray processes left over from output generation.
-                    killall_success = subprocess.call(
-                        [
-                            os.path.join(install_dir, "sbin", "untrusted_execute"),
-                            which_untrusted,
-                            os.path.join(install_dir, "sbin", "killall.py")
-                        ],
-                        stdout=overall_log
-                    )
-
-                    if killall_success != 0:
-                        print(
-                            f'INPUT GENERATION ERROR: had to kill {killall_success} process(es)',
-                            file=overall_log
-                        )
-                    else:
-                        print("KILLALL COMPLETE INPUT GENERATION", file=overall_log)
-                    overall_log.flush()
-
-            subprocess.call(['ls', '-lR', '.'], stdout=overall_log)
-            overall_log.flush()
-
-            print(f"{seperator}ARCHIVING STARTS", file=overall_log)
-            overall_log.flush()
-            for tc in testcases:
-                # Removes test input files, makes details directory for the testcase.
-                tc.setup_for_archival(overall_log)
-
-            try:
-                # Perform archival.
-                autograding_utils.archive_autograding_results(
-                    config,
-                    working_directory,
-                    job_id,
-                    which_untrusted,
-                    is_batch_job,
-                    complete_config_obj,
-                    gradeable_config_obj,
-                    queue_obj,
-                    False
-                )
-            except Exception:
-                config.logger.log_stack_trace(traceback.format_exc(), job_id=job_id)
-            subprocess.call(['ls', '-lR', '.'], stdout=overall_log)
-
-        config.logger.log_message(
-            "Completed Generation",
-            job_id=job_id,
-            is_batch=is_batch_job,
-            which_untrusted=which_untrusted,
-            jobname=item_name,
-            timelabel="wait:",
-            elapsed_time=waittime,
-        )
-=======
 
             generate_output(testcases, config, which_untrusted, seperator, overall_log)
->>>>>>> 4564e525
 
             archive(
                 testcases,
@@ -513,50 +433,11 @@
                 tmp_logs,
                 False
             )
-<<<<<<< HEAD
-
-            # Copy sensitive expected output files into tmp_work.
-            autograding_utils.setup_for_validation(
-                config,
-                working_directory,
-                complete_config_obj,
-                is_vcs,
-                testcases,
-                job_id,
-            )
-
-            with open(os.path.join(tmp_logs, "validator_log.txt"), 'w') as logfile:
-                arguments = [
-                    queue_obj["gradeable"],
-                    queue_obj["who"],
-                    str(queue_obj["version"]),
-                    submission_string
-                ]
-                success = validation_environment.execute(
-                    which_untrusted,
-                    'my_validator.out',
-                    arguments,
-                    logfile,
-                    cwd=tmp_work
-                )
-
-                if success == 0:
-                    print(socket.gethostname(), which_untrusted, "VALIDATOR OK")
-                else:
-                    print(socket.gethostname(), which_untrusted, "VALIDATOR FAILURE")
-            subprocess.call(['ls', '-lR', '.'], stdout=overall_log)
-            overall_log.flush()
-
-            os.chdir(working_directory)
-            autograding_utils.untrusted_grant_rwx_access(
-                install_dir,
-=======
             archive(
                 testcases,
                 config,
                 working_directory,
                 queue_obj,
->>>>>>> 4564e525
                 which_untrusted,
                 item_name,
                 complete_config_obj,
@@ -564,34 +445,6 @@
                 seperator,
                 overall_log
             )
-<<<<<<< HEAD
-            autograding_utils.add_all_permissions(tmp_work)
-
-            # ARCHIVE STUDENT RESULTS
-            print(f"{seperator}ARCHIVING STARTS", file=overall_log)
-            overall_log.flush()
-            for tc in testcases:
-                # Removes test input files, makes details directory for the testcase.
-                tc.setup_for_archival(overall_log)
-
-            try:
-                # Perform archival.
-                autograding_utils.archive_autograding_results(
-                    config,
-                    working_directory,
-                    job_id,
-                    which_untrusted,
-                    is_batch_job,
-                    complete_config_obj,
-                    gradeable_config_obj,
-                    queue_obj,
-                    False
-                )
-            except Exception:
-                config.logger.log_stack_trace(traceback.format_exc(), job_id=job_id)
-            subprocess.call(['ls', '-lR', '.'], stdout=overall_log)
-=======
->>>>>>> 4564e525
 
     # Zip the results
     filehandle, my_results_zip_file = tempfile.mkstemp()
