--- conflicted
+++ resolved
@@ -2895,7 +2895,6 @@
  * @return {void}
  */
 async function closeComponentGrading(component_id, saveChanges) {
-<<<<<<< HEAD
     try {
         const response = await $.getJSON({
             type: 'POST',
@@ -2923,11 +2922,7 @@
         displayAjaxError(err);
         throw err;
     }
-    GRADED_COMPONENTS_LIST[component_id] = getGradedComponentFromDOM(component_id);
-    COMPONENT_RUBRIC_LIST[component_id] = getComponentFromDOM(component_id);
-
-=======
->>>>>>> a8224be4
+
     if (saveChanges) {
         GRADED_COMPONENTS_LIST[component_id] = getGradedComponentFromDOM(component_id);
         COMPONENT_RUBRIC_LIST[component_id] = getComponentFromDOM(component_id);
