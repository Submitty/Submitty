<?php

namespace app\libraries\database;

use app\exceptions\DatabaseException;
use app\exceptions\NotImplementedException;
use app\exceptions\ValidationException;
use app\libraries\Core;
use app\libraries\DateUtils;
use app\libraries\ForumUtils;
use app\libraries\GradeableType;
use app\models\gradeable\Component;
use app\models\gradeable\Gradeable;
use app\models\gradeable\GradedComponent;
use app\models\gradeable\GradedGradeable;
use app\models\gradeable\Mark;
use app\models\gradeable\RegradeRequest;
use app\models\gradeable\Submitter;
use app\models\gradeable\TaGradedGradeable;
use app\models\User;
use app\models\Notification;
use app\models\SimpleLateUser;
use app\models\SimpleGradeOverriddenUser;
use app\models\Team;
use app\models\Course;
use app\models\PollModel;
use app\models\SimpleStat;
use app\models\OfficeHoursQueueModel;
use app\libraries\CascadingIterator;
use app\models\gradeable\AutoGradedGradeable;
use app\models\gradeable\GradedComponentContainer;
use app\models\gradeable\AutoGradedVersion;

/**
 * DatabaseQueries
 *
 * This class contains all database functions that the Submitty application will run against either
 * of the two connected databases (the main submitty one and the course specific one). Each query in
 * each function is defined by the general SQL specification so we could reasonably expect it possible
 * to run each function against a wide-range of database providers that Submitty can target. However,
 * some database providers can provide their own extended class of Queries to overwrite some functions
 * to take advantage of DB specific functions (like DB array functions) that give a good performance
 * boost for that particular provider.
 *
 * Generally, when adding new queries to the system, you should first add them here, and then
 * only after that should you add them to the dataprovider specific implementation assuming you can
 * achieve some level of speed-up via native DB functions. If it's hard to go that direction initially,
 * (you're using array aggregation heavily), then you'd want to at least create a stub here that just
 * raises a NotImplementedException. All documentation for functions should also reside here with at the
 * minimum an understanding of the contract of the function (parameter types and return type).
 *
 * @see \app\exceptions\NotImplementedException
 */
class DatabaseQueries {


    /**
     * @var Core
     */
    protected $core;

    /**
     * @var AbstractDatabase
     */
    protected $submitty_db;

    /**
     * @var AbstractDatabase
     */
    protected $course_db;

    public function __construct(Core $core) {
        $this->core = $core;
        $this->submitty_db = $core->getSubmittyDB();
        if ($this->core->getConfig()->isCourseLoaded()) {
            $this->course_db = $core->getCourseDB();
        }
    }

    /**
     * Gets a user from the submitty database given a user_id.
     */
    public function getSubmittyUser(string $user_id): ?User {
        $this->submitty_db->query("SELECT * FROM users WHERE user_id=?", [$user_id]);
        return ($this->submitty_db->getRowCount() > 0) ? new User($this->core, $this->submitty_db->row()) : null;
    }

    /**
     * Gets all users from the submitty database, except nulls out password
     *
     * @return User[]
     */
    public function getAllSubmittyUsers() {
        $this->submitty_db->query("SELECT * FROM users");

        $users = [];
        foreach ($this->submitty_db->rows() as $user) {
            $user['user_password'] = null;
            $users[$user['user_id']] = new User($this->core, $user);
        }
        return $users;
    }

    /**
     * Gets some user's api key from the submitty database given a user_id.
     */
    public function getSubmittyUserApiKey(string $user_id): ?string {
        $this->submitty_db->query("SELECT api_key FROM users WHERE user_id=?", [$user_id]);
        return ($this->submitty_db->getRowCount() > 0) ? $this->submitty_db->row()['api_key'] : null;
    }

    /**
     * Refreshes some user's api key from the submitty database given a user_id.
     */
    public function refreshUserApiKey(string $user_id): void {
        $this->submitty_db->query("UPDATE users SET api_key=encode(gen_random_bytes(16), 'hex') WHERE user_id=?", [$user_id]);
    }

    /**
     * Gets a user from their api key.
     *
     * @param string $api_key
     *
     * @return string | null
     */
    public function getSubmittyUserByApiKey(string $api_key): ?string {
        $this->submitty_db->query("SELECT user_id FROM users WHERE api_key=?", [$api_key]);
        return ($this->submitty_db->getRowCount() > 0) ? $this->submitty_db->row()['user_id'] : null;
    }

    /**
     * Update a user's time zone string in the master database.
     *
     * @param User $user The user object for the user who should have their time zone modified
     * @param string $time_zone A time zone string which may found in DateUtils::getAvailableTimeZones()
     * @return int 1 if the update was successful, 0 if the operation failed
     */
    public function updateSubmittyUserTimeZone(User $user, string $time_zone) {
        $this->submitty_db->query("update users set time_zone = ? where user_id = ?", [$time_zone, $user->getId()]);
        return $this->submitty_db->getRowCount();
    }

    /**
     * Gets a user from the database given a user_id.
     */
    public function getUserById(string $user_id): ?User {
        return $this->getUser($user_id);
    }

    public function getUserByNumericId($numeric_id): ?User {
        return $this->getUser($numeric_id, true);
    }

    public function getUserByIdOrNumericId($id) {
        $ret = $this->getUser($id);
        if ($ret === null) {
            return $this->getUser($id, true);
        }

        return $ret;
    }

    /**
     * given a string with missing digits, get all similar numeric ids
     * should be given as '1_234_567' where '_' are positions to fill in
     *
     * @param string $id_string
     */
    public function getSimilarNumericIdMatches(string $id_string): array {
        $this->course_db->query("
            SELECT user_numeric_id from users where
            cast(user_numeric_id as text)
            like ?
        ", [$id_string]);

        $ret = [];
        foreach ($this->course_db->rows() as $result) {
            $ret[] = $result['user_numeric_id'];
        }

        return $ret;
    }

    public function getGradingSectionsByUserId($user_id) {
        $this->course_db->query("
SELECT array_agg(sections_registration_id) as grading_registration_sections, user_id
FROM grading_registration
WHERE user_id=?
GROUP BY user_id", [$user_id]);
        return $this->course_db->row();
    }

    /**
     * Fetches all students from the users table, ordering by course section than user_id.
     *
     * @param  string $section_key
     * @return User[]
     */
    public function getAllUsers($section_key = "registration_section") {
        $keys = ["registration_section", "rotating_section"];
        $section_key = (in_array($section_key, $keys)) ? $section_key : "registration_section";
        $orderBy = "";
        if ($section_key == "registration_section") {
            $orderBy = "SUBSTRING(u.registration_section, '^[^0-9]*'), COALESCE(SUBSTRING(u.registration_section, '[0-9]+')::INT, -1), SUBSTRING(u.registration_section, '[^0-9]*$'), u.user_id";
        }
        else {
            $orderBy = "u.{$section_key}, u.user_id";
        }

        $this->course_db->query(
            "
SELECT u.*, sr.grading_registration_sections
FROM users u
LEFT JOIN (
	SELECT array_agg(sections_registration_id) as grading_registration_sections, user_id
	FROM grading_registration
	GROUP BY user_id
) as sr ON u.user_id=sr.user_id
ORDER BY {$orderBy}"
        );
        $return = [];
        foreach ($this->course_db->rows() as $user) {
            if (isset($user['grading_registration_sections'])) {
                $user['grading_registration_sections'] = $this->course_db->fromDatabaseToPHPArray($user['grading_registration_sections']);
            }
            $return[] = new User($this->core, $user);
        }
        return $return;
    }

    /**
     * Gets an indexed array of all the user_ids for all users who are members of the current course.
     *
     * @return array An array of all the users
     */
    public function getListOfCourseUsers(): array {
        $sql = 'SELECT user_id FROM users';
        $this->course_db->query($sql);
        return array_map(function ($row) {
            return $row['user_id'];
        }, $this->course_db->rows());
    }

    /**
     * Update master and course database user's display_image_state to a new state
     *
     * @param string $user_id
     * @param string $state
     * @return bool
     */
    public function updateUserDisplayImageState(string $user_id, string $state): bool {
        $sql = 'UPDATE users SET display_image_state = ? WHERE user_id = ?';
        $this->submitty_db->query($sql, [$state, $user_id]);
        return $this->submitty_db->getRowCount() === 1;
    }

    /**
     * @return User[]
     */
    public function getAllGraders() {
        $this->course_db->query(
            "
SELECT u.*, sr.grading_registration_sections
FROM users u
LEFT JOIN (
	SELECT array_agg(sections_registration_id) as grading_registration_sections, user_id
	FROM grading_registration
	GROUP BY user_id
) as sr ON u.user_id=sr.user_id
WHERE u.user_group < 4
ORDER BY SUBSTRING(u.registration_section, '^[^0-9]*'), COALESCE(SUBSTRING(u.registration_section, '[0-9]+')::INT, -1), SUBSTRING(u.registration_section, '[^0-9]*$'), u.user_id"
        );
        $return = [];
        foreach ($this->course_db->rows() as $user) {
            if (isset($user['grading_registration_sections'])) {
                $user['grading_registration_sections'] = $this->course_db->fromDatabaseToPHPArray($user['grading_registration_sections']);
            }
            $return[] = new User($this->core, $user);
        }
        return $return;
    }

    /**
     * @return User[]
     */
    public function getAllFaculty() {
        $this->submitty_db->query(
            "
SELECT *
FROM users
WHERE user_access_level <= ?
ORDER BY user_id",
            [User::LEVEL_FACULTY]
        );
        $return = [];
        foreach ($this->submitty_db->rows() as $user) {
            $return[] = new User($this->core, $user);
        }
        return $return;
    }

    /**
     * @return string[]
     */
    public function getAllUnarchivedSemester() {
        $this->submitty_db->query(
            "
SELECT DISTINCT semester
FROM courses
WHERE status = 1"
        );
        $return = [];
        foreach ($this->submitty_db->rows() as $row) {
            $return[] = $row['semester'];
        }
        return $return;
    }

    /**
<<<<<<< HEAD
     * @return \Iterator<Course>
     */
    public function getAllUnarchivedCourses(): \Iterator {
        $sql = <<<SQL
SELECT t.name AS term_name, c.semester, c.course
FROM courses AS c
INNER JOIN terms AS t ON c.semester=t.term_id
WHERE c.status = 1
ORDER BY t.start_date DESC, c.course ASC
SQL;
        return $this->submitty_db->queryIterator($sql, [], function ($row) {
            return new Course($this->core, $row);
        });
=======
     * @return string[]
     */
    public function getAllTerms() {
        $this->submitty_db->query(
            "SELECT term_id FROM terms ORDER BY start_date DESC"
        );
        $return = [];
        foreach ($this->submitty_db->rows() as $row) {
            $return[] = $row['term_id'];
        }
        return $return;
    }

    /**
     * @param string $term_id
     * @param string $term_name
     * @param \DateTime $start_date
     * @param \DateTime $end_date
     */
    public function createNewTerm($term_id, $term_name, $start_date, $end_date) {
        $this->submitty_db->query(
            "INSERT INTO terms (term_id, name, start_date, end_date) VALUES (?, ?, ?, ?)",
            [$term_id, $term_name, $start_date, $end_date]
        );
>>>>>>> 5a794ebf
    }

    /**
     * @param User $user
     */
    public function insertSubmittyUser(User $user) {
        $array = [$user->getId(), $user->getPassword(), $user->getNumericId(),
                       $user->getLegalFirstName(), $user->getPreferredFirstName(),
                       $user->getLegalLastName(), $user->getPreferredLastName(), $user->getEmail(),
                       $this->submitty_db->convertBoolean($user->isUserUpdated()),
                       $this->submitty_db->convertBoolean($user->isInstructorUpdated())];

        $this->submitty_db->query(
            "INSERT INTO users (user_id, user_password, user_numeric_id, user_firstname, user_preferred_firstname, user_lastname, user_preferred_lastname, user_email, user_updated, instructor_updated)
                                   VALUES (?, ?, ?, ?, ?, ?, ?, ?, ?, ?)",
            $array
        );
    }

    /**
     * Helper function for generating sql query according to the given requirements
     */
    public function buildLoadThreadQuery(
        $categories_ids,
        $thread_status,
        $unread_threads,
        $show_deleted,
        $show_merged_thread,
        $current_user,
        &$query_select,
        &$query_join,
        &$query_where,
        &$query_order,
        &$query_parameters,
        $want_categories,
        $want_order
    ) {
        $query_raw_select = [];
        $query_raw_join   = [];
        $query_raw_where  = ["true"];
        $query_raw_order  = [];
        $query_parameters = [];

        // Query Generation
        if (count($categories_ids) == 0) {
            $query_multiple_qmarks = "NULL";
        }
        else {
            $query_multiple_qmarks = "?" . str_repeat(",?", count($categories_ids) - 1);
        }
        if (count($thread_status) == 0) {
            $query_status = "true";
        }
        else {
            $query_status = "status in (?" . str_repeat(",?", count($thread_status) - 1) . ")";
        }
        $query_favorite = "case when sf.user_id is NULL then false else true end";

        if ($want_order) {
            $query_raw_select[]     = "row_number() over(ORDER BY pinned DESC, ({$query_favorite}) DESC, t.id DESC) AS row_number";
        }
        $query_raw_select[]     = "t.*";
        $query_raw_select[]     = "({$query_favorite}) as favorite";
        $query_raw_select[]     = "CASE
                                    WHEN EXISTS(SELECT * FROM (posts p LEFT JOIN forum_posts_history fp ON p.id = fp.post_id AND p.author_user_id != fp.edit_author) AS pfp WHERE (pfp.author_user_id = ? OR pfp.edit_author = ?) AND pfp.thread_id = t.id) THEN true
                                    ELSE false
                                    END as current_user_posted";

        $query_parameters[]     = $current_user;
        $query_parameters[]     = $current_user;
        $query_raw_join[]       = "LEFT JOIN student_favorites sf ON sf.thread_id = t.id and sf.user_id = ?";
        $query_parameters[]     = $current_user;

        if (!$show_deleted) {
            $query_raw_where[]  = "deleted = false";
        }
        if (!$show_merged_thread) {
            $query_raw_where[]  = "merged_thread_id = -1";
        }

        $query_raw_where[]  = "? = (SELECT count(*) FROM thread_categories tc WHERE tc.thread_id = t.id and category_id IN ({$query_multiple_qmarks}))";
        $query_parameters[] = count($categories_ids);
        $query_parameters   = array_merge($query_parameters, $categories_ids);
        $query_raw_where[]  = "{$query_status}";
        $query_parameters   = array_merge($query_parameters, $thread_status);

        if ($want_order) {
            $query_raw_order[]  = "row_number";
        }
        else {
            $query_raw_order[]  = "true";
        }

        // Categories
        if ($want_categories) {
            $query_select_categories = "SELECT thread_id, array_to_string(array_agg(cl.category_id order by cl.rank nulls last, cl.category_id),'|')  as categories_ids, array_to_string(array_agg(cl.category_desc order by cl.rank nulls last, cl.category_id),'|') as categories_desc, array_to_string(array_agg(cl.color order by cl.rank nulls last, cl.category_id),'|') as categories_color FROM categories_list cl JOIN thread_categories e ON e.category_id = cl.category_id GROUP BY thread_id";

            $query_raw_select[] = "categories_ids";
            $query_raw_select[] = "categories_desc";
            $query_raw_select[] = "categories_color";

            $query_raw_join[] = "JOIN ({$query_select_categories}) AS QSC ON QSC.thread_id = t.id";
        }
        // Unread Threads
        if ($unread_threads) {
            $query_raw_where[] =

            "EXISTS(
                SELECT thread_id
                FROM (posts LEFT JOIN forum_posts_history ON posts.id = forum_posts_history.post_id) AS jp
                WHERE(
                    jp.thread_id = t.id
                    AND NOT EXISTS(
                        SELECT thread_id
                        FROM viewed_responses v
                        WHERE v.thread_id = jp.thread_id
                            AND v.user_id = ?
                            AND (v.timestamp >= jp.timestamp
                            AND (jp.edit_timestamp IS NULL OR (jp.edit_timestamp IS NOT NULL AND v.timestamp >= jp.edit_timestamp))))))";
            $query_parameters[] = $current_user;
        }

        $query_select   = implode(", ", $query_raw_select);
        $query_join     = implode(" ", $query_raw_join);
        $query_where    = implode(" and ", $query_raw_where);
        $query_order    = implode(", ", $query_raw_order);
    }

    /**
     * Order: Favourite and Announcements => Announcements only => Favourite only => Others
     *
     * @param  int[]    $categories_ids     Filter threads having atleast provided categories
     * @param  int[]    $thread_status      Filter threads having thread status among            $thread_status
     * @param  bool     $unread_threads     Filter threads to show only unread threads
     * @param  bool     $show_deleted       Consider deleted threads
     * @param  bool     $show_merged_thread Consider merged threads
     * @param  string   $current_user       user_id of currrent user
     * @param  int      $blockNumber        Index of window of thread list(-1 for last)
     * @param  int      $thread_id          If blockNumber is not known, find it using thread_id
     * @return array    Ordered filtered threads - array('block_number' => int, 'threads' => array(threads))
     */
    public function loadThreadBlock($categories_ids, $thread_status, $unread_threads, $show_deleted, $show_merged_thread, $current_user, $blockNumber, $thread_id) {
        $blockSize = 30;
        $loadLastPage = false;

        $query_raw_select = null;
        $query_raw_join   = null;
        $query_raw_where  = null;
        $query_raw_order  = null;
        $query_parameters = null;
        // $blockNumber is 1 based index
        if ($blockNumber <= -1) {
            // Find the last block
            $this->buildLoadThreadQuery($categories_ids, $thread_status, $unread_threads, $show_deleted, $show_merged_thread, $current_user, $query_select, $query_join, $query_where, $query_order, $query_parameters, false, false);
            $query = "SELECT count(*) FROM (SELECT {$query_select} FROM threads t {$query_join} WHERE {$query_where})";
            $this->course_db->query($query, $query_parameters);
            $results = $this->course_db->rows();
            $row_count = $results[0]['count'];
            $blockNumber = 1 + floor(($row_count - 1) / $blockSize);
        }
        elseif ($blockNumber == 0) {
            // Load first block as default
            $blockNumber = 1;
            if ($thread_id >= 1) {
                // Find $blockNumber
                $this->buildLoadThreadQuery($categories_ids, $thread_status, $unread_threads, $show_deleted, $show_merged_thread, $current_user, $query_select, $query_join, $query_where, $query_order, $query_parameters, false, true);
                $query = "SELECT SUBQUERY.row_number as row_number FROM (SELECT {$query_select} FROM threads t {$query_join} WHERE {$query_where} ORDER BY {$query_order}) AS SUBQUERY WHERE SUBQUERY.id = ?";
                $query_parameters[] = $thread_id;
                $this->course_db->query($query, $query_parameters);
                $results = $this->course_db->rows();
                if (count($results) > 0) {
                    $row_number = $results[0]['row_number'];
                    $blockNumber = 1 + floor(($row_number - 1) / $blockSize);
                }
            }
        }
        $query_offset = ($blockNumber - 1) * $blockSize;
        $this->buildLoadThreadQuery($categories_ids, $thread_status, $unread_threads, $show_deleted, $show_merged_thread, $current_user, $query_select, $query_join, $query_where, $query_order, $query_parameters, true, true);
        $query = "SELECT {$query_select} FROM threads t {$query_join} WHERE {$query_where} ORDER BY {$query_order} LIMIT ? OFFSET ?";
        $query_parameters[] = $blockSize;
        $query_parameters[] = $query_offset;
        // Execute
        $this->course_db->query($query, $query_parameters);
        $results = [];
        $results['block_number'] = $blockNumber;
        $results['threads'] = $this->course_db->rows();
        return $results;
    }

    public function getCategoriesIdForThread($thread_id) {
        $this->course_db->query("SELECT category_id from thread_categories t where t.thread_id = ?", [$thread_id]);
        $categories_list = [];
        foreach ($this->course_db->rows() as $row) {
            $categories_list[] = (int) $row["category_id"];
        }
        return $categories_list;
    }

    public function splitPost($post_id, $title, $categories_ids) {
        $old_thread_id = -1;
        $thread_id = -1;
        $post = $this->core->getQueries()->getPost($post_id);
        // Safety measure in case the database is bad for some reason
        $counted_posts = [];
        if (!empty($post)) {
            if ($post["parent_id"] != -1) {
                $old_thread_id = $post["thread_id"];
                $this->course_db->query("SELECT id from threads where merged_post_id = ?", [$post_id]);
                $thread_id = $this->course_db->rows();
                if (count($thread_id) > 0) {
                    $thread_id = $thread_id[0]["id"];
                    $this->course_db->query("UPDATE threads set merged_thread_id=-1, merged_post_id=-1 where id=?", [$thread_id]);
                    $this->course_db->query("DELETE FROM thread_categories where thread_id=?", [$thread_id]);
                }
                else {
                    //TODO: Update AbstractDatabase.php to work with returning syntax
                    $this->course_db->query("INSERT INTO threads (title, created_by, is_visible, lock_thread_date) VALUES (?, ?, ?, ?)", [$title, $post["author_user_id"], true, null]);
                    $this->course_db->query("SELECT MAX(id) as max_id from threads where title=? and created_by=?", [$title, $post["author_user_id"]]);
                    $thread_id = $this->course_db->rows()[0]["max_id"];
                }
                $str = "";
                $arr = [];
                foreach ($categories_ids as $id) {
                    if (!empty($str)) {
                        $str .= ", ";
                    }
                    $str .= "({$thread_id}, ?)";
                    array_push($arr, $id);
                }
                $this->course_db->query("INSERT INTO thread_categories (thread_id, category_id) VALUES {$str}", $arr);
                $posts = [$post];
                while (count($posts) > 0) {
                    $check_posts = [];
                    $str = "";
                    foreach ($posts as $check_post) {
                        if (!in_array($check_post["id"], $counted_posts)) {
                            $check_posts[] = $check_post["id"];
                            $str .= "?, ";
                            $counted_posts[] = $check_post["id"];
                            $this->course_db->query("UPDATE posts set thread_id = ? where parent_id = ?", [$thread_id, $check_post["id"]]);
                        }
                    }
                    if (strlen($str) > 0) {
                        $str = substr($str, 0, -2);
                    }
                    $this->course_db->query("SELECT id from posts where parent_id in (" . $str . ")", $check_posts);
                    $posts = $this->course_db->rows();
                }
                $this->course_db->query("UPDATE posts set thread_id=?, parent_id=? where id=?", [$thread_id, -1, $post_id]);
            }
        }
        return [$old_thread_id, $thread_id, $counted_posts];
    }

    public function createPost($user, $content, $thread_id, $anonymous, $type, $first, $hasAttachment, $markdown, $parent_post = -1) {
        if (!$first && $parent_post == 0) {
            $this->course_db->query("SELECT MIN(id) as id FROM posts where thread_id = ?", [$thread_id]);
            $parent_post = $this->course_db->rows()[0]["id"];
        }

        if (!$markdown) {
            $markdown = 0;
        }

        try {
            $this->course_db->query("INSERT INTO posts (thread_id, parent_id, author_user_id, content, timestamp, anonymous, deleted, endorsed_by, type, has_attachment, render_markdown) VALUES (?, ?, ?, ?, current_timestamp, ?, ?, ?, ?, ?, ?)", [$thread_id, $parent_post, $user, $content, $anonymous, 0, null, $type, $hasAttachment, $markdown]);
            $this->course_db->query("SELECT MAX(id) as max_id from posts where thread_id=? and author_user_id=?", [$thread_id, $user]);
            $this->visitThread($user, $thread_id);
        }
        catch (DatabaseException $dbException) {
            if ($this->course_db->inTransaction()) {
                $this->course_db->rollback();
            }
        }

        return $this->course_db->rows()[0]["max_id"];
    }

    public function getResolveState($thread_id) {
        $this->course_db->query("SELECT status from threads where id = ?", [$thread_id]);
        return $this->course_db->rows();
    }

    public function updateResolveState($thread_id, $state) {
        if (in_array($state, [-1, 0, 1])) {
            $this->course_db->query("UPDATE threads set status = ? where id = ?", [$state, $thread_id]);
            return true;
        }
        return false;
    }

    public function updateNotificationSettings($results) {
        $values = implode(', ', array_fill(0, count($results) + 1, '?'));
        $keys = implode(', ', array_keys($results));
        $updates = '';

        foreach ($results as $key => $value) {
            if ($value != 'false') {
                $results[$key] = 'true';
            }
            $this->core->getUser()->updateUserNotificationSettings($key, $results[$key] == 'true');
            $updates .= $key . ' = ?,';
        }

        $updates = substr($updates, 0, -1);
        $test = array_merge(array_merge([$this->core->getUser()->getId()], array_values($results)), array_values($results));
        $this->course_db->query(
            "INSERT INTO notification_settings (user_id, $keys)
                                    VALUES
                                     (
                                        $values
                                     )
                                    ON CONFLICT (user_id)
                                    DO
                                     UPDATE
                                        SET $updates",
            $test
        );
    }

    public function getAuthorOfThread($thread_id) {
        $this->course_db->query("SELECT created_by from threads where id = ?", [$thread_id]);
        return $this->course_db->rows()[0]['created_by'];
    }

    public function getPosts() {
        $this->course_db->query("SELECT * FROM posts where deleted = false ORDER BY timestamp ASC");
        return $this->course_db->rows();
    }

    public function getPostHistory($post_id) {
        $this->course_db->query("SELECT * FROM forum_posts_history where post_id = ? ORDER BY edit_timestamp DESC", [$post_id]);
        return $this->course_db->rows();
    }

    public function getPostOldThread($post_id) {
        $this->course_db->query("SELECT id, merged_thread_id, title FROM threads WHERE merged_thread_id <> -1 AND merged_post_id = ?", [$post_id]);
        $rows = $this->course_db->rows();
        if (count($rows) > 0) {
            return $rows[0];
        }
        else {
            $rows = [];
            $rows["merged_thread_id"] = -1;
            return $rows;
        }
    }

    public function getDeletedPostsByUser($user) {
        $this->course_db->query("SELECT * FROM posts where deleted = true AND author_user_id = ?", [$user]);
        return $this->course_db->rows();
    }

    public function getFirstPostForThread($thread_id) {
        $this->course_db->query("SELECT * FROM posts WHERE parent_id = -1 AND thread_id = ?", [$thread_id]);
        $rows = $this->course_db->rows();
        if (count($rows) > 0) {
            return $rows[0];
        }
        else {
            return null;
        }
    }

    public function getPost($post_id) {
        $this->course_db->query("SELECT * FROM posts where id = ?", [$post_id]);
        return $this->course_db->row();
    }

    public function removeNotificationsPost($post_id) {
        //Deletes all children notifications i.e. this posts replies
        $this->course_db->query("DELETE FROM notifications where metadata::json->>'thread_id' = ?", [$post_id]);
        //Deletes parent notification i.e. this post is a reply
        $this->course_db->query("DELETE FROM notifications where metadata::json->>'post_id' = ?", [$post_id]);
    }

    public function isStaffPost($author_id) {
        $this->course_db->query("SELECT user_group FROM users WHERE user_id=?", [$author_id]);
        return intval($this->course_db->rows()[0]['user_group']) <= 3;
    }

    public function postHasHistory($post_id) {
        $this->course_db->query("SELECT * FROM forum_posts_history WHERE post_id = ?", [$post_id]);
        return 0 !== count($this->course_db->rows());
    }

    public function getUnviewedPosts($thread_id, $user_id) {
        if ($thread_id == -1) {
            $this->course_db->query("SELECT MAX(id) as max from threads WHERE deleted = false and merged_thread_id = -1 GROUP BY pinned ORDER BY pinned DESC");
            $rows = $this->course_db->rows();
            if (!empty($rows)) {
                $thread_id = $rows[0]["max"];
            }
            else {
                // No thread found, hence no posts found
                return [];
            }
        }
        $this->course_db->query("SELECT DISTINCT id FROM (posts LEFT JOIN forum_posts_history ON posts.id = forum_posts_history.post_id) AS pfph WHERE pfph.thread_id = ? AND NOT EXISTS(SELECT * FROM viewed_responses v WHERE v.thread_id = ? AND v.user_id = ? AND (v.timestamp >= pfph.timestamp AND (pfph.edit_timestamp IS NULL OR (pfph.edit_timestamp IS NOT NULL AND v.timestamp >= pfph.edit_timestamp))))", [$thread_id, $thread_id, $user_id]);
        $rows = $this->course_db->rows();
        if (empty($rows)) {
            $rows = [];
        }
        return $rows;
    }

    public function createThread($markdown, $user, $title, $content, $anon, $prof_pinned, $status, $hasAttachment, $categories_ids, $lock_thread_date) {

        $this->course_db->beginTransaction();

        try {
            //insert data
            $this->course_db->query("INSERT INTO threads (title, created_by, pinned, status, deleted, merged_thread_id, merged_post_id, is_visible, lock_thread_date) VALUES (?, ?, ?, ?, ?, ?, ?, ?,?)", [$title, $user, $prof_pinned, $status, 0, -1, -1, true, $lock_thread_date]);

            //retrieve generated thread_id
            $this->course_db->query("SELECT MAX(id) as max_id from threads where title=? and created_by=?", [$title, $user]);
        }
        catch (DatabaseException $dbException) {
            $this->course_db->rollback();
        }

        //Max id will be the most recent post
        $id = $this->course_db->rows()[0]["max_id"];
        foreach ($categories_ids as $category_id) {
            $this->course_db->query("INSERT INTO thread_categories (thread_id, category_id) VALUES (?, ?)", [$id, $category_id]);
        }

        $post_id = $this->createPost($user, $content, $id, $anon, 0, true, $hasAttachment, $markdown);

        $this->course_db->commit();

        $this->visitThread($user, $id);

        return ["thread_id" => $id, "post_id" => $post_id];
    }

    public function getThreadsBefore($timestamp, $page) {
        // TODO: Handle request page wise
        $this->course_db->query("SELECT t.id as id, title from threads t JOIN posts p on p.thread_id = t.id and parent_id = -1 WHERE timestamp < ? and t.deleted = false", [$timestamp]);
        return $this->course_db->rows();
    }

    public function getThread($thread_id) {
        $this->course_db->query("SELECT * from threads where id = ?", [$thread_id]);
        return $this->course_db->row();
    }

    public function getThreadTitle($thread_id) {
        $this->course_db->query("SELECT title FROM threads where id=?", [$thread_id]);
        return $this->course_db->row()['title'];
    }

    public function setAnnouncement($thread_id, $onOff) {
        $this->course_db->query("UPDATE threads SET pinned = ? WHERE id = ?", [$onOff, $thread_id]);
    }

    public function addPinnedThread($user_id, $thread_id, $added) {
        if ($added) {
            $this->course_db->query("INSERT INTO student_favorites(user_id, thread_id) VALUES (?,?)", [$user_id, $thread_id]);
        }
        else {
            $this->course_db->query("DELETE FROM student_favorites where user_id=? and thread_id=?", [$user_id, $thread_id]);
        }
    }

    public function loadPinnedThreads($user_id) {
        $this->course_db->query("SELECT * FROM student_favorites WHERE user_id = ?", [$user_id]);
        $rows = $this->course_db->rows();
        $favorite_threads = [];
        foreach ($rows as $row) {
            $favorite_threads[] = $row['thread_id'];
        }
        return $favorite_threads;
    }

    private function findChildren($post_id, $thread_id, &$children, $get_deleted = false) {
        $query_delete = $get_deleted ? "true" : "deleted = false";
        $this->course_db->query("SELECT id from posts where {$query_delete} and parent_id=?", [$post_id]);
        $row = $this->course_db->rows();
        for ($i = 0; $i < count($row); $i++) {
            $child_id = $row[$i]["id"];
            array_push($children, $child_id);
            $this->findChildren($child_id, $thread_id, $children, $get_deleted);
        }
    }

    public function searchThreads($searchQuery) {
        $this->course_db->query("SELECT post_content, p_id, p_author, thread_id, thread_title, author, pin, anonymous, timestamp_post FROM (SELECT t.id as thread_id, t.title as thread_title, p.id as p_id, t.created_by as author, t.pinned as pin, p.timestamp as timestamp_post, p.content as post_content, p.anonymous, p.author_user_id as p_author, to_tsvector(p.content) || to_tsvector(t.title) as document from posts p, threads t JOIN (SELECT thread_id, timestamp from posts where parent_id = -1) p2 ON p2.thread_id = t.id where t.id = p.thread_id and p.deleted=false and t.deleted=false) p_doc where p_doc.document @@ plainto_tsquery(:q) ORDER BY timestamp_post DESC", [':q' => $searchQuery]);
        return $this->course_db->rows();
    }

    public function threadExists() {
        $this->course_db->query("SELECT id from threads where deleted = false LIMIT 1");
        return count($this->course_db->rows()) == 1;
    }

    public function visitThread($current_user, $thread_id) {
        $this->course_db->query("INSERT INTO viewed_responses(thread_id,user_id,timestamp) VALUES(?, ?, current_timestamp) ON CONFLICT (thread_id, user_id) DO UPDATE SET timestamp = current_timestamp", [$thread_id, $current_user]);
    }
    /**
     * Set delete status for given post and all descendant
     *
     * If delete status of the first post in a thread is changed, it will also update thread delete status
     *
     * @param  integer      $post_id
     * @param  integer      $thread_id
     * @param  integer      $newStatus - 1 implies deletion and 0 as undeletion
     * @return boolean|null Is first post of thread
     */
    public function setDeletePostStatus($post_id, $thread_id, $newStatus) {
        $this->course_db->query("SELECT parent_id from posts where id=?", [$post_id]);
        $parent_id = $this->course_db->rows()[0]["parent_id"];
        $children = [$post_id];
        $get_deleted = $newStatus == 0;
        $this->findChildren($post_id, $thread_id, $children, $get_deleted);

        if (!$newStatus) {
            // On undelete, parent post must have deleted = false
            if ($parent_id != -1) {
                if ($this->getPost($parent_id)['deleted']) {
                    return null;
                }
            }
        }
        if ($parent_id == -1) {
            $this->course_db->query("UPDATE threads SET deleted = ? WHERE id = ?", [$newStatus, $thread_id]);
            $this->course_db->query("UPDATE posts SET deleted = ? WHERE thread_id = ?", [$newStatus, $thread_id]);
            return true;
        }
        else {
            foreach ($children as $post_id) {
                $this->course_db->query("UPDATE posts SET deleted = ? WHERE id = ?", [$newStatus, $post_id]);
            }
        } return false;
    }

    public function getParentPostId($child_id) {
        $this->course_db->query("SELECT parent_id from posts where id = ?", [$child_id]);
        return $this->course_db->rows()[0]['parent_id'];
    }

    public function editPost($original_creator, $user, $post_id, $content, $anon, $markdown) {
        try {
            $markdown = $markdown ? 1 : 0;
            // Before making any edit to $post_id, forum_posts_history will not have any corresponding entry
            // forum_posts_history will store all history state of the post(if edited at any point of time)
            $this->course_db->beginTransaction();
            // Insert first version of post during first edit
            $this->course_db->query("INSERT INTO forum_posts_history(post_id, edit_author, content, edit_timestamp) SELECT id, author_user_id, content, timestamp FROM posts WHERE id = ? AND NOT EXISTS (SELECT 1 FROM forum_posts_history WHERE post_id = ?)", [$post_id, $post_id]);
            // Update current post
            $this->course_db->query("UPDATE posts SET content =  ?, anonymous = ?, render_markdown = ? where id = ?", [$content, $anon, $markdown, $post_id]);
            // Insert latest version of post into forum_posts_history
            $this->course_db->query("INSERT INTO forum_posts_history(post_id, edit_author, content, edit_timestamp) SELECT id, ?, content, current_timestamp FROM posts WHERE id = ?", [$user, $post_id]);
            $this->course_db->query("UPDATE notifications SET content = substring(content from '.+?(?=from)') || 'from ' || ? where metadata::json->>'thread_id' = ? and metadata::json->>'post_id' = ?", [ForumUtils::getDisplayName($anon, $this->getDisplayUserInfoFromUserId($original_creator)), $this->getParentPostId($post_id), $post_id]);
            $this->course_db->commit();
        }
        catch (DatabaseException $dbException) {
            $this->course_db->rollback();
            return false;
        } return true;
    }

    public function editThread($thread_id, $thread_title, $categories_ids, $status, $lock_thread_date) {
        try {
            $this->course_db->beginTransaction();
            $this->course_db->query("UPDATE threads SET title = ?, status = ?, lock_thread_date = ? WHERE id = ?", [$thread_title, $status,$lock_thread_date, $thread_id]);
            $this->course_db->query("DELETE FROM thread_categories WHERE thread_id = ?", [$thread_id]);
            foreach ($categories_ids as $category_id) {
                $this->course_db->query("INSERT INTO thread_categories (thread_id, category_id) VALUES (?, ?)", [$thread_id, $category_id]);
            }
            $this->course_db->commit();
        }
        catch (DatabaseException $dbException) {
            $this->course_db->rollback();
            return false;
        } return true;
    }

    /**
     * @param User   $user
     * @param string $semester
     * @param string $course
     */
    public function insertCourseUser(User $user, $semester, $course) {
        $params = [$semester, $course, $user->getId(), $user->getGroup(), $user->getRegistrationSection(),
                        $this->submitty_db->convertBoolean($user->isManualRegistration())];
        $this->submitty_db->query(
            "
INSERT INTO courses_users (semester, course, user_id, user_group, registration_section, manual_registration)
VALUES (?,?,?,?,?,?)",
            $params
        );

        $params = [$user->getRotatingSection(), $user->getId()];
        $this->course_db->query("UPDATE users SET rotating_section=? WHERE user_id=?", $params);
        $this->updateGradingRegistration($user->getId(), $user->getGroup(), $user->getGradingRegistrationSections());
    }

    /**
     * @param User $user
     * @param string|null $semester
     * @param string|null $course
     */
    public function updateUser(User $user, $semester = null, $course = null) {
        $params = [$user->getNumericId(), $user->getLegalFirstName(), $user->getPreferredFirstName(),
                       $user->getLegalLastName(), $user->getPreferredLastName(), $user->getEmail(),
                       $this->submitty_db->convertBoolean($user->isUserUpdated()),
                       $this->submitty_db->convertBoolean($user->isInstructorUpdated())];
        $extra = "";
        if (!empty($user->getPassword())) {
            $params[] = $user->getPassword();
            $extra = ", user_password=?";
        }
        $params[] = $user->getId();

        // User preferred name tracking: Master DB cannot tell who is logged
        // into Submitty, so the AUTH token and $logged_in var embedded as a SQL
        // comment will be noted in Postgresql's logs as who has issued a change
        // in user's preferred name.
        $logged_in = $this->core->getUser()->getId();

        $this->submitty_db->query(
            "
UPDATE users
SET
  user_numeric_id=?, user_firstname=?, user_preferred_firstname=?,
  user_lastname=?, user_preferred_lastname=?,
  user_email=?, user_updated=?, instructor_updated=?{$extra}
WHERE user_id=? /* AUTH: \"{$logged_in}\" */",
            $params
        );

        if (!empty($semester) && !empty($course)) {
            $params = [$user->getGroup(), $user->getRegistrationSection(),
                            $this->submitty_db->convertBoolean($user->isManualRegistration()), $semester, $course,
                            $user->getId()];
            $this->submitty_db->query(
                "
UPDATE courses_users SET user_group=?, registration_section=?, manual_registration=?
WHERE semester=? AND course=? AND user_id=?",
                $params
            );

            $params = [$user->getAnonId(), $user->getRotatingSection(), $user->getId()];
            $this->course_db->query("UPDATE users SET anon_id=?, rotating_section=? WHERE user_id=?", $params);
            $this->updateGradingRegistration($user->getId(), $user->getGroup(), $user->getGradingRegistrationSections());
        }
    }

    /**
     * @param string    $user_id
     * @param integer   $user_group
     * @param integer[] $sections
     */
    public function updateGradingRegistration($user_id, $user_group, $sections) {
        $this->course_db->query("DELETE FROM grading_registration WHERE user_id=?", [$user_id]);
        if ($user_group < 4) {
            foreach ($sections as $section) {
                $this->course_db->query(
                    "
    INSERT INTO grading_registration (user_id, sections_registration_id) VALUES(?, ?)",
                    [$user_id, $section]
                );
            }
        }
    }

    /**
     * Gets the group that the user is in for a given class (used on homepage)
     *
     * Classes are distinct for each semester *and* course
     *
     * @param  string $semester    - class's working semester
     * @param  string $course_name - class's course name
     * @param  string $user_id     - user id to be searched for
     * @return integer - group number of user in the given class
     */
    public function getGroupForUserInClass($semester, $course_name, $user_id) {
        $this->submitty_db->query("SELECT user_group FROM courses_users WHERE user_id = ? AND course = ? AND semester = ?", [$user_id, $course_name, $semester]);
        return intval($this->submitty_db->row()['user_group']);
    }

    /**
     * Gets whether a gradeable exists already
     *
     * @param string $g_id the gradeable id to check for
     *
     * @return bool
     */
    public function existsGradeable($g_id) {
        $this->course_db->query('SELECT EXISTS (SELECT g_id FROM gradeable WHERE g_id= ?)', [$g_id]);
        return $this->course_db->row()['exists'] ?? false; // This shouldn't happen, but let's assume false
    }

    public function getGradeableVersionHasAutogradingResults($g_id, $version, $user_id, $team_id) {
        $query = "SELECT * FROM electronic_gradeable_data WHERE g_id=? AND g_version=? AND ";
        if ($user_id === null) {
            $query .= "team_id=?";
            $params = [$g_id, $version, $team_id];
        }
        else {
            $query .= "user_id=?";
            $params = [$g_id, $version, $user_id];
        }
        $this->course_db->query($query, $params);
        return count($this->course_db->rows()) > 0 && $this->course_db->rows()[0]['autograding_complete'] === true;
    }

    protected function createParamaterList($len) {
        return '(' . implode(',', array_fill(0, $len, '?')) . ')';
    }

    // Moved from class LateDaysCalculation on port from TAGrading server.  May want to incorporate late day information into gradeable object rather than having a separate query
    public function getLateDayUpdates($user_id) {
        if ($user_id != null) {
            $query = "SELECT * FROM late_days WHERE user_id";
            if (is_array($user_id)) {
                $query .= ' IN ' . $this->createParamaterList(count($user_id));
                $params = $user_id;
            }
            else {
                $query .= '=?';
                $params = [$user_id];
            }
            $query .= ' ORDER BY since_timestamp';
            $this->course_db->query($query, $params);
        }
        else {
            $this->course_db->query("SELECT * FROM late_days");
        }
        // Parse the date-times
        return array_map(
            function ($arr) {
                $arr['since_timestamp'] = DateUtils::parseDateTime($arr['since_timestamp'], $this->core->getConfig()->getTimezone());
                return $arr;
            },
            $this->course_db->rows()
        );
    }

    public function getLateDayInformation($user_id) {
        $params = [300];
        $query = "SELECT
                      submissions.*
                      , coalesce(late_day_exceptions, 0) extensions
                      , greatest(0, ceil((extract(EPOCH FROM(coalesce(submission_time, eg_submission_due_date) - eg_submission_due_date)) - (?*60))/86400):: integer) as days_late
                    FROM
                      (
                        SELECT
                        base.g_id
                        , g_title
                        , base.assignment_allowed
                        , base.user_id
                        , eg_submission_due_date
                        , coalesce(active_version, -1) as active_version
                        , submission_time
                      FROM
                      (
                        --Begin BASE--
                        SELECT
                          g.g_id,
                          u.user_id,
                          g.g_title,
                          eg.eg_submission_due_date,
                          eg.eg_late_days AS assignment_allowed
                        FROM
                          users u
                          , gradeable g
                          , electronic_gradeable eg
                        WHERE
                          g.g_id = eg.g_id
                        --End Base--
                      ) as base
                    LEFT JOIN
                    (
                        --Begin Details--
                        SELECT
                          egv.g_id
                          , egv.user_id
                          , active_version
                          , g_version
                          , submission_time
                        FROM
                          electronic_gradeable_version egv INNER JOIN electronic_gradeable_data egd
                        ON
                          egv.active_version = egd.g_version
                          AND egv.g_id = egd.g_id
                          AND egv.user_id = egd.user_id
                        GROUP BY  egv.g_id,egv.user_id, active_version, g_version, submission_time
                        --End Details--
                    ) as details
                    ON
                      base.user_id = details.user_id
                      AND base.g_id = details.g_id
                    )
                      AS submissions
                      FULL OUTER JOIN
                        late_day_exceptions AS lde
                      ON submissions.g_id = lde.g_id
                      AND submissions.user_id = lde.user_id";
        if ($user_id !== null) {
            if (is_array($user_id)) {
                $query .= " WHERE submissions.user_id IN (" . implode(", ", array_fill(0, count($user_id), '?')) . ")";
                $params = array_merge($params, $user_id);
            }
            else {
                $query .= " WHERE submissions.user_id=?";
                $params[] = $user_id;
            }
        }
        $this->course_db->query($query, $params);
        return $this->course_db->rows();
    }


    public function getUsersByRegistrationSections($sections, $orderBy = "registration_section") {
        $return = [];
        if (count($sections) > 0) {
            $orderBy = str_replace(
                "registration_section",
                "SUBSTRING(registration_section, '^[^0-9]*'), COALESCE(SUBSTRING(registration_section, '[0-9]+')::INT, -1), SUBSTRING(registration_section, '[^0-9]*$')",
                $orderBy
            );
            $values = $this->createParamaterList(count($sections));
            $this->course_db->query("SELECT * FROM users AS u WHERE registration_section IN {$values} ORDER BY {$orderBy}", $sections);
            foreach ($this->course_db->rows() as $row) {
                $return[] = new User($this->core, $row);
            }
        }
        return $return;
    }

    public function getUsersInNullSection($orderBy = "user_id") {
        $return = [];
        $this->course_db->query("SELECT * FROM users AS u WHERE registration_section IS NULL ORDER BY {$orderBy}");
        foreach ($this->course_db->rows() as $row) {
            $return[] = new User($this->core, $row);
        }
        return $return;
    }

    public function getTotalUserCountByGradingSections($sections, $section_key) {
        $return = [];
        $params = [];
        $where = "";
        if (count($sections) > 0) {
            $where = "WHERE {$section_key} IN " . $this->createParamaterList(count($sections));
            $params = $sections;
        }
        if ($section_key === 'registration_section') {
            $orderby = "SUBSTRING({$section_key}, '^[^0-9]*'), COALESCE(SUBSTRING({$section_key}, '[0-9]+')::INT, -1), SUBSTRING({$section_key}, '[^0-9]*$')";
        }
        else {
            $orderby = $section_key;
        }
        $this->course_db->query(
            "
SELECT count(*) as cnt, {$section_key}
FROM users
{$where}
GROUP BY {$section_key}
ORDER BY {$orderby}",
            $params
        );
        foreach ($this->course_db->rows() as $row) {
            if ($row[$section_key] === null) {
                $row[$section_key] = "NULL";
            }
            $return[$row[$section_key]] = intval($row['cnt']);
        }
        return $return;
    }

    public function getTotalSubmittedUserCountByGradingSections($g_id, $sections, $section_key) {
        $return = [];
        $params = [$g_id];
        $where = "";
        if (count($sections) > 0) {
            // Expand out where clause
            $sections_keys = array_values($sections);
            $placeholders = $this->createParamaterList(count($sections_keys));
            $where = "WHERE {$section_key} IN {$placeholders}";
            $params = array_merge($params, $sections_keys);
        }
        if ($section_key === 'registration_section') {
            $orderby = "SUBSTRING({$section_key}, '^[^0-9]*'), COALESCE(SUBSTRING({$section_key}, '[0-9]+')::INT, -1), SUBSTRING({$section_key}, '[^0-9]*$')";
        }
        else {
            $orderby = $section_key;
        }
        $this->course_db->query(
            "
SELECT count(*) as cnt, {$section_key}
FROM users
INNER JOIN electronic_gradeable_version
ON
users.user_id = electronic_gradeable_version.user_id
AND users." . $section_key . " IS NOT NULL
AND electronic_gradeable_version.active_version>0
AND electronic_gradeable_version.g_id=?
{$where}
GROUP BY {$section_key}
ORDER BY {$orderby}",
            $params
        );

        foreach ($this->course_db->rows() as $row) {
            $return[$row[$section_key]] = intval($row['cnt']);
        }

        return $return;
    }

    public function getTotalSubmittedTeamCountByGradingSections($g_id, $sections, $section_key) {
        $return = [];
        $params = [$g_id];
        $where = "";
        if (count($sections) > 0) {
            // Expand out where clause
            $sections_keys = array_values($sections);
            $placeholders = $this->createParamaterList(count($sections_keys));
            $where = "WHERE {$section_key} IN {$placeholders}";
            $params = array_merge($params, $sections_keys);
        }
        if ($section_key === 'registration_section') {
            $orderby = "SUBSTRING({$section_key}, '^[^0-9]*'), COALESCE(SUBSTRING({$section_key}, '[0-9]+')::INT, -1), SUBSTRING({$section_key}, '[^0-9]*$')";
        }
        else {
            $orderby = $section_key;
        }
        $this->course_db->query(
            "
            SELECT COUNT(*) as cnt, {$section_key}
            FROM gradeable_teams
            INNER JOIN electronic_gradeable_version
                    ON gradeable_teams.team_id = electronic_gradeable_version.team_id
                   AND gradeable_teams.{$section_key} IS NOT NULL
                   AND electronic_gradeable_version.active_version>0
                   AND electronic_gradeable_version.g_id=?
            {$where}
            GROUP BY {$section_key}
            ORDER BY {$orderby}
        ",
            $params
        );

        foreach ($this->course_db->rows() as $row) {
            $return[$row[$section_key]] = intval($row['cnt']);
        }

        return $return;
    }

    /**
     * Get an array of Teams for a Gradeable matching the given registration sections
     *
     * @param  string $g_id
     * @param  array  $sections
     * @param  string $orderBy
     * @return Team[]
     */
    public function getTeamsByGradeableAndRegistrationSections($g_id, $sections, $orderBy = "registration_section") {
        $return = [];
        if (count($sections) > 0) {
            $orderBy = str_replace("gt.registration_section", "SUBSTRING(gt.registration_section, '^[^0-9]*'), COALESCE(SUBSTRING(gt.registration_section, '[0-9]+')::INT, -1), SUBSTRING(gt.registration_section, '[^0-9]*$')", $orderBy);
            $placeholders = implode(",", array_fill(0, count($sections), "?"));
            $params = [$g_id];
            $params = array_merge($params, $sections);

            $this->course_db->query(
                "
                SELECT gt.team_id, gt.registration_section, gt.rotating_section, json_agg(u) AS users
                FROM gradeable_teams gt
                  JOIN
                    (SELECT t.team_id, t.state, u.*
                     FROM teams t
                       JOIN users u ON t.user_id = u.user_id
                    ) AS u ON gt.team_id = u.team_id
                WHERE gt.g_id = ?
                  AND gt.registration_section IN ($placeholders)
                GROUP BY gt.team_id
                ORDER BY {$orderBy}
            ",
                $params
            );
            foreach ($this->course_db->rows() as $row) {
                $row["users"] = json_decode($row["users"], true);
                $return[] = new Team($this->core, $row);
            }
        }
        return $return;
    }

    /**
     * Get an array of Teams for a Gradeable matching the given rotating sections
     *
     * @param  string $g_id
     * @param  array  $sections
     * @param  string $orderBy
     * @return Team[]
     */
    public function getTeamsByGradeableAndRotatingSections($g_id, $sections, $orderBy = "rotating_section") {
        $return = [];
        if (count($sections) > 0) {
            $placeholders = implode(",", array_fill(0, count($sections), "?"));
            $params = [$g_id];
            $params = array_merge($params, $sections);

            $this->course_db->query(
                "
                SELECT gt.team_id, gt.registration_section, gt.rotating_section, json_agg(u) AS users
                FROM gradeable_teams gt
                  JOIN
                    (SELECT t.team_id, t.state, u.*
                     FROM teams t
                       JOIN users u ON t.user_id = u.user_id
                    ) AS u ON gt.team_id = u.team_id
                WHERE gt.g_id = ?
                  AND gt.rotating_section IN ($placeholders)
                GROUP BY gt.team_id
                ORDER BY {$orderBy}
            ",
                $params
            );
            foreach ($this->course_db->rows() as $row) {
                $row["users"] = json_decode($row["users"], true);
                $return[] = new Team($this->core, $row);
            }
        }
        return $return;
    }

    public function getTotalComponentCount($g_id) {
        $this->course_db->query("SELECT count(*) AS cnt FROM gradeable_component WHERE g_id=?", [$g_id]);
        return intval($this->course_db->row()['cnt']);
    }

    public function getGradedComponentsCountByGradingSections($g_id, $sections, $section_key, $is_team) {
         $u_or_t = "u";
        $users_or_teams = "users";
        $user_or_team_id = "user_id";
        if ($is_team) {
            $u_or_t = "t";
            $users_or_teams = "gradeable_teams";
            $user_or_team_id = "team_id";
        }
        $return = [];
        $params = [$g_id];
        $where = "";
        if (count($sections) > 0) {
            $where = "WHERE {$section_key} IN " . $this->createParamaterList(count($sections));
            $params = array_merge($params, $sections);
        }
        $this->course_db->query(
            "
SELECT {$u_or_t}.{$section_key}, count({$u_or_t}.*) as cnt
FROM {$users_or_teams} AS {$u_or_t}
INNER JOIN (
  SELECT * FROM gradeable_data AS gd
  LEFT JOIN (
  gradeable_component_data AS gcd
  INNER JOIN gradeable_component AS gc ON gc.gc_id = gcd.gc_id AND gc.gc_is_peer = {$this->course_db->convertBoolean(false)}
  )AS gcd ON gcd.gd_id = gd.gd_id WHERE gcd.g_id=?
) AS gd ON {$u_or_t}.{$user_or_team_id} = gd.gd_{$user_or_team_id}
{$where}
GROUP BY {$u_or_t}.{$section_key}
ORDER BY {$u_or_t}.{$section_key}",
            $params
        );
        foreach ($this->course_db->rows() as $row) {
            if ($row[$section_key] === null) {
                $row[$section_key] = "NULL";
            }
            $return[$row[$section_key]] = intval($row['cnt']);
        }
        return $return;
    }

    public function getAverageComponentScores($g_id, $section_key, $is_team) {
        $u_or_t = "u";
        $users_or_teams = "users";
        $user_or_team_id = "user_id";
        if ($is_team) {
            $u_or_t = "t";
            $users_or_teams = "gradeable_teams";
            $user_or_team_id = "team_id";
        }
        $return = [];
        $this->course_db->query("
SELECT comp.gc_id, gc_title, gc_max_value, gc_is_peer, gc_order, round(AVG(comp_score),2) AS avg_comp_score, round(stddev_pop(comp_score),2) AS std_dev, COUNT(*), rr.active_grade_inquiry_count FROM(
  SELECT gc_id, gc_title, gc_max_value, gc_is_peer, gc_order,
  CASE WHEN (gc_default + sum_points + gcd_score) > gc_upper_clamp THEN gc_upper_clamp
  WHEN (gc_default + sum_points + gcd_score) < gc_lower_clamp THEN gc_lower_clamp
  ELSE (gc_default + sum_points + gcd_score) END AS comp_score FROM(
    SELECT gcd.gc_id, gc_title, gc_max_value, gc_is_peer, gc_order, gc_lower_clamp, gc_default, gc_upper_clamp,
    CASE WHEN sum_points IS NULL THEN 0 ELSE sum_points END AS sum_points, gcd_score
    FROM gradeable_component_data AS gcd
    LEFT JOIN gradeable_component AS gc ON gcd.gc_id=gc.gc_id
    LEFT JOIN(
      SELECT SUM(gcm_points) AS sum_points, gcmd.gc_id, gcmd.gd_id
      FROM gradeable_component_mark_data AS gcmd
      LEFT JOIN gradeable_component_mark AS gcm ON gcmd.gcm_id=gcm.gcm_id AND gcmd.gc_id=gcm.gc_id
      GROUP BY gcmd.gc_id, gcmd.gd_id
      )AS marks
    ON gcd.gc_id=marks.gc_id AND gcd.gd_id=marks.gd_id
    LEFT JOIN(
      SELECT gd.gd_{$user_or_team_id}, gd.gd_id
      FROM gradeable_data AS gd
      WHERE gd.g_id=?
    ) AS gd ON gcd.gd_id=gd.gd_id
    INNER JOIN(
      SELECT {$u_or_t}.{$user_or_team_id}, {$u_or_t}.{$section_key}
      FROM {$users_or_teams} AS {$u_or_t}
      WHERE {$u_or_t}.{$user_or_team_id} IS NOT NULL
    ) AS {$u_or_t} ON gd.gd_{$user_or_team_id}={$u_or_t}.{$user_or_team_id}
    INNER JOIN(
      SELECT egv.{$user_or_team_id}, egv.active_version
      FROM electronic_gradeable_version AS egv
      WHERE egv.g_id=? AND egv.active_version>0
    ) AS egv ON egv.{$user_or_team_id}={$u_or_t}.{$user_or_team_id}
    WHERE g_id=? AND {$u_or_t}.{$section_key} IS NOT NULL
  )AS parts_of_comp
)AS comp
LEFT JOIN (
	SELECT COUNT(*) AS active_grade_inquiry_count, rr.gc_id
	FROM regrade_requests AS rr
	WHERE rr.g_id=? AND rr.status=-1
	GROUP BY rr.gc_id
) AS rr ON rr.gc_id=comp.gc_id
GROUP BY comp.gc_id, gc_title, gc_max_value, gc_is_peer, gc_order, rr.active_grade_inquiry_count
ORDER BY gc_order
        ", [$g_id, $g_id, $g_id, $g_id]);
        foreach ($this->course_db->rows() as $row) {
            $return[] = new SimpleStat($this->core, $row);
        }
        return $return;
    }
    public function getAverageAutogradedScores($g_id, $section_key, $is_team) {
        $u_or_t = "u";
        $users_or_teams = "users";
        $user_or_team_id = "user_id";
        if ($is_team) {
            $u_or_t = "t";
            $users_or_teams = "gradeable_teams";
            $user_or_team_id = "team_id";
        }
        $this->course_db->query("
SELECT round((AVG(score)),2) AS avg_score, round(stddev_pop(score), 2) AS std_dev, 0 AS max, COUNT(*) FROM(
   SELECT * FROM (
      SELECT (egd.autograding_non_hidden_non_extra_credit + egd.autograding_non_hidden_extra_credit + egd.autograding_hidden_non_extra_credit + egd.autograding_hidden_extra_credit) AS score
      FROM electronic_gradeable_data AS egd
      INNER JOIN {$users_or_teams} AS {$u_or_t}
      ON {$u_or_t}.{$user_or_team_id} = egd.{$user_or_team_id}
      INNER JOIN (
         SELECT g_id, {$user_or_team_id}, active_version FROM electronic_gradeable_version AS egv
         WHERE active_version > 0
      ) AS egv
      ON egd.g_id=egv.g_id AND egd.{$user_or_team_id}=egv.{$user_or_team_id}
      WHERE egd.g_version=egv.active_version AND egd.g_id=? AND {$u_or_t}.{$section_key} IS NOT NULL
   )g
) as individual;
          ", [$g_id]);
        return ($this->course_db->getRowCount() > 0) ? new SimpleStat($this->core, $this->course_db->rows()[0]) : null;
    }
    public function getScoresForGradeable($g_id, $section_key, $is_team) {
        $u_or_t = "u";
        $users_or_teams = "users";
        $user_or_team_id = "user_id";
        if ($is_team) {
            $u_or_t = "t";
            $users_or_teams = "gradeable_teams";
            $user_or_team_id = "team_id";
        }
        $this->course_db->query(
            "
SELECT COUNT(*) from gradeable_component where g_id=?
          ",
            [$g_id]
        );
        $count = $this->course_db->rows()[0][0];
        $this->course_db->query(
            "
        SELECT * FROM(
            SELECT gd_id, SUM(comp_score) AS g_score, SUM(gc_max_value) AS max, COUNT(comp.*), autograding FROM(
              SELECT  gd_id, gc_title, gc_max_value, gc_is_peer, gc_order, autograding,
              CASE WHEN (gc_default + sum_points + gcd_score) > gc_upper_clamp THEN gc_upper_clamp
              WHEN (gc_default + sum_points + gcd_score) < gc_lower_clamp THEN gc_lower_clamp
              ELSE (gc_default + sum_points + gcd_score) END AS comp_score FROM(
                SELECT gcd.gd_id, gc_title, gc_max_value, gc_is_peer, gc_order, gc_lower_clamp, gc_default, gc_upper_clamp,
                CASE WHEN sum_points IS NULL THEN 0 ELSE sum_points END AS sum_points, gcd_score, CASE WHEN autograding IS NULL THEN 0 ELSE autograding END AS autograding
                FROM gradeable_component_data AS gcd
                LEFT JOIN gradeable_component AS gc ON gcd.gc_id=gc.gc_id
                LEFT JOIN(
                  SELECT SUM(gcm_points) AS sum_points, gcmd.gc_id, gcmd.gd_id
                  FROM gradeable_component_mark_data AS gcmd
                  LEFT JOIN gradeable_component_mark AS gcm ON gcmd.gcm_id=gcm.gcm_id AND gcmd.gc_id=gcm.gc_id
                  GROUP BY gcmd.gc_id, gcmd.gd_id
                  )AS marks
                ON gcd.gc_id=marks.gc_id AND gcd.gd_id=marks.gd_id
                LEFT JOIN gradeable_data AS gd ON gd.gd_id=gcd.gd_id
                LEFT JOIN (
                  SELECT egd.g_id, egd.{$user_or_team_id}, (autograding_non_hidden_non_extra_credit + autograding_non_hidden_extra_credit + autograding_hidden_non_extra_credit + autograding_hidden_extra_credit) AS autograding
                  FROM electronic_gradeable_version AS egv
                  LEFT JOIN electronic_gradeable_data AS egd ON egv.g_id=egd.g_id AND egv.{$user_or_team_id}=egd.{$user_or_team_id} AND active_version=g_version AND active_version>0
                  )AS auto
                ON gd.g_id=auto.g_id AND gd_{$user_or_team_id}=auto.{$user_or_team_id}
                INNER JOIN {$users_or_teams} AS {$u_or_t} ON {$u_or_t}.{$user_or_team_id} = auto.{$user_or_team_id}
                WHERE gc.g_id=? AND {$u_or_t}.{$section_key} IS NOT NULL
              )AS parts_of_comp
            )AS comp
            GROUP BY gd_id, autograding
          )g
      ",
            [$g_id]
        );
        return new SimpleStat($this->core, $this->course_db->rows()[0]);
    }
    public function getAverageForGradeable($g_id, $section_key, $is_team) {
        $u_or_t = "u";
        $users_or_teams = "users";
        $user_or_team_id = "user_id";
        if ($is_team) {
            $u_or_t = "t";
            $users_or_teams = "gradeable_teams";
            $user_or_team_id = "team_id";
        }
        $this->course_db->query(
            "
SELECT COUNT(*) as cnt from gradeable_component where g_id=?
          ",
            [$g_id]
        );
        $count = $this->course_db->row()['cnt'];
        $this->course_db->query(
            "
SELECT round((AVG(g_score) + AVG(autograding)),2) AS avg_score, round(stddev_pop(g_score),2) AS std_dev, round(AVG(max),2) AS max, COUNT(*) FROM(
  SELECT * FROM(
    SELECT gd_id, SUM(comp_score) AS g_score, SUM(gc_max_value) AS max, COUNT(comp.*), autograding FROM(
      SELECT  gd_id, gc_title, gc_max_value, gc_is_peer, gc_order, autograding,
      CASE WHEN (gc_default + sum_points + gcd_score) > gc_upper_clamp THEN gc_upper_clamp
      WHEN (gc_default + sum_points + gcd_score) < gc_lower_clamp THEN gc_lower_clamp
      ELSE (gc_default + sum_points + gcd_score) END AS comp_score FROM(
        SELECT gcd.gd_id, gc_title, gc_max_value, gc_is_peer, gc_order, gc_lower_clamp, gc_default, gc_upper_clamp,
        CASE WHEN sum_points IS NULL THEN 0 ELSE sum_points END AS sum_points, gcd_score, CASE WHEN autograding IS NULL THEN 0 ELSE autograding END AS autograding
        FROM gradeable_component_data AS gcd
        LEFT JOIN gradeable_component AS gc ON gcd.gc_id=gc.gc_id
        LEFT JOIN(
          SELECT SUM(gcm_points) AS sum_points, gcmd.gc_id, gcmd.gd_id
          FROM gradeable_component_mark_data AS gcmd
          LEFT JOIN gradeable_component_mark AS gcm ON gcmd.gcm_id=gcm.gcm_id AND gcmd.gc_id=gcm.gc_id
          GROUP BY gcmd.gc_id, gcmd.gd_id
          )AS marks
        ON gcd.gc_id=marks.gc_id AND gcd.gd_id=marks.gd_id
        LEFT JOIN gradeable_data AS gd ON gd.gd_id=gcd.gd_id
        LEFT JOIN (
          SELECT egd.g_id, egd.{$user_or_team_id}, (autograding_non_hidden_non_extra_credit + autograding_non_hidden_extra_credit + autograding_hidden_non_extra_credit + autograding_hidden_extra_credit) AS autograding
          FROM electronic_gradeable_version AS egv
          LEFT JOIN electronic_gradeable_data AS egd ON egv.g_id=egd.g_id AND egv.{$user_or_team_id}=egd.{$user_or_team_id} AND active_version=g_version AND active_version>0
          )AS auto
        ON gd.g_id=auto.g_id AND gd_{$user_or_team_id}=auto.{$user_or_team_id}
        INNER JOIN {$users_or_teams} AS {$u_or_t} ON {$u_or_t}.{$user_or_team_id} = auto.{$user_or_team_id}
        WHERE gc.g_id=? AND {$u_or_t}.{$section_key} IS NOT NULL
      )AS parts_of_comp
    )AS comp
    GROUP BY gd_id, autograding
  )g WHERE count=?
)AS individual
          ",
            [$g_id, $count]
        );
        if (count($this->course_db->rows()) == 0) {
            return;
        }
        return new SimpleStat($this->core, $this->course_db->rows()[0]);
    }

    public function getNumUsersWhoViewedGradeBySections($gradeable, $sections) {
        $table = $gradeable->isTeamAssignment() ? 'gradeable_teams' : 'users';
        $grade_type = $gradeable->isGradeByRegistration() ? 'registration' : 'rotating';
        $type = $gradeable->isTeamAssignment() ? 'team' : 'user';

        $params = [$gradeable->getId()];

        $sections_query = "";
        if (count($sections) > 0) {
            $sections_query = "{$grade_type}_section IN " . $this->createParamaterList(count($sections));
            $params = array_merge($sections, $params);
        }

        $this->course_db->query(
            "
            SELECT COUNT(*) as cnt
            FROM gradeable_data AS gd
            INNER JOIN (
                SELECT u.{$type}_id, u.{$grade_type}_section FROM {$table} AS u
                WHERE u.{$sections_query}
            ) AS u
            ON gd.gd_{$type}_id=u.{$type}_id
            WHERE gd.g_id = ? AND gd.gd_user_viewed_date IS NOT NULL
        ",
            $params
        );

        return intval($this->course_db->row()['cnt']);
    }

    /**
     * Finds the number of users who has a non NULL last_viewed_time for team assignments
     * NULL times represent unviewed, non-null represent the user has viewed the latest version already
     *
     * @param  Gradeable $gradeable
     * @param  array $sections
     * @return integer
     */
    public function getNumUsersWhoViewedTeamAssignmentBySection($gradeable, $sections) {
        $grade_type = $gradeable->isGradeByRegistration() ? 'registration' : 'rotating';

        $params = [$gradeable->getId()];

        $sections_query = "";
        if (count($sections) > 0) {
            $sections_query = "{$grade_type}_section IN " . $this->createParamaterList(count($sections));
            $params = array_merge($sections, $params);
        }

        $this->course_db->query(
            "
            SELECT COUNT(*) as cnt
            FROM teams AS tm
            INNER JOIN (
                SELECT u.team_id, u.{$grade_type}_section FROM gradeable_teams AS u
                WHERE u.{$sections_query} and u.g_id = ?
            ) AS u
            ON tm.team_id=u.team_id
            WHERE tm.last_viewed_time IS NOT NULL
        ",
            $params
        );

        return intval($this->course_db->row()['cnt']);
    }

    /**
     * @param  string $gradeable_id
     * @param  string $team_id
     * @return integer
     */
    public function getActiveVersionForTeam($gradeable_id, $team_id) {
        $params = [$gradeable_id,$team_id];
        $this->course_db->query("SELECT active_version FROM electronic_gradeable_version WHERE g_id = ? and team_id = ?", $params);
        $query_result = $this->course_db->row();
        return array_key_exists('active_version', $query_result) ? $query_result['active_version'] : 0;
    }

    public function getNumUsersGraded($g_id) {
        $this->course_db->query(
            "
SELECT COUNT(*) as cnt FROM gradeable_data
WHERE g_id = ?",
            [$g_id]
        );

        return intval($this->course_db->row()['cnt']);
    }

    //gets ids of students with non null registration section and null rotating section
    public function getRegisteredUsersWithNoRotatingSection() {
        $this->course_db->query(
            "
SELECT user_id
FROM users AS u
WHERE registration_section IS NOT NULL
AND rotating_section IS NULL;"
        );

        return $this->course_db->rows();
    }

    //gets ids of students with non null rotating section and null registration section
    public function getUnregisteredStudentsWithRotatingSection() {
        $this->course_db->query(
            "
SELECT user_id
FROM users AS u
WHERE registration_section IS NULL
AND rotating_section IS NOT NULL;"
        );

        return $this->course_db->rows();
    }

    public function getGradersForRegistrationSections($sections) {
        $return = [];
        $params = [];
        $where = "";
        if (count($sections) > 0) {
            $where = "WHERE sections_registration_id IN " . $this->createParamaterList(count($sections));
            $params = $sections;
        }
        $this->course_db->query(
            "
SELECT g.*, u.*
FROM grading_registration AS g
LEFT JOIN (
  SELECT *
  FROM users
) AS u ON u.user_id = g.user_id
{$where}
ORDER BY SUBSTRING(g.sections_registration_id, '^[^0-9]*'), COALESCE(SUBSTRING(g.sections_registration_id, '[0-9]+')::INT, -1), SUBSTRING(g.sections_registration_id, '[^0-9]*$'), g.user_id",
            $params
        );
        $user_store = [];
        foreach ($this->course_db->rows() as $row) {
            if ($row['sections_registration_id'] === null) {
                $row['sections_registration_id'] = "NULL";
            }

            if (!isset($return[$row['sections_registration_id']])) {
                $return[$row['sections_registration_id']] = [];
            }

            if (!isset($user_store[$row['user_id']])) {
                $user_store[$row['user_id']] = new User($this->core, $row);
            }
            $return[$row['sections_registration_id']][] = $user_store[$row['user_id']];
        }
        return $return;
    }

    public function getGradersForRotatingSections($g_id, $sections) {
        $return = [];
        $params = [$g_id];
        $where = "";
        if (count($sections) > 0) {
            $where = " AND sections_rotating_id IN " . $this->createParamaterList(count($sections));
            $params = array_merge($params, $sections);
        }
        $this->course_db->query(
            "
SELECT g.*, u.*
FROM grading_rotating AS g
LEFT JOIN (
  SELECT *
  FROM users
) AS u ON u.user_id = g.user_id
WHERE g.g_id=? {$where}
ORDER BY g.sections_rotating_id, g.user_id",
            $params
        );
        $user_store = [];
        foreach ($this->course_db->rows() as $row) {
            if ($row['sections_rotating_id'] === null) {
                $row['sections_rotating_id'] = "NULL";
            }
            if (!isset($return[$row['sections_rotating_id']])) {
                $return[$row['sections_rotating_id']] = [];
            }

            if (!isset($user_store[$row['user_id']])) {
                $user_store[$row['user_id']] = new User($this->core, $row);
            }
            $return[$row['sections_rotating_id']][] = $user_store[$row['user_id']];
        }
        return $return;
    }

    public function getRotatingSectionsForGradeableAndUser($g_id, $user_id = null) {
        $params = [$g_id];
        $where = "";
        if ($user_id !== null) {
            $params[] = $user_id;
            $where = " AND user_id=?";
        }
        $this->course_db->query(
            "
            SELECT sections_rotating_id
            FROM grading_rotating
            WHERE g_id=? {$where}",
            $params
        );
        $return = [];
        foreach ($this->course_db->rows() as $row) {
            $return[] = $row['sections_rotating_id'];
        }
        return $return;
    }

    public function getUsersByRotatingSections($sections, $orderBy = "rotating_section") {
        $return = [];
        if (count($sections) > 0) {
            $placeholders = $this->createParamaterList(count($sections));
            $this->course_db->query("SELECT * FROM users AS u WHERE rotating_section IN {$placeholders} ORDER BY {$orderBy}", $sections);
            foreach ($this->course_db->rows() as $row) {
                $return[] = new User($this->core, $row);
            }
        }
        return $return;
    }

    /**
     * Gets all registration sections from the sections_registration table

     * @return array
     */
    public function getRegistrationSections() {
        $this->course_db->query("SELECT * FROM sections_registration ORDER BY SUBSTRING(sections_registration_id, '^[^0-9]*'), COALESCE(SUBSTRING(sections_registration_id, '[0-9]+')::INT, -1), SUBSTRING(sections_registration_id, '[^0-9]*$') ");
        return $this->course_db->rows();
    }

    /**
     * Gets all rotating sections from the sections_rotating table
     *
     * @return array
     */
    public function getRotatingSections() {
        $this->course_db->query("SELECT * FROM sections_rotating ORDER BY sections_rotating_id");
        return $this->course_db->rows();
    }

    /**
     * Gets all the gradeable IDs of the rotating sections
     *
     * @return array
     */
    public function getRotatingSectionsGradeableIDS() {
        $this->course_db->query("SELECT g_id FROM gradeable WHERE g_grader_assignment_method = {0} ORDER BY g_grade_start_date ASC");
        return $this->course_db->rows();
    }

    /**
     * Gets gradeables for all graders with the sections they were assigned to grade
     * Only includes gradeables that are set to be graded by rotating section or all access, and were in the past
     * With the exception of $gradeable_id, which will always be included
     *
     * @return array
     */
    public function getGradeablesRotatingGraderHistory($gradeable_id) {
        $params = [$gradeable_id];
        $this->course_db->query(
            "
            SELECT
            gu.g_id, gu.user_id, gu.user_group, gr.sections_rotating_id, g_grade_start_date
            FROM (
            SELECT g.g_id, u.user_id, u.user_group, g_grade_start_date
            FROM (SELECT user_id, user_group FROM users WHERE user_group BETWEEN 1 AND 3) AS u
            CROSS JOIN (
              SELECT
                DISTINCT g.g_id,
                g_grade_start_date
              FROM gradeable AS g
              LEFT JOIN
                grading_rotating AS gr ON g.g_id = gr.g_id
              WHERE g_grader_assignment_method = 0 OR g.g_id = ?
            ) AS g
            ) as gu
            LEFT JOIN (
            SELECT
              g_id, user_id, json_agg(sections_rotating_id) as sections_rotating_id
            FROM
              grading_rotating
            GROUP BY g_id, user_id
            ) AS gr ON gu.user_id=gr.user_id AND gu.g_id=gr.g_id
            ORDER BY user_group, user_id, g_grade_start_date",
            $params
        );
        $rows = $this->course_db->rows();
        $modified_rows = [];
        foreach ($rows as $row) {
            $row['sections_rotating_id'] = json_decode($row['sections_rotating_id']);
            $modified_rows[] = $row;
        }
        return $modified_rows;
    }

    /**
     * Returns the count of all users in rotating sections that are in a non-null registration section. These are
     * generally students who have late added a course and have been automatically added to the course, but this
     * was done after rotating sections had already been set-up.
     *
     * @return array
     */
    public function getCountUsersRotatingSections() {
        $this->course_db->query(
            "
SELECT rotating_section, count(*) as count
FROM users
WHERE registration_section IS NOT NULL
GROUP BY rotating_section
ORDER BY rotating_section"
        );
        return $this->course_db->rows();
    }

    /**
     * Gets rotating sections of each grader for a gradeable
     *
     * @param  string $gradeable_id
     * @return array An array (indexed by user id) of arrays of section numbers
     */
    public function getRotatingSectionsByGrader($gradeable_id) {
        $this->course_db->query(
            "
    SELECT
        u.user_id, u.user_group, json_agg(sections_rotating_id ORDER BY sections_rotating_id ASC) AS sections
    FROM
        users AS u INNER JOIN grading_rotating AS gr ON u.user_id = gr.user_id
    WHERE
        g_id=?
    AND
        u.user_group BETWEEN 1 AND 3
    GROUP BY
        u.user_id
    ORDER BY
        u.user_group ASC
    ",
            [$gradeable_id]
        );

        // Split arrays into php arrays
        $rows = $this->course_db->rows();
        $sections_row = [];
        foreach ($rows as $row) {
            $sections_row[$row['user_id']] = json_decode($row['sections']);
        }
        return $sections_row;
    }

    public function getGradersByUserType() {
        $this->course_db->query(
            "SELECT user_firstname, user_lastname, user_id, user_group FROM users WHERE user_group < 4 ORDER BY user_group, user_id ASC"
        );
        $users = [];

        foreach ($this->course_db->rows() as $row) {
            $users[$row['user_group']][] = [$row['user_id'], $row['user_firstname'], $row['user_lastname']];
        }
        return $users;
    }

    /**
     * Returns the count of all users that are in a rotating section, but are not in an assigned registration section.
     * These are generally students who have dropped the course and have not yet been removed from a rotating
     * section.
     *
     * @return array
     */
    public function getCountNullUsersRotatingSections() {
        $this->course_db->query(
            "
SELECT rotating_section, count(*) as count
FROM users
WHERE registration_section IS NULL
GROUP BY rotating_section
ORDER BY rotating_section"
        );
        return $this->course_db->rows();
    }

    public function getRegisteredUserIdsWithNullRotating() {
        $this->course_db->query(
            "
SELECT user_id
FROM users
WHERE rotating_section IS NULL AND registration_section IS NOT NULL
ORDER BY user_id ASC"
        );
        return array_map(
            function ($elem) {
                return $elem['user_id'];
            },
            $this->course_db->rows()
        );
    }

    public function getRegisteredUserIds() {
        $this->course_db->query(
            "
SELECT user_id
FROM users
WHERE registration_section IS NOT NULL
ORDER BY user_id ASC"
        );
        return array_map(
            function ($elem) {
                return $elem['user_id'];
            },
            $this->course_db->rows()
        );
    }

    /**
     * Get all team ids for all gradeables
     *
     * @return string[][] Map of gradeable_id => [ team ids ]
     */
    public function getTeamIdsAllGradeables() {
        $this->course_db->query("SELECT team_id, g_id FROM gradeable_teams");

        $gradeable_ids = [];
        $rows = $this->course_db->rows();
        foreach ($rows as $row) {
            $g_id = $row['g_id'];
            $team_id = $row['team_id'];
            if (!array_key_exists($g_id, $gradeable_ids)) {
                $gradeable_ids[$g_id] = [];
            }
            $gradeable_ids[$g_id][] = $team_id;
        }
        return $gradeable_ids;
    }

    /**
     * Get all team ids for all gradeables where the teams are in rotating section NULL
     *
     * @return string[][] Map of gradeable_id => [ team ids ]
     */
    public function getTeamIdsWithNullRotating() {
        $this->course_db->query("SELECT team_id, g_id FROM gradeable_teams WHERE rotating_section IS NULL");

        $gradeable_ids = [];
        $rows = $this->course_db->rows();
        foreach ($rows as $row) {
            $g_id = $row['g_id'];
            $team_id = $row['team_id'];
            if (!array_key_exists($g_id, $gradeable_ids)) {
                $gradeable_ids[$g_id] = [];
            }
            $gradeable_ids[$g_id][] = $team_id;
        }
        return $gradeable_ids;
    }

    public function setAllUsersRotatingSectionNull() {
        $this->course_db->query("UPDATE users SET rotating_section=NULL");
    }

    public function setNonRegisteredUsersRotatingSectionNull() {
        $this->course_db->query("UPDATE users SET rotating_section=NULL WHERE registration_section IS NULL");
    }

    public function deleteAllRotatingSections() {
        $this->course_db->query("DELETE FROM sections_rotating");
    }

    public function setAllTeamsRotatingSectionNull() {
        $this->course_db->query("UPDATE gradeable_teams SET rotating_section=NULL");
    }

    public function getMaxRotatingSection() {
        $this->course_db->query("SELECT MAX(sections_rotating_id) as max FROM sections_rotating");
        $row = $this->course_db->row();
        return $row['max'];
    }

    public function getNumberRotatingSections() {
        $this->course_db->query("SELECT COUNT(*) AS cnt FROM sections_rotating");
        return $this->course_db->row()['cnt'];
    }

    public function insertNewRotatingSection($section) {
        $this->course_db->query("INSERT INTO sections_rotating (sections_rotating_id) VALUES(?)", [$section]);
    }

    public function insertNewRegistrationSection($section) {
        $semester = $this->core->getConfig()->getSemester();
        $course = $this->core->getConfig()->getCourse();
        $this->submitty_db->query("INSERT INTO courses_registration_sections (semester, course, registration_section_id) VALUES (?,?,?) ON CONFLICT DO NOTHING", [$semester, $course, $section]);
        return $this->submitty_db->getrowcount();
    }

    public function deleteRegistrationSection($section) {
        $semester = $this->core->getConfig()->getSemester();
        $course = $this->core->getConfig()->getCourse();
        $this->submitty_db->query("DELETE FROM courses_registration_sections WHERE semester=? AND course=? AND registration_section_id=?", [$semester, $course, $section]);
        return $this->submitty_db->getRowCount();
    }

    public function setupRotatingSections($graders, $gradeable_id) {
        $this->course_db->query("DELETE FROM grading_rotating WHERE g_id=?", [$gradeable_id]);
        foreach ($graders as $grader => $sections) {
            foreach ($sections as $i => $section) {
                $this->course_db->query("INSERT INTO grading_rotating(g_id, user_id, sections_rotating_id) VALUES(?,?,?)", [$gradeable_id ,$grader, $section]);
            }
        }
    }

    public function updateUsersRotatingSection($section, $users) {
        $update_array = array_merge([$section], $users);
        $update_string = $this->createParamaterList(count($users));
        $this->course_db->query("UPDATE users SET rotating_section=? WHERE user_id IN {$update_string}", $update_array);
    }

    /**
     * Gets all user_ids that are on a team for a given gradeable
     *
     * @param   Gradeable $gradeable
     * @returns string[]
     */
    public function getUsersOnTeamsForGradeable($gradeable) {
        $params = [$gradeable->getId()];
        $this->course_db->query(
            "SELECT user_id FROM teams WHERE
                team_id = ANY(SELECT team_id FROM gradeable_teams WHERE g_id = ?)",
            $params
        );

        $users = [];
        foreach ($this->course_db->rows() as $row) {
            $users[] = $row['user_id'];
        }
        return $users;
    }

    /**
     * This inserts an row in the electronic_gradeable_data table for a given gradeable/user/version combination.
     * The values for the row are set to defaults (0 for numerics and NOW() for the timestamp) with the actual values
     * to be later filled in by the submitty_autograding_shipper.py and insert_database_version_data.py scripts.
     * We do it this way as we can properly deal with the
     * electronic_gradeable_version table here as the "active_version" is a concept strictly within the PHP application
     * code and the grading scripts have no concept of it. This will either update or insert the row in
     * electronic_gradeable_version for the given gradeable and student.
     *
     * @param string $g_id
     * @param string|null $user_id
     * @param string|null $team_id
     * @param int    $version
     * @param string $timestamp
     */
    public function insertVersionDetails($g_id, $user_id, $team_id, $version, $timestamp) {
        $this->course_db->query(
            "
INSERT INTO electronic_gradeable_data
(g_id, user_id, team_id, g_version, autograding_non_hidden_non_extra_credit, autograding_non_hidden_extra_credit,
autograding_hidden_non_extra_credit, autograding_hidden_extra_credit, submission_time)

VALUES(?, ?, ?, ?, 0, 0, 0, 0, ?)",
            [$g_id, $user_id, $team_id, $version, $timestamp]
        );
        if ($user_id === null) {
            $this->course_db->query(
                "SELECT * FROM electronic_gradeable_version WHERE g_id=? AND team_id=?",
                [$g_id, $team_id]
            );
        }
        else {
            $this->course_db->query(
                "SELECT * FROM electronic_gradeable_version WHERE g_id=? AND user_id=?",
                [$g_id, $user_id]
            );
        }
        $row = $this->course_db->row();
        if (!empty($row)) {
            $this->updateActiveVersion($g_id, $user_id, $team_id, $version);
        }
        else {
            $this->course_db->query(
                "INSERT INTO electronic_gradeable_version (g_id, user_id, team_id, active_version) VALUES(?, ?, ?, ?)",
                [$g_id, $user_id, $team_id, $version]
            );
        }
    }

    /**
     * Updates the row in electronic_gradeable_version table for a given gradeable and student. This function should
     * only be run directly if we know that the row exists (so when changing the active version for example) as
     * otherwise it'll throw an exception as it does not do error checking on if the row exists.
     *
     * @param string      $g_id
     * @param string|null $user_id
     * @param string|null $team_id
     * @param int         $version
     */
    public function updateActiveVersion($g_id, $user_id, $team_id, $version) {
        if ($user_id === null) {
            $this->course_db->query(
                "UPDATE electronic_gradeable_version SET active_version=? WHERE g_id=? AND team_id=?",
                [$version, $g_id, $team_id]
            );
        }
        else {
            $this->course_db->query(
                "UPDATE electronic_gradeable_version SET active_version=? WHERE g_id=? AND user_id=?",
                [$version, $g_id, $user_id]
            );
        }
    }


    public function getAllSectionsForGradeable($gradeable) {
        $grade_type = $gradeable->isGradeByRegistration() ? 'registration' : 'rotating';

        if ($gradeable->isGradeByRegistration()) {
            $this->course_db->query(
                "
                SELECT * FROM sections_registration
                ORDER BY SUBSTRING(sections_registration_id, '^[^0-9]*'),
                COALESCE(SUBSTRING(sections_registration_id, '[0-9]+')::INT, -1),
                SUBSTRING(sections_registration_id, '[^0-9]*$')"
            );
        }
        else {
            $this->course_db->query(
                "
                SELECT * FROM sections_rotating
                ORDER BY sections_rotating_id"
            );
        }

        $sections = $this->course_db->rows();
        foreach ($sections as $i => $section) {
            $sections[$i] = $section["sections_{$grade_type}_id"];
        }
        return $sections;
    }

    /**
     * Gets the ids of all submitters who received a mark
     *
     * @param  Mark      $mark
     * @param  User      $grader
     * @param  Gradeable $gradeable
     * @return string[]
     */
    public function getSubmittersWhoGotMarkBySection($mark, $grader, $gradeable) {
         // Switch the column based on gradeable team-ness
         $type = $mark->getComponent()->getGradeable()->isTeamAssignment() ? 'team' : 'user';
         $row_type = $type . "_id";

         $params = [$grader->getId(), $mark->getId()];
         $table = $mark->getComponent()->getGradeable()->isTeamAssignment() ? 'gradeable_teams' : 'users';
         $grade_type = $gradeable->isGradeByRegistration() ? 'registration' : 'rotating';

        $this->course_db->query(
            "
             SELECT u.{$type}_id
             FROM {$table} u
                 JOIN (
                     SELECT gr.sections_{$grade_type}_id
                     FROM grading_{$grade_type} AS gr
                     WHERE gr.user_id = ?
                 ) AS gr
                 ON gr.sections_{$grade_type}_id=u.{$grade_type}_section
                 JOIN (
                     SELECT gd.gd_{$type}_id, gcmd.gcm_id
                     FROM gradeable_component_mark_data AS gcmd
                         JOIN gradeable_data gd ON gd.gd_id=gcmd.gd_id
                 ) as gcmd
                 ON gcmd.gd_{$type}_id=u.{$type}_id
             WHERE gcmd.gcm_id = ?",
            $params
        );

         // Map the results into a non-associative array of team/user ids
        return array_map(
            function ($row) use ($row_type) {
                    return $row[$row_type];
            },
            $this->course_db->rows()
        );
    }

    public function getAllSubmittersWhoGotMark($mark) {
        // Switch the column based on gradeable team-ness
        $type = $mark->getComponent()->getGradeable()->isTeamAssignment() ? 'team' : 'user';
        $row_type = "gd_" . $type . "_id";
        $this->course_db->query(
            "
            SELECT gd.gd_{$type}_id
            FROM gradeable_component_mark_data gcmd
              JOIN gradeable_data gd ON gd.gd_id=gcmd.gd_id
            WHERE gcm_id = ?",
            [$mark->getId()]
        );

        // Map the results into a non-associative array of team/user ids
        return array_map(
            function ($row) use ($row_type) {
                return $row[$row_type];
            },
            $this->course_db->rows()
        );
    }

    /**
     * Finds the viewed time for a specific user on a team.
     * Assumes team_ids are unique (cannot be used for 2 different gradeables)
     *
     * @param string $team_id
     * @param string $user_id
     */
    public function getTeamViewedTime($team_id, $user_id) {
        $this->course_db->query("SELECT last_viewed_time FROM teams WHERE team_id = ? and user_id=?", [$team_id,$user_id]);
        return $this->course_db->rows()[0]['last_viewed_time'];
    }

    /**
     * Updates the viewed time to now for a specific user on a team.
     * Assumes team_ids are unique (cannot be used for 2 different gradeables)
     *
     * @param string $team_id
     * @param string $user_id
     */
    public function updateTeamViewedTime($team_id, $user_id) {
        $this->course_db->query(
            "UPDATE teams SET last_viewed_time = NOW() WHERE team_id=? and user_id=?",
            [$team_id,$user_id]
        );
    }

    /**
     * Updates the viewed time to NULL for all users on a team.
     * Assumes team_ids are unique (cannot be used for 2 different gradeables)
     *
     * @param string $team_id
     */
    public function clearTeamViewedTime($team_id) {
        $this->course_db->query(
            "UPDATE teams SET last_viewed_time = NULL WHERE team_id=?",
            [$team_id]
        );
    }

    /**
     * Finds all teams for a gradeable and creates a map for each with key => user_id ; value => last_viewed_tim
     * Assumes team_ids are unique (cannot be used for 2 different gradeables)
     *
     * @param  Gradeable $gradeable
     * @return array
     */
    public function getAllTeamViewedTimesForGradeable($gradeable) {
        $params = [$gradeable->getId()];
        $this->course_db->query(
            "SELECT team_id,user_id,last_viewed_time FROM teams WHERE
                team_id = ANY(SELECT team_id FROM gradeable_teams WHERE g_id = ?)",
            $params
        );

        $user_viewed_info = [];
        foreach ($this->course_db->rows() as $row) {
            $team = $row['team_id'];
            $user = $row['user_id'];
            $time = $row['last_viewed_time'];

            if (!array_key_exists($team, $user_viewed_info)) {
                $user_viewed_info[$team] = [];
            }
            $user_viewed_info[$team][$user] = $time;
        }
        return $user_viewed_info;
    }

    /**
     * @todo: write phpdoc
     *
     * @param string $session_id
     *
     * @return array
     */
    public function getSession($session_id) {
        $this->submitty_db->query("SELECT * FROM sessions WHERE session_id=?", [$session_id]);
        return $this->submitty_db->row();
    }

    /**
     * @todo: write phpdoc
     *
     * @param string $session_id
     * @param string $user_id
     * @param string $csrf_token
     */
    public function newSession($session_id, $user_id, $csrf_token) {
        $this->submitty_db->query(
            "INSERT INTO sessions (session_id, user_id, csrf_token, session_expires)
                                   VALUES(?,?,?,current_timestamp + interval '336 hours')",
            [$session_id, $user_id, $csrf_token]
        );
    }

    /**
     * Updates a given session by setting it's expiration date to be 2 weeks into the future
     *
     * @param string $session_id
     */
    public function updateSessionExpiration($session_id) {
        $this->submitty_db->query(
            "UPDATE sessions SET session_expires=(current_timestamp + interval '336 hours')
                                   WHERE session_id=?",
            [$session_id]
        );
    }

    /**
     * Remove sessions which have their expiration date before the
     * current timestamp
     */
    public function removeExpiredSessions() {
        $this->submitty_db->query("DELETE FROM sessions WHERE session_expires < current_timestamp");
    }

    /**
     * Remove a session associated with a given session_id
     *
     * @param string $session_id
     */
    public function removeSessionById($session_id) {
        $this->submitty_db->query("DELETE FROM sessions WHERE session_id=?", [$session_id]);
    }

    public function getAllGradeablesIdsAndTitles() {
        $this->course_db->query("SELECT g_id, g_title FROM gradeable ORDER BY g_title ASC");
        return $this->course_db->rows();
    }

    public function getAllGradeablesIds() {
        $this->course_db->query("SELECT g_id FROM gradeable ORDER BY g_id");
        return $this->course_db->rows();
    }

    public function getGradeableIdsForFullAccessLimitedGraders() {
        $this->course_db->query("SELECT g_id FROM gradeable WHERE g_min_grading_group = 3 AND g_grader_assignment_method = 2");
        return $this->course_db->rows();
    }

    /**
     * returns array of all rotating sections in course
     *
     * @return array
     */
    public function getAllRotatingSections() {

        $this->course_db->query("SELECT sections_rotating_id FROM sections_rotating ORDER BY sections_rotating_id");

        $tmp = $this->course_db->rows();
        $sections = [];
        foreach ($tmp as $row) {
            $sections[] = $row['sections_rotating_id'];
        }
        return $sections;
    }

     /**
      * returns 2d array of new graders after rotating sections set up
      * for all access grading and limited access graders gradeables,
      * top level is all graders' ids and second level is all rotating sections
      *
      * @return array
      */
    public function getNewGraders() {
        $new_graders = [];
        $all_sections = $this->core->getQueries()->getAllRotatingSections();
        $this->course_db->query("SELECT user_id FROM users WHERE user_group < 4");
        $tmp = $this->course_db->rows();
        foreach ($tmp as $row) {
            $new_graders[$row['user_id']] = $all_sections;
        }
        $final_new_graders = [];

        return $new_graders;
    }

    /**
     * gets ids of all electronic gradeables excluding assignments that will be bulk
     * uploaded by TA or instructor.
     *
     * @return array
     */
    public function getAllElectronicGradeablesIds() {
        $this->course_db->query(
            "
            SELECT gradeable.g_id, g_title, eg_submission_due_date
            FROM gradeable INNER JOIN electronic_gradeable
                ON gradeable.g_id = electronic_gradeable.g_id
            WHERE g_gradeable_type=0 and eg_scanned_exam=FALSE and eg_has_due_date=TRUE
            ORDER BY g_grade_released_date DESC
        "
        );
        return $this->course_db->rows();
    }

    /**
     * Gets id's and titles of the electronic gradeables that have non-inherited teams
     *
     * @return string
     */
    // public function getAllElectronicGradeablesWithBaseTeams() {
    //     $this->course_db->query('SELECT g_id, g_title FROM gradeable WHERE g_id=ANY(SELECT g_id FROM electronic_gradeable WHERE eg_team_assignment IS TRUE AND (eg_inherit_teams_from=\'\') IS NOT FALSE) ORDER BY g_title ASC');
    //     return $this->course_db->rows();
    // }

    /**
     * Create a new team id and team in gradeable_teams for given gradeable, add $user_id as a member
     *
     * @param  string  $g_id
     * @param  string  $user_id
     * @param  integer $registration_section
     * @param  integer $rotating_section
     * @return string $team_id
     */
    public function createTeam($g_id, $user_id, $registration_section, $rotating_section) {
        $this->course_db->query("SELECT COUNT(*) AS cnt FROM gradeable_teams");
        $team_id_prefix = strval($this->course_db->row()['cnt']);
        if (strlen($team_id_prefix) < 5) {
            $team_id_prefix = str_repeat("0", 5 - strlen($team_id_prefix)) . $team_id_prefix;
        }
        $team_id = "{$team_id_prefix}_{$user_id}";

        $params = [$team_id, $g_id, $registration_section, $rotating_section];
        $this->course_db->query("INSERT INTO gradeable_teams (team_id, g_id, registration_section, rotating_section) VALUES(?,?,?,?)", $params);
        $this->course_db->query("INSERT INTO teams (team_id, user_id, state) VALUES(?,?,1)", [$team_id, $user_id]);
        return $team_id;
    }

    /**
     * Set team $team_id's registration/rotating section to $section
     *
     * @param string $team_id
     * @param int    $section
     */
    public function updateTeamRegistrationSection($team_id, $section) {
        $this->course_db->query("UPDATE gradeable_teams SET registration_section=? WHERE team_id=?", [$section, $team_id]);
    }

    /**
     * Set team $team_id's anon_id
     *
     * @param string $team_id
     * @param string $anon_id
     */
    public function updateTeamAnonId($team_id, $anon_id) {
        $this->course_db->query("UPDATE gradeable_teams SET anon_id=? WHERE team_id=?", [$anon_id, $team_id]);
    }

    public function updateTeamRotatingSection($team_id, $section) {
        $this->course_db->query("UPDATE gradeable_teams SET rotating_section=? WHERE team_id=?", [$section, $team_id]);
    }

    /**
     * Remove a user from their current team
     *
     * @param string $team_id
     * @param string $user_id
     */
    public function leaveTeam($team_id, $user_id) {
        $this->course_db->query(
            "DELETE FROM teams AS t
          WHERE team_id=? AND user_id=? AND state=1",
            [$team_id, $user_id]
        );
        $this->course_db->query("SELECT * FROM teams WHERE team_id=? AND state=1", [$team_id]);
        if (count($this->course_db->rows()) == 0) {
            //If this happens, then remove all invitations
            $this->course_db->query(
                "DELETE FROM teams AS t
              WHERE team_id=?",
                [$team_id]
            );
        }
    }

    /**
     * Add user $user_id to team $team_id as an invited user
     *
     * @param string $team_id
     * @param string $user_id
     */
    public function sendTeamInvitation($team_id, $user_id) {
        $this->course_db->query("INSERT INTO teams (team_id, user_id, state) VALUES(?,?,0)", [$team_id, $user_id]);
    }

    /**
     * Add user $user_id to team $team_id as a team member
     *
     * @param string $team_id
     * @param string $user_id
     */
    public function acceptTeamInvitation($team_id, $user_id) {
        $this->course_db->query("INSERT INTO teams (team_id, user_id, state) VALUES(?,?,1)", [$team_id, $user_id]);
    }

    /**
     * Cancel a pending team invitation
     *
     * @param string $team_id
     * @param string $user_id
     */
    public function cancelTeamInvitation($team_id, $user_id) {
        $this->course_db->query("DELETE FROM teams WHERE team_id=? AND user_id=? AND state=0", [$team_id, $user_id]);
    }

    /**
     * Decline all pending team invitiations for a user
     *
     * @param string $g_id
     * @param string $user_id
     */
    public function declineAllTeamInvitations($g_id, $user_id) {
        $this->course_db->query(
            "DELETE FROM teams AS t USING gradeable_teams AS gt
          WHERE gt.g_id=? AND gt.team_id = t.team_id AND t.user_id=? AND t.state=0",
            [$g_id, $user_id]
        );
    }


    /**
     * Return Team object for team whith given Team ID
     *
     * @param  string $team_id
     * @return \app\models\Team|null
     */
    public function getTeamById($team_id) {
        $this->course_db->query(
            "
            SELECT gt.team_id, gt.registration_section, gt.rotating_section, json_agg(u) AS users
            FROM gradeable_teams gt
              JOIN
              (SELECT t.team_id, t.state, u.*
               FROM teams t
                 JOIN users u ON t.user_id = u.user_id
              ) AS u ON gt.team_id = u.team_id
            WHERE gt.team_id = ?
            GROUP BY gt.team_id",
            [$team_id]
        );
        if (count($this->course_db->rows()) === 0) {
            return null;
        }
        $details = $this->course_db->row();
        $details["users"] = json_decode($details["users"], true);
        return new Team($this->core, $details);
    }

    /**
     * Return Team object for team which the given user belongs to on the given gradeable
     *
     * @param  string $g_id
     * @param  string $user_id
     * @return \app\models\Team|null
     */
    public function getTeamByGradeableAndUser($g_id, $user_id) {
        $this->course_db->query(
            "
            SELECT gt.team_id, gt.registration_section, gt.rotating_section, json_agg(u) AS users
            FROM gradeable_teams gt
              JOIN
              (SELECT t.team_id, t.state, u.*
               FROM teams t
                 JOIN users u ON t.user_id = u.user_id
              ) AS u ON gt.team_id = u.team_id
            WHERE g_id=? AND gt.team_id IN (
              SELECT team_id
              FROM teams
              WHERE user_id=? AND state=1)
            GROUP BY gt.team_id",
            [$g_id, $user_id]
        );
        if (count($this->course_db->rows()) === 0) {
            return null;
        }
        $details = $this->course_db->row();
        $details["users"] = json_decode($details["users"], true);
        return new Team($this->core, $details);
    }

    /**
     * Return an array of Team objects for all teams on given gradeable
     *
     * @param  string $g_id
     * @return \app\models\Team[]
     */
    public function getTeamsByGradeableId($g_id) {
        $this->course_db->query(
            "
            SELECT gt.team_id, gt.registration_section, gt.rotating_section, json_agg(u) AS users
            FROM gradeable_teams gt
              JOIN
                (SELECT t.team_id, t.state, u.*
                 FROM teams t
                   JOIN users u ON t.user_id = u.user_id
                ) AS u ON gt.team_id = u.team_id
            WHERE g_id=?
            GROUP BY gt.team_id
            ORDER BY team_id",
            [$g_id]
        );

        $teams = [];
        foreach ($this->course_db->rows() as $row) {
            $row['users'] = json_decode($row['users'], true);
            $teams[] = new Team($this->core, $row);
        }

        return $teams;
    }


    /**
     * Return an array of team_ids for a gradeable that have at least one user in the team
     *
     * @param  string $g_id
     * @return string[] team ids
     */
    public function getTeamsWithMembersFromGradeableID($g_id) {
        $team_map = $this->core->getQueries()->getTeamIdsAllGradeables();

        if (!array_key_exists($g_id, $team_map)) {
            return [];
        }

        $teams = $team_map[$g_id];

        $this->course_db->query("SELECT team_id FROM teams");
        $teams_with_members = [];
        foreach ($this->course_db->rows() as $row) {
            $teams_with_members[] = $row['team_id'];
        }

        return array_intersect($teams, $teams_with_members);
    }


    /**
     * Add ($g_id,$user_id) pair to table seeking_team
     *
     * @param string $g_id
     * @param string $user_id
     */
    public function addToSeekingTeam($g_id, $user_id) {
        $this->course_db->query("INSERT INTO seeking_team(g_id, user_id) VALUES (?,?)", [$g_id, $user_id]);
    }

    /**
     * Remove ($g_id,$user_id) pair from table seeking_team
     *
     * @param string $g_id
     * @param string $user_id
     */
    public function removeFromSeekingTeam($g_id, $user_id) {
        $this->course_db->query("DELETE FROM seeking_team WHERE g_id=? AND user_id=?", [$g_id, $user_id]);
    }

    /**
     * Return an array of user_id who are seeking team who passed gradeable_id
     *
     * @param  string $g_id
     * @return array $users_seeking_team
     */
    public function getUsersSeekingTeamByGradeableId($g_id) {
        $this->course_db->query(
            "SELECT user_id
          FROM seeking_team
          WHERE g_id=?
          ORDER BY user_id",
            [$g_id]
        );

        $users_seeking_team = [];
        foreach ($this->course_db->rows() as $row) {
            array_push($users_seeking_team, $row['user_id']);
        }
        return $users_seeking_team;
    }

    /**
     * Return array of counts of teams/users without team/graded components
     * corresponding to each registration/rotating section
     *
     * @param  string $g_id
     * @param  int[]  $sections
     * @param  string $section_key
     * @return int[] $return
     */
    public function getTotalTeamCountByGradingSections($g_id, $sections, $section_key) {
        $return = [];
        $params = [$g_id];
        $sections_query = "";
        if (count($sections) > 0) {
            $sections_query = "{$section_key} IN " . $this->createParamaterList(count($sections)) . " AND";
            $params = array_merge($sections, $params);
        }
        $this->course_db->query(
            "
SELECT count(*) as cnt, {$section_key}
FROM gradeable_teams
WHERE {$sections_query} g_id=? AND team_id IN (
  SELECT team_id
  FROM teams
)
GROUP BY {$section_key}
ORDER BY {$section_key}",
            $params
        );
        foreach ($this->course_db->rows() as $row) {
            $return[$row[$section_key]] = intval($row['cnt']);
        }
        foreach ($sections as $section) {
            if (!isset($return[$section])) {
                $return[$section] = 0;
            }
        }
        ksort($return);
        return $return;
    }

    public function getSubmittedTeamCountByGradingSections($g_id, $sections, $section_key) {
        $return = [];
        $params = [$g_id];
        $where = "";
        if (count($sections) > 0) {
            // Expand out where clause
            $sections_keys = array_values($sections);
            $placeholders = $this->createParamaterList(count($sections_keys));
            $where = "WHERE {$section_key} IN {$placeholders}";
            $params = array_merge($params, $sections_keys);
        }
        $this->course_db->query(
            "
SELECT count(*) as cnt, {$section_key}
FROM gradeable_teams
INNER JOIN electronic_gradeable_version
ON
gradeable_teams.team_id = electronic_gradeable_version.team_id
AND gradeable_teams." . $section_key . " IS NOT NULL
AND electronic_gradeable_version.active_version>0
AND electronic_gradeable_version.g_id=?
{$where}
GROUP BY {$section_key}
ORDER BY {$section_key}",
            $params
        );

        foreach ($this->course_db->rows() as $row) {
            $return[$row[$section_key]] = intval($row['cnt']);
        }

        return $return;
    }
    public function getUsersWithoutTeamByGradingSections($g_id, $sections, $section_key) {
        $return = [];
        $params = [$g_id];
        $sections_query = "";
        if (count($sections) > 0) {
            $sections_query = "{$section_key} IN " . $this->createParamaterList(count($sections)) . " AND";
            $params = array_merge($sections, $params);
        }
        $orderBy = "";
        if ($section_key == "registration_section") {
            $orderBy = "SUBSTRING(registration_section, '^[^0-9]*'), COALESCE(SUBSTRING(registration_section, '[0-9]+')::INT, -1), SUBSTRING(registration_section, '[^0-9]*$')";
        }
        else {
            $orderBy = $section_key;
        }
        $this->course_db->query(
            "
SELECT count(*) as cnt, {$section_key}
FROM users
WHERE {$sections_query} user_id NOT IN (
  SELECT user_id
  FROM gradeable_teams NATURAL JOIN teams
  WHERE g_id=?
  ORDER BY user_id
)
GROUP BY {$section_key}
ORDER BY {$orderBy}",
            $params
        );
        foreach ($this->course_db->rows() as $row) {
            $return[$row[$section_key]] = intval($row['cnt']);
        }
        foreach ($sections as $section) {
            if (!isset($return[$section])) {
                $return[$section] = 0;
            }
        }
        ksort($return);
        return $return;
    }
    public function getUsersWithTeamByGradingSections($g_id, $sections, $section_key) {
        $return = [];
        $params = [$g_id];
        $sections_query = "";
        if (count($sections) > 0) {
            $sections_query = "{$section_key} IN " . $this->createParamaterList(count($sections)) . " AND";
            $params = array_merge($sections, $params);
        }
        $orderBy = "";
        if ($section_key == "registration_section") {
            $orderBy = "SUBSTRING(registration_section, '^[^0-9]*'), COALESCE(SUBSTRING(registration_section, '[0-9]+')::INT, -1), SUBSTRING(registration_section, '[^0-9]*$')";
        }
        else {
            $orderBy = $section_key;
        }

        $this->course_db->query(
            "
SELECT count(*) as cnt, {$section_key}
FROM users
WHERE {$sections_query} user_id IN (
  SELECT user_id
  FROM gradeable_teams NATURAL JOIN teams
  WHERE g_id=?
  ORDER BY user_id
)
GROUP BY {$section_key}
ORDER BY {$orderBy}",
            $params
        );
        foreach ($this->course_db->rows() as $row) {
            $return[$row[$section_key]] = intval($row['cnt']);
        }
        foreach ($sections as $section) {
            if (!isset($return[$section])) {
                $return[$section] = 0;
            }
        }
        ksort($return);
        return $return;
    }
    public function getGradedComponentsCountByTeamGradingSections($g_id, $sections, $section_key) {
        $return = [];
        $params = [$g_id];
        $where = "";
        if (count($sections) > 0) {
            $where = "WHERE {$section_key} IN " . $this->createParamaterList(count($sections));
            $params = array_merge($params, $sections);
        }
        $this->course_db->query(
            "
SELECT count(gt.*) as cnt, gt.{$section_key}
FROM gradeable_teams AS gt
INNER JOIN (
  SELECT * FROM gradeable_data AS gd LEFT JOIN gradeable_component_data AS gcd ON gcd.gd_id = gd.gd_id WHERE g_id=?
) AS gd ON gt.team_id = gd.gd_team_id
{$where}
GROUP BY gt.{$section_key}
ORDER BY gt.{$section_key}",
            $params
        );
        foreach ($this->course_db->rows() as $row) {
            $return[$row[$section_key]] = intval($row['cnt']);
        }
        return $return;
    }

    /**
     * Return an array of users with late days
     *
     * @return array
     */
    public function getUsersWithLateDays() {
        $this->course_db->query(
            "
        SELECT u.user_id, user_firstname, user_preferred_firstname,
          user_lastname, user_preferred_lastname, allowed_late_days, since_timestamp
        FROM users AS u
        FULL OUTER JOIN late_days AS l
          ON u.user_id=l.user_id
        WHERE allowed_late_days IS NOT NULL
        ORDER BY
          user_email ASC, since_timestamp DESC;"
        );

        $return = [];
        foreach ($this->course_db->rows() as $row) {
            $return[] = new SimpleLateUser($this->core, $row);
        }
        return $return;
    }

    /**
     * Return an array of users with extensions
     *
     * @param  string $gradeable_id
     * @return SimpleLateUser[]
     */
    public function getUsersWithExtensions($gradeable_id) {
        $this->course_db->query(
            "
        SELECT u.user_id, user_firstname,
          user_preferred_firstname, user_lastname, late_day_exceptions
        FROM users as u
        FULL OUTER JOIN late_day_exceptions as l
          ON u.user_id=l.user_id
        WHERE g_id=?
          AND late_day_exceptions IS NOT NULL
          AND late_day_exceptions>0
        ORDER BY user_email ASC;",
            [$gradeable_id]
        );

        $return = [];
        foreach ($this->course_db->rows() as $row) {
            $return[] = new SimpleLateUser($this->core, $row);
        }
        return $return;
    }

    /**
     * Return an array of users with overridden Grades
     *
     * @param  string $gradeable_id
     * @return SimpleGradeOverriddenUser[]
     */
    public function getUsersWithOverriddenGrades($gradeable_id) {
        $this->course_db->query(
            "
        SELECT u.user_id, user_firstname,
          user_preferred_firstname, user_lastname, marks, comment
        FROM users as u
        FULL OUTER JOIN grade_override as g
          ON u.user_id=g.user_id
        WHERE g_id=?
          AND marks IS NOT NULL
        ORDER BY user_email ASC;",
            [$gradeable_id]
        );

        $return = [];
        foreach ($this->course_db->rows() as $row) {
            $return[] = new SimpleGradeOverriddenUser($this->core, $row);
        }
        return $return;
    }

    /**
     * Return a user with overridden Grades for specific gradable and user_id
     *
     * @param  string $gradeable_id
     * @param  string $user_id
     * @return SimpleGradeOverriddenUser|null
     */
    public function getAUserWithOverriddenGrades($gradeable_id, $user_id) {
        $this->course_db->query(
            "
        SELECT u.user_id, user_firstname,
          user_preferred_firstname, user_lastname, marks, comment
        FROM users as u
        FULL OUTER JOIN grade_override as g
          ON u.user_id=g.user_id
        WHERE g_id=?
          AND marks IS NOT NULL
          AND u.user_id=?",
            [$gradeable_id,$user_id]
        );

          return ($this->course_db->getRowCount() > 0) ? new SimpleGradeOverriddenUser($this->core, $this->course_db->row()) : null;
    }

    public function getAllOverriddenGrades() {
        $query = <<<SQL
SELECT
    u.user_id,
    g.g_id,
    u.user_firstname,
    u.user_preferred_firstname,
    u.user_lastname,
    g.marks,
    g.comment
FROM users as u
FULL OUTER JOIN grade_override as g
    ON u.user_id=g.user_id
WHERE g.marks IS NOT NULL
ORDER BY user_id ASC
SQL;
        $this->course_db->query($query);

        $return = [];
        foreach ($this->course_db->rows() as $row) {
            if (!isset($return[$row['user_id']])) {
                $return[$row['user_id']] = [];
            }
            $return[$row['user_id']][$row['g_id']] = new SimpleGradeOverriddenUser($this->core, $row);
        }
        return $return;
    }

    /**
     * "Upserts" a given user's late days allowed effective at a given time.
     *
     * About $csv_options:
     * default behavior is to overwrite all late days for user and timestamp.
     * null value is for updating via form where radio button selection is
     * ignored, so it should do default behavior.  'csv_option_overwrite_all'
     * invokes default behavior for csv upload.  'csv_option_preserve_higher'
     * will preserve existing values when uploaded csv value is lower.
     *
     * @param string  $user_id
     * @param string  $timestamp
     * @param integer $days
     * @param string  $csv_option value determined by selected radio button
     */
    public function updateLateDays($user_id, $timestamp, $days, $csv_option = null) {
        //Update query and values list.
        $query = "
            INSERT INTO late_days (user_id, since_timestamp, allowed_late_days)
            VALUES(?,?,?)
            ON CONFLICT (user_id, since_timestamp) DO UPDATE
            SET allowed_late_days=?
            WHERE late_days.user_id=? AND late_days.since_timestamp=?";
        $vals = [$user_id, $timestamp, $days, $days, $user_id, $timestamp];

        switch ($csv_option) {
            case 'csv_option_preserve_higher':
                //Does NOT overwrite a higher (or same) value of allowed late days.
                $query .= "AND late_days.allowed_late_days<?";
                $vals[] = $days;
                break;
            case 'csv_option_overwrite_all':
            default:
                //Default behavior: overwrite all late days for user and timestamp.
                //No adjustment to SQL query.
        }

        $this->course_db->query($query, $vals);
    }

    /**
     * Delete a given user's allowed late days entry at given effective time
     *
     * @param string $user_id
     * @param string $timestamp
     */
    public function deleteLateDays($user_id, $timestamp) {
        $this->course_db->query(
            "
          DELETE FROM late_days
          WHERE user_id=?
          AND since_timestamp=?",
            [$user_id, $timestamp]
        );
    }

    /**
     * Updates a given user's extensions for a given homework
     *
     * @param string  $user_id
     * @param string  $g_id
     * @param integer $days
     */
    public function updateExtensions($user_id, $g_id, $days) {
        $this->course_db->query(
            "
          UPDATE late_day_exceptions
          SET late_day_exceptions=?
          WHERE user_id=?
            AND g_id=?;",
            [$days, $user_id, $g_id]
        );
        if ($this->course_db->getRowCount() === 0) {
            $this->course_db->query(
                "
            INSERT INTO late_day_exceptions
            (user_id, g_id, late_day_exceptions)
            VALUES(?,?,?)",
                [$user_id, $g_id, $days]
            );
        }
    }

    /**
     * Updates overridden grades for given homework
     *
     * @param string  $user_id
     * @param string  $g_id
     * @param integer $marks
     * @param string  $comment
     */
    public function updateGradeOverride($user_id, $g_id, $marks, $comment) {
        $this->course_db->query(
            "
          UPDATE grade_override
          SET marks=?, comment=?
          WHERE user_id=?
            AND g_id=?;",
            [$marks, $comment, $user_id, $g_id]
        );
        if ($this->course_db->getRowCount() === 0) {
            $this->course_db->query(
                "
            INSERT INTO grade_override
            (user_id, g_id, marks, comment)
            VALUES(?,?,?,?)",
                [$user_id, $g_id, $marks, $comment]
            );
        }
    }

    /**
     * Delete a given overridden grades for specific user for specific gradeable
     *
     * @param string $user_id
     * @param string $g_id
     */
    public function deleteOverriddenGrades($user_id, $g_id) {
        $this->course_db->query(
            "
          DELETE FROM grade_override
          WHERE user_id=?
          AND g_id=?",
            [$user_id, $g_id]
        );
    }

    /**
     * Adds an assignment for someone to grade another person for peer grading
     *
     * @param string $student
     * @param string $grader
     * @param string $gradeable_id
     */
    public function insertPeerGradingAssignment($grader, $student, $gradeable_id) {
        $this->course_db->query("INSERT INTO peer_assign(grader_id, user_id, g_id) VALUES (?,?,?)", [$grader, $student, $gradeable_id]);
    }

    /**
     * Removes a specific grader's student from a given assignment
     *
     * @param string $gradeable_id
     * @param string $grader_id
     */
    public function removePeerAssignment($gradeable_id, $grader_id, $student_id) {
        $this->course_db->query("DELETE FROM peer_assign WHERE g_id = ? AND grader_id = ? AND user_id = ?", [$gradeable_id, $grader_id, $student_id]);
    }

    /**
     * Removes a specific grader and their students from a given assignment
     *
     * @param string $gradeable_id
     * @param string $grader_id
     */
    public function removePeerAssignmentsForGrader($gradeable_id, $grader_id) {
        $this->course_db->query("DELETE FROM peer_assign WHERE g_id = ? AND grader_id = ?", [$gradeable_id, $grader_id]);
    }

    /**
     * Adds an assignment for someone to grade another person for peer grading
     *
     * @param string $grader
     * @param string $student
     * @param string $gradeable_id
     * @param string $feedback
     */
    public function insertPeerGradingFeedback($grader, $student, $gradeable_id, $feedback) {
        $this->course_db->query("SELECT feedback FROM peer_feedback WHERE grader_id = ? AND user_id = ? AND g_id = ?", [$grader, $student, $gradeable_id]);
        if (count($this->course_db->rows()) > 0) {
            $this->course_db->query("UPDATE peer_feedback SET feedback = ? WHERE grader_id = ? AND user_id = ? AND g_id = ?", [$feedback, $grader, $student, $gradeable_id]);
        }
        else {
            $this->course_db->query("INSERT INTO peer_feedback(grader_id, user_id, g_id, feedback) VALUES (?,?,?,?)", [$grader, $student, $gradeable_id, $feedback]);
        }
    }
  
  /**
   * Bulk Uploads Peer Grading Assignments
   *
   * @param string $values
   */
    public function insertBulkPeerGradingAssignment($values) {
        $this->course_db->query("INSERT INTO peer_assign(grader_id, user_id, g_id) VALUES " . $values);
    }


    /**
     * Removes all peer grading pairs from a given assignment
     *
     * @param string $gradeable_id
     */
    public function clearPeerGradingAssignment($gradeable_id) {
        $this->course_db->query("DELETE FROM peer_assign WHERE g_id = ?", [$gradeable_id]);
    }

    /**
     * Adds an assignment for someone to get all the peer grading pairs for a given gradeable
     *
     * @param string $gradeable_id
     */
    public function getPeerGradingAssignment($gradeable_id) {
        $this->course_db->query("SELECT grader_id, user_id FROM peer_assign WHERE g_id = ? ORDER BY grader_id", [$gradeable_id]);
        $return = [];
        foreach ($this->course_db->rows() as $id) {
            if (!array_key_exists($id['grader_id'], $return)) {
                $return[$id['grader_id']] = [];
            }
            array_push($return[$id['grader_id']], $id['user_id']);
        }
        return $return;
    }
    
    /**
     * Adds an assignment for someone to get all the peer feedback for a given gradeable
     *
     * @param string $gradeable_id
     */
    public function getAllPeerFeedback($gradeable_id) {
        $this->course_db->query("SELECT grader_id, user_id, feedback FROM peer_feedback WHERE g_id = ? ORDER BY grader_id", [$gradeable_id]);
        $return = [];
        foreach ($this->course_db->rows() as $id) {
            $return[$id['grader_id']][$id['user_id']]['feedback'] = $id['feedback'];
        }
        return $return;
    }
    
    public function getPeerFeedbackInstance($gradeable_id, $grader_id, $user_id) {
        $this->course_db->query("SELECT feedback FROM peer_feedback WHERE g_id = ? AND grader_id = ? AND user_id = ? ORDER BY grader_id", [$gradeable_id, $grader_id, $user_id]);
        $results = $this->course_db->rows();
        if (count($results) > 0) {
            return $results[0]['feedback'];
        }
        return null;
    }
    /**
     * Get all peers assigned to grade a specific student
     *
     * @param string $gradeable_id
     */
    public function getPeerGradingAssignmentForSubmitter($gradeable_id, $submitter_id) {
        $this->course_db->query("SELECT grader_id FROM peer_assign WHERE g_id = ? AND user_id = ? ORDER BY grader_id", [$gradeable_id, $submitter_id]);
        $return = [];
        foreach ($this->course_db->rows() as $id) {
            $return[] = $id['grader_id'];
        }
        return $return;
    }

    /**
     * Get all assignments a student is assigned to peer grade
     *
     * @param string $grader_id
     */
    public function getPeerGradingAssignmentsForGrader($grader_id) {
        $this->course_db->query("SELECT g_id, user_id FROM peer_assign WHERE grader_id = ? ORDER BY g_id", [$grader_id]);
        $return = [];
        foreach ($this->course_db->rows() as $id) {
            if (!array_key_exists($id['g_id'], $return)) {
                $return[$id['g_id']] = [];
            }
            array_push($return[$id['g_id']], $id['user_id']);
        }
        return $return;
    }

    /**
     * Retrieves all unarchived/archived courses (and details) that are accessible by $user_id
     *
     * If the $archived parameter is false, then we run the check:
     * (u.user_id=? AND c.status=1) checks if a course is active where
     * an active course may be accessed by all users
     *
     * If the parameter is true, then we run the check:
     * (u.user_id=? AND c.status=2 AND u.user_group=1) checks if $user_id is an instructor
     * Instructors may access all of their courses
     * Inactive courses may only be accessed by the instructor
     *
     * @param  string $user_id
     * @param  bool   $archived
     * @return Course[] archived courses (and their details) accessible by $user_id
     */
    public function getCourseForUserId($user_id, bool $archived = false): array {
        if ($archived) {
            $extra = "AND c.status=2 AND u.user_group=1";
        }
        else {
            $extra = "AND c.status=1";
        }

        $query = <<<SQL
SELECT t.name AS term_name, u.semester, u.course, u.user_group
FROM courses_users u
INNER JOIN courses c ON u.course=c.course AND u.semester=c.semester
INNER JOIN terms t ON u.semester=t.term_id
WHERE u.user_id=? ${extra}
ORDER BY u.user_group ASC, t.start_date DESC, u.course ASC
SQL;
        $this->submitty_db->query($query, [$user_id]);
        $return = [];
        foreach ($this->submitty_db->rows() as $row) {
            $course = new Course($this->core, $row);
            $course->loadDisplayName();
            $return[] = $course;
        }
        return $return;
    }

    public function getCourseStatus($semester, $course) {
        $this->submitty_db->query("SELECT status FROM courses WHERE semester=? AND course=?", [$semester, $course]);
        return $this->submitty_db->rows()[0]['status'];
    }

    public function getPeerAssignment($gradeable_id, $grader) {
        $this->course_db->query("SELECT user_id FROM peer_assign WHERE g_id=? AND grader_id=?", [$gradeable_id, $grader]);
        $return = [];
        foreach ($this->course_db->rows() as $id) {
            $return[] = $id['user_id'];
        }
        return $return;
    }

    public function getPeerGradingAssignNumber($g_id) {
        $this->course_db->query("SELECT eg_peer_grade_set FROM electronic_gradeable WHERE g_id=?", [$g_id]);
        return $this->course_db->rows()[0]['eg_peer_grade_set'];
    }

    public function getNumPeerComponents($g_id) {
        $this->course_db->query("SELECT COUNT(*) as cnt FROM gradeable_component WHERE gc_is_peer='t' and g_id=?", [$g_id]);
        return intval($this->course_db->rows()[0]['cnt']);
    }

    public function getNumGradedPeerComponents($gradeable_id, $grader) {
        if (!is_array($grader)) {
            $params = [$grader];
        }
        else {
            $params = $grader;
        }
        $grader_list = $this->createParamaterList(count($params));
        $params[] = $gradeable_id;
        $this->course_db->query(
            "SELECT COUNT(*) as cnt
FROM gradeable_component_data as gcd
WHERE gcd.gcd_grader_id IN {$grader_list}
AND gc_id IN (
  SELECT gc_id
  FROM gradeable_component
  WHERE gc_is_peer='t' AND g_id=?
)",
            $params
        );

        return intval($this->course_db->rows()[0]['cnt']);
    }

    public function getGradedPeerComponentsByRegistrationSection($gradeable_id, $sections = []) {
        $where = "";
        $params = [];
        if (count($sections) > 0) {
            $where = "WHERE registration_section IN " . $this->createParamaterList(count($sections));
            $params = $sections;
        }
        $params[] = $gradeable_id;
        $this->course_db->query(
            "
        SELECT count(u.*), u.registration_section
        FROM users as u
        INNER JOIN(
            SELECT gd.* FROM gradeable_data as gd
            LEFT JOIN(
                gradeable_component_data as gcd
                LEFT JOIN gradeable_component as gc
                ON gcd.gc_id = gc.gc_id and gc.gc_is_peer = 't'
            ) as gcd ON gcd.gd_id = gd.gd_id
            WHERE gd.g_id = ?
            GROUP BY gd.gd_id
        ) as gd ON gd.gd_user_id = u.user_id
        {$where}
        GROUP BY u.registration_section
        ORDER BY SUBSTRING(u.registration_section, '^[^0-9]*'), COALESCE(SUBSTRING(u.registration_section, '[0-9]+')::INT, -1), SUBSTRING(u.registration_section, '[^0-9]*$')",
            $params
        );

        $return = [];
        foreach ($this->course_db->rows() as $row) {
            $return[$row['registration_section']] = intval($row['count']);
        }
        return $return;
    }

    public function getGradedPeerComponentsByRotatingSection($gradeable_id, $sections = []) {
        $where = "";
        $params = [];
        if (count($sections) > 0) {
            $where = "WHERE rotating_section IN " . $this->createParamaterList(count($sections));
            $params = $sections;
        }
        $params[] = $gradeable_id;
        $this->course_db->query(
            "
        SELECT count(u.*), u.rotating_section
        FROM users as u
        INNER JOIN(
            SELECT gd.* FROM gradeable_data as gd
            LEFT JOIN(
                gradeable_component_data as gcd
                LEFT JOIN gradeable_component as gc
                ON gcd.gc_id = gc.gc_id and gc.gc_is_peer = 't'
            ) as gcd ON gcd.gd_id = gd.gd_id
            WHERE gd.g_id = ?
            GROUP BY gd.gd_id
        ) as gd ON gd.gd_user_id = u.user_id
        {$where}
        GROUP BY u.rotating_section
        ORDER BY u.rotating_section",
            $params
        );

        $return = [];
        foreach ($this->course_db->rows() as $row) {
            $return[$row['rotating_section']] = intval($row['count']);
        }
        return $return;
    }

    public function existsThread($thread_id) {
        $this->course_db->query("SELECT 1 FROM threads where deleted = false AND id = ?", [$thread_id]);
        $result = $this->course_db->rows();
        return count($result) > 0;
    }

    public function existsPost($thread_id, $post_id) {
        $this->course_db->query("SELECT 1 FROM posts where thread_id = ? and id = ? and deleted = false", [$thread_id, $post_id]);
        $result = $this->course_db->rows();
        return count($result) > 0;
    }

    public function existsAnnouncements($show_deleted = false) {
        $query_delete = $show_deleted ? "true" : "deleted = false";
        $this->course_db->query("SELECT MAX(id) FROM threads where {$query_delete} AND  merged_thread_id = -1 AND pinned = true");
        $result = $this->course_db->rows();
        return empty($result[0]["max"]) ? -1 : $result[0]["max"];
    }

    public function viewedThread($user, $thread_id) {
        $this->course_db->query("SELECT * FROM viewed_responses v WHERE thread_id = ? AND user_id = ? AND NOT EXISTS(SELECT thread_id FROM (posts LEFT JOIN forum_posts_history ON posts.id = forum_posts_history.post_id) AS jp WHERE jp.thread_id = ? AND (jp.timestamp > v.timestamp OR (jp.edit_timestamp IS NOT NULL AND jp.edit_timestamp > v.timestamp)))", [$thread_id, $user, $thread_id]);
        return count($this->course_db->rows()) > 0;
    }

    public function getDisplayUserInfoFromUserId($user_id) {
        $this->course_db->query("SELECT user_firstname, user_preferred_firstname, user_lastname, user_preferred_lastname, user_email FROM users WHERE user_id = ?", [$user_id]);
        $name_rows = $this->course_db->rows()[0];
        $ar = [];
        $ar["first_name"] = (empty($name_rows["user_preferred_firstname"])) ? $name_rows["user_firstname"]      : $name_rows["user_preferred_firstname"];
        $ar["last_name"]  = (empty($name_rows["user_preferred_lastname"]))  ? " " . $name_rows["user_lastname"] : " " . $name_rows["user_preferred_lastname"];
        $ar["user_email"] = $name_rows["user_email"];
        return $ar;
    }

    public function filterCategoryDesc($category_desc) {
        return str_replace("|", " ", $category_desc);
    }

    public function addNewCategory($category) {
        //Can't get "RETURNING category_id" syntax to work
        $this->course_db->query("INSERT INTO categories_list (category_desc) VALUES (?) RETURNING category_id", [$this->filterCategoryDesc($category)]);
        $this->course_db->query("SELECT MAX(category_id) as category_id from categories_list");
        return $this->course_db->rows()[0];
    }

    public function deleteCategory($category_id) {
        // TODO, check if no thread is using current category
        $this->course_db->query("SELECT 1 FROM thread_categories WHERE category_id = ?", [$category_id]);
        if (count($this->course_db->rows()) == 0) {
            $this->course_db->query("DELETE FROM categories_list WHERE category_id = ?", [$category_id]);
            return true;
        }
        else {
            return false;
        }
    }

    public function editCategory($category_id, $category_desc, $category_color) {
        $this->course_db->beginTransaction();
        if (!is_null($category_desc)) {
            $this->course_db->query("UPDATE categories_list SET category_desc = ? WHERE category_id = ?", [$category_desc, $category_id]);
        }
        if (!is_null($category_color)) {
            $this->course_db->query("UPDATE categories_list SET color = ? WHERE category_id = ?", [$category_color, $category_id]);
        }
        $this->course_db->commit();
    }

    public function reorderCategories($categories_in_order) {
        $this->course_db->beginTransaction();
        foreach ($categories_in_order as $rank => $id) {
            $this->course_db->query("UPDATE categories_list SET rank = ? WHERE category_id = ?", [$rank, $id]);
        }
        $this->course_db->commit();
    }

    public function getCategories() {
        $this->course_db->query("SELECT * from categories_list ORDER BY rank ASC NULLS LAST, category_id");
        return $this->course_db->rows();
    }

    public function getPostsForThread($current_user, $thread_id, $show_deleted = false, $option = "tree", $filterOnUser = null) {
        $query_delete = $show_deleted ? "true" : "deleted = false";
        $query_filter_on_user = '';
        $param_list = [];
        if (!empty($filterOnUser)) {
            $query_filter_on_user = ' and author_user_id = ? ';
            $param_list[] = $filterOnUser;
        }
        if ($thread_id == -1) {
            $this->course_db->query("SELECT MAX(id) as max from threads WHERE deleted = false and merged_thread_id = -1 GROUP BY pinned ORDER BY pinned DESC");
            $rows = $this->course_db->rows();
            if (!empty($rows)) {
                $thread_id = $rows[0]["max"];
            }
            else {
                // No thread found, hence no posts found
                return [];
            }
        }
        $param_list[] = $thread_id;
        $history_query = "LEFT JOIN forum_posts_history fph ON (fph.post_id is NULL OR (fph.post_id = posts.id and NOT EXISTS (SELECT 1 from forum_posts_history WHERE post_id = fph.post_id and edit_timestamp > fph.edit_timestamp )))";
        if ($option == 'alpha') {
            $this->course_db->query("SELECT posts.*, fph.edit_timestamp, users.user_lastname FROM posts INNER JOIN users ON posts.author_user_id=users.user_id {$history_query} WHERE thread_id=? AND {$query_delete} ORDER BY user_lastname, posts.timestamp, posts.id;", [$thread_id]);
        }
        elseif ($option == 'alpha_by_registration') {
            $order = self::generateOrderByClause(["registration_section", "coalesce(NULLIF(u.user_preferred_lastname, ''), u.user_lastname)"], self::graded_gradeable_key_map_user);
            $this->course_db->query("SELECT posts.*, fph.edit_timestamp, u.user_lastname FROM posts INNER JOIN users u ON posts.author_user_id=u.user_id {$history_query} WHERE thread_id=? AND {$query_delete} {$order};", [$thread_id]);
        }
        elseif ($option == 'alpha_by_rotating') {
            $order = self::generateOrderByClause(["rotating_section", "coalesce(NULLIF(u.user_preferred_lastname, ''), u.user_lastname)"], self::graded_gradeable_key_map_user);
            $this->course_db->query("SELECT posts.*, fph.edit_timestamp, u.user_lastname FROM posts INNER JOIN users u ON posts.author_user_id=u.user_id {$history_query} WHERE thread_id=? AND {$query_delete} {$order};", [$thread_id]);
        }
        elseif ($option == 'reverse-time') {
            $this->course_db->query("SELECT posts.*, fph.edit_timestamp FROM posts {$history_query} WHERE thread_id=? AND {$query_delete} {$query_filter_on_user} ORDER BY timestamp DESC, id ASC", array_reverse($param_list));
        }
        else {
            $this->course_db->query("SELECT posts.*, fph.edit_timestamp FROM posts {$history_query} WHERE thread_id=? AND {$query_delete} {$query_filter_on_user} ORDER BY timestamp, id ASC", array_reverse($param_list));
        }
        return $this->course_db->rows();
    }

    public function getRootPostOfNonMergedThread($thread_id, &$title, &$message) {
        $this->course_db->query("SELECT title FROM threads WHERE id = ? and merged_thread_id = -1 and merged_post_id = -1", [$thread_id]);
        $result_rows = $this->course_db->rows();
        if (count($result_rows) == 0) {
            $message = "Can't find thread";
            return false;
        }
        $title = $result_rows[0]['title'] . "\n";
        $this->course_db->query("SELECT id FROM posts where thread_id = ? and parent_id = -1", [$thread_id]);
        return $this->course_db->rows()[0]['id'];
    }

    public function mergeThread($parent_thread_id, $child_thread_id, &$message, &$child_root_post) {
        try {
            $this->course_db->beginTransaction();
            $parent_thread_title = null;
            $child_thread_title = null;
            if (!($parent_root_post = $this->getRootPostOfNonMergedThread($parent_thread_id, $parent_thread_title, $message))) {
                $this->course_db->rollback();
                return false;
            }
            if (!($child_root_post = $this->getRootPostOfNonMergedThread($child_thread_id, $child_thread_title, $message))) {
                $this->course_db->rollback();
                return false;
            }

            $child_thread_title = "Merged Thread Title: " . $child_thread_title . "\n";

            if ($child_root_post <= $parent_root_post) {
                $message = "Child thread must be newer than parent thread";
                $this->course_db->rollback();
                return false;
            }

            $children = [$child_root_post];
            $this->findChildren($child_root_post, $child_thread_id, $children);

            // $merged_post_id is PK of linking node and $merged_thread_id is immediate parent thread_id
            $this->course_db->query("UPDATE threads SET merged_thread_id = ?, merged_post_id = ? WHERE id = ?", [$parent_thread_id, $child_root_post, $child_thread_id]);
            foreach ($children as $post_id) {
                $this->course_db->query("UPDATE posts SET thread_id = ? WHERE id = ?", [$parent_thread_id,$post_id]);
            }
            $this->course_db->query("UPDATE posts SET parent_id = ?, content = ? || content WHERE id = ?", [$parent_root_post, $child_thread_title, $child_root_post]);

            $this->course_db->commit();
            return true;
        }
        catch (DatabaseException $dbException) {
             $this->course_db->rollback();
        }
        return false;
    }

    public function getAnonId($user_id) {
        $params = (is_array($user_id)) ? $user_id : [$user_id];

        $question_marks = $this->createParamaterList(count($params));
        $this->course_db->query("SELECT user_id, anon_id FROM users WHERE user_id IN {$question_marks}", $params);
        $return = [];
        foreach ($this->course_db->rows() as $id_map) {
            $return[$id_map['user_id']] = $id_map['anon_id'];
        }
        return $return;
    }

    public function getTeamAnonId($team_id) {
        $params = (is_array($team_id)) ? $team_id : [$team_id];

        $question_marks = $this->createParamaterList(count($params));
        $this->course_db->query("SELECT team_id, anon_id FROM gradeable_teams WHERE team_id IN {$question_marks}", $params);
        $return = [];
        foreach ($this->course_db->rows() as $id_map) {
            $return[$id_map['team_id']] = $id_map['anon_id'];
        }
        return $return;
    }

    public function getUserFromAnon($anon_id) {
        $params = is_array($anon_id) ? $anon_id : [$anon_id];

        $question_marks = $this->createParamaterList(count($params));
        $this->course_db->query("SELECT anon_id, user_id FROM users WHERE anon_id IN {$question_marks}", $params);
        $return = [];
        foreach ($this->course_db->rows() as $id_map) {
            $return[$id_map['anon_id']] = $id_map['user_id'];
        }
        return $return;
    }

    public function getTeamIdFromAnonId($anon_id) {
        $params = is_array($anon_id) ? $anon_id : [$anon_id];

        $question_marks = $this->createParamaterList(count($params));
        $this->course_db->query("SELECT anon_id, team_id FROM gradeable_teams WHERE anon_id IN {$question_marks}", $params);
        $return = [];
        foreach ($this->course_db->rows() as $id_map) {
            $return[$id_map['anon_id']] = $id_map['team_id'];
        }
        return $return;
    }

    public function getAllAnonIds() {
        $this->course_db->query("SELECT anon_id FROM users");
        return $this->course_db->rows();
    }

    public function getSubmitterIdFromAnonId(string $anon_id) {
        return $this->getUserFromAnon($anon_id)[$anon_id] ??
            $this->getTeamIdFromAnonId($anon_id)[$anon_id] ??
                null;
    }

    // NOTIFICATION/EMAIL QUERIES

    /**
     * get all users' ids
     *
     * @Param string $current_user_id
     */
    public function getAllUsersIds() {
        $query = "SELECT user_id FROM users";
        $this->course_db->query($query);
        return $this->rowsToArray($this->course_db->rows());
    }

    /**
     * Get all users with a preference
     *
     * @param  string $column
     * @return array
     */
    public function getAllUsersWithPreference(string $column) {
        $preferences = [
            'merge_threads',
            'all_new_threads',
            'all_new_posts',
            'all_modifications_forum',
            'reply_in_post_thread',
            'team_invite',
            'team_joined_email',
            'team_member_submission',
            'self_notification',
            'merge_threads_email',
            'all_new_threads_email',
            'all_new_posts_email',
            'all_modifications_forum_email',
            'reply_in_post_thread_email',
            'team_invite_email',
            'team_joined_email',
            'team_member_submission_email',
            'self_notification_email',
        ];
        $query = "SELECT user_id FROM notification_settings WHERE {$column} = 'true'";
        $this->course_db->query($query);
        if (!in_array($column, $preferences)) {
            throw new DatabaseException("Given column, {$column}, is not a valid column", $query);
        }
        return $this->rowsToArray($this->course_db->rows());
    }

    /**
     * Gets the user's row in the notification settings table
     *
     * @param string[] $user_ids
     * @return array
     */
    public function getUsersNotificationSettings(array $user_ids) {
        $params = $user_ids;
        $user_id_query = $this->createParamaterList(count($user_ids));
        $query = "SELECT * FROM notification_settings WHERE user_id in " . $user_id_query;
        $this->course_db->query($query, $params);
        return $this->course_db->rows();
    }

    /**
     * Gets All Parent Authors who this user responded to
     *
     * @param string $post_author_id current_user_id
     * @param string $post_id        the parent post id
     */
    public function getAllParentAuthors(string $post_author_id, string $post_id) {
        $params = [$post_id];
        $query = "SELECT * FROM
                  (WITH RECURSIVE parents AS (
                  SELECT
                    author_user_id, parent_id, id FROM  posts
                  WHERE id = ?
                  UNION SELECT
                    p.author_user_id, p.parent_id, p.id
                  FROM
                    posts p
                   INNER JOIN parents pa ON pa.parent_id = p.id
                  ) SELECT DISTINCT
                    author_user_id AS user_id
                  FROM
                    parents) AS parents;";
        $this->course_db->query($query, $params);
        return $this->rowsToArray($this->course_db->rows());
    }

    /**
     * returns all authors who want to be notified if a post has been made in a thread they have posted in
     *
     * @param  int $thread_id
     * @param  string $column    ("reply_in_thread" or "reply_in_thread_email")
     * @return array
     */
    public function getAllThreadAuthors($thread_id, $column) {
        $params = [$thread_id];
        $query = "SELECT author_user_id AS user_id FROM posts WHERE thread_id = ? AND
                  EXISTS (
                  SELECT user_id FROM notification_settings WHERE
                  user_id = author_user_id AND {$column} = 'true');";
        if ($column != 'reply_in_post_thread' && $column != 'reply_in_post_thread_email') {
            throw new DatabaseException("Given column, {$column}, is not a valid column", $query, $params);
        }
        $this->course_db->query($query, $params);
        return $this->rowsToArray($this->course_db->rows());
    }

    /*
     * helper function to convert rows array to one dimensional array of user ids
     *
     */
    protected function rowsToArray($rows) {
        $result = [];
        foreach ($rows as $row) {
            foreach ($row as $key => $value) {
                $result[] = $value;
            }
        }
        return $result;
    }

    /**
     * Sends notifications to all recipients
     *
     * @param array $flattened_notifications
     * @param int   $notification_count
     */
    public function insertNotifications(array $flattened_notifications, int $notification_count) {
        // PDO Placeholders
        $row_string = "(?, ?, ?, current_timestamp, ?, ?)";
        $value_param_string = implode(', ', array_fill(0, $notification_count, $row_string));
        $this->course_db->query(
            "
            INSERT INTO notifications(component, metadata, content, created_at, from_user_id, to_user_id)
            VALUES " . $value_param_string,
            $flattened_notifications
        );
    }

    /**
     * Queues emails for all given recipients to be sent by email job
     *
     * @param array $flattened_emails array of params
     * @param int   $email_count
     */
    public function insertEmails(array $flattened_emails, int $email_count) {
        // PDO Placeholders
        $row_string = "(?, ?, current_timestamp, ?)";
        $value_param_string = implode(', ', array_fill(0, $email_count, $row_string));
        $this->submitty_db->query(
            "
            INSERT INTO emails(subject, body, created, user_id)
            VALUES " . $value_param_string,
            $flattened_emails
        );
    }

    /**
     * Returns notifications for a user
     *
     * @param  string $user_id
     * @param  bool   $show_all
     * @return Notification[]
     */
    public function getUserNotifications($user_id, $show_all) {
        if ($show_all) {
            $seen_status_query = "true";
        }
        else {
            $seen_status_query = "seen_at is NULL";
        }
        $this->course_db->query(
            "SELECT id, component, metadata, content,
                (case when seen_at is NULL then false else true end) as seen,
                (extract(epoch from current_timestamp) - extract(epoch from created_at)) as elapsed_time, created_at
                FROM notifications WHERE to_user_id = ? and {$seen_status_query} ORDER BY created_at DESC",
            [$user_id]
        );
        $rows = $this->course_db->rows();
        $results = [];
        foreach ($rows as $row) {
            $results[] = Notification::createViewOnlyNotification(
                $this->core,
                [
                    'id' => $row['id'],
                    'component' => $row['component'],
                    'metadata' => $row['metadata'],
                    'content' => $row['content'],
                    'seen' => $row['seen'],
                    'elapsed_time' => $row['elapsed_time'],
                    'created_at' => $row['created_at']
                ]
            );
        }
        return $results;
    }

    public function getNotificationInfoById($user_id, $notification_id) {
        $this->course_db->query("SELECT metadata FROM notifications WHERE to_user_id = ? and id = ?", [$user_id, $notification_id]);
        return $this->course_db->row();
    }

    public function getUnreadNotificationsCount($user_id, $component) {
        $parameters = [$user_id];
        if (is_null($component)) {
            $component_query = "true";
        }
        else {
            $component_query = "component = ?";
            $parameters[] = $component;
        }
        $this->course_db->query("SELECT count(*) FROM notifications WHERE to_user_id = ? and seen_at is NULL and {$component_query}", $parameters);
        return $this->course_db->row()['count'];
    }

    /**
     * Marks $user_id notifications as seen
     *
     * @param string $user_id
     * @param int    $notification_id if $notification_id != -1 then marks corresponding as seen else mark all notifications as seen
     */
    public function markNotificationAsSeen($user_id, $notification_id, $thread_id = -1) {
        $parameters = [];
        $parameters[] = $user_id;
        if ($thread_id != -1) {
            $id_query = "metadata::json->>'thread_id' = ?";
            $parameters[] = $thread_id;
        }
        elseif ($notification_id == -1) {
            $id_query = "true";
        }
        else {
            $id_query = "id = ?";
            $parameters[] = $notification_id;
        }
        $this->course_db->query(
            "UPDATE notifications SET seen_at = current_timestamp
                WHERE to_user_id = ? and seen_at is NULL and {$id_query}",
            $parameters
        );
    }

    /**
     * Determines if a course is 'active' or if it was dropped.
     *
     * This is used to filter out courses displayed on the home screen, for when
     * a student has dropped a course.  SQL query checks for user_group=4 so
     * that only students are considered.  Returns false when course is dropped.
     * Returns true when course is still active, or user is not a student.
     *
     * @param  string $user_id
     * @param  string $course
     * @param  string $semester
     * @return boolean
     */
    public function checkStudentActiveInCourse($user_id, $course, $semester) {
        $this->submitty_db->query(
            "
            SELECT
                CASE WHEN registration_section IS NULL AND user_group=4 THEN FALSE
                ELSE TRUE
                END
            AS active
            FROM courses_users WHERE user_id=? AND course=? AND semester=?",
            [$user_id, $course, $semester]
        );
        return $this->submitty_db->row()['active'];
    }

    public function checkIsInstructorInCourse($user_id, $course, $semester) {
        $this->submitty_db->query(
            "
            SELECT
                CASE WHEN user_group=1 THEN TRUE
                ELSE FALSE
                END
            AS is_instructor
            FROM courses_users WHERE user_id=? AND course=? AND semester=?",
            [$user_id, $course, $semester]
        );
        return $this->submitty_db->row()['is_instructor'];
    }

    public function getRegradeRequestStatus($user_id, $gradeable_id) {
        $this->course_db->query("SELECT * FROM regrade_requests WHERE user_id = ? AND g_id = ? ", [$user_id, $gradeable_id]);
        return ($this->course_db->getRowCount() > 0) ? $this->course_db->row()['status'] : 0;
    }

    public function insertNewRegradeRequest(GradedGradeable $graded_gradeable, User $sender, string $initial_message, $gc_id) {
        $params = [$graded_gradeable->getGradeableId(), $graded_gradeable->getSubmitter()->getId(), RegradeRequest::STATUS_ACTIVE, $gc_id];
        $submitter_col = $graded_gradeable->getSubmitter()->isTeam() ? 'team_id' : 'user_id';
        try {
            $this->course_db->query("INSERT INTO regrade_requests(g_id, timestamp, $submitter_col, status, gc_id) VALUES (?, current_timestamp, ?, ?, ?)", $params);
            $regrade_id = $this->course_db->getLastInsertId();
            $this->insertNewRegradePost($regrade_id, $sender->getId(), $initial_message);
        }
        catch (DatabaseException $dbException) {
            if ($this->course_db->inTransaction()) {
                $this->course_db->rollback();
            }
            throw $dbException;
        }
    }

    public function getNumberGradeInquiries($gradeable_id, $is_grade_inquiry_per_component_allowed = true) {
        $grade_inquiry_all_only_query = !$is_grade_inquiry_per_component_allowed ? ' AND gc_id IS NULL' : '';
        $this->course_db->query("SELECT COUNT(*) AS cnt FROM regrade_requests WHERE g_id = ? AND status = -1" . $grade_inquiry_all_only_query, [$gradeable_id]);
        return ($this->course_db->row()['cnt']);
    }

    public function getRegradeDiscussions(array $grade_inquiries) {
        if (count($grade_inquiries) == 0) {
            return [];
        }
        $grade_inquiry_ids = $this->createParamaterList(count($grade_inquiries));
        $params = array_map(
            function ($grade_inquiry) {
                return $grade_inquiry->getId();
            },
            $grade_inquiries
        );
        $this->course_db->query("SELECT * FROM regrade_discussion WHERE regrade_id IN $grade_inquiry_ids AND deleted=false ORDER BY timestamp ASC ", $params);
        $result = [];
        foreach ($params as $id) {
            $result[$id] = array_filter(
                $this->course_db->rows(),
                function ($v) use ($id) {
                    return $v['regrade_id'] == $id;
                }
            );
        }
        return $result;
    }

    public function insertNewRegradePost($regrade_id, $user_id, $content) {
        $params = [$regrade_id, $user_id, $content];
        $this->course_db->query("INSERT INTO regrade_discussion(regrade_id, timestamp, user_id, content) VALUES (?, current_timestamp, ?, ?)", $params);
    }

    public function saveRegradeRequest(RegradeRequest $regrade_request) {
        $this->course_db->query("UPDATE regrade_requests SET timestamp = current_timestamp, status = ? WHERE id = ?", [$regrade_request->getStatus(), $regrade_request->getId()]);
    }

    public function deleteRegradeRequest(RegradeRequest $regrade_request) {
        $regrade_id = $regrade_request->getId();
        $this->course_db->query("DELETE FROM regrade_discussion WHERE regrade_id = ?", $regrade_id);
        $this->course_db->query("DELETE FROM regrade_requests WHERE id = ?", $regrade_id);
    }

    public function deleteGradeable($g_id) {
        $this->course_db->query("DELETE FROM gradeable WHERE g_id=?", [$g_id]);
    }

    /**
     * Gets a single Gradeable instance by id
     *
     * @param  string $id The gradeable's id
     * @return \app\models\gradeable\Gradeable
     * @throws \InvalidArgumentException If any Gradeable or Component fails to construct
     * @throws ValidationException If any Gradeable or Component fails to construct
     */
    public function getGradeableConfig($id) {
        foreach ($this->getGradeableConfigs([$id]) as $gradeable) {
            return $gradeable;
        }
        throw new \InvalidArgumentException('Gradeable does not exist!');
    }

    /**
     * Gets all Gradeable instances for the given ids (or all if id is null)
     *
     * @param  string[]|null        $ids       ids of the gradeables to retrieve
     * @param  string[]|string|null $sort_keys An ordered list of keys to sort by (i.e. `id` or `grade_start_date DESC`)
     * @return \Iterator<Gradeable>  Iterates across array of Gradeables retrieved
     * @throws \InvalidArgumentException If any Gradeable or Component fails to construct
     * @throws ValidationException If any Gradeable or Component fails to construct
     */
    public function getGradeableConfigs($ids, $sort_keys = ['id']) {
        if ($ids === []) {
            return new \EmptyIterator();
        }
        if ($ids === null) {
            $ids = [];
        }

        // Generate the selector statement
        $selector = '';
        if (count($ids) > 0) {
            $place_holders = implode(',', array_fill(0, count($ids), '?'));
            $selector = "WHERE g.g_id IN ($place_holders)";
        }

        // Generate the ORDER BY clause
        $order = self::generateOrderByClause($sort_keys, []);

        $query = "
            SELECT
              g.g_id AS id,
              g_title AS title,
              g_instructions_url AS instructions_url,
              g_overall_ta_instructions AS ta_instructions,
              g_gradeable_type AS type,
              g_grader_assignment_method AS grader_assignment_method,
              g_ta_view_start_date AS ta_view_start_date,
              g_grade_start_date AS grade_start_date,
              g_grade_due_date AS grade_due_date,
              g_grade_released_date AS grade_released_date,
              g_grade_locked_date AS grade_locked_date,
              g_min_grading_group AS min_grading_group,
              g_syllabus_bucket AS syllabus_bucket,
              eg.*,
              gc.*,
              (SELECT COUNT(*) AS cnt FROM regrade_requests WHERE g_id=g.g_id AND status = -1) AS active_regrade_request_count
            FROM gradeable g
              LEFT JOIN (
                SELECT
                  g_id AS eg_g_id,
                  eg_config_path AS autograding_config_path,
                  eg_is_repository AS vcs,
                  eg_subdirectory AS vcs_subdirectory,
                  eg_vcs_host_type AS vcs_host_type,
                  eg_team_assignment AS team_assignment,
                  eg_max_team_size AS team_size_max,
                  eg_team_lock_date AS team_lock_date,
                  eg_regrade_request_date AS regrade_request_date,
                  eg_regrade_allowed AS regrade_allowed,
                  eg_grade_inquiry_per_component_allowed AS grade_inquiry_per_component_allowed,
                  eg_thread_ids AS discussion_thread_ids,
                  eg_has_discussion AS discussion_based,
                  eg_use_ta_grading AS ta_grading,
                  eg_scanned_exam AS scanned_exam,
                  eg_student_view AS student_view,
                  eg_student_view_after_grades as student_view_after_grades,
                  eg_student_submit AS student_submit,
                  eg_peer_grading AS peer_grading,
                  eg_peer_grade_set AS peer_grade_set,
                  eg_submission_open_date AS submission_open_date,
                  eg_submission_due_date AS submission_due_date,
                  eg_has_due_date AS has_due_date,
                  eg_late_days AS late_days,
                  eg_allow_late_submission AS late_submission_allowed,
                  eg_precision AS precision
                FROM electronic_gradeable
              ) AS eg ON g.g_id=eg.eg_g_id
              LEFT JOIN (
                SELECT
                  g_id AS gc_g_id,
                  json_agg(gc.gc_id) AS array_id,
                  json_agg(gc_title) AS array_title,
                  json_agg(gc_ta_comment) AS array_ta_comment,
                  json_agg(gc_student_comment) AS array_student_comment,
                  json_agg(gc_lower_clamp) AS array_lower_clamp,
                  json_agg(gc_default) AS array_default,
                  json_agg(gc_max_value) AS array_max_value,
                  json_agg(gc_upper_clamp) AS array_upper_clamp,
                  json_agg(gc_is_text) AS array_text,
                  json_agg(gc_is_peer) AS array_peer,
                  json_agg(gc_order) AS array_order,
                  json_agg(gc_page) AS array_page,
                    json_agg(EXISTS(
                      SELECT gc_id
                      FROM gradeable_component_data
                      WHERE gc_id=gc.gc_id)) AS array_any_grades,
                  json_agg(gcm.array_id) AS array_mark_id,
                  json_agg(gcm.array_points) AS array_mark_points,
                  json_agg(gcm.array_title) AS array_mark_title,
                  json_agg(gcm.array_publish) AS array_mark_publish,
                  json_agg(gcm.array_order) AS array_mark_order,
                  json_agg(gcm.array_any_receivers) AS array_mark_any_receivers
                FROM gradeable_component gc
                LEFT JOIN (
                  SELECT
                    gc_id AS gcm_gc_id,
                    json_agg(gcm_id) AS array_id,
                    json_agg(gcm_points) AS array_points,
                    json_agg(gcm_note) AS array_title,
                    json_agg(gcm_publish) AS array_publish,
                    json_agg(gcm_order) AS array_order,
                    json_agg(EXISTS(
                      SELECT gcm_id
                      FROM gradeable_component_mark_data
                      WHERE gcm_id=in_gcm.gcm_id)) AS array_any_receivers
                    FROM gradeable_component_mark AS in_gcm
                  GROUP BY gcm_gc_id
                ) AS gcm ON gcm.gcm_gc_id=gc.gc_id
                GROUP BY g_id
              ) AS gc ON gc.gc_g_id=g.g_id
             $selector
             $order";

        $gradeable_constructor = function ($row) {
            if (!isset($row['eg_g_id']) && $row['type'] === GradeableType::ELECTRONIC_FILE) {
                throw new DatabaseException("Electronic gradeable didn't have an entry in the electronic_gradeable table!");
            }

            // Finally, create the gradeable
            $gradeable = new \app\models\gradeable\Gradeable($this->core, $row);

            // Construct the components
            $component_properties = [
                'id',
                'title',
                'ta_comment',
                'student_comment',
                'lower_clamp',
                'default',
                'max_value',
                'upper_clamp',
                'text',
                'peer',
                'order',
                'page',
                'any_grades'
            ];
            $mark_properties = [
                'id',
                'points',
                'title',
                'publish',
                'order',
                'any_receivers'
            ];
            $component_mark_properties = array_map(
                function ($value) {
                    return 'mark_' . $value;
                },
                $mark_properties
            );

            // Unpack the component data
            $unpacked_component_data = [];
            foreach (array_merge($component_properties, $component_mark_properties) as $property) {
                $unpacked_component_data[$property] = json_decode($row['array_' . $property]) ?? [];
            }

            // Create the components
            $components = [];
            for ($i = 0; $i < count($unpacked_component_data['id']); ++$i) {
                // Transpose a single component at a time
                $component_data = [];
                foreach ($component_properties as $property) {
                    $component_data[$property] = $unpacked_component_data[$property][$i];
                }

                // Create the component instance
                $component = new Component($this->core, $gradeable, $component_data);

                // Unpack the mark data
                if ($gradeable->getType() === GradeableType::ELECTRONIC_FILE) {
                    $unpacked_mark_data = [];
                    foreach ($mark_properties as $property) {
                        $unpacked_mark_data[$property] = $unpacked_component_data['mark_' . $property][$i];
                    }

                    // If there are no marks, there will be a single 'null' element in the unpacked arrays
                    if ($unpacked_mark_data['id'][0] !== null) {
                        // Create the marks
                        $marks = [];
                        for ($j = 0; $j < count($unpacked_mark_data['id']); ++$j) {
                            // Transpose a single mark at a time
                            $mark_data = [];
                            foreach ($mark_properties as $property) {
                                $mark_data[$property] = $unpacked_mark_data[$property][$j];
                            }

                            // Create the mark instance
                            $marks[] = new Mark($this->core, $component, $mark_data);
                        }
                        $component->setMarksFromDatabase($marks);
                    }
                }

                $components[] = $component;
            }

            // Set the components
            $gradeable->setComponentsFromDatabase($components);

            return $gradeable;
        };

        return $this->course_db->queryIterator(
            $query,
            $ids,
            $gradeable_constructor
        );
    }

    /**
     * Gets whether a gradeable has any manual grades yet
     *
     * @param  string $g_id id of the gradeable
     * @return bool True if the gradeable has manual grades
     */
    public function getGradeableHasGrades($g_id) {
        $this->course_db->query('SELECT EXISTS (SELECT 1 FROM gradeable_data WHERE g_id=?)', [$g_id]);
        return $this->course_db->row()['exists'];
    }

    /**
     * Returns array of User objects for users with given User IDs
     *
     * @param  string[] $user_ids
     * @return User[] The user objects, indexed by user id
     */
    public function getUsersById(array $user_ids) {
        if (count($user_ids) === 0) {
            return [];
        }

        // Generate placeholders for each team id
        $place_holders = implode(',', array_fill(0, count($user_ids), '?'));
        $query = "
            SELECT u.*, sr.grading_registration_sections
            FROM users u
            LEFT JOIN (
                SELECT array_agg(sections_registration_id) as grading_registration_sections, user_id
                FROM grading_registration
                GROUP BY user_id
            ) as sr ON u.user_id=sr.user_id
            WHERE u.user_id IN ($place_holders)";
        $this->course_db->query($query, array_values($user_ids));

        $users = [];
        foreach ($this->course_db->rows() as $user) {
            if (isset($user['grading_registration_sections'])) {
                $user['grading_registration_sections'] = $this->course_db->fromDatabaseToPHPArray($user['grading_registration_sections']);
            }
            $user = new User($this->core, $user);
            $users[$user->getId()] = $user;
        }

        return $users;
    }

    public function getUsersOrTeamsById(array $ids) {
        $users = $this->getUsersById($ids);
        if (empty($users)) {
            return $this->getTeamsById($ids);
        }
        return $users;
    }

    /**
     * Return array of Team objects for teams with given Team IDs
     *
     * @param  string[] $team_ids
     * @return Team[] The team objects, indexed by team id
     */
    public function getTeamsById(array $team_ids) {
        if (count($team_ids) === 0) {
            return [];
        }

        // Generate placeholders for each team id
        $place_holders = implode(',', array_fill(0, count($team_ids), '?'));
        $query = "
            SELECT gt.team_id, gt.registration_section, gt.rotating_section, json_agg(u) AS users
            FROM gradeable_teams gt
              JOIN
                (SELECT t.team_id, t.state, u.*
                 FROM teams t
                   JOIN users u ON t.user_id = u.user_id
                ) AS u ON gt.team_id = u.team_id
            WHERE gt.team_id IN ($place_holders)
            GROUP BY gt.team_id";

        $this->course_db->query($query, array_values($team_ids));

        $teams = [];
        foreach ($this->course_db->rows() as $row) {
            // Get the user data for the team
            $row['users'] = json_decode($row['users'], true);

            // Create the team with the query results and users array
            $team = new Team($this->core, $row);
            $teams[$team->getId()] = $team;
        }

        return $teams;
    }

    /**
     * Gets a user or team submitter by id
     *
     * @param  string $id User or team id
     * @return Submitter|null
     */
    public function getSubmitterById(string $id) {
        $user = $this->core->getQueries()->getUserById($id);
        if ($user !== null) {
            return new Submitter($this->core, $user);
        }
        $team = $this->core->getQueries()->getTeamById($id);
        if ($team !== null) {
            return new Submitter($this->core, $team);
        }
        //TODO: Do we have other types of submitters?
        return null;
    }

    /**
     * Gets user or team submitters by id
     *
     * @param  string[] $ids User or team ids
     * @return Submitter[]
     */
    public function getSubmittersById(array $ids) {
        //Get Submitter for each id in ids
        return array_map(
            function ($id) {
                return $this->getSubmitterById($id);
            },
            $ids
        );
    }

    /**
     * Gets a single GradedGradeable associated with the provided gradeable and
     *  user/team.  Note: The user's team for this gradeable will be retrived if provided
     *
     * @param  \app\models\gradeable\Gradeable $gradeable
     * @param  string|null                     $user      The id of the user to get data for
     * @param  string|null                     $team      The id of the team to get data for
     * @return GradedGradeable|null The GradedGradeable or null if none found
     * @throws \InvalidArgumentException If any GradedGradeable or GradedComponent fails to construct
     */
    public function getGradedGradeable(\app\models\gradeable\Gradeable $gradeable, $user, $team = null) {
        foreach ($this->getGradedGradeables([$gradeable], $user, $team) as $gg) {
            return $gg;
        }
        return null;
    }

    /**
     * Gets a single GradedGradeable associated with the provided gradeable and
     *  submitter.  Note: The user's team for this gradeable will be retrived if provided
     *
     * @param  Gradeable $gradeable
     * @param  Submitter                  $submitter The submitter to get data for
     * @return GradedGradeable|null The GradedGradeable or null if none found
     * @throws \InvalidArgumentException If any GradedGradeable or GradedComponent fails to construct
     */
    public function getGradedGradeableForSubmitter(\app\models\gradeable\Gradeable $gradeable, Submitter $submitter) {
        //Either user or team is set, the other should be null
        $user_id = $submitter->getUser() ? $submitter->getUser()->getId() : null;
        $team_id = $submitter->getTeam() ? $submitter->getTeam()->getId() : null;
        return $this->getGradedGradeable($gradeable, $user_id, $team_id);
    }

    /**
     * Gets all GradedGradeable's associated with each Gradeable.  If
     *  both $users and $teams are null, then everyone will be retrieved.
     *  Note: The users' teams will be included in the search
     *
     * @param  \app\models\gradeable\Gradeable[] $gradeables The gradeable(s) to retrieve data for
     * @param  string[]|string|null              $users     The id(s) of the user(s) to get data for
     * @param  string[]|string|null              $teams     The id(s) of the team(s) to get data for
     * @param  string[]|string|null              $sort_keys An ordered list of keys to sort by (i.e. `user_id` or `g_id DESC`)
     * @return \Iterator Iterator to access each GradeableData
     * @throws \InvalidArgumentException If any GradedGradeable or GradedComponent fails to construct
     */
    public function getGradedGradeables(array $gradeables, $users = null, $teams = null, $sort_keys = null) {
        $non_team_gradeables = [];
        $team_gradeables = [];
        foreach ($gradeables as $gradeable) {
            if ($gradeable->isTeamAssignment()) {
                $team_gradeables[] = $gradeable;
            }
            else {
                $non_team_gradeables[] = $gradeable;
            }
        }

        return new CascadingIterator(
            $this->getGradedGradeablesUserOrTeam($non_team_gradeables, $users, $teams, $sort_keys, false),
            $this->getGradedGradeablesUserOrTeam($team_gradeables, $users, $teams, $sort_keys, true)
        );
    }

    /**
     * Creates a new Mark in the database
     *
     * @param Mark $mark         The mark to insert
     * @param int  $component_id The Id of the component this mark belongs to
     */
    private function createMark(Mark $mark, $component_id) {
        $params = [
            $component_id,
            $mark->getPoints(),
            $mark->getTitle(),
            $mark->getOrder(),
            $mark->isPublish()
        ];
        $this->course_db->query(
            "
            INSERT INTO gradeable_component_mark (
              gc_id,
              gcm_points,
              gcm_note,
              gcm_order,
              gcm_publish)
            VALUES (?, ?, ?, ?, ?)",
            $params
        );

        // Setup the mark with its new id
        $mark->setIdFromDatabase($this->course_db->getLastInsertId());
    }

    /**
     * Updates a mark in the database
     *
     * @param Mark $mark The mark to update
     */
    private function updateMark(Mark $mark) {
        $params = [
            $mark->getComponent()->getId(),
            $mark->getPoints(),
            $mark->getTitle(),
            $mark->getOrder(),
            $mark->isPublish(),
            $mark->getId()
        ];
        $this->course_db->query(
            "
            UPDATE gradeable_component_mark SET
              gc_id=?,
              gcm_points=?,
              gcm_note=?,
              gcm_order=?,
              gcm_publish=?
            WHERE gcm_id=?",
            $params
        );
    }

    /**
     * Deletes an array of marks from the database and any
     *  data associated with them
     *
     * @param Mark[] $marks An array of marks to delete
     */
    private function deleteMarks(array $marks) {
        if (count($marks) === 0) {
            return;
        }
        // We only need the ids
        $mark_ids = array_values(
            array_map(
                function (Mark $mark) {
                    return $mark->getId();
                },
                $marks
            )
        );
        $place_holders = $this->createParamaterList(count($marks));

        $this->course_db->query("DELETE FROM gradeable_component_mark_data WHERE gcm_id IN {$place_holders}", $mark_ids);
        $this->course_db->query("DELETE FROM gradeable_component_mark WHERE gcm_id IN {$place_holders}", $mark_ids);
    }

    /**
     * Creates a new Component in the database
     *
     * @param Component $component The component to insert
     */
    private function createComponent(Component $component) {
        $params = [
            $component->getGradeable()->getId(),
            $component->getTitle(),
            $component->getTaComment(),
            $component->getStudentComment(),
            $component->getLowerClamp(),
            $component->getDefault(),
            $component->getMaxValue(),
            $component->getUpperClamp(),
            $component->isText(),
            $component->getOrder(),
            $component->isPeer(),
            $component->getPage()
        ];
        $this->course_db->query(
            "
            INSERT INTO gradeable_component(
              g_id,
              gc_title,
              gc_ta_comment,
              gc_student_comment,
              gc_lower_clamp,
              gc_default,
              gc_max_value,
              gc_upper_clamp,
              gc_is_text,
              gc_order,
              gc_is_peer,
              gc_page)
            VALUES(?, ?, ?, ?, ?, ?, ?, ?, ?, ?, ?, ?)",
            $params
        );

        // Setup the component with its new id
        $component->setIdFromDatabase($this->course_db->getLastInsertId());
    }

    /**
     * Iterates through each mark in a component and updates/creates/deletes
     *  it in the database as necessary.  Note: the component must
     *  already exist in the database to add new marks
     *
     * @param Component $component
     */
    private function updateComponentMarks(Component $component) {

        // sort marks by order
        $marks = $component->getMarks();
        usort(
            $marks,
            function (Mark $a, Mark $b) {
                return $a->getOrder() - $b->getOrder();
            }
        );

        $order = 0;
        foreach ($marks as $mark) {
            // rectify mark order
            if ($mark->getOrder() !== $order) {
                $mark->setOrder($order);
            }
            ++$order;

            // New mark, so add it
            if ($mark->getId() < 1) {
                $this->createMark($mark, $component->getId());
            }
            if ($mark->isModified()) {
                $this->updateMark($mark);
            }
        }

        // Delete any marks not being updated
        $this->deleteMarks($component->getDeletedMarks());
    }

    /**
     * Updates a Component in the database
     *
     * @param Component $component The component to update
     */
    private function updateComponent(Component $component) {
        if ($component->isModified()) {
            $params = [
                $component->getTitle(),
                $component->getTaComment(),
                $component->getStudentComment(),
                $component->getLowerClamp(),
                $component->getDefault(),
                $component->getMaxValue(),
                $component->getUpperClamp(),
                $component->isText(),
                $component->getOrder(),
                $component->isPeer(),
                $component->getPage(),
                $component->getId()
            ];
            $this->course_db->query(
                "
                UPDATE gradeable_component SET
                  gc_title=?,
                  gc_ta_comment=?,
                  gc_student_comment=?,
                  gc_lower_clamp=?,
                  gc_default=?,
                  gc_max_value=?,
                  gc_upper_clamp=?,
                  gc_is_text=?,
                  gc_order=?,
                  gc_is_peer=?,
                  gc_page=?
                WHERE gc_id=?",
                $params
            );
        }
    }

    /**
     * Deletes an array of components from the database and any
     *  data associated with them
     *
     * @param array $components
     */
    private function deleteComponents(array $components) {
        if (count($components) === 0) {
            return;
        }

        // We only want the ids in our array
        $component_ids = array_values(
            array_map(
                function (Component $component) {
                    return $component->getId();
                },
                $components
            )
        );
        $place_holders = $this->createParamaterList(count($components));

        $this->course_db->query("DELETE FROM gradeable_component_data WHERE gc_id IN {$place_holders}", $component_ids);
        $this->course_db->query("DELETE FROM gradeable_component WHERE gc_id IN {$place_holders}", $component_ids);
    }

    /**
     * Creates / updates a component and its marks in the database
     *
     * @param Component $component
     */
    public function saveComponent(Component $component) {
        // New component, so add it
        if ($component->getId() < 1) {
            $this->createComponent($component);
        }
        else {
            $this->updateComponent($component);
        }

        // Then, update/create/delete its marks
        $this->updateComponentMarks($component);
    }

    /**
     * Creates a new gradeable in the database
     *
     * @param \app\models\gradeable\Gradeable $gradeable The gradeable to insert
     */
    public function createGradeable(\app\models\gradeable\Gradeable $gradeable) {
        $params = [
            $gradeable->getId(),
            $gradeable->getTitle(),
            $gradeable->getInstructionsUrl(),
            $gradeable->getTaInstructions(),
            $gradeable->getType(),
            $gradeable->getGraderAssignmentMethod(),
            DateUtils::dateTimeToString($gradeable->getTaViewStartDate()),
            DateUtils::dateTimeToString($gradeable->getGradeStartDate()),
            DateUtils::dateTimeToString($gradeable->getGradeDueDate()),
            DateUtils::dateTimeToString($gradeable->getGradeReleasedDate()),
            $gradeable->getGradeLockedDate() !== null ?
                DateUtils::dateTimeToString($gradeable->getGradeLockedDate()) : null,
            $gradeable->getMinGradingGroup(),
            $gradeable->getSyllabusBucket()
        ];
        $this->course_db->query(
            "
            INSERT INTO gradeable(
              g_id,
              g_title,
              g_instructions_url,
              g_overall_ta_instructions,
              g_gradeable_type,
              g_grader_assignment_method,
              g_ta_view_start_date,
              g_grade_start_date,
              g_grade_due_date,
              g_grade_released_date,
              g_grade_locked_date,
              g_min_grading_group,
              g_syllabus_bucket)
            VALUES (?, ?, ?, ?, ?, ?, ?, ?, ?, ?, ?, ?, ?)",
            $params
        );
        if ($gradeable->getType() === GradeableType::ELECTRONIC_FILE) {
            $params = [
                $gradeable->getId(),
                DateUtils::dateTimeToString($gradeable->getSubmissionOpenDate()),
                DateUtils::dateTimeToString($gradeable->getSubmissionDueDate()),
                $gradeable->isVcs(),
                $gradeable->getVcsSubdirectory(),
                $gradeable->getVcsHostType(),
                $gradeable->isTeamAssignment(),
                $gradeable->getTeamSizeMax(),
                DateUtils::dateTimeToString($gradeable->getTeamLockDate()),
                $gradeable->isTaGrading(),
                $gradeable->isScannedExam(),
                $gradeable->isStudentView(),
                $gradeable->isStudentViewAfterGrades(),
                $gradeable->isStudentSubmit(),
                $gradeable->hasDueDate(),
                $gradeable->getAutogradingConfigPath(),
                $gradeable->getLateDays(),
                $gradeable->isLateSubmissionAllowed(),
                $gradeable->getPrecision(),
                $gradeable->isPeerGrading(),
                $gradeable->getPeerGradeSet(),
                DateUtils::dateTimeToString($gradeable->getRegradeRequestDate()),
                $gradeable->isRegradeAllowed(),
                $gradeable->isGradeInquiryPerComponentAllowed(),
                $gradeable->getDiscussionThreadId(),
                $gradeable->isDiscussionBased()
            ];
            $this->course_db->query(
                "
                INSERT INTO electronic_gradeable(
                  g_id,
                  eg_submission_open_date,
                  eg_submission_due_date,
                  eg_is_repository,
                  eg_subdirectory,
                  eg_vcs_host_type,
                  eg_team_assignment,
                  eg_max_team_size,
                  eg_team_lock_date,
                  eg_use_ta_grading,
                  eg_scanned_exam,
                  eg_student_view,
                  eg_student_view_after_grades,
                  eg_student_submit,
                  eg_has_due_date,
                  eg_config_path,
                  eg_late_days,
                  eg_allow_late_submission,
                  eg_precision,
                  eg_peer_grading,
                  eg_peer_grade_set,
                  eg_regrade_request_date,
                  eg_regrade_allowed,
                  eg_grade_inquiry_per_component_allowed,
                  eg_thread_ids,
                  eg_has_discussion
                  )
                VALUES(?, ?, ?, ?, ?, ?, ?, ?, ?, ?, ?, ?, ?, ?, ?, ?, ?, ?, ?, ?, ?, ?, ?, ?, ?, ?)",
                $params
            );
        }

        // Make sure to create the rotating sections
        $this->setupRotatingSections($gradeable->getRotatingGraderSections(), $gradeable->getId());

        // Also make sure to create components
        $this->updateGradeableComponents($gradeable);
    }

    /**
     * Iterates through each component in a gradeable and updates/creates
     *  it in the database as necessary.  It also reloads the marks/components
     *  if any were added
     *
     * @param \app\models\gradeable\Gradeable $gradeable
     */
    private function updateGradeableComponents(\app\models\gradeable\Gradeable $gradeable) {

        // sort components by order
        $components = $gradeable->getComponents();
        usort(
            $components,
            function (Component $a, Component $b) {
                return $a->getOrder() - $b->getOrder();
            }
        );

        // iterate through components and see if any need updating/creating
        $order = 0;
        foreach ($components as $component) {
            // Rectify component order
            if ($component->getOrder() !== $order) {
                $component->setOrder($order);
            }
            ++$order;

            // Save the component
            $this->saveComponent($component);
        }

        // Delete any components not being updated
        $this->deleteComponents($gradeable->getDeletedComponents());
    }

    /**
     * Updates the gradeable and its components/marks with new properties
     *
     * @param \app\models\gradeable\Gradeable $gradeable The gradeable to update
     */
    public function updateGradeable(\app\models\gradeable\Gradeable $gradeable) {

        // If the gradeable has been modified, then update its properties
        if ($gradeable->isModified()) {
            $params = [
                $gradeable->getTitle(),
                $gradeable->getInstructionsUrl(),
                $gradeable->getTaInstructions(),
                $gradeable->getType(),
                $gradeable->getGraderAssignmentMethod(),
                DateUtils::dateTimeToString($gradeable->getTaViewStartDate()),
                DateUtils::dateTimeToString($gradeable->getGradeStartDate()),
                DateUtils::dateTimeToString($gradeable->getGradeDueDate()),
                DateUtils::dateTimeToString($gradeable->getGradeReleasedDate()),
                $gradeable->getGradeLockedDate() !== null ?
                    DateUtils::dateTimeToString($gradeable->getGradeLockedDate()) : null,
                $gradeable->getMinGradingGroup(),
                $gradeable->getSyllabusBucket(),
                $gradeable->getId()
            ];
            $this->course_db->query(
                "
                UPDATE gradeable SET
                  g_title=?,
                  g_instructions_url=?,
                  g_overall_ta_instructions=?,
                  g_gradeable_type=?,
                  g_grader_assignment_method=?,
                  g_ta_view_start_date=?,
                  g_grade_start_date=?,
                  g_grade_due_date=?,
                  g_grade_released_date=?,
                  g_grade_locked_date=?,
                  g_min_grading_group=?,
                  g_syllabus_bucket=?
                WHERE g_id=?",
                $params
            );
            if ($gradeable->getType() === GradeableType::ELECTRONIC_FILE) {
                $params = [
                    DateUtils::dateTimeToString($gradeable->getSubmissionOpenDate()),
                    DateUtils::dateTimeToString($gradeable->getSubmissionDueDate()),
                    $gradeable->isVcs(),
                    $gradeable->getVcsSubdirectory(),
                    $gradeable->getVcsHostType(),
                    $gradeable->isTeamAssignment(),
                    $gradeable->getTeamSizeMax(),
                    DateUtils::dateTimeToString($gradeable->getTeamLockDate()),
                    $gradeable->isTaGrading(),
                    $gradeable->isScannedExam(),
                    $gradeable->isStudentView(),
                    $gradeable->isStudentViewAfterGrades(),
                    $gradeable->isStudentSubmit(),
                    $gradeable->hasDueDate(),
                    $gradeable->getAutogradingConfigPath(),
                    $gradeable->getLateDays(),
                    $gradeable->isLateSubmissionAllowed(),
                    $gradeable->getPrecision(),
                    $gradeable->isPeerGrading(),
                    $gradeable->getPeerGradeSet(),
                    DateUtils::dateTimeToString($gradeable->getRegradeRequestDate()),
                    $gradeable->isRegradeAllowed(),
                    $gradeable->isGradeInquiryPerComponentAllowed(),
                    $gradeable->getDiscussionThreadId(),
                    $gradeable->isDiscussionBased(),
                    $gradeable->getId()
                ];
                $this->course_db->query(
                    "
                    UPDATE electronic_gradeable SET
                      eg_submission_open_date=?,
                      eg_submission_due_date=?,
                      eg_is_repository=?,
                      eg_subdirectory=?,
                      eg_vcs_host_type=?,
                      eg_team_assignment=?,
                      eg_max_team_size=?,
                      eg_team_lock_date=?,
                      eg_use_ta_grading=?,
                      eg_scanned_exam=?,
                      eg_student_view=?,
                      eg_student_view_after_grades=?,
                      eg_student_submit=?,
                      eg_has_due_date=?,
                      eg_config_path=?,
                      eg_late_days=?,
                      eg_allow_late_submission=?,
                      eg_precision=?,
                      eg_peer_grading=?,
                      eg_peer_grade_set=?,
                      eg_regrade_request_date=?,
                      eg_regrade_allowed=?,
                      eg_grade_inquiry_per_component_allowed=?,
                      eg_thread_ids=?,
                      eg_has_discussion=?
                    WHERE g_id=?",
                    $params
                );
            }
        }

        // Save the rotating sections
        if ($gradeable->isRotatingGraderSectionsModified()) {
            $this->setupRotatingSections($gradeable->getRotatingGraderSections(), $gradeable->getId());
        }

        // Also make sure to update components
        $this->updateGradeableComponents($gradeable);
    }


    /**
     * Removes the provided mark ids from the marks assigned to a graded component
     *
     * @param GradedComponent $graded_component
     * @param int[]           $mark_ids
     */
    private function deleteGradedComponentMarks(GradedComponent $graded_component, $mark_ids) {
        if ($mark_ids === null || count($mark_ids) === 0) {
            return;
        }

        $param = array_merge(
            [
            $graded_component->getTaGradedGradeable()->getId(),
            $graded_component->getComponentId(),
            $graded_component->getGraderId(),
            ],
            $mark_ids
        );
        $place_holders = $this->createParamaterList(count($mark_ids));
        $this->course_db->query(
            "DELETE FROM gradeable_component_mark_data
            WHERE gd_id=? AND gc_id=? AND gcd_grader_id=? AND gcm_id IN {$place_holders}",
            $param
        );
    }

    /**
     * Adds the provided mark ids as marks assigned to a graded component
     *
     * @param GradedComponent $graded_component
     * @param int[]           $mark_ids
     */
    private function createGradedComponentMarks(GradedComponent $graded_component, $mark_ids) {
        if (count($mark_ids) === 0) {
            return;
        }

        $param = [
            $graded_component->getTaGradedGradeable()->getId(),
            $graded_component->getComponentId(),
            $graded_component->getGraderId(),
            -1  // This value gets set on each loop iteration
        ];
        $query = "
            INSERT INTO gradeable_component_mark_data(
              gd_id,
              gc_id,
              gcd_grader_id,
              gcm_id)
            VALUES (?, ?, ?, ?)";

        foreach ($mark_ids as $mark_id) {
            $param[3] = $mark_id;
            $this->course_db->query($query, $param);
        }
    }

    /**
     * Creates a new graded component in the database
     *
     * @param GradedComponent $graded_component
     */
    private function createGradedComponent(GradedComponent $graded_component) {
        $param = [
            $graded_component->getComponentId(),
            $graded_component->getTaGradedGradeable()->getId(),
            $graded_component->getScore(),
            $graded_component->getComment(),
            $graded_component->getGraderId(),
            $graded_component->getGradedVersion(),
            DateUtils::dateTimeToString($graded_component->getGradeTime()),
            $graded_component->getVerifierId() !== '' ? $graded_component->getVerifierId() : null,
            !is_null($graded_component->getVerifyTime()) ? DateUtils::dateTimeToString($graded_component->getVerifyTime()) : null
        ];
        $query = "
            INSERT INTO gradeable_component_data(
              gc_id,
              gd_id,
              gcd_score,
              gcd_component_comment,
              gcd_grader_id,
              gcd_graded_version,
              gcd_grade_time,
              gcd_verifier_id,
              gcd_verify_time)
            VALUES(?, ?, ?, ?, ?, ?, ?, ?, ?)";
        $this->course_db->query($query, $param);
    }

    /**
     * Updates an existing graded component in the database
     *
     * @param GradedComponent $graded_component
     */
    private function updateGradedComponent(GradedComponent $graded_component) {
        if ($graded_component->isModified()) {
            if (!$graded_component->getComponent()->isPeer()) {
                $params = [
                    $graded_component->getScore(),
                    $graded_component->getComment(),
                    $graded_component->getGradedVersion(),
                    DateUtils::dateTimeToString($graded_component->getGradeTime()),
                    $graded_component->getGraderId(),
                    $graded_component->getVerifierId() !== '' ? $graded_component->getVerifierId() : null,
                    !is_null($graded_component->getVerifyTime()) ? DateUtils::dateTimeToString($graded_component->getVerifyTime()) : null,
                    $graded_component->getTaGradedGradeable()->getId(),
                    $graded_component->getComponentId()
                ];
                $query = "
                    UPDATE gradeable_component_data SET
                      gcd_score=?,
                      gcd_component_comment=?,
                      gcd_graded_version=?,
                      gcd_grade_time=?,
                      gcd_grader_id=?,
                      gcd_verifier_id=?,
                      gcd_verify_time = ?
                    WHERE gd_id=? AND gc_id=?";
            }
            else {
                $params = [
                  $graded_component->getScore(),
                  $graded_component->getComment(),
                  $graded_component->getGradedVersion(),
                  DateUtils::dateTimeToString($graded_component->getGradeTime()),
                  $graded_component->getTaGradedGradeable()->getId(),
                  $graded_component->getComponentId(),
                  $graded_component->getGraderId()
                ];
                $query = "
                    UPDATE gradeable_component_data SET
                      gcd_score=?,
                      gcd_component_comment=?,
                      gcd_graded_version=?,
                      gcd_grade_time=?
                    WHERE gd_id=? AND gc_id=? AND gcd_grader_id=?";
            }
            $this->course_db->query($query, $params);
        }
    }

    /**
     * Deletes a GradedComponent from the database
     *
     * @param GradedComponent $graded_component
     */
    private function deleteGradedComponent(GradedComponent $graded_component) {
        // Only the db marks need to be deleted since the others haven't been applied to the database
        $this->deleteGradedComponentMarks($graded_component, $graded_component->getDbMarkIds());

        $params = [
            $graded_component->getTaGradedGradeable()->getId(),
            $graded_component->getComponentId(),
            $graded_component->getGrader()->getId()
        ];
        $query = "DELETE FROM gradeable_component_data WHERE gd_id=? AND gc_id=? AND gcd_grader_id=?";
        $this->course_db->query($query, $params);
    }

    private function updateOverallComments(TaGradedGradeable $ta_graded_gradeable) {
        foreach ($ta_graded_gradeable->getOverallComments() as $user_id => $comment) {
            $this->updateOverallComment($ta_graded_gradeable, $comment, $user_id);
        }
    }

    private function updateOverallComment(TaGradedGradeable $ta_graded_gradeable, $comment, $grader_id) {
        $g_id = $ta_graded_gradeable->getGradedGradeable()->getGradeable()->getId();
        $user_id = null;
        $team_id = null;

        // TODO: replace this with a single upsert when postgres can do an on conflict on
        //   multiple constraints (gradeable_data_overall_comment_user_unique, gradeable_data_overall_comment_team_unique)
        if ($ta_graded_gradeable->getGradedGradeable()->getGradeable()->isTeamAssignment()) {
            $team_id = $ta_graded_gradeable->getGradedGradeable()->getSubmitter()->getId();
            $conflict_clause = "(g_id, goc_team_id, goc_grader_id)";
        }
        else {
            $user_id = $ta_graded_gradeable->getGradedGradeable()->getSubmitter()->getId();
            $conflict_clause = "(g_id, goc_user_id, goc_grader_id)";
        }

        $query = "
            INSERT INTO gradeable_data_overall_comment (g_id, goc_user_id, goc_team_id, goc_grader_id, goc_overall_comment)
                VALUES (?, ?, ?, ?, ?)
                ON CONFLICT {$conflict_clause}
                DO
                    UPDATE SET
                        goc_overall_comment=?;
            ";

        $params = [$g_id, $user_id, $team_id, $grader_id, $comment, $comment];
        $this->course_db->query($query, $params);
    }
    
    public function deleteOverallComment($gradeable_id, $grader_id, $is_team) {
        $this->course_db->query("DELETE FROM gradeable_data_overall_comment WHERE g_id=? AND goc_grader_id=?", [$gradeable_id, $grader_id]);
        if ($is_team) {
            $this->course_db->query("DELETE FROM gradeable_data WHERE g_id=? AND gd_team_id=?", [$gradeable_id, $grader_id]);
        }
        else {
            $this->course_db->query("DELETE FROM gradeable_data WHERE g_id=? AND gd_user_id=?", [$gradeable_id, $grader_id]);
        }
    }

    /**
     * Update/create the components/marks for a gradeable.
     *
     * @param TaGradedGradeable $ta_graded_gradeable
     */
    private function updateGradedComponents(TaGradedGradeable $ta_graded_gradeable) {
        // iterate through graded components and see if any need updating/creating
        foreach ($ta_graded_gradeable->getGradedComponentContainers() as $container) {
            foreach ($container->getGradedComponents() as $component_grade) {
                if ($component_grade->isNew()) {
                    $this->createGradedComponent($component_grade);
                }
                else {
                    $this->updateGradedComponent($component_grade);
                }

                // If the marks have been modified, this means we need to update the entries
                if ($component_grade->isMarksModified()) {
                    $new_marks = array_diff($component_grade->getMarkIds(), $component_grade->getDbMarkIds() ?? []);
                    $deleted_marks = array_diff($component_grade->getDbMarkIds() ?? [], $component_grade->getMarkIds());
                    $this->deleteGradedComponentMarks($component_grade, $deleted_marks);
                    $this->createGradedComponentMarks($component_grade, $new_marks);
                }
            }
        }

        // Iterate through deleted graded components and see if anything should be deleted
        foreach ($ta_graded_gradeable->getDeletedGradedComponents() as $component_grade) {
            $this->deleteGradedComponent($component_grade);
        }
        $ta_graded_gradeable->clearDeletedGradedComponents();
    }

    /**
     * Creates a new Ta Grade in the database along with its graded components/marks
     *
     * @param TaGradedGradeable $ta_graded_gradeable
     */
    private function createTaGradedGradeable(TaGradedGradeable $ta_graded_gradeable) {
        $submitter_id = $ta_graded_gradeable->getGradedGradeable()->getSubmitter()->getId();
        $is_team = $ta_graded_gradeable->getGradedGradeable()->getSubmitter()->isTeam();
        $params = [
            $ta_graded_gradeable->getGradedGradeable()->getGradeable()->getId(),
            $is_team ? null : $submitter_id,
            $is_team ? $submitter_id : null,
            $ta_graded_gradeable->getUserViewedDate() !== null ?
                DateUtils::dateTimeToString($ta_graded_gradeable->getUserViewedDate()) : null,
            ""
        ];
        $query = "
            INSERT INTO gradeable_data (
                g_id,
                gd_user_id,
                gd_team_id,
                gd_user_viewed_date,
                gd_overall_comment)
            VALUES(?, ?, ?, ?, ?)";
        $this->course_db->query($query, $params);

        // Setup the graded gradeable with its new id
        $ta_graded_gradeable->setIdFromDatabase($this->course_db->getLastInsertId());

        // Also be sure to save the components
        $this->updateGradedComponents($ta_graded_gradeable);
        // And to separately update the overall comments
        $this->updateOverallComments($ta_graded_gradeable);
    }

    /**
     * Updates an existing Ta Grade in the database along with its graded components/marks
     *
     * @param TaGradedGradeable $ta_graded_gradeable
     */
    private function updateTaGradedGradeable(TaGradedGradeable $ta_graded_gradeable) {
        // If the grade has been modified, then update its properties
        if ($ta_graded_gradeable->isModified()) {
            $params = [
                $ta_graded_gradeable->getUserViewedDate() !== null ?
                    DateUtils::dateTimeToString($ta_graded_gradeable->getUserViewedDate()) : null,
                $ta_graded_gradeable->getId()
            ];
            $query = "
                UPDATE gradeable_data SET
                  gd_user_viewed_date=?
                WHERE gd_id=?";
            $this->course_db->query($query, $params);
        }

        // Also be sure to save the components
        $this->updateGradedComponents($ta_graded_gradeable);
        // And to update the overall comment
        $this->updateOverallComments($ta_graded_gradeable);
    }

    /**
     * Creates a Ta Grade in the database if it doesn't exist, otherwise it just updates it
     *
     * @param TaGradedGradeable $ta_graded_gradeable
     */
    public function saveTaGradedGradeable(TaGradedGradeable $ta_graded_gradeable) {
        // Ta Grades are initialized to have an id of 0 if not loaded from the db, so use that to check
        if ($ta_graded_gradeable->getId() < 1) {
            $this->createTaGradedGradeable($ta_graded_gradeable);
        }
        else {
            $this->updateTaGradedGradeable($ta_graded_gradeable);
        }
    }

    /**
     * Deletes an entry from the gradeable_data table
     *
     * @param TaGradedGradeable $ta_graded_gradeable
     */
    public function deleteTaGradedGradeable(TaGradedGradeable $ta_graded_gradeable) {
        $this->course_db->query("DELETE FROM gradeable_data WHERE gd_id=?", [$ta_graded_gradeable->getId()]);
    }

    /**
     * Deletes an entry from the gradeable_data table with the provided gradeable id and user/team id
     *
     * @param string $gradeable_id
     * @param int    $submitter_id User or Team id
     */
    public function deleteTaGradedGradeableByIds($gradeable_id, $submitter_id) {
        $this->course_db->query(
            'DELETE FROM gradeable_data WHERE g_id=? AND (gd_user_id=? OR gd_team_id=?)',
            [$gradeable_id, $submitter_id, $submitter_id]
        );
    }

    /**
     * Gets if the provied submitter has a submission for a particular gradeable
     *
     * @param  \app\models\gradeable\Gradeable $gradeable
     * @param  Submitter                       $submitter
     * @return bool
     */
    public function getHasSubmission(Gradeable $gradeable, Submitter $submitter) {
        $this->course_db->query(
            'SELECT EXISTS (SELECT g_id FROM electronic_gradeable_data WHERE g_id=? AND (user_id=? OR team_id=?))',
            [$gradeable->getId(), $submitter->getId(), $submitter->getId()]
        );
        return $this->course_db->row()['exists'] ?? false;
    }

    /**
     * Get the active version for all given submitter ids. If they do not have an active version,
     * their version will be zero.
     *
     * @param  \app\models\gradeable\Gradeable $gradeable
     * @param  string[]                        $submitter_ids
     * @return bool[] Map of id=>version
     */
    public function getActiveVersions(Gradeable $gradeable, array $submitter_ids) {
        if (count($submitter_ids) === 0) {
            return [];
        }

        // (?), (?), (?)
        $id_placeholders = implode(',', array_fill(0, count($submitter_ids), '(?)'));

        $query = "
            SELECT ids.id, (CASE WHEN m IS NULL THEN 0 ELSE m END) AS max
            FROM (VALUES $id_placeholders) ids(id)
            LEFT JOIN (
              (SELECT user_id AS id, active_version as m
              FROM electronic_gradeable_version
              WHERE g_id = ? AND user_id IS NOT NULL)

              UNION

              (SELECT team_id AS id, active_version as m
              FROM electronic_gradeable_version
              WHERE g_id = ? AND team_id IS NOT NULL)
            ) AS versions
            ON versions.id = ids.id
        ";

        $params = array_merge($submitter_ids, [$gradeable->getId(), $gradeable->getId()]);

        $this->course_db->query($query, $params);
        $versions = [];
        foreach ($this->course_db->rows() as $row) {
            $versions[$row["id"]] = $row["max"];
        }
        return $versions;
    }

    /**
     * Gets a list of emails with user ids for all active particpants in a course
     */
    public function getEmailListWithIds() {
        $parameters = [];
        $this->course_db->query('SELECT user_id, user_email, user_group, registration_section FROM users WHERE user_group != 4 OR registration_section IS NOT null', $parameters);

        return $this->course_db->rows();
    }

    /**
     * Gives true if thread is locked
     *
     * @param  int $thread_id
     * @return bool
     */
    public function isThreadLocked($thread_id) {

        $this->course_db->query('SELECT lock_thread_date FROM threads WHERE id = ?', [$thread_id]);
        if (empty($this->course_db->rows()[0]['lock_thread_date'])) {
            return false;
        }
        return $this->course_db->rows()[0]['lock_thread_date'] < date("Y-m-d H:i:S");
    }

    /**
     * Returns an array of users in the current course which have not been completely graded for the given gradeable.
     * Excludes users in the null section
     *
     * If a component_id is passed in, then the list of returned users will be limited to users with
     * that specific component ungraded
     *
     * @param  Gradeable $gradeable
     * @return array
     */
    public function getUsersNotFullyGraded(Gradeable $gradeable, $component_id = "-1") {

        // Get variables needed for query
        $component_count = count($gradeable->getComponents());
        $gradeable_id = $gradeable->getId();

        // Configure which type of grading this gradeable is using
        // If there are graders assigned to rotating sections we are very likely using rotating sections
        $rotation_sections = $gradeable->getRotatingGraderSections();
        count($rotation_sections) ? $section_type = 'rotating_section' : $section_type = 'registration_section';

        // Configure variables related to user vs team submission
        if ($gradeable->isTeamAssignment()) {
            $id_string = 'team_id';
            $table = 'gradeable_teams';
        }
        else {
            $id_string = 'user_id';
            $table = 'users';
        }

        $main_query = "select $id_string from $table where $section_type is not null and $id_string not in";

        // Select which subquery to use
        if ($component_id != "-1") {
            // Use this sub query to select users who do not have a specific component within this gradable graded
            $sub_query = "(select gd_$id_string
                from gradeable_component_data left join gradeable_data on gradeable_component_data.gd_id = gradeable_data.gd_id
                where g_id = '$gradeable_id' and gc_id = $component_id);";
        }
        else {
            // Use this sub query to select users who have at least one component not graded
            $sub_query = "(select gradeable_data.gd_$id_string
             from gradeable_component_data left join gradeable_data on gradeable_component_data.gd_id = gradeable_data.gd_id
             where g_id = '$gradeable_id' group by gradeable_data.gd_id having count(gradeable_data.gd_id) = $component_count);";
        }

        // Assemble complete query
        $query = "$main_query $sub_query";

        // Run query
        $this->course_db->query($query);

        // Capture results
        $not_fully_graded = $this->course_db->rows();

        // Clean up results
        $not_fully_graded = array_column($not_fully_graded, $id_string);

        return $not_fully_graded;
    }



/////////////////Office Hours Queue queries/////////////////////////////////////

  /*
  current_state values
      ('waiting'):Waiting
      ('being_helped'):Being helped
      ('done'):Done/Fully out of the queue
  removal_type values
      (null):Still in queue
      ('self'):Removed yourself
      ('helped'):Mentor/TA helped you
      ('removed'):Mentor/TA removed you
      ('emptied'):Kicked out because queue emptied
      ('self_helped'):You helped you
  */

    public function getCurrentQueue() {
        $this->course_db->query("SELECT ROW_NUMBER() OVER(order by time_in ASC),* FROM queue where current_state IN ('waiting','being_helped') order by ROW_NUMBER");
        return $this->course_db->rows();
    }

    public function getPastQueue() {
        $this->course_db->query("SELECT ROW_NUMBER() OVER(order by time_out DESC, time_in DESC),* FROM queue where time_in > ? AND current_state IN ('done') order by ROW_NUMBER", [$this->core->getDateTimeNow()->format('Y-m-d 00:00:00O')]);
        return $this->course_db->rows();
    }


    public function isAnyQueueOpen() {
        $this->course_db->query("SELECT * FROM queue_settings WHERE open = true");
        return 0 < count($this->course_db->rows());
    }


    public function openQueue($queue_code, $token) {
        $this->course_db->query("SELECT * FROM queue_settings WHERE UPPER(TRIM(code)) = UPPER(TRIM(?))", [$queue_code]);

        //cannot have more than one queue with the same code
        if (0 < count($this->course_db->rows())) {
            return false;
        }

        $this->course_db->query("INSERT INTO queue_settings (open,code,token) VALUES (TRUE, TRIM(?), TRIM(?))", [$queue_code,$token]);
        return true;
    }

    public function toggleQueue($queue_code, $state) {
        if ($state === "1") {
            $state = 'false';
        }
        else {
            $state = 'true';
        }
        $this->course_db->query("UPDATE queue_settings SET open = ? where UPPER(TRIM(code)) = UPPER(TRIM(?))", [$state, $queue_code]);
    }

    public function deleteQueue($queue_code) {
        $this->emptyQueue($queue_code);
        $this->course_db->query("DELETE FROM queue_settings WHERE UPPER(TRIM(code)) = UPPER(TRIM(?))", [$queue_code]);
    }

    public function isValidCode($queue_code, $token = null) {
        if (is_null($token)) {
            $this->course_db->query("SELECT * FROM queue_settings WHERE UPPER(TRIM(code)) = UPPER(TRIM(?)) AND open = true", [$queue_code]);
        }
        else {
            $this->course_db->query("SELECT * FROM queue_settings WHERE UPPER(TRIM(code)) = UPPER(TRIM(?)) AND UPPER(TRIM(token)) = UPPER(TRIM(?)) AND open = true", [$queue_code, $token]);
        }
        if (0 < count($this->course_db->rows())) {
            return $this->course_db->rows()[0]['code'];
        }
        return false;
    }

    public function alreadyInAQueue($user_id = null) {
        if (is_null($user_id)) {
            $user_id = $this->core->getUser()->getId();
        }
        $this->course_db->query("SELECT * FROM queue WHERE user_id = ? AND current_state IN ('waiting','being_helped')", [$user_id]);
        return 0 < count($this->course_db->rows());
    }

    public function getLastTimeInQueue($user_id, $queue_code) {
        $this->course_db->query("SELECT max(time_in) FROM queue WHERE user_id = ? AND UPPER(TRIM(queue_code)) = UPPER(TRIM(?)) AND (removal_type IN ('helped', 'self_helped') OR help_started_by IS NOT NULL) ", [$user_id, $queue_code]);
        return $this->course_db->rows()[0]['max'];
    }

    public function getQueueId($queue_code) {
        $this->course_db->query("select * from queue_settings where code = ?;", [$queue_code]);
        return $this->course_db->rows()[0]['id'];
    }

    public function addToQueue($queue_code, $user_id, $name, $contact_info) {
        $last_time_in_queue = $this->getLastTimeInQueue($user_id, $queue_code);
        $this->course_db->query("INSERT INTO queue
            (
                current_state,
                removal_type,
                queue_code,
                user_id,
                name,
                time_in,
                time_help_start,
                time_out,
                added_by,
                help_started_by,
                removed_by,
                contact_info,
                last_time_in_queue
            ) VALUES (
                'waiting',
                NULL,
                TRIM(?),
                ?,
                ?,
                ?,
                NULL,
                NULL,
                ?,
                NULL,
                NULL,
                ?,
                ?
            )", [$queue_code,$user_id,$name,$this->core->getDateTimeNow(),$user_id,$contact_info,$last_time_in_queue]);
    }

    public function removeUserFromQueue($user_id, $remove_type, $queue_code) {
        $status_code = null;
        if ($remove_type !== 'self') {//user removeing themselves
            $status_code = 'being_helped';//dont allow removing yourself if you are being helped
        }

        $this->course_db->query("SELECT * from queue where user_id = ? and UPPER(TRIM(queue_code)) = UPPER(TRIM(?)) and current_state IN ('waiting', ?)", [$user_id, $queue_code, $status_code]);
        if (count($this->course_db->rows()) <= 0) {
            if ($remove_type === 'self') {
                //This happens for 1 of 2 reason. They try and remove themself while being helped
                //In this case they should have refreshed and they can click finish helping
                //Or they try and remove themself but they are no longer in the queue
                //In this case when the page refreshes they will see that
                $this->core->addErrorMessage("Error: Please try again");
            }
            else {
                $this->core->addErrorMessage("User no longer in queue");
            }
            return false;
        }

        $this->course_db->query("UPDATE queue SET current_state = 'done', removal_type = ?, time_out = ?, removed_by = ? WHERE user_id = ? AND UPPER(TRIM(queue_code)) = UPPER(TRIM(?)) AND current_state IN ('waiting','being_helped')", [$remove_type,$this->core->getDateTimeNow(),$this->core->getUser()->getId(), $user_id, $queue_code]);
    }

    public function startHelpUser($user_id, $queue_code) {
        $this->course_db->query("SELECT * from queue where user_id = ? and UPPER(TRIM(queue_code)) = UPPER(TRIM(?)) and current_state IN ('waiting')", [$user_id, $queue_code]);
        if (count($this->course_db->rows()) <= 0) {
            $this->core->addErrorMessage("User not in queue");
            return false;
        }
        $this->course_db->query("UPDATE queue SET current_state = 'being_helped', time_help_start = ?, help_started_by = ? WHERE user_id = ? and UPPER(TRIM(queue_code)) = UPPER(TRIM(?)) and current_state IN ('waiting')", [$this->core->getDateTimeNow(), $this->core->getUser()->getId(), $user_id, $queue_code]);
    }

    public function finishHelpUser($user_id, $queue_code, $remove_type) {
        $this->course_db->query("SELECT * from queue where user_id = ? and UPPER(TRIM(queue_code)) = UPPER(TRIM(?)) and current_state IN ('being_helped')", [$user_id, $queue_code]);
        if (count($this->course_db->rows()) <= 0) {
            $this->core->addErrorMessage("User not in queue");
            return false;
        }

        $this->course_db->query("UPDATE queue SET current_state = 'done', removal_type = ?, time_out = ?, removed_by = ? WHERE user_id = ? AND UPPER(TRIM(queue_code)) = UPPER(TRIM(?)) and current_state IN ('being_helped')", [$remove_type,$this->core->getDateTimeNow(),$this->core->getUser()->getId(), $user_id, $queue_code]);
    }

    public function emptyQueue($queue_code) {
        $this->course_db->query("UPDATE queue SET current_state = 'done', removal_type = 'emptied', removed_by = ?, time_out = ? where current_state IN ('waiting','being_helped') and UPPER(TRIM(queue_code)) = UPPER(TRIM(?))", [$this->core->getUser()->getId(),$this->core->getDateTimeNow(), $queue_code]);
    }

    public function getQueueFromEntryId($entry_id) {
        $this->course_db->query("SELECT * FROM queue WHERE entry_id = ?", [$entry_id]);
        if (count($this->course_db->rows()) <= 0) {
            $this->core->addErrorMessage("Invalid Entry ID");
            return;
        }
        return $this->course_db->rows()[0];
    }

    public function restoreUserToQueue($entry_id) {
        $row = $this->getQueueFromEntryId($entry_id);
        $user_id = $row['user_id'];
        $queue_code = $row['queue_code'];
        if (is_null($user_id)) {
            return;
        }
        if ($this->alreadyInAQueue($user_id)) {
            $this->core->addErrorMessage("Cannot restore a user that is currently in the queue. Please remove them first.");
            return;
        }
        $last_time_in_queue = $this->getLastTimeInQueue($user_id, $queue_code);
        $this->course_db->query("UPDATE queue SET current_state = 'waiting', removal_type = null, removed_by = null, time_out = null, time_help_start = null, help_started_by = null, last_time_in_queue = ? where entry_id = ?", [$last_time_in_queue, $entry_id]);
        $this->core->addSuccessMessage("Student restored");
    }

    public function getAllQueues() {
        $this->course_db->query("SELECT * FROM queue_settings ORDER BY id");
        return $this->course_db->rows();
    }

    public function getQueueNumberAheadOfYou($queue_code = null) {
        if ($queue_code) {
            $time_in = $this->core->getQueries()->getCurrentQueueState()['time_in'];
            $this->course_db->query("SELECT count(*) FROM queue WHERE current_state IN ('waiting') AND time_in <= ? AND UPPER(TRIM(queue_code)) = UPPER(TRIM(?))", [$time_in, $queue_code]);
        }
        else {
            $this->course_db->query("SELECT count(*) FROM queue WHERE current_state IN ('waiting')");
        }
        return $this->course_db->rows()[0]['count'];
    }

    public function getLastUsedQueueName() {
        $this->course_db->query("SELECT * from queue where user_id = ? order by time_in desc limit 1", [$this->core->getUser()->getId()]);
        if (count($this->course_db->rows()) <= 0) {
            return null;
        }
        return $this->course_db->rows()[0]['name'];
    }

    public function getLastUsedContactInfo() {
        $this->course_db->query("SELECT * from queue where user_id = ? order by time_in desc limit 1", [$this->core->getUser()->getId()]);
        if (count($this->course_db->rows()) <= 0) {
            return null;
        }
        return $this->course_db->rows()[0]['contact_info'];
    }

    public function getCurrentQueueState() {
        $this->course_db->query("SELECT * FROM queue WHERE user_id = ? AND current_state IN ('waiting','being_helped')", [$this->core->getUser()->getId()]);
        if ($this->course_db->rows()) {
            return $this->course_db->rows()[0];
        }
        return null;
    }

    public function changeQueueToken($token, $queue_code) {
        $this->course_db->query("UPDATE queue_settings SET token = ? WHERE code = ?", [$token, $queue_code]);
    }

    public function getLastQueueUpdate() {
        $this->course_db->query("select n_tup_ins+n_tup_upd as change_count from pg_stat_user_tables  where relname = 'queue'");
        return $this->course_db->rows()[0]['change_count'];
    }

    public function getNumberAheadInQueueThisWeek($queue_code, $time_in) {
        $day_threshold = $this->core->getDateTimeNow()->modify('-4 day')->format('Y-m-d 00:00:00O');
        $this->course_db->query("SELECT count(*) from queue where last_time_in_queue < ? AND UPPER(TRIM(queue_code)) = UPPER(TRIM(?)) and current_state IN ('waiting') and time_in < ?", [$day_threshold, $queue_code, $time_in]);
        return $this->course_db->rows()[0]['count'];
    }

    public function getNumberAheadInQueueToday($queue_code, $time_in) {
        $current_date = $this->core->getDateTimeNow()->format('Y-m-d 00:00:00O');
        $day_threshold = $this->core->getDateTimeNow()->modify('-4 day')->format('Y-m-d 00:00:00O');
        $this->course_db->query("SELECT count(*) from queue where last_time_in_queue < ? AND last_time_in_queue > ? AND UPPER(TRIM(queue_code)) = UPPER(TRIM(?)) and current_state IN ('waiting') and time_in < ?", [$current_date, $day_threshold, $queue_code, $time_in]);
        return $this->course_db->rows()[0]['count'];
    }


/////////////////END Office Hours Queue queries//////////////////////////////////



    /**
     * Gets all GradedGradeable's associated with each Gradeable.  If
     *  Note: The users' teams will be included in the search
     *
     * @param  \app\models\gradeable\Gradeable[] $gradeables The gradeable(s) to retrieve data for
     * @param  string[]|string|null              $users      The id(s) of the user(s) to get data for
     * @param  string[]|string|null              $teams      The id(s) of the team(s) to get data for
     * @param  string[]|string|null              $sort_keys  An ordered list of keys to sort by (i.e. `user_id` or `g_id DESC`)
     * @param  bool                              $team       True to get only team information, false to get only user information
     * @return \Iterator Iterator to access each GradeableData
     * @throws \InvalidArgumentException If any GradedGradeable or GradedComponent fails to construct
     */
    private function getGradedGradeablesUserOrTeam(array $gradeables, $users, $teams, $sort_keys, bool $team) {

        // Get the gradeables array into a lookup table by id
        $gradeables_by_id = [];
        foreach ($gradeables as $gradeable) {
            if (!($gradeable instanceof \app\models\gradeable\Gradeable)) {
                throw new \InvalidArgumentException('Gradeable array must only contain Gradeables');
            }
            $gradeables_by_id[$gradeable->getId()] = $gradeable;
        }
        if (count($gradeables_by_id) === 0) {
            return new \EmptyIterator();
        }

        // If one array is blank, and the other is null or also blank, don't get anything
        if (
            ($users === [] && $teams === null)
            || ($users === null && $teams === [])
            || ($users === [] && $teams === [])
        ) {
            return new \EmptyIterator();
        }

        // Make sure that our users/teams are arrays
        if ($users !== null) {
            if (!is_array($users)) {
                $users = [$users];
            }
        }
        else {
            $users = [];
        }
        if ($teams !== null) {
            if (!is_array($teams)) {
                $teams = [$teams];
            }
        }
        else {
            $teams = [];
        }

        $users = array_values($users);
        $teams = array_values($teams);

        //
        // Generate selector for the submitters the user wants
        //
        // If both are zero-count, that indicates to get all users/teams
        $all = (count($users) === count($teams)) && count($users) === 0;

        // switch the join type depending on the boolean
        $submitter_type = $team ? 'team_id' : 'user_id';
        $submitter_type_ext = $team ? 'team.team_id' : 'u.user_id';

        // Generate a logical expression from the provided parameters
        $selector_union_list = [];
        $selector_union_list[] = strval($this->course_db->convertBoolean($all));

        $selector_intersection_list = [];

        $param = [];

        // If Users were provided, switch between single users and team members
        if (count($users) > 0) {
            $user_placeholders = implode(',', array_fill(0, count($users), '?'));
            $param = $users;
            if (!$team) {
                $selector_union_list[] = "u.user_id IN ($user_placeholders)";
            }
            else {
                // Select the users' teams as well
                $selector_union_list[] = "team.team_id IN (SELECT team_id FROM teams WHERE state=1 AND user_id IN ($user_placeholders))";
            }
        }

        $submitter_inject = 'ERROR ERROR';
        $submitter_data_inject = 'ERROR ERROR';
        if ($team) {
            $submitter_data_inject =
              'ldet.array_late_day_exceptions,
               ldet.array_late_day_user_ids,
               /* Aggregate Team User Data */
               team.team_id,
               team.array_team_users,
               team.registration_section,
               team.rotating_section';

            $submitter_inject = '
              JOIN (
                SELECT gt.team_id,
                  gt.registration_section,
                  gt.rotating_section,
                  json_agg(tu) AS array_team_users
                FROM gradeable_teams gt
                  JOIN (
                    SELECT
                      t.team_id,
                      t.state,
                      tu.*
                    FROM teams t
                    JOIN users tu ON t.user_id = tu.user_id ORDER BY t.user_id
                  ) AS tu ON gt.team_id = tu.team_id
                GROUP BY gt.team_id
              ) AS team ON eg.team_assignment AND EXISTS (
                SELECT 1 FROM gradeable_teams gt
                WHERE gt.team_id=team.team_id AND gt.g_id=g.g_id
                LIMIT 1)

              /* Join team late day exceptions */
              LEFT JOIN (
                SELECT
                  json_agg(e.late_day_exceptions) AS array_late_day_exceptions,
                  json_agg(e.user_id) AS array_late_day_user_ids,
                  t.team_id,
                  g_id
                FROM late_day_exceptions e
                LEFT JOIN teams t ON e.user_id=t.user_id AND t.state=1
                GROUP BY team_id, g_id
              ) AS ldet ON g.g_id=ldet.g_id AND ldet.team_id=team.team_id';
        }
        else {
            $submitter_data_inject = '
              u.user_id,
              u.anon_id,
              u.user_firstname,
              u.user_preferred_firstname,
              u.user_lastname,
              u.user_preferred_lastname,
              u.user_email,
              u.user_group,
              u.manual_registration,
              u.last_updated,
              u.grading_registration_sections,
              u.registration_section, u.rotating_section,
              ldeu.late_day_exceptions';
            $submitter_inject = '
            JOIN (
                SELECT u.*, sr.grading_registration_sections
                FROM users u
                LEFT JOIN (
                    SELECT
                        json_agg(sections_registration_id) AS grading_registration_sections,
                        user_id
                    FROM grading_registration
                    GROUP BY user_id
                ) AS sr ON u.user_id=sr.user_id
            ) AS u ON eg IS NULL OR NOT eg.team_assignment

            /* Join user late day exceptions */
            LEFT JOIN late_day_exceptions ldeu ON g.g_id=ldeu.g_id AND u.user_id=ldeu.user_id';
        }
        if ($team && count($teams) > 0) {
            $team_placeholders = implode(',', array_fill(0, count($teams), '?'));
            $selector_union_list[] = "team.team_id IN ($team_placeholders)";
            $param = array_merge($param, $teams);
        }

        $selector_intersection_list[] = '(' . implode(' OR ', $selector_union_list) . ')';

        //
        // Generate selector for the gradeables the user wants
        //
        $gradeable_placeholders = implode(',', array_fill(0, count($gradeables_by_id), '?'));
        $selector_intersection_list[] = "g.g_id IN ($gradeable_placeholders)";

        // Create the complete selector
        $selector = implode(' AND ', $selector_intersection_list);

        // Generate the ORDER BY clause
        $order = self::generateOrderByClause($sort_keys, $team ? self::graded_gradeable_key_map_team : self::graded_gradeable_key_map_user);

        $query = "
            SELECT /* Select everything we retrieved */

              g.g_id,

              /* Gradeable Data */
              gd.gd_id AS id,
              gd.gd_user_viewed_date AS user_viewed_date,

              /* get the overall comment */
              goc.commenter_ids AS array_commenter_ids,
              goc.overall_comments AS array_overall_comments,

              /* Aggregate Gradeable Component Data */
              gcd.array_comp_id,
              gcd.array_score,
              gcd.array_comment,
              gcd.array_grader_id,
              gcd.array_graded_version,
              gcd.array_grade_time,
              gcd.array_mark_id,
              gcd.array_verifier_id,
              gcd.array_verify_time,

              /* Aggregate Gradeable Component Grader Data */
              gcd.array_grader_user_id,
              gcd.array_grader_anon_id,
              gcd.array_grader_user_firstname,
              gcd.array_grader_user_preferred_firstname,
              gcd.array_grader_user_lastname,
              gcd.array_grader_user_email,
              gcd.array_grader_user_group,
              gcd.array_grader_manual_registration,
              gcd.array_grader_last_updated,
              gcd.array_grader_registration_section,
              gcd.array_grader_rotating_section,
              gcd.array_grader_grading_registration_sections,

              /* Aggregate Gradeable Component Data (versions) */
              egd.array_version,
              egd.array_non_hidden_non_extra_credit,
              egd.array_non_hidden_extra_credit,
              egd.array_hidden_non_extra_credit,
              egd.array_hidden_extra_credit,
              egd.array_submission_time,
              egd.array_autograding_complete,

              /* Active Submission Version */
              egv.active_version,

              /* Grade inquiry data */
             rr.array_grade_inquiries,

              {$submitter_data_inject}

            FROM gradeable g

              /* Get teamness so we know to join teams or users*/
              LEFT JOIN (
                SELECT
                  g_id,
                  eg_team_assignment AS team_assignment
                FROM electronic_gradeable
              ) AS eg ON eg.g_id=g.g_id

              /* Join submitter data */
              {$submitter_inject}

              /* Join manual grading data */
              LEFT JOIN (
                SELECT *
                FROM gradeable_data
              ) AS gd ON gd.g_id=g.g_id AND gd.gd_{$submitter_type}={$submitter_type_ext}

              LEFT JOIN (
                SELECT
                    json_agg(goc_grader_id) as commenter_ids,
                    json_agg(goc_overall_comment) as overall_comments,
                    g_id,
                    goc_{$submitter_type}
                FROM gradeable_data_overall_comment
                GROUP BY g_id, goc_{$submitter_type}
              ) AS goc ON goc.g_id=g.g_id AND goc.goc_{$submitter_type}={$submitter_type_ext}

              /* Join aggregate gradeable component data */
              LEFT JOIN (
                SELECT
                  json_agg(in_gcd.gc_id) AS array_comp_id,
                  json_agg(gcd_score) AS array_score,
                  json_agg(gcd_component_comment) AS array_comment,
                  json_agg(in_gcd.gcd_grader_id) AS array_grader_id,
                  json_agg(gcd_graded_version) AS array_graded_version,
                  json_agg(gcd_grade_time) AS array_grade_time,
                  json_agg(string_mark_id) AS array_mark_id,
                  json_agg(gcd_verifier_id) AS array_verifier_id,
                  json_agg(gcd_verify_time) AS array_verify_time,

                  json_agg(ug.user_id) AS array_grader_user_id,
                  json_agg(ug.anon_id) AS array_grader_anon_id,
                  json_agg(ug.user_firstname) AS array_grader_user_firstname,
                  json_agg(ug.user_preferred_firstname) AS array_grader_user_preferred_firstname,
                  json_agg(ug.user_lastname) AS array_grader_user_lastname,
                  json_agg(ug.user_email) AS array_grader_user_email,
                  json_agg(ug.user_group) AS array_grader_user_group,
                  json_agg(ug.manual_registration) AS array_grader_manual_registration,
                  json_agg(ug.last_updated) AS array_grader_last_updated,
                  json_agg(ug.registration_section) AS array_grader_registration_section,
                  json_agg(ug.rotating_section) AS array_grader_rotating_section,
                  json_agg(ug.grading_registration_sections) AS array_grader_grading_registration_sections,
                  in_gcd.gd_id
                FROM gradeable_component_data in_gcd
                  LEFT JOIN (
                    SELECT
                      json_agg(gcm_id) AS string_mark_id,
                      gc_id,
                      gd_id,
                      gcd_grader_id
                    FROM gradeable_component_mark_data
                    GROUP BY gc_id, gd_id, gcd_grader_id
                  ) AS gcmd ON gcmd.gc_id=in_gcd.gc_id AND gcmd.gd_id=in_gcd.gd_id AND gcmd.gcd_grader_id=in_gcd.gcd_grader_id

                  /* Join grader data; TODO: do we want/need 'sr' information? */
                  LEFT JOIN (
                    SELECT u.*, grading_registration_sections
                    FROM users u
                    LEFT JOIN (
                      SELECT
                        json_agg(sections_registration_id) AS grading_registration_sections,
                        user_id
                      FROM grading_registration
                      GROUP BY user_id
                    ) AS sr ON u.user_id=sr.user_id
                  ) AS ug ON ug.user_id=in_gcd.gcd_grader_id
                GROUP BY in_gcd.gd_id
              ) AS gcd ON gcd.gd_id=gd.gd_id

              /* Join aggregate gradeable version data */
              LEFT JOIN (
                SELECT
                  json_agg(in_egd.g_version) AS array_version,
                  json_agg(in_egd.autograding_non_hidden_non_extra_credit) AS array_non_hidden_non_extra_credit,
                  json_agg(in_egd.autograding_non_hidden_extra_credit) AS array_non_hidden_extra_credit,
                  json_agg(in_egd.autograding_hidden_non_extra_credit) AS array_hidden_non_extra_credit,
                  json_agg(in_egd.autograding_hidden_extra_credit) AS array_hidden_extra_credit,
                  json_agg(in_egd.submission_time) AS array_submission_time,
                  json_agg(in_egd.autograding_complete) AS array_autograding_complete,
                  g_id,
                  user_id,
                  team_id
                FROM electronic_gradeable_data AS in_egd
                GROUP BY g_id, user_id, team_id
              ) AS egd ON egd.g_id=g.g_id AND egd.{$submitter_type}={$submitter_type_ext}
              LEFT JOIN (
                SELECT *
                FROM electronic_gradeable_version
              ) AS egv ON egv.{$submitter_type}=egd.{$submitter_type} AND egv.g_id=egd.g_id

              /* Join grade inquiry */
              LEFT JOIN (
  				SELECT json_agg(rr) as array_grade_inquiries, user_id, team_id, g_id
  				FROM regrade_requests AS rr
  				GROUP BY rr.user_id, rr.team_id, rr.g_id
  			  ) AS rr on egv.{$submitter_type}=rr.{$submitter_type} AND egv.g_id=rr.g_id
            WHERE $selector
            $order";


        $constructGradedGradeable = function ($row) use ($gradeables_by_id) {
            /** @var Gradeable $gradeable */
            $gradeable = $gradeables_by_id[$row['g_id']];

            // Get the submitter
            $submitter = null;
            if ($gradeable->isTeamAssignment()) {
                // Get the user data for the team
                $team_users = json_decode($row["array_team_users"], true);

                // Create the team with the query results and users array
                $submitter = new Team($this->core, array_merge($row, ['users' => $team_users]));

                // Get the late day exceptions for each user
                $late_day_exceptions = [];
                if (isset($row['array_late_day_user_ids'])) {
                    $late_day_exceptions = array_combine(
                        json_decode($row['array_late_day_user_ids']),
                        json_decode($row['array_late_day_exceptions'])
                    );
                }
                foreach ($submitter->getMembers() as $user_id) {
                    if (!isset($late_day_exceptions[$user_id])) {
                        $late_day_exceptions[$user_id] = 0;
                    }
                }
            }
            else {
                if (isset($row['grading_registration_sections'])) {
                    $row['grading_registration_sections'] = json_decode($row['grading_registration_sections']);
                }
                $submitter = new User($this->core, $row);

                // Get the late day exception for the user
                $late_day_exceptions = [
                    $submitter->getId() => $row['late_day_exceptions'] ?? 0
                ];
            }

            // Create the graded gradeable instances
            $graded_gradeable = new GradedGradeable(
                $this->core,
                $gradeable,
                new Submitter($this->core, $submitter),
                [
                    'late_day_exceptions' => $late_day_exceptions
                ]
            );
            $ta_graded_gradeable = null;
            $auto_graded_gradeable = null;

            // This will be false if there is no manual grade yet
            if (isset($row['id'])) {
                // prepare overall comments
                $row["array_commenter_ids"] = json_decode($row["array_commenter_ids"]);
                $row["array_overall_comments"] = json_decode($row["array_overall_comments"]);
                $row["overall_comments"] = [];
                if ($row["array_commenter_ids"] !== null) {
                    for ($i = 0; $i < count($row["array_commenter_ids"]); $i++) {
                        $commenter = $row["array_commenter_ids"][$i];
                        $comment   = $row["array_overall_comments"][$i];
                        $row["overall_comments"][$commenter] = $comment;
                    }
                }
                $ta_graded_gradeable = new TaGradedGradeable($this->core, $graded_gradeable, $row);
                $graded_gradeable->setTaGradedGradeable($ta_graded_gradeable);
            }

            // Always construct an instance even if there is no data
            $auto_graded_gradeable = new AutoGradedGradeable($this->core, $graded_gradeable, $row);
            $graded_gradeable->setAutoGradedGradeable($auto_graded_gradeable);

            if (isset($row['array_grade_inquiries'])) {
                $grade_inquiries = json_decode($row['array_grade_inquiries'], true);
                $grade_inquiries_arr = [];
                foreach ($grade_inquiries as $grade_inquiry) {
                    $grade_inquiries_arr[] = new RegradeRequest($this->core, $grade_inquiry);
                }

                $graded_gradeable->setRegradeRequests($grade_inquiries_arr);
            }

            $graded_components_by_id = [];
            /** @var AutoGradedVersion[] $graded_versions */
            $graded_versions = [];

            // Break down the graded component / version / grader data into an array of arrays
            //  instead of arrays of sql array-strings
            $user_properties = [
                'user_id',
                'anon_id',
                'user_firstname',
                'user_preferred_firstname',
                'user_lastname',
                'user_email',
                'user_group',
                'manual_registration',
                'last_updated',
                'registration_section',
                'rotating_section',
                'grading_registration_sections'
            ];
            $comp_array_properties = [
                'comp_id',
                'score',
                'comment',
                'grader_id',
                'graded_version',
                'grade_time',
                'mark_id',
                'verifier_id',
                'verify_time'
            ];
            $version_array_properties = [
                'version',
                'non_hidden_non_extra_credit',
                'non_hidden_extra_credit',
                'hidden_non_extra_credit',
                'hidden_extra_credit',
                'submission_time',
                'autograding_complete'
            ];
            $db_row_split = [];
            foreach (
                array_merge(
                    $version_array_properties,
                    $comp_array_properties,
                    array_map(
                        function ($elem) {
                            return 'grader_' . $elem;
                        },
                        $user_properties
                    )
                ) as $property
            ) {
                $db_row_split[$property] = json_decode($row['array_' . $property]);
            }

            if (isset($db_row_split['comp_id'])) {
                // Create all of the GradedComponents
                if (isset($db_row_split['comp_id'])) {
                    for ($i = 0; $i < count($db_row_split['comp_id']); ++$i) {
                        // Create a temporary array for each graded component instead of trying
                        //  to transpose the entire $db_row_split array
                        $comp_array = [];
                        foreach ($comp_array_properties as $property) {
                            $comp_array[$property] = $db_row_split[$property][$i];
                        }

                        //  Similarly, transpose just this grader
                        $user_array = [];
                        foreach ($user_properties as $property) {
                            $user_array[$property] = $db_row_split['grader_' . $property][$i];
                        }

                        // Create the grader user
                        $grader = new User($this->core, $user_array);

                        // Create the component
                        $graded_component = new GradedComponent(
                            $this->core,
                            $ta_graded_gradeable,
                            $gradeable->getComponent($db_row_split['comp_id'][$i]),
                            $grader,
                            $comp_array
                        );

                        $graded_component->setMarkIdsFromDb($db_row_split['mark_id'][$i] ?? []);
                        $graded_components_by_id[$graded_component->getComponentId()][] = $graded_component;
                    }
                }

                // Create containers for each component
                $containers = [];
                foreach ($gradeable->getComponents() as $component) {
                    $container = new GradedComponentContainer($this->core, $ta_graded_gradeable, $component);
                    $container->setGradedComponents($graded_components_by_id[$component->getId()] ?? []);
                    $containers[$component->getId()] = $container;
                }
                $ta_graded_gradeable->setGradedComponentContainersFromDatabase($containers);
            }

            if (isset($db_row_split['version'])) {
                // Create all of the AutoGradedVersions
                for ($i = 0; $i < count($db_row_split['version']); ++$i) {
                    // Similarly, transpose each version
                    $version_array = [];
                    foreach ($version_array_properties as $property) {
                        $version_array[$property] = $db_row_split[$property][$i];
                    }

                    $version = new AutoGradedVersion($this->core, $graded_gradeable, $version_array);
                    $graded_versions[$version->getVersion()] = $version;
                }
                $auto_graded_gradeable->setAutoGradedVersions($graded_versions);
            }

            return $graded_gradeable;
        };

        return $this->course_db->queryIterator(
            $query,
            array_merge(
                $param,
                array_keys($gradeables_by_id)
            ),
            $constructGradedGradeable
        );
    }

    /**
     * Given a user_id check the users table for a valid entry, returns a user object if found,
     * null otherwise. If is_numeric is true, the numeric_id key will be used to lookup the user.
     * This should be called through getUserById() or getUserByNumericId().
     *
     * @param string|int $user_id
     * @param bool $is_numeric
     */
    private function getUser($user_id, bool $is_numeric = false): ?User {
        if (!$is_numeric) {
            $this->submitty_db->query("SELECT * FROM users WHERE user_id=?", [$user_id]);
        }
        else {
            $this->submitty_db->query("SELECT * FROM users WHERE user_numeric_id=?", [$user_id]);
        }

        if ($this->submitty_db->getRowCount() === 0) {
            return null;
        }

        $details = $this->submitty_db->row();

        if ($this->course_db) {
            $this->course_db->query(
                "
            SELECT u.*, ns.merge_threads, ns.all_new_threads,
                 ns.all_new_posts, ns.all_modifications_forum,
                 ns.reply_in_post_thread,ns.team_invite,
                 ns.team_member_submission, ns.team_joined,
                 ns.self_notification,
                 ns.merge_threads_email, ns.all_new_threads_email,
                 ns.all_new_posts_email, ns.all_modifications_forum_email,
                 ns.reply_in_post_thread_email, ns.team_invite_email,
                 ns.team_member_submission_email, ns.team_joined_email,
                 ns.self_notification_email,sr.grading_registration_sections

            FROM users u
            LEFT JOIN notification_settings as ns ON u.user_id = ns.user_id
            LEFT JOIN (
              SELECT array_agg(sections_registration_id) as grading_registration_sections, user_id
              FROM grading_registration
              GROUP BY user_id
            ) as sr ON u.user_id=sr.user_id
            WHERE u.user_id=?",
                [$user_id]
            );

            if ($this->course_db->getRowCount() > 0) {
                $user = $this->course_db->row();
                if (isset($user['grading_registration_sections'])) {
                    $user['grading_registration_sections'] = $this->course_db->fromDatabaseToPHPArray($user['grading_registration_sections']);
                }
                $details = array_merge($details, $user);
            }
        }

        return new User($this->core, $details);
    }



    /**
     * Maps sort keys to an array of expressions to sort by in place of the key.
     *  Useful for ambiguous keys or for key alias's
     */
    const graded_gradeable_key_map_user = [
        'registration_section' => [
            'SUBSTRING(u.registration_section, \'^[^0-9]*\')',
            'COALESCE(SUBSTRING(u.registration_section, \'[0-9]+\')::INT, -1)',
            'SUBSTRING(u.registration_section, \'[^0-9]*$\')',
        ],
        'rotating_section' => [
            'u.rotating_section',
        ],
        'team_id' => []
    ];
    const graded_gradeable_key_map_team = [
        'registration_section' => [
            'SUBSTRING(team.registration_section, \'^[^0-9]*\')',
            'COALESCE(SUBSTRING(team.registration_section, \'[0-9]+\')::INT, -1)',
            'SUBSTRING(team.registration_section, \'[^0-9]*$\')'
        ],
        'rotating_section' => [
            'team.rotating_section'
        ],
        'team_id' => [
            'team.team_id'
        ],
        'user_id' => []
    ];

    /**
     * Generates the ORDER BY clause with the provided sorting keys.
     *
     * For every element in $sort_keys, checks if the first word is in $key_map,
     * and if so, replaces it with the list of clauses in $key_map, and then joins that
     * list together using the second word (if it exists, assuming it is an order direction)
     * or blank otherwise. If the first word is not, return the clause as is. Finally,
     * join the resulting set of clauses together as appropriate for valid ORDER BY.
     *
     * @param  string[]|null $sort_keys
     * @param  array         $key_map   A map from sort keys to arrays of expressions to sort by instead
     *                                  (see self::graded_gradeable_key_map for example)
     * @return string
     */

    private static function generateOrderByClause($sort_keys, array $key_map) {
        if ($sort_keys !== null) {
            if (!is_array($sort_keys)) {
                $sort_keys = [$sort_keys];
            }
            if (count($sort_keys) === 0) {
                return '';
            }
            // Use simplified expression for empty keymap
            if (empty($key_map)) {
                return 'ORDER BY ' . implode(',', $sort_keys);
            }
            return 'ORDER BY ' . implode(
                ',',
                array_filter(
                    array_map(
                        function ($key_ext) use ($key_map) {
                            $split_key = explode(' ', $key_ext);
                            $key = $split_key[0];
                            if (isset($key_map[$key])) {
                                // Map any keys with special requirements to the proper statements and preserve specified order
                                $order = '';
                                if (count($split_key) > 1) {
                                    $order = $split_key[1];
                                }
                                if (count($key_map[$key]) === 0) {
                                    return '';
                                }
                                return implode(" $order,", $key_map[$key]) . " $order";
                            }
                            else {
                                return $key_ext;
                            }
                        },
                        $sort_keys
                    ),
                    function ($a) {
                        return $a !== '';
                    }
                )
            );
        }
        return '';
    }
    //// BEGIN ONLINE POLLING QUERIES ////

    public function addNewPoll($poll_name, $question, array $responses, array $answers, $release_date, array $orders) {
        $this->course_db->query("INSERT INTO polls(name, question, status, release_date) VALUES (?, ?, ?, ?)", [$poll_name, $question, "closed", $release_date]);
        $this->course_db->query("SELECT max(poll_id) from polls");
        $poll_id = $this->course_db->rows()[0]['max'];
        foreach ($responses as $option_id => $response) {
            $this->course_db->query("INSERT INTO poll_options(option_id, order_id, poll_id, response, correct) VALUES (?, ?, ?, ?, FALSE)", [$option_id, $orders[$option_id], $poll_id, $response]);
        }
        foreach ($answers as $answer) {
            $this->course_db->query("UPDATE poll_options SET correct = TRUE where poll_id = ? and option_id = ?", [$poll_id, $answer]);
        }
    }

    public function endPoll($poll_id) {
        $this->course_db->query("UPDATE polls SET status = 'ended' where poll_id = ?", [$poll_id]);
    }

    public function closePoll($poll_id) {
        $this->course_db->query("UPDATE polls SET status = 'closed' where poll_id = ?", [$poll_id]);
    }

    public function openPoll($poll_id) {
        $this->course_db->query("UPDATE polls SET status = 'open' where poll_id = ?", [$poll_id]);
    }

    public function getPolls() {
        $polls = [];
        $this->course_db->query("SELECT * from polls order by poll_id DESC");
        $polls_rows = $this->course_db->rows();
        $user = $this->core->getUser()->getId();

        foreach ($polls_rows as $row) {
            $polls[] = $this->getPoll($row["poll_id"]);
        }

        return $polls;
    }

    public function getTodaysPolls() {
        $polls = [];
        $this->course_db->query("SELECT * from polls where release_date = ? or status='open' order by poll_id DESC", [date("Y-m-d")]);
        $polls_rows = $this->course_db->rows();
        $user = $this->core->getUser()->getId();

        foreach ($polls_rows as $row) {
            $polls[] = $this->getPoll($row["poll_id"]);
        }

        return $polls;
    }

    public function getOlderPolls() {
        $polls = [];
        $this->course_db->query("SELECT * from polls where release_date < ? and status!='open' order by poll_id DESC", [date("Y-m-d")]);
        $polls_rows = $this->course_db->rows();
        $user = $this->core->getUser()->getId();

        foreach ($polls_rows as $row) {
            $polls[] = $this->getPoll($row["poll_id"]);
        }

        return $polls;
    }

    public function getFuturePolls() {
        $polls = [];
        $this->course_db->query("SELECT * from polls where release_date > ? and status!='open' order by poll_id DESC", [date("Y-m-d")]);
        $polls_rows = $this->course_db->rows();
        $user = $this->core->getUser()->getId();

        foreach ($polls_rows as $row) {
            $polls[] = $this->getPoll($row["poll_id"]);
        }

        return $polls;
    }

    public function getPoll($poll_id) {
        $this->course_db->query("SELECT * from polls where poll_id = ?", [$poll_id]);
        $row = $this->course_db->rows();
        $user = $this->core->getUser()->getId();
        if (count($row) <= 0) {
            return null;
        }
        $row = $row[0];
        $responses = $this->getResponses($row["poll_id"]);
        return new PollModel($this->core, $row["poll_id"], $row["name"], $row["question"], $responses, $this->getAnswers($poll_id), $row["status"], $this->getUserResponses($row["poll_id"]), $row["release_date"]);
    }

    public function getResponses($poll_id) {
        $this->course_db->query("SELECT * from poll_options where poll_id = ? order by order_id ASC", [$poll_id]);
        $responses = [];
        $responses_rows = $this->course_db->rows();
        foreach ($responses_rows as $rep_row) {
            $responses[$rep_row["option_id"]] = $rep_row["response"];
        }

        return $responses;
    }

    public function getUserResponses($poll_id) {
        $this->course_db->query("SELECT * from poll_responses where poll_id = ?", [$poll_id]);
        $rows = $this->course_db->rows();
        $responses = [];
        foreach ($rows as $row) {
            $responses[$row["student_id"]] = $row["option_id"];
        }
        return $responses;
    }

    public function submitResponse($poll_id, $response) {
        $user = $this->core->getUser()->getId();
        $this->course_db->query("SELECT * from poll_responses where poll_id = ? and student_id = ?", [$poll_id, $user]);
        if (count($this->course_db->rows()) <= 0) {
            $this->course_db->query("INSERT INTO poll_responses(poll_id, student_id, option_id) VALUES (?, ?, ?)", [$poll_id, $user, $response]);
        }
        else {
            $this->course_db->query("UPDATE poll_responses SET option_id=? where poll_id = ? and student_id = ?", [$response, $poll_id, $user]);
        }
    }

    public function getAnswers($poll_id) {
        $this->course_db->query("SELECT option_id from poll_options where poll_id = ? and correct = TRUE order by order_id ASC", [$poll_id]);
        $answers = [];
        foreach ($this->course_db->rows() as $row) {
            $answers[] = $row["option_id"];
        }
        return $answers;
    }

    public function getTotalPollsScore($user_id) {
        $polls = $this->getPolls();
        $total = 0.0;
        foreach ($polls as $poll) {
            $total = $total + $poll->getScore($user_id);
        }
        return $total;
    }

    public function editPoll($poll_id, $poll_name, $question, array $responses, array $answers, $release_date, array $orders) {
        $this->course_db->query("DELETE FROM poll_options where poll_id = ?", [$poll_id]);
        $this->course_db->query("UPDATE polls SET name = ?, question = ?, release_date = ? where poll_id = ?", [$poll_name, $question, $release_date, $poll_id]);
        foreach ($responses as $order_id => $response) {
            $this->course_db->query("INSERT INTO poll_options(option_id, order_id, poll_id, response, correct) VALUES (?, ?, ?, ?, FALSE)", [$order_id, $orders[$order_id], $poll_id, $response]);
        }
        foreach ($answers as $answer) {
            $this->course_db->query("UPDATE poll_options SET correct = TRUE where poll_id = ? and option_id = ?", [$poll_id, $answer]);
        }
    }

    public function deletePoll($poll_id) {
        $this->course_db->query("DELETE FROM poll_responses where poll_id = ?", [$poll_id]);
        $this->course_db->query("DELETE FROM poll_options where poll_id = ?", [$poll_id]);
        $this->course_db->query("DELETE FROM polls where poll_id = ?", [$poll_id]);
    }

    public function getResults($poll_id) {
        $results = [];
        foreach ($this->getResponses($poll_id) as $option_id => $answer) {
            $this->course_db->query("SELECT * FROM poll_responses where poll_id = ? and option_id = ?", [$poll_id, $option_id]);
            $results[$option_id] = count($this->course_db->rows());
        }
        return $results;
    }

    public function deleteUserResponseIfExists($poll_id) {
        $user = $this->core->getUser()->getId();
        $this->course_db->query("DELETE FROM poll_responses where poll_id = ? and student_id = ?", [$poll_id, $user]);
    }

    //// END ONLINE POLLING QUERIES ////

    /**
     * Delete user from DBs identified by user_id, semester, and course.
     *
     * Query issues DELETE on master DB's courses_users table.  When potentially
     * successful, trigger function will attempt to delete user from course DB.
     * If the trigger fails, it is expected that user is also not removed from
     * master DB.  When user cannot be deleted (probably due to referential
     * integrity), query is expected to return 0 rows to indicate user was not
     * deleted.
     *
     * @param string $user_id
     * @param string $semester
     * @param string $course
     * @return bool false on failure (or 0 rows deleted), true otherwise.
     */
    public function deleteUser(string $user_id, string $semester, string $course): bool {
        $query = "DELETE FROM courses_users WHERE user_id=? AND semester=? AND course=?";
        $this->submitty_db->query($query, [$user_id, $semester, $course]);
        return $this->submitty_db->getRowCount() > 0;
    }
}<|MERGE_RESOLUTION|>--- conflicted
+++ resolved
@@ -317,7 +317,6 @@
     }
 
     /**
-<<<<<<< HEAD
      * @return \Iterator<Course>
      */
     public function getAllUnarchivedCourses(): \Iterator {
@@ -331,7 +330,9 @@
         return $this->submitty_db->queryIterator($sql, [], function ($row) {
             return new Course($this->core, $row);
         });
-=======
+    }
+
+    /*
      * @return string[]
      */
     public function getAllTerms() {
@@ -356,7 +357,6 @@
             "INSERT INTO terms (term_id, name, start_date, end_date) VALUES (?, ?, ?, ?)",
             [$term_id, $term_name, $start_date, $end_date]
         );
->>>>>>> 5a794ebf
     }
 
     /**
@@ -3308,7 +3308,7 @@
             $this->course_db->query("INSERT INTO peer_feedback(grader_id, user_id, g_id, feedback) VALUES (?,?,?,?)", [$grader, $student, $gradeable_id, $feedback]);
         }
     }
-  
+
   /**
    * Bulk Uploads Peer Grading Assignments
    *
@@ -3344,7 +3344,7 @@
         }
         return $return;
     }
-    
+
     /**
      * Adds an assignment for someone to get all the peer feedback for a given gradeable
      *
@@ -3358,7 +3358,7 @@
         }
         return $return;
     }
-    
+
     public function getPeerFeedbackInstance($gradeable_id, $grader_id, $user_id) {
         $this->course_db->query("SELECT feedback FROM peer_feedback WHERE g_id = ? AND grader_id = ? AND user_id = ? ORDER BY grader_id", [$gradeable_id, $grader_id, $user_id]);
         $results = $this->course_db->rows();
@@ -5279,7 +5279,7 @@
         $params = [$g_id, $user_id, $team_id, $grader_id, $comment, $comment];
         $this->course_db->query($query, $params);
     }
-    
+
     public function deleteOverallComment($gradeable_id, $grader_id, $is_team) {
         $this->course_db->query("DELETE FROM gradeable_data_overall_comment WHERE g_id=? AND goc_grader_id=?", [$gradeable_id, $grader_id]);
         if ($is_team) {
