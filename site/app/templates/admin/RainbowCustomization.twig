--- conflicted
+++ resolved
@@ -34,11 +34,7 @@
                 No changes to save
             </div>
             <div id="save_status_buttons">
-<<<<<<< HEAD
-                <button style="display: inline-block; padding-left: 4px; padding: 5px 12px;" class="btn" id="show_log_button" data-testid="log-button" type="button">
-=======
-                <button style="margin-left: 60px; padding: 5px 12px;" class="btn btn-default" id="show_log_button" type="button">
->>>>>>> 020ea878
+                <button style="margin-left: 60px; padding: 5px 12px;" class="btn btn-default" id="show_log_button" data-testid="log-button" type="button">
                     Log
                 </button>
             </div>
@@ -90,22 +86,6 @@
                                 <i class="fas fa-download" title="Download the file"></i>
                                 Download Manual Customization
                             </button>
-<<<<<<< HEAD
-
-                            <button
-                                id="btn-download-gui-customization"
-                                data-testid="btn-download-gui-customization"
-                                class="btn btn-default key_to_click"
-                                tabindex="0"
-                                type="button"
-                                title="Download the GUI customization"
-                                onclick="window.location.href='{{ gui_customization_download_url }}'"
-                            >
-                                <i class="fas fa-download" title="Download the file"></i>
-                                Download GUI Customization
-                            </button>
-=======
->>>>>>> 020ea878
                         </form>
                     </div>
                 </div>
