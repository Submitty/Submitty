--- conflicted
+++ resolved
@@ -4,11 +4,7 @@
         "Read more about it at https://getcomposer.org/doc/01-basic-usage.md#installing-dependencies",
         "This file is @generated automatically"
     ],
-<<<<<<< HEAD
     "content-hash": "9f569f616d548eeca48ad7fb9ea264a8",
-=======
-    "content-hash": "d91ced55cfa1d18cbd203922cc44676d",
->>>>>>> 7155171c
     "packages": [
         {
             "name": "aptoma/twig-markdown",
