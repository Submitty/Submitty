<?php

namespace app\models\gradeable;


use app\libraries\Core;
use app\models\AbstractModel;
use app\models\Team;
use app\models\User;

/**
 * Class Submitter
 * @package app\models\gradeable
 *
 * A trivial wrapper around a Team or a User instance so the GradedGradeable can
 *  have either and access it in a consistent way.
 */
class Submitter extends AbstractModel {

    /** @var Team|User The internal team or user instance */
    private $team_or_user;

    /**
     * Submitter constructor.
     * @param Core $core
     * @param Team|User $team_or_user The object for the submitter (team or user)
     */
    public function __construct(Core $core, $team_or_user) {
        parent::__construct($core);

        if($team_or_user === null) {
            throw new \InvalidArgumentException('Team or user must not be null');
        }

        if($team_or_user instanceof Team || $team_or_user instanceof User) {
            $this->team_or_user = $team_or_user;
        } else {
            throw new \InvalidArgumentException('Team or user must be a Team or a User');
        }
    }

    public function toArray() {
        return $this->team_or_user->toArray();
    }

    /**
     * Used to check if the submitter is a team
     * @return bool True if this submitter is a team
     */
    public function isTeam() {
        return $this->team_or_user instanceof Team;
    }

    /**
     * Gets the team/user object
     * @return Team|User The underlying team/user object
     */
    public function getObject() {
        return $this->team_or_user;
    }

    /**
     * Gets the user object if it is a user submitter
     * @return User|null The user object if it is a user submitter, otherwise null
     */
    public function getUser() {
        return !$this->isTeam() ? $this->team_or_user : null;
    }

    /**
     * Gets the team object if it is a team submitter
     * @return Team|null The team object if it is a team submitter, otherwise null
     */
    public function getTeam() {
        return $this->isTeam() ? $this->team_or_user : null;
    }

    /**
     * Gets the id of the user/team
     * @return string The user/team id of the submitter
     */
    public function getId() {
        return $this->team_or_user->getId();
    }

    /**
<<<<<<< HEAD
     * Gets if the provided user is this submitter on this team
     * @param User $user
     * @return bool
     */
    public function hasUser(User $user) {
        return $this->isTeam()
            ? $this->getTeam()->hasMember($user->getId())
            : $this->getUser()->getId() === $user->getId();
=======
     * Gets the anonymous id of the user/team
     * @return string The anonymous id of the submitter
     */
    public function getAnonId() {
        return $this->team_or_user->getAnonId();
    }

    /**
     * Gets if the provided user is a part of this submitter:
     *  either is the submitter, or on the team submitter
     * @param User $user
     * @return bool
     */
    public function hasUser($user) {
        return $this->getId() === $user->getId()
            || $this->isTeam() && in_array($user->getId(), $this->getTeam()->getMembers());
>>>>>>> 4d6c25c7
    }
}<|MERGE_RESOLUTION|>--- conflicted
+++ resolved
@@ -84,7 +84,6 @@
     }
 
     /**
-<<<<<<< HEAD
      * Gets if the provided user is this submitter on this team
      * @param User $user
      * @return bool
@@ -93,23 +92,13 @@
         return $this->isTeam()
             ? $this->getTeam()->hasMember($user->getId())
             : $this->getUser()->getId() === $user->getId();
-=======
+    }
+    
+    /**
      * Gets the anonymous id of the user/team
      * @return string The anonymous id of the submitter
      */
     public function getAnonId() {
         return $this->team_or_user->getAnonId();
     }
-
-    /**
-     * Gets if the provided user is a part of this submitter:
-     *  either is the submitter, or on the team submitter
-     * @param User $user
-     * @return bool
-     */
-    public function hasUser($user) {
-        return $this->getId() === $user->getId()
-            || $this->isTeam() && in_array($user->getId(), $this->getTeam()->getMembers());
->>>>>>> 4d6c25c7
-    }
 }