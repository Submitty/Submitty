--- conflicted
+++ resolved
@@ -215,11 +215,7 @@
         // submit the selected pdf
         path = decodeURIComponent(path);
         if (is_pdf) {
-<<<<<<< HEAD
-            submitSplitItem("{{ core.getCsrfToken() }}", "{{ gradeable_id }}", user_id, path, count, merge_previous=merge_previous, clobber=clobber);
-=======
-            submitSplitItem("{{ core.getCsrfToken() }}", "{{ gradeable.getId() }}", user_id, path, count, merge_previous, clobber);
->>>>>>> cff1a59f
+            submitSplitItem("{{ core.getCsrfToken() }}", "{{ gradeable_id }}", user_id, path, count, merge_previous, clobber);
             moveNextInput(count);
         }
 
@@ -236,15 +232,9 @@
                 "{{ user_id }}",
                 repo_id,
                 {{ student_page ? "true" : "false" }},
-<<<<<<< HEAD
                 {{ component_names|length }},
-                merge_previous=merge_previous,
-                clobber=clobber
-=======
-                {{ gradeable.getComponents()|length }},
                 merge_previous,
                 clobber
->>>>>>> cff1a59f
             );
         }
         else {
@@ -259,15 +249,9 @@
                 user_id,
                 repo_id,
                 {{ student_page ? "true" : "false" }},
-<<<<<<< HEAD
                 {{ component_names|length }},
-                merge_previous=merge_previous,
-                clobber=clobber
-=======
-                {{ gradeable.getComponents()|length }},
                 merge_previous,
                 clobber
->>>>>>> cff1a59f
             );
         }
     }
