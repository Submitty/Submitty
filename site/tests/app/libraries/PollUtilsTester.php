--- conflicted
+++ resolved
@@ -57,11 +57,7 @@
                 "when_ended"
             ),
         ];
-<<<<<<< HEAD
-        $polls[1]->setOpen();
-=======
         $polls[1]->setEndTime(null);
->>>>>>> d97cd68d
         $polls[2]->setEnded();
 
         $poll_property = new ReflectionProperty("app\\entities\\poll\\Poll", "id");
@@ -113,11 +109,7 @@
                 "responses" => ["Yes", "No", "Maybe"],
                 "correct_responses" => [0, 2],
                 "duration" => "P0Y0M0DT1H0M0S",
-<<<<<<< HEAD
-                "end_time" => "1900-02-01",
-=======
                 "end_time" => null,
->>>>>>> d97cd68d
                 "release_date" => "2020-01-11",
                 "release_histogram" => "never",
                 "release_answer" => "never",
@@ -131,11 +123,7 @@
                 "responses" => ["Yes", "No", "Definitely Not"],
                 "correct_responses" => [0],
                 "duration" => "P0Y0M0DT0H1M0S",
-<<<<<<< HEAD
-                "end_time" => "9999-02-01",
-=======
                 "end_time" => null,
->>>>>>> d97cd68d
                 "release_date" => "2020-01-12",
                 "release_histogram" => "always",
                 "release_answer" => "always",
