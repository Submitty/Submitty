/* exported ajaxGetOverallComment PDF_PAGE_STUDENT showVerifyComponent getPeerGradingScore getOverallCommentFromDOM
   getNextComponentId getPrevComponentId getMarkIdFromOrder onAddNewMark onDeleteMark onRestoreMark onDeleteComponent
   onAddComponent importComponentsFromFile onMarkPointsChange onGetMarkStats onClickComponent onCancelComponent
   onCancelEditRubricComponent onChangeOverallComment onToggleMark onCustomMarkChange onToggleCustomMark onVerifyComponent
   onVerifyAll onToggleEditMode onClickCountUp onClickCountDown onComponentPointsChange onComponentTitleChange
   onComponentPageNumberChange onMarkPublishChange setPdfPageAssignment renderGaradingGradeable reloadPeerRubric
   graded_gradeable open_overall_comment_tab scrollToOverallComment refreshComponent refreshComponent */

/* global buildCourseUrl csrfToken displayErrorMessage renderGradingGradeable renderPeerGradeable renderInstructorEditGradeable
   viewFileFullPanel resizeNoScrollTextareas openMarkConflictPopup renderEditComponent renderEditComponentHeader
   renderGradingComponent renderGradingComponentHeader renderTotalScoreBox renderRubricTotalBox luxon */

/**
 *  Notes: Some variables have 'domElement' in their name, but they may be jquery objects
 */

/**
 * Global variables.  Add these very sparingly
 */

const GRADED_COMPONENTS_LIST = {};
const COMPONENT_RUBRIC_LIST = {};
const ACTIVE_GRADERS_LIST = {};
let GRADED_GRADEABLE = null;

/**
 * An associative object of <component-id> : <mark[]>
 * Each 'mark' has at least properties 'id', 'points', 'title', which is sufficient
 *  to determine conflict resolutions.  These are updated when a component is opened.
 * @type {Object}
 */
const OLD_MARK_LIST = {};

/**
 * An associative object of <component-id> : <graded_component[]>
 * Each 'graded_component' has at least properties 'score', 'mark_ids', 'comment'
 * @type {{Object}}
 */
const OLD_GRADED_COMPONENT_LIST = {};

/**
 * A number to represent the id of no component
 * @type {int}
 */
const NO_COMPONENT_ID = -1;

/**
 * The id of the custom mark for a component
 * @type {int}
 */
const CUSTOM_MARK_ID = 0;

/**
 * A counter to given unique, negative ids to new marks that haven't been
 *  added to the server yet
 * @type {int}
 */
let MARK_ID_COUNTER = 0;

/**
 * True if components should open in edit mode
 * @type {boolean}
 */
let EDIT_MODE_ENABLED = false;

/**
 * True if a TA is grading a Peer assignment
 * this allows differentiation between what peers and TA's are allowed to
 * do with the rubric for a peer assignment
 */
let TA_GRADING_PEER = false;

/**
 * Count directions for components
 * @type {int}
 */
const COUNT_DIRECTION_UP = 1;
const COUNT_DIRECTION_DOWN = -1;

/**
 * Pdf Page settings for components
 * @type {int}
 */
// eslint-disable-next-line no-unused-vars, no-var
var PDF_PAGE_NONE = 0;
// eslint-disable-next-line no-var
var PDF_PAGE_STUDENT = -1;
const PDF_PAGE_INSTRUCTOR = -2;

/**
 * Whether ajax requests will be asynchronous or synchronous.  This
 *  is used instead of passing an 'async' parameter to every function.
 * @type {boolean}
 */
// eslint-disable-next-line no-var
var AJAX_USE_ASYNC = true;

const units = [
    'year',
    'month',
    'week',
    'day',
    'hour',
    'minute',
    'second',
];

/**
 *
 * @param {DateTime} dateTime input date time
 * @returns {string} time ago
 */
const timeAgo = (dateTime) => {
    const diff = dateTime.diffNow().shiftTo(...units);
    const unit = units.find((unit) => diff.get(unit) !== 0) || 'second';

    const relativeFormatter = new Intl.RelativeTimeFormat('en', {
        numeric: 'auto',
    });
    return relativeFormatter.format(Math.min(Math.trunc(diff.as(unit)), 0), unit);
};

/**
 * Keep All of the ajax functions at the top of this file
 *
 */

/**
 * Called internally when an ajax function irrecoverably fails before rejecting
 * @param err
 */
function displayAjaxError(err) {
    console.error("Failed to parse response.  The server isn't playing nice...");
    console.error(err);
    // alert("There was an error communicating with the server. Please refresh the page and try again.");
}

/**
 * ajax call to fetch the gradeable's rubric
 * @param {string} gradeable_id
 * @async
 * @throws {Error} Throws except when the response returns status 'success'
 * @return {Object}
 */
async function ajaxGetGradeableRubric(gradeable_id) {
    let response;
    try {
        response = await $.getJSON({
            type: 'GET',
            async: AJAX_USE_ASYNC,
            url: buildCourseUrl(['gradeable', gradeable_id, 'rubric']),
        });
    }
    catch (err) {
        displayAjaxError(err);
        throw err;
    }
    if (response.status !== 'success') {
        console.error(`Something went wrong fetching the gradeable rubric: ${response.message}`);
        throw new Error(response.message);
    }
    else {
        return response.data;
    }
}

/**
 * ajax call to save the component
 * @param {string} gradeable_id
 * @param {int} component_id
 * @param {string} title
 * @param {string} ta_comment
 * @param {string} student_comment
 * @param {int} page
 * @param {number} lower_clamp
 * @param {number} default_value
 * @param {number} max_value
 * @param {number} upper_clamp
 * @param {boolean} is_itempool_linked
 * @param {string} itempool_option
 * @async
 * @throws {Error} Throws except when the response returns status 'success'
 * @returns {Object}
 */
async function ajaxSaveComponent(gradeable_id, component_id, title, ta_comment, student_comment, page, lower_clamp, default_value, max_value, upper_clamp, is_itempool_linked, itempool_option) {
    let response;
    try {
        response = await $.getJSON({
            type: 'POST',
            async: AJAX_USE_ASYNC,
            url: buildCourseUrl(['gradeable', gradeable_id, 'components', 'save']),
            data: {
                csrf_token: csrfToken,
                component_id: component_id,
                title: title,
                ta_comment: ta_comment,
                student_comment: student_comment,
                page_number: page,
                lower_clamp: lower_clamp,
                default: default_value,
                max_value: max_value,
                upper_clamp: upper_clamp,
                is_itempool_linked: is_itempool_linked,
                itempool_option: itempool_option === 'null' ? undefined : itempool_option,
                peer: false,
            },
        });
    }
    catch (err) {
        displayAjaxError(err);
        throw err;
    }
    if (response.status !== 'success') {
        console.error(`Something went wrong saving the component: ${response.message}`);
        throw new Error(response.message);
    }
    else {
        return response.data;
    }
}

/**
 * ajax call to fetch the component's rubric
 * @param {string} gradeable_id
 * @param {int} component_id
 * @async
 * @throws {Error} Throws except when the response returns status 'success'
 * @returns {Object}
 */
async function ajaxGetComponentRubric(gradeable_id, component_id) {
    let response;
    try {
        response = await $.getJSON({
            type: 'GET',
            async: AJAX_USE_ASYNC,
            url: `${buildCourseUrl(['gradeable', gradeable_id, 'components'])}?component_id=${component_id}`,
        });
    }
    catch (err) {
        displayAjaxError(err);
        throw err;
    }
    if (response.status !== 'success') {
        console.error(`Something went wrong fetching the component rubric: ${response.message}`);
        throw new Error(response.message);
    }
    else {
        return response.data;
    }
}

/**
 * ajax call to get the entire graded gradeable for a user
 * @param {string} gradeable_id
 * @param {string} anon_id
 * @param {boolean} all_peers
 * @async
 * @throws {Error} Throws except when the response returns status 'success'
 * @return {Object}
 */
async function ajaxGetGradedGradeable(gradeable_id, anon_id, all_peers) {
    let response;
    try {
        response = await $.getJSON({
            type: 'GET',
            async: AJAX_USE_ASYNC,
            url: `${buildCourseUrl(['gradeable', gradeable_id, 'grading', 'graded_gradeable'])}?anon_id=${anon_id}&all_peers=${all_peers.toString()}`,
        });
    }
    catch (err) {
        displayAjaxError(err);
        throw err;
    }
    if (response.status !== 'success') {
        console.error(`Something went wrong fetching the gradeable grade: ${response.message}`);
        throw new Error(response.message);
    }
    else {
        return response.data;
    }
}

/**
 * ajax call to fetch an updated Graded Component
 * @param {string} gradeable_id
 * @param {int} component_id
 * @param {string} anon_id
 * @async
 * @throws {Error} Throws except when the response returns status 'success'
 * @return {Object}
 */
async function ajaxGetGradedComponent(gradeable_id, component_id, anon_id) {
    let response;
    try {
        response = await $.getJSON({
            type: 'GET',
            async: AJAX_USE_ASYNC,
            url: `${buildCourseUrl(['gradeable', gradeable_id, 'grading', 'graded_gradeable', 'graded_component'])}?anon_id=${anon_id}&component_id=${component_id}`,
        });
    }
    catch (err) {
        displayAjaxError(err);
        throw err;
    }
    if (response.status !== 'success') {
        console.error(`Something went wrong fetching the component grade: ${response.message}`);
        throw new Error(response.message);
    }
    else {
        // null is not the same as undefined, so we need to make that conversion before resolving
        if (response.data === null) {
            response.data = undefined;
        }
        return response.data;
    }
}

/**
 * ajax call to save the grading information for a component and submitter
 * @param {string} gradeable_id
 * @param {int} component_id
 * @param {string} anon_id
 * @param {int} graded_version
 * @param {number} custom_points
 * @param {string} custom_message
 * @param {boolean} silent_edit True to edit marks assigned without changing the grader
 * @param {int[]} mark_ids
 * @async
 * @throws {Error} Throws except when the response returns status 'success'
 * @return {Object}
 */
async function ajaxSaveGradedComponent(gradeable_id, component_id, anon_id, graded_version, custom_points, custom_message, silent_edit, mark_ids) {
    let response;
    try {
        response = await $.getJSON({
            type: 'POST',
            async: AJAX_USE_ASYNC,
            url: buildCourseUrl(['gradeable', gradeable_id, 'grading', 'graded_gradeable', 'graded_component']),
            data: {
                csrf_token: csrfToken,
                component_id: component_id,
                anon_id: anon_id,
                graded_version: graded_version,
                custom_points: custom_points,
                custom_message: custom_message,
                silent_edit: silent_edit,
                mark_ids: mark_ids,
            },
        });
    }
    catch (err) {
        displayAjaxError(err);
        throw err;
    }
    if (response.status !== 'success') {
        console.error(`Something went wrong saving the component grade: ${response.message}`);
        throw new Error(response.message);
    }
    else {
        return response.data;
    }
}

/**
 * ajax call to fetch the overall comment for the gradeable for the logged in user
 * @param {string} gradeable_id
 * @param {string} anon_id
 * @async
 * @throws {Error} Throws except when the response returns status 'success'
 * @return {Object}
 */
async function ajaxGetOverallComment(gradeable_id, anon_id) {
    let response;
    try {
        response = await $.getJSON({
            type: 'GET',
            async: AJAX_USE_ASYNC,
            url: `${buildCourseUrl(['gradeable', gradeable_id, 'grading', 'comments'])}?anon_id=${anon_id}`,
            data: null,
        });
    }
    catch (err) {
        displayAjaxError(err);
        throw err;
    }
    if (response.status !== 'success') {
        console.error(`Something went wrong fetching the gradeable comment: ${response.message}`);
        throw new Error(response.message);
    }
    else {
        return response.data;
    }
}

/**
 * ajax call to save the general comment for the graded gradeable
 * @param {string} gradeable_id
 * @param {string} anon_id
 * @param {string} overall_comment
 * @async
 * @throws {Error} Throws except when the response returns status 'success'
 * @return {Object}
 */
async function ajaxSaveOverallComment(gradeable_id, anon_id, overall_comment) {
    let response;
    try {
        response = await $.getJSON({
            type: 'POST',
            async: AJAX_USE_ASYNC,
            url: buildCourseUrl(['gradeable', gradeable_id, 'grading', 'comments']),
            data: {
                csrf_token: csrfToken,
                gradeable_id: gradeable_id,
                anon_id: anon_id,
                overall_comment: overall_comment,
            },
        });
    }
    catch (err) {
        displayAjaxError(err);
        throw err;
    }
    if (response.status !== 'success') {
        console.error(`Something went wrong saving the overall comment: ${response.message}`);
        throw new Error(response.message);
    }
    else {
        return response.data;
    }
}

/**
 * ajax call to add a new mark to the component
 * @param {string} gradeable_id
 * @param {int} component_id
 * @param {string} title
 * @param {number} points
 * @param {boolean} publish
 * @async
 * @throws {Error} Throws except when the response returns status 'success'
 * @return {Object}
 */
async function ajaxAddNewMark(gradeable_id, component_id, title, points, publish) {
    let response;
    try {
        response = await $.getJSON({
            type: 'POST',
            async: AJAX_USE_ASYNC,
            url: buildCourseUrl(['gradeable', gradeable_id, 'components', 'marks', 'add']),
            data: {
                csrf_token: csrfToken,
                component_id: component_id,
                title: title,
                points: points,
                publish: publish,
            },
        });
    }
    catch (err) {
        displayAjaxError(err);
        throw err;
    }
    if (response.status !== 'success') {
        console.error(`Something went wrong adding a new mark: ${response.message}`);
        throw new Error(response.message);
    }
    else {
        return response.data;
    }
}

/**
 * ajax call to delete a mark
 * @param {string} gradeable_id
 * @param {int} component_id
 * @param {int} mark_id
 * @async
 * @throws {Error} Throws except when the response returns status
 * @return {Object}
 */
async function ajaxDeleteMark(gradeable_id, component_id, mark_id) {
    let response;
    try {
        response = await $.getJSON({
            type: 'POST',
            async: AJAX_USE_ASYNC,
            url: buildCourseUrl(['gradeable', gradeable_id, 'components', 'marks', 'delete']),
            data: {
                csrf_token: csrfToken,
                component_id: component_id,
                mark_id: mark_id,
            },
        });
    }
    catch (err) {
        displayAjaxError(err);
        throw err;
    }
    if (response.status !== 'success') {
        console.error(`Something went wrong deleting the mark: ${response.message}`);
        throw new Error(response.message);
    }
    else {
        return response.data;
    }
}

/**
 * ajax call to save mark point value / title
 * @param {string} gradeable_id
 * @param {int} component_id
 * @param {int} mark_id
 * @param {string} title
 * @param {number} points
 * @param {boolean} publish
 * @async
 * @throws {Error} Throws except when the response returns status 'success'
 * @return {Object}
 */
async function ajaxSaveMark(gradeable_id, component_id, mark_id, title, points, publish) {
    let response;
    try {
        response = await $.getJSON({
            type: 'POST',
            async: AJAX_USE_ASYNC,
            url: buildCourseUrl(['gradeable', gradeable_id, 'components', 'marks', 'save']),
            data: {
                csrf_token: csrfToken,
                component_id: component_id,
                mark_id: mark_id,
                points: points,
                title: title,
                publish: publish,
            },
        });
    }
    catch (err) {
        displayAjaxError(err);
        throw err;
    }
    if (response.status !== 'success') {
        console.error(`Something went wrong saving the mark: ${response.message}`);
        throw new Error(response.message);
    }
    else {
        return response.data;
    }
}

/**
 * ajax call to get the stats about a mark
 * @param {string} gradeable_id
 * @param {int} component_id
 * @param {int} mark_id
 * @async
 * @throws {Error} Throws except when the response returns status 'success'
 * @return {Object}
 */
async function ajaxGetMarkStats(gradeable_id, component_id, mark_id) {
    let response;
    try {
        response = await $.getJSON({
            type: 'POST',
            async: AJAX_USE_ASYNC,
            url: buildCourseUrl(['gradeable', gradeable_id, 'components', 'marks', 'stats']),
            data: {
                component_id: component_id,
                mark_id: mark_id,
                csrf_token: csrfToken,
            },
        });
    }
    catch (err) {
        displayAjaxError(err);
        throw err;
    }
    if (response.status !== 'success') {
        console.error(`Something went wrong getting mark stats: ${response.message}`);
        throw new Error(response.message);
    }
    else {
        return response.data;
    }
}

/**
 * ajax call to update the order of marks in a component
 * @param {string} gradeable_id
 * @param {int} component_id
 * @param {*} order format: { <mark0-id> : <order0>, <mark1-id> : <order1>, ... }
 * @async
 * @throws {Error} Throws except when the response returns status 'success'
 * @return {Object}
 */
async function ajaxSaveMarkOrder(gradeable_id, component_id, order) {
    let response;
    try {
        response = $.getJSON({
            type: 'POST',
            async: AJAX_USE_ASYNC,
            url: buildCourseUrl(['gradeable', gradeable_id, 'components', 'marks', 'save_order']),
            data: {
                csrf_token: csrfToken,
                component_id: component_id,
                order: JSON.stringify(order),
            },
        });
    }
    catch (err) {
        displayAjaxError(err);
        throw err;
    }
    if (response.status !== 'success') {
        console.error(`Something went wrong saving the mark order: ${response.message}`);
        throw new Error(response.message);
    }
    else {
        return response.data;
    }
}

/**
 * ajax call to update the pages of components in the gradeable
 * @param {string} gradeable_id
 * @param {*} pages format: { <component0-id> : <page0>, <component1-id> : <page1>, ... } OR { page } to set all
 * @async
 * @throws {Error} Throws except when the response returns status 'success'
 * @return {Object}
 */
async function ajaxSaveComponentPages(gradeable_id, pages) {
    let response;
    try {
        response = await $.getJSON({
            type: 'POST',
            async: AJAX_USE_ASYNC,
            url: buildCourseUrl(['gradeable', gradeable_id, 'components', 'save_pages']),
            data: {
                csrf_token: csrfToken,
                pages: JSON.stringify(pages),
            },
        });
    }
    catch (err) {
        displayAjaxError(err);
        throw err;
    }
    if (response.status !== 'success') {
        console.error(`Something went wrong saving the component pages: ${response.message}`);
        throw new Error(response.message);
    }
    else {
        return response.data;
    }
}

/**
 * ajax call to update the order of components in the gradeable
 * @param {string} gradeable_id
 * @param {*} order format: { <component0-id> : <order0>, <component1-id> : <order1>, ... }
 * @async
 * @throws {Error} Throws except when the response returns status 'success'
 * @return {Object}
 */
async function ajaxSaveComponentOrder(gradeable_id, order) {
    let response;
    try {
        response = await $.getJSON({
            type: 'POST',
            async: AJAX_USE_ASYNC,
            url: buildCourseUrl(['gradeable', gradeable_id, 'components', 'order']),
            data: {
                csrf_token: csrfToken,
                order: JSON.stringify(order),
            },
        });
    }
    catch (err) {
        displayAjaxError(err);
        throw err;
    }
    if (response.status !== 'success') {
        console.error(`Something went wrong saving the component order: ${response.message}`);
        throw new Error(response.message);
    }
    else {
        return response.data;
    }
}

/**
 * ajax call to add a generate component on the server
 * @param {string} gradeable_id
 * @async
 * @throws {Error} Throws except when the response returns status 'success'
 * @return {Object}
 */
async function ajaxAddComponent(gradeable_id, peer) {
    let response;
    try {
        response = await $.getJSON({
            type: 'POST',
            async: AJAX_USE_ASYNC,
            url: buildCourseUrl(['gradeable', gradeable_id, 'components', 'new']),
            data: {
                csrf_token: csrfToken,
                peer: peer,
            },
        });
    }
    catch (err) {
        displayAjaxError(err);
        throw err;
    }
    if (response.status !== 'success') {
        console.error(`Something went wrong adding the component: ${response.message}`);
        throw new Error(response.message);
    }
    else {
        return response.data;
    }
}

/**
 * ajax call to delete a component from the server
 * @param {string} gradeable_id
 * @param {int} component_id
 * @async
 * @throws {Error} Throws except when the response returns status 'success'
 * @return {Object}
 */
async function ajaxDeleteComponent(gradeable_id, component_id) {
    let response;
    try {
        response = await $.getJSON({
            type: 'POST',
            async: AJAX_USE_ASYNC,
            url: buildCourseUrl(['gradeable', gradeable_id, 'components', 'delete']),
            data: {
                csrf_token: csrfToken,
                component_id: component_id,
            },
        });
    }
    catch (err) {
        displayAjaxError(err);
        throw err;
    }
    if (response.status !== 'success') {
        console.error(`Something went wrong deleting the component: ${response.message}`);
        throw new Error(response.message);
    }
    else {
        return response.data;
    }
}

/**
 * ajax call to verify the grader of a component
 * @param {string} gradeable_id
 * @param {int} component_id
 * @param {string} anon_id
 * @async
 * @throws {Error} Throws except when the response returns status 'success'
 * @return {Object}
 */
async function ajaxVerifyComponent(gradeable_id, component_id, anon_id) {
    let response;
    try {
        response = await $.getJSON({
            type: 'POST',
            async: true,
            url: buildCourseUrl(['gradeable', gradeable_id, 'components', 'verify']),
            data: {
                csrf_token: csrfToken,
                component_id: component_id,
                anon_id: anon_id,
            },
        });
    }
    catch (err) {
        displayAjaxError(err);
        throw err;
    }
    if (response.status !== 'success') {
        console.error(`Something went wrong verifying the component: ${response.message}`);
        throw new Error(response.message);
    }
    else {
        return response.data;
    }
}

/**
 * ajax call to verify the grader of a component
 * @param {string} gradeable_id
 * @param {string} anon_id
 * @async
 * @throws {Error} Throws except when the response returns status 'success'
 * @return {Object}
 */
async function ajaxVerifyAllComponents(gradeable_id, anon_id) {
    let response;
    try {
        response = await $.getJSON({
            type: 'POST',
            async: true,
            url: `${buildCourseUrl(['gradeable', gradeable_id, 'components', 'verify'])}?verify_all=true`,
            data: {
                csrf_token: csrfToken,
                anon_id: anon_id,
            },
        });
    }
    catch (err) {
        displayAjaxError(err);
        throw err;
    }
    if (response.status !== 'success') {
        console.error(`Something went wrong verifying the all components: ${response.message}`);
        throw new Error(response.message);
    }
    else {
        return response.data;
    }
}

/**
 * ajax call to change the graded version of the gradeable
 * @param {string} gradeable_id
 * @param {string} anon_id
 * @async
 * @throws {Error} Throws except when the response returns status 'success'
 * @return {Object}
 */
async function ajaxChangeGradedVersion(gradeable_id, anon_id, component_version, component_ids) {
    let response;
    try {
        response = await $.getJSON({
            type: 'POST',
            async: AJAX_USE_ASYNC,
            url: buildCourseUrl(['gradeable', gradeable_id, 'grading', 'graded_gradeable', 'change_grade_version']),
            data: {
                anon_id,
                graded_version: component_version,
                component_ids,
                csrf_token: csrfToken,
            },
        });
    }
    catch (err) {
        displayAjaxError(err);
        throw err;
    }
    if (response.status !== 'success') {
        console.error(`Something went wrong changing graded version: ${response.message}`);
        throw new Error(response.message);
    }
    else {
        return response.data;
    }
}

/**
 * Gets if the 'verify' button should show up for a component
 * @param {Object} graded_component
 * @param {string} grader_id
 * @returns {boolean}
 */
function showVerifyComponent(graded_component, grader_id) {
    return graded_component !== undefined && graded_component.grader_id !== '' && grader_id !== graded_component.grader_id;
}

/**
 * Put all DOM accessing methods here to abstract the DOM from the other function
 *  of the interface
 */

/**
 * Gets the id of the open gradeable
 * @return {string}
 */
function getGradeableId() {
    return $('#gradeable-rubric').attr('data-gradeable_id');
}

/**
 * Gets the anon_id of the submitter being graded
 * @return {string}
 */
function getAnonId() {
    return $('#anon-id').attr('data-anon_id');
}

/**
 * Gets the id of the grader
 * @returns {*|void|jQuery}
 */
function getGraderId() {
    return $('#grader-info').attr('data-grader_id');
}

/**
 * Used to determine if the interface displayed is for
 *  instructor edit mode (i.e. in the Edit Gradeable page)
 *  @return {boolean}
 */
function isInstructorEditEnabled() {
    return $('#edit-gradeable-instructor-flag').length > 0;
}

/**
 * Used to determine if the 'verify grader' button should be displayed
 * @returns {boolean}
 */
function canVerifyGraders() {
    return $('#grader-info').attr('data-can_verify');
}

/**
 * Gets if grading is disabled since the selected version isn't the same
 *  as the one chosen for grading
 * @return {boolean}
 */
function isGradingDisabled() {
    return $('#version-conflict-indicator').length > 0;
}

/**
 * Gets the gradeable version being disaplyed
 * @return {int}
 */
function getDisplayVersion() {
    return parseInt($('#gradeable-version-container').attr('data-gradeable_version'));
}

/**
 * Gets the precision for component/mark point values
 * @returns {number}
 */
function getPointPrecision() {
    return parseFloat($('#point_precision_id').val());
}

function getAllowCustomMarks() {
    return $('#allow_custom_marks').attr('data-gradeable_custom_marks');
}

/**
 * Used to determine if the mark list should be displayed in 'edit' mode
 *  @return {boolean}
 */
function isEditModeEnabled() {
    return EDIT_MODE_ENABLED || isInstructorEditEnabled();
}

/**
 * Updates the edit mode state.  This is used to the mode
 * does not change before the components close
 */
function updateEditModeEnabled() {
    // noinspection JSUndeclaredVariable
    EDIT_MODE_ENABLED = $('#edit-mode-enabled').is(':checked');
}

/**
 * Gets if silent edit mode is enabled
 * @return {boolean}
 */
function isSilentEditModeEnabled() {
    // noinspection JSValidateTypes
    return $('#silent-edit-id').is(':checked');
}

/**
 * Gets a unique mark id for adding new marks
 * @return {int}
 */
function getNewMarkId() {
    return MARK_ID_COUNTER--;
}

/**
 * Sets the DOM elements to render for the entire rubric
 * @param elements
 */
function setRubricDOMElements(elements) {
    const gradingBox = $('#grading-box');
    gradingBox.html(elements);

    if (isInstructorEditEnabled()) {
        setupSortableComponents();
    }
}

/**
 * Gets the component id of a DOM element inside a component
 * @param me DOM element
 * @return {int}
 */
function getComponentIdFromDOMElement(me) {
    if ($(me).hasClass('component')) {
        return parseInt($(me).attr('data-component_id'));
    }
    return parseInt($(me).parents('.component').attr('data-component_id'));
}

/**
 * Gets the mark id of a DOM element inside a mark
 * @param me DOM element
 * @return {int}
 */
function getMarkIdFromDOMElement(me) {
    if ($(me).hasClass('mark-container')) {
        return parseInt($(me).attr('data-mark_id'));
    }
    return parseInt($(me).parents('.mark-container').attr('data-mark_id'));
}

/**
 * Gets the JQuery selector for the component id
 * Note: This is not the component container
 * @param {int} component_id
 * @return {jQuery}
 */
function getComponentJQuery(component_id) {
    return $(`#component-${component_id}`);
}

/**
 * Gets the JQuery selector for the mark id
 * @param {int} mark_id
 * @return {jQuery}
 */
function getMarkJQuery(mark_id) {
    return $(`#mark-${mark_id}`);
}

/**
 * Gets the JQuery selector for the component's custom mark
 * @param {int} component_id
 * @return {jQuery}
 */
function getCustomMarkJQuery(component_id) {
    return getComponentJQuery(component_id).find('.custom-mark-container');
}

/**
 * Gets the JQuery selector for the overall comment container
 * @return {jQuery}
 */
function getOverallCommentJQuery() {
    return $('#overall-comment-container');
}

/**
 * Returns whether the current is of type notebook
 * @return {string}
 */
function isItempoolAvailable() {
    return $('#gradeable_rubric.electronic_file').attr('data-itempool-available');
}

/**
 * Returns the itempool options
 * @return array|string
 */
function getItempoolOptions(parsed = false) {
    if (parsed) {
        try {
            return isItempoolAvailable() ? JSON.parse($('#gradeable_rubric.electronic_file').attr('data-itempool-options')) : [];
        }
        catch (e) {
            displayErrorMessage('Something went wrong retrieving itempool options');
            return [];
        }
    }
    else {
        return $('#gradeable_rubric.electronic_file').attr('data-itempool-options');
    }
}

/**
 * Shows the 'in progress' indicator for a component
 * @param {int} component_id
 * @param {boolean} show
 */
function setComponentInProgress(component_id, show = true) {
    const domElement = getComponentJQuery(component_id);
    domElement.find('.save-tools span').hide();
    if (show) {
        domElement.find('.save-tools-in-progress').show();
    }
    else {
        domElement.find('.save-tools :not(.save-tools-in-progress)').show();
    }
}

/**
 * Enables reordering on marks in an edit-mode component
 * @param {int} component_id
 */
function setupSortableMarks(component_id) {
    const markList = getComponentJQuery(component_id).find('.ta-rubric-table');
    markList.sortable({
        items: 'div:not(.mark-first,.add-new-mark-container)',
    });
    markList.keydown(keyPressHandler);
    markList.disableSelection();
}

/**
 * Enables reordering on components for instructor edit mode
 */
function setupSortableComponents() {
    const componentList = $('#component-list');
    componentList.sortable({
        update: onComponentOrderChange,
        handle: '.reorder-component-container',
    });
    componentList.keydown(keyPressHandler);
    componentList.disableSelection();
}

/**
 * Key press handler for jquery sortable elements
 * @param {KeyboardEvent} e
 */
function keyPressHandler(e) {
    // Enable ctrl-a to select all
    if (e.code === 'KeyA' && e.ctrlKey) {
        e.target.select();
    }
}

/**
 * Sets the HTML contents of the specified component container
 * @param {int} component_id
 * @param {string} contents
 */
function setComponentContents(component_id, contents) {
    getComponentJQuery(component_id).parent('.component-container').html(contents);

    // Enable sorting for this component if in edit mode
    if (isEditModeEnabled()) {
        setupSortableMarks(component_id);
    }
}

/**
 * Sets the HTML contents of the specified component's header
 * @param {int} component_id
 * @param {string} contents
 */
function setComponentHeaderContents(component_id, contents) {
    getComponentJQuery(component_id).find('.header-block').html(contents);
}

/**
 * Sets the HTML contents of the total scores box
 * @param {string} contents
 */
function setTotalScoreBoxContents(contents) {
    $('#total-score-container').html(contents);
}

/**
 * Sets the HTML contents of the rubric total box (instructor edit mode)
 * @param contents
 */
function setRubricTotalBoxContents(contents) {
    $('#rubric-total-container').html(contents);
}

/**
 * Gets the count direction for a component in instructor edit mode
 * @param {int} component_id
 * @returns {int} COUNT_DIRECTION_UP or COUNT_DIRECTION_DOWN
 */
function getCountDirection(component_id) {
    if (getComponentJQuery(component_id).find('input.count-up-selector').is(':checked')) {
        return COUNT_DIRECTION_UP;
    }
    else {
        return COUNT_DIRECTION_DOWN;
    }
}

/**
 * Sets the title of a mark
 * Note: This only changes the text in the DOM, so it should be only called on open components
 * @param {int} mark_id
 * @param {string} title
 */
function setMarkTitle(mark_id, title) {
    getMarkJQuery(mark_id).find('.mark-title textarea').val(title);
}

/**
 * Loads all components from the DOM
 * @returns {Array}
 */
function getAllComponentsFromDOM() {
    const components = [];
    $('.component').each(function () {
        components.push(getComponentFromDOM(getComponentIdFromDOMElement(this)));
    });
    return components;
}

/**
 * Gets the page number assigned to a component
 * @param {int} component_id
 * @returns {int}
 */
function getComponentPageNumber(component_id) {
    const domElement = getComponentJQuery(component_id);
    if (isInstructorEditEnabled()) {
        return parseInt(domElement.find('input.page-number').val());
    }
    else {
        return parseInt(domElement.attr('data-page'));
    }
}

/**
 * Extracts a component object from the DOM
 * @param {int} component_id
 * @return {Object}
 */
function getComponentFromDOM(component_id) {
    const domElement = getComponentJQuery(component_id);

    if (isInstructorEditEnabled() && isComponentOpen(component_id)) {
        const penaltyPoints = Math.abs(parseFloat(domElement.find('input.penalty-points').val()));
        const maxValue = Math.abs(parseFloat(domElement.find('input.max-points').val()));
        const extraCreditPoints = Math.abs(parseFloat(domElement.find('input.extra-credit-points').val()));
        const countUp = getCountDirection(component_id) !== COUNT_DIRECTION_DOWN;

        return {
            id: component_id,
            title: domElement.find('input.component-title').val(),
            ta_comment: domElement.find('textarea.ta-comment').val(),
            student_comment: domElement.find('textarea.student-comment').val(),
            page: getComponentPageNumber(component_id),
            lower_clamp: -penaltyPoints,
            default: countUp ? 0.0 : maxValue,
            max_value: maxValue,
            upper_clamp: maxValue + extraCreditPoints,
            marks: getMarkListFromDOM(component_id),
            is_itempool_linked: domElement.find(`#yes-link-item-pool-${component_id}`).is(':checked'),
            itempool_option: domElement.find('select[name="component-itempool"]').val(),
            peer: (domElement.attr('data-peer') === 'true'),
        };
    }
    return {
        id: component_id,
        title: domElement.attr('data-title'),
        ta_comment: domElement.attr('data-ta_comment'),
        student_comment: domElement.attr('data-student_comment'),
        page: parseInt(domElement.attr('data-page')),
        lower_clamp: parseFloat(domElement.attr('data-lower_clamp')),
        default: parseFloat(domElement.attr('data-default')),
        max_value: parseFloat(domElement.attr('data-max_value')),
        upper_clamp: parseFloat(domElement.attr('data-upper_clamp')),
        marks: getMarkListFromDOM(component_id),
        is_itempool_linked: domElement.find(`#yes-link-item-pool-${component_id}`).is(':checked'),
        itempool_option: domElement.find('select[name="component-itempool"]').val(),
        peer: (domElement.attr('data-peer') === 'true'),
    };
}

/**
 * Extracts an array of marks from the DOM
 * @param {int} component_id
 * @return {Array}
 */
function getMarkListFromDOM(component_id) {
    const domElement = getComponentJQuery(component_id);
    const markList = [];
    let i = 0;
    domElement.find('.ta-rubric-table .mark-container').each(function () {
        const mark = getMarkFromDOM(parseInt($(this).attr('data-mark_id')));

        // Don't add the custom mark
        if (mark === null) {
            return;
        }
        mark.order = i;
        markList.push(mark);
        i++;
    });
    return markList;
}

/**
 * Extracts a mark from the DOM
 * @param {int} mark_id
 * @return {Object}
 */
function getMarkFromDOM(mark_id) {
    const domElement = getMarkJQuery(mark_id);
    if (isEditModeEnabled()) {
        return {
            id: parseInt(domElement.attr('data-mark_id')),
            points: parseFloat(domElement.find('input[type=number]').val()),
            title: domElement.find('textarea').val(),
            deleted: domElement.hasClass('mark-deleted'),
            publish: domElement.find('.mark-publish-container input[type=checkbox]').is(':checked'),
        };
    }
    else {
        if (mark_id === 0) {
            return null;
        }
        return {
            id: parseInt(domElement.attr('data-mark_id')),
            points: parseFloat(domElement.find('.mark-points').attr('data-points')),
            title: domElement.find('.mark-title').attr('data-title'),
            publish: domElement.attr('data-publish') === 'true',
        };
    }
}

/**
 * Gets if a component exists for this gradeable
 * @param {int} component_id
 * @return {boolean}
 */
function componentExists(component_id) {
    return getComponentJQuery(component_id).length > 0;
}

/**
 * Extracts a graded component object from the DOM
 * @param {int} component_id
 * @return {Object}
 */
function getGradedComponentFromDOM(component_id) {
    const domElement = getComponentJQuery(component_id);
    const customMarkContainer = domElement.find('.custom-mark-container');

    // Get all of the marks that are 'selected'
    const mark_ids = [];
    let customMarkSelected = false;
    domElement.find('span.mark-selected').each(function () {
        const mark_id = parseInt($(this).attr('data-mark_id'));
        if (mark_id === CUSTOM_MARK_ID) {
            customMarkSelected = true;
        }
        else {
            mark_ids.push(mark_id);
        }
    });

    let score = 0.0;
    let comment = '';
    if (isEditModeEnabled()) {
        const customMarkDOMElement = domElement.find('.custom-mark-data');
        score = parseFloat(customMarkDOMElement.attr('data-score'));
        comment = customMarkDOMElement.attr('data-comment');
        customMarkSelected = customMarkDOMElement.attr('data-selected') === 'true';
    }
    else {
        score = parseFloat(customMarkContainer.find('input[type=number]').val());
        comment = customMarkContainer.find('textarea').val();
    }

    const dataDOMElement = domElement.find('.graded-component-data');
    let gradedVersion = dataDOMElement.attr('data-graded_version');
    if (gradedVersion === '') {
        gradedVersion = getDisplayVersion();
    }
    return {
        score: score,
        comment: comment,
        custom_mark_selected: customMarkSelected,
        mark_ids: mark_ids,
        graded_version: parseInt(gradedVersion),
        grade_time: dataDOMElement.attr('data-grade_time'),
        grader_id: dataDOMElement.attr('data-grader_id'),
        verifier_id: dataDOMElement.attr('data-verifier_id'),
        custom_mark_enabled: CUSTOM_MARK_ID,
    };
}
/**
 * Gets the scores data from the DOM (auto grading earned/possible and ta grading possible)
 * @return {Object}
 */
function getScoresFromDOM() {
    const dataDOMElement = $('#gradeable-scores-id');
    const scores = {
        user_group: GRADED_GRADEABLE.user_group,
        ta_grading_earned: getTaGradingEarned(),
        ta_grading_total: getTaGradingTotal(),
        peer_grade_earned: getPeerGradingEarned(),
        peer_total: getPeerGradingTotal(),
        auto_grading_complete: false,
    };

    // Then check if auto grading scorse exist before adding them
    const autoGradingTotal = dataDOMElement.attr('data-auto_grading_total');
    if (autoGradingTotal !== '') {
        scores.auto_grading_earned = parseInt(dataDOMElement.attr('data-auto_grading_earned'));
        scores.auto_grading_total = parseInt(autoGradingTotal);
        scores.auto_grading_complete = true;
    }

    return scores;
}

/**
 * Gets the rubric total / extra credit from the DOM
 * @return {Object}
 */
function getRubricTotalFromDOM() {
    let total = 0;
    let extra_credit = 0;
    getAllComponentsFromDOM().forEach((component) => {
        total += component.max_value;
        extra_credit += component.upper_clamp - component.max_value;
    });
    return {
        total: total,
        extra_credit: extra_credit,
    };
}

/**
 * Gets the number of ta grading points the student has been awarded
 * @return {number|undefined} Undefined if no score data exists
 */
function getTaGradingEarned() {
    let total = 0.0;
    let anyPoints = false;
    $('.graded-component-data').each(function () {
        const pointsEarned = $(this).attr('data-total_score');
        if (pointsEarned === '') {
            return;
        }
        total += parseFloat(pointsEarned);
        anyPoints = true;
    });
    if (!anyPoints) {
        return undefined;
    }
    return total;
}

/**
 * Gets the number of peer grading points the student has been awarded
 * @return {number|undefined} Undefined if no score data exists
 */
function getPeerGradingEarned() {
    let total = 0.0;
    let anyPoints = false;
    $('.peer-graded-component-data').each(function () {
        const pointsEarned = $(this).attr('data-total_score');
        if (pointsEarned === '') {
            return;
        }
        total += parseFloat(pointsEarned);
        anyPoints = true;
    });
    if (!anyPoints) {
        return undefined;
    }
    return total;
}

/**
 * Gets the number of ta grading points that can be earned
 * @return {number}
 */
function getTaGradingTotal() {
    let total = 0.0;
    $('.ta-component').each(function () {
        total += parseFloat($(this).attr('data-max_value'));
    });
    return total;
}
/**
 * Gets the number of Peer grading points that can be earned
 * @return {number}
 */
function getPeerGradingTotal() {
    let total = 0.0;
    $('.peer-component').each(function () {
        total += parseFloat($(this).attr('data-max_value'));
    });
    return total;
}
/**
 * Gets the number of Peer points that were earned
 * @return {number}
 */
function getPeerGradingScore() {
    let total = 0.0;
    $('.peer-score').each(function () {
        total += parseFloat($(this).attr('data-max_value'));
    });
    return total;
}

/**
 * Gets the overall comment message stored in the DOM
 * @return {string} This will always be blank in instructor edit mode
 */
function getOverallCommentFromDOM(user) {
    return $(`textarea#overall-comment-${user}`).val();
}

/**
 * Gets the ids of all open components
 * @return {Array}
 */
function getOpenComponentIds(itempool_only = false) {
    const component_ids = [];
    if (itempool_only) {
        $('.ta-rubric-table:visible').each(function () {
            const component = $(`#component-${$(this).attr('data-component_id')}`);
            if (component && component.attr('data-itempool_id')) {
                component_ids.push(parseInt($(this).attr('data-component_id')));
            }
        });
    }
    else {
        $('.ta-rubric-table:visible').each(function () {
            component_ids.push(parseInt($(this).attr('data-component_id')));
        });
    }
    return component_ids;
}

/**
 * Gets the component id from its order on the page
 * @param {int} order
 * @return {int}
 */
function getComponentIdByOrder(order) {
    return parseInt($('.component-container').eq(order).find('.component').attr('data-component_id'));
}

/**
 * Gets the orders of the components indexed by component id
 * @return {Object}
 */
function getComponentOrders() {
    const orders = {};
    $('.component').each(function (order) {
        const id = getComponentIdFromDOMElement(this);
        orders[id] = order;
    });
    return orders;
}

/**
 * Gets the id of the next component in the list
 * @param {int} component_id
 * @return {int}
 */
function getNextComponentId(component_id) {
    return getComponentJQuery(component_id).parent('.component-container').next().children('.component').attr('data-component_id');
}

/**
 * Gets the id of the previous component in the list
 * @param {int} component_id
 * @return {int}
 */
function getPrevComponentId(component_id) {
    return getComponentJQuery(component_id).parent('.component-container').prev().children('.component').attr('data-component_id');
}

/**
 * Gets the first open component on the page
 * @return {int}
 */
function getFirstOpenComponentId(itempool_only = false) {
    const component_ids = getOpenComponentIds(itempool_only);
    if (component_ids.length === 0) {
        return NO_COMPONENT_ID;
    }
    return component_ids[0];
}

/**
 * Gets the number of components on the page
 * @return {int}
 */
function getComponentCount() {
    // noinspection JSValidateTypes
    return $('.component-container').length;
}

/**
 * Gets the mark id for a component and order
 * @param {int} component_id
 * @param {int} mark_order
 * @returns {int} Mark id or 0 if out of bounds
 */
function getMarkIdFromOrder(component_id, mark_order) {
    const jquery = getComponentJQuery(component_id).find('.mark-container');
    if (mark_order < jquery.length) {
        return parseInt(jquery.eq(mark_order).attr('data-mark_id'));
    }
    return 0;
}

/**
 * Gets the id of the open component from the cookie
 * @return {int} Returns zero of no open component exists
 */
function getOpenComponentIdFromCookie() {
    const component_id = parseInt(Cookies.get('open_component_id'));
    if (isNaN(component_id)) {
        return NO_COMPONENT_ID;
    }
    return component_id;
}

/**
 * Updates the open component in the cookie
 */
function updateCookieComponent() {
    Cookies.set('open_component_id', getFirstOpenComponentId(), { path: '/' });
}

/**
 * Gets the id of the no credit / full credit mark of a component
 * @param {int} component_id
 * @return {int}
 */
function getComponentFirstMarkId(component_id) {
    return parseInt(getComponentJQuery(component_id).find('.mark-container').first().attr('data-mark_id'));
}

/**
 * Gets if a component is open
 * @param {int} component_id
 * @return {boolean}
 */
function isComponentOpen(component_id) {
    return !getComponentJQuery(component_id).find('.ta-rubric-table').is(':hidden');
}

/**
 * Gets if a mark is 'checked'
 * @param {int} mark_id
 * @return {boolean}
 */
function isMarkChecked(mark_id) {
    return getMarkJQuery(mark_id).find('span.mark-selected').length > 0;
}

/**
 * Gets if a mark is disabled (shouldn't be checked
 * @param {int} mark_id
 * @returns {boolean}
 */
function isMarkDisabled(mark_id) {
    return getMarkJQuery(mark_id).hasClass('mark-disabled');
}

/**
 * Gets if a mark was marked for deletion
 * @param {int} mark_id
 * @return {boolean}
 */
function isMarkDeleted(mark_id) {
    return getMarkJQuery(mark_id).hasClass('mark-deleted');
}

/**
 * Gets if the state of the custom mark is such that it should appear checked
 * Note: if the component is in edit mode, this will never return true
 * @param {int} component_id
 * @return {boolean}
 */
function hasCustomMark(component_id) {
    if (isEditModeEnabled()) {
        return false;
    }
    const gradedComponent = getGradedComponentFromDOM(component_id);
    return gradedComponent.comment !== '';
}

/**
 * Gets if the custom mark on a component is 'checked'
 * @param {int} component_id
 * @return {boolean}
 */
function isCustomMarkChecked(component_id) {
    return getCustomMarkJQuery(component_id).find('.mark-selected').length > 0;
}

/**
 * Checks the custom mark checkbox
 * @param {int} component_id
 */
function checkDOMCustomMark(component_id) {
    getCustomMarkJQuery(component_id).find('.mark-selector').addClass('mark-selected');
}

/**
 * Un-checks the custom mark checkbox
 * @param {int} component_id
 */
function unCheckDOMCustomMark(component_id) {
    getCustomMarkJQuery(component_id).find('.mark-selector').removeClass('mark-selected');
}

/**
 * Toggles the state of the custom mark checkbox in the DOM
 * @param {int} component_id
 */
function toggleDOMCustomMark(component_id) {
    getCustomMarkJQuery(component_id).find('.mark-selector').toggleClass('mark-selected');
}

/**
 * Opens the 'users who got mark' dialog
 * @param {string} component_title
 * @param {string} mark_title
 * @param {Object} stats
 */
function openMarkStatsPopup(component_title, mark_title, stats) {
    const popup = $('#student-marklist-popup');

    popup.find('.question-title').html(component_title);
    popup.find('.mark-title').html(mark_title);
    popup.find('.section-submitter-count').html(stats.section_submitter_count);
    popup.find('.total-submitter-count').html(stats.total_submitter_count);
    popup.find('.section-graded-component-count').html(stats.section_graded_component_count);
    popup.find('.total-graded-component-count').html(stats.total_graded_component_count);
    popup.find('.section-total-component-count').html(stats.section_total_component_count);
    popup.find('.total-total-component-count').html(stats.total_total_component_count);

    // Create an array of links for each submitter
    const submitterHtmlElements = [];
    let [base_url, search_params] = location.href.split('?');
    if (base_url.slice(base_url.length - 6) === 'update') {
        base_url = `${base_url.slice(0, -6)}grading/grade`;
    }
    search_params = new URLSearchParams(search_params);
    stats.submitter_ids.forEach((id) => {
        search_params.set('who_id', stats.submitter_anon_ids[id] ?? id);
        submitterHtmlElements.push(`<a href="${base_url}?${search_params.toString()}">${id}</a>`);
    });
    popup.find('.student-names').html(submitterHtmlElements.join(', '));

    // Hide all other (potentially) open popups
    $('.popup-form').hide();

    // Open the popup
    popup.show();
}

/**
 * Gets if there are any loaded unverified components
 * @returns {boolean}
 */
function anyUnverifiedComponents() {
    return $('.verify-container').length > 0;
}

/**
 * Hides the verify all button if there are no components to verify
 */
function updateVerifyAllButton() {
    if (!anyUnverifiedComponents()) {
        $('#verify-all').hide();
    }
    else {
        $('#verify-all').show();
    }
}

/**
 * Gets if the provided graded component is in conflict with the display version
 * @param {Object} graded_component
 * @returns {boolean}
 */
function getComponentVersionConflict(graded_component) {
    return graded_component !== undefined && graded_component.graded_version !== getDisplayVersion();
}

/**
 * Sets the error state of the custom mark message
 * @param {int} component_id
 * @param {boolean} show_error
 */
function setCustomMarkError(component_id, show_error) {
    const jquery = getComponentJQuery(component_id).find('textarea.mark-note-custom');
    const c = 'custom-mark-error';
    if (show_error) {
        jquery.addClass(c);
        jquery.prop('title', 'Custom mark cannot be blank!');
    }
    else {
        jquery.removeClass(c);
        jquery.prop('title', '');
    }
}

/**
 * Changes the disabled state of the edit mode box
 * @param disabled
 */
function disableEditModeBox(disabled) {
    $('#edit-mode-enabled').prop('disabled', disabled);
}

/**
 * DOM Callback methods
 *
 */

/**
 * Called when the 'add new mark' div gets pressed
 * @param me DOM element of the 'add new mark' div
 */
async function onAddNewMark(me) {
    try {
        await addNewMark(getComponentIdFromDOMElement(me));
    }
    catch (err) {
        console.error(err);
        alert(`Error adding mark! ${err.message}`);
    }
}

/**
 * Called when a mark is marked for deletion
 * @param me DOM Element of the delete button
 */
function onDeleteMark(me) {
    $(me).parents('.mark-container').toggleClass('mark-deleted');
}

/**
 * Called when a mark marked for deletion gets restored
 * @param me DOM Element of the restore button
 */
function onRestoreMark(me) {
    $(me).parents('.mark-container').toggleClass('mark-deleted');
}

/**
 * Called when a component is deleted
 * @param me DOM Element of the delete button
 */
async function onDeleteComponent(me) {
    const componentCount = $('.component-container').length;
    if (componentCount === 1) {
        displayErrorMessage('Cannot delete the only component.');
        return;
    }

    if (!confirm('Are you sure you want to delete this component?')) {
        return;
    }
    try {
        await deleteComponent(getComponentIdFromDOMElement(me));
    }
    catch (err) {
        console.error(err);
        alert(`Failed to delete component! ${err.message}`);
    }
    try {
        await reloadInstructorEditRubric(getGradeableId(), isItempoolAvailable(), getItempoolOptions());
    }
    catch (err) {
        alert(`Failed to reload rubric! ${err.message}`);
    }
}

/**
 * Called when the 'add new component' button is pressed
 */
async function onAddComponent(peer) {
    try {
        await addComponent(peer);
    }
    catch (err) {
        console.error(err);
        alert(`Failed to add component! ${err.message}`);
    }
    try {
        await closeAllComponents(true, true);
        await reloadInstructorEditRubric(getGradeableId(), isItempoolAvailable(), getItempoolOptions());
        await openComponent(getComponentIdByOrder(getComponentCount() - 1));
    }
    catch (err) {
        alert(`Failed to reload rubric! ${err.message}`);
    }
}

/**
 * Called when the 'Import Components' button is pressed
 */
async function importComponentsFromFile() {
    const submit_url = buildCourseUrl(['gradeable', getGradeableId(), 'components', 'import']);
    const formData = new FormData();

    const files = $('#import-components-file')[0].files;

    if (files.length === 0) {
        return;
    }

    // Files selected
    for (let i = 0; i < files.length; i++) {
        formData.append(`files${i}`, files[i], files[i].name);
    }

    formData.append('csrf_token', csrfToken);

<<<<<<< HEAD
    try {
        const response = await $.getJSON({
=======
    let response;
    try {
        response = await $.getJSON({
>>>>>>> 6f1a09c5
            url: submit_url,
            data: formData,
            processData: false,
            contentType: false,
            type: 'POST',
        });
<<<<<<< HEAD
        if (response.status !== 'success') {
            console.error(`Something went wrong importing components: ${response.message}`);
        }
        else {
            location.reload();
        }
=======
>>>>>>> 6f1a09c5
    }
    catch (err) {
        console.log(err);
        alert('Error parsing response from server. Please copy the contents of your Javascript Console and '
        + 'send it to an administrator, as well as what you were doing and what files you were uploading. - [handleUploadGradeableComponents]');
<<<<<<< HEAD
=======
        return;
    }
    if (response.status !== 'success') {
        console.error(`Something went wrong importing components: ${response.message}`);
    }
    else {
        location.reload();
>>>>>>> 6f1a09c5
    }
}

/**
 * Called when the point value of a common mark changes
 * @param me DOM Element of the mark point entry
 */
async function onMarkPointsChange(me) {
    try {
        await refreshComponentHeader(getComponentIdFromDOMElement(me), true);
    }
    catch (err) {
        console.error(err);
        alert(`Error updating component! ${err.message}`);
    }
}

/**
 * Called when the mark stats button is pressed
 * @param me DOM Element of the mark stats button
 */
async function onGetMarkStats(me) {
    const component_id = getComponentIdFromDOMElement(me);
    const mark_id = getMarkIdFromDOMElement(me);
    try {
        const stats = await ajaxGetMarkStats(getGradeableId(), component_id, mark_id);
        const component_title = getComponentFromDOM(component_id).title;
        const mark_title = getMarkFromDOM(mark_id).title;

        openMarkStatsPopup(component_title, mark_title, stats);
    }
    catch (err) {
        alert(`Failed to get stats for mark: ${err.message}`);
    }
}

/**
 * Called when a component gets clicked (for opening / closing)
 * @param me DOM Element of the component header div
 * @param edit_mode editing from ta grading page or instructor edit gradeable page
 */
async function onClickComponent(me, edit_mode = false) {
    const component_id = getComponentIdFromDOMElement(me);
    try {
        await toggleComponent(component_id, true, edit_mode);
    }
    catch (err) {
        console.error(err);
        setComponentInProgress(component_id, false);
        alert(`Error opening/closing component! ${err.message}`);
    }
}

/**
 * Called when the 'cancel' button is pressed on an open component
 * @param me DOM Element of the cancel button
 */
async function onCancelComponent(me) {
    const component_id = getComponentIdFromDOMElement(me);
    const gradeable_id = getGradeableId();
    const anon_id = getAnonId();
    const component = await ajaxGetGradedComponent(gradeable_id, component_id, anon_id);
    const customMarkNote = $(`#component-${component_id}`).find('.mark-note-custom').val();
    // If there is any changes made in comment of a component , prompt the TA
    if ((component && component.comment !== customMarkNote) || (!component && customMarkNote !== '')) {
        if (confirm('Are you sure you want to discard all changes to the student message?')) {
            try {
                await toggleComponent(component_id, false);
            }
            catch (err) {
                console.error(err);
                alert(`Error closing component! ${err.message}`);
            }
        }
    }
    // There is no change in comment, i.e it is same as the saved comment (before)
    else {
        try {
            await toggleComponent(component_id, false);
        }
        catch (err) {
            console.error(err);
            alert(`Error closing component! ${err.message}`);
        }
    }
}

function onCancelEditRubricComponent(me) {
    const component_id = getComponentIdFromDOMElement(me);
    toggleComponent(component_id, false, true);
}

/**
 * Called when the overall comment box is changed
 */
async function onChangeOverallComment() {
    // Get the current grader so that we can get their comment from the dom.
    const grader = getGraderId();
    const currentOverallComment = $(`textarea#overall-comment-${grader}`).val();
    const previousOverallComment = $(`textarea#overall-comment-${grader}`).data('previous-comment');

    if (currentOverallComment !== previousOverallComment && currentOverallComment !== undefined) {
        $('.overall-comment-status').text('Saving Changes...');
        // If anything has changed, save the changes.
        try {
            await ajaxSaveOverallComment(getGradeableId(), getAnonId(), currentOverallComment);
            $('.overall-comment-status').text('All Changes Saved');
            // Update the current comment in the DOM.
            $(`textarea#overall-comment-${grader}`).data('previous-comment', currentOverallComment);
        }
        catch {
            $('.overall-comment-status').text('Error Saving Changes');
        }
    }
}

/**
 * When the component order changes, update the server
 */
async function onComponentOrderChange() {
    try {
        await ajaxSaveComponentOrder(getGradeableId(), getComponentOrders());
    }
    catch (err) {
        console.error(err);
        alert(`Error reordering components! ${err.message}`);
    }
}

/**
 * Called when a mark is clicked in grade mode
 * @param me DOM Element of the mark div
 */
async function onToggleMark(me) {
    try {
        await toggleCommonMark(getComponentIdFromDOMElement(me), getMarkIdFromDOMElement(me));
    }
    catch (err) {
        console.error(err);
        alert(`Error toggling mark! ${err.message}`);
    }
}

/**
 * Called when one of the custom mark fields changes
 * @param me DOM Element of one of the custom mark's elements
 */
async function onCustomMarkChange(me) {
    try {
        await updateCustomMark(getComponentIdFromDOMElement(me));
    }
    catch (err) {
        console.error(err);
        alert(`Error updating custom mark! ${err.message}`);
    }
}

/**
 * Toggles the 'checked' state of the custom mark.  This effectively
 *  makes the 'score' and 'comment' values 0 and '' respectively when
 *  loading the graded component from the DOM, but leaves the values in
 *  the DOM if the user toggles this again.
 * @param me
 */
async function onToggleCustomMark(me) {
    const component_id = getComponentIdFromDOMElement(me);
    const graded_component = getGradedComponentFromDOM(component_id);
    if (graded_component.comment === '') {
        setCustomMarkError(component_id, true);
        return;
    }
    toggleDOMCustomMark(component_id);
    try {
        await toggleCustomMark(component_id);
    }
    catch (err) {
        console.error(err);
        alert(`Error toggling custom mark! ${err.message}`);
    }
}

/**
 * Callback for the 'verify' buttons
 * @param me DOM Element of the verify button
 */
async function onVerifyComponent(me) {
    try {
        await verifyComponent(getComponentIdFromDOMElement(me));
    }
    catch (err) {
        console.error(err);
        alert(`Error verifying component! ${err.message}`);
    }
}

/**
 * Callback for the 'verify all' button
 */
async function onVerifyAll() {
    try {
        await verifyAllComponents();
    }
    catch (err) {
        console.error(err);
        alert(`Error verifying all components! ${err.message}`);
    }
}

/**
 * Callback for the 'edit mode' checkbox changing states
 */
async function onToggleEditMode() {
    // Get the open components so we know which one to open once they're all saved
    const open_component_ids = getOpenComponentIds();
    let reopen_component_id = NO_COMPONENT_ID;

    // This prevents multiple sequential toggles from screwing things up
    disableEditModeBox(true);

    if (open_component_ids.length !== 0) {
        reopen_component_id = open_component_ids[0];
    }
    else {
        updateEditModeEnabled();
        disableEditModeBox(false);
        return;
    }

    setComponentInProgress(reopen_component_id);
    try {
        await saveComponent(reopen_component_id);
    }
    catch (err) {
        console.error(err);
        alert(`Error saving component! ${err.message}`);
    }
    try {
    // Once components are saved, reload the component in edit mode
        updateEditModeEnabled();
        if (reopen_component_id !== NO_COMPONENT_ID) {
            await reloadGradingComponent(reopen_component_id, isEditModeEnabled(), true);
        }
    }
    catch (err) {
        console.error(err);
        alert(`Error reloading component! ${err.message}`);
    }
    disableEditModeBox(false);
}

/**
 * Callback for the 'count up' option of a component in instructor edit mode
 * @param me DOM element of the 'count up' radio button
 */
function onClickCountUp(me) {
    const component_id = getComponentIdFromDOMElement(me);
    const mark_id = getComponentFirstMarkId(component_id);
    setMarkTitle(mark_id, 'No Credit');
    $.get('Mark.twig', null, () => {
        $("input[id^='mark-editor-']").each(function () {
            $(this).attr('overall', 'No Credit');
            if (this.value < 0) {
                this.style.backgroundColor = 'var(--standard-vibrant-yellow)';
            }
            else {
                this.style.backgroundColor = 'var(--default-white)';
            }
        });
    });
}

/**
 * Callback for the 'count down' option of a component in instructor edit mode
 * @param me DOM element of the 'count down' radio button
 */
function onClickCountDown(me) {
    const component_id = getComponentIdFromDOMElement(me);
    const mark_id = getComponentFirstMarkId(component_id);
    setMarkTitle(mark_id, 'Full Credit');
    $.get('Mark.twig', null, () => {
        $("input[id^='mark-editor-']").each(function () {
            $(this).attr('overall', 'Full Credit');
            if (this.value > 0) {
                this.style.backgroundColor = 'var(--standard-vibrant-yellow)';
            }
            else {
                this.style.backgroundColor = 'var(--default-white)';
            }
        });
    });
}

/**
 * Callback for changing on the point values for a component
 * Does not change point value if not divisible by precision
 * @param me DOM element of the input box
 */
async function onComponentPointsChange(me) {
    if (dividesEvenly($(me).val(), getPointPrecision())) {
        $(me).css('background-color', 'var(--standard-input-background)');
        try {
            await refreshInstructorEditComponentHeader(getComponentIdFromDOMElement(me), true);
        }
        catch (err) {
            console.error(err);
            alert(`Failed to refresh component! ${err.message}`);
        }
    }
    else {
        // Make box red to indicate error
        $(me).css('background-color', '#ff7777');
    }
}

/**
 * Returns true if dividend is evenly divisible by divisor, false otherwise
 * @param {number} dividend
 * @param {number} divisor
 * @returns {boolean}
 */
function dividesEvenly(dividend, divisor) {
    const multiplier = Math.pow(10, Math.max(decimalLength(dividend), decimalLength(divisor)));
    return ((dividend * multiplier) % (divisor * multiplier) === 0);
}

/**
 * Returns number of digits after decimal point
 * @param {number} num
 * @returns {int}
 */
function decimalLength(num) {
    return (num.toString().split('.')[1] || '').length;
}

/**
 * Callback for changing the title for a component
 * @param me DOM element of the input box
 */
function onComponentTitleChange(me) {
    getComponentJQuery(getComponentIdFromDOMElement(me)).find('.component-title-text').text($(me).val());
}

/**
 * Callback for changing the page number for a component
 * @param me DOM element of the input box
 */
function onComponentPageNumberChange(me) {
    getComponentJQuery(getComponentIdFromDOMElement(me)).find('.component-page-number-text').text($(me).val());
}

/**
 * Callback for changing the 'publish' setting of a mark
 * @param me DOM element of the check box
 */
function onMarkPublishChange(me) {
    getMarkJQuery(getMarkIdFromDOMElement(me)).toggleClass('mark-publish');
}

/**
 * Put all of the primary logic of the TA grading rubric here
 *
 */

/**
 * Verifies a component with the grader and reloads the component
 * @param {int} component_id
 * @async
 * @returns {void}
 */
async function verifyComponent(component_id) {
    const gradeable_id = getGradeableId();
    await ajaxVerifyComponent(gradeable_id, component_id, getAnonId());
    await reloadGradingComponent(component_id);
    updateVerifyAllButton();
}

/**
 * Verifies all graded components and reloads the rubric
 * @async
 * @returns {void}
 */
async function verifyAllComponents() {
    const gradeable_id = getGradeableId();
    const anon_id = getAnonId();
    await ajaxVerifyAllComponents(gradeable_id, anon_id);
    await reloadGradingRubric(gradeable_id, anon_id);
    updateVerifyAllButton();
}

/**
 * Adds a blank component to the gradeable
 * @return {Promise}
 */
function addComponent(peer) {
    return ajaxAddComponent(getGradeableId(), peer);
}

/**
 * Deletes a component from the server
 * @param {int} component_id
 * @returns {Promise}
 */
function deleteComponent(component_id) {
    return ajaxDeleteComponent(getGradeableId(), component_id);
}

/**
 * Sets the gradeable-wide page setting
 * @param {int} page PDF_PAGE_INSTRUCTOR, PDF_PAGE_STUDENT, or PDF_PAGE_NONE
 * @async
 * @return {void}
 */
async function setPdfPageAssignment(page) {
    if (page === PDF_PAGE_INSTRUCTOR) {
        page = 1;
    }

    await closeAllComponents(true, true);
    await ajaxSaveComponentPages(getGradeableId(), { page: page });
    await reloadInstructorEditRubric(getGradeableId(), isItempoolAvailable(), getItempoolOptions());
}

/**
 * Searches a array of marks for a mark with an id
 * @param {Object[]} marks
 * @param {int} mark_id
 * @return {Object}
 */
function getMarkFromMarkArray(marks, mark_id) {
    for (let i = 0; i < marks.length; ++i) {
        if (marks[i].id === mark_id) {
            return marks[i];
        }
    }
    return null;
}

/**
 * Call this once on page load to load the rubric for grading a submitter
 * Note: This takes 'gradeable_id' and 'anon_id' parameters since it gets called
 *  in the 'RubricPanel.twig' server template
 * @param {string} gradeable_id
 * @param {string} anon_id
 * @async
 * @return {void}
 */
async function reloadGradingRubric(gradeable_id, anon_id) {
    let gradeable;
    try {
        gradeable = await ajaxGetGradeableRubric(gradeable_id);
    }
    catch (err) {
        alert(`Could not fetch gradeable rubric: ${err.message}`);
    }
    try {
        GRADED_GRADEABLE = await ajaxGetGradedGradeable(gradeable_id, anon_id, false);
    }
    catch (err) {
        alert(`Could not fetch graded gradeable: ${err.message}`);
    }
    try {
        await loadComponentData(gradeable, GRADED_GRADEABLE);
        const elements = await renderGradingGradeable(getGraderId(), gradeable, GRADED_GRADEABLE,
<<<<<<< HEAD
            ACTIVE_GRADERS_LIST,
=======
>>>>>>> 6f1a09c5
            isGradingDisabled(), canVerifyGraders(), getDisplayVersion());
        setRubricDOMElements(elements);
        await openCookieComponent();
    }
    catch (err) {
        alert(`Could not render gradeable: ${err.message}`);
        console.error(err);
    }
}
/**
* Call this to save components and graded components to global list
* @param {Promise} gradeable
* @param {Promise} graded_gradeable
* @return {Promise}
*/
async function loadComponentData(gradeable, graded_gradeable) {
    for (const component of gradeable.components) {
        COMPONENT_RUBRIC_LIST[component.id] = component;
        if (graded_gradeable.active_graders[component.id]) {
            ACTIVE_GRADERS_LIST[component.id] = graded_gradeable.active_graders[component.id]?.map((_, index) => `${graded_gradeable.active_graders[component.id][index]} (${timeAgo(luxon.DateTime.fromISO(graded_gradeable.active_graders_timestamps[component.id][index]))})`) ?? [];
        }
        else {
            ACTIVE_GRADERS_LIST[component.id] = [];
        }
    }
    if (graded_gradeable.graded_components) {
        const graded_array = Object.values(graded_gradeable.graded_components);
        for (const component of graded_array) {
            GRADED_COMPONENTS_LIST[component.component_id] = component;
        }
    }
    else {
        for (const component of gradeable.components) {
            GRADED_COMPONENTS_LIST[component.id] = undefined;
        }
    }
}
/**
 * Call this to update the totals and subtotals once a grader is done grading a component
 * @param {string} gradeable_id
 * @param {string} anon_id
 * @async
 * @return {void}
 */

async function updateTotals(gradeable_id, anon_id) {
    let gradeable, graded_gradeable;
    try {
        gradeable = await ajaxGetGradeableRubric(gradeable_id);
    }
    catch (err) {
        alert(`Could not fetch gradeable rubric: ${err.message}`);
    }
    try {
        graded_gradeable = await ajaxGetGradedGradeable(gradeable_id, anon_id, false);
    }
    catch (err) {
        alert(`Could not fetch graded gradeable: ${err.message}`);
    }
    const elements = await renderGradingGradeable(getGraderId(), gradeable, graded_gradeable,
<<<<<<< HEAD
        ACTIVE_GRADERS_LIST,
=======
>>>>>>> 6f1a09c5
        isGradingDisabled(), canVerifyGraders(), getDisplayVersion());
    setRubricDOMElements(elements);
}

/**
 * Call this once on page load to load the peer panel.
 * Note: This takes 'gradeable_id' and 'anon_id' parameters since it gets called
 *  in the 'PeerPanel.twig' server template
 * @param {string} gradeable_id
 * @param {string} anon_id
 * @async
 * @return {void}
 */
async function reloadPeerRubric(gradeable_id, anon_id) {
    TA_GRADING_PEER = true;
    let gradeable, graded_gradeable;
    try {
        gradeable = await ajaxGetGradeableRubric(gradeable_id);
    }
    catch (err) {
        alert(`Could not fetch gradeable rubric: ${err.message}`);
    }
    try {
        await ajaxGetGradedGradeable(gradeable_id, anon_id, true);
    }
    catch (err) {
        alert(`Could not fetch graded gradeable: ${err.message}`);
    }
    try {
        const elements = renderPeerGradeable(getGraderId(), gradeable, graded_gradeable,
            true, false, getDisplayVersion());
        const gradingBox = $('#peer-grading-box');
        gradingBox.html(elements);
    }
    catch (err) {
        alert(`Could not render gradeable: ${err.message}`);
        console.error(err);
    }
}

/**
 * Call this once on page load to load the rubric instructor editing
 * @param {string} gradeable_id
 * @param {bool} itempool_available
 * @param {array} itempool_options
 * @async
 * @return {void}
 */
async function reloadInstructorEditRubric(gradeable_id, itempool_available, itempool_options) {
    let gradeable;
    try {
        gradeable = await ajaxGetGradeableRubric(gradeable_id);
    }
    catch (err) {
        alert(`Could not fetch gradeable rubric: ${err.message}`);
    }
    try {
        const elements = await renderInstructorEditGradeable(gradeable, itempool_available, itempool_options);
        setRubricDOMElements(elements);
        await refreshRubricTotalBox();
        await openCookieComponent();
    }
    catch (err) {
        alert(`Could not render gradeable: ${err.message}`);
        console.error(err);
    }
}

/**
 * Reloads the provided component with the grader view
 * @param {int} component_id
 * @param {boolean} editable True to load component in edit mode
 * @param {boolean} showMarkList True to show mark list as open
 * @async
 * @returns {void}
 */
async function reloadGradingComponent(component_id, editable = false, showMarkList = false) {
    const gradeable_id = getGradeableId();
    ajaxGetGradedGradeable(gradeable_id, getAnonId(), false);
    const component = await ajaxGetComponentRubric(gradeable_id, component_id);
    // Set the global mark list data for this component for conflict resolution
    OLD_MARK_LIST[component_id] = component.marks;
    COMPONENT_RUBRIC_LIST[component_id] = component;
    const graded_component = await ajaxGetGradedComponent(gradeable_id, component_id, getAnonId());
    // Set the global graded component list data for this component to detect changes
    OLD_GRADED_COMPONENT_LIST[component_id] = graded_component;
    GRADED_COMPONENTS_LIST[component_id] = graded_component;
    return await injectGradingComponent(component, graded_component, editable, showMarkList);
}

/**
 * Opens the component in the cookie
 * @async
 * @returns {void}
 */
async function openCookieComponent() {
    const cookieComponent = getOpenComponentIdFromCookie();
    if (!componentExists(cookieComponent)) {
        return;
    }
    await toggleComponent(cookieComponent, false);
    scrollToComponent(cookieComponent);
}

/**
 * Closes all open components and the overall comment
 * @param {boolean} save_changes
 * @param {boolean} edit_mode editing from ta grading page or instructor edit gradeable page
 * @async
 * @return {void}
 */
async function closeAllComponents(save_changes, edit_mode = false) {
    // Close all open components.  There shouldn't be more than one,
    //  but just in case there is...
    await Promise.all(getOpenComponentIds().map(async (id) => {
        if (isComponentOpen(id)) {
            await closeComponent(id, save_changes, edit_mode);
        }
    }));
}

/**
 * Toggles the open/close state of a component
 * @param {int} component_id the component's id
 * @param {boolean} saveChanges
 * @param {edit_mode} editing from ta grading page or instructor edit gradeable page
 * @async
 * @return {void}
 */
async function toggleComponent(component_id, saveChanges, edit_mode = false) {
    // Component is open, so close it
    if (isComponentOpen(component_id)) {
        await closeComponent(component_id, saveChanges, edit_mode);
    }
    else {
        await closeAllComponents(saveChanges, edit_mode);
        await openComponent(component_id);
    }

    // Save the open component in the cookie
    updateCookieComponent();
}

function open_overall_comment_tab(user) {
    const textarea = $(`#overall-comment-${user}`);
    const comment_root = textarea.closest('.general-comment-entry');

    $('#overall-comments').children().hide();
    $('#overall-comment-tabs').children().removeClass('active-btn');
    comment_root.show();
    $(`#overall-comment-tab-${user}`).addClass('active-btn');

    // if the tab is for the main user of the page
    if (!textarea.hasClass('markdown-preview')) {
        if ($(`#overall-comment-markdown-preview-${user}`).is(':hidden')) {
            textarea.show();
        }
    }
    else {
        textarea.show();
    }

    const attachmentsListUser = $(`#attachments-list-${user}`);
    if (attachmentsListUser.length !== 0) {
        const attachmentsList = $('#attachments-list');
        $(`#attachments-list-${attachmentsList.attr('data-active-user')}`).css('display', 'none');

        let isUser = false;
        if (attachmentsList.attr('data-user') === user) {
            $('#attachment-upload-form').css('display', '');
            $('#overall-comments-attachments').css('display', '');
            isUser = true;
        }
        else {
            $('#attachment-upload-form').css('display', 'none');
        }
        if (attachmentsListUser.children().length === 0) {
            attachmentsListUser.css('display', 'none');
            $('#attachments-header').css('display', 'none');
            if (!isUser) {
                $('#overall-comments-attachments').css('display', 'none');
            }
        }
        else {
            attachmentsListUser.css('display', '');
            $('#attachments-header').css('display', '');
            $('#overall-comments-attachments').css('display', '');
        }

        attachmentsList.attr('data-active-user', user);
    }
}

/**
 * Adds a new mark to the DOM and refreshes the display
 * @param {int} component_id
 * @async
 * @return {void}
 */
async function addNewMark(component_id) {
    const component = getComponentFromDOM(component_id);
    component.marks.push({
        id: getNewMarkId(),
        title: '',
        points: 0.0,
        publish: false,
        order: component.marks.length,
    });
    if (!isInstructorEditEnabled()) {
        const graded_component = getGradedComponentFromDOM(component_id);
        await injectGradingComponent(component, graded_component, true, true);
    }
    else {
        await injectInstructorEditComponent(component, true);
    }
}

/**
 * Toggles the state of a mark in grade mode
 * @return {Promise}
 */
function toggleCommonMark(component_id, mark_id) {
    return isMarkChecked(mark_id) ? unCheckMark(component_id, mark_id) : checkMark(component_id, mark_id);
}

/**
 * Call to update the custom mark state when any of the custom mark fields change
 * @param {int} component_id
 * @return {Promise}
 */
function updateCustomMark(component_id) {
    if (hasCustomMark(component_id)) {
        // Check the mark if it isn't already
        checkDOMCustomMark(component_id);

        // Uncheck the first mark just in case it's checked
        return unCheckFirstMark(component_id);
    }
    else {
        // Automatically uncheck the custom mark if it's no longer relevant
        unCheckDOMCustomMark(component_id);

        // Note: this is in the else block since `unCheckFirstMark` calls this function
        return refreshGradedComponent(component_id, true);
    }
}

/**
 * Call to toggle the custom mark 'checked' state without removing its data
 * @param {int} component_id
 * @return {Promise}
 */
function toggleCustomMark(component_id) {
    if (isCustomMarkChecked(component_id)) {
        // Uncheck the first mark just in case it's checked
        return unCheckFirstMark(component_id);
    }
    else {
        // Note: this is in the else block since `unCheckFirstMark` calls this function
        return refreshGradedComponent(component_id, true);
    }
}
/**
 * Opens a component for instructor edit mode
 * NOTE: don't call this function on its own.  Call 'openComponent' Instead
 * @param {int} component_id
 * @async
 * @return {void}
 */
async function openComponentInstructorEdit(component_id) {
    const gradeable_id = getGradeableId();
    const component = await ajaxGetComponentRubric(gradeable_id, component_id);
    // Set the global mark list data for this component for conflict resolution
    OLD_MARK_LIST[component_id] = component.marks;
    await injectInstructorEditComponent(component, true, true);
}

/**
 * Opens a component for grading mode (including normal edit mode)
 * NOTE: don't call this function on its own.  Call 'openComponent' Instead
 * @param {int} component_id
 * @async
 * @return {void}
 */
async function openComponentGrading(component_id) {
<<<<<<< HEAD
    try {
        const response = await $.getJSON({
            type: 'POST',
            async: AJAX_USE_ASYNC,
            data: {
                csrf_token: csrfToken,
                component_id: component_id,
                anon_id: getAnonId(),
            },
            url: buildCourseUrl(['gradeable', getGradeableId(), 'grading', 'graded_gradeable', 'open_component']),
        });
        if (response.status !== 'success') {
            console.error(`Something went wrong fetching the gradeable rubric: ${response.message}`);
            return;
        }
        for (const component of Object.keys(ACTIVE_GRADERS_LIST)) {
            ACTIVE_GRADERS_LIST[component] = response.data.active_graders[component]?.map((_, index) => `${response.data.active_graders[component][index]} (${timeAgo(luxon.DateTime.fromISO(response.data.active_graders_timestamps[component][index]))})`) ?? [];
        }
    }
    catch (err) {
        displayAjaxError(err);
        throw err;
    }
=======
>>>>>>> 6f1a09c5
    OLD_GRADED_COMPONENT_LIST[component_id] = GRADED_COMPONENTS_LIST[component_id];
    OLD_MARK_LIST[component_id] = COMPONENT_RUBRIC_LIST[component_id].marks;

    await injectGradingComponent(COMPONENT_RUBRIC_LIST[component_id], GRADED_COMPONENTS_LIST[component_id], isEditModeEnabled(), true);
    const page = getComponentPageNumber(component_id);
    if (page) {
        scrollToPage(page);
    }
}

/**
 * Scrolls the submission panel to the page number specified by the component
 * Will open the associated image or PDF depending on if the last opened file was a bulk upload image.
 * TODO: This is currently very clunky, and only works with test files (aka upload.pdf).
 * @param {int} page_num
 * @return {void}
 */
function scrollToPage(page_num) {
    const files = $('.openable-element-submissions');
    const activeView = $('#file-view').is(':visible');
    let lastLoadedFile = activeView ? $('#grading_file_name').text().trim() : localStorage.getItem('ta-grading-files-full-view-last-opened') ?? 'upload.pdf';
    if (lastLoadedFile.charAt(0) === '.') {
        lastLoadedFile = lastLoadedFile.substring(1);
    }
    if (lastLoadedFile.startsWith('upload_page_')) {
        const lastLoadedFilePageNum = parseInt(lastLoadedFile.split('_')[2].split('.')[0]);
        if (activeView && page_num === lastLoadedFilePageNum) {
            return;
        }
        let maxPage = -1;
        let maxPageName = null;
        let maxPageLoc = null;
        for (let i = 0; i < files.length; i++) {
            const filename = files[i].innerText.trim();
            const filenameNoPeriod = filename.charAt(0) === '.' ? filename.substring(1) : filename;
            if (filenameNoPeriod.startsWith('upload_page_')) {
                const currPageNum = parseInt(filename.split('_')[2].split('.')[0]);
                if (page_num === currPageNum) {
                    viewFileFullPanel(filename, files[i].getAttribute('file-url'));
                    return;
                }
                else if (currPageNum > maxPage) {
                    maxPage = currPageNum;
                    maxPageName = filename;
                    maxPageLoc = files[i].getAttribute('file-url');
                }
            }
        }
        if (maxPage !== -1) {
            viewFileFullPanel(maxPageName, maxPageLoc);
            return;
        }
    }
    for (let i = 0; i < files.length; i++) {
        if (files[i].innerText.trim() === 'upload.pdf') {
            if (activeView) {
                page_num = Math.min($('#viewer > .page').length, page_num);
                const page = $(`#pageContainer${page_num}`);
                if (page.length) {
                    $('#submission_browser').scrollTop(Math.max(page[0].offsetTop - $('#file-view > .sticky-file-info').first().height(), 0));
                }
            }
            else {
                viewFileFullPanel('upload.pdf', files[i].getAttribute('file-url'), page_num - 1);
            }
        }
    }
}

/**
 * Opens the requested component
 * Note: This does not close the currently open component
 * @param {int} component_id
 * @async
 * @return {void}
 */
async function openComponent(component_id) {
    setComponentInProgress(component_id);
    // Achieve polymorphism in the interface using this `isInstructorEditEnabled` flag
    if (isInstructorEditEnabled()) {
        await openComponentInstructorEdit(component_id);
    }
    else {
        await openComponentGrading(component_id);
    }
    resizeNoScrollTextareas();
}

/**
 * Scroll such that a given component is visible
 * @param component_id
 */
function scrollToComponent(component_id) {
    const component = getComponentJQuery(component_id);
    component[0].scrollIntoView();
}

/**
 * Closes a component for instructor edit mode and saves changes
 * NOTE: don't call this function on its own.  Call 'closeComponent' Instead
 * @param {int} component_id
 * @param {boolean} saveChanges If the changes to the component should be saved or discarded
 * @async
 * @return {void}
 */
async function closeComponentInstructorEdit(component_id, saveChanges) {
    const component = getComponentFromDOM(component_id);
    const countUp = getCountDirection(component_id) !== COUNT_DIRECTION_DOWN;
    if (saveChanges) {
<<<<<<< HEAD
        // eslint-disable-next-line eqeqeq
        if (component.max_value == 0 && component.upper_clamp == 0 && component.lower_clamp < 0) {
=======
        if (component.max_value === 0 && component.upper_clamp === 0 && component.lower_clamp < 0) {
>>>>>>> 6f1a09c5
            const mark_title = 'No Penalty Points';
            component.marks[0].title = mark_title;
            $(`#mark-${component.marks[0].id.toString()}`).find(':input')[1].value = 'No Penalty Points';
        }
<<<<<<< HEAD
        // eslint-disable-next-line eqeqeq
        else if (component.max_value == 0 && component.upper_clamp > 0 && component.lower_clamp == 0) {
=======
        else if (component.max_value === 0 && component.upper_clamp > 0 && component.lower_clamp === 0) {
>>>>>>> 6f1a09c5
            const mark_title = 'No Extra Credit Awarded';
            component.marks[0].title = mark_title;
            $(`#mark-${component.marks[0].id.toString()}`).find(':input')[1].value = 'No Extra Credit Awarded';
        }
        else if (countUp) {
            const mark_title = 'No Credit';
            component.marks[0].title = mark_title;
            $(`#mark-${component.marks[0].id.toString()}`).find(':input')[1].value = 'No Credit';
        }
        await saveMarkList(component_id);
        // Save the component title and comments
        await ajaxSaveComponent(getGradeableId(), component_id, component.title, component.ta_comment,
            component.student_comment, component.page, component.lower_clamp,
            component.default, component.max_value, component.upper_clamp, component.is_itempool_linked, component.itempool_option);
    }
    const component_rubric = await ajaxGetComponentRubric(getGradeableId(), component_id);
    await injectInstructorEditComponent(component_rubric, false);
}

/**
 * Closes a component for grading mode and saves changes
 * NOTE: don't call this function on its own.  Call 'closeComponent' Instead
 * @param {int} component_id
 * @param {boolean} saveChanges If the changes to the (graded) component should be saved or discarded
 * @async
 * @return {void}
 */
async function closeComponentGrading(component_id, saveChanges) {
<<<<<<< HEAD
    try {
        const response = await $.getJSON({
            type: 'POST',
            async: AJAX_USE_ASYNC,
            data: {
                csrf_token: csrfToken,
                component_id: component_id,
                anon_id: getAnonId(),
            },
            url: buildCourseUrl(['gradeable', getGradeableId(), 'grading', 'graded_gradeable', 'close_component']),
        });
        if (response.status !== 'success') {
            console.error(`Something went wrong fetching the gradeable rubric: ${response.message}`);
            return;
        }
        for (const component of Object.keys(ACTIVE_GRADERS_LIST)) {
            ACTIVE_GRADERS_LIST[component] = response.data.active_graders[component]?.map((_, index) => `${response.data.active_graders[component][index]} (${timeAgo(luxon.DateTime.fromISO(response.data.active_graders_timestamps[component][index]))})`) ?? [];
        }
    }
    catch (err) {
        displayAjaxError(err);
        throw err;
    }
=======
>>>>>>> 6f1a09c5
    GRADED_COMPONENTS_LIST[component_id] = getGradedComponentFromDOM(component_id);
    COMPONENT_RUBRIC_LIST[component_id] = getComponentFromDOM(component_id);

    if (saveChanges) {
        await saveComponent(component_id);
    }
    // Finally, render the graded component in non-edit mode with the mark list hidden
    injectGradingComponent(COMPONENT_RUBRIC_LIST[component_id], GRADED_COMPONENTS_LIST[component_id], false, false);
}

/**
 * Closes the requested component and saves any changes if requested
 * @param {int} component_id
 * @param {boolean} saveChanges If the changes to the (graded) component should be saved or discarded
 * @param {boolean} edit_mode editing from ta grading page or instructor edit gradeable page
 * @async
 * @return {void}
 */
async function closeComponent(component_id, saveChanges = true, edit_mode = false) {
    setComponentInProgress(component_id);
    const gradeable_id = getGradeableId();
    const anon_id = getAnonId();
    // Achieve polymorphism in the interface using this `isInstructorEditEnabled` flag
    if (isInstructorEditEnabled()) {
        await closeComponentInstructorEdit(component_id, saveChanges);
        setComponentInProgress(component_id, false);
        if (!edit_mode) {
            await updateTotals(gradeable_id, anon_id);
        }
    }
    else {
        await closeComponentGrading(component_id, saveChanges);
        setComponentInProgress(component_id, false);
        if (!edit_mode) {
            if (!GRADED_GRADEABLE.peer_gradeable) {
                await refreshTotalScoreBox();
            }
            else {
                await updateTotals(gradeable_id, anon_id);
            }
        }
    }
}

/**
 * Scroll such that the overall comment is visible
 */
function scrollToOverallComment() {
    const comment = getOverallCommentJQuery();
    comment[0].scrollIntoView();
}

/**
 * Checks the requested mark and refreshes the component
 * @param {int} component_id
 * @param {int} mark_id
 * @async
 * @return {void}
 */
async function checkMark(component_id, mark_id) {
    // Don't let them check a disabled mark
    if (isMarkDisabled(mark_id)) {
        return;
    }

    // First fetch the necessary information from the DOM
    const gradedComponent = getGradedComponentFromDOM(component_id);

    // Uncheck the first mark if it's checked
    const firstMarkId = getComponentFirstMarkId(component_id);
    if (isMarkChecked(firstMarkId)) {
        // If first mark is checked, it will be the first element in the array
        gradedComponent.mark_ids.splice(0, 1);
    }

    // Then add the mark id to the array
    gradedComponent.mark_ids.push(mark_id);

    // Finally, re-render the component
    await injectGradingComponent(getComponentFromDOM(component_id), gradedComponent, false, true);
}

/**
 * Un-checks the requested mark and refreshes the component
 * @param {int} component_id
 * @param {int} mark_id
 * @return {Promise}
 */
function unCheckMark(component_id, mark_id) {
    // First fetch the necessary information from the DOM
    const gradedComponent = getGradedComponentFromDOM(component_id);

    // Then remove the mark id from the array
    for (let i = 0; i < gradedComponent.mark_ids.length; ++i) {
        if (gradedComponent.mark_ids[i] === mark_id) {
            gradedComponent.mark_ids.splice(i, 1);
            break;
        }
    }

    // Finally, re-render the component
    return injectGradingComponent(getComponentFromDOM(component_id), gradedComponent, false, true);
}

/**
 * Un-checks the full credit / no credit mark of a component
 * @param {int} component_id
 * @return {Promise}
 */
function unCheckFirstMark(component_id) {
    return unCheckMark(component_id, getComponentFirstMarkId(component_id));
}

/**
 * Saves the mark list to the server for a component and handles any conflicts.
 * Properties that are saved are: mark point values, mark titles, and mark order
 * @param {int} component_id
 * @async
 * @return {void}
 */
async function saveMarkList(component_id) {
    const gradeable_id = getGradeableId();
    const component = await ajaxGetComponentRubric(gradeable_id, component_id);
    const domMarkList = getMarkListFromDOM(component_id);
    const serverMarkList = component.marks;
    const oldServerMarkList = OLD_MARK_LIST[component_id];

    // associative array of associative arrays of marks with conflicts {<mark_id>: {domMark, serverMark, oldServerMark}, ...}
    const conflictMarks = {};

    // For each DOM mark, try to save it
    await Promise.all(domMarkList.map(async (domMark) => {
        const serverMark = getMarkFromMarkArray(serverMarkList, domMark.id);
        const oldServerMark = getMarkFromMarkArray(oldServerMarkList, domMark.id);
        const success = await tryResolveMarkSave(gradeable_id, component_id, domMark, serverMark, oldServerMark);
        // success of false counts as conflict
        if (success === false) {
            conflictMarks[domMark.id] = {
                domMark: domMark,
                serverMark: serverMark,
                oldServerMark: oldServerMark,
                localDeleted: isMarkDeleted(domMark.id),
            };
        }
    }));
    // No conflicts, so don't open the popup
    if (Object.keys(conflictMarks).length === 0) {
        return;
    }

    // Prompt the user with any conflicts
    await openMarkConflictPopup(component_id, conflictMarks);
    const markOrder = {};
    domMarkList.forEach((mark) => {
        markOrder[mark.id] = mark.order;
    });
    // Finally, save the order
    await ajaxSaveMarkOrder(gradeable_id, component_id, markOrder);
}

/**
 * Used to check if two marks are equal
 * @param {Object} mark0
 * @param {Object} mark1
 * @return {boolean}
 */
function marksEqual(mark0, mark1) {
    return mark0.points === mark1.points && mark0.title === mark1.title
        && mark0.publish === mark1.publish;
}

/**
 * Determines what to do when trying to save a mark provided the mark
 *  before edits, the DOM mark, and the server's up-to-date mark
 *  @async
 *  @throws {Error} Throws when adding or deleting mark fails
 *  @return {boolean} Resolves true on success, false on conflict
 */
async function tryResolveMarkSave(gradeable_id, component_id, domMark, serverMark, oldServerMark) {
    const markDeleted = isMarkDeleted(domMark.id);
    if (oldServerMark !== null) {
        if (serverMark !== null) {
            // Mark edited under normal conditions
            if ((marksEqual(domMark, serverMark) || marksEqual(domMark, oldServerMark)) && !markDeleted) {
                // If the domMark is not unique, then we don't need to do anything
                return true;
            }
            else if (!marksEqual(serverMark, oldServerMark)) {
                // The domMark is unique, and the serverMark is also unique,
                // which means all 3 versions are different, which is a conflict state
                return false;
            }
            else if (markDeleted) {
                // domMark was deleted and serverMark hasn't changed from oldServerMark,
                //  so try to delete the mark
                try {
                    await ajaxDeleteMark(gradeable_id, component_id, domMark.id);
                }
                catch (err) {
                    err.message = `Could not delete mark: ${err.message}`;
                    throw err;
                }
                return true;
            }
            else {
                // The domMark is unique and the serverMark is the same as the oldServerMark
                //  so we should save the domMark to the server
                await ajaxSaveMark(gradeable_id, component_id, domMark.id, domMark.title, domMark.points, domMark.publish);
                return true;
            }
        }
        else {
            // This means it was deleted from the server.
            if (!marksEqual(domMark, oldServerMark) && !markDeleted) {
                // And the mark changed and wasn't deleted, which is a conflict state
                return false;
            }
            else {
                // And the mark didn't change or it was deleted, so don't do anything
                return domMark.id;
            }
        }
    }
    else {
        // This means it didn't exist when we started editing, so serverMark must also be null
        if (markDeleted) {
            // The mark was marked for deletion, but never existed... so do nothing
            return true;
        }
        else {
            // The mark never existed and isn't deleted, so its new
            try {
                const data = await ajaxAddNewMark(gradeable_id, component_id, domMark.title, domMark.points, domMark.publish);
                // Success, then resolve true
                domMark.id = data.mark_id;
                return true;
            }
            catch (err) {
                // This means the user's mark was invalid
                err.message = `Failed to add mark: ${err.message}`;
                throw err;
            }
        }
    }
}

/**
 * Checks if two graded components are equal
 * @param {Object} gcDOM Must not be undefined
 * @param {Object} gcOLD May be undefined
 * @returns {boolean}
 */
function gradedComponentsEqual(gcDOM, gcOLD) {
    // If the OLD component is undefined, they are only equal if no marks have been assigned
    if (gcOLD === undefined) {
        return gcDOM.mark_ids.length === 0 && (!gcDOM.custom_mark_selected || (gcDOM.score === 0.0 && gcDOM.comment === ''));
    }

    // If its not the same version, then we want to save
    if (gcDOM.graded_version !== gcOLD.graded_version) {
        return false;
    }

    // Simple check, if the mark list isn't the same length
    if (gcDOM.mark_ids.length !== gcOLD.mark_ids.length) {
        return false;
    }

    // Check that they have the same marks assigned
    for (let i = 0; i < gcDOM.mark_ids.length; i++) {
        let found = false;
        for (let j = 0; j < gcOLD.mark_ids.length; j++) {
            if (gcOLD.mark_ids[j] === gcDOM.mark_ids[i]) {
                found = true;
            }
        }
        if (!found) {
            return false;
        }
    }

    // Since the custom mark can be unchecked with text / point value, treat unchecked as blank score / point values
    if (gcDOM.custom_mark_selected) {
        return gcDOM.score === gcOLD.score && gcDOM.comment === gcOLD.comment;
    }
    else {
        return gcOLD.score === 0.0 && gcOLD.comment === '';
    }
}

async function saveComponent(component_id) {
    // We are saving changes...
    if (isEditModeEnabled()) {
        // We're in edit mode, so save the component and fetch the up-to-date grade / rubric data
        await saveMarkList(component_id);
        const component = await ajaxGetComponentRubric(getGradeableId(), component_id);
        COMPONENT_RUBRIC_LIST[component_id] = component;
    }
    else {
        // The grader unchecked the custom mark, but didn't delete the text.  This shouldn't happen too often,
        //  so prompt the grader if this is what they really want since it will delete the text / score.
        const gradedComponent = getGradedComponentFromDOM(component_id);
        // only show error if custom marks are allowed
        if (gradedComponent.custom_mark_enabled && gradedComponent.comment !== '' && !gradedComponent.custom_mark_selected && getAllowCustomMarks()) {
            if (!confirm('Are you sure you want to delete the custom mark?')) {
                throw new Error();
            }
        }
        // We're in grade mode, so save the graded component
        // The grader didn't change the grade at all, so don't save (don't put our name on a grade we didn't contribute to)
        if (!gradedComponentsEqual(gradedComponent, OLD_GRADED_COMPONENT_LIST[component_id])) {
            await saveGradedComponent(component_id);
            if (!isSilentEditModeEnabled()) {
                GRADED_COMPONENTS_LIST[component_id].grader_id = getGraderId();
            }
            GRADED_COMPONENTS_LIST[component_id].verifier_id = '';
        }
        else if (gradedComponent.graded_version !== getDisplayVersion()) {
            await ajaxChangeGradedVersion(getGradeableId(), getAnonId(), getDisplayVersion(), [component_id]);
            await reloadGradingComponent(component_id, false, false);
        }
    }
}

/**
 * Saves the component grade information to the server
 * Note: if the mark was deleted remotely, but the submitter was assigned it locally, the mark
 *  will be resurrected with a new id
 * @param {int} component_id
 * @async
 * @return {void}
 */
async function saveGradedComponent(component_id) {
    const gradeable_id = getGradeableId();
    const gradedComponent = getGradedComponentFromDOM(component_id);
    gradedComponent.graded_version = getDisplayVersion();

    const component = await ajaxGetComponentRubric(getGradeableId(), component_id);
    const missingMarks = [];
    const domComponent = getComponentFromDOM(component_id);
    // Check each mark the submitter was assigned
    gradedComponent.mark_ids.forEach((mark_id) => {
        // Mark exists remotely, so no action required
        if (getMarkFromMarkArray(component.marks, mark_id) !== null) {
            return;
        }
        missingMarks.push(getMarkFromMarkArray(domComponent.marks, mark_id));
    });
    // For each mark missing from the server, add it
    await Promise.all(missingMarks.map(async (mark) => {
        const data = await ajaxAddNewMark(gradeable_id, component_id, mark.title, mark.points, mark.publish);
        // Make sure to add it to the grade.  We don't bother removing the deleted mark ids
        //  however, because the server filters out non-existent mark ids
        gradedComponent.mark_ids.push(data.mark_id);
    }));
    await ajaxSaveGradedComponent(
        gradeable_id, component_id, getAnonId(),
        gradedComponent.graded_version,
        gradedComponent.custom_mark_selected ? gradedComponent.score : 0.0,
        gradedComponent.custom_mark_selected ? gradedComponent.comment : '',
        isSilentEditModeEnabled(),
        gradedComponent.mark_ids);
}

/**
 * Re-renders the graded component header with the data in the DOM
 *  and preserves the edit/grade mode display
 * @param {int} component_id
 * @param {boolean} showMarkList Whether the header should be styled like the component is open
 * @return {Promise}
 */
function refreshGradedComponentHeader(component_id, showMarkList) {
    return injectGradingComponentHeader(
        getComponentFromDOM(component_id),
        getGradedComponentFromDOM(component_id), showMarkList);
}

/**
 * Resolves all version conflicts for the gradeable by re-submitting the current marks for every component
 */
async function updateAllComponentVersions() {
    if (confirm('Are you sure you want to update the version for all components without separately inspecting each component?')) {
        await ajaxChangeGradedVersion(getGradeableId(), getAnonId(), getDisplayVersion(), getAllComponentsFromDOM().map((x) => x.id));
        await Promise.all(getAllComponentsFromDOM().map((x) => reloadGradingComponent(x.id, false, false)));
        $('#change-graded-version').hide();
    }
}

/**
 * Re-renders the graded component with the data in the DOM
 *  and preserves the edit/grade mode display
 * @param {int} component_id
 * @param {boolean} showMarkList Whether the mark list should be visible
 * @return {Promise}
 */
function refreshGradedComponent(component_id, showMarkList) {
    return injectGradingComponent(
        getComponentFromDOM(component_id),
        getGradedComponentFromDOM(component_id),
        isEditModeEnabled(), showMarkList);
}

/**
 * Re-renders the component header with the data in the DOM
 * @param {int} component_id
 * @param {boolean} showMarkList Whether the header should be styled like the component is open
 * @return {Promise}
 */
function refreshInstructorEditComponentHeader(component_id, showMarkList) {
    return injectInstructorEditComponentHeader(getComponentFromDOM(component_id), showMarkList);
}

/**
 * Re-renders the component with the data in the DOM
 * @param {int} component_id
 * @param {boolean} showMarkList Whether the mark list should be visible
 * @return {Promise}
 */
function refreshInstructorEditComponent(component_id, showMarkList) {
    return injectInstructorEditComponent(getComponentFromDOM(component_id), showMarkList);
}

/**
 * Re-renders the component's header block with the data in the DOM
 * @param {int} component_id
 * @param {boolean} showMarkList Whether the header should be styled like the component is open
 * @return {Promise}
 */
function refreshComponentHeader(component_id, showMarkList) {
    return isInstructorEditEnabled() ? refreshInstructorEditComponentHeader(component_id, showMarkList) : refreshGradedComponentHeader(component_id, showMarkList);
}

/**
 * Re-renders the component with the data in the DOM
 * @param {int} component_id
 * @param {boolean} showMarkList Whether the mark list should be visible
 * @return {Promise}
 */
function refreshComponent(component_id, showMarkList) {
    return isInstructorEditEnabled() ? refreshInstructorEditComponent(component_id, showMarkList) : refreshGradedComponent(component_id, showMarkList);
}

/**
 * Refreshes the 'total scores' box at the bottom of the gradeable
 * @return {Promise}
 */
function refreshTotalScoreBox() {
    return injectTotalScoreBox(getScoresFromDOM());
}

/**
 * Refreshes the 'rubric total' box at the top of the rubric editor
 * @returns {Promise}
 */
function refreshRubricTotalBox() {
    return injectRubricTotalBox(getRubricTotalFromDOM());
}

/**
 * Renders the provided component object for instructor edit mode
 * @param {Object} component
 * @param {boolean} showMarkList Whether the mark list should be visible
 * @param {boolean} loadItempoolOptions whether to load the itempool options or not
 * @async
 * @return {void}
 */
async function injectInstructorEditComponent(component, showMarkList, loadItempoolOptions = false) {
    const elements = await renderEditComponent(component, getPointPrecision(), showMarkList);
    setComponentContents(component.id, elements);
    await refreshRubricTotalBox();
    if (isItempoolAvailable() && loadItempoolOptions) {
        addItempoolOptions(component.id);
    }
}

/**
 * Renders the provided component object for instructor edit mode header
 * @param {Object} component
 * @param {boolean} showMarkList Whether to style the header like the mark list is open
 * @async
 * @return {void}
 */
async function injectInstructorEditComponentHeader(component, showMarkList) {
    const elements = await renderEditComponentHeader(component, getPointPrecision(), showMarkList);
    setComponentHeaderContents(component.id, elements);
    await refreshRubricTotalBox();
}

/**
 * Renders the provided component/graded_component object for grading/editing
 * @param {Object} component
 * @param {Object} graded_component
 * @param {boolean} editable Whether the component should appear in edit or grade mode
 * @param {boolean} showMarkList Whether to show the mark list or not
 * @async
 * @return {void}
 */
async function injectGradingComponent(component, graded_component, editable, showMarkList) {
    const student_grader = $('#student-grader').attr('is-student-grader');
<<<<<<< HEAD
    const elements = await renderGradingComponent(getGraderId(), component, graded_component, ACTIVE_GRADERS_LIST[component.id], isGradingDisabled(), canVerifyGraders(), getPointPrecision(), editable, showMarkList, getComponentVersionConflict(graded_component), student_grader, TA_GRADING_PEER, getAllowCustomMarks());
=======
    const elements = await renderGradingComponent(getGraderId(), component, graded_component, isGradingDisabled(), canVerifyGraders(), getPointPrecision(), editable, showMarkList, getComponentVersionConflict(graded_component), student_grader, TA_GRADING_PEER, getAllowCustomMarks());
>>>>>>> 6f1a09c5
    setComponentContents(component.id, elements);
}

/**
 * Renders the provided component/graded_component header
 * @param {Object} component
 * @param {Object} graded_component
 * @param {boolean} showMarkList Whether to style the header like the mark list is open
 * @async
 * @return {void}
 */
async function injectGradingComponentHeader(component, graded_component, showMarkList) {
    const elements = await renderGradingComponentHeader(getGraderId(), component, graded_component, isGradingDisabled(), canVerifyGraders(), showMarkList, getComponentVersionConflict(graded_component));
    setComponentHeaderContents(component.id, elements);
    await refreshTotalScoreBox();
}

/**
 * Renders the total scores box
 * @param {Object} scores
 * @async
 * @return {void}
 */
async function injectTotalScoreBox(scores) {
    try {
        const elements = await renderTotalScoreBox(scores);
        setTotalScoreBoxContents(elements);
    }
    catch (error) {
        console.error('Failed to render:', error);
    }
}

/**
 * Renders the rubric total box (instructor edit mode)
 * @param {Object} scores
 * @async
 * @returns {string}
 */
async function injectRubricTotalBox(scores) {
    const elements = await renderRubricTotalBox(scores);
    setRubricTotalBoxContents(elements);
}

function addItempoolOptions(componentId) {
    // create option elements for the itempool options
    const itempools = getItempoolOptions(true);
    const select_ele = $(`#component-itempool-select-${componentId}`);
    const selected_value = select_ele.attr('data-selected') ? select_ele.attr('data-selected') : 'null';
    const itempool_options = ['<option value="null">NONE</option>'];

    for (const key in itempools) {
        itempool_options.push(`<option value='${key}'>${key} (${itempools[key].join(', ')})</option>`);
    }
    select_ele.html(itempool_options);
    select_ele.val(selected_value).change();
}<|MERGE_RESOLUTION|>--- conflicted
+++ resolved
@@ -1914,37 +1914,21 @@
     }
 
     formData.append('csrf_token', csrfToken);
-
-<<<<<<< HEAD
-    try {
-        const response = await $.getJSON({
-=======
+  
     let response;
     try {
         response = await $.getJSON({
->>>>>>> 6f1a09c5
             url: submit_url,
             data: formData,
             processData: false,
             contentType: false,
             type: 'POST',
         });
-<<<<<<< HEAD
-        if (response.status !== 'success') {
-            console.error(`Something went wrong importing components: ${response.message}`);
-        }
-        else {
-            location.reload();
-        }
-=======
->>>>>>> 6f1a09c5
     }
     catch (err) {
         console.log(err);
         alert('Error parsing response from server. Please copy the contents of your Javascript Console and '
         + 'send it to an administrator, as well as what you were doing and what files you were uploading. - [handleUploadGradeableComponents]');
-<<<<<<< HEAD
-=======
         return;
     }
     if (response.status !== 'success') {
@@ -1952,7 +1936,6 @@
     }
     else {
         location.reload();
->>>>>>> 6f1a09c5
     }
 }
 
@@ -2416,10 +2399,7 @@
     try {
         await loadComponentData(gradeable, GRADED_GRADEABLE);
         const elements = await renderGradingGradeable(getGraderId(), gradeable, GRADED_GRADEABLE,
-<<<<<<< HEAD
             ACTIVE_GRADERS_LIST,
-=======
->>>>>>> 6f1a09c5
             isGradingDisabled(), canVerifyGraders(), getDisplayVersion());
         setRubricDOMElements(elements);
         await openCookieComponent();
@@ -2480,10 +2460,7 @@
         alert(`Could not fetch graded gradeable: ${err.message}`);
     }
     const elements = await renderGradingGradeable(getGraderId(), gradeable, graded_gradeable,
-<<<<<<< HEAD
         ACTIVE_GRADERS_LIST,
-=======
->>>>>>> 6f1a09c5
         isGradingDisabled(), canVerifyGraders(), getDisplayVersion());
     setRubricDOMElements(elements);
 }
@@ -2769,7 +2746,6 @@
  * @return {void}
  */
 async function openComponentGrading(component_id) {
-<<<<<<< HEAD
     try {
         const response = await $.getJSON({
             type: 'POST',
@@ -2793,8 +2769,6 @@
         displayAjaxError(err);
         throw err;
     }
-=======
->>>>>>> 6f1a09c5
     OLD_GRADED_COMPONENT_LIST[component_id] = GRADED_COMPONENTS_LIST[component_id];
     OLD_MARK_LIST[component_id] = COMPONENT_RUBRIC_LIST[component_id].marks;
 
@@ -2904,22 +2878,12 @@
     const component = getComponentFromDOM(component_id);
     const countUp = getCountDirection(component_id) !== COUNT_DIRECTION_DOWN;
     if (saveChanges) {
-<<<<<<< HEAD
-        // eslint-disable-next-line eqeqeq
-        if (component.max_value == 0 && component.upper_clamp == 0 && component.lower_clamp < 0) {
-=======
         if (component.max_value === 0 && component.upper_clamp === 0 && component.lower_clamp < 0) {
->>>>>>> 6f1a09c5
             const mark_title = 'No Penalty Points';
             component.marks[0].title = mark_title;
             $(`#mark-${component.marks[0].id.toString()}`).find(':input')[1].value = 'No Penalty Points';
         }
-<<<<<<< HEAD
-        // eslint-disable-next-line eqeqeq
-        else if (component.max_value == 0 && component.upper_clamp > 0 && component.lower_clamp == 0) {
-=======
         else if (component.max_value === 0 && component.upper_clamp > 0 && component.lower_clamp === 0) {
->>>>>>> 6f1a09c5
             const mark_title = 'No Extra Credit Awarded';
             component.marks[0].title = mark_title;
             $(`#mark-${component.marks[0].id.toString()}`).find(':input')[1].value = 'No Extra Credit Awarded';
@@ -2948,7 +2912,6 @@
  * @return {void}
  */
 async function closeComponentGrading(component_id, saveChanges) {
-<<<<<<< HEAD
     try {
         const response = await $.getJSON({
             type: 'POST',
@@ -2972,8 +2935,6 @@
         displayAjaxError(err);
         throw err;
     }
-=======
->>>>>>> 6f1a09c5
     GRADED_COMPONENTS_LIST[component_id] = getGradedComponentFromDOM(component_id);
     COMPONENT_RUBRIC_LIST[component_id] = getComponentFromDOM(component_id);
 
@@ -3473,11 +3434,7 @@
  */
 async function injectGradingComponent(component, graded_component, editable, showMarkList) {
     const student_grader = $('#student-grader').attr('is-student-grader');
-<<<<<<< HEAD
     const elements = await renderGradingComponent(getGraderId(), component, graded_component, ACTIVE_GRADERS_LIST[component.id], isGradingDisabled(), canVerifyGraders(), getPointPrecision(), editable, showMarkList, getComponentVersionConflict(graded_component), student_grader, TA_GRADING_PEER, getAllowCustomMarks());
-=======
-    const elements = await renderGradingComponent(getGraderId(), component, graded_component, isGradingDisabled(), canVerifyGraders(), getPointPrecision(), editable, showMarkList, getComponentVersionConflict(graded_component), student_grader, TA_GRADING_PEER, getAllowCustomMarks());
->>>>>>> 6f1a09c5
     setComponentContents(component.id, elements);
 }
 
