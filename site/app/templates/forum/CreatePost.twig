--- conflicted
+++ resolved
@@ -41,65 +41,38 @@
         {% if not (isThreadLocked != 1 or userAccessFullGrading) %}
             {# pass #}
         {% elseif not first %}
-<<<<<<< HEAD
-            <a class="btn btn-default btn-sm post_button_color text-decoration-none key_to_click" tabindex="0" onClick="replyPost({{ post.id }})"> Reply</a>
+            <a class="btn btn-default btn-sm post_button_color text-decoration-none key_to_click" tabindex = "0" onClick="replyPost({{ post.id }})"> Reply</a>
         {% else %}
-            <a class="btn btn-default btn-sm post_button_color text-decoration-none key_to_click" tabindex="0" onClick="$('html, #posts_list').animate({ scrollTop: document.getElementById('posts_list').scrollHeight }, 'slow');"> Reply</a>
+            <a class="btn btn-default btn-sm post_button_color text-decoration-none key_to_click" tabindex = "0" onClick="$('html, #posts_list').animate({ scrollTop: document.getElementById('posts_list').scrollHeight }, 'slow');"> Reply</a>
         {% endif %}
 
         {% if userGroup <= 3 %}
-            <a class="btn btn-default btn-sm post_button_color text-decoration-none key_to_click" tabindex="0" onClick="showHistory({{ post.id }})">Show History</a>
-=======
-            <a class="btn btn-default btn-sm post_button_color text-decoration-none" tabindex = "0" onClick="replyPost({{ post.id }})"> Reply</a>
-        {% else %}
-            <a class="btn btn-default btn-sm post_button_color text-decoration-none" tabindex = "0" onClick="$('html, #posts_list').animate({ scrollTop: document.getElementById('posts_list').scrollHeight }, 'slow');"> Reply</a>
-        {% endif %}
-
-        {% if userGroup <= 3 %}
-            <a class="btn btn-default btn-sm post_button_color text-decoration-none" tabindex = "0" onClick="showHistory({{ post.id }})">Show History</a>
->>>>>>> 8b6ea197
+            <a class="btn btn-default btn-sm post_button_color text-decoration-none key_to_click" tabindex = "0" onClick="showHistory({{ post.id }})">Show History</a>
         {% endif %}
 
     {% endif %}
 
     {% if includeReply and (userGroup <= 3 or post.author_user_id == current_user) and first and thread_resolve_state == -1 %}
-<<<<<<< HEAD
-        <a class="btn btn-default btn-sm post_button_color text-decoration-none key_to_click" tabindex="0" onClick="changeThreadStatus({{ post.thread_id }})" title="Mark thread as resolved">Mark as resolved</a>
-=======
-        <a class="btn btn-default btn-sm post_button_color text-decoration-none" tabindex = "0" onClick="changeThreadStatus({{ post.thread_id }})" title="Mark thread as resolved">Mark as resolved</a>
->>>>>>> 8b6ea197
+        <a class="btn btn-default btn-sm post_button_color text-decoration-none key_to_click" tabindex = "0" onClick="changeThreadStatus({{ post.thread_id }})" title="Mark thread as resolved">Mark as resolved</a>
     {% endif %}
 
     <span class="post-action-container">
 
         {% if userGroup <= 2 and post.author_user_id != current_user %}
-<<<<<<< HEAD
-            <a class="post-email-toggle key_to_click" tabindex="0" onClick='$(this).next().toggle();' title="Show/Hide email address" aria-label="Show/Hide email address"><i class="fas fa-envelope"></i></a>
-=======
-            <a class="post-email-toggle" tabindex = "0" onClick='$(this).next().toggle();' title="Show/Hide email address" aria-label="Show/Hide email address"><i class="fas fa-envelope"></i></a>
->>>>>>> 8b6ea197
+            <a class="post-email-toggle key_to_click" tabindex = "0" onClick='$(this).next().toggle();' title="Show/Hide email address" aria-label="Show/Hide email address"><i class="fas fa-envelope"></i></a>
             <a href="mailto:{{ author_email }}" style="display: none;">{{ author_email }}</a>
         {% endif %}
 
         {% if userGroup <= 2 %}
-<<<<<<< HEAD
-            <a class="post-user-info key_to_click" tabindex="0" onClick='changeName(this.parentNode, {{ post_user_info.info_name }}, {{ post_user_info.visible_user_json}}, {{ post_user_info.jscriptAnonFix}})' title="Show full user information" aria-label="Show full user information"><i class="fas fa-eye"></i></a>
-=======
-            <a class="post-user-info" tabindex = "0" onClick='changeName(this.parentNode, {{ post_user_info.info_name }}, {{ post_user_info.visible_user_json}}, {{ post_user_info.jscriptAnonFix}})' title="Show full user information" aria-label="Show full user information"><i class="fas fa-eye"></i></a>
->>>>>>> 8b6ea197
+            <a class="post-user-info key_to_click" tabindex = "0" onClick='changeName(this.parentNode, {{ post_user_info.info_name }}, {{ post_user_info.visible_user_json}}, {{ post_user_info.jscriptAnonFix}})' title="Show full user information" aria-label="Show full user information"><i class="fas fa-eye"></i></a>
         {% endif %}
 
         {% if userGroup <= 3 or post.author_user_id == current_user %}
             {% if not (isThreadLocked != 1 or userAccessFullGrading == true) %}
                 {#pass#}
             {% else %}
-<<<<<<< HEAD
-                <a class="post_button delete-post-button key_to_click" tabindex="0" onClick="deletePostToggle({{ post_buttons.delete.ud_toggle_status }}, {{ post.thread_id }}, {{ post.id }}, '{{ post.author_user_id }}', '{{ post_date }}', '{{ csrf_token }}' )" title="{{ post_buttons.delete.ud_button_title }}" aria-label="{{ post_buttons.delete.ud_button_title }}"><i class="fa {{ post_buttons.delete.ud_button_icon }}"></i></a>
-                <a class="post_button edit-post-button key_to_click" tabindex="0" onClick="editPost({{ post.id }}, {{ post.thread_id }}, {{ post_buttons.edit.shouldEditThread }}, {{ render_markdown?1:0 }}, '{{ csrf_token }}')" title="{{ post_buttons.edit.edit_button_title }}" aria-label="{{ post_buttons.edit.edit_button_title }}"><i class="fas fa-edit"></i></a>
-=======
-                <a class="post_button delete-post-button" tabindex = "0" onClick="deletePostToggle({{ post_buttons.delete.ud_toggle_status }}, {{ post.thread_id }}, {{ post.id }}, '{{ post.author_user_id }}', '{{ post_date }}', '{{ csrf_token }}' )" title="{{ post_buttons.delete.ud_button_title }}" aria-label="{{ post_buttons.delete.ud_button_title }}"><i class="fa {{ post_buttons.delete.ud_button_icon }}"></i></a>
-                <a class="post_button edit-post-button" tabindex = "0" onClick="editPost({{ post.id }}, {{ post.thread_id }}, {{ post_buttons.edit.shouldEditThread }}, {{ render_markdown?1:0 }}, '{{ csrf_token }}')" title="{{ post_buttons.edit.edit_button_title }}" aria-label="{{ post_buttons.edit.edit_button_title }}"><i class="fas fa-edit"></i></a>
->>>>>>> 8b6ea197
+                <a class="post_button delete-post-button key_to_click" tabindex = "0" onClick="deletePostToggle({{ post_buttons.delete.ud_toggle_status }}, {{ post.thread_id }}, {{ post.id }}, '{{ post.author_user_id }}', '{{ post_date }}', '{{ csrf_token }}' )" title="{{ post_buttons.delete.ud_button_title }}" aria-label="{{ post_buttons.delete.ud_button_title }}"><i class="fa {{ post_buttons.delete.ud_button_icon }}"></i></a>
+                <a class="post_button edit-post-button key_to_click" tabindex = "0" onClick="editPost({{ post.id }}, {{ post.thread_id }}, {{ post_buttons.edit.shouldEditThread }}, {{ render_markdown?1:0 }}, '{{ csrf_token }}')" title="{{ post_buttons.edit.edit_button_title }}" aria-label="{{ post_buttons.edit.edit_button_title }}"><i class="fas fa-edit"></i></a>
             {% endif %}
         {% endif %}
 
