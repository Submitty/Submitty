--- conflicted
+++ resolved
@@ -631,15 +631,8 @@
         return $this->core->getOutput()->renderJsonSuccess($result);
     }
 
-<<<<<<< HEAD
-    /**
-     * @Route("/courses/{_semester}/{_course}/forum/posts/single", methods={"POST"})
-     * @return JsonResponse | MultiResponse
-     */
-=======
     #[Route("/courses/{_semester}/{_course}/forum/posts/single", methods: ["POST"])]
->>>>>>> 516537e2
-    public function getSinglePost() {
+    public function getSinglePost(): JsonResponse {
         $post_id = $_POST['post_id'];
         return JsonResponse::getErrorResponse($post_id);
         $registration = $this->core->getQueries()->getAuthorRegistrationSection($user_list)[0];
