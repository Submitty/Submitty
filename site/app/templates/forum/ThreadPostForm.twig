<div class="thread-post-form"
    {# {% if post_box_id %} #}
        data-post_box_id="{{ post_box_id }}"
    {# {% endif %} #}
>

<div class="form-group row position-relative">
    <input type="hidden" name="csrf_token" value="{{ csrf_token }}" data-ays-ignore="true"/>

    {% if show_title is defined and show_title %}
    <span class="edit_thread">
        Title: <input type="text" size="45" placeholder="Title" name="title" id="title" data-testid="title" aria-label="Edit thread title" required/>
    </span>
    {% endif %}

</div>
<br/>
{% if show_post %}
    <div style="margin-bottom:10px;" class="form-group row position-relative">
        <input type="hidden" name="markdown_status" id="markdown_input_{{ post_box_id }}" value="{{ render_markdown is defined and render_markdown ? 1 : 0 }}" />
    {% if show_merge_thread_button is defined and show_merge_thread_button and core.getUser().accessGrading() %}
        <a class="btn btn-primary key_to_click" tabindex = "0" id="merge-thread-btn" title="Merge Thread Into Another Thread" data-testid="merge-thread" onclick="$('#merge-threads').css('display', 'block'); captureTabInModal('merge-threads');">Merge Threads</a>
    {% endif %}
    {% if show_lock_date is defined and show_lock_date and core.getUser().getGroup() <= 2 %}
        <label id="label_lock_thread" for="lock_thread_date"> Lock Thread Date
            <input class="date_picker" placeholder="Lock Thread Date" name="lock_thread_date" id="lock_thread_date" type="text">
        </label>
        <script>
            $(document).ready(() => {
                flatpickr(".date_picker", {
                    plugins: [
                        ShortcutButtonsPlugin({
                            button: [
                                {
                                    label: "Now"
                                },
                                {
                                    label: "End of time"
                                },
                                {
                                    label: "Clear"
                                }
                            ],
                            label: "or",
                            onClick: (index, fp) => {
                                let date;
                                switch (index) {
                                    case 0:
                                        date = new Date();
                                        fp.setDate(date, true);
                                        break;
                                    case 1:
                                        date = new Date("9998-01-01T00:00:00");
                                        fp.setDate(date, true);
                                        break;
                                    case 2:
                                        fp.clear();
                                        break;
                                }
                            }
                        })
                    ],
                    allowInput: true,
                    enableTime: true,
                    enableSeconds: true,
                    time_24hr: true,
                    dateFormat: "Y-m-d H:i:S",
                    onReady: (a, b, fp) => {
                        fp.calendarContainer.firstChild.childNodes[1].firstChild.firstChild.setAttribute('aria-label', 'Month');
                        fp.calendarContainer.childNodes[2].childNodes[4].firstChild.setAttribute('aria-label', 'Seconds');
                    }
                });
            });
        </script>

    {% endif %}
    </div>
    <div class="form-group row">
        {% set min_height = (post_textarea_large is defined and post_textarea_large ? "40vmin":"100px") %}
        {% if first_post_id is defined %}
            <a class="skip-btn skip-first-post" href="#{{ first_post_id }}">Skip to first post</a>
        {% endif %}
        {% include "Vue.twig" with {
            "name" : "MarkdownArea",
            "type": "component",
            "class": "fill-available",
            "args": {
                "markdownAreaId" : "reply_box_" ~ post_box_id,
                "toggleButtonId" : "markdown_toggle_" ~ post_box_id,
                "markdownAreaName" : "thread_post_content",
                "markdownAreaValue" : "",
                "class" : "post_content_reply thread_post_content",
                "placeholder" : post_content_placeholder,
                "previewDivId" : "preview_box_" ~ post_box_id,
<<<<<<< HEAD
                "renderHeader" : render_markdown is defined and render_markdown ? render_markdown : false,
=======
                "showToggle" : true,
>>>>>>> ad4f3789
                "markdownHeaderId" : "markdown_header_" ~ post_box_id,
                "minHeight" : min_height,
                "required" :  false,
                "textareaMaxlength" : post_content_limit is defined ? post_content_limit : null,
                "textareaOnkeydown" : "submitNearestForm(event,$(this))",
                "textareaOnPaste" : "pasteImageFromClipboard(event, $(this), " ~ post_box_id  ~ ")"
            }
        } only %}
    </div>
    {% if thread_id is defined %}
        <a class="skip-btn" href="#thread_box_link_{{thread_id != "" ? thread_id : first_post_id}}">Back to thread list</a>
    {% endif %}
    {% if first_post_id is defined %}
        <a class="skip-btn" href="#{{ first_post_id }}">Skip to first post</a>
    {% endif %}
<br/>
{% endif %}

{% if show_categories is defined and show_categories %}

    <div id="category-selection-container" class="form-group row thread-category-container inline-block">
        {% if categories | length == 0 %}
            <span class='category-list-no-element' >
                No categories exists please create one.
            </span>
        {% endif %}
        <fieldset>
          <legend id="cat_label">Categories:</legend>
          <div id='categories-pick-list' data-testid='categories-pick-list'>
            {% for category in categories %}
                {# if diff > 0 then visible_Date is true
                 diff is used for comparison between the given date of category and the current date of user 
                 when date is above then current date then output is less than zero.
                 and when date is below then current date the output is greater then zero #}
                {% if category.visibleDate is null or category.diff >= 0 %}
                <div tabindex="0" class="btn cat-buttons" data-color="{{ category.color }}" aria-labelledby="cat_label" style="word-wrap: break-word; background-color: {{ category.color }}; color: white; max-width: 350px; text-align: left !important; white-space: unset !important;">{{ category.description }}
                    <input type="checkbox" name="cat[]" value="{{ category.id }}" data-testid="{{ category.id }}" aria-label="Category {{ category.description }}">
                </div>
                {% endif %}
            {% endfor %}
          </div>
        </fieldset>
    <script>
    $(function() {
        refreshCategories();
    });
    </script>
    </div>
{% endif %}
<div class="form-group row thread-attachment-container">
    <div id="img-table-loc"></div>
    <br style="margin-bottom:1rem;">
    {% if post_box_id %}
        <div class="inline-block">
            {# uploadID and input-file + Index required for drag-and-drop.js #}
            <div class="upload_attachment_box cursor-pointer key_to_click" id="upload{{ post_box_id }}">
                <div id="file_input_label_{{post_box_id}}" class="btn btn-default" tabindex="0">
                  <label for="input-file{{ post_box_id }}" data-testid="input-file{{ post_box_id }}">Attach Image</label>
                </div>
                <input type="file" accept="image/*" id="input-file{{ post_box_id }}" style="display: none;" onchange="addFilesFromInput({{ post_box_id }});testAndGetAttachments({{ post_box_id }}, true);" multiple />
                <br>
                <table class="file-upload-table" id="file-upload-table-{{ post_box_id }}" data-testid="file-upload-table-{{ post_box_id }}"><th style="display:none">Files:</th></table>
            </div>
        </div>
        <br style="margin-right:1rem;">

        {% if attachment_script is defined and attachment_script %}
            {# To be executed at last attachment box #}
            <script>
                $(function() {
                    uploadImageAttachments('div.upload_attachment_box');

                    // Attachments on Create Thread
                    var part = "{{ post_box_id }}";
                    initializeDragAndDrop();
                    createArray(part);
                    
                    $(".parent-container").on("click", ".upload_attachment_box", function() {
                        clicked_on_box.apply(this, arguments);
                    });

                });
            </script>
        {% endif %}
    {% endif %}
    <fieldset class="inline-block right-zero">
      <legend style="display:none">Settings:</legend>
        <div class="new-thread-settings-wrapper">
        {% if show_anon %}
            <input type="checkbox" class="thread-anon-checkbox" data-testid="thread-anon-checkbox" {% if anon_edit_post_id is defined and anon_edit_post_id %} id="{{ anon_edit_post_id }}"{% endif %} aria-label="Anonymous (to class)?" name="Anon" value="Anon" data-ays-ignore="true"/>
            <label>Anonymous (to class) </label>
        {% endif %}
        {% if show_announcement is defined and show_announcement and core.getUser().accessFullGrading() %}
            {% set announcement_text = email_enabled ? "Notify students (w/email)" : "Notify students" %}
            <input type="checkbox" class="pinThread-checkbox" name="pinThread" id="pinThread" value="pinThread" data-ays-ignore="true"/>
            <label class="inline-block" for="pinThread">{{ "Pin Thread" }}</label>
            <input type="checkbox" id="Announcement" class="thread-announcement-checkbox" name="Announcement" value="Announcement" data-ays-ignore="true"/>
            <label class="inline-block" for="Announcement">{{ announcement_text }}</label>
        {% endif %}
        {% if show_expiration is defined and show_expiration and core.getUser().accessFullGrading() %}
            <div id="pin-expiration-date">
              <label class="inline-block" for="expirationDate" style="margin-left: 15px;">{{ "Expiration Date" }}</label>
              <input type="date" class="date_picker" name="expirationDate" id="expirationDate" value="{{ expiration_placeholder is defined ? expiration_placeholder : '' }}"/>
            </div>
        {% endif %}
        </div>
        <br style="margin-right:1rem;">
        {% if show_thread_status is defined and show_thread_status %}
        <select id="thread_status" name="thread_status" data-ays-ignore="true" aria-label="Select thread status" style="margin-bottom: 1rem;">
            <option value="0">Comment</option>
            <option value="-1" selected="selected">Unresolved</option>
            <option value="1">Resolved</option>
        </select>
        {% endif %}
        <br style="margin-bottom:1rem;">
        {% if show_cancel_edit_form is defined and show_cancel_edit_form %}
        <a onclick="cancelEditPostForum()"
                     class="btn btn-default close-button key_to_click" tabindex="0" data-testid="cancel-forum-btn">Cancel</a>
        {% endif %}
        <input type="submit" name="post" value="{{ submit_label }}" class="btn btn-primary inline-block" data-testid="{{ data_testid }}"/>

        {% if thread_resolve_state is defined and thread_resolve_state == 1 and show_unresolve %}
            <input type="hidden" name="thread_status" id="thread_status_input{{ post_box_id | length > 0 ? "_" ~ post_box_id : ""  }}" value="{{ thread_resolve_state }}" data-ays-ignore="true" />
            <input type="submit" name="post_and_unresolve" class="submit_unresolve btn btn-primary inline-block" {{ post_box_id | length > 0 ? "data-post_box_id=" ~ post_box_id : ""  }} value="{{ submit_label }} and Unresolve" />
        {% endif %}
    </fieldset>
</div>
<br>
</div>
<script>
    $(function(){
        $("input[name='title']").change(function () {
            $(this).val($(this).val().trim());
        });

        $(".thread-announcement-checkbox").click(function (){
            if($(".thread-announcement-checkbox").prop("checked")){
                $(".thread-announcement-checkbox").prop("checked", true);
                $(".pinThread-checkbox").prop("checked", true);
                $("#pin-expiration-date").show();
                $("#thread_status").val(0);
            } else {
                $(".thread-announcement-checkbox").prop("checked", false);
                $(".pinThread-checkbox").prop("checked", false);
                $("#pin-expiration-date").hide();
            }
        });

        $(".pinThread-checkbox").click(function (){
            if($(".pinThread-checkbox").prop("checked")){
                $(".pinThread-checkbox").prop("checked", true);
                $("#pin-expiration-date").show();
                $("#thread_status").val(0);
            } else {
                $(".pinThread-checkbox").prop("checked", false);
                $(".thread-announcement-checkbox").prop("checked", false);
                $("#pin-expiration-date").hide();
            }
        });

        //only show skip buttons with class 'skip-first-post' if the user is navigating backwards
        //from an input with 'post-content-reply' class
        $('.post_content_reply').focus(function(){
            this.dataset.active = 'true';
            $(this).closest('.markdown-area').prev('.skip-first-post').attr('tabindex', '0');
        });

        $('.post_content_reply').blur(function(){
            delete this.dataset.active;
        });

        $(':not(.post_content_reply, .skip-first-post)').focus(function(){
            $('.skip-first-post').attr('tabindex', '-1');
        });
    });

    function submitNearestForm(e, textarea){
        if ((e.code === "Enter") && (e.metaKey || e.ctrlKey)) {
            //ctrl+enter keys pressed
            var theForm = textarea.closest('form');
            if(theForm.hasClass('dirty')){
                theForm.trigger('reinitialize.areYouSure');
                theForm.submit();
            }
        }
    }

    function pasteImageFromClipboard(e, textarea, part) {
        var item = e.clipboardData.items[0];
        if (item.type.indexOf("image")===0){
            image = item.getAsFile();

            num_clipboard_files++;
            old_name = image.name.split('.');
            new_name = old_name[0] + num_clipboard_files.toString() + '.' + old_name[1];

            Object.defineProperty(image, 'name', {
                writable: true,
                value: new_name
            });

            addFile(image, part);
        }
    }
</script><|MERGE_RESOLUTION|>--- conflicted
+++ resolved
@@ -92,11 +92,8 @@
                 "class" : "post_content_reply thread_post_content",
                 "placeholder" : post_content_placeholder,
                 "previewDivId" : "preview_box_" ~ post_box_id,
-<<<<<<< HEAD
                 "renderHeader" : render_markdown is defined and render_markdown ? render_markdown : false,
-=======
                 "showToggle" : true,
->>>>>>> ad4f3789
                 "markdownHeaderId" : "markdown_header_" ~ post_box_id,
                 "minHeight" : min_height,
                 "required" :  false,
