<?php

namespace app\libraries\database;

use app\exceptions\DatabaseException;
use app\exceptions\NotImplementedException;
use app\libraries\Core;

/**
 * Class DatabaseFactory
 *
 * Factory class that we can use to contain the logic for what database provider and queries classes
 * we should use given some driver, so that it's not contained within Core and allows for a bit of
 * separation of concerns and smaller functions and easier unit testing around the DB infrastructure.
 *
 * When adding new drivers to the system, we should keep in mind the ways people may reference
 * what they think their driver is and how it would map to the PDO driver internally. Examples of
 * this would be that Postgresql is referred to (by PDO) as pgsql, but people generally call it
 * either postgresql or postgres so we allow for either of those to equate to pgsql to allow for
 * easier time. MySQL would additionally allow for the mapping of say mariadb or percona as
 * those are popular drop-in replacements for MySQL, but people may not realize the driver would
 * just be called mysql.
 */
class DatabaseFactory {
    private $driver;

    /**
     * DatabaseFactory constructor.
     *
     * @param string $driver driver to use for getting the instantiated AbstractDatabase class
     *                       as well as appropriate query class.
     */
    public function __construct($driver) {
        $this->driver = strtolower($driver);
    }

    /**
     * Get an instantiated AbstractDatabase instance setting it up with the connection parameters that we
     * pass in. See the concrete database class you're interested in using to see what the accepted
     * connection parameters for it.
     *
     * @param array $connection_params array of connection parameters that are specific for the database
     *
     * @return AbstractDatabase
     *
     * @throws NotImplementedException if you attempt to use a driver that is not recognized
     */
    public function getDatabase($connection_params) {
        switch ($this->driver) {
            case 'pgsql':
            case 'postgres':
            case 'postgresql':
                return new PostgresqlDatabase($connection_params);
            case 'sqlite':
                return new SqliteDatabase($connection_params);
            default:
                throw new NotImplementedException("Database not implemented for driver: {$this->driver}");
        }
    }

    /**
     * Get the DatabaseQueries class to use for the given driver. By default, any driver should be
     * able to use the DatabaseQueries class, but for some we have provider specific implementations
     * that we can use.
     *
     * @param \app\libraries\Core $core
     *
     * @return DatabaseQueries
     */
    public function getQueries(Core $core) {
<<<<<<< HEAD
        return new DatabaseQueries($core);
=======
        switch ($this->driver) {
            case 'pgsql':
            case 'postgres':
            case 'postgresql':
                return new PostgresqlDatabaseQueries($core);
            default:
                return new DatabaseQueries($core);
        }
>>>>>>> 53e1d53b
    }
}<|MERGE_RESOLUTION|>--- conflicted
+++ resolved
@@ -68,17 +68,6 @@
      * @return DatabaseQueries
      */
     public function getQueries(Core $core) {
-<<<<<<< HEAD
         return new DatabaseQueries($core);
-=======
-        switch ($this->driver) {
-            case 'pgsql':
-            case 'postgres':
-            case 'postgresql':
-                return new PostgresqlDatabaseQueries($core);
-            default:
-                return new DatabaseQueries($core);
-        }
->>>>>>> 53e1d53b
     }
 }