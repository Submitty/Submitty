<div class="{{ classes|join(" ") }}" id="{{ post_id }}" style="margin-left:{{ offset }}px;" data-reply_level="{{ reply_level }}" data-parent_id="{{ parent_id }}">
    {% if first == true %}

        <h2 class="create-post-head" data-testid="create-post-head">

            {% if userGroup <= 2 and activeThreadAnnouncement %}

                {% set expiringVisual = (expiring) ? 'active-thread-remove-expiring-announcement' : 'active-thread-remove-announcement' %}
                <a class="{{expiringVisual}} key_to_click" tabindex="0" onClick="alterAnnouncement({{ activeThread.id }}, 'Are you sure you want to unpin this thread?', 0, '{{ csrf_token }}')" title="Thread is expiring soon click to unpin" aria-label="Thread is expiring soon click to unpin"><i class="fas fa-thumbtack"></i></a>

            {% elseif activeThreadAnnouncement %}

                {% set expiringVisual = (expiring) ? 'active-thread-announcement-expiring' : 'active-thread-announcement' %}
                <i class="fas fa-thumbtack {{expiringVisual}}" title = "Pinned Thread" aria-label="Pinned Thread"></i>

            {% elseif userGroup <= 2 and not activeThreadAnnouncement %}

                <a class="not-active-thread-announcement key_to_click" tabindex="0" onClick="alterAnnouncement({{ activeThread.id }}, 'Are you sure you want to pin this thread to the top for seven days?', 1, '{{ csrf_token }}')" title="Pin thread to the top" aria-label="Pin Thread"><i class="fas fa-thumbtack golden_hover" title = "Pin Thread"></i></a>

            {% endif %}

            {% if isCurrentFavorite %}

                <a class="current-favorite key_to_click" tabindex="0" onClick="bookmarkThread({{ activeThread.id }}, '0');" title="Bookmark Thread" aria-label="Bookmark Thread"><i class="fas fa-bookmark"></i></a>

            {% else %}

                <a class="pinned-thread key_to_click" tabindex="0" onClick="bookmarkThread({{ activeThread.id }}, '1');" title="Bookmark Thread" aria-label="Bookmark Thread"><i class="fas fa-bookmark golden_hover"></i></a>

            {% endif %}

            {{ activeThreadTitle }}

        </h2>

    {% endif %}

    <div class='pre-forum'><div class='post_content'>{% include "forum/RenderPost.twig" with { "post_content": post_content, "render_markdown": render_markdown } only %}</div></div>

    <hr style="margin-bottom: 3px;">

    {% if display_option == 'tree' %}

        {% if not (isThreadLocked != 1 or userAccessFullGrading) %}
            {# pass #}
        {% elseif not first %}
            <a class="btn btn-default btn-sm post_button_color text-decoration-none key_to_click" tabindex = "0" onClick="replyPost({{ post.id }})"> Reply</a>
        {% else %}
            <a class="btn btn-default btn-sm post_button_color text-decoration-none key_to_click" tabindex = "0" onClick="$('html, #posts_list').animate({ scrollTop: document.getElementById('posts_list').scrollHeight }, 'slow');"> Reply</a>
        {% endif %}
        {% if userGroup <= 3 %}
            {% if (isThreadLocked != 1 or userAccessFullGrading) and first != 1 %}
                <a class="btn btn-default btn-sm post_button_color text-decoration-none" tabindex = "0" onClick="showSplit({{ post.id }})">
                    {% if thread_previously_merged %}
                        Unmerge Thread
                    {% else %}
                        Split Post
                    {% endif %}
                </a>
            {% endif %}
        {% endif %} 

    {% endif %}

    {% if userGroup <= 3 and has_history %}
        <a class="btn btn-default btn-sm post_button_color text-decoration-none key_to_click" tabindex = "0" onClick="showHistory({{ post.id }})">Show History</a>
    {% endif %}

    {% if includeReply and (userGroup <= 3 or post.author_user_id == current_user) and first and thread_resolve_state == -1 %}
        <a class="btn btn-default btn-sm post_button_color text-decoration-none key_to_click" tabindex = "0" onClick="changeThreadStatus({{ post.thread_id }})" title="Mark thread as resolved">Mark as resolved</a>
    {% endif %}

    {% if post.author_user_id == current_user and first and not thread_announced and date() < date(post_date)|date_modify("+1hour") and userGroup <= 2 %}
        <a class="btn btn-primary btn-sm pin-and-email-message text-decoration-none key_to_click" onclick="sendAnnouncement({{activeThread.id }});"> Pin &amp; email this thread </a>
    {% endif %}

    <span class="upduck-container">
<<<<<<< HEAD
        <button class="upduck-button text-decoration-none key_to_click" tabindex="0" onClick="toggleLike({{post.id}}, '{{current_user}}')" title="Like the post">
        <img id="likeIcon_{{post.id}}" src="{{ post_up_duck.upduck_user_liked ? '/img/on-duck-button.svg' : '/img/light-mode-off-duck.svg' }}" alt="Like" width="30" height="30">
        </button>
        <span id="likeCounter_{{post.id}}" class = "like-counter">{{ post_up_duck.upduck_count }}</span>
        <span id="likedByInstructor_{{post.id}}" class="liked-by-instructor" style = "{{ post_up_duck.taTrue ? '' : 'display: none;' }}">
            staff upducked
        </span>
=======
        <button data-testid="upduck-button" class="upduck-button text-decoration-none key_to_click" tabindex="0" onClick="toggleLike({{post.id}}, '{{current_user}}')" title="Like the post">
            <img id="likeIcon_{{post.id}}" src="{{ post_up_duck.upduck_user_liked ? '/img/on-duck-button.svg' : '/img/light-mode-off-duck.svg' }}" alt="Like" width="30" height="30">
        </button>
        <span data-testid="like-count" id="likeCounter_{{post.id}}" style="font-size: 15px; vertical-align: middle;">{{ post_up_duck.upduck_count }}</span>
>>>>>>> 4202c165
    </span>
    

    <span class="post-action-container">

        {% if userGroup <= 2 and post.author_user_id != current_user %}
            <a class="post-email-toggle key_to_click" tabindex = "0" onClick='$(this).next().toggle();' title="Show/Hide email address" aria-label="Show/Hide email address"><i class="fas fa-envelope"></i></a>
            <a href="mailto:{{ author_email }}" style="display: none;">{{ author_email }}</a>
        {% endif %}

        {% if userGroup <= 2 %}
            <a class="post-user-info key_to_click" tabindex = "0" onClick='changeName(this.parentNode, {{ post_user_info.info_name }}, {{ post_user_info.visible_user_json}}, {{ post_user_info.jscriptAnonFix}})' title="Show full user information" aria-label="Show full user information"><i class="fas fa-eye"></i></a>
        {% endif %}

        {% if userGroup <= 3 or post.author_user_id == current_user %}
            {% if not (isThreadLocked != 1 or userAccessFullGrading == true) %}
                {#pass#}
            {% else %}
                <a class="post_button delete-post-button key_to_click" tabindex = "0" onClick="deletePostToggle({{ post_buttons.delete.ud_toggle_status }}, {{ post.thread_id }}, {{ post.id }}, '{{ post.author_user_id }}', '{{ post_date }}', '{{ csrf_token }}' )" title="{{ post_buttons.delete.ud_button_title }}" aria-label="{{ post_buttons.delete.ud_button_title }}"><i class="fa {{ post_buttons.delete.ud_button_icon }}"></i></a>
                <a class="post_button edit-post-button key_to_click" data-testid="edit-post-button" tabindex = "0" onClick="showEditPostForm({{ post.id }}, {{ post.thread_id }}, {{ post_buttons.edit.shouldEditThread }}, {{ render_markdown?1:0 }}, '{{ csrf_token }}')" title="{{ post_buttons.edit.edit_button_title }}" aria-label="{{ post_buttons.edit.edit_button_title }}"><i class="fas fa-edit"></i></a>
            {% endif %}
        {% endif %}

        <span class="last-edit">
            {% if post_user_info.is_OP == true and first == false %}
			    <strong class="post_user_id" title="Original Poster">{{ visible_username }} <span style="color: var(--standard-medium-vibrant-blue);"><strong>OP</strong></span></strong>
            {% else %}
                <strong class="post_user_id">{{ visible_username }}</strong>
            {% endif %}
            {% if post_user_info.pronouns and post_user_info.display_pronouns and visible_username !="Anonymous" %}
                <strong class="post_user_pronouns">({{post_user_info.pronouns}})</strong>
            {% endif %}
			{{ post_date }}
            {% if edit_date is not null %}
                (<i>Last edit at {{ edit_date }}</i>)
            {% endif %}
        </span>
    </span>

    {% if post_attachment.exist == true %}

        <a href="#" id="{{ post_attachment.params.button_id }}" onclick="loadInlineImages('{{ post_attachment.params.encoded_data }}');" class="attachment-btn btn btn-default btn-sm key_to_click" tabindex="0" type="button">
                    Attachments <span class="attachment-badge badge">{{ post_attachment.params.num_files }}</span> </a>


        <div id="{{ post_attachment.params.well_id }}" class="attachment-well well well-lg"></div>

    {% endif %}



    {% set offset = offset + 30 %}
</div>

{% if isThreadLocked != 1 or userAccessFullGrading %}
    <form class="reply-box post_reply_form" id="{{ post_id }}-reply" style="margin-left:{{ offset }}px" method="POST" action="{{ form_post_url }}" enctype="multipart/form-data">
        <input type="hidden" name="thread_id" value="{{ thread_id }}" />
        <input type="hidden" name="parent_id" value="{{ post_id }}" />
        <br/>

        {%  include "forum/ThreadPostForm.twig" with {
            "show_post" : true,
            "post_content_placeholder" : "Enter your reply to " ~ visible_username ~ " here...",
            "show_merge_thread_button" : false,
            "post_box_id" : post_box_id,
            "csrf_token" : csrf_token,
            "show_anon" : true,
            "thread_resolve_state": thread_resolve_state,
            "show_unresolve": show_unresolve,
            "visible_username" : visible_username,
            "submit_label" : "Submit Reply to " ~ visible_username,
        } %}

    </form>
{% endif %}<|MERGE_RESOLUTION|>--- conflicted
+++ resolved
@@ -75,7 +75,6 @@
     {% endif %}
 
     <span class="upduck-container">
-<<<<<<< HEAD
         <button class="upduck-button text-decoration-none key_to_click" tabindex="0" onClick="toggleLike({{post.id}}, '{{current_user}}')" title="Like the post">
         <img id="likeIcon_{{post.id}}" src="{{ post_up_duck.upduck_user_liked ? '/img/on-duck-button.svg' : '/img/light-mode-off-duck.svg' }}" alt="Like" width="30" height="30">
         </button>
@@ -83,12 +82,6 @@
         <span id="likedByInstructor_{{post.id}}" class="liked-by-instructor" style = "{{ post_up_duck.taTrue ? '' : 'display: none;' }}">
             staff upducked
         </span>
-=======
-        <button data-testid="upduck-button" class="upduck-button text-decoration-none key_to_click" tabindex="0" onClick="toggleLike({{post.id}}, '{{current_user}}')" title="Like the post">
-            <img id="likeIcon_{{post.id}}" src="{{ post_up_duck.upduck_user_liked ? '/img/on-duck-button.svg' : '/img/light-mode-off-duck.svg' }}" alt="Like" width="30" height="30">
-        </button>
-        <span data-testid="like-count" id="likeCounter_{{post.id}}" style="font-size: 15px; vertical-align: middle;">{{ post_up_duck.upduck_count }}</span>
->>>>>>> 4202c165
     </span>
     
 
