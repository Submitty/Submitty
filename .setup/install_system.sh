--- conflicted
+++ resolved
@@ -766,9 +766,6 @@
 # DOCKER SETUP
 #################
 
-<<<<<<< HEAD
-# WIP: gets "full" ubuntu basic container for grading CS1 & DS assignments
-=======
 # If we are in vagrant and http_proxy is set, then vagrant-proxyconf
 # is probably being used, and it will work for the rest of this script,
 # but fail here if we do not manually set the proxy for docker
@@ -793,23 +790,6 @@
     fi
 fi
 
-# WIP: creates basic container for grading CS1 & DS assignments
-# CAUTION: needs users/groups for security
-# These commands should be run manually if testing Docker integration
-
-rm -rf /tmp/docker
-mkdir -p /tmp/docker
-cp ${SUBMITTY_REPOSITORY}/.setup/Dockerfile /tmp/docker/Dockerfile
-cp -R ${SUBMITTY_INSTALL_DIR}/drmemory/ /tmp/docker/
-cp -R ${SUBMITTY_INSTALL_DIR}/SubmittyAnalysisTools /tmp/docker/
-
-chown ${DAEMON_USER}:${DAEMON_GROUP} -R /tmp/docker
-
-pushd /tmp/docker
-su -c 'docker build --network=host -t ubuntu:custom -f Dockerfile .' ${DAEMON_USER}
-popd > /dev/null
->>>>>>> 163b3ef6
-
 su -c 'docker pull submitty/autograding-default:latest' ${DAEMON_USER}
 su -c 'docker tag submitty/autograding-default:latest ubuntu:custom' ${DAEMON_USER}
 
