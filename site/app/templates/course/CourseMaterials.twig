--- conflicted
+++ resolved
@@ -143,23 +143,12 @@
                         neverDT = neverDT.replace(/\s/, 'T');
 
                         //also custom colors for this page for readability
-<<<<<<< HEAD
                         if(new Date(fileDT).getTime() <= new Date(currentDT).getTime()){
                             return green;
                         } else if(new Date(fileDT).getTime() >= new Date(neverDT).getTime()){
                             return red;
                         } else {
                             return yellow;
-=======
-                        if(new Date(fileDT).getTime()<=new Date(currentDT).getTime()){
-                            return "var(--date-picker-green)";
-                        }
-                        else if(new Date(fileDT).getTime()>=new Date(neverDT).getTime()){
-                            return "var(--date-picker-red)";
-                        }
-                        else{
-                            return "var(--date-picker-yellow)";
->>>>>>> 832f2c27
                         }
 
                     }
@@ -210,11 +199,8 @@
                     onOpen: handleTimeZones('{{ core.getConfig().getTimezone().getName() }}'),
                     onClose: function() {
                                             setNewDateTime('date_to_release_{{ id }}', '{{ path }}');
-<<<<<<< HEAD
                                             changePermission('{{ path }}','1');
-=======
-                                            determineRelease('date_to_release_{{ id }}');
->>>>>>> 832f2c27
+
                                          }
                     });
                 </script>
