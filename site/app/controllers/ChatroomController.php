<?php

namespace app\controllers;

use app\libraries\response\WebResponse;
use app\libraries\response\JsonResponse;
use app\libraries\response\RedirectResponse;
use app\entities\chat\Chatroom;
use app\entities\chat\Message;
use app\entities\UserEntity;
use app\libraries\routers\AccessControl;
use app\libraries\routers\Enabled;
use app\libraries\Utils;
use Symfony\Component\Routing\Annotation\Route;
use app\libraries\socket\Client;
use WebSocket;

#[Enabled(feature: "chat")]
class ChatroomController extends AbstractController {
    /**
     * Send a message over WebSocket.
     *
     * @param array{
     *     type:        string,
     *     message_id?:    int,
     *     chatroom_id?:   int,
     *     title?:      string,
     *     description?:string,
     *     allow_anon?:   bool,
     *     host_name?:  string,
     *     base_url?:   string,
     *     user_id?:    string,
     *     content?:    string,
     *     display_name?:string,
     *     role?:       string,
     *     timestamp?:  string
     * } $msg_array The WebSocket message parameters to send
     * @param bool $is_individual Whether the message is being sent to a specific chatroom or to all chatrooms
     */
    private function sendSocketMessage(array $msg_array, ?bool $is_individual = false): void {
        $msg_array['user_id'] = $msg_array['user_id'] ?? $this->core->getUser()->getId();
        $params = [
            'page' => 'chatrooms',
            'term' => $this->core->getConfig()->getTerm(),
            'course' => $this->core->getConfig()->getCourse(),
            'message_id' => isset($msg_array['message_id']) ? strval($msg_array['message_id']) : null,
            'chatroom_id' => isset($msg_array['chatroom_id']) ? strval($msg_array['chatroom_id']) : null,
        ];
        if ($params['message_id'] === null) {
            unset($params['message_id']);
        }
        if (!$is_individual || $params['chatroom_id'] === null) {
            $params['all_chatrooms'] = 'true';
        }
        $msg_array['page'] = Utils::buildWebSocketPageIdentifier($params);

        try {
            $client = new Client($this->core);
            $client->json_send($msg_array);
        }
        catch (WebSocket\ConnectionException $e) {
            $this->core->addNoticeMessage("WebSocket Server is down, page won't load dynamically.");
        }
    }

    #[Route("/courses/{_semester}/{_course}/chat", methods: ["GET"])]
    public function showChatroomsPage(): WebResponse {
        $repo = $this->core->getCourseEntityManager()->getRepository(Chatroom::class);
        $chatrooms = $repo->findBy(['is_deleted' => 'FALSE'], ['id' => 'ASC']);
        $this->core->authorizeWebSocketToken(['page' => 'chatrooms']);

        return new WebResponse(
            'Chatroom',
            'showAllChatrooms',
            $chatrooms
        );
    }

    #[AccessControl(role: "INSTRUCTOR")]
    #[Route("/courses/{_semester}/{_course}/chat/new", methods:["POST"])]
    public function addChatroom(): RedirectResponse {
        $em = $this->core->getCourseEntityManager();
        $user = $this->core->getUser();
        $title = $_POST['title'] ?? '';
        $description = $_POST['description'] ?? '';

        $userEntity = $em->getRepository(UserEntity::class)->find($user->getId());

        if (!isset($userEntity)) {
            $this->core->addErrorMessage("Host user could not be found.");
            return new RedirectResponse($this->core->buildCourseUrl(['chat']));
        }

        if (trim($title) === '') {
            $this->core->addErrorMessage("Chatroom title cannot be empty");
            return new RedirectResponse($this->core->buildCourseUrl(['chat']));
        }
        $chatroom = new Chatroom($userEntity, $title, $description);
        if (!isset($_POST['allow-anon'])) {
            $chatroom->setAllowAnon(false);
        }
        $em->persist($chatroom);
        $em->flush();

        $this->core->addSuccessMessage("Chatroom successfully added");
        return new RedirectResponse($this->core->buildCourseUrl(['chat']));
    }

    #[Route("/courses/{_semester}/{_course}/chat/{chatroom_id}/{anonymous_route_segment?}", methods: ["GET"], requirements: ["chatroom_id" => "\d+", "anonymous_route_segment" => "anonymous"])]
    public function getChatroom(string $chatroom_id, ?string $anonymous_route_segment = null): WebResponse|RedirectResponse {
        $isAnonymous = ($anonymous_route_segment === 'anonymous');

        if (!is_numeric($chatroom_id)) {
            $this->core->addErrorMessage("Invalid chatroom ID");
            return new RedirectResponse($this->core->buildCourseUrl(['chat']));
        }

        $repo = $this->core->getCourseEntityManager()->getRepository(Chatroom::class);
        $chatroom = $repo->find($chatroom_id);

        if ($chatroom === null || $chatroom->chatDeleted()) {
            $this->core->addErrorMessage("Chatroom not found");
            return new RedirectResponse($this->core->buildCourseUrl(['chat']));
        }

        if ($isAnonymous && $chatroom->isAllowAnon() !== $isAnonymous) {
            $this->core->addErrorMessage("Chatroom does not allow anonymous users");
            return new RedirectResponse($this->core->buildCourseUrl(['chat']));
        }

        if (!$chatroom->isActive() && !$this->core->getUser()->accessAdmin()) {
            $this->core->addErrorMessage("Chatroom not enabled");
            return new RedirectResponse(
                $this->core->buildCourseUrl(['chat'])
            );
        }

        $this->core->authorizeWebSocketToken([
            'page' => 'chatrooms',
            'chatroom_id' => $chatroom->getId(),
        ]);

        return new WebResponse(
            'Chatroom',
            'showChatroom',
            $chatroom,
            $isAnonymous
        );
    }

    #[AccessControl(role: "INSTRUCTOR")]
    #[Route("/courses/{_semester}/{_course}/chat/delete", methods: ["POST"])]
    public function deleteChatroom(): JsonResponse {
        $chatroom_id = intval($_POST['chatroom_id'] ?? -1);
        $em = $this->core->getCourseEntityManager();

        $repo = $em->getRepository(Chatroom::class);

        $chatroom = $repo->find($chatroom_id);
        if ($chatroom === null) {
            return JsonResponse::getFailResponse('Invalid Chatroom ID');
        }
        $chatroom->deleteChat();
        $em->flush();
        return JsonResponse::getSuccessResponse();
    }

    #[AccessControl(role: "INSTRUCTOR")]
    #[Route("/courses/{_semester}/{_course}/chat/{chatroom_id}/edit", methods: ["POST"])]
    public function editChatroom(string $chatroom_id): RedirectResponse {
        $em = $this->core->getCourseEntityManager();
        $chatroom = $em->getRepository(Chatroom::class)->find($chatroom_id);

        if (!isset($chatroom)) {
            $this->core->addErrorMessage("Chatroom not found");
            return new RedirectResponse($this->core->buildCourseUrl(['chat']));
        }
        $title = $_POST['title'] ?? '';
        $description = $_POST['description'] ?? '';
        if (trim($title) === '') {
            $this->core->addErrorMessage("Chatroom title cannot be empty");
            return new RedirectResponse($this->core->buildCourseUrl(['chat']));
        }
        $chatroom->setTitle($title);
        $chatroom->setDescription($description);
        $chatroom->setAllowAnon(isset($_POST['allow-anon']));

        $em->flush();

        $this->core->addSuccessMessage("Chatroom successfully updated");
        return new RedirectResponse($this->core->buildCourseUrl(['chat']));
    }

    #[AccessControl(role: "INSTRUCTOR")]
    #[Route("/api/courses/{_semester}/{_course}/chat/{chatroom_id}/toggleActiveStatus", methods: ["POST"], requirements: ["chatroom_id" => "\d+"])]
    #[Route("/courses/{_semester}/{_course}/chat/{chatroom_id}/toggleActiveStatus", methods: ["POST"], requirements: ["chatroom_id" => "\d+"])]
    public function toggleChatroomActiveStatus(string $chatroom_id): RedirectResponse {
        $em = $this->core->getCourseEntityManager();
        $chatroom = $em->getRepository(Chatroom::class)->find($chatroom_id);
        $msg_array = [];

        if ($chatroom === null) {
            $this->core->addErrorMessage("Chatroom not found");
            return new RedirectResponse($this->core->buildCourseUrl(['chat']));
        }
<<<<<<< HEAD
        if (!$chatroom->isActive()) {
            $msg_array = [];
            $msg_array['type'] = 'chat_open';
            $msg_array['chatroom_id'] = $chatroom->getId();
            $msg_array['title'] = $chatroom->getTitle();
            $msg_array['description'] = $chatroom->getDescription();
            $msg_array['allow_anon'] = $chatroom->isAllowAnon();
            $msg_array['host_name'] = $chatroom->getHostName();
            $msg_array['base_url'] = $this->core->buildCourseUrl(['chat']);
        }
        else {
            $msg_array = [];
            $msg_array['type'] = 'chat_close';
            $msg_array['chatroom_id'] = $chatroom->getId();
=======
        $msg_array = [];
        $msg_array['type'] = 'chat_open';
        $msg_array['id'] = $chatroom->getId();
        $msg_array['title'] = $chatroom->getTitle();
        $msg_array['description'] = $chatroom->getDescription();
        $msg_array['allow_anon'] = $chatroom->isAllowAnon();
        $msg_array['host_name'] = $chatroom->getHostName();
        $msg_array['base_url'] = $this->core->buildCourseUrl(['chat']);
        $msg_array['socket'] = "chatrooms";
        if ($chatroom->isActive()) {
            $msg_array['type'] = 'chat_close';
>>>>>>> 7fbcef51
            // indiv_msg_array sends to kick people out of closing chatrooms, msg_array sends to remove/add the chatroom to the chat list
            $indiv_msg_array = [];
            $indiv_msg_array['type'] = 'chat_close';
            $indiv_msg_array['chatroom_id'] = $chatroom->getId();
            $this->sendSocketMessage($indiv_msg_array, true);
        }
        $this->sendSocketMessage($msg_array);
        $chatroom->setSessionStartedAt($chatroom->isActive() ? null : new \DateTime("now"));
        $chatroom->toggleActiveStatus();

        $em->flush();

        return new RedirectResponse($this->core->buildCourseUrl(['chat']));
    }

    #[Route("/courses/{_semester}/{_course}/chat/{chatroom_id}/messages", methods: ["GET"], requirements: ["chatroom_id" => "\d+"])]
    public function fetchMessages(string $chatroom_id): JsonResponse {
        $em = $this->core->getCourseEntityManager();
        $messages = $em->getRepository(Message::class)->findBy(['chatroom' => $chatroom_id], ['timestamp' => 'ASC']);

        $formattedMessages = array_map(function ($message) {
            return [
                'id' => $message->getId(),
                'content' => $message->getContent(),
                'timestamp' => $message->getTimestamp()->format('Y-m-d H:i:s'),
                'user_id' => $message->getUserId(),
                'display_name' => $message->getDisplayName(),
                'role' => $message->getRole()
            ];
        }, $messages);

        return JsonResponse::getSuccessResponse($formattedMessages);
    }

    #[Route("/api/courses/{_semester}/{_course}/chat/{chatroom_id}/send/{anonymous_route_segment?}", methods: ["POST"], requirements: ["chatroom_id" => "\d+", "anonymous_route_segment" => "anonymous"])]
    #[Route("/courses/{_semester}/{_course}/chat/{chatroom_id}/send/{anonymous_route_segment?}", methods: ["POST"], requirements: ["chatroom_id" => "\d+", "anonymous_route_segment" => "anonymous"])]
    public function addMessage(string $chatroom_id, ?string $anonymous_route_segment = null,): JsonResponse {
        $isAnonymous = ($anonymous_route_segment === 'anonymous');
        $em = $this->core->getCourseEntityManager();
        $user = $this->core->getUser();
        $chatroom = $em->getRepository(Chatroom::class)->find($chatroom_id);
        if ($chatroom === null) {
            return JsonResponse::getFailResponse("Chatroom not found");
        }
        if (!$chatroom->isActive() && !$user->accessAdmin()) {
            return JsonResponse::getFailResponse("This chatroom is not enabled");
        }
        if (strcmp($_POST['content'], "") === 0) {
            return JsonResponse::getFailResponse("Can't send blank message");
        }
        $msg_array = [];
        $msg_array['content'] = $_POST['content'];
        $msg_array['type'] = 'chat_message';
        $msg_array['user_id'] = $isAnonymous ? 'null' : $user->getId();
        $display_name = '';
        if ($chatroom->isAllowAnon() && $isAnonymous) {
            $display_name = $chatroom->calcAnonName($user->getId());
        }
        else {
            if ($user->accessAdmin()) {
                $display_name = $user->getDisplayFullName();
            }
            else {
                $display_name = $user->getDisplayAbbreviatedName();
            }
        }
        $msg_array['display_name'] = $display_name;
        $msg_array['role'] = ($user->accessAdmin() && !$isAnonymous) ? 'instructor' : 'student';
        $msg_array['timestamp'] = date("Y-m-d H:i:s");
        $msg_array['chatroom_id'] = $chatroom->getId();
        $message = new Message($user->getId(), $msg_array['display_name'], $msg_array['role'], $msg_array['content'], $chatroom);
        $em->persist($message);
        $em->flush();
        $msg_array['message_id'] = $message->getId();
        $this->sendSocketMessage($msg_array, true);
        return JsonResponse::getSuccessResponse($message);
    }
}<|MERGE_RESOLUTION|>--- conflicted
+++ resolved
@@ -203,25 +203,9 @@
             $this->core->addErrorMessage("Chatroom not found");
             return new RedirectResponse($this->core->buildCourseUrl(['chat']));
         }
-<<<<<<< HEAD
-        if (!$chatroom->isActive()) {
-            $msg_array = [];
-            $msg_array['type'] = 'chat_open';
-            $msg_array['chatroom_id'] = $chatroom->getId();
-            $msg_array['title'] = $chatroom->getTitle();
-            $msg_array['description'] = $chatroom->getDescription();
-            $msg_array['allow_anon'] = $chatroom->isAllowAnon();
-            $msg_array['host_name'] = $chatroom->getHostName();
-            $msg_array['base_url'] = $this->core->buildCourseUrl(['chat']);
-        }
-        else {
-            $msg_array = [];
-            $msg_array['type'] = 'chat_close';
-            $msg_array['chatroom_id'] = $chatroom->getId();
-=======
         $msg_array = [];
         $msg_array['type'] = 'chat_open';
-        $msg_array['id'] = $chatroom->getId();
+        $msg_array['chatroom_id'] = $chatroom->getId();
         $msg_array['title'] = $chatroom->getTitle();
         $msg_array['description'] = $chatroom->getDescription();
         $msg_array['allow_anon'] = $chatroom->isAllowAnon();
@@ -230,7 +214,6 @@
         $msg_array['socket'] = "chatrooms";
         if ($chatroom->isActive()) {
             $msg_array['type'] = 'chat_close';
->>>>>>> 7fbcef51
             // indiv_msg_array sends to kick people out of closing chatrooms, msg_array sends to remove/add the chatroom to the chat list
             $indiv_msg_array = [];
             $indiv_msg_array['type'] = 'chat_close';
