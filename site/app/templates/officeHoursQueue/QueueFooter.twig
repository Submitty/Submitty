--- conflicted
+++ resolved
@@ -16,11 +16,8 @@
   //Runs the function that gets and fills in the old filter settings
   {% if viewer.isGrader() %}
     filterQueues();
-<<<<<<< HEAD
   {% else %}
     setupStudentTimer()
-=======
->>>>>>> 75d0a56f
   {% endif %}
 
   //Unide the checkboxes now that they have been set
