--- conflicted
+++ resolved
@@ -262,12 +262,8 @@
             //'inherit_teams_list' => $inherit_teams_list
             'default_late_days' => $default_late_days,
             'vcs_base_url' => $vcs_base_url,
-<<<<<<< HEAD
             'vcs_subdirectory' => $gradeable->getVcsSubdirectory(),
             'using_subdirectory' => $gradeable->isUsingSubdirectory(),
-=======
-            'vcs_partial_path' => $gradeable->getVcsPartialPath(),
->>>>>>> dadbe8f8
             'is_pdf_page' => $gradeable->isPdfUpload(),
             'is_pdf_page_student' => $gradeable->isStudentPdfUpload(),
             'itempool_available' => isset($gradeable_config) && $gradeable_config->isNotebookGradeable() && count($itempool_options),
