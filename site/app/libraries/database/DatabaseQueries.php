<?php

namespace app\libraries\database;

use app\exceptions\NotImplementedException;
use app\libraries\Core;
use app\libraries\FileUtils;
use app\libraries\Utils;
use app\libraries\GradeableType;
use app\models\AdminGradeable;
use app\models\Gradeable;
use app\models\GradeableComponent;
use app\models\GradeableComponentMark;
use app\models\GradeableVersion;
use app\models\User;
use app\models\SimpleLateUser;
use app\models\Team;
use app\models\Course;
use app\models\SimpleStat;


/**
 * DatabaseQueries
 *
 * This class contains all database functions that the Submitty application will run against either
 * of the two connected databases (the main submitty one and the course specific one). Each query in
 * each function is defined by the general SQL specification so we could reasonably expect it possible
 * to run each function against a wide-range of database providers that Submitty can target. However,
 * some database providers can provide their own extended class of Queries to overwrite some functions
 * to take advantage of DB specific functions (like DB array functions) that give a good performance
 * boost for that particular provider.
 *
 * Generally, when adding new queries to the system, you should first add them here, and then
 * only after that should you add them to the dataprovider specific implementation assuming you can
 * achieve some level of speed-up via native DB functions. If it's hard to go that direction initially,
 * (you're using array aggregation heavily), then you'd want to at least create a stub here that just
 * raises a NotImplementedException. All documentation for functions should also reside here with at the
 * minimum an understanding of the contract of the function (parameter types and return type).
 *
 * @see \app\exceptions\NotImplementedException
 */
class DatabaseQueries {

    /** @var Core */
    protected $core;

    /** @var AbstractDatabase */
    protected $submitty_db;

    /** @var AbstractDatabase */
    protected $course_db;

    public function __construct(Core $core) {
        $this->core = $core;
        $this->submitty_db = $core->getSubmittyDB();
        if ($this->core->getConfig()->isCourseLoaded()) {
            $this->course_db = $core->getCourseDB();
        }
    }

    /**
     * Gets a user from the submitty database given a user_id.
     * @param $user_id
     *
     * @return User
     */
    public function getSubmittyUser($user_id) {
        $this->submitty_db->query("SELECT * FROM users WHERE user_id=?", array($user_id));
        return ($this->submitty_db->getRowCount() > 0) ? new User($this->core, $this->submitty_db->row()) : null;
    }

    /**
     * Gets a user from the database given a user_id.
     * @param string $user_id
     *
     * @return User
     */
    public function getUserById($user_id) {
        throw new NotImplementedException();
    }

    public function getGradingSectionsByUserId($user_id) {
        throw new NotImplementedException();
    }

    /**
     * Fetches all students from the users table, ordering by course section than user_id.
     *
     * @param string $section_key
     * @return User[]
     */
    public function getAllUsers($section_key="registration_section") {
        throw new NotImplementedException();
    }

    /**
     * @return User[]
     */
    public function getAllGraders() {
        throw new NotImplementedException();
    }

    /**
     * @param User $user
     */
    public function insertSubmittyUser(User $user) {
        throw new NotImplementedException();
    }

    public function loadAnnouncements($categories_ids){
        assert(count($categories_ids) > 0);
        $query_multiple_qmarks = "?".str_repeat(",?", count($categories_ids)-1);
        $query_parameters = array_merge( array(count($categories_ids)), $categories_ids );

<<<<<<< HEAD
        $this->course_db->query("SELECT t.*, array_to_string(array_agg(e.category_id),'|')  as categories_ids, array_to_string(array_agg(w.category_desc),'|') as categories_desc, array_to_string(array_agg(w.color),'|') as categories_color FROM threads t, thread_categories e, categories_list w WHERE deleted = false and pinned = true and t.id = e.thread_id and e.category_id = w.category_id GROUP BY t.id HAVING ? = (SELECT count(*) FROM thread_categories tc WHERE tc.thread_id = t.id and category_id IN (".$query_multiple_qmarks.")) ORDER BY t.id DESC", $query_parameters);
=======
        $this->course_db->query("SELECT t.*, array_to_string(array_agg(e.category_id),'|')  as categories_ids, array_to_string(array_agg(w.category_desc),'|') as categories_desc FROM threads t, thread_categories e, categories_list w WHERE deleted = false and pinned = true and t.id = e.thread_id and e.category_id = w.category_id GROUP BY t.id HAVING ? = (SELECT count(*) FROM thread_categories tc WHERE tc.thread_id = t.id and category_id IN (".$query_multiple_qmarks.")) ORDER BY t.id DESC", $query_parameters);
>>>>>>> 0d4f2ed8
        return $this->course_db->rows();
    }

    public function loadAnnouncementsWithoutCategory(){
<<<<<<< HEAD
        $this->course_db->query("SELECT t.*, array_to_string(array_agg(e.category_id),'|')  as categories_ids, array_to_string(array_agg(w.category_desc),'|') as categories_desc, array_to_string(array_agg(w.color),'|') as categories_color FROM threads t, thread_categories e, categories_list w WHERE deleted = false and pinned = true and t.id = e.thread_id and e.category_id = w.category_id GROUP BY t.id ORDER BY t.id DESC");
=======
        $this->course_db->query("SELECT t.*, array_to_string(array_agg(e.category_id),'|')  as categories_ids, array_to_string(array_agg(w.category_desc),'|') as categories_desc  FROM threads t, thread_categories e, categories_list w WHERE deleted = false and pinned = true and t.id = e.thread_id and e.category_id = w.category_id GROUP BY t.id ORDER BY t.id DESC");
>>>>>>> 0d4f2ed8
            return $this->course_db->rows();
    }

    public function loadThreadsWithoutCategory(){
<<<<<<< HEAD
         $this->course_db->query("SELECT t.*, array_to_string(array_agg(e.category_id),'|')  as categories_ids, array_to_string(array_agg(w.category_desc),'|') as categories_desc, array_to_string(array_agg(w.color),'|') as categories_color FROM threads t, thread_categories e, categories_list w WHERE deleted = false and pinned = false and t.id = e.thread_id and e.category_id = w.category_id GROUP BY t.id ORDER BY t.id DESC");
=======
         $this->course_db->query("SELECT t.*, array_to_string(array_agg(e.category_id),'|')  as categories_ids, array_to_string(array_agg(w.category_desc),'|') as categories_desc  FROM threads t, thread_categories e, categories_list w WHERE deleted = false and pinned = false and t.id = e.thread_id and e.category_id = w.category_id GROUP BY t.id ORDER BY t.id DESC");
>>>>>>> 0d4f2ed8
         return $this->course_db->rows();
    }

    public function loadThreads($categories_ids) {
        assert(count($categories_ids) > 0);
        $query_multiple_qmarks = "?".str_repeat(",?", count($categories_ids)-1);
        $query_parameters = array_merge( array(count($categories_ids)), $categories_ids );

<<<<<<< HEAD
        $this->course_db->query("SELECT t.*, array_to_string(array_agg(e.category_id),'|')  as categories_ids, array_to_string(array_agg(w.category_desc),'|') as categories_desc, array_to_string(array_agg(w.color),'|') as categories_color FROM threads t, thread_categories e, categories_list w WHERE deleted = false and pinned = false and t.id = e.thread_id and e.category_id = w.category_id GROUP BY t.id HAVING ? = (SELECT count(*) FROM thread_categories tc WHERE tc.thread_id = t.id and category_id IN (".$query_multiple_qmarks.")) ORDER BY t.id DESC", $query_parameters);
=======
        $this->course_db->query("SELECT t.*, array_to_string(array_agg(e.category_id),'|')  as categories_ids, array_to_string(array_agg(w.category_desc),'|') as categories_desc FROM threads t, thread_categories e, categories_list w WHERE deleted = false and pinned = false and t.id = e.thread_id and e.category_id = w.category_id GROUP BY t.id HAVING ? = (SELECT count(*) FROM thread_categories tc WHERE tc.thread_id = t.id and category_id IN (".$query_multiple_qmarks.")) ORDER BY t.id DESC", $query_parameters);
>>>>>>> 0d4f2ed8
        return $this->course_db->rows();
    }

    public function getCategoriesIdForThread($thread_id) {
        $this->course_db->query("SELECT category_id from thread_categories t where t.thread_id = ?", array($thread_id));
        $categories_list = array();
        foreach ($this->course_db->rows() as $row) {
            $categories_list[] = (int)$row["category_id"];
        }
        return $categories_list;
    }

    public function createPost($user, $content, $thread_id, $anonymous, $type, $first, $hasAttachment, $parent_post = -1){
        if(!$first && $parent_post == 0){
            $this->course_db->query("SELECT MIN(id) as id FROM posts where thread_id = ?", array($thread_id));
            $parent_post = $this->course_db->rows()[0]["id"];
        }

        try {
            $this->course_db->query("INSERT INTO posts (thread_id, parent_id, author_user_id, content, timestamp, anonymous, deleted, endorsed_by, resolved, type, has_attachment) VALUES (?, ?, ?, ?, current_timestamp, ?, ?, ?, ?, ?, ?)", array($thread_id, $parent_post, $user, $content, $anonymous, 0, NULL, 0, $type, $hasAttachment));
            $this->course_db->query("DELETE FROM viewed_responses WHERE thread_id = ?", array($thread_id));
            //retrieve generated thread_id
            $this->course_db->query("SELECT MAX(id) as max_id from posts where thread_id=? and author_user_id=?", array($thread_id, $user));
        } catch (DatabaseException $dbException){
            if($this->course_db->inTransaction()){
                $this->course_db->rollback();
            }
        }

        return $this->course_db->rows()[0]["max_id"];
    }

    public function getPosts(){
        $this->course_db->query("SELECT * FROM posts where deleted = false");
        return $this->course_db->rows();
    }

    public function getDeletedPostsByUser($user){
        $this->course_db->query("SELECT * FROM posts where deleted = true AND author_user_id = ?", array($user));
        return $this->course_db->rows();
    }

    public function getFirstPostForThread($thread_id) {
        $this->course_db->query("SELECT * FROM posts WHERE parent_id = -1 AND thread_id = ?", array($thread_id));
        return $this->course_db->rows()[0];
    }

    public function getPost($post_id){
        $this->course_db->query("SELECT * FROM posts where id = ?", array($post_id));
        return $this->course_db->rows()[0];
    }



    public function isStaffPost($author_id){
        $this->course_db->query("SELECT user_group FROM users WHERE user_id=?", array($author_id));
        return intval($this->course_db->rows()[0]['user_group']) <= 3;
    }

    public function createThread($user, $title, $content, $anon, $prof_pinned, $hasAttachment, $categories_ids){

        $this->course_db->beginTransaction();

        try {
        //insert data
        $this->course_db->query("INSERT INTO threads (title, created_by, pinned, deleted, merged_thread_id, merged_post_id, is_visible) VALUES (?, ?, ?, ?, ?, ?, ?)", array($title, $user, $prof_pinned, 0, -1, -1, true));

        //retrieve generated thread_id
        $this->course_db->query("SELECT MAX(id) as max_id from threads where title=? and created_by=?", array($title, $user));
        } catch(DatabaseException $dbException) {
            $this->course_db->rollback();
        }

        //Max id will be the most recent post
        $id = $this->course_db->rows()[0]["max_id"];
        foreach ($categories_ids as $category_id) {
            $this->course_db->query("INSERT INTO thread_categories (thread_id, category_id) VALUES (?, ?)", array($id, $category_id));
        }

        $post_id = $this->createPost($user, $content, $id, $anon, 0, true, $hasAttachment);

        $this->course_db->commit();

        return array("thread_id" => $id, "post_id" => $post_id);
    }
    public function getThreadTitle($thread_id){
        $this->course_db->query("SELECT title FROM threads where id=?", array($thread_id));
        return $this->course_db->rows()[0];
    }
    public function setAnnouncement($thread_id, $onOff){
        $this->course_db->query("UPDATE threads SET pinned = ? WHERE id = ?", array($onOff, $thread_id));
    }

    public function addPinnedThread($user_id, $thread_id, $added){
        if($added) {
            $this->course_db->query("INSERT INTO student_favorites(user_id, thread_id) VALUES (?,?)", array($user_id, $thread_id));
        } else {
            $this->course_db->query("DELETE FROM student_favorites where user_id=? and thread_id=?", array($user_id, $thread_id));
        }
    }

    public function loadPinnedThreads($user_id){
        $this->course_db->query("SELECT * FROM student_favorites WHERE user_id = ?", array($user_id));
        $rows = $this->course_db->rows();
        $favorite_threads = array();
        foreach ($rows as $row) {
            $favorite_threads[] = $row['thread_id'];
        }
        return $favorite_threads;
    }

    private function findChildren($post_id, $thread_id, &$children){
        $this->course_db->query("SELECT id from posts where deleted=false and parent_id=?", array($post_id));
        $row = $this->course_db->rows();
        for($i = 0; $i < count($row); $i++){
            $child_id = $row[$i]["id"];
            array_push($children, $child_id);
            $this->findChildren($child_id, $thread_id, $children);
        }
    }

    public function searchThreads($searchQuery){
    	$this->course_db->query("SELECT post_content, p_id, p_author, thread_id, thread_title, author, pin, anonymous, timestamp_post FROM (SELECT t.id as thread_id, t.title as thread_title, p.id as p_id, t.created_by as author, t.pinned as pin, p.timestamp as timestamp_post, p.content as post_content, p.anonymous, p.author_user_id as p_author, to_tsvector(p.content) || to_tsvector(p.author_user_id) || to_tsvector(t.title) as document from posts p, threads t JOIN (SELECT thread_id, timestamp from posts where parent_id = -1) p2 ON p2.thread_id = t.id where t.id = p.thread_id and p.deleted=false and t.deleted=false) p_doc JOIN (SELECT thread_id as t_id, timestamp from posts where parent_id = -1) p2 ON p2.t_id = p_doc.thread_id  where p_doc.document @@ plainto_tsquery(:q)", array(':q' => $searchQuery));
    	return $this->course_db->rows();
    }

    public function deletePost($post_id, $thread_id){
        $this->course_db->query("SELECT parent_id from posts where id=?", array($post_id));

        //If you delete the first post in a thread it deletes all posts in thread

        $parent_id = $this->course_db->rows()[0]["parent_id"];
        $children = array($post_id);
        $this->findChildren($post_id, $thread_id, $children);
        if($parent_id == -1){
            $this->course_db->query("UPDATE threads SET deleted = true WHERE id = ?", array($thread_id));
            $this->course_db->query("UPDATE posts SET deleted = true WHERE thread_id = ?", array($thread_id));
            return true;
        } else {
            foreach($children as $post_id){
                $this->course_db->query("UPDATE posts SET deleted = true WHERE id = ?", array($post_id));
            }
        } return false;
    }

    public function editPost($post_id, $content){
        try {
            $this->course_db->query("UPDATE posts SET content = ? where id = ?", array($content, $post_id));
        } catch(DatabaseException $dbException) {
            return false;
        } return true;
    }

    /**
     * @param User $user
     * @param string $semester
     * @param string $course
     */
    public function insertCourseUser(User $user, $semester, $course) {
        throw new NotImplementedException();
    }

    /**
     * @param User $user
     * @param string $semester
     * @param string $course
     */
    public function updateUser(User $user, $semester=null, $course=null) {
        throw new NotImplementedException();
    }

    /**
     * @param string    $user_id
     * @param integer   $user_group
     * @param integer[] $sections
     */
    public function updateGradingRegistration($user_id, $user_group, $sections) {
        $this->course_db->query("DELETE FROM grading_registration WHERE user_id=?", array($user_id));
        if ($user_group < 4) {
            foreach ($sections as $section) {
                $this->course_db->query("
    INSERT INTO grading_registration (user_id, sections_registration_id) VALUES(?, ?)", array($user_id, $section));
            }
        }
    }

    /**
     * Gets the group that the user is in for a given class (used on homepage)
     *
     * Classes are distinct for each semester *and* course
     *
     * @param string $semester - class's working semester
     * @param string $course_name - class's course name
     * @param string $user_id - user id to be searched for
     * @return integer - group number of user in the given class
     */
    public function getGroupForUserInClass($semester, $course_name, $user_id) {
        $this->submitty_db->query("SELECT user_group FROM courses_users WHERE user_id = ? AND course = ? AND semester = ?", array($user_id, $course_name, $semester));
        return intval($this->submitty_db->row()['user_group']);
    }

    public function getAllGradeables($user_id = null) {
        return $this->getGradeables(null, $user_id);
    }

    /**
     * @param $g_id
     * @param $user_id
     *
     * @return Gradeable
     */
    public function getGradeable($g_id = null, $user_id = null) {
        return $this->getGradeables($g_id, $user_id)[0];
    }

    /**
     * Gets array of all gradeables ids in the database returning it in a list sorted alphabetically
     *
     * @param string|string[]|null  $g_ids
     * @param string|string[]|null  $user_ids
     * @param string                $section_key
     * @param string                $sort_key
     * @param                       $g_type
     *
     * @return Gradeable[]
     */
    public function getGradeables($g_ids = null, $user_ids = null, $section_key="registration_section", $sort_key="u.user_id", $g_type = null) {
        $return = array();
        foreach ($this->getGradeablesIterator($g_ids, $user_ids, $section_key, $sort_key, $g_type) as $row) {
            $return[] = $row;
        }

        return $return;
    }

    /** @noinspection PhpDocSignatureInspection */
    /**
     * @param null   $g_ids
     * @param null   $user_ids
     * @param string $section_key
     * @param string $sort_key
     * @param null   $g_type
     * @parma array  $extra_order_by
     *
     * @return DatabaseRowIterator
     */
    public function getGradeablesIterator($g_ids = null, $user_ids = null, $section_key="registration_section", $sort_key="u.user_id", $g_type = null, $extra_order_by = []) {
        throw new NotImplementedException();
    }

    /**
     * @param $g_id
     * @param $gd_id
     *
     * @return GradeableComponent[]
     */
    public function getGradeableComponents($g_id, $gd_id=null) {
        $left_join = "";
        $gcd = "";

        $params = array();
        if($gd_id != null) {
            $params[] = $gd_id;
            $left_join = "LEFT JOIN (
  SELECT *
  FROM gradeable_component_data
  WHERE gd_id = ?
) as gcd ON gc.gc_id = gcd.gc_id";
            $gcd = ', gcd.*';
        }

        $params[] = $g_id;
        $this->course_db->query("
SELECT gc.*{$gcd}
FROM gradeable_component AS gc
{$left_join}
WHERE gc.g_id=?
", $params);

        $return = array();
        foreach ($this->course_db->rows() as $row) {
            $return[$row['gc_id']] = new GradeableComponent($this->core, $row);
        }
        return $return;
    }

    public function getGradeableComponentsMarks($gc_id) {
        $this->course_db->query("
SELECT *
FROM gradeable_component_mark
WHERE gc_id=?
ORDER BY gcm_order ASC", array($gc_id));
        $return = array();
        foreach ($this->course_db->rows() as $row) {
            $return[$row['gcm_id']] = new GradeableComponentMark($this->core, $row);
        }
        return $return;
    }

    public function getGradeableComponentMarksData($gc_id, $gd_id, $gcd_grader_id="") {
        $params = array($gc_id, $gd_id);
        $and = "";
        if($gcd_grader_id != "") {
            $and = " AND gcd_grader_id = {$gcd_grader_id}";
            $params[] = $gcd_grader_id;
        }
        $this->course_db->query("SELECT gcm_id FROM gradeable_component_mark_data WHERE gc_id = ? AND gd_id=?{$and}", $params);
        return $this->course_db->rows();
    }

    /**
     * @param string   $g_id
     * @param string   $user_id
     * @param string   $team_id
     * @param \DateTime $due_date
     * @return GradeableVersion[]
     */
    public function getGradeableVersions($g_id, $user_id, $team_id, $due_date) {
        if ($user_id === null) {
            $this->course_db->query("
SELECT egd.*, egv.active_version = egd.g_version as active_version
FROM electronic_gradeable_data AS egd
LEFT JOIN (
  SELECT *
  FROM electronic_gradeable_version
) AS egv ON egv.active_version = egd.g_version AND egv.team_id = egd.team_id AND egv.g_id = egd.g_id
WHERE egd.g_id=? AND egd.team_id=?
ORDER BY egd.g_version", array($g_id, $team_id));
        }
        else {
            $this->course_db->query("
SELECT egd.*, egv.active_version = egd.g_version as active_version
FROM electronic_gradeable_data AS egd
LEFT JOIN (
  SELECT *
  FROM electronic_gradeable_version
) AS egv ON egv.active_version = egd.g_version AND egv.user_id = egd.user_id AND egv.g_id = egd.g_id
WHERE egd.g_id=? AND egd.user_id=?
ORDER BY egd.g_version", array($g_id, $user_id));
        }

        $return = array();
        foreach ($this->course_db->rows() as $row) {
            $row['submission_time'] = new \DateTime($row['submission_time'], $this->core->getConfig()->getTimezone());
            $return[$row['g_version']] = new GradeableVersion($this->core, $row, $due_date);
        }

        return $return;
    }


    // Moved from class LateDaysCalculation on port from TAGrading server.  May want to incorporate late day information into gradeable object rather than having a separate query
    public function getLateDayUpdates($user_id) {
        if($user_id != null) {
            $query = "SELECT * FROM late_days WHERE user_id";
            if (is_array($user_id)) {
                $query .= ' IN ('.implode(',', array_fill(0, count($user_id), '?')).')';
                $params = $user_id;
            }
            else {
                $query .= '=?';
                $params = array($user_id);
            }
            $this->course_db->query($query, $params);
        }
        else {
            $this->course_db->query("SELECT * FROM late_days");
        }
        return $this->course_db->rows();
    }

    public function getLateDayInformation($user_id) {
        throw new NotImplementedException();
    }

    public function getUsersByRegistrationSections($sections, $orderBy="registration_section") {
        $return = array();
        if (count($sections) > 0) {
        	$orderBy = str_replace("registration_section","SUBSTRING(registration_section, '^[^0-9]*'), COALESCE(SUBSTRING(registration_section, '[0-9]+')::INT, -1), SUBSTRING(registration_section, '[^0-9]*$')",$orderBy);
            $query = implode(",", array_fill(0, count($sections), "?"));
            $this->course_db->query("SELECT * FROM users AS u WHERE registration_section IN ({$query}) ORDER BY {$orderBy}", $sections);
            foreach ($this->course_db->rows() as $row) {
                $return[] = new User($this->core, $row);
            }
        }
        return $return;
    }

    public function getUsersInNullSection($orderBy="user_id"){
      $return = array();
      $this->course_db->query("SELECT * FROM users AS u WHERE registration_section IS NULL ORDER BY {$orderBy}");
      foreach ($this->course_db->rows() as $row) {
        $return[] = new User($this->core, $row);
      }
      return $return;
    }

    public function getTotalUserCountByGradingSections($sections, $section_key) {
        $return = array();
        $params = array();
        $where = "";
        if (count($sections) > 0) {
            $where = "WHERE {$section_key} IN (".implode(",", array_fill(0, count($sections), "?")).")";
            $params = $sections;
        }
        $this->course_db->query("
SELECT count(*) as cnt, {$section_key}
FROM users
{$where}
GROUP BY {$section_key}
ORDER BY {$section_key}", $params);
        foreach ($this->course_db->rows() as $row) {
            if ($row[$section_key] === null) {
                $row[$section_key] = "NULL";
            }
            $return[$row[$section_key]] = intval($row['cnt']);
        }
        return $return;
    }

    public function getTotalSubmittedUserCountByGradingSections($g_id, $sections, $section_key) {
        $return = array();
        $params = array();
        $where = "";
        if (count($sections) > 0) {
            // Expand out where clause
            $sections_keys = array_values($sections);
            $where = "WHERE {$section_key} IN (";
            foreach($sections_keys as $section) {
                $where .= "?" . ($section != $sections_keys[count($sections_keys)-1] ? "," : "");
                array_push($params, $section);
            }
            $where .= ")";
        }
        $this->course_db->query("
SELECT count(*) as cnt, {$section_key}
FROM users
INNER JOIN electronic_gradeable_version
ON
users.user_id = electronic_gradeable_version.user_id
AND users.". $section_key . " IS NOT NULL
AND electronic_gradeable_version.active_version>0
AND electronic_gradeable_version.g_id='{$g_id}'
{$where}
GROUP BY {$section_key}
ORDER BY {$section_key}", $params);

        foreach ($this->course_db->rows() as $row) {
            $return[$row[$section_key]] = intval($row['cnt']);
        }

        return $return;
    }

    public function getTotalComponentCount($g_id) {
        $this->course_db->query("SELECT count(*) AS cnt FROM gradeable_component WHERE g_id=?", array($g_id));
        return intval($this->course_db->row()['cnt']);
    }

    public function getGradedComponentsCountByGradingSections($g_id, $sections, $section_key, $is_team) {
         $u_or_t="u";
        $users_or_teams="users";
        $user_or_team_id="user_id";
        if($is_team){
            $u_or_t="t";
            $users_or_teams="gradeable_teams";
            $user_or_team_id="team_id";
        }
        $return = array();
        $params = array($g_id);
        $where = "";
        if (count($sections) > 0) {
            $where = "WHERE {$section_key} IN (".implode(",", array_fill(0, count($sections), "?")).")";
            $params = array_merge($params, $sections);
        }
        $this->course_db->query("
SELECT {$u_or_t}.{$section_key}, count({$u_or_t}.*) as cnt
FROM {$users_or_teams} AS {$u_or_t}
INNER JOIN (
  SELECT * FROM gradeable_data AS gd
  LEFT JOIN (
  gradeable_component_data AS gcd
  INNER JOIN gradeable_component AS gc ON gc.gc_id = gcd.gc_id AND gc.gc_is_peer = {$this->course_db->convertBoolean(false)}
  )AS gcd ON gcd.gd_id = gd.gd_id WHERE gcd.g_id=?
) AS gd ON {$u_or_t}.{$user_or_team_id} = gd.gd_{$user_or_team_id}
{$where}
GROUP BY {$u_or_t}.{$section_key}
ORDER BY {$u_or_t}.{$section_key}", $params);
        foreach ($this->course_db->rows() as $row) {
            if ($row[$section_key] === null) {
                $row[$section_key] = "NULL";
            }
            $return[$row[$section_key]] = intval($row['cnt']);
        }
        return $return;
    }
    public function getAverageComponentScores($g_id, $section_key, $is_team) {
        $u_or_t="u";
        $users_or_teams="users";
        $user_or_team_id="user_id";
        if($is_team){
            $u_or_t="t";
            $users_or_teams="gradeable_teams";
            $user_or_team_id="team_id";
        }
        $return = array();
        $this->course_db->query("
SELECT gc_id, gc_title, gc_max_value, gc_is_peer, gc_order, round(AVG(comp_score),2) AS avg_comp_score, round(stddev_pop(comp_score),2) AS std_dev, COUNT(*) FROM(
  SELECT gc_id, gc_title, gc_max_value, gc_is_peer, gc_order,
  CASE WHEN (gc_default + sum_points + gcd_score) > gc_upper_clamp THEN gc_upper_clamp
  WHEN (gc_default + sum_points + gcd_score) < gc_lower_clamp THEN gc_lower_clamp
  ELSE (gc_default + sum_points + gcd_score) END AS comp_score FROM(
    SELECT gcd.gc_id, gd.gd_{$user_or_team_id}, egv.{$user_or_team_id}, gc_title, gc_max_value, gc_is_peer, gc_order, gc_lower_clamp, gc_default, gc_upper_clamp,
    CASE WHEN sum_points IS NULL THEN 0 ELSE sum_points END AS sum_points, gcd_score
    FROM gradeable_component_data AS gcd
    LEFT JOIN gradeable_component AS gc ON gcd.gc_id=gc.gc_id
    LEFT JOIN(
      SELECT SUM(gcm_points) AS sum_points, gcmd.gc_id, gcmd.gd_id
      FROM gradeable_component_mark_data AS gcmd
      LEFT JOIN gradeable_component_mark AS gcm ON gcmd.gcm_id=gcm.gcm_id AND gcmd.gc_id=gcm.gc_id
      GROUP BY gcmd.gc_id, gcmd.gd_id
      )AS marks
    ON gcd.gc_id=marks.gc_id AND gcd.gd_id=marks.gd_id
    LEFT JOIN(
      SELECT gd.gd_{$user_or_team_id}, gd.gd_id
      FROM gradeable_data AS gd
      WHERE gd.g_id=?
    ) AS gd ON gcd.gd_id=gd.gd_id
    INNER JOIN(
      SELECT {$u_or_t}.{$user_or_team_id}, {$u_or_t}.{$section_key}
      FROM {$users_or_teams} AS {$u_or_t}
      WHERE {$u_or_t}.{$section_key} IS NOT NULL
    ) AS {$u_or_t} ON gd.gd_{$user_or_team_id}={$u_or_t}.{$user_or_team_id}
    INNER JOIN(
      SELECT egv.{$user_or_team_id}, egv.active_version
      FROM electronic_gradeable_version AS egv
      WHERE egv.g_id=? AND egv.active_version>0
    ) AS egv ON egv.{$user_or_team_id}={$u_or_t}.{$user_or_team_id}
    WHERE g_id=?
  )AS parts_of_comp
)AS comp
GROUP BY gc_id, gc_title, gc_max_value, gc_is_peer, gc_order
ORDER BY gc_order
        ", array($g_id, $g_id, $g_id));
        foreach ($this->course_db->rows() as $row) {
            $return[] = new SimpleStat($this->core, $row);
        }
        return $return;
    }
    public function getAverageAutogradedScores($g_id, $section_key, $is_team) {
        $u_or_t="u";
        $users_or_teams="users";
        $user_or_team_id="user_id";
        if($is_team){
            $u_or_t="t";
            $users_or_teams="gradeable_teams";
            $user_or_team_id="team_id";
        }
        $this->course_db->query("
SELECT round((AVG(score)),2) AS avg_score, round(stddev_pop(score), 2) AS std_dev, 0 AS max, COUNT(*) FROM(
   SELECT * FROM (
      SELECT (egv.autograding_non_hidden_non_extra_credit + egv.autograding_non_hidden_extra_credit + egv.autograding_hidden_non_extra_credit + egv.autograding_hidden_extra_credit) AS score
      FROM electronic_gradeable_data AS egv
      INNER JOIN {$users_or_teams} AS {$u_or_t} ON {$u_or_t}.{$user_or_team_id} = egv.{$user_or_team_id}, electronic_gradeable_version AS egd
      WHERE egv.g_id=? AND {$u_or_t}.{$section_key} IS NOT NULL AND egv.g_version=egd.active_version AND active_version>0 AND egd.{$user_or_team_id}=egv.{$user_or_team_id}
   )g
) as individual;
          ", array($g_id));
        if(count($this->course_db->rows()) == 0){
          echo("why");
          return;
        }
        return new SimpleStat($this->core, $this->course_db->rows()[0]);
    }
    public function getAverageForGradeable($g_id, $section_key, $is_team) {
        $u_or_t="u";
        $users_or_teams="users";
        $user_or_team_id="user_id";
        if($is_team){
            $u_or_t="t";
            $users_or_teams="gradeable_teams";
            $user_or_team_id="team_id";
        }
        $this->course_db->query("
SELECT COUNT(*) from gradeable_component where g_id=?
          ", array($g_id));
        $count = $this->course_db->rows()[0][0];
        $this->course_db->query("
SELECT round((AVG(g_score) + AVG(autograding)),2) AS avg_score, round(stddev_pop(g_score),2) AS std_dev, round(AVG(max),2) AS max, COUNT(*) FROM(
  SELECT * FROM(
    SELECT gd_id, SUM(comp_score) AS g_score, SUM(gc_max_value) AS max, COUNT(comp.*), autograding FROM(
      SELECT  gd_id, gc_title, gc_max_value, gc_is_peer, gc_order, autograding,
      CASE WHEN (gc_default + sum_points + gcd_score) > gc_upper_clamp THEN gc_upper_clamp
      WHEN (gc_default + sum_points + gcd_score) < gc_lower_clamp THEN gc_lower_clamp
      ELSE (gc_default + sum_points + gcd_score) END AS comp_score FROM(
        SELECT gcd.gd_id, gc_title, gc_max_value, gc_is_peer, gc_order, gc_lower_clamp, gc_default, gc_upper_clamp,
        CASE WHEN sum_points IS NULL THEN 0 ELSE sum_points END AS sum_points, gcd_score, CASE WHEN autograding IS NULL THEN 0 ELSE autograding END AS autograding
        FROM gradeable_component_data AS gcd
        LEFT JOIN gradeable_component AS gc ON gcd.gc_id=gc.gc_id
        LEFT JOIN(
          SELECT SUM(gcm_points) AS sum_points, gcmd.gc_id, gcmd.gd_id
          FROM gradeable_component_mark_data AS gcmd
          LEFT JOIN gradeable_component_mark AS gcm ON gcmd.gcm_id=gcm.gcm_id AND gcmd.gc_id=gcm.gc_id
          GROUP BY gcmd.gc_id, gcmd.gd_id
          )AS marks
        ON gcd.gc_id=marks.gc_id AND gcd.gd_id=marks.gd_id
        LEFT JOIN gradeable_data AS gd ON gd.gd_id=gcd.gd_id
        LEFT JOIN (
          SELECT egd.g_id, egd.{$user_or_team_id}, (autograding_non_hidden_non_extra_credit + autograding_non_hidden_extra_credit + autograding_hidden_non_extra_credit + autograding_hidden_extra_credit) AS autograding
          FROM electronic_gradeable_version AS egv
          LEFT JOIN electronic_gradeable_data AS egd ON egv.g_id=egd.g_id AND egv.{$user_or_team_id}=egd.{$user_or_team_id} AND active_version=g_version AND active_version>0
          )AS auto
        ON gd.g_id=auto.g_id AND gd_{$user_or_team_id}=auto.{$user_or_team_id}
        INNER JOIN {$users_or_teams} AS {$u_or_t} ON {$u_or_t}.{$user_or_team_id} = auto.{$user_or_team_id}
        WHERE gc.g_id=? AND {$u_or_t}.{$section_key} IS NOT NULL
      )AS parts_of_comp
    )AS comp
    GROUP BY gd_id, autograding
  )g WHERE count=?
)AS individual
          ", array($g_id, $count));
        if(count($this->course_db->rows()) == 0){
          echo("why");
          return;
        }
        return new SimpleStat($this->core, $this->course_db->rows()[0]);
    }

    public function getNumUsersWhoViewedGrade($g_id) {
        $this->course_db->query("
SELECT COUNT(*) as cnt FROM gradeable_data
WHERE g_id = ?
AND gd_user_viewed_date IS NOT NULL
        ", array($g_id));

        return intval($this->course_db->row()['cnt']);
    }

    public function getNumUsersGraded($g_id) {
        $this->course_db->query("
SELECT COUNT(*) as cnt FROM gradeable_data
WHERE g_id = ?", array($g_id));

        return intval($this->course_db->row()['cnt']);
    }

    //gets ids of students with non null registration section and null rotating section
    public function getRegisteredUsersWithNoRotatingSection(){
       $this->course_db->query("
SELECT user_id
FROM users AS u
WHERE registration_section IS NOT NULL
AND rotating_section IS NULL;");

       return $this->course_db->rows();
    }

    //gets ids of students with non null rotating section and null registration section
    public function getUnregisteredStudentsWithRotatingSection(){
    $this->course_db->query("
SELECT user_id
FROM users AS u
WHERE registration_section IS NULL
AND rotating_section IS NOT NULL;");

       return $this->course_db->rows();
    }

    public function getGradersForRegistrationSections($sections) {
        $return = array();
        $params = array();
        $where = "";
        if (count($sections) > 0) {
            $where = "WHERE sections_registration_id IN (" . implode(",", array_fill(0, count($sections), "?")) . ")";
            $params = $sections;
        }
        $this->course_db->query("
SELECT g.*, u.*
FROM grading_registration AS g
LEFT JOIN (
  SELECT *
  FROM users
) AS u ON u.user_id = g.user_id
{$where}
ORDER BY SUBSTRING(g.sections_registration_id, '^[^0-9]*'), COALESCE(SUBSTRING(g.sections_registration_id, '[0-9]+')::INT, -1), SUBSTRING(g.sections_registration_id, '[^0-9]*$'), g.user_id", $params);
        $user_store = array();
        foreach ($this->course_db->rows() as $row) {
            if ($row['sections_registration_id'] === null) {
                $row['sections_registration_id'] = "NULL";
            }

            if (!isset($return[$row['sections_registration_id']])) {
                $return[$row['sections_registration_id']] = array();
            }

            if (!isset($user_store[$row['user_id']])) {
                $user_store[$row['user_id']] = new User($this->core, $row);
            }
            $return[$row['sections_registration_id']][] = $user_store[$row['user_id']];
        }
        return $return;
    }

    public function getGradersForRotatingSections($g_id, $sections) {
        $return = array();
        $params = array($g_id);
        $where = "";
        if (count($sections) > 0) {
            $where = " AND sections_rotating_id IN (" . implode(",", array_fill(0, count($sections), "?")) . ")";
            $params = array_merge($params, $sections);
        }
        $this->course_db->query("
SELECT g.*, u.*
FROM grading_rotating AS g
LEFT JOIN (
  SELECT *
  FROM users
) AS u ON u.user_id = g.user_id
WHERE g.g_id=? {$where}
ORDER BY g.sections_rotating_id, g.user_id", $params);
        $user_store = array();
        foreach ($this->course_db->rows() as $row) {
            if ($row['sections_rotating_id'] === null) {
                $row['sections_rotating_id'] = "NULL";
            }
            if (!isset($return[$row['sections_rotating_id']])) {
                $return[$row['sections_rotating_id']] = array();
            }

            if (!isset($user_store[$row['user_id']])) {
                $user_store[$row['user_id']] = new User($this->core, $row);
            }
            $return[$row['sections_rotating_id']][] = $user_store[$row['user_id']];
        }
        return $return;
    }

    public function getRotatingSectionsForGradeableAndUser($g_id, $user) {
        $this->course_db->query(
          "SELECT sections_rotating_id FROM grading_rotating WHERE g_id=? AND user_id=?", array($g_id, $user));
        $return = array();
        foreach ($this->course_db->rows() as $row) {
            $return[] = $row['sections_rotating_id'];
        }
        return $return;
    }

    public function getUsersByRotatingSections($sections, $orderBy="rotating_section") {
        $return = array();
        if (count($sections) > 0) {
            $query = implode(",", array_fill(0, count($sections), "?"));
            $this->course_db->query("SELECT * FROM users AS u WHERE rotating_section IN ({$query}) ORDER BY {$orderBy}", $sections);
            foreach ($this->course_db->rows() as $row) {
                $return[] = new User($this->core, $row);
            }
        }
        return $return;
    }

    /**
     * Gets all registration sections from the sections_registration table

     * @return array
     */
    public function getRegistrationSections() {
        $this->course_db->query("SELECT * FROM sections_registration ORDER BY SUBSTRING(sections_registration_id, '^[^0-9]*'), COALESCE(SUBSTRING(sections_registration_id, '[0-9]+')::INT, -1), SUBSTRING(sections_registration_id, '[^0-9]*$') ");
        return $this->course_db->rows();
    }

    /**
     * Gets all rotating sections from the sections_rotating table
     *
     * @return array
     */
    public function getRotatingSections() {
        $this->course_db->query("SELECT * FROM sections_rotating ORDER BY sections_rotating_id");
        return $this->course_db->rows();
    }

    /**
     * Gets all the gradeable IDs of the rotating sections
     *
     * @return array
     */
    public function getRotatingSectionsGradeableIDS() {
        $this->course_db->query("SELECT g_id FROM gradeable WHERE g_grade_by_registration = {$this->course_db->convertBoolean(false)} ORDER BY g_grade_start_date ASC");
        return $this->course_db->rows();
    }

    /**
     * Get gradeables graded by rotating section in the past and the sections each grader graded
     *
     * @return array
     */
    public function getGradeablesPastAndSection() {
        throw new NotImplementedException();
    }

    /**
     * Returns the count of all users in rotating sections that are in a non-null registration section. These are
     * generally students who have late added a course and have been automatically added to the course, but this
     * was done after rotating sections had already been set-up.
     *
     * @return array
     */
    public function getCountUsersRotatingSections() {
        $this->course_db->query("
SELECT rotating_section, count(*) as count
FROM users
WHERE registration_section IS NOT NULL
GROUP BY rotating_section
ORDER BY rotating_section");
        return $this->course_db->rows();
    }

    public function getGradersForAllRotatingSections($gradeable_id) {
        throw new NotImplementedException();
    }

    public function getGradersFromUserType($user_type) {
        $this->course_db->query("SELECT user_id FROM users WHERE user_group=? ORDER BY user_id ASC", array($user_type));
        return $this->course_db->rows();
    }

    /**
     * Returns the count of all users that are in a rotating section, but are not in an assigned registration section.
     * These are generally students who have dropped the course and have not yet been removed from a rotating
     * section.
     *
     * @return array
     */
    public function getCountNullUsersRotatingSections() {
        $this->course_db->query("
SELECT rotating_section, count(*) as count
FROM users
WHERE registration_section IS NULL
GROUP BY rotating_section
ORDER BY rotating_section");
        return $this->course_db->rows();
    }

    public function getRegisteredUserIdsWithNullRotating() {
        $this->course_db->query("
SELECT user_id
FROM users
WHERE rotating_section IS NULL AND registration_section IS NOT NULL
ORDER BY user_id ASC");
        return array_map(function($elem) { return $elem['user_id']; }, $this->course_db->rows());
    }

    public function getRegisteredUserIds() {
        $this->course_db->query("
SELECT user_id
FROM users
WHERE registration_section IS NOT NULL
ORDER BY user_id ASC");
        return array_map(function($elem) { return $elem['user_id']; }, $this->course_db->rows());
    }

    public function setAllUsersRotatingSectionNull() {
        $this->course_db->query("UPDATE users SET rotating_section=NULL");
    }

    public function setNonRegisteredUsersRotatingSectionNull() {
        $this->course_db->query("UPDATE users SET rotating_section=NULL WHERE registration_section IS NULL");
    }

    public function deleteAllRotatingSections() {
        $this->course_db->query("DELETE FROM sections_rotating");
    }

    public function getMaxRotatingSection() {
        $this->course_db->query("SELECT MAX(sections_rotating_id) as max FROM sections_rotating");
        $row = $this->course_db->row();
        return $row['max'];
    }

    public function getNumberRotatingSections() {
        $this->course_db->query("SELECT COUNT(*) AS cnt FROM sections_rotating");
        return $this->course_db->row()['cnt'];
    }

    public function insertNewRotatingSection($section) {
        $this->course_db->query("INSERT INTO sections_rotating (sections_rotating_id) VALUES(?)", array($section));
    }

    public function insertNewRegistrationSection($section) {
        $this->course_db->query("INSERT INTO sections_registration (sections_registration_id) VALUES(?)", array($section));
    }

    public function deleteRegistrationSection($section) {
        $this->course_db->query("DELETE FROM sections_registration WHERE sections_registration_id=?", array($section));
    }    

    public function setupRotatingSections($graders, $gradeable_id) {
        $this->course_db->query("DELETE FROM grading_rotating WHERE g_id=?", array($gradeable_id));
        foreach ($graders as $grader => $sections){
            foreach($sections as $i => $section){
                $this->course_db->query("INSERT INTO grading_rotating(g_id, user_id, sections_rotating_id) VALUES(?,?,?)", array($gradeable_id ,$grader, $section));
            }
        }
    }

    public function updateUsersRotatingSection($section, $users) {
        $update_array = array_merge(array($section), $users);
        $update_string = implode(',', array_pad(array(), count($users), '?'));
        $this->course_db->query("UPDATE users SET rotating_section=? WHERE user_id IN ({$update_string})", $update_array);
    }

    /**
     * This inserts an row in the electronic_gradeable_data table for a given gradeable/user/version combination.
     * The values for the row are set to defaults (0 for numerics and NOW() for the timestamp) with the actual values
     * to be later filled in by the submitty_autograding_shipper.py and insert_database_version_data.py scripts.
     * We do it this way as we can properly deal with the
     * electronic_gradeable_version table here as the "active_version" is a concept strictly within the PHP application
     * code and the grading scripts have no concept of it. This will either update or insert the row in
     * electronic_gradeable_version for the given gradeable and student.
     *
     * @param $g_id
     * @param $user_id
     * @param $team_id
     * @param $version
     * @param $timestamp
     */
    public function insertVersionDetails($g_id, $user_id, $team_id, $version, $timestamp) {
        $this->course_db->query("
INSERT INTO electronic_gradeable_data
(g_id, user_id, team_id, g_version, autograding_non_hidden_non_extra_credit, autograding_non_hidden_extra_credit,
autograding_hidden_non_extra_credit, autograding_hidden_extra_credit, submission_time)

VALUES(?, ?, ?, ?, 0, 0, 0, 0, ?)", array($g_id, $user_id, $team_id, $version, $timestamp));
        if ($user_id === null) {
            $this->course_db->query("SELECT * FROM electronic_gradeable_version WHERE g_id=? AND team_id=?",
                array($g_id, $team_id));
        }
        else {
            $this->course_db->query("SELECT * FROM electronic_gradeable_version WHERE g_id=? AND user_id=?",
                array($g_id, $user_id));
        }
        $row = $this->course_db->row();
        if (!empty($row)) {
            $this->updateActiveVersion($g_id, $user_id, $team_id, $version);
        }
        else {
            $this->course_db->query("INSERT INTO electronic_gradeable_version (g_id, user_id, team_id, active_version) VALUES(?, ?, ?, ?)",
                array($g_id, $user_id, $team_id, $version));
        }
    }

    /**
     * Updates the row in electronic_gradeable_version table for a given gradeable and student. This function should
     * only be run directly if we know that the row exists (so when changing the active version for example) as
     * otherwise it'll throw an exception as it does not do error checking on if the row exists.
     *
     * @param $g_id
     * @param $user_id
     * @param $team_id
     * @param $version
     */
    public function updateActiveVersion($g_id, $user_id, $team_id, $version) {
        if ($user_id === null) {
            $this->course_db->query("UPDATE electronic_gradeable_version SET active_version=? WHERE g_id=? AND team_id=?",
                array($version, $g_id, $team_id));
        }
        else {
            $this->course_db->query("UPDATE electronic_gradeable_version SET active_version=? WHERE g_id=? AND user_id=?",
                array($version, $g_id, $user_id));
        }
    }

    /**
     * @param Gradeable $gradeable
     * @return int ID of the inserted row
     */
    public function insertGradeableData(Gradeable $gradeable) {
        if ($gradeable->isTeamAssignment()) {
            $params = array($gradeable->getId(), $gradeable->getTeam()->getId(),
                            $gradeable->getOverallComment());
            $this->course_db->query("INSERT INTO
gradeable_data (g_id, gd_team_id, gd_overall_comment)
VALUES (?, ?, ?)", $params);
        }
        else {
            $params = array($gradeable->getId(), $gradeable->getUser()->getId(),
                            $gradeable->getOverallComment());
            $this->course_db->query("INSERT INTO
gradeable_data (g_id, gd_user_id, gd_overall_comment)
VALUES (?, ?, ?)", $params);
        }
        return $this->course_db->getLastInsertId("gradeable_data_gd_id_seq");
    }

    /**
     * @param Gradeable $gradeable
     */
    public function updateGradeableData(Gradeable $gradeable) {
        $params = array($gradeable->getOverallComment(), $gradeable->getGdId());
        $this->course_db->query("UPDATE gradeable_data SET gd_overall_comment=? WHERE gd_id=?", $params);
    }

    /**
     * @param string             $gd_id
     * @param GradeableComponent $component
     */
    public function insertGradeableComponentData($gd_id, GradeableComponent $component) {
        $params = array($component->getId(), $gd_id, $component->getScore(), $component->getComment(), $component->getGrader()->getId(), $component->getGradedVersion(), $component->getGradeTime()->format("Y-m-d H:i:s"));
        $this->course_db->query("
INSERT INTO gradeable_component_data (gc_id, gd_id, gcd_score, gcd_component_comment, gcd_grader_id, gcd_graded_version, gcd_grade_time)
VALUES (?, ?, ?, ?, ?, ?, ?)", $params);
    }

    // FIXME
    //
    //public function updateGradeableComponentData($gd_id, $grader_id, GradeableComponent $component) {
    //    $params = array($component->getScore(), $component->getComment(), $component->getGradedVersion(), $component->getGradeTime()->format("Y-m-d H:i:s"), $grader_id, $component->getId(), $gd_id);
    //    $this->course_db->query("
//UPDATE gradeable_component_data SET gcd_score=?, gcd_component_comment=?, gcd_graded_version=?, gcd_grade_time=?, gcd_grader_id=? WHERE gc_id=? AND gd_id=?", $params);
    //}

    /**
     * @param string             $gd_id
     * @param string             $grader_id
     * @param GradeableComponent $component
     */
    public function updateGradeableComponentData($gd_id, $grader_id, GradeableComponent $component) {
        $params = array($component->getScore(), $component->getComment(), $component->getGradedVersion(),
                        $component->getGradeTime()->format("Y-m-d H:i:s"), $grader_id, $component->getId(), $gd_id);
        $this->course_db->query("
UPDATE gradeable_component_data
SET
  gcd_score=?, gcd_component_comment=?, gcd_graded_version=?, gcd_grade_time=?,
  gcd_grader_id=?
WHERE gc_id=? AND gd_id=?", $params);
    }


    // END FIXME

    public function replaceGradeableComponentData($gd_id, GradeableComponent $component) {
        $params = array($component->getId(), $gd_id);
        $this->course_db->query("DELETE FROM gradeable_component_data WHERE gc_id=? AND gd_id=?", $params);
        $this->insertGradeableComponentData($gd_id, $component);
    }

    /**
     * TODO: is this actually used somewhere?
     * @param                                $gd_id
     * @param                                $grader_id
     * @param \app\models\GradeableComponent $component
     */
    public function deleteGradeableComponentData($gd_id, $grader_id, GradeableComponent $component) {
        $params = array($component->getId(), $gd_id);
        $this->course_db->query("
DELETE FROM gradeable_component_data WHERE gc_id=? AND gd_id=?", $params);
    }



// FIXME: THIS CODE REQUIRING GRADER_IDS MATCH FOR PEER GRADING BREAKS REGULAR GRADING
//
//    public function deleteGradeableComponentMarkData($gd_id, $gc_id, $grader_id, GradeableComponentMark $mark) {
//        $params = array($gc_id, $gd_id, $grader_id, $mark->getId());
//        $this->course_db->query("
//DELETE FROM gradeable_component_mark_data WHERE gc_id=? AND gd_id=? AND gcd_grader_id=? AND gcm_id=?", $params);
//    }
//

   public function deleteGradeableComponentMarkData($gd_id, $gc_id, $grader_id, GradeableComponentMark $mark) {
           $params = array($gc_id, $gd_id, $mark->getId());
	           $this->course_db->query("
DELETE FROM gradeable_component_mark_data WHERE gc_id=? AND gd_id=? AND gcm_id=?", $params);
    }

// END FIXME



    public function getUsersWhoGotMark($gc_id, GradeableComponentMark $mark, bool $team) {
        $return_data = array();
        $params = array($gc_id, $mark->getId());

        if ($team) {
            $this->course_db->query("
                SELECT gd.gd_team_id
                  FROM gradeable_component_mark_data gcmd
                  JOIN gradeable_data gd ON gd.gd_id = gcmd.gd_id
                 WHERE gc_id = ? AND gcm_id = ?
            ", $params);
            return $this->course_db->rows();
        } else {
            $this->course_db->query("
                SELECT gd.gd_user_id
                  FROM gradeable_component_mark_data gcmd
                  JOIN gradeable_data gd ON gd.gd_id = gcmd.gd_id
                 WHERE gc_id = ? AND gcm_id = ?
            ", $params);
            return $this->course_db->rows();
        }
    }

    public function insertGradeableComponentMarkData($gd_id, $gc_id, $gcd_grader_id, GradeableComponentMark $mark) {
        $params = array($gc_id, $gd_id, $gcd_grader_id, $mark->getId());
        $this->course_db->query("
INSERT INTO gradeable_component_mark_data (gc_id, gd_id, gcd_grader_id, gcm_id)
VALUES (?, ?, ?, ?)", $params);
    }

    /**
     * Creates a new gradeable in the database
     *
     * @param Gradeable $gradeable
     */
    public function createNewGradeable(Gradeable $gradeable) {
        $params = array($gradeable->getId(), $gradeable->getName(), $gradeable->getInstructionsUrl(), $gradeable->getTaInstructions(), $gradeable->getType(), var_export($gradeable->getGradeByRegistration(), true), $gradeable->getTaViewDate()->format('Y/m/d H:i:s'), $gradeable->getGradeStartDate()->format('Y/m/d H:i:s'), $gradeable->getGradeReleasedDate()->format('Y/m/d H:i:s'), $gradeable->getMinimumGradingGroup(), $gradeable->getBucket());
        $this->course_db->query("
INSERT INTO gradeable(g_id, g_title, g_instructions_url,g_overall_ta_instructions, g_gradeable_type, g_grade_by_registration, g_ta_view_start_date, g_grade_start_date,  g_grade_released_date,  g_min_grading_group, g_syllabus_bucket)
VALUES (?, ?, ?, ?, ?, ?, ?, ?, ?, ?, ?)", $params);
        if ($gradeable->getType() === GradeableType::ELECTRONIC_FILE) {
            $params = array($gradeable->getId(), $gradeable->getOpenDate()->format('Y/m/d H:i:s'), $gradeable->getDueDate()->format('Y/m/d H:i:s'), var_export($gradeable->getIsRepository(), true), $gradeable->getSubdirectory(), var_export($gradeable->getTeamAssignment(),true), $gradeable->getMaxTeamSize(), $gradeable->getTeamLockDate()->format('Y/m/d H:i:s'), var_export($gradeable->getTaGrading(), true), var_export($gradeable->getStudentView(), true), var_export($gradeable->getStudentSubmit(), true),  var_export($gradeable->getStudentDownload(), true), var_export($gradeable->getStudentAnyVersion(), true), $gradeable->getConfigPath(), $gradeable->getLateDays(), $gradeable->getPointPrecision(), var_export($gradeable->getPeerGrading(), true), $gradeable->getPeerGradeSet());
            $this->course_db->query("
INSERT INTO electronic_gradeable(g_id, eg_submission_open_date, eg_submission_due_date, eg_is_repository,
eg_subdirectory, eg_team_assignment, eg_max_team_size, eg_team_lock_date, eg_use_ta_grading, eg_student_view, eg_student_submit, eg_student_download,
eg_student_any_version, eg_config_path, eg_late_days, eg_precision, eg_peer_grading, eg_peer_grade_set)
VALUES(?, ?, ?, ?, ?, ?, ?, ?, ?, ?, ?, ?, ?, ?, ?, ?, ?, ?)", $params);
        }
    }

    /**
     * Updates the current gradeable with new properties.
     *
     * @param Gradeable $gradeable
     */
    public function updateGradeable(Gradeable $gradeable) {
        $params = array($gradeable->getName(), $gradeable->getInstructionsUrl(), $gradeable->getTaInstructions(),
                        $gradeable->getType(), $this->course_db->convertBoolean($gradeable->getGradeByRegistration()),
                        $gradeable->getTaViewDate()->format('Y/m/d H:i:s'),
                        $gradeable->getGradeStartDate()->format('Y/m/d H:i:s'),
                        $gradeable->getGradeReleasedDate()->format('Y/m/d H:i:s'),
                        $gradeable->getMinimumGradingGroup(), $gradeable->getBucket(), $gradeable->getId());
        $this->course_db->query("
UPDATE gradeable SET g_title=?, g_instructions_url=?, g_overall_ta_instructions=?,
g_gradeable_type=?, g_grade_by_registration=?, g_ta_view_start_date=?, g_grade_start_date=?,
g_grade_released_date=?, g_min_grading_group=?, g_syllabus_bucket=? WHERE g_id=?", $params);
        if ($gradeable->getType() === 0) {
            $params = array($gradeable->getOpenDate()->format('Y/m/d H:i:s'), $gradeable->getDueDate()->format('Y/m/d H:i:s'), var_export($gradeable->getIsRepository(), true), $gradeable->getSubdirectory(), var_export($gradeable->getTeamAssignment(),true), $gradeable->getMaxTeamSize(), $gradeable->getTeamLockDate()->format('Y/m/d H:i:s'), var_export($gradeable->getTaGrading(), true), var_export($gradeable->getStudentView(), true), var_export($gradeable->getStudentSubmit(), true), var_export($gradeable->getStudentDownload(), true), var_export($gradeable->getStudentAnyVersion(), true), $gradeable->getConfigPath(), $gradeable->getLateDays(), $gradeable->getPointPrecision(), var_export($gradeable->getPeerGrading(), true), $gradeable->getPeerGradeSet(), $gradeable->getId());
            $this->course_db->query("
UPDATE electronic_gradeable SET eg_submission_open_date=?, eg_submission_due_date=?, eg_is_repository=?,
eg_subdirectory=?, eg_team_assignment=?, eg_max_team_size=?, eg_team_lock_date=?, eg_use_ta_grading=?, eg_student_view=?, eg_student_submit=?,
eg_student_download=?, eg_student_any_version=?, eg_config_path=?, eg_late_days=?, eg_precision=?, eg_peer_grading=?, eg_peer_grade_set=? WHERE g_id=?", $params);
        }
    }

    public function createNewGradeableComponent(GradeableComponent $component, Gradeable $gradeable) {
        $params = array($gradeable->getId(), $component->getTitle(), $component->getTaComment(),
                        $component->getStudentComment(), $component->getLowerClamp(), $component->getDefault(),
                        $component->getMaxValue(), $component->getUpperClamp(),
                        $this->course_db->convertBoolean($component->getIsText()), $component->getOrder(),
                        $this->course_db->convertBoolean($component->getIsPeer()), $component->getPage());
        $this->course_db->query("
INSERT INTO gradeable_component(g_id, gc_title, gc_ta_comment, gc_student_comment, gc_lower_clamp, gc_default, gc_max_value, gc_upper_clamp,
gc_is_text, gc_order, gc_is_peer, gc_page)
VALUES(?, ?, ?, ?, ?, ?, ?, ?, ?, ?, ?, ?)", $params);
    }

    public function updateGradeableComponent(GradeableComponent $component) {
        $params = array($component->getTitle(), $component->getTaComment(), $component->getStudentComment(),
                        $component->getLowerClamp(), $component->getDefault(), $component->getMaxValue(),
                        $component->getUpperClamp(), $this->course_db->convertBoolean($component->getIsText()),
                        $component->getOrder(), $this->course_db->convertBoolean($component->getIsPeer()),
                        $component->getPage(), $component->getId());
        $this->course_db->query("
UPDATE gradeable_component SET gc_title=?, gc_ta_comment=?, gc_student_comment=?, gc_lower_clamp=?, gc_default=?, gc_max_value=?, gc_upper_clamp=?, gc_is_text=?, gc_order=?, gc_is_peer=?, gc_page=? WHERE gc_id=?", $params);
    }

    public function deleteGradeableComponent(GradeableComponent $component) {
        $this->course_db->query("DELETE FROM gradeable_component_data WHERE gc_id=?",array($component->getId()));
        $this->course_db->query("DELETE FROM gradeable_component WHERE gc_id=?", array($component->getId()));
    }

    public function createGradeableComponentMark(GradeableComponentMark $mark) {
        $bool_value = $this->course_db->convertBoolean($mark->getPublish());
        $params = array($mark->getGcId(), $mark->getPoints(), $mark->getNoteNoDecode(), $mark->getOrder(), $bool_value);

        $this->course_db->query("
INSERT INTO gradeable_component_mark (gc_id, gcm_points, gcm_note, gcm_order, gcm_publish)
VALUES (?, ?, ?, ?, ?)", $params);
        return $this->course_db->getLastInsertId();
    }

    public function updateGradeableComponentMark(GradeableComponentMark $mark) {
        $bool_value = $this->course_db->convertBoolean($mark->getPublish());
        $params = array($mark->getGcId(), $mark->getPoints(), $mark->getNoteNoDecode(), $mark->getOrder(), $bool_value, $mark->getId());
        $this->course_db->query("
UPDATE gradeable_component_mark SET gc_id=?, gcm_points=?, gcm_note=?, gcm_order=?, gcm_publish=?
WHERE gcm_id=?", $params);
    }

    public function deleteGradeableComponentMark(GradeableComponentMark $mark) {
        $this->course_db->query("DELETE FROM gradeable_component_mark_data WHERE gcm_id=?",array($mark->getId()));
        $this->course_db->query("DELETE FROM gradeable_component_mark WHERE gcm_id=?", array($mark->getId()));
    }

    public function getGreatestGradeableComponentMarkOrder(GradeableComponent $component) {
    	$this->course_db->query("SELECT MAX(gcm_order) as max FROM gradeable_component_mark WHERE gc_id=? ", array($component->getId()));
    	$row = $this->course_db->row();
        return $row['max'];

    }

    /**
     * Gets an array that contains all revelant data in a gradeable.
     * Uses the gradeable id to use the data in the database.
     *
     * @param $gradeable_id
     * @param $admin_gradeable
     * @param $template
     *
     */
    public function getGradeableInfo($gradeable_id, AdminGradeable $admin_gradeable, $template=false) {
        throw new NotImplementedException();
    }

    /**
     * This updates the viewed date on a gradeable object (assuming that it has a set
     * $user object associated with it).
     *
     * @param \app\models\Gradeable $gradeable
     */
    public function updateUserViewedDate(Gradeable $gradeable) {
        if ($gradeable->getGdId() !== null && $gradeable->getUser() !== null) {
            $this->course_db->query("UPDATE gradeable_data SET gd_user_viewed_date = NOW() WHERE gd_id=? and gd_user_id=?",
                array($gradeable->getGdId(), $gradeable->getUser()->getId()));
            return true;
        } else {
            return false;
        }
    }
    
    /**
     * This updates the viewed date on a gradeable object (assuming that it has a set
     * $user object associated with it).
     *
     * @param \app\models\Gradeable $gradeable
     */
    public function resetUserViewedDate(Gradeable $gradeable) {
        if ($gradeable->getGdId() !== null && $gradeable->getUser() !== null) {
            $this->course_db->query("UPDATE gradeable_data SET gd_user_viewed_date = NULL WHERE gd_id=? and gd_user_id=?",
                array($gradeable->getGdId(), $gradeable->getUser()->getId()));
            return true;
        } else {
            return false;
        }
    }

    /**
     * @todo: write phpdoc
     *
     * @param $session_id
     *
     * @return array
     */
    public function getSession($session_id) {
        $this->submitty_db->query("SELECT * FROM sessions WHERE session_id=?", array($session_id));
        return $this->submitty_db->row();
    }

    /**
     * @todo: write phpdoc
     *
     * @param string $session_id
     * @param string $user_id
     * @param string $csrf_token
     *
     * @return string
     */
    public function newSession($session_id, $user_id, $csrf_token) {
        $this->submitty_db->query("INSERT INTO sessions (session_id, user_id, csrf_token, session_expires)
                                   VALUES(?,?,?,current_timestamp + interval '336 hours')",
            array($session_id, $user_id, $csrf_token));

    }

    /**
     * Updates a given session by setting it's expiration date to be 2 weeks into the future
     * @param string $session_id
     */
    public function updateSessionExpiration($session_id) {
        $this->submitty_db->query("UPDATE sessions SET session_expires=(current_timestamp + interval '336 hours')
                                   WHERE session_id=?", array($session_id));
    }

    /**
     * Remove sessions which have their expiration date before the
     * current timestamp
     */
    public function removeExpiredSessions() {
        $this->submitty_db->query("DELETE FROM sessions WHERE session_expires < current_timestamp");
    }

    /**
     * Remove a session associated with a given session_id
     * @param $session_id
     */
    public function removeSessionById($session_id) {
        $this->submitty_db->query("DELETE FROM sessions WHERE session_id=?", array($session_id));
    }

    public function getAllGradeablesIdsAndTitles() {
        $this->course_db->query("SELECT g_id, g_title FROM gradeable ORDER BY g_title ASC");
        return $this->course_db->rows();
    }

    public function getAllGradeablesIds() {
        $this->course_db->query("SELECT g_id FROM gradeable ORDER BY g_id");
        return $this->course_db->rows();
    }

    /**
     * gets ids of all electronic gradeables
     */
    public function getAllElectronicGradeablesIds() {
        $this->course_db->query("SELECT g_id, g_title FROM gradeable WHERE g_gradeable_type=0 ORDER BY g_grade_released_date DESC");
        return $this->course_db->rows();
    }
    
    /**
     * Gets id's and titles of the electronic gradeables that have non-inherited teams
     * @return string
     */
    // public function getAllElectronicGradeablesWithBaseTeams() {
    //     $this->course_db->query('SELECT g_id, g_title FROM gradeable WHERE g_id=ANY(SELECT g_id FROM electronic_gradeable WHERE eg_team_assignment IS TRUE AND (eg_inherit_teams_from=\'\') IS NOT FALSE) ORDER BY g_title ASC');
    //     return $this->course_db->rows();
    // }

    /**
     * Create a new team id and team in gradeable_teams for given gradeable, add $user_id as a member
     * @param string $g_id
     * @param string $user_id
     * @param integer $registration_section
     * @param integer $rotating_section
     * @return string $team_id
     */
    public function createTeam($g_id, $user_id, $registration_section, $rotating_section) {
        $this->course_db->query("SELECT COUNT(*) AS cnt FROM gradeable_teams");
        $team_id_prefix = strval($this->course_db->row()['cnt']);
        if (strlen($team_id_prefix) < 5) $team_id_prefix = str_repeat("0", 5-strlen($team_id_prefix)) . $team_id_prefix;
        $team_id = "{$team_id_prefix}_{$user_id}";

        $params = array($team_id, $g_id, $registration_section, $rotating_section);
        $this->course_db->query("INSERT INTO gradeable_teams (team_id, g_id, registration_section, rotating_section) VALUES(?,?,?,?)", $params);
        $this->course_db->query("INSERT INTO teams (team_id, user_id, state) VALUES(?,?,1)", array($team_id, $user_id));
        return $team_id;
    }

    /**
     * Set team $team_id's registration/rotating section to $section
     * @param string $team_id
     * @param int $section
     */
    public function updateTeamRegistrationSection($team_id, $section) {
        $this->course_db->query("UPDATE gradeable_teams SET registration_section=? WHERE team_id=?", array($section, $team_id));
    }

    public function updateTeamRotatingSection($team_id, $section) {
        $this->course_db->query("UPDATE gradeable_teams SET rotating_section=? WHERE team_id=?", array($section, $team_id));
    }

    /**
     * Remove a user from their current team
     * @param string $team_id
     * @param string $user_id
     */
    public function leaveTeam($team_id, $user_id) {
        $this->course_db->query("DELETE FROM teams AS t
          WHERE team_id=? AND user_id=? AND state=1", array($team_id, $user_id));
        $this->course_db->query("SELECT * FROM teams WHERE team_id=? AND state=1", array($team_id));
        if(count($this->course_db->rows()) == 0){
           //If this happens, then remove all invitations
            $this->course_db->query("DELETE FROM teams AS t
              WHERE team_id=?", array($team_id));
        }

    }

    /**
     * Add user $user_id to team $team_id as an invited user
     * @param string $team_id
     * @param string $user_id
     */
    public function sendTeamInvitation($team_id, $user_id) {
        $this->course_db->query("INSERT INTO teams (team_id, user_id, state) VALUES(?,?,0)", array($team_id, $user_id));
    }

    /**
     * Add user $user_id to team $team_id as a team member
     * @param string $team_id
     * @param string $user_id
     */
    public function acceptTeamInvitation($team_id, $user_id) {
        $this->course_db->query("INSERT INTO teams (team_id, user_id, state) VALUES(?,?,1)", array($team_id, $user_id));
    }

    /**
     * Cancel a pending team invitation
     * @param string $team_id
     * @param string $user_id
     */
    public function cancelTeamInvitation($team_id, $user_id) {
        $this->course_db->query("DELETE FROM teams WHERE team_id=? AND user_id=? AND state=0", array($team_id, $user_id));
    }

    /**
     * Decline all pending team invitiations for a user
     * @param string $g_id
     * @param string $user_id
     */
    public function declineAllTeamInvitations($g_id, $user_id) {
        $this->course_db->query("DELETE FROM teams AS t USING gradeable_teams AS gt
          WHERE gt.g_id=? AND gt.team_id = t.team_id AND t.user_id=? AND t.state=0", array($g_id, $user_id));
    }

    
    /**
     * Return Team object for team whith given Team ID
     * @param string $team_id
     * @return \app\models\Team
     */
    public function getTeamById($team_id) {
        $this->course_db->query("
          SELECT team_id, registration_section, rotating_section
          FROM gradeable_teams
          WHERE team_id=?",
            array($team_id));
        if (count($this->course_db->rows()) === 0) {
            return null;
        }
        $details = $this->course_db->row();

        $this->course_db->query("SELECT user_id, state FROM teams WHERE team_id=? ORDER BY user_id", array($team_id));
        $details['users'] = $this->course_db->rows();
        return new Team($this->core, $details);
    }

    /**
     * Return Team object for team which the given user belongs to on the given gradeable
     * @param string $g_id
     * @param string $user_id
     * @return \app\models\Team
     */
    public function getTeamByGradeableAndUser($g_id, $user_id) {
        $this->course_db->query("
          SELECT team_id, registration_section, rotating_section
          FROM gradeable_teams
          WHERE g_id=? AND team_id IN (
            SELECT team_id
            FROM teams
            WHERE user_id=? AND state=1)",
            array($g_id, $user_id));
        if (count($this->course_db->rows()) === 0) {
            return null;
        }
        $details = $this->course_db->row();

        $this->course_db->query("SELECT user_id, state FROM teams WHERE team_id=? ORDER BY user_id", array($details['team_id']));
        $details['users'] = $this->course_db->rows();
        return new Team($this->core, $details);
    }

    /**
     * Return an array of Team objects for all teams on given gradeable
     * @param string $g_id
     * @return \app\models\Team[]
     */
    public function getTeamsByGradeableId($g_id) {
        $this->course_db->query("
          SELECT team_id, registration_section, rotating_section
          FROM gradeable_teams
          WHERE g_id=?
          ORDER BY team_id",
            array($g_id));

        $all_teams_details = array();
        foreach($this->course_db->rows() as $row) {
            $all_teams_details[$row['team_id']] = $row;
        }

        $teams = array();
        foreach($all_teams_details as $team_id => $details) {
            $this->course_db->query("SELECT user_id, state FROM teams WHERE team_id=? ORDER BY user_id", array($team_id));
            $details['users'] = $this->course_db->rows();
            $teams[] = new Team($this->core, $details);
        }

        return $teams;
    }

    /**
     * Add ($g_id,$user_id) pair to table seeking_team
     * @param string $g_id
     * @param string $user_id
     */
    public function addToSeekingTeam($g_id,$user_id) {
        $this->course_db->query("INSERT INTO seeking_team(g_id, user_id) VALUES (?,?)", array($g_id, $user_id));
    }

    /**
     * Remove ($g_id,$user_id) pair from table seeking_team
     * @param string $g_id
     * @param string $user_id
     */
    public function removeFromSeekingTeam($g_id,$user_id) {
        $this->course_db->query("DELETE FROM seeking_team WHERE g_id=? AND user_id=?", array($g_id, $user_id));
    }

    /**
     * Return an array of user_id who are seeking team who passed gradeable_id
     * @param string $g_id
     * @return array $users_seeking_team
     */
    public function getUsersSeekingTeamByGradeableId($g_id) {
        $this->course_db->query("
          SELECT user_id
          FROM seeking_team
          WHERE g_id=?
          ORDER BY user_id",
            array($g_id));

        $users_seeking_team = array();
        foreach($this->course_db->rows() as $row) {
            array_push($users_seeking_team,$row['user_id']);
        }
        return $users_seeking_team;
    }

    /**
     * Return array of counts of teams/users without team/graded components
     * corresponding to each registration/rotating section
     * @param string $g_id
     * @param rray(int) $sections
     * @param string $section_key
     * @return array(int) $return
     */
    public function getTotalTeamCountByGradingSections($g_id, $sections, $section_key) {
        $return = array();
        $params = array($g_id);
        $sections_query = "";
        if (count($sections) > 0) {
            $sections_query = "{$section_key} IN (".implode(",", array_fill(0, count($sections), "?")).") AND";
            $params = array_merge($sections, $params);
        }
        $this->course_db->query("
SELECT count(*) as cnt, {$section_key}
FROM gradeable_teams
WHERE {$sections_query} g_id=? AND team_id IN (
  SELECT team_id
  FROM teams
)
GROUP BY {$section_key}
ORDER BY {$section_key}", $params);
        foreach ($this->course_db->rows() as $row) {
            $return[$row[$section_key]] = intval($row['cnt']);
        }
        foreach ($sections as $section) {
            if (!isset($return[$section])) $return[$section] = 0;
        }
        ksort($return);
        return $return;
    }
public function getSubmittedTeamCountByGradingSections($g_id, $sections, $section_key) {
        $return = array();
        $params = array($g_id);
        $where = "";
        if (count($sections) > 0) {
            // Expand out where clause
            $sections_keys = array_values($sections);
            $where = "WHERE {$section_key} IN (";
            foreach($sections_keys as $section) {
                $where .= "?" . ($section != $sections_keys[count($sections_keys)-1] ? "," : "");
                array_push($params, $section);
            }
            $where .= ")";
        }
        $this->course_db->query("
SELECT count(*) as cnt, {$section_key}
FROM gradeable_teams
INNER JOIN electronic_gradeable_version
ON
gradeable_teams.team_id = electronic_gradeable_version.team_id
AND gradeable_teams.". $section_key . " IS NOT NULL
AND electronic_gradeable_version.active_version>0
AND electronic_gradeable_version.g_id=?
{$where}
GROUP BY {$section_key}
ORDER BY {$section_key}", $params);

        foreach ($this->course_db->rows() as $row) {
            $return[$row[$section_key]] = intval($row['cnt']);
        }

        return $return;
    }
    public function getUsersWithoutTeamByGradingSections($g_id, $sections, $section_key) {
        $return = array();
        $params = array($g_id);
        $sections_query = "";
        if (count($sections) > 0) {
            $sections_query= "{$section_key} IN (".implode(",", array_fill(0, count($sections), "?")).") AND";
            $params = array_merge($sections, $params);
        }
        $orderBy="";
 		if($section_key == "registration_section") {
 			$orderBy = "SUBSTRING(registration_section, '^[^0-9]*'), COALESCE(SUBSTRING(registration_section, '[0-9]+')::INT, -1), SUBSTRING(registration_section, '[^0-9]*$')";
 		}
 		else {
 			$orderBy = $section_key;
 		}
        $this->course_db->query("
SELECT count(*) as cnt, {$section_key}
FROM users
WHERE {$sections_query} user_id NOT IN (
  SELECT user_id
  FROM gradeable_teams NATURAL JOIN teams
  WHERE g_id=?
  ORDER BY user_id
)
GROUP BY {$section_key}
ORDER BY {$orderBy}", $params);
        foreach ($this->course_db->rows() as $row) {
            $return[$row[$section_key]] = intval($row['cnt']);
        }
        foreach ($sections as $section) {
            if (!isset($return[$section])) {
                $return[$section] = 0;
            }
        }
        ksort($return);
        return $return;
    }
    public function getUsersWithTeamByGradingSections($g_id, $sections, $section_key) {
        $return = array();
        $params = array($g_id);
        $sections_query = "";
        if (count($sections) > 0) {
            $sections_query= "{$section_key} IN (".implode(",", array_fill(0, count($sections), "?")).") AND";
            $params = array_merge($sections, $params);
        }
        $orderBy="";
 		if($section_key == "registration_section") {
 			$orderBy = "SUBSTRING(registration_section, '^[^0-9]*'), COALESCE(SUBSTRING(registration_section, '[0-9]+')::INT, -1), SUBSTRING(registration_section, '[^0-9]*$')";
 		}
 		else {
 			$orderBy = $section_key;
 		}

        $this->course_db->query("
SELECT count(*) as cnt, {$section_key}
FROM users
WHERE {$sections_query} user_id IN (
  SELECT user_id
  FROM gradeable_teams NATURAL JOIN teams
  WHERE g_id=?
  ORDER BY user_id
)
GROUP BY {$section_key}
ORDER BY {$orderBy}", $params);
        foreach ($this->course_db->rows() as $row) {
            $return[$row[$section_key]] = intval($row['cnt']);
        }
        foreach ($sections as $section) {
            if (!isset($return[$section])) {
                $return[$section] = 0;
            }
        }
        ksort($return);
        return $return;
    }
    public function getGradedComponentsCountByTeamGradingSections($g_id, $sections, $section_key) {
        $return = array();
        $params = array($g_id);
        $where = "";
        if (count($sections) > 0) {
            $where = "WHERE {$section_key} IN (".implode(",", array_fill(0, count($sections), "?")).")";
            $params = array_merge($params, $sections);
        }
        $this->course_db->query("
SELECT count(gt.*) as cnt, gt.{$section_key}
FROM gradeable_teams AS gt
INNER JOIN (
  SELECT * FROM gradeable_data AS gd LEFT JOIN gradeable_component_data AS gcd ON gcd.gd_id = gd.gd_id WHERE g_id=?
) AS gd ON gt.team_id = gd.gd_team_id
{$where}
GROUP BY gt.{$section_key}
ORDER BY gt.{$section_key}", $params);
        foreach ($this->course_db->rows() as $row) {
            $return[$row[$section_key]] = intval($row['cnt']);
        }
        return $return;
    }

    /**
     * Return an array of users with late days
     *
     * @return array
     */
    public function getUsersWithLateDays() {
      throw new NotImplementedException();
    }

    /**
     * Return an array of users with extensions
     * @param string $gradeable_id
     * @return SimpleLateUser[]
     */
    public function getUsersWithExtensions($gradeable_id) {
        $this->course_db->query("
        SELECT u.user_id, user_firstname,
          user_preferred_firstname, user_lastname, late_day_exceptions
        FROM users as u
        FULL OUTER JOIN late_day_exceptions as l
          ON u.user_id=l.user_id
        WHERE g_id=?
          AND late_day_exceptions IS NOT NULL
          AND late_day_exceptions>0
        ORDER BY user_email ASC;", array($gradeable_id));

        $return = array();
        foreach($this->course_db->rows() as $row){
            $return[] = new SimpleLateUser($this->core, $row);
        }
        return $return;
    }

    /**
     * "Upserts" a given user's late days allowed effective at a given time.
     *
     * About $csv_options:
     * default behavior is to overwrite all late days for user and timestamp.
     * null value is for updating via form where radio button selection is
     * ignored, so it should do default behavior.  'csv_option_overwrite_all'
     * invokes default behavior for csv upload.  'csv_option_preserve_higher'
     * will preserve existing values when uploaded csv value is lower.
     *
     * @param string $user_id
     * @param string $timestamp
     * @param integer $days
     * @param string $csv_option value determined by selected radio button
     */
    public function updateLateDays($user_id, $timestamp, $days, $csv_option=null) {
		//q.v. PostgresqlDatabaseQueries.php
		throw new NotImplementedException();
	}

    /**
     * Delete a given user's allowed late days entry at given effective time
     * @param string $user_id
     * @param string $timestamp
     */
    public function deleteLateDays($user_id, $timestamp){
        $this->course_db->query("
          DELETE FROM late_days
          WHERE user_id=?
          AND since_timestamp=?", array($user_id, $timestamp));
    }

    /**
     * Updates a given user's extensions for a given homework
     * @param string $user_id
     * @param string $g_id
     * @param integer $days
     */
    public function updateExtensions($user_id, $g_id, $days){
        $this->course_db->query("
          UPDATE late_day_exceptions
          SET late_day_exceptions=?
          WHERE user_id=?
            AND g_id=?;", array($days, $user_id, $g_id));
        if ($this->course_db->getRowCount() === 0) {
            $this->course_db->query("
            INSERT INTO late_day_exceptions
            (user_id, g_id, late_day_exceptions)
            VALUES(?,?,?)", array($user_id, $g_id, $days));
        }
    }

    /**
     * Removes peer grading assignment if instructor decides to change the number of people each person grades for assignment
     * @param string $gradeable_id
     */
    public function clearPeerGradingAssignments($gradeable_id) {
        $this->course_db->query("DELETE FROM peer_assign WHERE g_id=?", array($gradeable_id));
    }

    /**
     * Adds an assignment for someone to grade another person for peer grading
     * @param string $student
     * @param string $grader
     * @param string $gradeable_id
     */
    public function insertPeerGradingAssignment($grader, $student, $gradeable_id) {
        $this->course_db->query("INSERT INTO peer_assign(grader_id, user_id, g_id) VALUES (?,?,?)", array($grader, $student, $gradeable_id));
    }

	/**
	 * Retrieves all courses (and details) that are accessible by $user_id
	 *
	 * (u.user_id=? AND u.user_group=1) checks if $user_id is an instructor
	 * Instructors may access all of their courses
	 * (u.user_id=? AND c.status=1) checks if a course is active
	 * An active course may be accessed by all users
	 * Inactive courses may only be accessed by the instructor
	 *
	 * @param string $user_id
	 * @param string $submitty_path
	 * @return array - courses (and their details) accessible by $user_id
	 */
    public function getStudentCoursesById($user_id, $submitty_path) {
        $this->submitty_db->query("
SELECT u.semester, u.course
FROM courses_users u
INNER JOIN courses c ON u.course=c.course AND u.semester=c.semester
WHERE (u.user_id=? AND u.user_group=1) OR (u.user_id=? AND c.status=1)
ORDER BY u.course", array($user_id, $user_id));
        $return = array();
        foreach ($this->submitty_db->rows() as $row) {
            $course = new Course($this->core, $row);
            $course->loadDisplayName($submitty_path);
            $return[] = $course;
        }
        return $return;
    }

    public function getPeerAssignment($gradeable_id, $grader) {
        $this->course_db->query("SELECT user_id FROM peer_assign WHERE g_id=? AND grader_id=?", array($gradeable_id, $grader));
        $return = array();
        foreach($this->course_db->rows() as $id) {
            $return[] = $id['user_id'];
        }
        return $return;
    }

    public function getPeerGradingAssignNumber($g_id) {
        $this->course_db->query("SELECT eg_peer_grade_set FROM electronic_gradeable WHERE g_id=?", array($g_id));
        return $this->course_db->rows()[0]['eg_peer_grade_set'];
    }

    public function getNumPeerComponents($g_id) {
        $this->course_db->query("SELECT COUNT(*) as cnt FROM gradeable_component WHERE gc_is_peer='t' and g_id=?", array($g_id));
        return intval($this->course_db->rows()[0]['cnt']);
    }

    public function getNumGradedPeerComponents($gradeable_id, $grader) {
        if (!is_array($grader)) {
            $params = array($grader);
        }
        else {
            $params = $grader;
        }
        $grader_list = implode(",", array_fill(0, count($params), "?"));
        $params[] = $gradeable_id;
        $this->course_db->query("SELECT COUNT(*) as cnt
FROM gradeable_component_data as gcd
WHERE gcd.gcd_grader_id IN ({$grader_list})
AND gc_id IN (
  SELECT gc_id
  FROM gradeable_component
  WHERE gc_is_peer='t' AND g_id=?
)", $params);

        return intval($this->course_db->rows()[0]['cnt']);
    }

    public function getGradedPeerComponentsByRegistrationSection($gradeable_id, $sections=array()) {
        $where = "";
        $params = array();
        if(count($sections) > 0) {
            $where = "WHERE registration_section IN (".implode(",", arrayfill(0,count($sections),"?"));
            $params = $sections;
        }
        $params[] = $gradeable_id;
        $this->course_db->query("
        SELECT count(u.*), u.registration_section
        FROM users as u
        INNER JOIN(
            SELECT gd.* FROM gradeable_data as gd
            LEFT JOIN(
                gradeable_component_data as gcd
                LEFT JOIN gradeable_component as gc
                ON gcd.gc_id = gc.gc_id and gc.gc_is_peer = 't'
            ) as gcd ON gcd.gd_id = gd.gd_id
            WHERE gd.g_id = ?
            GROUP BY gd.gd_id
        ) as gd ON gd.gd_user_id = u.user_id
        {$where}
        GROUP BY u.registration_section
        ORDER BY SUBSTRING(u.registration_section, '^[^0-9]*'), COALESCE(SUBSTRING(u.registration_section, '[0-9]+')::INT, -1), SUBSTRING(u.registration_section, '[^0-9]*$')", $params);

        $return = array();
        foreach($this->course_db->rows() as $row) {
            $return[$row['registration_section']] = intval($row['count']);
        }
        return $return;
    }

    public function getGradedPeerComponentsByRotatingSection($gradeable_id, $sections=array()) {
        $where = "";
        $params = array();
        if(count($sections) > 0) {
            $where = "WHERE rotating_section IN (".implode(",", arrayfill(0,count($sections),"?"));
            $params = $sections;
        }
        $params[] = $gradeable_id;
        $this->course_db->query("
        SELECT count(u.*), u.rotating_section
        FROM users as u
        INNER JOIN(
            SELECT gd.* FROM gradeable_data as gd
            LEFT JOIN(
                gradeable_component_data as gcd
                LEFT JOIN gradeable_component as gc
                ON gcd.gc_id = gc.gc_id and gc.gc_is_peer = 't'
            ) as gcd ON gcd.gd_id = gd.gd_id
            WHERE gd.g_id = ?
            GROUP BY gd.gd_id
        ) as gd ON gd.gd_user_id = u.user_id
        {$where}
        GROUP BY u.rotating_section
        ORDER BY u.rotating_section", $params);

        $return = array();
        foreach($this->course_db->rows() as $row) {
            $return[$row['rotating_section']] = intval($row['count']);
        }
        return $return;
    }

    public function existsThread($thread_id){
        $this->course_db->query("SELECT 1 FROM threads where deleted = false AND id = ?", array($thread_id));
        $result = $this->course_db->rows();
        return count($result) > 0;
    }

    public function existsAnnouncements(){
        $this->course_db->query("SELECT MAX(id) FROM threads where deleted = false AND pinned = true");
        $result = $this->course_db->rows();
        return empty($result[0]["max"]) ? -1 : $result[0]["max"];
    }

    public function viewedThread($user, $thread_id){
      $this->course_db->query("SELECT * from viewed_responses where thread_id = ? and user_id = ?", array($thread_id, $user));
      return count($this->course_db->rows()) > 0;
    }

    public function getDisplayUserNameFromUserId($user_id){
      $this->course_db->query("SELECT user_firstname, user_preferred_firstname, user_lastname from users where user_id = ?", array($user_id));
      $name_rows = $this->course_db->rows()[0];
      $last_name =  " " . $name_rows["user_lastname"];
      if(empty($name_rows["user_preferred_firstname"])){
        $name = $name_rows["user_firstname"];
      } else {
        $name = $name_rows["user_preferred_firstname"];
      }
      $ar = array();
      $ar["first_name"] = $name;
      $ar["last_name"] = $last_name;
      return $ar;
    }

    public function filterCategoryDesc($category_desc) {
        return str_replace("|", " ", $category_desc);
    }

    public function addNewCategory($category) {
        //Can't get "RETURNING category_id" syntax to work
        $this->course_db->query("INSERT INTO categories_list (category_desc) VALUES (?) RETURNING category_id", array($this->filterCategoryDesc($category)));
        $this->course_db->query("SELECT MAX(category_id) as category_id from categories_list");
        return $this->course_db->rows()[0];
    }

    public function deleteCategory($category_id) {
        // TODO, check if no thread is using current category
        $this->course_db->query("SELECT 1 FROM thread_categories WHERE category_id = ?", array($category_id));
        if(count($this->course_db->rows()) == 0) {
            $this->course_db->query("DELETE FROM categories_list WHERE category_id = ?", array($category_id));
            return true;
        } else {
            return false;
        }
    }

    public function editCategory($category_id, $category_desc, $category_color) {
        $this->course_db->beginTransaction();
        if(!is_null($category_desc)) {
            $this->course_db->query("UPDATE categories_list SET category_desc = ? WHERE category_id = ?", array($category_desc, $category_id));
        }
        if(!is_null($category_color)) {
            $this->course_db->query("UPDATE categories_list SET color = ? WHERE category_id = ?", array($category_color, $category_id));
        }
        $this->course_db->commit();
    }

    public function reorderCategories($categories_in_order) {
        $this->course_db->beginTransaction();
        foreach ($categories_in_order as $rank => $id) {
            $this->course_db->query("UPDATE categories_list SET rank = ? WHERE category_id = ?", array($rank, $id));
        }
        $this->course_db->commit();
    }

    public function getCategories(){
        $this->course_db->query("SELECT * from categories_list ORDER BY rank ASC NULLS LAST");
        return $this->course_db->rows();
    }

    public function getPostsForThread($current_user, $thread_id, $option = "tree"){
      if($thread_id == -1) {
        $announcement_id = $this->existsAnnouncements();
        if($announcement_id == -1){
          $this->course_db->query("SELECT MAX(id) as max from threads WHERE deleted = false and pinned = false");
          $thread_id = $this->course_db->rows()[0]["max"];
        } else {
          $thread_id = $announcement_id;
        }
      }
      if($option == 'alpha'){
        $this->course_db->query("SELECT posts.*, users.user_lastname FROM posts INNER JOIN users ON posts.author_user_id=users.user_id WHERE thread_id=? AND deleted = false ORDER BY user_lastname, posts.timestamp;", array($thread_id));
      } else {
        $this->course_db->query("SELECT * FROM posts WHERE thread_id=? AND deleted = false ORDER BY timestamp ASC", array($thread_id));
      }
      
      $result_rows = $this->course_db->rows();

      if(count($result_rows) > 0){
        $this->course_db->query("INSERT INTO viewed_responses(thread_id,user_id,timestamp) SELECT ?, ?, current_timestamp WHERE NOT EXISTS (SELECT 1 FROM viewed_responses WHERE thread_id=? AND user_id=?)", array($thread_id, $current_user, $thread_id, $current_user));
      }
      return $result_rows;
    }

    public function getRootPostOfNonMergedThread($thread_id, &$title, &$message) {
        $this->course_db->query("SELECT title FROM threads WHERE id = ? and merged_thread_id = -1 and merged_post_id = -1 and deleted = false", array($thread_id));
        $result_rows = $this->course_db->rows();
        if(count($result_rows) == 0) {
            $message = "Can't find thread";
            return false;
        }
        $title = $result_rows[0]['title'] . "\n";
        $this->course_db->query("SELECT id FROM posts where thread_id = ? and parent_id = -1", array($thread_id));
        $root_post = $this->course_db->rows()[0]['id'];
        return $root_post;
    }

    public function mergeThread($parent_thread_id, $child_thread_id, &$message){
        try{
            $this->course_db->beginTransaction();
            $parent_thread_title = null;
            $child_thread_title = null;
            if(!($parent_root_post = $this->getRootPostOfNonMergedThread($parent_thread_id, $parent_thread_title, $message))) {
                $this->course_db->rollback();
                return false;
            }
            if(!($child_root_post = $this->getRootPostOfNonMergedThread($child_thread_id, $child_thread_title, $message))) {
                $this->course_db->rollback();
                return false;
            }

            if($child_root_post <= $parent_root_post) {
                $message = "Child thread must be newer than parent thread";
                $this->course_db->rollback();
                return false;
            }

            $children = array($child_root_post);
            $this->findChildren($child_root_post, $child_thread_id, $children);

            // $merged_post_id is PK of linking node and $merged_thread_id is immediate parent thread_id
            $this->course_db->query("UPDATE threads SET merged_thread_id = ?, merged_post_id = ?, deleted = true WHERE id = ?", array($parent_thread_id, $child_root_post, $child_thread_id));
            foreach($children as $post_id){
                $this->course_db->query("UPDATE posts SET thread_id = ? WHERE id = ?", array($parent_thread_id,$post_id));
            }
            $this->course_db->query("UPDATE posts SET parent_id = ?, content = ? || content WHERE id = ?", array($parent_root_post, $child_thread_title, $child_root_post));

            $this->course_db->commit();
            return true;
        } catch (DatabaseException $dbException){
             $this->course_db->rollback();
        }
        return false;
    }

    public function getAnonId($user_id) {
        $params = (is_array($user_id)) ? $user_id : array($user_id);

        $question_marks = implode(",", array_fill(0, count($params), "?"));
        $this->course_db->query("SELECT user_id, anon_id FROM users WHERE user_id IN({$question_marks})", $params);
        $return = array();
        foreach($this->course_db->rows() as $id_map) {
            $return[$id_map['user_id']] = $id_map['anon_id'];
        }
        return $return;
    }

    public function getUserFromAnon($anon_id) {
        $params = is_array($anon_id) ? $anon_id : array($anon_id);

        $question_marks = implode(",", array_fill(0, count($params), "?"));
        $this->course_db->query("SELECT anon_id, user_id FROM users WHERE anon_id IN ({$question_marks})", $params);
        $return = array();
        foreach($this->course_db->rows() as $id_map) {
            $return[$id_map['anon_id']] = $id_map['user_id'];
        }
        return $return;
    }

    public function getAllAnonIds() {
        $this->course_db->query("SELECT anon_id FROM users");
        return $this->course_db->rows();
    }

    /**
     * Determines if a course is 'active' or if it was dropped.
     *
     * This is used to filter out courses displayed on the home screen, for when
     * a student has dropped a course.  SQL query checks for user_group=4 so
     * that only students are considered.  Returns false when course is dropped.
     * Returns true when course is still active, or user is not a student.
     *
     * @param string $user_id
     * @param string $course
     * @param string $semester
     * @return boolean
     */
    public function checkStudentActiveInCourse($user_id, $course, $semester) {
        $this->submitty_db->query("
            SELECT
                CASE WHEN registration_section IS NULL AND user_group=4 THEN FALSE
                ELSE TRUE
                END
            AS active
            FROM courses_users WHERE user_id=? AND course=? AND semester=?", array($user_id, $course, $semester));
        return $this->submitty_db->row()['active'];

    }

    /**
     * @param string $g_id
     */
    public function deleteGradeable($g_id) {
        $this->course_db->query("DELETE FROM gradeable WHERE g_id=?", array($g_id));
    }
}<|MERGE_RESOLUTION|>--- conflicted
+++ resolved
@@ -112,29 +112,17 @@
         $query_multiple_qmarks = "?".str_repeat(",?", count($categories_ids)-1);
         $query_parameters = array_merge( array(count($categories_ids)), $categories_ids );
 
-<<<<<<< HEAD
         $this->course_db->query("SELECT t.*, array_to_string(array_agg(e.category_id),'|')  as categories_ids, array_to_string(array_agg(w.category_desc),'|') as categories_desc, array_to_string(array_agg(w.color),'|') as categories_color FROM threads t, thread_categories e, categories_list w WHERE deleted = false and pinned = true and t.id = e.thread_id and e.category_id = w.category_id GROUP BY t.id HAVING ? = (SELECT count(*) FROM thread_categories tc WHERE tc.thread_id = t.id and category_id IN (".$query_multiple_qmarks.")) ORDER BY t.id DESC", $query_parameters);
-=======
-        $this->course_db->query("SELECT t.*, array_to_string(array_agg(e.category_id),'|')  as categories_ids, array_to_string(array_agg(w.category_desc),'|') as categories_desc FROM threads t, thread_categories e, categories_list w WHERE deleted = false and pinned = true and t.id = e.thread_id and e.category_id = w.category_id GROUP BY t.id HAVING ? = (SELECT count(*) FROM thread_categories tc WHERE tc.thread_id = t.id and category_id IN (".$query_multiple_qmarks.")) ORDER BY t.id DESC", $query_parameters);
->>>>>>> 0d4f2ed8
         return $this->course_db->rows();
     }
 
     public function loadAnnouncementsWithoutCategory(){
-<<<<<<< HEAD
         $this->course_db->query("SELECT t.*, array_to_string(array_agg(e.category_id),'|')  as categories_ids, array_to_string(array_agg(w.category_desc),'|') as categories_desc, array_to_string(array_agg(w.color),'|') as categories_color FROM threads t, thread_categories e, categories_list w WHERE deleted = false and pinned = true and t.id = e.thread_id and e.category_id = w.category_id GROUP BY t.id ORDER BY t.id DESC");
-=======
-        $this->course_db->query("SELECT t.*, array_to_string(array_agg(e.category_id),'|')  as categories_ids, array_to_string(array_agg(w.category_desc),'|') as categories_desc  FROM threads t, thread_categories e, categories_list w WHERE deleted = false and pinned = true and t.id = e.thread_id and e.category_id = w.category_id GROUP BY t.id ORDER BY t.id DESC");
->>>>>>> 0d4f2ed8
             return $this->course_db->rows();
     }
 
     public function loadThreadsWithoutCategory(){
-<<<<<<< HEAD
          $this->course_db->query("SELECT t.*, array_to_string(array_agg(e.category_id),'|')  as categories_ids, array_to_string(array_agg(w.category_desc),'|') as categories_desc, array_to_string(array_agg(w.color),'|') as categories_color FROM threads t, thread_categories e, categories_list w WHERE deleted = false and pinned = false and t.id = e.thread_id and e.category_id = w.category_id GROUP BY t.id ORDER BY t.id DESC");
-=======
-         $this->course_db->query("SELECT t.*, array_to_string(array_agg(e.category_id),'|')  as categories_ids, array_to_string(array_agg(w.category_desc),'|') as categories_desc  FROM threads t, thread_categories e, categories_list w WHERE deleted = false and pinned = false and t.id = e.thread_id and e.category_id = w.category_id GROUP BY t.id ORDER BY t.id DESC");
->>>>>>> 0d4f2ed8
          return $this->course_db->rows();
     }
 
@@ -143,11 +131,7 @@
         $query_multiple_qmarks = "?".str_repeat(",?", count($categories_ids)-1);
         $query_parameters = array_merge( array(count($categories_ids)), $categories_ids );
 
-<<<<<<< HEAD
         $this->course_db->query("SELECT t.*, array_to_string(array_agg(e.category_id),'|')  as categories_ids, array_to_string(array_agg(w.category_desc),'|') as categories_desc, array_to_string(array_agg(w.color),'|') as categories_color FROM threads t, thread_categories e, categories_list w WHERE deleted = false and pinned = false and t.id = e.thread_id and e.category_id = w.category_id GROUP BY t.id HAVING ? = (SELECT count(*) FROM thread_categories tc WHERE tc.thread_id = t.id and category_id IN (".$query_multiple_qmarks.")) ORDER BY t.id DESC", $query_parameters);
-=======
-        $this->course_db->query("SELECT t.*, array_to_string(array_agg(e.category_id),'|')  as categories_ids, array_to_string(array_agg(w.category_desc),'|') as categories_desc FROM threads t, thread_categories e, categories_list w WHERE deleted = false and pinned = false and t.id = e.thread_id and e.category_id = w.category_id GROUP BY t.id HAVING ? = (SELECT count(*) FROM thread_categories tc WHERE tc.thread_id = t.id and category_id IN (".$query_multiple_qmarks.")) ORDER BY t.id DESC", $query_parameters);
->>>>>>> 0d4f2ed8
         return $this->course_db->rows();
     }
 
