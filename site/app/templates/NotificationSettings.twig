<style>
    input[type="checkbox"]:disabled {
        background: gray;
    }
</style>
<div class="content">
    <form method="post" action="{{ core.buildUrl({'component': 'notification', 'page': 'alter_notification_settings'}) }}" id="form_notification_settings">
        <div id="config">
            {% if email_enabled %}
                {% set header = "Notification/Email Settings" %}
            {% else %}
                {% set header = "Notification Settings" %}
            {% endif %}
            <div><h1>{{ header }}</h1></div>
            <div class="row">
                <div class="heading col-md-4"></div>
                <div class="heading col-md-3">
                    <h2>Notification Settings</h2>
                </div>
<<<<<<< HEAD
                <div class="heading col-md-5">
                    <h2>Email Settings (work in progress)</h2>
                </div>
            </div>

            <div class="heading">
                <h2>Forum</h2>
                <hr>
            </div>

=======
                {% if email_enabled %}
                    <div class="heading col-md-5">
                        <h2>Email Settings</h2>
                    </div>
                {% endif %}

            </div>
>>>>>>> 8bc6c3a4
            <div class="option row">
                <div class="option-desc col-md-4">
                    <label for="forum_enabled">
                        <div class="option-title">New announcements</div>
                        <div class="option-alt">Receive a notification whenever an instructor posts a new announcement</div>
                    </label>
                </div>
                <div class="option-input col-md-3"><input type="checkbox" name="announcement" id="announcement" disabled checked></div>
                {% if email_enabled %}
                    <div class="option-input col-md-5"><input type="checkbox" name="announcement_email" id="announcement_email" disabled checked></div>
                {% endif %}
            </div>

            <div class="option row">
                <div class="option-desc col-md-4">
                    <label for="forum_enabled">
                        <div class="option-title">Replies to my thread</div>
                        <div class="option-alt">Receive a notification whenever a reply is posted in a thread that you created</div>
                    </label>
                </div>
                <div class="option-input col-md-3"><input type="checkbox" name="reply_thread" id="reply_thread" disabled checked></div>
                {% if email_enabled %}
                    <div class="option-input col-md-5"><input type="checkbox" name="reply_thread_email" id="reply_thread_email" disabled checked></div>
                {% endif %}
            </div>

            <div class="option row">
                <div class="option-desc col-md-4">
                    <label for="forum_enabled">
                        <div class="option-title">My post was modified</div>
                        <div class="option-alt">Receive a notification whenever one of your posts was edited, deleted, or merged</div>
                    </label>
                </div>
                <div class="option-input col-md-3"><input type="checkbox" name="reply_in_post_thread" id="reply_in_post_thread" disabled="true" checked></div>
                {% if email_enabled %}
                    <div class="option-input col-md-5"><input type="checkbox" name="reply_in_post_thread_email" id="reply_in_post_thread_email" disabled checked></div>
                {% endif %}
            </div>

            <div class="option row">
                <div class="option-desc col-md-4">
                    <label for="forum_enabled">
                        <div class="option-title">Replies to thread in which you have posted</div>
                        <div class="option-alt">Receive a notification whenever a reply is posted in a thread in which you also posted</div>
                    </label>
                </div>
                <div class="option-input col-md-3"><input type="checkbox" name="reply_in_post_thread" id="reply_in_post_thread" {% if notification_saves['reply_in_post_thread'] %}checked="true"{% endif %}></div>
<<<<<<< HEAD

                <div class="option-input col-md-5"><input type="checkbox" name="reply_in_post_thread_email" id="reply_in_post_thread_email" {% if notification_saves['reply_in_post_thread_email'] %}checked="true"{% endif %}></div>
=======
                {% if email_enabled %}
                    <div class="option-input col-md-5"><input type="checkbox" name="reply_in_post_thread_email" id="reply_in_post_thread_email" {% if notification_saves['reply_in_post_thread_email'] %}checked="true"{% endif %}></div>
                {% endif %}
>>>>>>> 8bc6c3a4
            </div>

            <div class="option row">
                <div class="option-desc col-md-4">
                    <label for="forum_enabled">
                        <div class="option-title">Merge threads</div>
                        <div class="option-alt">Receive a notification whenever a thread is merged</div>
                    </label>
                </div>
                <div class="option-input col-md-3"><input type="checkbox" name="merge_threads" id="merge_threads" {% if notification_saves['merge_threads'] %}checked="true"{% endif %}></div>
<<<<<<< HEAD
                <div class="option-input col-md-5"><input type="checkbox" name="merge_threads_email" id="merge_threads_email" {% if notification_saves['merge_threads_email'] %}checked="true"{% endif %}></div>
=======
                {% if email_enabled %}
                    <div class="option-input col-md-5"><input type="checkbox" name="merge_threads_email" id="merge_threads_email" {% if notification_saves['merge_threads_email'] %}checked="true"{% endif %}></div>
                {% endif %}
>>>>>>> 8bc6c3a4
            </div>

            <div class="option row">
                <div class="option-desc col-md-4">
                    <label for="forum_enabled">
                        <div class="option-title">All new threads</div>
                        <div class="option-alt">Receive a notification whenever a thread is created</div>
                    </label>
                </div>
                <div class="option-input col-md-3"><input type="checkbox" name="all_new_threads" id="all_new_threads" {% if notification_saves['all_new_threads'] %}checked="true"{% endif %}></div>
<<<<<<< HEAD

                <div class="option-input col-md-5"><input type="checkbox" name="all_new_threads_email" id="all_new_threads_email" {% if notification_saves['all_new_threads_email'] %}checked="true"{% endif %}></div>
=======
                {% if email_enabled %}
                    <div class="option-input col-md-5"><input type="checkbox" name="all_new_threads_email" id="all_new_threads_email" {% if notification_saves['all_new_threads_email'] %}checked="true"{% endif %}></div>
                {% endif %}
>>>>>>> 8bc6c3a4
            </div>

            <div class="option row">
                <div class="option-desc col-md-4">
                    <label for="forum_enabled">
                        <div class="option-title">All new posts</div>
                        <div class="option-alt">Receive a notification whenever a post is created</div>
                    </label>
                </div>
                <div class="option-input col-md-3"><input type="checkbox" name="all_new_posts" id="all_new_posts" {% if notification_saves['all_new_posts'] %}checked="true"{% endif %}></div>
<<<<<<< HEAD
                <div class="option-input col-md-5"><input type="checkbox" name="all_new_posts_email" id="all_new_posts_email" {% if notification_saves['all_new_posts_email'] %}checked="true"{% endif %}></div>
=======

                {% if email_enabled %}
                    <div class="option-input col-md-5"><input type="checkbox" name="all_new_posts_email" id="all_new_posts_email" {% if notification_saves['all_new_posts_email'] %}checked="true"{% endif %}></div>
                {% endif %}
>>>>>>> 8bc6c3a4
            </div>

            {% if core.getUser().accessFullGrading() %}
                <div class="option row">
                    <div class="option-desc col-md-4">
                        <label for="forum_enabled">
                            <div class="option-title">A thread/post has been altered</div>
                            <div class="option-alt">Receive a notification whenever a thread/post has been edited, deleted, or undeleted</div>
                        </label>
                    </div>
                    <div class="option-input col-md-3"><input type="checkbox" name="all_modifications_forum" id="all_modifications_forum" {% if notification_saves['all_modifications_forum'] %}checked="true"{% endif %}></div>
<<<<<<< HEAD
                    <div class="option-input col-md-5"><input type="checkbox" name="all_modifications_forum_email" id="all_modifications_forum_email" {% if notification_saves['all_modifications_forum_email'] %}checked="true"{% endif %}></div>
                </div>
            {% endif %}

            <div class="heading">
                <h2>Grade Inquiry</h2>
                <hr>
            </div>

            <div class="option row">
                <div class="option-desc col-md-4">
                    <label for="forum_enabled">
                        <div class="option-title">A Grade Inquiry has been submitted</div>
                        {% set notification_setting_text = core.getUser().accessGrading() ? "Receive a notification when a student has submitted a grade inquiry on work you graded" : "Receive a notification when a grader or a team member makes a grade inquiry on your work" %}
                        <div class="option-alt">{{ notification_setting_text }}</div>
                    </label>
=======
                    {% if email_enabled %}
                        <div class="option-input col-md-5"><input type="checkbox" name="all_modifications_forum_email" id="all_modifications_forum_email" {% if notification_saves['all_modifications_forum_email'] %}checked="true"{% endif %}></div>
                    {% endif %}
>>>>>>> 8bc6c3a4
                </div>
                <div class="option-input col-md-3"><input type="checkbox" name="new_grade_inquiry" id="new_grade_inquiry" disabled checked></div>
                <div class="option-input col-md-5"><input type="checkbox" name="new_grade_inquiry_email" id="new_grade_inquiry_email" disabled checked></div>
            </div>

            <div class="option row">
                <div class="option-desc col-md-4">
                    <label for="forum_enabled">
                        <div class="option-title">A Grade Inquiry post has been made</div>
                        {% set notification_setting_text = core.getUser().accessGrading() ? "Receive a notification when a student has submitted a post on their grade inquiry" : "Receive a notification when a grader or a team member makes a post on your grade inquiry" %}
                        <div class="option-alt">{{ notification_setting_text }}</div>
                    </label>
                </div>
                <div class="option-input col-md-3"><input type="checkbox" name="new_grade_inquiry_post" id="new_grade_inquiry_post" disabled checked></div>
                <div class="option-input col-md-5"><input type="checkbox" name="new_grade_inquiry_post_email" id="new_grade_inquiry_post_email" disabled checked></div>
            </div>

            <div class="option row">
                <div class="option-desc col-md-4">
                    <label for="forum_enabled">
                        <div class="option-title">A Grade Inquiry has been resolved</div>
                        {% set notification_setting_text = core.getUser().accessGrading() ? "Receive a notification when a student has closed their grade inquiry" : "Receive a notification when a grader or a team member resolves your grade inquiry" %}
                        <div class="option-alt">{{ notification_setting_text }}</div>
                    </label>
                </div>
                <div class="option-input col-md-3"><input type="checkbox" name="grade_inquiry_resolved" id="grade_inquiry_resolved" disabled checked></div>
                <div class="option-input col-md-5"><input type="checkbox" name="grade_inquiry_resolved_email" id="grade_inquiry_resolved_email" disabled checked></div>
            </div>
        </div>
    </form>
    <script>
        $('#form_notification_settings').on("change",function(e) {
            var f = $(this);
            var url = f.attr('action');
            e.preventDefault();
            $.ajax({
                type: "POST",
                data: f.serialize(),
                url: url,
                success: function(data) {
                    try {
                        var json = JSON.parse(data);
                        if(json['status'] == 'fail') {
                            var message ='<div class="inner-message alert alert-error" style="position: fixed;top: 40px;left: 50%;width: 40%;margin-left: -20%;" id="theid"><a class="fas fa-times message-close" onclick="removeMessagePopup(\'theid\');"></a><i class="fas fa-times-circle"></i>' + json['message'] + '</div>';
                        }else {
                            var message ='<div class="inner-message alert alert-success" style="position: fixed;top: 40px;left: 50%;width: 40%;margin-left: -20%;" id="theid"><a class="fas fa-times message-close" onclick="removeMessagePopup(\'theid\');"></a><i class="fas fa-times-circle"></i>' + json['data'] + '</div>';
                        }
                    } catch(err) {
                        var message ='<div class="inner-message alert alert-error" style="position: fixed;top: 40px;left: 50%;width: 40%;margin-left: -20%;" id="theid"><a class="fas fa-times message-close" onclick="removeMessagePopup(\'theid\');"></a><i class="fas fa-times-circle"></i>Error parsing data. Please try again.</div>';
                    }
                    $('#notification-settings').css('display', 'none');
                    $('#messages').empty();
                    $('#messages').append(message);
                }
            });

        });
    </script>
</div><|MERGE_RESOLUTION|>--- conflicted
+++ resolved
@@ -17,10 +17,11 @@
                 <div class="heading col-md-3">
                     <h2>Notification Settings</h2>
                 </div>
-<<<<<<< HEAD
-                <div class="heading col-md-5">
-                    <h2>Email Settings (work in progress)</h2>
-                </div>
+                {% if email_enabled %}
+                    <div class="heading col-md-5">
+                        <h2>Email Settings</h2>
+                    </div>
+                {% endif %}
             </div>
 
             <div class="heading">
@@ -28,15 +29,6 @@
                 <hr>
             </div>
 
-=======
-                {% if email_enabled %}
-                    <div class="heading col-md-5">
-                        <h2>Email Settings</h2>
-                    </div>
-                {% endif %}
-
-            </div>
->>>>>>> 8bc6c3a4
             <div class="option row">
                 <div class="option-desc col-md-4">
                     <label for="forum_enabled">
@@ -84,14 +76,9 @@
                     </label>
                 </div>
                 <div class="option-input col-md-3"><input type="checkbox" name="reply_in_post_thread" id="reply_in_post_thread" {% if notification_saves['reply_in_post_thread'] %}checked="true"{% endif %}></div>
-<<<<<<< HEAD
-
-                <div class="option-input col-md-5"><input type="checkbox" name="reply_in_post_thread_email" id="reply_in_post_thread_email" {% if notification_saves['reply_in_post_thread_email'] %}checked="true"{% endif %}></div>
-=======
                 {% if email_enabled %}
                     <div class="option-input col-md-5"><input type="checkbox" name="reply_in_post_thread_email" id="reply_in_post_thread_email" {% if notification_saves['reply_in_post_thread_email'] %}checked="true"{% endif %}></div>
                 {% endif %}
->>>>>>> 8bc6c3a4
             </div>
 
             <div class="option row">
@@ -102,13 +89,9 @@
                     </label>
                 </div>
                 <div class="option-input col-md-3"><input type="checkbox" name="merge_threads" id="merge_threads" {% if notification_saves['merge_threads'] %}checked="true"{% endif %}></div>
-<<<<<<< HEAD
-                <div class="option-input col-md-5"><input type="checkbox" name="merge_threads_email" id="merge_threads_email" {% if notification_saves['merge_threads_email'] %}checked="true"{% endif %}></div>
-=======
                 {% if email_enabled %}
                     <div class="option-input col-md-5"><input type="checkbox" name="merge_threads_email" id="merge_threads_email" {% if notification_saves['merge_threads_email'] %}checked="true"{% endif %}></div>
                 {% endif %}
->>>>>>> 8bc6c3a4
             </div>
 
             <div class="option row">
@@ -119,14 +102,9 @@
                     </label>
                 </div>
                 <div class="option-input col-md-3"><input type="checkbox" name="all_new_threads" id="all_new_threads" {% if notification_saves['all_new_threads'] %}checked="true"{% endif %}></div>
-<<<<<<< HEAD
-
-                <div class="option-input col-md-5"><input type="checkbox" name="all_new_threads_email" id="all_new_threads_email" {% if notification_saves['all_new_threads_email'] %}checked="true"{% endif %}></div>
-=======
                 {% if email_enabled %}
                     <div class="option-input col-md-5"><input type="checkbox" name="all_new_threads_email" id="all_new_threads_email" {% if notification_saves['all_new_threads_email'] %}checked="true"{% endif %}></div>
                 {% endif %}
->>>>>>> 8bc6c3a4
             </div>
 
             <div class="option row">
@@ -137,14 +115,9 @@
                     </label>
                 </div>
                 <div class="option-input col-md-3"><input type="checkbox" name="all_new_posts" id="all_new_posts" {% if notification_saves['all_new_posts'] %}checked="true"{% endif %}></div>
-<<<<<<< HEAD
-                <div class="option-input col-md-5"><input type="checkbox" name="all_new_posts_email" id="all_new_posts_email" {% if notification_saves['all_new_posts_email'] %}checked="true"{% endif %}></div>
-=======
-
                 {% if email_enabled %}
                     <div class="option-input col-md-5"><input type="checkbox" name="all_new_posts_email" id="all_new_posts_email" {% if notification_saves['all_new_posts_email'] %}checked="true"{% endif %}></div>
                 {% endif %}
->>>>>>> 8bc6c3a4
             </div>
 
             {% if core.getUser().accessFullGrading() %}
@@ -156,8 +129,9 @@
                         </label>
                     </div>
                     <div class="option-input col-md-3"><input type="checkbox" name="all_modifications_forum" id="all_modifications_forum" {% if notification_saves['all_modifications_forum'] %}checked="true"{% endif %}></div>
-<<<<<<< HEAD
-                    <div class="option-input col-md-5"><input type="checkbox" name="all_modifications_forum_email" id="all_modifications_forum_email" {% if notification_saves['all_modifications_forum_email'] %}checked="true"{% endif %}></div>
+                    {% if email_enabled %}
+                        <div class="option-input col-md-5"><input type="checkbox" name="all_modifications_forum_email" id="all_modifications_forum_email" {% if notification_saves['all_modifications_forum_email'] %}checked="true"{% endif %}></div>
+                    {% endif %}
                 </div>
             {% endif %}
 
@@ -173,11 +147,6 @@
                         {% set notification_setting_text = core.getUser().accessGrading() ? "Receive a notification when a student has submitted a grade inquiry on work you graded" : "Receive a notification when a grader or a team member makes a grade inquiry on your work" %}
                         <div class="option-alt">{{ notification_setting_text }}</div>
                     </label>
-=======
-                    {% if email_enabled %}
-                        <div class="option-input col-md-5"><input type="checkbox" name="all_modifications_forum_email" id="all_modifications_forum_email" {% if notification_saves['all_modifications_forum_email'] %}checked="true"{% endif %}></div>
-                    {% endif %}
->>>>>>> 8bc6c3a4
                 </div>
                 <div class="option-input col-md-3"><input type="checkbox" name="new_grade_inquiry" id="new_grade_inquiry" disabled checked></div>
                 <div class="option-input col-md-5"><input type="checkbox" name="new_grade_inquiry_email" id="new_grade_inquiry_email" disabled checked></div>
