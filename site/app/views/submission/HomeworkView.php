<?php

namespace app\views\submission;

use app\models\Gradeable;
use app\views\AbstractView;
use app\libraries\FileUtils;
use app\models\LateDaysCalculation;

class HomeworkView extends AbstractView {

    public function noGradeable($gradeable_id) {
        if ($gradeable_id === null) {
            return <<<HTML
<div class="content">
    No gradeable id specified. Contact your instructor if you think this is an error.
</div>
HTML;
        }
        else {
            $gradeable = htmlentities($gradeable_id, ENT_QUOTES);
            return <<<HTML
<div class="content">
    {$gradeable} is not a valid electronic submission gradeable. Contact your instructor if you think this
    is an error.
</div>
HTML;
        }
    }

    /**
     * @param Gradeable $gradeable
     *
     * @return bool|string
     */
    public function showGradeableError($gradeable) {
        return <<<HTML
<div class="content">
    <p class="red-message">
    {$gradeable->getName()} has not been built and cannot accept submissions at this time. The instructor
    needs to configure the config.json for this assignment and then build the course.
    </p>
</div>
HTML;
    }


    
    public function dayOrDays($d) {
      if ($d == 1) return "day";
      return "days";
    }

    public function submitOrResubmit($version) {
      if ($version == 0) return "submit";
      return "re-submit";
    }
    

    public function printLateDayInformationMessage($extensions,
                                                   $late_days_remaining,
                                                   $active_version,
                                                   $active_days_late,
                                                   $would_be_days_late,
                                                   $late_days_allowed) {

      $info = "";
      $error = false;
      
      // ------------------------------------------------------------
      // ALWAYS PRINT DEADLINE EXTENSION (IF ANY)
      if ($extensions > 0) {
        $info .= "You have a {$extensions} day deadline extension for this assignment.";
      }

      // HOW MANY DAYS LATE...  MINUS EXTENSIONS?
      $active_days_charged = max(0,$active_days_late-$extensions);

      // ------------------------------------------------------------
      // IF STUDENT HAS ALREADY SUBMITTED AND THE ACTIVE VERSION IS LATE, PRINT LATE DAY INFORMATION FOR THE ACTIVE VERSION
      if ($active_version >= 1 && $active_days_late > 0) {

        // BAD STATUS - AUTO ZERO BECAUSE INSUFFICIENT LATE DAYS REMAIN
        if ($active_days_charged > $late_days_remaining) {
          $error = true;
          if ($info != "") { $info .= "<br><br>"; }
          $info .= "Your active version was submitted {$active_days_late} " . $this->dayOrDays($active_days_late) . " after the deadline,"
            . " but you ";
          if ($late_days_remaining == 0) {
            $info .= "have no remaining late days.";
          } else {
            $info .= "only have {$late_days_remaining} remaining late " . $this->dayOrDays($late_days_remaining) . ".";
          }
        }

        // BAD STATUS - AUTO ZERO BECAUSE TOO MANY LATE DAYS USED ON THIS ASSIGNMENT
        else if ($active_days_charged > $late_days_allowed) {
          $error = true;
          if ($info != "") { $info .= "<br<br>>"; }
          $info .= "Your active version was submitted {$active_days_late} " . $this->dayOrDays($active_days_late) . " after the deadline,";
          $info .= " and you would be charged {$active_days_charged} late " . $this->dayOrDays($active_days_charged) . " for this assignment,";
          if ($late_days_allowed == 0) {
<<<<<<< HEAD
            $info.= "<br> but your instructor specified that no late days may be used for this assignment.";
          } else {
            $info.= "<br> but your instructor specified that a maximum of {$late_days_allowed} late " . $this->dayOrDays($late_days_allowed) . " may be used for this assignment.";
=======
            $info.= "<br>but your instructor specified that no late days may be used for this assignment.";
          } else {
            $info.= "<br>but your instructor specified that a maximum of {$late_days_allowed} late " . $this->dayOrDays($late_days_allowed) . " may be used for this assignment.";
>>>>>>> 777e467a
          }
        }

        // LATE STATUS
        else {
          if ($info != "") { $info .= "<br><br>"; }
          $info .= "Your active version was submitted {$active_days_late} " . $this->dayOrDays($active_days_late) . " after the deadline,"
            . " and you have been charged {$active_days_charged} late " . $this->dayOrDays($active_days_charged) . " for this assignment.";
          if ($info != "") { $info .= "<br>"; }
          if ($late_days_remaining == 0) {
            $info .= "You have no late days remaining for future assignments.";
          } else {
            $info .= "You have {$late_days_remaining} remaining late " . $this->dayOrDays($late_days_remaining) . " to use on future assignments.";
          }
        }

        if ($error) {
          if ($info != "") { $info .= "<br>"; }
          $info .= "Your grade for this assignment will be recorded as a zero.";
        }
      }
          
      // ------------------------------------------------------------
      // (IF LATE) PRINT LATE DAY INFORMATION
      if ($would_be_days_late > 0) {

        // HOW MANY DAYS LATE...  MINUS EXTENSIONS?
        $new_late_charged = max(0,$would_be_days_late - $extensions);
        
        // if unsubmitted, or submitted but still in the late days allowed window
        if ($active_version < 1 ||
            ($new_late_charged <= $late_days_remaining &&
             $new_late_charged <= $late_days_allowed)) {

          // PRINT WOULD BE HOW MANY DAYS LATE
          if ($info != "") { $info .= "<br><br>"; }
          $info .= "The current time is {$would_be_days_late} " . $this->dayOrDays($would_be_days_late) . " past the due date.";

          // SUBMISSION NOW WOULD BE BAD STATUS -- INSUFFICIENT LATE DAYS
          if ($new_late_charged > $late_days_remaining) {
            if ($info != "") { $info .= "<br>"; }
            if ($late_days_remaining==0) {
              $info .= "You have no remaining late days.";
            } else {
              $info .= "You only have {$late_days_remaining} late " . $this->dayOrDays($late_days_remaining) . " remaining.";
            }
            $error = true;
            if ($info != "") { $info .= "<br>"; }
            $info .= "If you submit to this assignment now, your grade for this assignment will be recorded as a zero.";
          }
          
          // SUBMISSION NOW WOULD BE BAD STATUS -- EXCEEDS LIMIT FOR THIS ASSIGNMENT
          else if ($new_late_charged > $late_days_allowed) {
            if ($info != "") { $info .= "<br>"; }
            if ($late_days_allowed==0) {
              $info .= "Your instructor specified that no late days may be used for this assignment.";
            } else {
              $info .= "Your instructor specified that a maximum of {$late_days_allowed} late " . $this->dayOrDays($late_days_allowed) . " may be used for this assignment.";
            }
            $error = true;
            if ($info != "") { $info .= "<br>"; }
            $info .= "If you submit to this assignment now, your grade for this assignment will be recorded as a zero.";
          }
          
          // SUBMISSION NOW WOULD BE LATE
          else {
            if ($info != "") { $info .= "<br>"; }
            $new_late_days_remaining = $late_days_remaining + $active_days_charged - $new_late_charged;
            $info .= "If you  " . $this->submitOrResubmit($active_version) . " to this assignment now," .
              " you will be charged {$new_late_charged} late " . $this->dayOrDays($new_late_charged) . "," .
              " and have $new_late_days_remaining remaining late " . $this->dayOrDays($new_late_days_remaining) . " for future assignments.";
          }
        }
      }

      // ------------------------------------------------------------
      // IN CASE OF AUTOMATIC ZERO, MAKE THE MESSAGE RED
      $style = "";
      if ($error == true) {
          $style = 'background-color: #d9534f;';
          if ($info != "") { $info .= "<br><br>"; }
          $info .= "Contact your instructor if you believe that this is an error or that you should be granted ";
          if ($extensions == 0) {
            $info .= " a deadline extension.";
          } else {
            $info .= " an additional deadline extension.";
          }
        }
      
      // ------------------------------------------------------------
      // WRAP THE LATE DAY INFORMATION IN A DIV
      $return = "";
      if ($info != "") {
        $return = <<<HTML
<div class="content" style="{$style}"><h4>{$info}</h4></div>
HTML;
      }
      return $return;
    }



    /**
     * TODO: BREAK UP THIS FUNCTION INTO EASIER TO MANAGE CHUNKS
     *
     * @param Gradeable $gradeable
     * @param int       $late_days_use
     * @param int       $extensions
     *
     * @return string
     */
    public function showGradeable($gradeable, $late_days_use, $extensions, $canViewWholeGradeable=false) {
        $return = "";
        // hiding entire page if user is not a grader and student cannot view
        if (!$this->core->getUser()->accessGrading() && !$gradeable->getStudentView()) {
            $message = "Students cannot view that gradeable.";
            $this->core->addErrorMessage($message);
            $this->core->redirect($this->core->getConfig()->getSiteUrl());
        }

        $ldu = new LateDaysCalculation($this->core, $gradeable->getUser()->getId());
        $late_days_data = $ldu->getGradeable($gradeable->getUser()->getId(), $gradeable->getId());
        $late_days_remaining = $late_days_data['remaining_days'];
        $active_days_late = $gradeable->getActiveDaysLate();
        $would_be_days_late = $gradeable->getWouldBeDaysLate();
        $late_days_allowed = $gradeable->getAllowedLateDays();

        $active_version = $gradeable->getActiveVersion();
        
        $return .= $this->printLateDayInformationMessage($extensions,
                                                         $late_days_remaining,
                                                         $active_version,
                                                         $active_days_late,
                                                         $would_be_days_late,
                                                         $late_days_allowed);

        $upload_message = $this->core->getConfig()->getUploadMessage();
        $current_version = $gradeable->getCurrentVersion();
        $current_version_number = $gradeable->getCurrentVersionNumber();
        $student_page = false;
        $num_components = count($gradeable->getComponents());
        $time = " @ H:i";
        $return .= <<<HTML
<script type="text/javascript" src="{$this->core->getConfig()->getBaseUrl()}js/drag-and-drop.js"></script>
HTML;
        // showing submission if user is grader or student can submit
        if ($this->core->getUser()->accessGrading() || $gradeable->getStudentSubmit()) {
            $return .= <<<HTML
<div class="content">
    <div class="upperinfo">
        <h2 class="upperinfo-left">New submission for: {$gradeable->getName()}</h2>
        <h2 class="upperinfo-right">Due: {$gradeable->getDueDate()->format("m/d/Y{$time}")}</h2>
    </div>
HTML;
            if ($this->core->getUser()->accessAdmin()) {
                $students = $this->core->getQueries()->getAllUsers();
                $student_ids = array();
                foreach ($students as $student) {
                    $student_ids[] = $student->getId();
                }

                $gradeables = $this->core->getQueries()->getGradeables($gradeable->getId(), $student_ids);
                $students_version = array();
                foreach ($gradeables as $g) {
                    $students_version[] = array($g->getUser(), $g->getActiveVersion());
                }

                $students_full = array();
                foreach ($students_version as $student_pair) {
                    $student = $student_pair[0];

                    $student_entry = array('value' => $student->getId(),
                                           'label' => $student->getDisplayedFirstName().' '.$student->getLastName().' <'.$student->getId().'>');

                    if ($student_pair[1] !== 0) {
                        $student_entry['label'] .= ' ('.$student_pair[1].' Prev Submission)';
                    }

                    $students_full[] = $student_entry;
                }

                $students_full = json_encode($students_full);

                $return .= <<<HTML
    <form id="submissionForm" method="post" style="text-align: center; margin: 0 auto; width: 100%; ">
        <div >
            <input type='radio' id="radio_normal" name="submission_type" checked="true"> 
                Normal Submission
            <input type='radio' id="radio_student" name="submission_type">
                Make Submission for a Student
HTML;
                if ($gradeable->getNumParts() == 1 && !$gradeable->useVcsCheckout()) {
                    $return .= <<<HTML
            <input type='radio' id="radio_bulk" name="submission_type">
                Bulk Upload
HTML;
                }
                $return .= <<<HTML
        </div>
        <div id="user_id_input" style="display: none">
            <div class="sub">
                Input the user_id of the student you wish to submit for. This <i>permanently</i> affects the student's submissions, so please use with caution.
            </div>
            <div class="sub">
                <input type="hidden" name="csrf_token" value="{$this->core->getCsrfToken()}" />
                user_id: <input type="text" id= "user_id" value ="" placeholder="{$gradeable->getUser()->getId()}"/>
            </div>
        </div>
        <div class = "sub" id="pdf_submit_button" style="display: none">
            <div class="sub">
                # of page(s) per PDF: <input type="number" id= "num_pages" placeholder="required"/>
            </div>
        </div>
    </form>
HTML;
                $return .= <<<HTML
    <script type="text/javascript">
        $(function() {
            var cookie = document.cookie;
            students_full = {$students_full};
            if (cookie.indexOf("student_checked=") !== -1) {
                var cookieValue = cookie.substring(cookie.indexOf("student_checked=")+16, cookie.indexOf("student_checked=")+17);
                $("#radio_student").prop("checked", cookieValue==1);
                $("#radio_bulk").prop("checked", cookieValue==2);
                document.cookie="student_checked="+0;
            }
            if ($("#radio_student").is(":checked")) {
                $('#user_id_input').show();
            }
            if ($("#radio_bulk").is(":checked")) {
                $('#pdf_submit_button').show();
            }
            $('#radio_normal').click(function() {
                $('#user_id_input').hide();
                $('#pdf_submit_button').hide();
                $('#user_id').val('');
            });
            $('#radio_student').click(function() {
                $('#pdf_submit_button').hide();
                $('#user_id_input').show();
            });
            $('#radio_bulk').click(function()  {
                $('#user_id_input').hide();
                $('#pdf_submit_button').show();
                $('#user_id').val('');
            });
            $("#user_id").autocomplete({
                source: students_full
            });
        });
    </script>
HTML;
            }
            $return .= <<<HTML
    <div class="sub">
HTML;
            if ($gradeable->hasAssignmentMessage()) {
                $return .= <<<HTML
        <p class='green-message'>{$gradeable->getAssignmentMessage()}</p>
HTML;
            }
            $return .= <<<HTML
    </div>
HTML;
            if($gradeable->useVcsCheckout()) {
/*              TODO: Build ability for students to specify their own repo url
                if (strpos($gradeable->getSubdirectory(),"\$repo_id") !== false) {
                    $return .= <<<HTML
    repository id: <input type="text" id="repo_id" class="required" value="" placeholder="(Required)"/><br /><br />
HTML;
                }
                else if ($gradeable->getSubdirectory() == "" && $this->core->getConfig()->getVcsBaseUrl() == "") {
                    $return .= <<<HTML
    Enter the URL for your repository, ex. <kbd>https://github.com/username/homework-1</kbd><br />
    repository URL: <input type="text" id="repo_id" class="required" value ="" placeholder="(Required)"/><br /><br />
HTML;
                }
*/
                if (strpos($gradeable->getSubdirectory(), '://') !== false || substr($gradeable->getSubdirectory(), 0, 1) === '/') {
                    $vcs_path = $gradeable->getSubdirectory();
                }
                else {
                    if (strpos($this->core->getConfig()->getVcsBaseUrl(), '://')) {
                        $vcs_path = rtrim($this->core->getConfig()->getVcsBaseUrl(), '/') . '/' . $gradeable->getSubdirectory();
                    }
                    else {
                        $vcs_path = FileUtils::joinPaths($this->core->getConfig()->getVcsBaseUrl(), $gradeable->getSubdirectory());
                    }
                }

                $vcs_path = str_replace('{$gradeable_id}', $gradeable->getId(), $vcs_path);
                $vcs_path = str_replace('{$user_id}', $this->core->getUser()->getId(), $vcs_path);
                if ($gradeable->isTeamAssignment() && $gradeable->getTeam() !== null) {
                    $vcs_path = str_replace('{$team_id}', $gradeable->getTeam()->getId(), $vcs_path);
                }
                $vcs_path = str_replace(FileUtils::joinPaths($this->core->getConfig()->getSubmittyPath(), 'vcs'),
                    $this->core->getConfig()->getVcsUrl(), $vcs_path);

                $return .= <<<HTML
    <h3>To access your Repository:</h3>
    <span><em>Note: There may be a delay before your repository is prepared, please refer to assignment instructions.</em></span><br />
    <samp>git  clone  {$vcs_path}  SPECIFY_TARGET_DIRECTORY</samp><br /><br />
    <input type="submit" id="submit" class="btn btn-primary" value="Grade My Repository" />
HTML;
            }
            else {
                $return .= <<<HTML
    <div id="upload-boxes" style="display:table; border-spacing: 5px; width:100%">
HTML;

                for ($i = 0; $i < $gradeable->getNumTextBoxes(); $i++) {

                    $image_width = $image_height = 0;

                    if (isset($gradeable->getTextboxes()[$i]['images']) && $gradeable->getTextboxes()[$i]['images'] != ""){
                        $images = $gradeable->getTextboxes()[$i]['images'];
                    }
                    else{
                        $images = array();
                    }

                    foreach($images as $currImage){
                        $currImageName = $currImage["image_name"];
                        $imgPath = FileUtils::joinPaths($this->core->getConfig()->getCoursePath(),"test_input",$gradeable->getId(),$currImageName);
                        $content_type = FileUtils::getContentType($imgPath);
                        if (substr($content_type, 0, 5) === "image") {
                           // Read image path, convert to base64 encoding
                           $textBoxImageData = base64_encode(file_get_contents($imgPath));
                           // Format the image SRC:  data:{mime};base64,{data};
                           $textBoximagesrc = 'data: '.mime_content_type($imgPath).';charset=utf-8;base64,'.$textBoxImageData;
                           // insert the sample image data

                            if(isset($currImage['image_height']) && (int)$currImage['image_height'] > 0){
                                $image_height = $currImage['image_height'];
                            }

                            if(isset($currImage['image_width']) && (int)$currImage['image_width'] > 0){
                                $image_width = $currImage['image_width'];
                            }

                            $image_display = '<img src="'.$textBoximagesrc.'"';

                            if($image_width > 0){
                                $image_display .= ' width="'.$image_width.'"';
                            }
                            if($image_height > 0){
                                $image_display .= ' height="'.$image_height.'"';
                            }
                            $image_display .= ">";
                            $return .= $image_display;
                        }
                    }

                    $label = $gradeable->getTextboxes()[$i]['label'];
                    $rows = $gradeable->getTextboxes()[$i]['rows'];
                    if ($rows == 0) {
                      $return .= <<<HTML
                    <p style="max-width: 50em;">
                    $label<br><input type="text" name="textbox_{$i}" id="textbox_{$i}" onKeyPress="handle_textbox_keypress();">
                    </p><br>
HTML;
                    } else {
                        $return .= <<<HTML
                    <p style="max-width: 50em;">
                    $label<br><textarea rows="{$rows}" cols="50"  style="width:60em; height:100%;" name="textbox_{$i}" id="textbox_{$i}" onKeyPress="handle_textbox_keypress();"></textarea>
                    </p><br>
HTML;

                  // Allow tab in the larger text boxes (normally tab moves to the next textbox)
                  // http://stackoverflow.com/questions/6140632/how-to-handle-tab-in-textarea
$return .= <<<HTML
<script>
$("#textbox_{$i}").keydown(function(e) {
HTML;
$return .= <<<'HTML'
    if(e.keyCode === 9) { // tab was pressed
        // get caret position/selection
        var start = this.selectionStart;
        var end = this.selectionEnd;
        var $this = $(this);
        var value = $this.val();
        // set textarea value to: text before caret + tab + text after caret
        $this.val(value.substring(0, start)
                    + "\t"
                    + value.substring(end));
        // put caret at right position again (add one for the tab)
        this.selectionStart = this.selectionEnd = start + 1;
        // prevent the focus lose
        e.preventDefault();
        e.stopPropagation();
        return false;
    }
});
</script>
HTML;

                    }
                }
                for ($i = 1; $i <= $gradeable->getNumParts(); $i++) {
                    if ($gradeable->getNumParts() > 1) {
                        $label = "Drag your {$gradeable->getPartNames()[$i]} here or click to open file browser";
                    }
                    else {
                        $label = "Drag your file(s) here or click to open file browser";
                    }
                    $return .= <<<HTML

        <div id="upload{$i}" style="cursor: pointer; text-align: center; border: dashed 2px lightgrey; display:table-cell; height: 150px;">
            <h3 class="label" id="label{$i}">{$label}</h3>
            <input type="file" name="files" id="input_file{$i}" style="display: none" onchange="addFilesFromInput({$i})" multiple />
        </div>
HTML;
                }
                $return .= <<<HTML
    </div>
HTML;
                // does this gradeable have parts assigned by students
                foreach ($gradeable->getComponents() as $question) {
                    if(is_array($question)) {
                        $page_num = $question[0]->getPage();
                    }
                    else {
                        $page_num = $question->getPage();
                    }
                    if ($page_num === -1) {
                        $student_page = true;
                        break;
                    }
                }
                if ($student_page) {                
                    $return .= <<<HTML
    <form id="pdfPageStudent">
        <div class="sub">
        <div>Enter the page number that corresponds to each question. If the answer spans multiple pages, enter the page the answer starts on.</div>
HTML;
                    $count = 0;
                    foreach ($gradeable->getComponents() as $question) {
                        $title = $question->getTitle();
                        $return .= <<<HTML
        <div>{$title}: <input type="number" id="page_{$count}" min="1"></div><br />
HTML;
                        $count++;
                    }
                    $return .= <<<HTML
        </div>
    </form>
HTML;
                }
                $return .= <<<HTML
    <div>
        {$upload_message}
    <br>
    &nbsp;
    </div>

    <button type="button" id="submit" class="btn btn-success" style="margin-right: 100px;">Submit</button>
    <button type="button" id="startnew" class="btn btn-primary">Clear</button>

HTML;
                if($current_version_number === $gradeable->getHighestVersion()
                    && $current_version_number > 0) {
                    $return .= <<<HTML
    <button type="button" id= "getprev" class="btn btn-primary">Use Most Recent Submission</button>
HTML;
                }

                $old_files = "";
                for ($i = 1; $i <= $gradeable->getNumParts(); $i++) {
                    foreach ($gradeable->getPreviousFiles($i) as $file) {
                        $size = number_format($file['size'] / 1024, 2);
                        // $escape_quote_filename = str_replace('\'','\\\'',$file['name']);
                        if (substr($file['relative_name'], 0, strlen("part{$i}/")) === "part{$i}/") {
                            $escape_quote_filename = str_replace('\'','\\\'',substr($file['relative_name'], strlen("part{$i}/")));
                        }
                        else
                            $escape_quote_filename = str_replace('\'','\\\'',$file['relative_name']);
                        $old_files .= <<<HTML

                addLabel('$escape_quote_filename', '{$size}', {$i}, true);
                readPrevious('$escape_quote_filename', {$i});
HTML;
                    }
                }
                if ($current_version_number == $gradeable->getHighestVersion()
                    && $current_version_number > 0 && $this->core->getConfig()->keepPreviousFiles()) {
                    $return .= <<<HTML
    <script type="text/javascript">
        $(function() {
            setUsePrevious();
            {$old_files}
        });
    </script>
HTML;
                }
                $return .= <<<HTML
    <script type="text/javascript">
        $(function() {
            setButtonStatus();
        });
    </script>
HTML;
                $return .= <<<HTML

    <script type="text/javascript">
        // CLICK ON THE DRAG-AND-DROP ZONE TO OPEN A FILE BROWSER OR DRAG AND DROP FILES TO UPLOAD
        var num_parts = {$gradeable->getNumParts()};
        createArray(num_parts);
        var assignment_version = {$current_version_number};
        var highest_version = {$gradeable->getHighestVersion()};
        for (var i = 1; i <= num_parts; i++ ){
            var dropzone = document.getElementById("upload" + i);
            dropzone.addEventListener("click", clicked_on_box, false);
            dropzone.addEventListener("dragenter", draghandle, false);
            dropzone.addEventListener("dragover", draghandle, false);
            dropzone.addEventListener("dragleave", draghandle, false);
            dropzone.addEventListener("drop", drop, false);
        }

        $("#startnew").click(function(e){ // Clear all the selected files in the buckets
            for (var i = 1; i <= num_parts; i++){
              deleteFiles(i);
            }
            e.stopPropagation();
        });

        // GET FILES OF THE HIGHEST VERSION
        if (assignment_version == highest_version && highest_version > 0) {
            $("#getprev").click(function(e){
                $("#startnew").click();
                {$old_files}
                setUsePrevious();
                setButtonStatus();
                e.stopPropagation();
            });
        }
    </script>
HTML;
            }

            $vcs_string = ($gradeable->useVcsCheckout()) ? "true" : "false";
            $student_page_string = ($student_page) ? "true" : "false";

            $return .= <<<HTML
    <script type="text/javascript">
        function makeSubmission(user_id, highest_version, is_pdf, path, count, repo_id, merge_previous=false) {
            // submit the selected pdf
            path = decodeURIComponent(path);
            if (is_pdf) {
                submitSplitItem("{$this->core->getCsrfToken()}", "{$gradeable->getId()}", user_id, path, count, merge_previous=merge_previous);
                moveNextInput(count);
            }
            
            // otherwise, this is a regular submission of the uploaded files
            else if (user_id == "") {
                handleSubmission({$late_days_use},
                                {$gradeable->getAllowedLateDays()},
                                {$gradeable->getHighestVersion()},
                                {$gradeable->getMaxSubmissions()},
                                "{$this->core->getCsrfToken()}",
                                {$vcs_string},
                                {$gradeable->getNumTextBoxes()},
                                "{$gradeable->getId()}",
                                "{$gradeable->getUser()->getId()}",
                                repo_id,
                                {$student_page_string},
                                {$num_components});
            }
            else {
                handleSubmission({$late_days_use},
                                {$gradeable->getAllowedLateDays()},
                                highest_version,
                                {$gradeable->getMaxSubmissions()},
                                "{$this->core->getCsrfToken()}",
                                {$vcs_string},
                                {$gradeable->getNumTextBoxes()},
                                "{$gradeable->getId()}",
                                user_id,
                                repo_id,
                                {$student_page_string},
                                {$num_components});
            }
        }
        $(function() {
            $("#submit").click(function(e){ // Submit button
                var user_id = "";
                var repo_id = "";
                var num_pages = 0;
                // depending on which is checked, update cookie
                if ($('#radio_normal').is(':checked')) {
                    document.cookie="student_checked="+0;
                };
                if ($('#radio_student').is(':checked')) {
                    document.cookie="student_checked="+1;
                    user_id = $("#user_id").val();
                };
                if ($('#radio_bulk').is(':checked')) {
                    document.cookie="student_checked="+2;
                    num_pages = $("#num_pages").val();
                };
                // vcs upload
                if ({$vcs_string}) {
                    repo_id = $("#repo_id").val();
                }
                // bulk upload
                if ($("#radio_bulk").is(":checked")) {
                    handleBulk("{$gradeable->getId()}", num_pages);
                }
                // no user id entered, upload for whoever is logged in
                else if (user_id == ""){
                    makeSubmission(user_id, {$gradeable->getHighestVersion()}, false, "", "", repo_id)
                }
                // user id entered, need to validate first
                else {
                    validateUserId("{$this->core->getCsrfToken()}", "{$gradeable->getId()}", user_id, false, "", "", repo_id, makeSubmission);
                }
                e.stopPropagation();
            });
        });
    </script>
</div>
HTML;
        }
        if ($this->core->getUser()->accessAdmin()) {

            $all_directories = $gradeable->getUploadsFiles();

            if (count($all_directories) > 0) {
                if($gradeable->isTeamAssignment()){
                    $return .= <<<HTML
<div class="content">
    <h2>Unassigned Team PDF Uploads (Please Enter the User Id of One Team Member)</h2>
HTML;
                }
                else{
                    $return .= <<<HTML
<div class="content">
    <h2>Unassigned PDF Uploads</h2>
HTML;
                }
                $return .= <<<HTML
    <form id="bulkForm" method="post">
    <table class="table table-striped table-bordered persist-area">
        <thead class="persist-thead">
            <tr>
                <td width="3%"></td>
                <td width="8%">Timestamp</td>
                <td width="53%">PDF preview</td>
                <td width="5%">Full PDF</td>
                <td width="15%">User ID</td>
                <td width="8%">Submit</td>
                <td width="8%">Delete</td>
            </tr>
        </thead>
        <tbody>
HTML;
                $count = 1;
                $count_array = array();
                foreach ($all_directories as $timestamp => $content) {
                    $files = $content["files"];

                    foreach ($files as $filename => $details) {
                        $clean_timestamp = str_replace("_", " ", $timestamp);
                        $path = rawurlencode(htmlspecialchars($details["path"]));
                        if (strpos($filename, "cover") === false) {
                            continue;
                        }
                        // get the full filename for PDF popout
                        // add "timestamp / full filename" to count_array so that path to each filename is to the full PDF, not the cover
                        $filename = rawurlencode(htmlspecialchars($filename));
                        $url = $this->core->getConfig()->getSiteUrl()."&component=misc&page=display_file&dir=uploads&file=".$filename."&path=".$path."&ta_grading=false";
                        $filename_full = str_replace("_cover.pdf", ".pdf",  $filename );
                        $path_full = str_replace("_cover.pdf", ".pdf", $path);
                        $url_full = $this->core->getConfig()->getSiteUrl()."&component=misc&page=display_file&dir=uploads&file=".$filename_full."&path=".$path_full."&ta_grading=false";
                        $count_array[$count] = FileUtils::joinPaths($timestamp, rawurlencode( $filename_full) );
                        //decode the filename after to display correctly for users
                        $filename_full = rawurldecode($filename_full);
                        $return .= <<<HTML
            <tr class="tr tr-vertically-centered">
                <td>{$count}</td>
                <td>{$clean_timestamp}</td> 
                <td>
                    {$filename_full}</br>
                    <object data="{$url}" type="application/pdf" width="100%" height="300">
                        alt : <a href="{$url}">pdf.pdf</a>
                    </object>
                </td>
                <td>
                    <a onclick="openFile('{$url_full}')"><i class="fa fa-window-restore" aria-hidden="true" title="Pop out the full PDF in a new window"></i></a>
                </td>
                <td>
                    <input type="hidden" name="csrf_token" value="{$this->core->getCsrfToken()}" />
                    <div id="users_{$count}">
                        <input type="text" id="bulk_user_id_{$count}[0]" value =""/>
HTML;
                    if ($gradeable->isTeamAssignment()){
                        for($i = 1; $i < $gradeable->getMaxTeamSize(); $i++){
                            $return .= <<<HTML
                        <input type="text" id="bulk_user_id_{$count}[{$i}]" value =""/>
HTML;
                        }
                    }
                    $return .= <<<HTML
                    </div>
                </td>
                <td>
                    <button type="button" id="bulk_submit_{$count}" class="btn btn-success">Submit</button>
                </td>
                <td>
                    <button type="button" id="bulk_delete_{$count}" class="btn btn-danger">Delete</button>
                </td>
            </tr>
HTML;
                        $count++;
                    }
                    $count_array_json = json_encode($count_array);
                }
                $return .= <<<HTML
<script type="text/javascript">
    $(function() {
        $("#bulkForm input").autocomplete({
            source: students_full
        });
        $("#bulkForm button").click(function(e) {
            var btn = $(document.activeElement);
            var id = btn.attr("id");
            var count = btn.parent().parent().index()+1;
            var name = "bulk_user_id_"+count;
            var user_ids = [];
            $("input[id^='"+name+"']").each(function(){ user_ids.push(this.value); }); 
            var js_count_array = $count_array_json;
            var path = decodeURIComponent(js_count_array[count]);
            if (id.includes("delete")) {
                message = "Are you sure you want to delete this submission?";
                if (!confirm(message)) {
                    return;
                }
                deleteSplitItem("{$this->core->getCsrfToken()}", "{$gradeable->getId()}", path, count);
                moveNextInput(count);
            } else {
                validateUserId("{$this->core->getCsrfToken()}", "{$gradeable->getId()}", user_ids, true, path, count, "", makeSubmission);
            }
            e.preventDefault();
            e.stopPropagation();
        });
        $("#bulkForm input").keydown(function(e) {
            if(e.keyCode === 13) { // enter was pressed
                var text = $(document.activeElement);
                var id = text.attr("id");
                var count = text.parent().parent().parent().index()+1;
                var name = "bulk_user_id_"+count;
                var user_ids = [];
                $("input[id^='"+name+"']").each(function(){ user_ids.push(this.value); });
                var js_count_array = $count_array_json;
                var path = js_count_array[count];
                validateUserId("{$this->core->getCsrfToken()}", "{$gradeable->getId()}", user_ids, true, path, count, "", makeSubmission);
                e.preventDefault();
                e.stopPropagation();
            }
        });
        $("#bulkForm button").keydown(function(e) {
            if(e.keyCode === 9) { // tab was pressed
                var text = $(document.activeElement);
                var id = text.attr("id");
                var count = text.parent().parent().index()+1;
                // default behavior is okay for input/submit, but delete should go to next input
                if (id.includes("delete")) {
                    moveNextInput(count);
                    e.preventDefault();
                    e.stopPropagation();
                }
            }
        });
    });
</script>
HTML;
                $return .= <<<HTML
        </tbody>
    </table>
    </form>
</div>
HTML;
            }
        }
        $team_header = '';
        if ($gradeable->isTeamAssignment() && $gradeable->getTeam() !== null) {
            $team_header = <<<HTML
    <h3>Team: {$gradeable->getTeam()->getMemberList()}</h3><br />
HTML;
        }
        if ($gradeable->getSubmissionCount() === 0) {
            $return .= <<<HTML
<div class="content">
    {$team_header}
    <span style="font-style: italic">No submissions for this assignment.</span>
</div>
HTML;
        }
        else {
            $return .= <<<HTML
<div class="content">
    {$team_header}
    <h3 class='label' id="submission_header" style="float: left">Select Submission Version:</h3>
HTML;
            $onChange = "versionChange('{$this->core->buildUrl(array('component' => 'student',
                                                          'gradeable_id' => $gradeable->getId(),
                                                          'gradeable_version' => ""))}', this)";
            $return .= $this->core->getOutput()->renderTemplate('AutoGrading', 'showVersionChoice', $gradeable, $onChange);

            // If viewing the active version, show cancel button, otherwise so button to switch active
            if ($current_version_number > 0) {
                if ($current_version->getVersion() == $gradeable->getActiveVersion()) {
                    $version = 0;
                    $button = '<input type="submit" id="do_not_grade" class="btn btn-default" style="float: right" value="Do Not Grade This Assignment">';
                    $onsubmit = "";
                }
                else {
                    $version = $current_version->getVersion();
                    $button = '<input type="submit" id="version_change" class="btn btn-primary" value="Grade This Version">';
                    $onsubmit = "onsubmit='return checkVersionChange({$gradeable->getDaysLate()},{$gradeable->getAllowedLateDays()})'";;
                }
                $return .= <<<HTML
    <form style="display: inline;" method="post" {$onsubmit}
            action="{$this->core->buildUrl(array('component' => 'student',
                                                 'action' => 'update',
                                                 'gradeable_id' => $gradeable->getId(),
                                                 'new_version' => $version))}">
        <input type='hidden' name="csrf_token" value="{$this->core->getCsrfToken()}" />
        {$button}
    </form>
HTML;
            }
            // disable changing submissions or cancelling assignment if student submit not allowed
            if (!$this->core->getUser()->accessGrading() && !$gradeable->getStudentSubmit()) {
                $return .= <<<HTML
    <script type="text/javascript">
        $(function() {
            $("#do_not_grade").prop("disabled", true);
            $("#version_change").prop("disabled", true);
        });
    </script>
HTML;
            }
            // disable looking at other submissions if student any version not allowed
            if (!$this->core->getUser()->accessGrading() && !$gradeable->getStudentAnyVersion()) {
                $return .= <<<HTML
    <script type="text/javascript">
        $(function() {
            $('select[name=submission_version]').hide();
            $('#do_not_grade').hide();
            $('#version_change').hide();
            $('#submission_header').hide();
            $('#submission_message').hide();
        });
    </script>
HTML;
            }

            if($gradeable->getActiveVersion() === 0 && $current_version_number === 0) {
                $return .= <<<HTML
    <div class="sub">
        <p class="red-message">
            Note: You have selected to NOT GRADE THIS ASSIGNMENT.<br />
            This assignment will not be graded by the instructor/TAs and a zero will be recorded in the gradebook.<br />
            You may select any version above and press "Grade This Version" to re-activate your submission for grading.<br />
        </p>
    </div>
HTML;
            }
            else {
                if($gradeable->getActiveVersion() > 0
                    && $gradeable->getActiveVersion() === $current_version->getVersion()) {
                    $return .= <<<HTML
    <div class="sub" id="submission_message">
        <p class="green-message">
            Note: This version of your assignment will be graded by the instructor/TAs and the score recorded in the gradebook.
        </p>
    </div>
HTML;
                }
                else {
                    if($gradeable->getActiveVersion() > 0) {
                        $return .= <<<HTML
   <div class="sub" id="submission_message">
       <p class="red-message">
            Note: This version of your assignment will not be graded the instructor/TAs. <br />
HTML;
                    }
                    else {
                       $return .= <<<HTML
    <div class="sub">
        <p class="red-message">
            Note: You have selected to NOT GRADE THIS ASSIGNMENT.<br />
            This assignment will not be graded by the instructor/TAs and a zero will be recorded in the gradebook.<br />
HTML;
                    }

                        $return .= <<<HTML
            Click the button "Grade This Version" if you would like to specify that this version of your homework should be graded.
         </p>
     </div>
HTML;
                }

                if ($gradeable->hasIncentiveMessage()) {
                    $return .= <<<HTML
    <div class="sub" id="incentive_message" style="display: none;">
        <p class='green-message'>{$gradeable->getIncentiveMessage()}</p>    
    </div>
HTML;
                }

                $return .= <<<HTML
    <div class="sub">
        <h4>Submitted Files</h4>
        <div class="box half">
HTML;
                $array = ($gradeable->useVcsCheckout()) ? $gradeable->getVcsFiles() : $gradeable->getSubmittedFiles();
                foreach ($array as $file) {
                    if (isset($file['size'])) {
                        $size = number_format($file['size'] / 1024, 2);
                    }
                    else {
                        $size = number_format(-1);
                    }
                    $return .= "{$file['relative_name']} ({$size}kb)";
                    // download icon if student can download files
                    if (!$gradeable->useVcsCheckout() && $gradeable->getStudentDownload()) {
                        // if not active version and student cannot see any more than active version
                        if ($gradeable->getCurrentVersionNumber() !== $gradeable->getActiveVersion() && !$gradeable->getStudentAnyVersion()) {
                            $return .= "<br />";
                            continue;
                        }
                        $return .= <<<HTML
            <script type="text/javascript">
                function downloadFile(file, path) {
                    window.location = buildUrl({'component': 'misc', 'page': 'download_file', 'dir': 'submissions', 'file': file, 'path': path});
                }
            </script>
HTML;
                        $filename = rawurlencode($file['relative_name']);
                        $filepath = rawurlencode($file['path']);
                        $return .= <<< HTML
            <a onclick='downloadFile("{$filename}","{$filepath}")'><i class="fa fa-download" aria-hidden="true" title="Download the file"></i></a>
            <br />
HTML;
                    }
                    else {
                        $return .= "<br />";
                    }
                }
                $return .= <<<HTML
        </div>
        <div class="box half">
HTML;
                $results = $gradeable->getResults();
                if($gradeable->hasResults()) {
                    $return .= <<<HTML
submission timestamp: {$current_version->getSubmissionTime()}<br />
days late: {$current_version->getDaysLate()} (before extensions)<br />
grading time: {$results['grade_time']} seconds<br />
HTML;
                    if($results['num_autogrades'] > 1) {
                        $regrades = $results['num_autogrades']-1;
                        $return .= <<<HTML
<br />
number of re-autogrades: {$regrades}<br />
last re-autograde finished: {$results['grading_finished']}<br />
HTML;
                    }
                    else {
                        $return .= <<<HTML
queue wait time: {$results['wait_time']} seconds<br />
HTML;
                    }
                    if (isset($results['revision'])) {
                        if (empty($results['revision'])) {
                            $revision = "None";
                        }
                        else {
                            $revision =  substr($results['revision'], 0, 7);
                        }
                        $return .= <<<HTML
git commit hash: {$revision}<br />
HTML;
                    }
                }
                $return .= <<<HTML
        </div>
HTML;
                $return .= <<<HTML
    </div>
HTML;
                $return .= <<<HTML
    <div class="sub">
HTML;
                $num_visible_testcases = 0;
                foreach ($gradeable->getTestcases() as $testcase) {
                    if ($testcase->viewTestcase()) {
                        $num_visible_testcases++;
                    }
                }
                if ($num_visible_testcases > 0) {
                    $return .= <<<HTML
        <h4>Results</h4>
HTML;
                }
                $refresh_js = <<<HTML
        <script type="text/javascript">
            checkRefreshSubmissionPage("{$this->core->buildUrl(array('component' => 'student',
                                                                     'page' => 'submission',
                                                                     'action' => 'check_refresh',
                                                                     'gradeable_id' => $gradeable->getId(),
                                                                     'gradeable_version' => $current_version_number))}")
        </script>
HTML;

                if ($gradeable->inBatchQueue() && $gradeable->hasResults()) {
                    if ($gradeable->beingGradedBatchQueue()) {
                        $return .= <<<HTML
        <p class="red-message">
            This submission is currently being regraded.
        </p>
HTML;
                    } else {
                        $return .= <<<HTML
        <p class="red-message">
            This submission is currently in the queue to be regraded.
        </p>
HTML;
                    }

                }
                if ($gradeable->inInteractiveQueue() || ($gradeable->inBatchQueue() && !$gradeable->hasResults())) {
                    if ($gradeable->beingGradedInteractiveQueue() ||
                        (!$gradeable->hasResults() && $gradeable->beingGradedBatchQueue())) {
                        $return .= <<<HTML
        <p class="red-message">
            This submission is currently being graded.
        </p>
HTML;
                    } else {
                        $return .= <<<HTML
        <p class="red-message">
            This submission is currently in the queue to be graded. Your submission is number {$gradeable->getInteractiveQueuePosition()} out of {$gradeable->getInteractiveQueueTotal()}.
        </p>
HTML;
                    }
                    $return .= <<<HTML
        {$refresh_js}
HTML;
                }
                else if(!$gradeable->hasResults()) {
                    $return .= <<<HTML
        <p class="red-message">
            Something has gone wrong with grading this submission. Please contact your instructor about this.
        </p>
HTML;
                }
                else {
                    if ($gradeable->hasIncentiveMessage() && $gradeable->getActiveVersion() > 0) {
                        // FIXME:  Only doing this for the current version, not looking to see if any prior version meets the criteria
                        //foreach ($gradeable->getVersions() as $version) {
                            if ($gradeable->getEarlyTotal() >= $gradeable->getMinimumPoints() &&
                                    $current_version->getDaysEarly() > $gradeable->getMinimumDaysEarly()) {
                                $return.= <<<HTML
            <script type="text/javascript">
                $(function() {
                    $('#incentive_message').show();
                });
            </script>
HTML;
                               // break;
                            }
                        //}
                    }
                    if (!$this->core->getOutput()->bufferOutput()) {
                        echo $return;
                        $return = "";
                    }
                    $return .= $this->core->getOutput()->renderTemplate('AutoGrading', 'showResults', $gradeable, $canViewWholeGradeable);
                    if (!$this->core->getOutput()->bufferOutput()) {
                        echo $return;
                        $return = "";
                    }
                }
                $return .= <<<HTML
    </div>
HTML;
            }
            $return .= <<<HTML
</div>
HTML;
    }
        if ($gradeable->taGradesReleased() && $gradeable->useTAGrading() && $gradeable->getSubmissionCount() !== 0) {
            // If the student does not submit anything, the only message will be "No submissions for this assignment."
            $return .= <<<HTML
<div class="content">
HTML;
            if ($gradeable->beenTAgraded()) {
                $return .= <<<HTML
    <h3 class="label">TA / Instructor grade</h3>
HTML;
                $return .= $this->core->getOutput()->renderTemplate('AutoGrading', 'showTAResults', $gradeable);
                $return .= <<<HTML
HTML;
            } else {
                $return .= <<<HTML
<<<<<<< HEAD
    <h3 class="label">Your assignment has not been graded, contact your TA or instructor for more information</h3>
HTML;
            }
            if($this->core->getConfig()->isRegradeEnabled() == true && $this->core->getQueries()->getRegradeRequestStatus($gradeable->getUser()->getId(), $gradeable->getId())==-1){
=======
                    <h3 class="label">Your assignment has not been graded, contact your TA or instructor for more information</h3>
HTML;
            }
>>>>>>> 777e467a
            $return .= <<<HTML
</div>
  <div class="content"> 
HTML;
    $return .= $this->core->getOutput()->renderTemplate('submission\Homework', 'showRequestForm', $gradeable);
    $return .= $this->core->getOutput()->renderTemplate('submission\Homework', 'showRegradeDiscussion', $gradeable);
    $return .= <<<HTML
  </div>
HTML;
        }

        return $return;
    }
    public function showRequestForm($gradeable){
      $thread_id = $this->core->getQueries()->getRegradeRequestID($gradeable->getId(), $gradeable->getUser()->getId());
      $threads = $this->core->getQueries()->getRegradeDiscussion($thread_id);
      $existsStaffPost = false;
      foreach ($threads as $thread) {
<<<<<<< HEAD
        if($this->core->getQueries()->isStaffPost($thread['user_id'])) $existsStaffPost = true;
      //  break;
=======
        if($this->core->getQueries()->isStaffPost($thread['user_id'])){ 
          $existsStaffPost = true;
          break;
        }
>>>>>>> 777e467a
      }
      $return = <<<HTML
      <div class = "sub">
        <div style="float: left; width: 50%"><h3>Regrade Discussion</h3></div>
HTML;
        $is_disabled = "";
        $action = "";
        $url = "";
        $class = "btn-default";
        $deleteMode = false;
        if($gradeable->getRegradeStatus() === 0){
          $message = "Request Regrade";
          $action = "showPopUp()";
          $deleteMode = false;
          $url = $this->core->buildUrl(array('component' => 'student',
                                             'action' => 'request_regrade',
                                             'gradeable_id' => $gradeable->getId(),
                                             'student_id' =>$this->core->getUser()->getId()
                                        ));
        }else if($gradeable->getRegradeStatus() === -1){
          if(!$existsStaffPost || $this->core->getUser()->accessGrading()){
            $message = "Delete Request";
            $class = "btn-danger";
            $is_disabled = "";
            $url = $this->core->buildUrl(array('component' => 'student',
                                               'action'=> 'delete_request',
                                               'gradeable_id' => $gradeable->getId(),
                                               'student_id' => $gradeable->getUser()->getId()
                                            ));
            $deleteMode = true;
          }else{
            $is_disabled = "disabled";
            $message = "Request in Review";
            $url = "";
            $deleteMode = false;
          }
        }else{
          $message = "Request Reviewed";
          $is_disabled = "disabled";
          $url = "";
          $deleteMode = false;
        }
        if(!$deleteMode){
        $return .= <<<HTML
          <div style="float:right"><button class = "btn {$class}" onclick="{$action}" {$is_disabled} >$message</button></div>
HTML;
        }else{
          $return .= <<<HTML
          <div style="float:right">
            <form method="POST" action="{$url}" id="deleteRequest">
              <button class = "btn {$class}" type = "submit">$message</button>
            </form>
          </div>
HTML;
        }
        $return .= <<<HTML
        <div class="modal" id="modal-container">
          <div class="modal-content" id="regradeBox">
            <h3>Request Regrade</h3>
            <hr>
            <p class = "red-message">Warning: Frivoulous requests may result in a grade deduction, loss of late days, or having to retake data structures!</p>
            <br style = "margin-bottom: 10px;">
            <form id="requestRegradeForm" method="POST" action="{$url}">
              <div style="text-align: center;">
                <textarea id="requestTextArea" name ="request_content" maxlength="400" style="resize: none; width: 85%; height: 200px; font-family: inherit;"
                placeholder="Please enter a consise description of your request and indicate which areas/checkpoints need to be re-checked"></textarea>
                <br style = "margin-bottom: 10px;">
                <input type="submit" value="Submit" class="btn btn-default" style="margin: 15px;">
                <input type="button" id = "cancelRegrade" value="Cancel" class="btn btn-default" onclick="hidePopUp()" style="margin: 15px;">
              </div>
            </form>
          </div>
        </div>
      </div>
      <script type = "text/javascript">
        $("#deleteRequest").submit(function(event) {
          $.ajax({
            type: "POST",
            url: $(this).attr("action"),
            data: $(this).serialize(), 
            success: function(data){
               window.location.reload();
            }
          });
          event.preventDefault();
        });
        var regradeBox = document.getElementById("regradeBox");
        var modal =document.getElementById("modal-container");
        function showPopUp(){
            regradeBox.style.display = "block";
            modal.style.display = "block";
        }  
        function hidePopUp(){
            regradeBox.style.display = "none";
            modal.style.display = "none";
        }; 
      </script>
HTML;
      return $return;
    }
    public function showRegradeDiscussion($gradeable){
<<<<<<< HEAD
          $return = "";
=======
>>>>>>> 777e467a
          $thread_id = $this->core->getQueries()->getRegradeRequestID($gradeable->getId(), $gradeable->getUser()->getId());
          $threads = $this->core->getQueries()->getRegradeDiscussion($thread_id);
          $user = $this->core->getUser()->getId();
          $first = true;
          $return = "";
          if($this->core->getUser()->accessGrading()){
            $replyMessage = "Reply"; 
            $replyPlaceHolder = "Enter your reply here";
          }
          else{
            $replyMessage = "Request further TA/Instructor action"; 
            $replyPlaceHolder = "If you believe you require more review, enter a reply here to request further TA/Instructor action...";
          }
          foreach ($threads as $thread) {
            if(empty($threads)) break;
            $class = ($this->core->getQueries()->isStaffPost($thread['user_id'])) ? "post_box important" : "post_box";
            $id = $thread['id'];
            $name = $this->core->getQueries()->getSubmittyUser($thread['user_id'])->getDisplayedFirstName();
            $date = date_create($thread['timestamp']);
            $content = $thread['content']; 
            if($first){
              $class .= " first_post";
              $first = false;                                      
            }                                      
            $function_date = 'date_format';                                      
            $return .= <<<HTML
            <div style="margin-top: 20px ">                                       
              <div class = '$class' style="padding:20px;">                                       
                <p>{$content}</p>                                      
                <hr>                                       
                <div style="float:right">                                      
                  <b>{$name}</b> &nbsp;                                       
<<<<<<< HEAD
                {$function_date($date,"m/d/Y g:i A")}                                      
                </div>                                       
=======
                  {$function_date($date,"m/d/Y g:i A")}                                      
                </div>   
              </div>                                    
>>>>>>> 777e467a
            </div>                                       
HTML;
          }
        $return .= <<<HTML
        <div style="padding:20px;">
        <form method="POST" id="replyTextForm" action="{$this->core->buildUrl(array('component' => 'student',
                                                       'action'=> 'make_request_post',
                                                       'thread_id'=> $thread_id,
                                                       'gradeable_id' => $gradeable->getId(),
                                                       'user_id' =>$this->core->getUser()->getId()
                                                      ))}">
            <textarea name = "replyTextArea" style="resize:none;min-height:100px;width:100%; font-family: inherit;" rows="10" cols="30" placeholder="{$replyPlaceHolder}" id="makeRequestPost" required></textarea>
            <input type="submit" value="{$replyMessage}" id = "submitPost" class="btn btn-default" style="margin-top: 15px; float: right;">
        </form>
        <script type = "text/javascript">
          $("#replyTextForm").submit(function(event) {
            $.ajax({
              type: "POST",
              url: $(this).attr("action"),
              data: $(this).serialize(), 
              success: function(data){
                 window.location.reload();
              }
            });
            event.preventDefault();
          });
        </script>
      </div>
HTML;
      return $return;
    }
}<|MERGE_RESOLUTION|>--- conflicted
+++ resolved
@@ -100,15 +100,9 @@
           $info .= "Your active version was submitted {$active_days_late} " . $this->dayOrDays($active_days_late) . " after the deadline,";
           $info .= " and you would be charged {$active_days_charged} late " . $this->dayOrDays($active_days_charged) . " for this assignment,";
           if ($late_days_allowed == 0) {
-<<<<<<< HEAD
-            $info.= "<br> but your instructor specified that no late days may be used for this assignment.";
-          } else {
-            $info.= "<br> but your instructor specified that a maximum of {$late_days_allowed} late " . $this->dayOrDays($late_days_allowed) . " may be used for this assignment.";
-=======
             $info.= "<br>but your instructor specified that no late days may be used for this assignment.";
           } else {
             $info.= "<br>but your instructor specified that a maximum of {$late_days_allowed} late " . $this->dayOrDays($late_days_allowed) . " may be used for this assignment.";
->>>>>>> 777e467a
           }
         }
 
@@ -1216,16 +1210,11 @@
 HTML;
             } else {
                 $return .= <<<HTML
-<<<<<<< HEAD
+
     <h3 class="label">Your assignment has not been graded, contact your TA or instructor for more information</h3>
 HTML;
             }
-            if($this->core->getConfig()->isRegradeEnabled() == true && $this->core->getQueries()->getRegradeRequestStatus($gradeable->getUser()->getId(), $gradeable->getId())==-1){
-=======
-                    <h3 class="label">Your assignment has not been graded, contact your TA or instructor for more information</h3>
-HTML;
-            }
->>>>>>> 777e467a
+            if($this->core->getQueries()->getRegradeRequestStatus($gradeable->getUser()->getId(), $gradeable->getId())==-1){
             $return .= <<<HTML
 </div>
   <div class="content"> 
@@ -1239,20 +1228,16 @@
 
         return $return;
     }
+  }
     public function showRequestForm($gradeable){
       $thread_id = $this->core->getQueries()->getRegradeRequestID($gradeable->getId(), $gradeable->getUser()->getId());
       $threads = $this->core->getQueries()->getRegradeDiscussion($thread_id);
       $existsStaffPost = false;
       foreach ($threads as $thread) {
-<<<<<<< HEAD
-        if($this->core->getQueries()->isStaffPost($thread['user_id'])) $existsStaffPost = true;
-      //  break;
-=======
         if($this->core->getQueries()->isStaffPost($thread['user_id'])){ 
           $existsStaffPost = true;
           break;
         }
->>>>>>> 777e467a
       }
       $return = <<<HTML
       <div class = "sub">
@@ -1354,10 +1339,7 @@
       return $return;
     }
     public function showRegradeDiscussion($gradeable){
-<<<<<<< HEAD
           $return = "";
-=======
->>>>>>> 777e467a
           $thread_id = $this->core->getQueries()->getRegradeRequestID($gradeable->getId(), $gradeable->getUser()->getId());
           $threads = $this->core->getQueries()->getRegradeDiscussion($thread_id);
           $user = $this->core->getUser()->getId();
@@ -1390,14 +1372,9 @@
                 <hr>                                       
                 <div style="float:right">                                      
                   <b>{$name}</b> &nbsp;                                       
-<<<<<<< HEAD
-                {$function_date($date,"m/d/Y g:i A")}                                      
-                </div>                                       
-=======
                   {$function_date($date,"m/d/Y g:i A")}                                      
                 </div>   
               </div>                                    
->>>>>>> 777e467a
             </div>                                       
 HTML;
           }
