--- conflicted
+++ resolved
@@ -184,7 +184,6 @@
         }
 
         $rows = $this->core->getQueries()->getGradedGradeables([$gradeable], $student_ids, null, [$section_key, $sort_key, "u.user_id"]);
-<<<<<<< HEAD
         return new WebResponse(
             ['grading', 'SimpleGrader'],
             'simpleDisplay',
@@ -194,22 +193,8 @@
             $graders,
             $section_key,
             $show_all_sections_button,
-            $sort
-=======
-        return MultiResponse::webOnlyResponse(
-            new WebResponse(
-                ['grading', 'SimpleGrader'],
-                'simpleDisplay',
-                $gradeable,
-                $rows,
-                $student_full,
-                $graders,
-                $section_key,
-                $show_all_sections_button,
-                $sort,
-                $anon_ids
-            )
->>>>>>> 8b6229a0
+            $sort,
+            $anon_ids
         );
     }
 
