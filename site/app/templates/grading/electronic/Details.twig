--- conflicted
+++ resolved
@@ -340,13 +340,8 @@
 {% endmacro %}
 
 {# Autograding (peer) #}
-<<<<<<< HEAD
-{% macro render_column_autograding_peer(self, context, section, graded_gradeable, index, info, column) %}
-    <td>
-=======
 {% macro render_column_autograding_peer(context, section, graded_gradeable, index, info, column) %}
-    <td style="text-align: center">
->>>>>>> 62b74852
+    <td>
         {% if graded_gradeable.getAutoGradedGradeable().getHighestVersion() != 0 %}
             {{ graded_gradeable.getAutoGradedGradeable().getActiveVersionInstance().getNonHiddenPoints() }} / {{ graded_gradeable.getGradeable.getAutogradingConfig().getTotalNonHiddenNonExtraCredit() }}
         {% endif %}
@@ -354,13 +349,8 @@
 {% endmacro %}
 
 {# Graded Questions #}
-<<<<<<< HEAD
-{% macro render_column_graded_questions(self, context, section, graded_gradeable, index, info, column) %}
-    <td class="td-graded-questions">
-=======
 {% macro render_column_graded_questions(context, section, graded_gradeable, index, info, column) %}
     <td class="td-graded-questions" style="text-align: center">
->>>>>>> 62b74852
         <span>
             {%- for index in 0..info.graded_groups|length-1 -%}
             {# Non-Peer View for Stoplights #}
