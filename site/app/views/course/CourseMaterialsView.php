<?php

namespace app\views\course;

use app\libraries\Core;
use app\libraries\DateUtils;
use app\models\User;
use app\views\AbstractView;
use app\libraries\FileUtils;
use app\libraries\Utils;

class CourseMaterialsView extends AbstractView {
    /**
     * @param User $user
     */
    public function listCourseMaterials($user) {
        $this->core->getOutput()->addInternalCss(FileUtils::joinPaths('fileinput.css'));
        $this->core->getOutput()->addVendorJs(FileUtils::joinPaths('flatpickr', 'flatpickr.min.js'));
        $this->core->getOutput()->addVendorCss(FileUtils::joinPaths('flatpickr', 'flatpickr.min.css'));
        $this->core->getOutput()->addVendorJs(FileUtils::joinPaths('flatpickr', 'plugins', 'shortcutButtons', 'shortcut-buttons-flatpickr.min.js'));
        $this->core->getOutput()->addVendorCss(FileUtils::joinPaths('flatpickr', 'plugins', 'shortcutButtons', 'themes', 'light.min.css'));
        $this->core->getOutput()->addBreadcrumb("Course Materials");
        $user_group = $user->getGroup();
        $user_section = $user->getRegistrationSection();
        $add_files = function (Core $core, &$files, &$file_release_dates, $expected_path, $json, $course_materials_array, $start_dir_name, $user_group, &$in_dir, $fp, &$file_sections, &$hide_from_students) {
            $files[$start_dir_name] = array();
            $student_access = ($user_group === 4);
            $now_date_time = $core->getDateTimeNow();
            $no_json = array();

            foreach ($course_materials_array as $file) {
                $expected_file_path = FileUtils::joinPaths($expected_path, $file);

                array_push($in_dir, $expected_file_path);

                // Check whether the file is shared to student or not
                // If shared, will add to courseMaterialsArray

                $releaseData = $now_date_time->format("Y-m-d H:i:sO");
                $isMaterialReleased = '0';
                if ($json == true) {
                    if (isset($json[$expected_file_path])) {
                        $isMaterialReleased = '1';

                        if (isset($json[$expected_file_path]['sections'])) {
                            $file_sections[$expected_file_path] = $json[$expected_file_path]['sections'];
                        }
                        $release_date = DateUtils::parseDateTime($json[$expected_file_path]['release_datetime'], $core->getConfig()->getTimezone());
                        if (isset($json[$expected_file_path]['hide_from_students'])) {
                            $hide_from_students[$expected_file_path] = $json[$expected_file_path]['hide_from_students'];
                        }

                        if ($release_date > $now_date_time) {
                            $isMaterialReleased = '0';
                        }

                        $releaseData  = $json[$expected_file_path]['release_datetime'];
                    }
                    else {
                        //fill with upload time for new files add all files to json when uploaded
                        $isMaterialReleased = '1';
                        $release_date = $json['release_time'];
                        if (isset($json[$expected_file_path]['hide_from_students'])) {
                            $hide_from_students[$expected_file_path] = $json[$expected_file_path]['hide_from_students'];
                        }
                        $json[$expected_file_path]['release_datetime'] = $release_date;
                        if (isset($json[$expected_file_path]['sections'])) {
                            $file_sections[$expected_file_path] = $json[$expected_file_path]['sections'];
                        }
                        $releaseData = $json[$expected_file_path]['release_datetime'];
                    }
                }
                else {
                    $ex_file_path = array();
                    $isMaterialReleased = '1';
                    $date = $now_date_time->format("Y-m-d H:i:sO");
                    $date = substr_replace($date, "9999", 0, 4);
                    $ex_file_path['release_datetime'] = $date;
                    $ex_file_path['hide_from_students'] = "on";
                    $releaseData = $ex_file_path['release_datetime'];
                    $no_json[$expected_file_path] = $ex_file_path;
                }

                // Share with student only when course material is released
                if ($student_access && $isMaterialReleased === '0') {
                    continue;
                }

                $path = explode('/', $file);
                $working_dir = &$files[$start_dir_name];
                $filename = array_pop($path);

                foreach ($path as $dir) {
                    if (!isset($working_dir[$dir])) {
                        $working_dir[$dir] = array();
                    }
                    $working_dir = &$working_dir[$dir];
                }

                $working_dir[$filename] = $expected_file_path;

                if ($releaseData == $now_date_time->format("Y-m-d H:i:sO")) {
                    //for uploaded files that have had no manually set date to be set to never and maintained as never
                    $releaseData = substr_replace($releaseData, "9999", 0, 4);
                    $json[$expected_file_path]['release_datetime'] = $releaseData;
                }
                $file_release_dates[$expected_file_path] = $releaseData;
            }

            if ($json == false) {
                FileUtils::writeJsonFile($fp, $no_json);
            }
            $can_write = is_writable($fp);
            if (!$can_write) {
                $core->addErrorMessage("This json does not have write permissions, and therefore you cannot change the release date. Please change the permissions or contact someone who can.");
            }
        };

        $submissions = array();
        $file_release_dates = array();
        $in_dir = array();
        $file_sections = array();
        $hide_from_students = array();
        //Get the expected course materials path and files
        $upload_path = FileUtils::joinPaths($this->core->getConfig()->getCoursePath(), "uploads");
        $expected_path = FileUtils::joinPaths($this->core->getConfig()->getCoursePath(), "uploads", "course_materials");
        $path_length = strlen($expected_path) + 1;
        $course_materials_array = FileUtils::getAllFilesTrimSearchPath($expected_path, $path_length);
        $this->core->getOutput()->addInternalJs("drag-and-drop.js");
        //Sort the files/folders in alphabetical order
        usort($course_materials_array, 'strnatcasecmp');

        $fp = $this->core->getConfig()->getCoursePath() . '/uploads/course_materials_file_data.json';
        $json = FileUtils::readJsonFile($fp);
<<<<<<< HEAD
        $add_files($this->core, $submissions, $file_shares, $file_release_dates, $expected_path, $json, $course_materials_array, 'course_materials', $user_group, $in_dir, $fp, $file_sections, $hide_from_students);
=======
        $add_files($this->core, $submissions, $file_release_dates, $expected_path, $json, $course_materials_array, 'course_materials', $user_group, $in_dir, $fp, $file_sections, $hide_from_students);

>>>>>>> ffbe4475
        //Check if user has permissions to access page (not instructor when no course materials available)
        if ($user_group !== 1 && count($course_materials_array) == 0) {
            // nothing to view
            $this->core->addErrorMessage("You have no permission to access this page");
            $this->core->redirect($this->core->buildCourseUrl());
            return;
        }

        $max_size = Utils::returnBytes(ini_get('upload_max_filesize'));
        $max_size_string = Utils::formatBytes("MB", $max_size) . " (" . Utils::formatBytes("KB", $max_size) . ")";
        $reg_sections = $this->core->getQueries()->getRegistrationSections();
        $server_time = DateUtils::getServerTimeJson($this->core);

        return $this->core->getOutput()->renderTwigTemplate("course/CourseMaterials.twig", [
            "courseMaterialsArray" => $course_materials_array,
            'date_format' => 'Y-m-d H:i:sO',
            "folderPath" => $expected_path,
            "uploadFolderPath" => $upload_path,
            "submissions" => $submissions,
            "fileReleaseDates" => $file_release_dates,
            "userGroup" => $user_group,
            "inDir" => $in_dir,
            "csrf_token" => $this->core->getCsrfToken(),
            "delete_url" => $this->core->buildCourseUrl(["course_materials", "delete"]),
            "delete_folder_url" => $this->core->buildCourseUrl(["course_materials", "delete_folder"]),
            "max_size_string" => $max_size_string,
            'server_time' => $server_time,
            "display_file_url" => $this->core->buildCourseUrl(['display_file']),
            "user_section" => $user_section,
            "reg_sections" => $reg_sections,
            "file_sections" => $file_sections,
            "hide_from_students" => $hide_from_students
        ]);
    }
}<|MERGE_RESOLUTION|>--- conflicted
+++ resolved
@@ -132,12 +132,7 @@
 
         $fp = $this->core->getConfig()->getCoursePath() . '/uploads/course_materials_file_data.json';
         $json = FileUtils::readJsonFile($fp);
-<<<<<<< HEAD
-        $add_files($this->core, $submissions, $file_shares, $file_release_dates, $expected_path, $json, $course_materials_array, 'course_materials', $user_group, $in_dir, $fp, $file_sections, $hide_from_students);
-=======
         $add_files($this->core, $submissions, $file_release_dates, $expected_path, $json, $course_materials_array, 'course_materials', $user_group, $in_dir, $fp, $file_sections, $hide_from_students);
-
->>>>>>> ffbe4475
         //Check if user has permissions to access page (not instructor when no course materials available)
         if ($user_group !== 1 && count($course_materials_array) == 0) {
             // nothing to view
