--- conflicted
+++ resolved
@@ -86,14 +86,8 @@
         $array = array($user->getId(), $user->getPassword(), $user->getFirstName(), $user->getPreferredFirstName(), $user->getLastName(), $user->getEmail(),
                        Utils::convertBooleanToString($user->isUserUpdated()), Utils::convertBooleanToString($user->isInstructorUpdated()));
 
-        $this->submitty_db->query("
-<<<<<<< HEAD
-INSERT INTO users (user_id, user_password, user_firstname, user_preferred_firstname, user_lastname, user_email)
-VALUES (?, ?, ?, ?, ?, ?)", $array);
-=======
-INSERT INTO users (user_id, user_password, user_firstname, user_preferred_firstname, user_lastname, user_email, user_updated, instructor_updated)
-VALUES (?, ?, ?, ?, ?, ?, ?, ?)", $array);
->>>>>>> eefe8365
+        $this->submitty_db->query("INSERT INTO users (user_id, user_password, user_firstname, user_preferred_firstname, user_lastname, user_email, user_updated, instructor_updated)
+                                   VALUES (?, ?, ?, ?, ?, ?, ?, ?)", $array);
     }
 
     public function insertCourseUser(User $user, $semester, $course) {
@@ -1108,11 +1102,9 @@
 UPDATE gradeable_component_data SET gcd_score=?, gcd_component_comment=?, gcd_graded_version=?, gcd_grade_time=?, gcd_grader_id=? WHERE gc_id=? AND gd_id=?", $params);
     }
 
-<<<<<<< HEAD
-=======
+
     // END FIXME
 
->>>>>>> eefe8365
     public function replaceGradeableComponentData($gd_id, GradeableComponent $component) {
         $params = array($component->getId(), $gd_id);
         $this->course_db->query("DELETE FROM gradeable_component_data WHERE gc_id=? AND gd_id=?", $params);
@@ -1275,11 +1267,7 @@
         if($admin_gradeable->getGGradeableType() == 2) {
             $this->course_db->query("SELECT COUNT(*) AS cnt FROM gradeable AS g INNER JOIN gradeable_component AS gc
                         ON g.g_id=gc.g_id WHERE g.g_id=? AND gc_is_text='false'", array($gradeable_id));
-<<<<<<< HEAD
-            $num[0] = $this->course_db->row()['cnt'];
-=======
             $num['num_numeric'] = $this->course_db->row()['cnt'];
->>>>>>> eefe8365
             $this->course_db->query("SELECT COUNT(*) AS cnt FROM gradeable AS g INNER JOIN gradeable_component AS gc
                         ON g.g_id=gc.g_id WHERE g.g_id=? AND gc_is_text='true'", array($gradeable_id));
             $num['num_text'] = $this->course_db->row()['cnt'];
@@ -1753,13 +1741,9 @@
         }
         return $return;
     }
-<<<<<<< HEAD
-}
-=======
 
     public function getAllAnonIds() {
         $this->course_db->query("SELECT anon_id FROM users");
         return $this->course_db->rows();
     }
-}
->>>>>>> eefe8365
+}