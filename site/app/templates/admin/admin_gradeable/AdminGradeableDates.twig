<div class="warning-banner content" id="gradeable-dates-warnings-banner" data-testid="gradeable-dates-warnings-banner" hidden>
    <p class="dates-warning" id="grade-inquiry-dates-warning" data-testid="grade-inquiry-dates-warning" hidden>Warning: Grade Inquiry ends before it starts. Students will not be able to make Grade Inquires.</p>
    <p class="dates-warning" id="no-grade-inquiry-warning" data-testid="no-grade-inquiry-warning" hidden>Warning: Grade Inquiry ends before the assignment is released. Students will not be able to make Grade Inquires.</p>
</div>
<div id="gradeable-dates">
    <input data-testid="ta-view-start-date" name="ta_view_start_date" id="date_ta_view" class="date_picker" type="text" value="{{ gradeable.getTaViewStartDate()|date(date_format, timezone_string) }}">
    <label for="date_ta_view">TA Beta Testing Date (visible to TAs)</label>

    <br />


    <div class="electronic_file electronic_file_dates">
        <div class="team_yes team_yes_dates">
            <input data-testid="team_lock_date" name="team_lock_date" id="date_team_lock" class="date_picker" type="text" value="{{ gradeable.getTeamLockDate()|date(date_format, timezone_string) }}">
            <label for="date_team_lock">Team Lock Date (Instructors can still manually manage teams)</label>

            <br />
        </div>

        <input data-testid="submission-open-date" id="date_submit" name="submission_open_date" class="date_picker" type="text" value="{{ gradeable.getSubmissionOpenDate()|date(date_format, timezone_string) }}">
        <label for="date_submit">Submission Open Date (submission available to students)</label>

        <br />

        <div id="due_date_options_container">
            <div>
                <fieldset>
                    <legend>Will this assignment have a due date?</legend>
                    <input id="has_due_date_yes" class="date-radio" name="has_due_date" value="true" type="radio" {{ gradeable.hasDueDate() ? 'checked' : '' }}/><label for="has_due_date_yes">Yes</label>
                    <input id="has_due_date_no" class="date-radio" name="has_due_date" value="false" type="radio" {{ not gradeable.hasDueDate() ? 'checked' : '' }}/><label for="has_due_date_no">No</label>
                </fieldset>
            </div>

            <div id="due_date_container" class="due_date_date" {{ gradeable.hasDueDate() ? '' : 'hidden' }}>
                <input data-testid="submission-due-date" id="date_due" name="submission_due_date" class="date_picker" type="text" value="{{ gradeable.getSubmissionDueDate()|date(date_format, timezone_string) }}">
                <label for="date_due">Due Date</label>
            </div>
        </div>
    </div>
    <div id="manual_grading_container" class="due_date_date" {{ gradeable.hasDueDate() ? '' : 'hidden' }}>
        <div class="manual_grading manual_grading_dates">
            <input data-testid="grade_start_date" name="grade_start_date" id="date_grade" class="date_picker" type="text" value="{{ gradeable.getGradeStartDate()|date(date_format, timezone_string) }}"
            {% if not gradeable.getTaGrading() %}disabled{% endif %}>
            <label for="date_grade">TA/Instructor Manual Grading Open Date (grading may begin)</label>

            <br />

            <input data-testid="grade_due_date" name="grade_due_date" id="date_grade_due" class="date_picker" type="text" value="{{ gradeable.getGradeDueDate()|date(date_format, timezone_string) }}">
            <label for="date_grade_due">TA/Instructor Manual Grading Due Date</label>

            <br />
        </div>
    </div>
    <div id="release_container" class="due_date_date" {{ gradeable.hasDueDate() ? '' : 'hidden' }}>
        <div {% if not electronic %}hidden{% endif %} id="release_toggle_container">
            <fieldset>
                <legend>Will this assignment have a grades released date? (Not having a release date will let students see their grade immediately)</legend>
                <input id="has_release_date_yes" class="date-radio" name="has_release_date" value="true" type="radio" {{ gradeable.hasReleaseDate() ? 'checked' : '' }}/><label for="has_release_date_yes">Yes</label>
                <input id="has_release_date_no" class="date-radio" name="has_release_date" value="false" type="radio" {{ not gradeable.hasReleaseDate() ? 'checked' : '' }}/><label for="has_release_date_no">No</label>
            </fieldset>
        </div>

        <div id="release_date_container" style="margin-bottom: 5px;" class="release_date_date" {{ gradeable.hasReleaseDate() ? '' : 'hidden' }}>
            {% set release_date = gradeable.getGradeReleasedDate()|date(date_format, timezone_string) %}
            <input data-testid="release_date" name="grade_released_date" id="date_released" class="date_picker" type="text" value="{{ release_date }}" data-original="{{ release_date }}">
            <label for="date_released">Grades Released Date (grades will be visible to students)</label>
        
            <br />
<<<<<<< HEAD

            <p style="max-width:600px; margin-top:5px; {{ rainbow_grades_summary != true ? 'color: var(--danger-red);' : '' }}" id="checkpoint-numeric-gradeables-message">
                Note: Released Grades for checkpoint and numeric gradeables are available to students only through Rainbow Grades.
                {{  rainbow_grades_summary != true ? 'Please visit the Course Settings page to enable Rainbow Grades Summary for students.' : '' }}
            </p>
            {% if electronic and release_date <= "now"|date(date_format, timezone_string) %}
                <p style="max-width:600px; margin-top:5px;" id="gradeable-notifications-message">
                    Note: Gradeable notifications are released at the start of every hour for completed electronic gradeables with student views. <span id="notification-total">{{ gradeable.getNotificationsSent() }}</span> have been sent so far.
                </p>
            {% endif %}
        </div>
    </div>
=======
            
            {% if not gradeable.isStudentView() %}
            <p style="max-width:600px; {{ rainbow_grades_summary != true ? 'color: var(--danger-red);' : '' }}" id="checkpoint-numeric-gradeables-message">
                Note: Released Grades for checkpoint and numeric gradeables are available to students only through Rainbow Grades.
                {{  rainbow_grades_summary != true ? 'Please visit the Course Settings page to enable Rainbow Grades Summary for students.' : '' }}
            </p>
            {% endif %}
        </div>
    </div>

>>>>>>> 495db497
    <div class="electronic_file electronic_file_dates">
        <div class="grade_inquiry_date" {{ grade_inquiry_allowed != true ? 'hidden' : '' }}>
            <input data-testid="grade_inquiry_start_date" name="grade_inquiry_start_date" id="date_grade_inquiry_start" class="date_picker grade_inquiry_start_date" type="text" value="{{ gradeable.getGradeInquiryStartDate()|date(date_format, timezone_string) }}">
            <label for="date_grade_inquiry_start">Grade Inquiry Start Date (Grade Inquiries may begin)</label>

            <br />

            <input data-testid="grade-inquiry-due-date" name="grade_inquiry_due_date" id="date_grade_inquiry_due" class="date_picker grade_inquiry_due_date" type="text" value="{{ gradeable.getGradeInquiryDueDate()|date(date_format, timezone_string) }}">
            <label for="date_grade_inquiry_due">Grade Inquiry Due Date (Grade Inquiries must be initiated by this date)</label>
        </div>

        <div id="late_days_options_container" class="due_date_date" {{ gradeable.hasDueDate() and gradeable.isStudentSubmit() ? '' : 'hidden' }}>
            <fieldset>
                <legend>Should submissions be accepted after the due date?</legend>
                <input type="radio" id = "yes_late_submission" name="late_submission_allowed" value="true"
                        {{ action != 'new' and gradeable.isLateSubmissionAllowed() ? 'checked' : '' }}> <label for="yes_late_submission">Yes</label>

                <input type="radio" id = "no_late_submission" name="late_submission_allowed" value ="false"
                        {{ not (action != 'new' and gradeable.isLateSubmissionAllowed()) ? 'checked' :  '' }}> <label for="no_late_submission">No</label>
            </fieldset>
            <div class="yes-late-submission">
                <label for="late_days">How many late days may students use on this assignment?</label>
                <input style="width: 50px" id="late_days" name="late_days" data-testid="late-days" class="int_val" type="text" value="{{ gradeable.getLateDays() }}"/>

                <br />

                <p style="max-width:600px;" id="late-days-message">
                Note: Submissions received after the deadline will be automatically recorded as a zero if late days are not allowed
                    for this assignment (or the student does not have sufficient late days to cover the submission) and no excused
                    absence extension is entered for this student for this gradeable. See
                    <a target=_blank href="http://submitty.org/student/late_days">Late Days & Extensions. <i style="font-style:normal;" class="fa-question-circle"></i></a>
                </p>
            </div>
        </div>
    </div>

    <br />

    <input type="button" class="btn btn-default key_to_click" tabindex="0" value="Show All Dates" id="show_all_dates" onclick="showAllDates()" />
    <input type="button" class="btn btn-primary key_to_click" tabindex="0" value="Hide Irrelevant Dates" id="hide_dates" onclick="hideDates()" hidden/>

    <br />
    <span id="gray_date_warning" hidden>Note: grayed-out dates are for debugging & consistency checks.  These dates are not relevant with your current assignment configuration.</span>
    <div id="timezone-container"><i>Time Zone: {{ timezone_string }}</i></div>
</div>

<script>
    var is_electronic = {% if electronic %}true{% else %}false{% endif %};

    function showAllDates() {
        $('#gradeable-dates').find('div,input').show();
        if (!is_electronic) {
            $('#release_toggle_container').hide();
        }
        $('#gray_date_warning').show();
        $('#hide_dates').show();
        $('#show_all_dates').hide();
    }

    // This hides the dates by calling the event handlers that do that automatically
    function hideDates() {
        $('#gray_date_warning').hide();
        onGradeableTypeChange();
        onTeamAssignmentChange();
        onManualGradingChange();
        onIsGradeInquiryAllowedChange();
        onLateSubmissionAllowedChanged();
        if (is_electronic) {
            onHasReleaseDate();
            onHasDueDate();
        }
    }

    $(document).ready(function() {
        flatpickr(".date_picker", {
            plugins: [ShortcutButtonsPlugin(
                    {
                        button: [
                            {
                                label: "Now"
                            },
                            {
                                label: "End of time"
                            }
                        ],
                        label: "or",
                        onClick: (index, fp) => {
                            let date;
                            switch (index) {
                                case 0:
                                    date = new Date();
                                    break;
                                case 1:
                                    date = new Date("9998-01-01T00:00:00");
                                    break;
                            }
                            fp.setDate(date, true);
                        }
                    }
                )],
            allowInput: true,
            enableTime: true,
            enableSeconds: true,
            time_24hr: true,
            dateFormat: "Y-m-d H:i:S",
            onReady: (a, b, fp) => {
                fp.calendarContainer.firstChild.childNodes[1].firstChild.firstChild.setAttribute('aria-label', 'Month');
                fp.calendarContainer.childNodes[2].childNodes[4].firstChild.setAttribute('aria-label', 'Seconds');
            }
        });
    });

</script><|MERGE_RESOLUTION|>--- conflicted
+++ resolved
@@ -66,20 +66,6 @@
             <label for="date_released">Grades Released Date (grades will be visible to students)</label>
         
             <br />
-<<<<<<< HEAD
-
-            <p style="max-width:600px; margin-top:5px; {{ rainbow_grades_summary != true ? 'color: var(--danger-red);' : '' }}" id="checkpoint-numeric-gradeables-message">
-                Note: Released Grades for checkpoint and numeric gradeables are available to students only through Rainbow Grades.
-                {{  rainbow_grades_summary != true ? 'Please visit the Course Settings page to enable Rainbow Grades Summary for students.' : '' }}
-            </p>
-            {% if electronic and release_date <= "now"|date(date_format, timezone_string) %}
-                <p style="max-width:600px; margin-top:5px;" id="gradeable-notifications-message">
-                    Note: Gradeable notifications are released at the start of every hour for completed electronic gradeables with student views. <span id="notification-total">{{ gradeable.getNotificationsSent() }}</span> have been sent so far.
-                </p>
-            {% endif %}
-        </div>
-    </div>
-=======
             
             {% if not gradeable.isStudentView() %}
             <p style="max-width:600px; {{ rainbow_grades_summary != true ? 'color: var(--danger-red);' : '' }}" id="checkpoint-numeric-gradeables-message">
@@ -87,10 +73,15 @@
                 {{  rainbow_grades_summary != true ? 'Please visit the Course Settings page to enable Rainbow Grades Summary for students.' : '' }}
             </p>
             {% endif %}
+
+            {% if electronic and gradeable.isStudentView() and release_date <= "now"|date(date_format, timezone_string) %}
+                <p style="max-width:600px; margin-top:5px;" id="gradeable-notifications-message">
+                    Note: Gradeable notifications are released at the start of every hour for completed electronic gradeables with student views. <span id="notification-total">{{ gradeable.getNotificationsSent() }}</span> have been sent so far.
+                </p>
+            {% endif %}
         </div>
     </div>
 
->>>>>>> 495db497
     <div class="electronic_file electronic_file_dates">
         <div class="grade_inquiry_date" {{ grade_inquiry_allowed != true ? 'hidden' : '' }}>
             <input data-testid="grade_inquiry_start_date" name="grade_inquiry_start_date" id="date_grade_inquiry_start" class="date_picker grade_inquiry_start_date" type="text" value="{{ gradeable.getGradeInquiryStartDate()|date(date_format, timezone_string) }}">
