#include <sys/time.h>
#include <sys/wait.h>
#include <sys/types.h>
#include <sys/stat.h>
#include <signal.h>
#include <unistd.h>
#include <fcntl.h>
#include <dirent.h>

#include <cstdlib>
#include <string>
#include <iostream>
#include <sstream>
#include <cassert>
#include <map>
#include <set>
#include <chrono>
#include <iomanip>

// for system call filtering
#include <seccomp.h>
#include <elf.h>
#include <sys/poll.h>


#include "TestCase.h"
#include "execute.h"
#include "error_message.h"
#include "window_utils.h"

extern const int CPU_TO_WALLCLOCK_TIME_BUFFER;  // defined in default_config.h

// set to 0 for debugging/disabling seccomp filter & 1 for normal use
#define SECCOMP_ENABLED 1

#define DIR_PATH_MAX 1000


// defined in seccomp_functions.cpp


#define SUBMITTY_INSTALL_DIRECTORY  std::string("__INSTALL__FILLIN__SUBMITTY_INSTALL_DIR__")

extern const std::string GLOBAL_allowed_autograding_commands_default_string;  // defined in allowed_autograding_commands.cpp
extern const std::string GLOBAL_allowed_autograding_commands_custom_string;  // defined in allowed_autograding_commands.cpp

// =====================================================================================
// =====================================================================================

bool system_program(const std::string &program, std::string &full_path_executable, const bool running_in_docker)
{
  // parse GLOBAL_allowed_autograding_commands_default_string into allowed_autograding_commands
  // ignore_comment flag set in parse function to ignore comments
  nlohmann::json allowed_autograding_commands =
    nlohmann::json::parse(GLOBAL_allowed_autograding_commands_default_string, nullptr, true, true);

  if (!GLOBAL_allowed_autograding_commands_custom_string.empty()) {
    nlohmann::json allowed_autograding_commands_custom =
      nlohmann::json::parse(GLOBAL_allowed_autograding_commands_custom_string, nullptr, true, true);
    allowed_autograding_commands.update(allowed_autograding_commands_custom);
  }

  if (program.length() > 0 && program[0] == '/') {
    for (auto& entry : allowed_autograding_commands.items()) {
      nlohmann::json program_obj = entry.value();
      if (program_obj["path"] == program) {
        full_path_executable = program;
        return true;
      }
    }
  }
  else {
    if (allowed_autograding_commands.contains(program)) {
      nlohmann::json program_obj = allowed_autograding_commands[program];
      full_path_executable = program_obj["path"];
      return true;
    }
  }
  // if we are docker, allow any program
  if (running_in_docker) {
    if (full_path_executable.empty()) {
      full_path_executable = program;
    }
    return true;
  }
  return false;
}

std::set<std::string> get_compiled_executables(const nlohmann::json &whole_config) {
  std::set<std::string> answer;
  assert (whole_config != nlohmann::json());

  nlohmann::json testcases = whole_config.value("testcases",nlohmann::json());
  for (nlohmann::json::iterator itr = testcases.begin(); itr != testcases.end(); itr++) {
    if (itr->value("type","") == "Compilation") {
      if (itr->find("executable_name") != itr->end()) {
        std::vector<std::string> executable_names = stringOrArrayOfStrings(*itr,"executable_name");
        for (unsigned int i = 0; i < executable_names.size(); i++) {
          answer.insert(executable_names[i]);
        }
      }
    }
  }
  return answer;
}


bool local_executable (const std::string &program, const nlohmann::json &whole_config) {
  return true;
  // assert (program.size() > 3);
  // assert (program.substr(0,2) == "./");

  // std::set<std::string> executables = get_compiled_executables(whole_config);

  // if (executables.find(program.substr(2,program.size())) != executables.end() || isInstructor) {
  //   return true;
  // }

  // std::cout << "WARNING: The local program '" << program
  //           << "' is not compiled by the assignment configuration." << std::endl;;
  // std::cout << "CONFIGURATION COMPILED EXECUTABLES: ";
  // for (std::set<std::string>::iterator itr = executables.begin(); itr != executables.end(); itr++) {
  //   std::cout << " './" << *itr << "'";
  // }
  // if (executables.size() == 0) { std::cout << " (none)" << std::endl; }
  // std::cout << std::endl;

  // return false;
}


std::string validate_program(const std::string &program, const nlohmann::json &whole_config) {
  std::string full_path_executable;
  assert (program.size() >= 1);
  if (program.size() > 2 && program.substr(0,2) == "./") {
    if (local_executable(program,whole_config)) {
      return program;
    }
    std::string message = "ERROR: This local program '" + program + "' looks suspicious.\n"
      + "  Check your assignment configuration.";
    std::cout << message << std::endl;
    std::cerr << message << std::endl;
    exit(1);
  } else {
    std::string mode = whole_config.value("autograding_method", "");
    bool running_in_docker = (mode == "docker") ? true : false;
    if (system_program(program,full_path_executable,running_in_docker)) {
      return full_path_executable;
    }

    std::string message = "ERROR: This system program '" + program + "' is not on the allowed safelist.\n"
      + "  Contact the Submitty administrators for permission to use this program.";
    std::cout << message << std::endl;
    std::cerr << message << std::endl;
    exit(1);
  }
}


void validate_filename(const std::string &filename) {
  assert (filename.size() >= 1);
  if (filename[0] == '-') {
    std::cout << "WARNING: command line filename looks suspicious '" << filename << "'" << std::endl;
    std::cerr << "WARNING: command line filename looks suspicious '" << filename << "'" << std::endl;
    // note: cannot enforce this when running drmemory on a program with options :(
    //exit(1);
  }
}


std::string validate_option(const std::string &program, const std::string &option) {

  const std::map<std::string,std::map<std::string,std::string> > option_replacements = {
    { "/usr/bin/javac",
      { { "submitty_jacocoagent.jar",         SUBMITTY_INSTALL_DIRECTORY+"/java_tools/jacoco/jacocoagent.jar" },
        { "submitty_jacococli.jar",           SUBMITTY_INSTALL_DIRECTORY+"/java_tools/jacoco/jacococli.jar" },
        { "submitty_junit.jar",               SUBMITTY_INSTALL_DIRECTORY+"/java_tools/JUnit/junit-4.12.jar" },
        { "submitty_hamcrest.jar",            SUBMITTY_INSTALL_DIRECTORY+"/java_tools/hamcrest/hamcrest-core-1.3.jar" },
        { "submitty_junit/",                  SUBMITTY_INSTALL_DIRECTORY+"/java_tools/JUnit/" },
        // older, requested version:
        { "submitty_soot.jar",                SUBMITTY_INSTALL_DIRECTORY+"/java_tools/soot/soot-develop.jar" },
        { "submitty_rt.jar",                  SUBMITTY_INSTALL_DIRECTORY+"/java_tools/soot/rt.jar" }
        // most recent libraries:
        //{ "submitty_soot.jar",                SUBMITTY_INSTALL_DIRECTORY+"/java_tools/soot/sootclasses-trunk.jar" },
        //{ "submitty_soot_dependencies.jar",   SUBMITTY_INSTALL_DIRECTORY+"/java_tools/soot/sootclasses-trunk-jar-with-dependencies.jar" },
        //{ "submitty_rt.jar",                  "/usr/lib/jvm/java-8-oracle/jre/lib/rt.jar" }
      }
    },
    { "/usr/bin/java",
      { { "submitty_jacocoagent.jar",         SUBMITTY_INSTALL_DIRECTORY+"/java_tools/jacoco/jacocoagent.jar" },
        { "submitty_jacococli.jar",           SUBMITTY_INSTALL_DIRECTORY+"/java_tools/jacoco/jacococli.jar" },
        { "submitty_junit.jar",               SUBMITTY_INSTALL_DIRECTORY+"/java_tools/JUnit/junit-4.12.jar" },
        { "submitty_hamcrest.jar",            SUBMITTY_INSTALL_DIRECTORY+"/java_tools/hamcrest/hamcrest-core-1.3.jar" },
        { "submitty_junit/",                  SUBMITTY_INSTALL_DIRECTORY+"/java_tools/JUnit/" },
        // older, requested version:
        { "submitty_soot.jar",                SUBMITTY_INSTALL_DIRECTORY+"/java_tools/soot/soot-develop.jar" },
        { "submitty_rt.jar",                  SUBMITTY_INSTALL_DIRECTORY+"/java_tools/soot/rt.jar" }
        // most recent libraries:
        //{ "submitty_soot.jar",                SUBMITTY_INSTALL_DIRECTORY+"/java_tools/soot/sootclasses-trunk.jar" },
        //{ "submitty_soot_dependencies.jar",   SUBMITTY_INSTALL_DIRECTORY+"/java_tools/soot/sootclasses-trunk-jar-with-dependencies.jar" },
        //{ "submitty_rt.jar",                  "/usr/lib/jvm/java-8-oracle/jre/lib/rt.jar" }
      }
    },
    { "/usr/bin/mono",
      { { "submitty_dafny",         SUBMITTY_INSTALL_DIRECTORY+"/Dafny/dafny/Dafny.exe" }
      }
    }
  };

  // see if this program has option replacements
  std::map<std::string,std::map<std::string,std::string> >::const_iterator itr = option_replacements.find(program);
  if (itr != option_replacements.end()) {
    std::string answer = option;
    // loop over all replacements and see if any match
    std::map<std::string,std::string>::const_iterator itr2;
    for (itr2 = itr->second.begin(); itr2 != itr->second.end(); itr2++) {
      std::string pattern = itr2->first;
      std::string::size_type pos = answer.find(pattern);
      if (pos == std::string::npos) continue;
      std::string before = answer.substr(0,pos);
      std::string after =  answer.substr(pos+pattern.length(),answer.length()-pos-pattern.length());
      answer = before + itr2->second + after;
    }
    if (option != answer) {
      std::cout << "REPLACE OPTION '" << option << "' with '" << answer << "'" << std::endl;
    }
    return answer;
  }

  // otherwise, just use the option
  return option;

  /*
  static std::string last_option = "";
  assert (option.size() >= 1);
  if (option[0] == '-') {
    // probably a normal option
  } else if (last_option == "-o" &&
       option.size() > 4 &&
       option.substr(option.size()-4,4) == ".out") {
    // ok, it's an executable name
  } else if (local_executable(program)) {
    // custom
  } else {
    std::cout << "WARNING: command line option looks suspicious '" << option << "'" << std::endl;
    std::cerr << "WARNING: command line option looks suspicious '" << option << "'" << std::endl;
    //exit(1);
  }
  last_option = option;
  */
}

// =====================================================================================

std::string replace_slash_with_double_underscore(const std::string& input) {
  std::string answer;
  for (int i = 0; i < input.size(); i++) {
    if (input[i] != '/') answer.push_back(input[i]);
    else {
      answer.push_back('_');
      answer.push_back('_');
    }
  }
  return answer;
}

std::string escape_spaces(const std::string& input) {
  std::string answer;
  for (int i = 0; i < input.size(); i++) {
    if (input[i] != ' ') answer.push_back(input[i]);
    else {
      answer.push_back('\\');
      answer.push_back(' ');
    }
  }
  return answer;
}

// =====================================================================

bool wildcard_match(const std::string &pattern, const std::string &thing) {
  //  std::cout << "WILDCARD MATCH? " << pattern << " " << thing << std::endl;

  int wildcard_loc = pattern.find("*");
  if (wildcard_loc == std::string::npos) {
    return pattern == thing;
  }
  assert (wildcard_loc != std::string::npos);

  std::string before = pattern.substr(0,wildcard_loc);
  std::string after = pattern.substr(wildcard_loc+1,pattern.size()-wildcard_loc-1);

  //  std::cout << "BEFORE " << before << " AFTER" << after << std::endl;

  // FIXME: we only handle a single wildcard!
  assert (after.find("*") == std::string::npos);
  assert (before.find("*") == std::string::npos);

  if (thing.size() < after.size()+before.size()) return false;

  std::string thing_before = thing.substr(0,wildcard_loc);
  std::string thing_after = thing.substr(thing.size()-after.size(),after.size());

  //  std::cout << "THINGBEFORE " << thing_before << " THINGAFTER" << thing_after << std::endl;

  if (before == thing_before && after == thing_after) {
    //std::cout << "RETURN TRUE" << std::endl;
    return true;
  }

  //std::cout << "return false" << std::endl;
  return false;
}


bool contains_unescaped_wildcard(const std::string &pattern) {

  std::cout << "CHECK FOR UNESCAPED WILDCARD '" << pattern << "'" << std::endl;
  int loc = pattern.find("*");
  if (loc == std::string::npos) return false;
  if (loc == 0 || pattern[loc-1] != '\\') return true;
  return false;
}

bool contains_escaped_wildcard(const std::string &pattern) {
  int loc = pattern.find("*");
  if (loc == std::string::npos) return false;
  if (loc > 0 && pattern[loc-1] == '\\') return true;
  return false;
}

std::string replace_escaped_wildcard(const std::string &input) {

  std::string answer;
  std::cout << "BEFORE '" << input << "'" << std::endl;
    for (int i = 0; i < input.size(); i++) {
    if (i+1 < input.size() && input[i] == '\\' && input[i+1] == '*') {
      i++;
    }
    answer += input[i];
  }
  std::cout << "AFTER '" << answer << "'" << std::endl;
  return answer;
}


void wildcard_expansion(std::vector<std::string> &my_finished_args, const std::string &full_pattern, std::ostream &logfile) {

  //std::cout << "IN WILDCARD EXPANSION " << full_pattern << std::endl;

  // if the pattern does not contain a wildcard, just return that
  if (full_pattern.find("*") == std::string::npos) {
    std::ifstream istr(full_pattern);
    if (istr.good()) {
      my_finished_args.push_back(full_pattern);
      return;
    } else {
      std::cout << "ERROR: FOUND NO MATCHES" << std::endl;
      return;
    }
  }

  std::vector<std::string> my_args;

  //  std::cout << "WILDCARD DETECTED:" << full_pattern << std::endl;

  // otherwise, if our pattern contains directory structure, first remove that
  std::string directory = "";
  std::string file_pattern = full_pattern;
  while (1) {
    size_t location = file_pattern.find("/");
    if (location == std::string::npos) { break; }
    directory += file_pattern.substr(0,location+1);
    file_pattern = file_pattern.substr(location+1,file_pattern.size()-location-1);
  }
  std::cout << "  directory: " << directory << std::endl;
  std::cout << "  file_pattern " << file_pattern << std::endl;

  // FIXME: could extend this to allow a wildcard in the directory name
  // confirm that the directory does not contain a wildcard
  assert (directory.find("*") == std::string::npos);
  // confirm that the file pattern does contain a wildcard
  assert (file_pattern.find("*") != std::string::npos);

  int count_matches = 0;

  // combine the current directory plus the directory portion of the pattern
  char buf[DIR_PATH_MAX];
  getcwd( buf, DIR_PATH_MAX );
  std::string d = std::string(buf)+"/"+directory;
  // note: we don't want the trailing "/"
  if (d.size() > 0 && d[d.size()-1] == '/') {
    d = d.substr(0,d.size()-1);
  }
  DIR* dir = opendir(d.c_str());
  if (dir != NULL) {

    // loop over all files in the directory, see which ones match the pattern
    struct dirent *ent;
    while (1) {
      ent = readdir(dir);
      if (ent == NULL) break;
      std::string thing = ent->d_name;
      if (wildcard_match(file_pattern,thing)) {
        std::cout << "   MATCHED!  '" << thing << "'" << std::endl;
        validate_filename(directory+thing);
        my_args.push_back(directory+thing);
        count_matches++;
      } else {
        //std::cout << "   no match  '" << thing << "'" << std::endl;
      }
    }
    closedir(dir);
  }

  if (count_matches == 0) {
    std::cout << "ERROR: WILDCARD FOUND NO MATCHES" << std::endl;
  }

  // sort the matches, so things are deterministic (and unix wildcard is sorted)
  std::sort(my_args.begin(),my_args.end());
  my_finished_args.insert(my_finished_args.end(), my_args.begin(), my_args.end());
}

// =====================================================================================
// =====================================================================================

std::string get_program_name(const std::string &cmd, const nlohmann::json &whole_config) {
  std::string my_program;
  std::stringstream ss(cmd);

  ss >> my_program;
  assert (my_program.size() >= 1);

  std::string full_path_executable = validate_program(my_program, whole_config);
  return full_path_executable;
}


std::vector<std::string> break_into_tokens(const std::string &cmd) {
  std::vector<std::string> answer;
  std::string current_token;
  std::stringstream ss(cmd);
  char c;
  bool quoted = false;

  while (ss >> std::noskipws >> c) {
    //std::cout << "char is '" << c << "'" << std::endl;

    // ESCAPED CHARACTER
    if (c == '\\') {
      ss >> std::noskipws >> c;
      current_token.push_back(c);
    }

    // SINGLE QUOTED STRING
    else if (c =='\'') {

    }

    // WHITE SPACE
    else if (c == ' ' ||
             c == '\t' ||
             c == '\n') {
      if (current_token != "") {
        answer.push_back(current_token);
        //std::cout << "--->  '" << current_token << "'" << std::endl;
        current_token = "";
      }
    }

    // ALL OTHER CHARACTERS
    else {
      current_token.push_back(c);
    }
  }

  // HANDLE LAST TOKEN
  if (current_token != "") {
    //std::cout << "--->  '" << current_token << "'" << std::endl;
    answer.push_back(current_token);
  }

  return answer;
}


void parse_command_line(const std::string &cmd,
      std::string &my_program,
      std::vector<std::string> &my_args,
      std::string &my_stdin,
      std::string &my_stdout,
      std::string &my_stderr,
      std::ofstream &logfile,
      const nlohmann::json &whole_config) {

  std::cout << "PARSE COMMAND LINE " << cmd << std::endl;

  my_args.clear();
  my_program = my_stdin = my_stdout = my_stderr = "";

  std::vector<std::string> tokens = break_into_tokens(cmd);

  for (int i = 0; i < tokens.size(); i++) {
    std::cout << "TOKEN " << std::setw(3) << i << " IS '" << tokens[i] << "'" << std::endl;
  }

  int which = 0;
  while (which < tokens.size()) {
    std::string token = tokens[which];

    // grab the program name
    if (my_program == "") {
      assert (my_args.size() == 0);
      // program name
      my_program = validate_program(token, whole_config);
      assert (my_program != "");
    }

    // look for stdin/stdout/stderr
    else if (token.substr(0,1) == "<") {
      assert (my_stdin == "");
      if (token.size() == 1) {
        which++;
        assert (which < tokens.size());
        my_stdin = tokens[which];
      } else {
        my_stdin = token.substr(1,token.size()-1);
      }
      validate_filename(my_stdin);
    }
    else if (token.size() >= 2 && token.substr(0,2) == "1>") {
      assert (my_stdout == "");
      if (token.size() == 2) {
        which++;
        assert (which < tokens.size());
        my_stdout = tokens[which];
      } else {
        my_stdout = token.substr(2,token.size()-2);
      }
      validate_filename(my_stdout);
    }
    else if (token.size() >= 1 && token.substr(0,1) == ">") {
      assert (my_stdout == "");
      if (token.size() == 1) {
        which++;
        assert (which < tokens.size());
        my_stdout = tokens[which];
      } else {
        my_stdout = token.substr(1,token.size()-1);
      }
      validate_filename(my_stdout);
    }
    else if (token.size() >= 2 && token.substr(0,2) == "2>") {
      assert (my_stderr == "");
      if (token.size() == 2) {
        which++;
        assert (which < tokens.size());
        my_stderr = tokens[which];
      } else {
        my_stderr = token.substr(2,token.size()-2);
      }
      validate_filename(my_stderr);
    }

    // remainder of the arguments
    else if (contains_unescaped_wildcard(token)) { //token.find("*") != std::string::npos) {
      wildcard_expansion(my_args,token,logfile);
    }

    // special exclude file option
    // FIXME: this is ugly, don't know how I want it to be done though
    else if (token == "-EXCLUDE_FILE") {
      which++;
      assert (which < tokens.size());
      token = tokens[which];
      std::cout << "EXCLUDE THIS FILE " << token << std::endl;
      for (std::vector<std::string>::iterator itr = my_args.begin();
           itr != my_args.end(); ) {
        if (*itr == token) {  std::cout << "FOUND IT!" << std::endl; itr = my_args.erase(itr);  }
        else { itr++; }
      }
    }

    else {

      if (contains_escaped_wildcard(token)) {
	token = replace_escaped_wildcard(token);
      }

      // validate_filename(token);
      // validate_option(my_program,token);
      //std::cout << "before TOKEN IS " << token << std::endl;
      token = validate_option(my_program,token);
      //std::cout << "after  TOKEN IS " << token << std::endl;
      my_args.push_back(token);
    }

    which++;
  }



  // Usually we should call python with a single argument, the script to run.
  if (my_program.find("python") != std::string::npos) {
    if (my_args.size() == 0) {
      // If nothing matched the wild card search
      std::cout << "ERROR!  ATTEMPTING TO RUN PYTHON IN INTERACTIVE MODE" << std::endl;
      logfile << "ERROR!  ATTEMPTING TO RUN PYTHON IN INTERACTIVE MODE" << std::endl;
      // FIXME:  Hack a file name for now, but this should be handled more elegantly
      my_args.push_back(" ");
      // because we don't want to run in interactive mode and wait for it to time out!
    } else if (my_args.size() > 1) {
      // a common student error is to submit multiple .py files where
      // only one is expected and we want to run 'python3 *.py'
      int python_file_count = 0;
      for (int i = 0; i < my_args.size(); i++) {
        unsigned int pos = my_args[i].find(".py");
        if (pos != std::string::npos &&
            pos == (my_args[i].size())-3) {
          python_file_count++;
        }
      }
      if (python_file_count == 0) {
        std::cout << "WARNING!  RUNNING PYTHON WITH NO .py FILES" << std::endl;
        logfile << "WARNING!  RUNNING PYTHON WITH NO .py FILES" << std::endl;
      }
      if (python_file_count > 1) {
        std::cout << "WARNING!  RUNNING PYTHON WITH MULTIPLE .py FILES" << std::endl;
        logfile << "WARNING!  RUNNING PYTHON WITH MULTIPLE .py FILES" << std::endl;
      }
      if (python_file_count != 1) {
        for (int i = 0; i < my_args.size(); i++) {
          logfile << my_args[i] << " ";
        }
        logfile << std::endl;
      }
    }
  }



  // FOR DEBUGGING
  std::cout << std::endl << std::endl;
  std::cout << "MY PROGRAM: '" << my_program << "'" << std::endl;
  std::cout << "MY STDIN:  '" << my_stdin  << "'" << std::endl;
  std::cout << "MY STDOUT:  '" << my_stdout  << "'" << std::endl;
  std::cout << "MY STDERR:  '" << my_stderr  << "'" << std::endl;
  std::cout << "MY ARGS (" << my_args.size() << ") :";
  for (int i = 0; i < my_args.size(); i++) {
    std::cout << "'" << my_args[i] << "' ";
  }
  std::cout << "\n" << std::endl;
}

// =====================================================================================
// =====================================================================================
// =====================================================================================

std::string get_std_errfile(std::string cmd)
{
	size_t index = cmd.find("2>");
	std::string file;
	if (index != -1) {
		file = cmd.substr(index + 2);
	}
	return file;
}

void OutputSignalErrorMessageToExecuteLogfile(int what_signal, std::ofstream &logfile) {

    std::string message = RetrieveSignalErrorMessage(what_signal);


    // output message to behind-the-scenes logfile (stdout), and to execute
    // logfile (available to students)
    std::cout << message << std::endl;
    logfile   << message << "\nProgram Terminated " << std::endl;

}

void OutputSignalDescriptiveErrorMessageToExecuteLogfile(int what_signal, std::ofstream &logfile, std::string std_errfile) {
  // if kill signal
  if (what_signal == 9) {
    logfile << "ERROR: Program has either run out of time or tried to use unallowed resources" << std::endl;
  }
  else {
    std::ifstream stderr(std_errfile);
    std::string err;
    if(stderr) {
      std::ostringstream ss;
      ss << stderr.rdbuf();
      err = ss.str();
      int num_mem_msgs = 2;
      std::string memory_overuse_messages[num_mem_msgs] = {"bad_alloc", "MemoryError"};
      for (size_t i = 0; i < num_mem_msgs; i++)
      {
        if (err.find(memory_overuse_messages[i]) != std::string::npos) {
          logfile << "ERROR: Maximum RSS (RAM) exceeded" << std::endl;
          break;
        }
      }
    }
  }
}

// =====================================================================================
// =====================================================================================


// This function only returns on failure to exec
int exec_this_command(const std::string &cmd, std::ofstream &logfile,
                      const nlohmann::json &whole_config, const nlohmann::json &test_case_config,
                      std::string program_name, const nlohmann::json &test_case_limits,
                      const nlohmann::json &assignment_limits, const bool timestamped_stdout) {

  /*************************************************
  *
  * COMMAND LINE PARSING
  *
  **************************************************/

  // the default umask is 0027, so we need edit so that we can make
  // these files 'other read', so that we can read them when we switch
  // users
  mode_t everyone_read = S_IRUSR | S_IWUSR | S_IRGRP | S_IROTH;
  mode_t prior_umask = umask(S_IWGRP | S_IWOTH);  // save the prior umask


  std::string my_program;
  std::vector<std::string> my_args;
  std::string my_stdin;
  std::string my_stdout;
  std::string my_stderr;
  parse_command_line(cmd, my_program, my_args, my_stdin, my_stdout, my_stderr, logfile, whole_config);



  // SECCOMP:  Used to restrict allowable system calls.
  // First we determine if the program we will run is a 64 or 32 bit
  // executable (the system calls are different on 64 vs. 32 bit)
  Elf64_Ehdr elf_hdr;
  // std::cout << "reading " <<  my_program << std::endl;
  int fd = open(my_program.c_str(), O_RDONLY);
  if (fd == -1) {
    //perror("can't open");
    // std::cout << "ERROR: cannot open program '" << my_program << '"' << std::endl;
    exit(1);
  }
  int res = read(fd, &elf_hdr, sizeof(elf_hdr));
  if (res < sizeof(elf_hdr)) {
    // perror("can't read ");
    // std::cout << "ERROR: cannot read program" << std::endl;
    exit(1);
  }
  int prog_is_32bit;
  if (elf_hdr.e_machine == EM_386) {
    // std::cout << "this is a 32 bit program" << std::endl;
    prog_is_32bit = 1;
  }
  else {
    // std::cout << "this is a 64 bit program" << std::endl;
    prog_is_32bit = 0;
  }
  // END SECCOMP

  if (SECCOMP_ENABLED != 0) {
    std::cout << "seccomp filter enabled" << std::endl;
  } else {
    std::cout << "********** SECCOMP FILTER DISABLED *********** " << std::endl;
  }


  char** temp_args = new char* [my_args.size()+2];   //memory leak here
  temp_args[0] = (char*) my_program.c_str();
  for (int i = 0; i < my_args.size(); i++) {
    //std::cout << "'" << my_args[i] << "' ";
    temp_args[i+1] = (char*) my_args[i].c_str();
  }
  temp_args[my_args.size()+1] = (char *)NULL;

  char** const my_char_args = temp_args;

  //std::cout << std::endl << std::endl;


  // print out the command line to be executed
  std::cout << "going to exec: ";
  for (int i = 0; i < my_args.size()+1; i++) {
    std::cout << my_char_args[i] << " ";
  }
  std::cout << std::endl;


  /*************************************************
  *
  * APPLY RLIMITS / SET PROCESS GROUP
  *
  **************************************************/

  enable_all_setrlimit(program_name,test_case_limits,assignment_limits);

  // Student's shouldn't be forking & making threads/processes...
  // but if they do, let's set them in the same process group
  int pgrp = setpgid(getpid(), 0);
  assert(pgrp == 0);

  /*************************************************
  *
  * REDIRECT STDIN/OUT/ERR
  *
  **************************************************/

  // FIXME: if we want to assert or print stuff afterward, we should save
  // the originals and restore after the exec fails.
  if (my_stdin != "") {
    std::cout << "PIPED STDIN FILE DETECTED. DISPATCHER ACTIONS WILL BE IGNORED." << std::endl;
    int new_stdinfd  = open(my_stdin.c_str()  , O_RDONLY );
    int stdinfd = fileno(stdin);
    close(stdinfd);
    dup2(new_stdinfd, stdinfd);
  }

  int my_pipe[2];
  int stdoutfd = fileno(stdout);
  int pid = -1;
  int READ_END = 0;
  int WRITE_END = 1;

  if (my_stdout != "") {
    // If we aren't timestamping, STDOUT goes straight to a file.
    if(!timestamped_stdout){
      int new_stdoutfd = open(my_stdout.c_str(), O_WRONLY|O_CREAT|O_APPEND, everyone_read);
      close(stdoutfd);
      dup2(new_stdoutfd, stdoutfd);
    }
    // If we ARE timestamping, we send our stdout to a pipe for processing by a child process.
    else{
      pipe(my_pipe);
      pid = fork();
      // If we are the child
      if(pid == 0){
        close(my_pipe[WRITE_END]);
        timestamp_stdout( my_stdout, my_pipe[READ_END]);
      }
    }


  }
  if (my_stderr != "") {
    int new_stderrfd = open(my_stderr.c_str(), O_WRONLY|O_CREAT|O_APPEND, everyone_read);
                     //creat(my_stderr.c_str(), everyone_read );
    int stderrfd = fileno(stderr);
    close(stderrfd);
    dup2(new_stderrfd, stderrfd);
  }








  /*************************************************
  *
  * SET UP THE PATH
  *
  **************************************************/


  // The path is probably empty, we need to add /usr/bin to the path
  // since we get a "collect2 ld not found" error from g++ otherwise
  char* my_path = getenv("PATH");
  if (my_path != NULL) {
    // std::cout << "WARNING: PATH NOT EMPTY, PATH= " << (my_path ? my_path : "<empty>") << std::endl;
  }

  /*************************************************
  *
  * SET ENVIROMENT VARIABLES
  *
  **************************************************/
  set_environment_variables(whole_config.value("environment_variables",nlohmann::json()));

  my_path = getenv("PATH");
  // std::cout << "PATH post= " << (my_path ? my_path : "<empty>") << std::endl;


  // print this out here (before losing our output)
  if (SECCOMP_ENABLED != 0) {
<<<<<<< HEAD
     std::cout << "going to install syscall filter for " << my_program << std::endl;
=======
    //std::cout << "going to install syscall filter for " << my_program << std::endl;
>>>>>>> 4eac4e5f
  }

  /*************************************************
  *
  * APPLY SECCOMP
  *
  **************************************************/

  if (SECCOMP_ENABLED != 0) {
    // SECCOMP: install the filter (system calls restrictions)
<<<<<<< HEAD
    if (install_syscall_filter(prog_is_32bit, my_program,logfile, whole_config)) {
=======
    if (install_syscall_filter(prog_is_32bit, my_program,logfile, whole_config, test_case_config)) {
>>>>>>> 4eac4e5f
      logfile << "seccomp filter install failed" << std::endl;
      return 1;
    }
    // END SECCOMP
  }

  /*************************************************
  *
  * RUN (execv) THE STUDENT CODE
  *
  **************************************************/

  if(timestamped_stdout){
    close(my_pipe[READ_END]);
    close(stdoutfd);
    dup2(my_pipe[WRITE_END], stdoutfd);
  }



  // TO AVOID CREATING EXTRA LAYERS OF PROCESSES, USE EXEC RATHER THAN SYSTEM OR THE SHELL
  int child_result =  execv ( my_program.c_str(), my_char_args );


  // if exec does not fail, we'll never get here

  umask(prior_umask);  // reset to the prior umask
  //Stop the timestamp process if it exists.
  if(pid != -1 && timestamped_stdout){
    close(my_pipe[WRITE_END]);
    close(stdoutfd);
  }

  return child_result;
}


// =====================================================================================
// =====================================================================================

std::string output_of_system_command(const char* cmd) {
    char buffer[128];
    std::string result = "";
    std::shared_ptr<FILE> pipe(popen(cmd, "r"), pclose);
    if (!pipe) throw std::runtime_error("popen() failed!");
    while (!feof(pipe.get())) {
        if (fgets(buffer, 128, pipe.get()) != NULL)
            result += buffer;
    }
    return result;
}

int resident_set_size(int childPID) {
  // get all of the processes owned by the current user (untrustedXX)
  std::string command = std::string("ps xw o user:15,pid:10,rss:10,cmd | grep untrusted");

  // for debugging, print this output to the log
  //std::cout << "system ( '" + command + "' )" << std::endl;
  //system (command.c_str());
  // now sum up the resident set size column of the output
  std::string command2 = command + " | awk '{ sum += $3 } END { print sum }'";
  std::string output = output_of_system_command(command2.c_str());
  std::stringstream ss(output);
  int mem;

  if (ss >> mem) {
    return mem;
  };
  return -1;
}



void TerminateProcess(float &elapsed, int childPID) {
  static int kill_counter = 0;
  // the '-' here means to kill the group
  int success_kill_a = kill(childPID, SIGKILL);
  int success_kill_b = kill(-childPID, SIGKILL);
  kill_counter++;
  if (success_kill_a != 0 || success_kill_b != 0) {
    std::cout << "ERROR! kill pid " << childPID << " was not successful" << std::endl;
  }
  if (kill_counter >= 5) {
    std::cout << "ERROR! kill counter for pid " << childPID << " is " << kill_counter << std::endl;
    std::cout << "  Check /var/log/syslog (or other logs) for possible kernel bug \n"
        << "  or hardware bug that is preventing killing this job. " << std::endl;
  }
  usleep(10000); /* wait 1/100th of a second for the process to die */
  elapsed+=0.001;
}

//Thread function for dispatcher actions
void cin_reader(std::mutex* lock, std::queue<std::string>* input_queue, bool* CHILD_NOT_TERMINATED){
  std::cout << "thread function " << getpid() << std::endl;
  std::string my_string;

  std::ofstream dispatched_actions_file;

  dispatched_actions_file.open ("dispatched_actions.txt", std::ofstream::app);

  try
  {
    struct pollfd fds;
    int ret;
    fds.fd = 0; /* this is STDIN */
    fds.events = POLLIN;

    while(*CHILD_NOT_TERMINATED) {
      ret = poll(&fds, 1, 100); //.1 second timeout

      if (ret > 0){
        std::getline (std::cin,my_string);
        std::cout << "Cin received: " << my_string << std::endl;

        lock->lock();
        input_queue->push(my_string);
        lock->unlock();
        dispatched_actions_file << getTimestamp() << my_string  << std::endl;
      }
    }
  }
  catch (const std::exception &exc)
  {
      // catch anything thrown within try block that derives from std::exception
      std::cout << exc.what();
  }

  std::cout << "exiting thread function" << std::endl;
}

// From https://gist.github.com/bschlinker/844a88c09dcf7a61f6a8df1e52af7730
std::string getTimestamp() {
  // get a precise timestamp as a string
  const auto now = std::chrono::system_clock::now();
  const auto nowAsTimeT = std::chrono::system_clock::to_time_t(now);
  const auto nowMs = std::chrono::duration_cast<std::chrono::milliseconds>(
      now.time_since_epoch()) % 1000;
  std::stringstream nowSs;
  nowSs
      << std::put_time(std::localtime(&nowAsTimeT), "%Y/%m/%d %T")
      << '.' << std::setfill('0') << std::setw(3) << nowMs.count() << " ";
  return nowSs.str();
}

//Thread function for timestamping stdout
void timestamp_stdout(std::string filename, int pipe){

  std::ofstream stdout_file;
  std::ofstream timestamped_stdout;

  stdout_file.open (filename.c_str());

  size_t pos = filename.find(".txt");
  filename.erase(pos, filename.length());
  std::string timestamped_filename = filename + "_TIMESTAMPED.txt";
  timestamped_stdout.open (timestamped_filename.c_str());

  try
  {
    char ch;
    std::string s;
    FILE *stream = fdopen (pipe, "r");
    while ((ch = fgetc (stream)) != EOF){
      if (ch != '\n')
          s.push_back(ch);
      else
      {
        stdout_file << s << std::endl;
        timestamped_stdout << getTimestamp() << s  << std::endl;
        s.clear();
      }
    }
    //Make sure we're not leaving anything in the buffer
    if(s.length() > 0){
      stdout_file << s << std::endl;
      timestamped_stdout << getTimestamp() << s  << std::endl;
    }
    fclose (stream);
  }
  catch (const std::exception &exc)
  {
      std::cout << "Exception thrown" << std::endl;
      // catch anything thrown within try block that derives from std::exception
      std::cout << exc.what();
  }


  stdout_file.close();
  timestamped_stdout.close();
  exit(0);
}


// Executes command (from shell) and returns error code (0 = success)
int execute(const std::string &cmd,
      const std::vector<nlohmann::json> actions,
      const std::vector<nlohmann::json> dispatcher_actions,
      const std::string &execute_logfile,
      const nlohmann::json &test_case_limits,
      const nlohmann::json &assignment_limits,
      const nlohmann::json &whole_config,
      const nlohmann::json &test_case_config,
      const bool windowed,
      const std::string display_variable2,
      const bool timestamped_stdout) {

  if (windowed == false) {
    std::cout << "Execution has no graphics display" << std::endl;
  } else {
    std::cout << "Graphics display is enabled and set to: '" << display_variable2 << "'" << std::endl;
  }

  std::string display_variable = display_variable2;
  if (display_variable == "NO_DISPLAY_SET") {
    display_variable = ":0";
  }


  std::set<std::string> invalid_windows;
  bool window_mode = windowed; //Tells us if the process is expected to spawn a window. (additional support later)

  int num_dispatched_actions = dispatcher_actions.size();

  //Dispatcher actions variables
  std::mutex lock;
  std::queue<std::string> input_queue;

  //check if there are any actions present which require a window.
  if(actions.size() > 0){
    std::cout << "Received " << actions.size() << " actions" << std::endl; //useful debug line.

    for(std::vector<nlohmann::json>::const_iterator it = actions.begin(); it != actions.end(); ++it){
      if(isWindowedAction(*it)){
        window_mode = true;
        break;
      }
    }
  }

  std::cout << "IN EXECUTE:  '" << cmd << "'" << std::endl;
  std::cout << "identified " << dispatcher_actions.size() << " dispatcher actions" << std::endl;

  std::ofstream logfile(execute_logfile.c_str(), std::ofstream::out | std::ofstream::app);

  //If we want windowed mode, but there is no display set.
  if(window_mode && display_variable == "NO_DISPLAY_SET"){
    std::cout << "ERROR: Attempting to grade a windowed gradeable with no display variable set." << std::endl;
    logfile << "ERROR: Attempting to grade a windowed gradeable with no display variable set." << std::endl;
    return -1;
  }

  if(window_mode){
    std::cout << "Window mode activated." << std::endl;
    std::cout << "Going to setenv DISPLAY to " << display_variable << std::endl;
    setenv("DISPLAY", display_variable.c_str(), 1);
    invalid_windows = snapshotOfActiveWindows();
  }

  // Forking to allow the setting of limits of RLIMITS on the command
  int result = -1;
  int time_kill=0;
  int memory_kill=0;

  //used to pipe cin to the running student process (dispatcher_actions)
  int dispatcherpipe[2];
  pipe(dispatcherpipe);

  //used to synchronize pipe setup.
  lock.lock();
  pid_t childPID = fork();
  // ensure fork was successful
  assert (childPID >= 0);

  std::string program_name = get_program_name(cmd,whole_config);
  int seconds_to_run = get_the_limit(program_name,RLIMIT_CPU,test_case_limits,assignment_limits);

  int allowed_rss_memory = get_the_limit(program_name,RLIMIT_RSS,test_case_limits,assignment_limits);

  if (childPID == 0) {

    if(num_dispatched_actions > 0){
      close(dispatcherpipe[1]); //close write end of the pipe
      close(0); //close stdin
      dup2(dispatcherpipe[0], 0); //copy read end of the pipe onto stdin.
      close(dispatcherpipe[0]); // close read end of the pipe
    }
    int child_result = exec_this_command(cmd,logfile,whole_config, test_case_config, program_name,test_case_limits,assignment_limits, timestamped_stdout);

    // send the system status code back to the parent process
    //std::cout << "    child_result = " << child_result << std::endl;
    exit(child_result);
  }
  else {
      // PARENT PROCESS
      std::thread cin_thread;
      bool CHILD_NOT_TERMINATED = true;

      bool dispatcher_actions_ended = true;
      bool allowed_to_die = false;
      bool override = false;
      if(num_dispatched_actions > 0){
        dispatcher_actions_ended = false;
        close(dispatcherpipe[0]); // close the read end of the pipe
        cin_thread = std::thread(cin_reader, &lock, &input_queue, &CHILD_NOT_TERMINATED);
      }

      std::cout << "childPID = " << childPID << std::endl;
      std::cout << "PARENT PROCESS START: " << std::endl;
      //allow the cin thread to begin reading.
      lock.unlock();
      int parent_result = system("date");
      assert (parent_result == 0);
      //std::cout << "  parent_result = " << parent_result << std::endl;
      float elapsed = 0;
      int status;
      pid_t wpid = 0;
      float next_checkpoint = 0;
      std::string windowName;
      int rss_memory = 0;
      int max_rss_memory = 0;
      int actions_taken = 0;
      do {
          //dispatcher actions
          if(!input_queue.empty()){
            lock.lock();
            std::string popped = input_queue.front();
            std::string popped_nl = popped + "\n";
            input_queue.pop();
            lock.unlock();

            char piped_message[popped_nl.length()];
            strncpy(piped_message, popped_nl.c_str(),popped_nl.length()); //ignore the null byte

            if(popped == "SUBMITTY_SIGNAL:STOP"){
              std::cout << "Sending interrupt to student process." << std::endl;
              kill(childPID, SIGINT);
              kill(-childPID, SIGINT);
              close(dispatcherpipe[1]);
            }else if(popped == "SUBMITTY_SIGNAL:START"){
              //If the child is still alive, terminate it.
              if(wpid == 0){
                kill(childPID, SIGINT);
                kill(-childPID, SIGINT);
                close(dispatcherpipe[1]);
              }
              pipe(dispatcherpipe);
              childPID = fork();
              // ensure fork was successful
              assert (childPID >= 0);

              if (childPID == 0) {
                // CHILD PROCESS
                //enable_all_setrlimit(program_name,test_case_limits,assignment_limits);

                // Student's shouldn't be forking & making threads/processes...
                // but if they do, let's set them in the same process group
                int pgrp = setpgid(getpid(), 0);
                assert(pgrp == 0);

                if(num_dispatched_actions > 0){
                  close(dispatcherpipe[1]); //close write end of the pipe
                  close(0); //close stdin
                  dup2(dispatcherpipe[0], 0); //copy read end of the pipe onto stdin.
                  close(dispatcherpipe[0]); // close read end of the pipe
                }
                int child_result;
                child_result = exec_this_command(cmd,logfile,whole_config, test_case_config, program_name,test_case_limits,assignment_limits,timestamped_stdout);

                // send the system status code back to the parent process
                //std::cout << "    child_result = " << child_result << std::endl;
                exit(child_result);
              }else{
                close(dispatcherpipe[0]);
              }
            }else if(popped == "SUBMITTY_SIGNAL:KILL"){
              std::cout << "Sending SIGKILL to student process" << std::endl;
              int k  = kill(childPID, SIGKILL);
              int k2 = kill(-childPID, SIGKILL);
              close(dispatcherpipe[1]);
            }
            else if(popped == "SUBMITTY_SIGNAL:FINALMESSAGE"){
              std::cout << "The dispatcher actions are complete." << std::endl;
              dispatcher_actions_ended = true;
            }else{
              write(dispatcherpipe[1], piped_message, strlen(popped_nl.c_str()));
              std::cout << "Writing to student stdin: " << popped << std::endl;
            }
          }

          if(window_mode && windowName == ""){ //if we are expecting a window, but know nothing about it
            initializeWindow(windowName, childPID, invalid_windows, elapsed); //attempt to get information about the window
            if(windowName != ""){ //if we found information about the window
              delay_and_mem_check(100000, childPID, elapsed, next_checkpoint, seconds_to_run,
                                    rss_memory, max_rss_memory, allowed_rss_memory, memory_kill,
                                    time_kill, logfile);
              moveMouseToOrigin(windowName);
              centerMouse(windowName); //center our mouse on its screen
            }
          }
           //If we had a window but it no longer exists (crashed/shut)
          else if(window_mode && windowName != "" && !windowExists(windowName)){
            windowName = "";  //reset it's name to nothing so we can begin searching again.
            std::cout << "The students window shut midrun." << std::endl;
          }
          // sleep 1/10 of a second
          wpid = waitpid(childPID, &status, WNOHANG);

          //if the student process is alive.
          if (wpid == 0){
            // monitor time & memory usage
            if (!time_kill && !memory_kill){
              //if we expect a window, and the window exists, and we still have actions to take
              if(window_mode && windowName != "" && windowExists(windowName) && actions_taken < actions.size()){
                takeAction(actions, actions_taken, windowName,
                  childPID, elapsed, next_checkpoint, seconds_to_run, rss_memory, allowed_rss_memory,
                  memory_kill, time_kill, logfile); //Takes each action on the window. Requires delay parameters to do delays.
              }
              //If we do not expect a window and we still have actions to take
              else if(!window_mode && actions_taken < actions.size()){
                takeAction(actions, actions_taken, windowName,
                  childPID, elapsed, next_checkpoint, seconds_to_run, rss_memory, allowed_rss_memory,
                  memory_kill, time_kill, logfile); //Takes each action on the window. Requires delay parameters to do delays.
              }
              //if we are out of actions or there were none, delay 1/10th second.
              else{
                delay_and_mem_check(100000, childPID, elapsed, next_checkpoint, seconds_to_run,
                                    rss_memory, max_rss_memory, allowed_rss_memory, memory_kill,
                                    time_kill, logfile);
              }
            }
         }else if(!dispatcher_actions_ended){ //keep on performing checks even if we killed the child process (for dispatcher actions).
            delay_and_mem_check(100000, childPID, elapsed, next_checkpoint, seconds_to_run,
                                rss_memory, max_rss_memory, allowed_rss_memory, memory_kill,
                                time_kill, logfile);
            //this wpid is necessary to make sure allowed_to_die is up to date.
         }
         wpid = waitpid(childPID, &status, WNOHANG);
         //If the dispatcher actions have ended and the process is dead, we can terminate.
         allowed_to_die = dispatcher_actions_ended && wpid != 0;
         // If we have received a time or memory kill, we must halt even if the dispatcher actions are ongoing.
         override = time_kill || memory_kill;
      } while (!allowed_to_die && !override);

      if (WIFEXITED(status)) {
        std::cout << "Child exited, status=" << WEXITSTATUS(status) << std::endl;
        if (WEXITSTATUS(status) == 0){
            result=0;
        }
        else{
          logfile << "Child exited with status = " << WEXITSTATUS(status) << std::endl;
          if (!override) {
            OutputSignalDescriptiveErrorMessageToExecuteLogfile(WEXITSTATUS(status), logfile, get_std_errfile(cmd));
          }
          result=1;
          //
          // NOTE: If wrapping /usr/bin/time around a program that exits with signal = 25
          //       time exits with status = 153 (128 + 25)
          //
          if (WEXITSTATUS(status) > 128 && WEXITSTATUS(status) <= 256) {
            OutputSignalErrorMessageToExecuteLogfile(  WEXITSTATUS(status)-128,logfile );
          }
        }
      }
      else if (WIFSIGNALED(status)) {
          int what_signal =  WTERMSIG(status);
          OutputSignalErrorMessageToExecuteLogfile(what_signal,logfile);
          std::cout << "Child " << childPID << " was terminated with a status of: " << what_signal << std::endl;
          if (!override) {
            OutputSignalDescriptiveErrorMessageToExecuteLogfile(what_signal, logfile, get_std_errfile(cmd));
          }
          if (WTERMSIG(status) == 0){
            result=0;
          }
          else{
            result=2;
          }
      }
      if (time_kill){
       logfile << "ERROR: Maximum run time exceeded" << std::endl;
       logfile << "Program Terminated" << std::endl;
       result=3;
      }
      if (memory_kill){
       logfile << "ERROR: Maximum RSS (RAM) exceeded" << std::endl;
       logfile << "Program Terminated" << std::endl;
       result=3;
      }

      nlohmann::json metrics;
      metrics["elapsed_time"] = elapsed;
      metrics["max_rss_size"] = max_rss_memory;
      std::ofstream json_file("submitty_metrics.json");
      json_file << metrics.dump(4);

      std::cout << "PARENT PROCESS COMPLETE: " << std::endl;
      parent_result = system("date");
      assert (parent_result == 0);

      CHILD_NOT_TERMINATED = false;
      if(num_dispatched_actions > 0){
         std::cout <<"Terminating Thread"<<std::endl;
        cin_thread.join();
      }
    }

    logfile.close();
    std::cout <<"Result: "<<result<<std::endl;
    return result;
}


// =====================================================================================
// =====================================================================================


/**
* Tests to see if the student has used too much memory.
*/
bool memory_ok(int rss_memory, int allowed_rss_memory, std::ostream &logfile){
  if(rss_memory > allowed_rss_memory){
      return false;
  }
  else{
      return true;
  }
}

/**
* Tests to see if the student has used too much time.
*/
bool time_ok(float elapsed, float seconds_to_run, std::ostream &logfile){
  // allow 10 extra seconds for differences in wall clock
  // vs CPU time (imperfect solution)
  if(elapsed > seconds_to_run + CPU_TO_WALLCLOCK_TIME_BUFFER){
      return false;
  }
  else{
      return true;
  }
}

/**
* Delays for a number of microseconds, checking the student's memory and time consumption at intervals.
*/
bool delay_and_mem_check(float sleep_time_in_microseconds, int childPID, float &elapsed, float& next_checkpoint,
                float seconds_to_run, int& rss_memory, int& max_rss_memory, int allowed_rss_memory, int& memory_kill,
                int& time_kill, std::ostream &logfile){
  float time_left = sleep_time_in_microseconds;
  while(time_left > 0){
    if(time_left > 100000){ //while we have more than 1/10th second left.
      time_left -= 100000; //decrease the amount of time left by 1/10th of a second.
      usleep(100000); //sleep for 1/10th of a second
      elapsed += .1; //and increment time elapsed by 1/10th second.
    }
    else{ //otherwise, if there is less than 1/10th second left
      usleep(time_left); //sleep for that amount of time
      elapsed+=time_left/1000000.0f; //Increment elapsed by the amount of time (in seconds)
      time_left = 0.0f; //and set time left to be zero.
    }
    if (elapsed >= next_checkpoint){ //if it is time to update our knowledge of the student's memory usage, do so.
      rss_memory = resident_set_size(childPID);
      max_rss_memory = std::max(max_rss_memory, rss_memory);
      std::cout << "time elapsed = " << elapsed << " seconds,  memory used = " << rss_memory << " kb" << std::endl;
      next_checkpoint = std::min(elapsed+5.0,elapsed*2.0);
    }

    if (!time_ok(elapsed, seconds_to_run,logfile)) { //If the student's program ran too long
      // terminate for excessive time
      std::cout << "Killing child process " << childPID << " after " << elapsed << " seconds elapsed." << std::endl;
      TerminateProcess(elapsed,childPID); //kill it.
      time_kill=1;
      return true;
    }
    if (!memory_ok(rss_memory, allowed_rss_memory,logfile)){ //if the student's program used too much memory
      // terminate for excessive memory usage (RSS = resident set size = RAM)
      memory_kill=1;
      TerminateProcess(elapsed,childPID); //kill it.
      std::cout << "Killing child process " << childPID << " for using " << rss_memory << " kb RAM.  (limit is " << allowed_rss_memory << " kb)" << std::endl;
      return true;
    }
  }
  return false;
}<|MERGE_RESOLUTION|>--- conflicted
+++ resolved
@@ -889,11 +889,7 @@
 
   // print this out here (before losing our output)
   if (SECCOMP_ENABLED != 0) {
-<<<<<<< HEAD
      std::cout << "going to install syscall filter for " << my_program << std::endl;
-=======
-    //std::cout << "going to install syscall filter for " << my_program << std::endl;
->>>>>>> 4eac4e5f
   }
 
   /*************************************************
@@ -904,11 +900,7 @@
 
   if (SECCOMP_ENABLED != 0) {
     // SECCOMP: install the filter (system calls restrictions)
-<<<<<<< HEAD
-    if (install_syscall_filter(prog_is_32bit, my_program,logfile, whole_config)) {
-=======
     if (install_syscall_filter(prog_is_32bit, my_program,logfile, whole_config, test_case_config)) {
->>>>>>> 4eac4e5f
       logfile << "seccomp filter install failed" << std::endl;
       return 1;
     }
