<?php

namespace tests\app\models;

use app\exceptions\ValidationException;
use app\libraries\Core;
use app\models\User;

class UserTester extends \PHPUnit\Framework\TestCase {
    private $core;
    public function setUp(): void {
        $this->core = $this->createMock(Core::class);
    }

    public function testUserNoPreferred() {
        $details = [
            'user_id' => "test",
            'user_numeric_id' => '123456789',
            'user_password' => "test",
            'user_givenname' => "User",
            'user_preferred_givenname' => null,
            'user_familyname' => "Tester",
            'user_preferred_familyname' => null,
            'user_pronouns' => '',
            'display_pronouns' => false,
            'user_email' => "test@example.com",
            'user_email_secondary' => "test@exampletwo.com",
            'user_email_secondary_notify' => false,
            'user_group' => User::GROUP_INSTRUCTOR,
            'registration_section' => 1,
            'course_section_id' => null,
            'rotating_section' => null,
            'manual_registration' => false,
            'grading_registration_sections' => [1, 2]
        ];
        $user = new User($this->core, $details);
        $this->assertEquals($details['user_id'], $user->getId());
        $this->assertEquals($details['user_numeric_id'], $user->getNumericId());
        $this->assertEquals($details['user_givenname'], $user->getLegalGivenName());
        $this->assertEquals($details['user_preferred_givenname'], $user->getPreferredGivenName());
        $this->assertEquals($details['user_givenname'], $user->getDisplayedGivenName());
        $this->assertEquals($details['user_preferred_familyname'], $user->getPreferredFamilyName());
        $this->assertEquals($details['user_familyname'], $user->getLegalFamilyName());
        $this->assertEquals($details['user_email'], $user->getEmail());
        $this->assertEquals($details['user_group'], $user->getGroup());
        $this->assertEquals($details['registration_section'], $user->getRegistrationSection());
        $this->assertEquals($details['course_section_id'], $user->getCourseSectionId());
        $this->assertEquals($details['rotating_section'], $user->getRotatingSection());
        $this->assertEquals($details['manual_registration'], $user->isManualRegistration());
        $this->assertEquals([1,2], $user->getGradingRegistrationSections());
        $this->assertEquals('staff', $user->getRegistrationType());
        $this->assertTrue($user->accessAdmin());
        $this->assertTrue($user->accessFullGrading());
        $this->assertTrue($user->accessGrading());
        $this->assertTrue($user->isLoaded());
    }

    public function testUserPreferred() {
        $details = [
            'user_id' => "test",
            'user_numeric_id' => '123456789',
            'user_givenname' => "User",
            'user_preferred_givenname' => "Paul",
            'user_familyname' => "Tester",
            'user_preferred_familyname' => "Bunyan",
            'user_pronouns' => '',
            'display_pronouns' => false,
            'user_email' => "test@example.com",
            'user_email_secondary' => "test@exampletwo.com",
            'user_email_secondary_notify' => false,
            'user_group' => User::GROUP_INSTRUCTOR,
            'registration_section' => 1,
            'course_section_id' => null,
            'rotating_section' => null,
            'manual_registration' => false,
            'grading_registration_sections' => [1,2],
            'registration_type' => 'audit',
        ];
        $user = new User($this->core, $details);
        $this->assertEquals($details['user_id'], $user->getId());
        $this->assertEquals($details['user_numeric_id'], $user->getNumericId());
        $this->assertEquals($details['user_givenname'], $user->getLegalGivenName());
        $this->assertEquals($details['user_preferred_givenname'], $user->getPreferredGivenName());
        $this->assertEquals($details['user_preferred_givenname'], $user->getDisplayedGivenName());
        $this->assertEquals($details['user_familyname'], $user->getLegalFamilyName());
        $this->assertEquals($details['user_preferred_familyname'], $user->getPreferredFamilyName());
        $this->assertEquals($details['user_preferred_familyname'], $user->getDisplayedFamilyName());
        $this->assertEquals($details['registration_type'], $user->getRegistrationType());
    }

    public function testPassword() {
        $details = [
            'user_id' => "test",
            'user_numeric_id' => "123456789",
            'user_password' => "test",
            'user_givenname' => "User",
            'user_preferred_givenname' => null,
            'user_familyname' => "Tester",
            'user_preferred_familyname' => null,
            'user_pronouns' => '',
            'display_pronouns' => false,
            'user_email' => "test@example.com",
            'user_email_secondary' => "test@exampletwo.com",
            'user_email_secondary_notify' => false,
            'user_group' => User::GROUP_INSTRUCTOR,
            'registration_section' => 1,
            'course_section_id' => null,
            'rotating_section' => null,
            'manual_registration' => false,
            'grading_registration_sections' => [1,2]
        ];
        $user = new User($this->core, $details);
        $this->assertTrue(password_verify("test", $user->getPassword()));
        $user->setPassword("test1");
        $this->assertTrue(password_verify("test1", $user->getPassword()));
        $user->setPassword(password_hash("test2", PASSWORD_DEFAULT));
        $this->assertTrue(password_verify("test2", $user->getPassword()));
    }

    public function testToObject() {
        $details = [
            'user_id' => "test",
            'user_numeric_id' => '123456789',
            'user_password' => "test",
            'user_givenname' => "User",
            'user_preferred_givenname' => null,
            'user_familyname' => "Tester",
            'user_preferred_familyname' => null,
            'user_pronouns' => '',
            'display_pronouns' => false,
            'user_email' => "test@example.com",
            'user_email_secondary' => "test@exampletwo.com",
            'user_email_secondary_notify' => false,
            'user_group' => User::GROUP_INSTRUCTOR,
            'user_access_level' => User::LEVEL_FACULTY,
            'registration_section' => 1,
            'course_section_id' => null,
            'rotating_section' => null,
            'manual_registration' => false,
            'grading_registration_sections' => [1,2]
        ];
        $user = new User($this->core, $details);
        $actual = $user->toArray();
        password_verify("test", $actual['password']);
        unset($actual['password']);
        ksort($actual);
        $expected = [
            'displayed_given_name' => 'User',
            'displayed_family_name' => 'Tester',
            'pronouns' => '',
            'display_pronouns' => false,
            'email' => 'test@example.com',
            'secondary_email' => "test@exampletwo.com",
            'email_both' => false,
            'legal_given_name' => 'User',
            'last_initial_format' => 0,
            'display_name_order' => 'GIVEN_F',
            'grading_registration_sections' => [1,2],
            'group' => User::GROUP_INSTRUCTOR,
            'access_level' => User::LEVEL_FACULTY,
            'id' => 'test',
            'legal_family_name' => 'Tester',
            'loaded' => true,
            'manual_registration' => false,
            'preferred_given_name' => "",
            'preferred_family_name' => "",
            'numeric_id' => '123456789',
            'preferred_locale' => null,
            'registration_section' => 1,
            'registration_type' => 'staff',
            'course_section_id' => null,
            'rotating_section' => null,
            'modified' => true,
            'user_updated' => false,
            'instructor_updated' => false,
            'display_image_state' => null,
            'notification_settings' => [
                'reply_in_post_thread' => false,
                'merge_threads' => false,
                'all_new_threads' => false,
                'all_new_posts' => false,
                'all_modifications_forum' => false,
                'team_invite' => true,
                'team_joined' => true,
                'team_member_submission' => true,
                'self_notification' => false,
                'all_released_grades' => true,
                'reply_in_post_thread_email' => false,
                'merge_threads_email' => false,
                'all_new_threads_email' => false,
                'all_new_posts_email' => false,
                'all_modifications_forum_email' => false,
                'team_invite_email' => true,
                'team_joined_email' => true,
                'team_member_submission_email' => true,
                'self_notification_email' => false,
<<<<<<< HEAD
                'all_released_grades_email' => true
=======
                'self_registration_email' => true,
>>>>>>> 495db497
            ],
            'registration_subsection' => '',
            'enforce_single_session' => false
        ];
        $this->assertEquals($expected, $actual);
    }

    public function testErrorUser() {
        $user = new User($this->core, []);
        $this->assertFalse($user->isLoaded());
        $this->assertNull($user->getId());
    }

    public function testGetNiceFormatTimeZoneExplicitlySet() {
        $user = new User($this->core, [
            'user_id' => 'test',
            'user_givenname' => 'test',
            'user_familyname' => 'test',
            'user_pronouns' => '',
            'display_pronouns' => false,
            'user_email' => 'user@email.com',
            'user_email_secondary' => "test@exampletwo.com",
            'user_email_secondary_notify' => false,
            'time_zone' => 'NOT_SET/NOT_SET'
        ]);
        $this->assertEquals('NOT SET', $user->getNiceFormatTimeZone());
    }

    public function testGetUTCOffsetExplicitlySet() {
        $user = new User($this->core, [
            'user_id' => 'test',
            'user_givenname' => 'test',
            'user_familyname' => 'test',
            'user_pronouns' => '',
            'display_pronouns' => false,
            'user_email' => 'user@email.com',
            'user_email_secondary' => "test@exampletwo.com",
            'user_email_secondary_notify' => false,
            'time_zone' => 'NOT_SET/NOT_SET'
        ]);
        $this->assertEquals('NOT SET', $user->getUTCOffset());
    }

    public function testLastInitialFormat() {
        $formats = [ 'John S.', 'John S.W.', 'John S-J.W.', 'John' ];
        foreach ($formats as $format => $expected) {
            $user = new User($this->core, [
                'user_id' => 'test',
                'user_givenname' => 'John',
                'user_familyname' => 'Smith-Jones Warren',
                'user_pronouns' => '',
                'display_pronouns' => false,
                'user_email' => 'user@email.com',
                'user_email_secondary' => 'test@exampletwo.com',
                'user_email_secondary_notify' => false,
                'user_last_initial_format' => $format
            ]);
            $this->assertEquals($expected, $user->getDisplayAbbreviatedName());
        }
    }


    public function validateUserDataProvider(): array {
        $return = [
            ['user_id', 'test', true],
            ['user_id', 'system_user-1', true],
            ['user_id', 'te#t', false],
            ['user_email', '', true],
            ['user_email', 'pevelm@rpi.edu', true],
            ['user_email', 'student@faculty.university-of-xy.edu', true],
            ['user_email', '_______@example.com', true],
            ['user_email', 'givenname-familyname@example.com', true],
            ['user_email', 'invalid', false],
            ['user_email', '@example.com', false],
            ['user_email', 'Abc..123@example.com', false],
            ['user_email_secondary', '', true],
            ['user_email_secondary', 'pevelm@rpi.edu', true],
            ['user_email_secondary', 'student@faculty.university-of-xy.edu', true],
            ['user_email_secondary', '_______@example.com', true],
            ['user_email_secondary', 'givenname-familyname@example.com', true],
            ['user_email_secondary', 'invalid', false],
            ['user_email_secondary', '@example.com', false],
            ['user_email_secondary', 'Abc..123@example.com', false],
            ['user_group', '0', false],
            ['user_group', '1', true],
            ['user_group', '2', true],
            ['user_group', '3', true],
            ['user_group', '4', true],
            ['user_group', '5', false],
            ['registration_section', null, true],
            ['registration_section', 'test', true],
            ['registration_section', '1', true],
            ['registration_section', 'section-1', true],
            ['registration_section', 'section 1', false],
            ['registration_section', 'Section_1-2', true],
            ['user_password', '', false],
            ['user_password', 'test', true],
        ];

        foreach (['givenname', 'familyname'] as $key) {
            $return[] = ["user_legal_{$key}", '', false];
            $return[] = ["user_legal_{$key}", 'Test', true];
            $return[] = ["user_legal_{$key}", "Test-Phil Mc'Duffy Sr.", true];
            $return[] = ["user_legal_{$key}", 'Báiñø', true];
            $return[] = ["user_legal_{$key}", 'Test!!', false];
            $return[] = ["user_legal_{$key}", "A very long name that goes on for a long time and uses a lot of characters and holy smokes what a name it just keeps going", true];
            $return[] = ["user_preferred_{$key}", '', true];
            $return[] = ["user_preferred_{$key}", 'Test', true];
            $return[] = ["user_preferred_{$key}", "Test-Phil Mc'Duffy Sr.", true];
            $return[] = ["user_preferred_{$key}", 'Báiñø', true];
            $return[] = ["user_preferred_{$key}", 'Test!!', false];
            $return[] = ["user_preferred_{$key}", "A very long name that goes on for a long time and uses a lot of characters and holy smokes what a name it just keeps going", false];
        }

        return $return;
    }

    /**
     * @dataProvider validateUserDataProvider
     */
    public function testValidateUserData(string $field, ?string $value, bool $expected): void {
        $this->assertSame($expected, User::validateUserData($field, $value));
    }

    public function testInvalidFieldForValidate(): void {
        try {
            User::validateUserData('invalid_field', 'blah');
            $this->fail('ValidationException should have been thrown');
        }
        catch (ValidationException $exc) {
            $this->assertSame('User::validateUserData() called with unknown $field.  See extra details, below.', $exc->getMessage());
            $this->assertSame(['$field: \'invalid_field\'', '$data: \'blah\''], $exc->getDetails());
        }
    }
}<|MERGE_RESOLUTION|>--- conflicted
+++ resolved
@@ -194,11 +194,8 @@
                 'team_joined_email' => true,
                 'team_member_submission_email' => true,
                 'self_notification_email' => false,
-<<<<<<< HEAD
-                'all_released_grades_email' => true
-=======
                 'self_registration_email' => true,
->>>>>>> 495db497
+                'all_released_grades_email' => true,
             ],
             'registration_subsection' => '',
             'enforce_single_session' => false
