<?php
namespace app\views\forum;

use app\authentication\DatabaseAuthentication;
use app\views\AbstractView;
use app\models\Course;
use app\libraries\FileUtils;


class ForumThreadView extends AbstractView {


	public function forumAccess(){
        return $this->core->getConfig()->isForumEnabled();
    }

    public function searchResult($threads){

    	$this->core->getOutput()->addBreadcrumb("Discussion Forum", $this->core->buildUrl(array('component' => 'forum', 'page' => 'view_thread')));

    	$return = <<<HTML

    	<style>
	    	.hoverable:hover {
			    -webkit-filter: brightness(85%);
			    -webkit-transition: all .5s ease;
			    -moz-transition: all .5s ease;
			    -o-transition: all .5s ease;
			    -ms-transition: all .5s ease;
			    transition: all .5s ease;
			}
    	</style>

    	<div style="margin-top:5px;background-color:transparent; margin: !important auto;padding:0;padding-left:20px;padding-right:20px;box-shadow: none;" class="content">

		<div style="background-color: #E9EFEF; box-shadow:0 2px 15px -5px #888888;margin-top:10px;border-radius:3px; height:40px; margin-bottom:10px;" id="forum_bar">


		<a class="btn btn-primary" style="position:relative;top:3px;left:5px;" title="Back to threads" href="{$this->core->buildUrl(array('component' => 'forum', 'page' => 'view_thread'))}"><i class="fa fa-arrow-left"></i> Back to Threads</a>

			<a class="btn btn-primary" style="position:relative;top:3px;left:5px;" title="Create thread" onclick="resetScrollPosition();" href="{$this->core->buildUrl(array('component' => 'forum', 'page' => 'create_thread'))}"><i class="fa fa-plus-circle"></i> Create Thread</a>

			<form style="float:right;position:relative;top:3px;right:5px;display:inline-block;" method="post" action="{$this->core->buildUrl(array('component' => 'forum', 'page' => 'search_threads'))}">
			<input type="text" size="35" placeholder="search" name="search_content" id="search_content" required/>
			<button type="submit" name="search" title="Submit search" class="btn btn-primary">
  				<i class="fa fa-search"></i> Search
			</button>
			</form>
			
		</div>

		<div id="search_wrapper">

    	<table style="" class="table table-striped table-bordered persist-area table-hover">

    	<thead class="persist-thead">
            <tr>                
                <td width="45%">Post Content</td>
                <td width="25%">Author</td>
                <td width="10%">Timestamp</td>
            </tr>	

        </thead>

        <tbody>


HTML;
		$threadArray = array();
		$fromTitleToId = array();
		foreach($threads as $thread){
			if(!array_key_exists($thread["thread_title"], $threadArray)) {
				$threadArray[$thread["thread_title"]] = array();
				$fromTitleToId[$thread["thread_title"]] = $thread["thread_id"];
			}
			$threadArray[$thread["thread_title"]][] = $thread;
		}
		$count = 1;
		foreach($threadArray as $thread_title => $data){
			$return .= <<<HTML
			<tr class="info persist-header hoverable" title="Go to thread" style="cursor: pointer;" onclick="window.location = '{$this->core->buildUrl(array('component' => 'forum', 'page' => 'view_thread', 'thread_id' => $fromTitleToId[$thread_title]))}';">            
				<td colspan="10" style="text-align: center"><h4>{$thread_title}</h4></td>
			</tr>
HTML;

			foreach($data as $thread) {
				$thread_title = htmlentities($thread['thread_title'], ENT_QUOTES | ENT_HTML5, 'UTF-8');
				$author = htmlentities($thread['author'], ENT_QUOTES | ENT_HTML5, 'UTF-8');
				$full_name = $this->core->getQueries()->getDisplayUserNameFromUserId($thread["p_author"]);
				$first_name = htmlentities(trim($full_name["first_name"]), ENT_QUOTES | ENT_HTML5, 'UTF-8');
				$last_name = htmlentities(trim($full_name["last_name"]), ENT_QUOTES | ENT_HTML5, 'UTF-8');
				$visible_username = $first_name . " " . substr($last_name, 0 , 1) . ".";
				$post_content = htmlentities($thread["post_content"], ENT_QUOTES | ENT_HTML5, 'UTF-8');
				$posted_on = date_format(date_create($thread['timestamp_post']), "n/j g:i A");
				$return .= <<<HTML

				<tr title="Go to post" style="cursor: pointer;" onclick="window.location = '{$this->core->buildUrl(array('component' => 'forum', 'page' => 'view_thread', 'thread_id' => $fromTitleToId[$thread['thread_title']]))}#{$thread['p_id']}';" id="search-row-{$author}" class="hoverable">
	                <td align="left"><pre style="font-family: inherit;"><p class="post_content" style="white-space: pre-wrap; ">{$post_content}</p></pre></td>
	                <td>{$visible_username}</td>
	                <td>{$posted_on}</td>      

		        </tr>
	            

HTML;
				$count++;
			}
		}
		
            

        $return .= <<<HTML

        </tbody>

        </table>
HTML;

		if(count($threads) == 0) {
		$return .= <<<HTML
			<h4 style="text-align:center;margin-top:20px;">No threads match your search criteria.</h4>
HTML;
		}

    	$return .= <<<HTML
    	</div> </div> </div>
HTML;
    	return $return;
    }
	
	/** Shows Forums thread splash page, including all posts
		for a specific thread, in addition to all of the threads
		that have been created to be displayed in the left panel.
	*/
	public function showForumThreads($user, $posts, $threads) {
		if(!$this->forumAccess()){
			$this->core->redirect($this->core->buildUrl(array('component' => 'navigation')));
			return;
		}

		$this->core->getOutput()->addBreadcrumb("Discussion Forum", $this->core->buildUrl(array('component' => 'forum', 'page' => 'view_thread')));
		
		//Body Style is necessary to make sure that the forum is still readable...
		$return = <<<HTML

		<link rel="stylesheet" href="{$this->core->getConfig()->getBaseUrl()}css/iframe/codemirror.css" />
    <link rel="stylesheet" href="{$this->core->getConfig()->getBaseUrl()}css/iframe/eclipse.css" />
    <script type="text/javascript" language="javascript" src="{$this->core->getConfig()->getBaseUrl()}js/iframe/jquery-2.0.3.min.map.js"></script>
    <script type="text/javascript" language="javascript" src="{$this->core->getConfig()->getBaseUrl()}js/iframe/codemirror.js"></script>
    <script type="text/javascript" language="javascript" src="{$this->core->getConfig()->getBaseUrl()}js/iframe/clike.js"></script>
    <script type="text/javascript" language="javascript" src="{$this->core->getConfig()->getBaseUrl()}js/iframe/python.js"></script>
    <script type="text/javascript" language="javascript" src="{$this->core->getConfig()->getBaseUrl()}js/iframe/shell.js"></script>
		<style>body {min-width: 925px;} pre { font-family: inherit; }</style>



		<script>
		function openFile(directory, file, path ){
			window.open("{$this->core->getConfig()->getSiteUrl()}&component=misc&page=display_file&dir=" + directory + "&file=" + file + "&path=" + path,"_blank","toolbar=no,scrollbars=yes,resizable=yes, width=700, height=600");
		}

			$( document ).ready(function() {
			    enableTabsInTextArea('post_content');
				saveScrollLocationOnRefresh('thread_list');
				saveScrollLocationOnRefresh('posts_list');
			});

		</script>

HTML;
	if($this->core->getUser()->getGroup() <= 2){
		$return .= <<<HTML
		<script>
								function changeName(element, user, visible_username, anon){
									var new_element = element.getElementsByTagName("strong")[0];
									anon = (anon == 'true');
									icon = element.getElementsByClassName("fa fa-eye")[0];
									if(icon == undefined){
										icon = element.getElementsByClassName("fa fa-eye-slash")[0];
										if(anon) {
											new_element.style.color = "black";
											new_element.style.fontStyle = "normal";
										}
										new_element.innerHTML = visible_username;
										icon.className = "fa fa-eye";
										icon.title = "Show full user information";
									} else {
										if(anon) {
											new_element.style.color = "grey";
											new_element.style.fontStyle = "italic";
										}
										new_element.innerHTML = user;
										icon.className = "fa fa-eye-slash";
										icon.title = "Hide full user information";
									} 									
								}
		</script>
HTML;
	}
	$currentThread = isset($_GET["thread_id"]) && is_numeric($_GET["thread_id"]) ? (int)$_GET["thread_id"] : $posts[0]["thread_id"];
	$currentCategoryId = $this->core->getQueries()->getCategoryIdForThread($currentThread);
	$return .= <<<HTML
		<div style="margin-top:5px;background-color:transparent; margin: !important auto;padding:0px;box-shadow: none;" class="content">

		<div style="background-color: #E9EFEF; box-shadow:0 2px 15px -5px #888888;border-radius:3px;margin-left:20px;margin-top:10px; height:40px; margin-bottom:10px;margin-right:20px;" id="forum_bar">

<<<<<<< HEAD
			<a class="btn btn-primary" style="position:relative;top:3px;left:5px;" title="Create thread" onclick="resetScrollPosition();" href="{$this->core->buildUrl(array('component' => 'forum', 'page' => 'create_thread'))}"><i class="fa fa-plus-circle"></i> Create Thread</a>
HTML;
				$categories = $this->core->getQueries()->getCategories();
				$return .= <<<HTML
				<div style="display:inline-block;position:relative;top:3px;margin-left:20px;" id="category_wrapper">
				<label for="thread_category">Category:</label>
			  	<select id="thread_category" name="thread_category" class="form-control" onchange="modifyThreadList({$currentThread}, {$currentCategoryId[0]["category_id"]});">
			  	<option value="" selected>None</option>
HTML;
			    for($i = 0; $i < count($categories); $i++){
			    	$return .= <<<HTML
			    		<option value="{$categories[$i]['category_id']}">{$categories[$i]['category_desc']}</option>
HTML;
			    } 
$return .= <<<HTML
			</select>
			</div>
			<button class="btn btn-primary" style="float:right;position:relative;top:3px;right:5px;display:inline-block;" title="Display search bar" onclick="this.style.display='none'; document.getElementById('search_block').style.display = 'inline-block'; document.getElementById('search_content').focus();"><i class="fa fa-search"></i> Search</button>

			<form id="search_block" style="float:right;position:relative;top:3px;right:5px;display:none;" method="post" action="{$this->core->buildUrl(array('component' => 'forum', 'page' => 'search_threads'))}">
			<input type="text" size="35" placeholder="search" name="search_content" id="search_content"/>

			<button type="submit" name="search" title="Submit search" class="btn btn-primary">
  				<i class="fa fa-search"></i> Search
			</button>
			</form>
=======
			<a class="btn btn-primary" style="border:3px solid #E9EFEF" title="Create thread" onclick="resetScrollPosition('thread_list');" href="{$this->core->buildUrl(array('component' => 'forum', 'page' => 'create_thread'))}"><i class="fa fa-plus-circle"></i> Create Thread</a>
>>>>>>> 2ff21572
			
		</div>

HTML;
		if(count($threads) == 0){
		$return .= <<<HTML
					<div style="margin-left:20px;margin-top:10px;margin-right:20px;padding:25px; text-align:center;" class="content">
						<h4>A thread hasn't been created yet. Be the first to do so!</h4>
					</div>
				</div>
HTML;
		} else {

			if($this->core->getUser()->getGroup() <= 2){
				$return .= <<<HTML
				<div class="popup-form" id="edit-user-post">

				<h3 id="edit_user_prompt"></h3>

				<form method="post" action="{$this->core->buildUrl(array('component' => 'forum', 'page' => 'edit_post'))}">
    					<input type="hidden" id="edit_post_id" name="edit_post_id" value="" />
						<input type="hidden" id="edit_thread_id" name="edit_thread_id" value="" />

	            		<textarea name="edit_post_content" id="edit_post_content" style="margin-right:10px;resize:none;min-height:200px;width:98%;" placeholder="Enter your reply here..." required></textarea>
	            	
					<div style="float: right; width: auto; margin-top: 10px">
	        			<a onclick="$('#edit-user-post').css('display', 'none');" class="btn btn-danger">Cancel</a>
	       			 	<input class="btn btn-primary" type="submit" value="Submit" />
	    			</div>	
	    			</form>
				</div>
HTML;
			}

			$return .= <<<HTML
				<div id="forum_wrapper">
					<div id="thread_list" class="thread_list">
HTML;
				$activeThreadAnnouncement = false;
				$activeThreadTitle = "";
				$function_date = 'date_format';
				$activeThread = array();
				$return .= $this->displayThreadList($threads, false, $activeThreadAnnouncement, $activeThreadTitle, $activeThread, $currentThread, $currentCategoryId[0]["category_id"]);

					$activeThreadTitle = htmlentities(html_entity_decode($activeThreadTitle, ENT_QUOTES | ENT_HTML5, 'UTF-8'), ENT_QUOTES | ENT_HTML5, 'UTF-8');

			$thread_id = -1;
			$userAccessToAnon = ($this->core->getUser()->getGroup() < 4) ? true : false;
			$title_html = '';
			$return .= <<< HTML
<<<<<<< HEAD
			</div>
					<div style="display:inline-block;width:70%; float: right;" class="posts_list">
=======
					</div>
					<div style="display:inline-block;width:70%; float: right;" id="posts_list" class="posts_list">
>>>>>>> 2ff21572
HTML;

            $title_html .= <<< HTML
            <h3 style="max-width: 95%; display:inline-block;word-wrap: break-word;margin-top:10px; margin-left: 5px;">
HTML;
					if($this->core->getUser()->getGroup() <= 2 && $activeThreadAnnouncement){
                        $title_html .= <<<HTML
							<a style="display:inline-block; color:orange; " onClick="alterAnnouncement({$activeThread['id']}, 'Are you sure you want to remove this thread as an announcement?', 'remove_announcement')" title="Remove thread from announcements"><i class="fa fa-star" onmouseleave="changeColor(this, 'gold')" onmouseover="changeColor(this, '#e0e0e0')" style="position:relative; display:inline-block; color:gold; -webkit-text-stroke-width: 1px;
    -webkit-text-stroke-color: black;" aria-hidden="true"></i></a>
HTML;
                    } else if($activeThreadAnnouncement){
                        $title_html .= <<<HTML
						 <i class="fa fa-star" style="position:relative; display:inline-block; color:gold; -webkit-text-stroke-width: 1px; -webkit-text-stroke-color: black;" aria-hidden="true"></i>
HTML;
                    } else if($this->core->getUser()->getGroup() <= 2 && !$activeThreadAnnouncement){
                        $title_html .= <<<HTML
							<a style="position:relative; display:inline-block; color:orange; " onClick="alterAnnouncement({$activeThread['id']}, 'Are you sure you want to make this thread an announcement?', 'make_announcement')" title="Make thread an announcement"><i class="fa fa-star" onmouseleave="changeColor(this, '#e0e0e0')" onmouseover="changeColor(this, 'gold')" style="position:relative; display:inline-block; color:#e0e0e0; -webkit-text-stroke-width: 1px;
    -webkit-text-stroke-color: black;" aria-hidden="true"></i></a>
HTML;
                    }
                    $title_html .= <<< HTML
					{$activeThreadTitle}</h3>
HTML;
					$first = true;
					$first_post_id = 1;
					$order_array = array();
					$reply_level_array = array();
					foreach($posts as $post){
						if($thread_id == -1) {
							$thread_id = $post["thread_id"];
						}

						if($first){
							$first= false;
							$first_post_id = $post["id"];
						}
						if($post["parent_id"] > $first_post_id){
							$place = array_search($post["parent_id"], $order_array);
							$tmp_array = array($post["id"]);
							$parent_reply_level = $reply_level_array[$place];
							while($place && $place+1 < sizeof($reply_level_array) && $reply_level_array[$place+1] > $parent_reply_level){
								$place++;
							}
							array_splice($order_array, $place+1, 0, $tmp_array);
							array_splice($reply_level_array, $place+1, 0, $parent_reply_level+1);
						} else {
							array_push($order_array, $post["id"]);
							array_push($reply_level_array, 1);

						}
					}
					$i = 0;
					$first = true;	
					foreach($order_array as $ordered_post){
						foreach($posts as $post){
							if($post["id"] == $ordered_post){
								if($post["parent_id"] == $first_post_id) {
									$reply_level = 1;	
								} else {
									$reply_level = $reply_level_array[$i];
								}
								
								$return .= $this->createPost($thread_id, $post, $function_date, $title_html, $first, $reply_level);
								break;
							}
							
						}
						if($first){
							$first= false;
						}
						$i++;
					}

			$return .= <<<HTML

			<hr style="border-top:1px solid #999;margin-bottom: 5px;" />
			
					<form style="margin-right:17px;" method="POST" action="{$this->core->buildUrl(array('component' => 'forum', 'page' => 'publish_post'))}" enctype="multipart/form-data">
						<input type="hidden" name="thread_id" value="{$thread_id}" />
						<input type="hidden" name="parent_id" value="{$first_post_id}" />
	            		<br/>
	            		<div style="margin-bottom:10px;" class="form-group row">
            		<button type="button" title="Insert a link" onclick="addBBCode(1, '#post_content')" style="margin-right:10px;" class="btn btn-default">Link <i class="fa fa-link fa-1x"></i></button><button title="Insert a code segment" type="button" onclick="addBBCode(0, '#post_content')" class="btn btn-default">Code <i class="fa fa-code fa-1x"></i></button>
            	</div>
	            		<div class="form-group row">
	            			<textarea name="post_content" onclick="hideReplies();" id="post_content" style="white-space: pre-wrap;resize:none;overflow:hidden;min-height:100px;width:100%;" rows="10" cols="30" placeholder="Enter your reply to all here..." required></textarea>
	            		</div>

	            		<br/>

	           			<span style="float:left;display:inline-block;">
            				<label id="file_input_label" class="btn btn-default" for="file_input">
    						<input id="file_input" name="file_input[]" accept="image/*" type="file" style="display:none" onchange="checkNumFilesForumUpload(this)" multiple>
    						Upload Attachment
							</label>
							<span class='label label-info' id="file_name"></span>
						</span>

	            		<div style="margin-bottom:20px;float:right;" class="form-group row">
	            			<label style="display:inline-block;" for="Anon">Anonymous?</label> <input type="checkbox" style="margin-right:15px;display:inline-block;" name="Anon" value="Anon" /><input type="submit" style="display:inline-block;" name="post" value="Submit reply to all" class="btn btn-primary" />
	            		</div>
	            	</form>
	            	<br/>

					</div>

				</div>
				</div>
HTML;
		}

		$return .= <<<HTML
	<script>
		var codeSegments = document.querySelectorAll("[id=code]");
		for (let element of codeSegments){
			var editor0 = CodeMirror.fromTextArea(element, {
            lineNumbers: true,
            readOnly: true,
            cursorHeight: 0.0,
            lineWrapping: true
	    });

	    var lineCount = editor0.lineCount();
	    if (lineCount == 1) {
	        editor0.setSize("100%", (editor0.defaultTextHeight() * 2) + "px");
	    }
	    else {
	        editor0.setSize("100%", "auto");
	    }
	    editor0.setOption("theme", "eclipse");
	    editor0.refresh(); 
		}
			
	    </script>
HTML;

		return $return;
	}

	public function showAlteredDislpayList($threads, $filtering, $thread_id, $category_id){
		$tempArray = array();
		$threadAnnouncement = false;
		$activeThreadTitle = "";
		return $this->displayThreadList($threads, $filtering, $threadAnnouncement, $activeThreadTitle, $tempArray, $thread_id, $category_id);
	}

	public function displayThreadList($threads, $filtering, &$activeThreadAnnouncement, &$activeThreadTitle, &$activeThread, $thread_id_p, $current_category_id){
					$return = "";
					$used_active = false; //used for the first one if there is not thread_id set
					$current_user = $this->core->getUser()->getId();
					$start = 0;
					$activeThreadAnnouncement = false;
					$activeThreadTitle = "";
					$function_date = 'date_format';
					$activeThread = array();
					$end = 10;
					foreach($threads as $thread){
						$first_post = $this->core->getQueries()->getFirstPostForThread($thread["id"]);
						$date = date_create($first_post['timestamp']);
						$class = "thread_box";
						if(((isset($_REQUEST["thread_id"]) && $_REQUEST["thread_id"] == $thread["id"]) || $thread_id_p == $thread["id"] || $thread_id_p == -1) && !$used_active && $current_category_id == $thread["category_id"]) {
							$class .= " active";
							$used_active = true;
							$activeThreadTitle = $thread["title"];
							$activeThread = $thread;
							if($thread["pinned"])
								$activeThreadAnnouncement = true;
							if($thread_id_p == -1)
								$thread_id_p = $thread["id"];
						}
						if($this->core->getQueries()->viewedThread($current_user, $thread["id"])){
							$class .= " viewed";
						}

						//fix legacy code
						$titleDisplay = html_entity_decode($thread['title'], ENT_QUOTES | ENT_HTML5, 'UTF-8');
						$first_post_content = html_entity_decode($first_post['content'], ENT_QUOTES | ENT_HTML5, 'UTF-8');

						//replace tags from displaying in sidebar
						$first_post_content = str_replace("[/code]", "", str_replace("[code]", "", strip_tags($first_post["content"])));
						$temp_first_post_content = preg_replace('#\[url=(.*?)\](.*?)(\[/url\])#', '$2', $first_post_content);

						if(!empty($temp_first_post_content)){
							$first_post_content = $temp_first_post_content;
						}

						$sizeOfContent = strlen($first_post_content);
						$contentDisplay = substr($first_post_content, 0, ($sizeOfContent < 80) ? $sizeOfContent : strrpos(substr($first_post_content, 0, 80), " "));
						$titleLength = strlen($thread['title']);

						$titleDisplay = substr($titleDisplay, 0, ($titleLength < 40) ? $titleLength : strrpos(substr($titleDisplay, 0, 40), " "));

						if(strlen($first_post["content"]) > 80){
							$contentDisplay .= "...";
						}
						if(strlen($thread["title"]) > 40){
							//Fix ... appearing
							if(empty($titleDisplay))
								$titleDisplay .= substr($thread['title'], 0, 30);
							$titleDisplay .= "...";
						}
						$titleDisplay = htmlentities($titleDisplay, ENT_QUOTES | ENT_HTML5, 'UTF-8');
						$first_post_content = htmlentities($first_post_content, ENT_QUOTES | ENT_HTML5, 'UTF-8');
						$return .= <<<HTML
						<a href="{$this->core->buildUrl(array('component' => 'forum', 'page' => 'view_thread', 'thread_id' => $thread['id']))}">
						<div class="{$class}">
HTML;
						if($thread["pinned"] == true){
							$return .= <<<HTML
							<i class="fa fa-star" style="position:relative; float:right; display:inline-block; color:gold; -webkit-text-stroke-width: 1px;
    -webkit-text-stroke-color: black;" aria-hidden="true"></i>
HTML;
						}
						$category_desc = htmlentities($thread["category_desc"], ENT_QUOTES | ENT_HTML5, 'UTF-8');
						$return .= <<<HTML
						<h4>{$titleDisplay}</h4>
						<h5 style="font-weight: normal;">{$contentDisplay}</h5>
						<span class="label label-default">{$thread["category_desc"]}</span>
						<h5 style="float:right; font-weight:normal;margin-top:5px">{$function_date($date,"n/j g:i A")}</h5>
						</div>
						</a>
						<hr style="margin-top: 0px;margin-bottom:0px;">
HTML;
					}
					return $return;
	}

	public function createPost($thread_id, $post, $function_date, $title_html, $first, $reply_level){
		$post_html = "";
		$post_id = $post["id"];
		$thread_dir = FileUtils::joinPaths(FileUtils::joinPaths($this->core->getConfig()->getCoursePath(), "forum_attachments"), $thread_id);

		$date = date_create($post["timestamp"]);
		$full_name = $this->core->getQueries()->getDisplayUserNameFromUserId($post["author_user_id"]);
		$first_name = htmlentities(trim($full_name["first_name"]), ENT_QUOTES | ENT_HTML5, 'UTF-8');
		$last_name = htmlentities(trim($full_name["last_name"]), ENT_QUOTES | ENT_HTML5, 'UTF-8');
		$visible_username = $first_name . " " . substr($last_name, 0 , 1) . ".";

		if($post["anonymous"]){
			$visible_username = "Anonymous";
		} 
		$classes = "post_box";						
		
		if($first){
			$classes .= " first_post";
		}

		if($this->core->getQueries()->isStaffPost($post["author_user_id"])){
			$classes .= " important";
		}
		$offset = min(($reply_level - 1) * 30, 180);
		
							$return = <<<HTML
								<div class="$classes" id="$post_id" style="margin-left:{$offset}px;" reply-level="$reply_level">
HTML;


						if($first){
                            $return .= $title_html;
                        } 

                        //handle converting links 


                        //convert legacy htmlentities being saved in db
                        $post_content = html_entity_decode($post["content"], ENT_QUOTES | ENT_HTML5, 'UTF-8');
                        $pre_post = preg_replace('#(<a href=[\'"])(.*?)([\'"].*>)(.*?)(</a>)#', '[url=$2]$4[/url]', $post_content);

                        if(!empty($pre_post)){
                        	$post_content = $pre_post;
                        }
			
				        $post_content = htmlentities($post_content, ENT_QUOTES | ENT_HTML5, 'UTF-8');

                        preg_match_all('#\&lbrack;url&equals;(.*?)&rsqb;(.*?)(&lbrack;&sol;url&rsqb;)#', $post_content, $result);
                        $accepted_schemes = array("https", "http");
                        $pos = 0;
                        if(count($result) > 0) {
                        	foreach($result[1] as $url){
                        		$decoded_url = filter_var(trim(strip_tags(html_entity_decode($url, ENT_QUOTES | ENT_HTML5, 'UTF-8'))), FILTER_SANITIZE_URL);
                        		$parsed_url = parse_url($decoded_url, PHP_URL_SCHEME);
                        		if(filter_var($decoded_url, FILTER_VALIDATE_URL, FILTER_FLAG_SCHEME_REQUIRED | FILTER_FLAG_HOST_REQUIRED) !== false && in_array($parsed_url, $accepted_schemes, true)){
                        			$pre_post = preg_replace('#\&lbrack;url&equals;(.*?)&rsqb;(.*?)(&lbrack;&sol;url&rsqb;)#', '<a href="' . htmlspecialchars($decoded_url, ENT_QUOTES) . '" target="_blank" rel="noopener nofollow">'. $result[2][$pos] .'</a>', $post_content, 1);

                        		} else {
                        			$pre_post = preg_replace('#\&lbrack;url&equals;(.*?)&rsqb;(.*?)(&lbrack;&sol;url&rsqb;)#', htmlentities(htmlspecialchars($decoded_url), ENT_QUOTES | ENT_HTML5, 'UTF-8'), $post_content, 1);
                        		}
                        		if(!empty($pre_post)){
                        			$post_content = $pre_post;
                        		} $pre_post = "";
                        		 $pos++;
                        	}
                        }

                        //This code is for legacy posts that had an extra \r per newline
                        if(strpos($post['content'], "\r") !== false){
                        	$post_content = str_replace("\r","", $post_content);
                        }

                        //end link handling

                        //handle converting code segments

                        $codeBracketString = "&lbrack;&sol;code&rsqb;";
                        if(strpos($post_content, "&NewLine;&lbrack;&sol;code&rsqb;") !== false){
                        	$codeBracketString = "&NewLine;" . $codeBracketString;
                        }

                        $post_content = str_replace($codeBracketString, '</textarea>', str_replace('&lbrack;code&rsqb;', '<textarea id="code">', $post_content));

						//end code segment handling

						$return .= <<<HTML
							<pre><p class="post_content" style="white-space: pre-wrap; ">{$post_content}</p></pre>
							
							
							<hr style="margin-bottom:3px;">

HTML;
							if(!$first){
								$return .= <<<HTML
								<a class="btn btn-default btn-sm" style=" text-decoration: none;" onClick="replyPost({$post['id']})"> Reply</a>
HTML;
							} else {
								$return .= <<<HTML
								<a class="btn btn-default btn-sm" style=" text-decoration: none;" onClick="$('html, .posts_list').animate({ scrollTop: document.getElementById('posts_list').scrollHeight }, 'slow');"> Reply</a>
HTML;
								$first = false;
							}

							$return .= <<<HTML
							<span style="margin-top:8px;margin-left:10px;float:right;">

							
HTML;

if($this->core->getUser()->getGroup() <= 2){
						$info_name = $first_name . " " . $last_name . " (" . $post['author_user_id'] . ")";
						$visible_user_json = json_encode($visible_username);
						$info_name = json_encode($info_name);
						$jscriptAnonFix = $post['anonymous'] ? 'true' : 'false' ;
						$jscriptAnonFix = json_encode($jscriptAnonFix);
						$return .= <<<HTML
						<a style=" margin-right:2px;display:inline-block; color:black; " onClick='changeName(this.parentNode, {$info_name}, {$visible_user_json}, {$jscriptAnonFix})' title="Show full user information"><i class="fa fa-eye" aria-hidden="true"></i></a>
HTML;
}

						if($this->core->getUser()->getGroup() <= 2){
							$wrapped_content = json_encode($post['content']);
							$return .= <<<HTML

							<a class="post_button" style="bottom: 1px;position:relative; display:inline-block; color:red; float:right;" onClick="deletePost( {$post['thread_id']}, {$post['id']}, '{$post['author_user_id']}', '{$function_date($date,'n/j g:i A')}' )" title="Remove post"><i class="fa fa-times" aria-hidden="true"></i></a>
							<a class="post_button" style="position:relative; display:inline-block; color:black; float:right;" onClick="editPost({$post['id']}, {$post['thread_id']})" title="Edit post"><i class="fa fa-edit" aria-hidden="true"></i></a>
HTML;
							} 
			$return .= <<<HTML
			
<h7 style="position:relative; right:5px;"><strong id="post_user_id">{$visible_username}</strong> {$function_date($date,"n/j g:i A")} </h7></span>
HTML;

						if($post["has_attachment"]){
							$post_dir = FileUtils::joinPaths($thread_dir, $post["id"]);
							$files = FileUtils::getAllFiles($post_dir);
							foreach($files as $file){
								$path = rawurlencode($file['path']);
								$name = rawurlencode($file['name']);
								$name_display = htmlentities(rawurldecode($file['name']), ENT_QUOTES | ENT_HTML5, 'UTF-8');
								$return .= <<<HTML
							<a href="#" style="text-decoration:none;display:inline-block;white-space: nowrap;" class="btn-default btn-sm" onclick="openFile('forum_attachments', '{$name}', '{$path}')" > {$name_display} </a>
HTML;

							}
							
						}
						$offset = $offset + 30;
						$return .= <<<HTML
</div>

           	<form class="reply-box" id="$post_id-reply" style="margin-left:{$offset}px" method="POST" action="{$this->core->buildUrl(array('component' => 'forum', 'page' => 'publish_post'))}" enctype="multipart/form-data">
						<input type="hidden" name="thread_id" value="{$thread_id}" />
						<input type="hidden" name="parent_id" value="{$post_id}" />
	            		<br/>

	            		<div style="margin-bottom:10px;" class="form-group row">
            				<button type="button" title="Insert a link" onclick="addBBCode(1, '#post_content_{$post_id}')" style="margin-right:10px;" class="btn btn-default">Link <i class="fa fa-link fa-1x"></i></button><button title="Insert a code segment" type="button" onclick="addBBCode(0, '#post_content_{$post_id}')" class="btn btn-default">Code <i class="fa fa-code fa-1x"></i></button>
            			</div>
	            		<div class="form-group row">
	            			<textarea name="post_content_{$post_id}" id="post_content_{$post_id}" style="white-space: pre-wrap;resize:none;overflow:hidden;min-height:100px;width:100%;" rows="10" cols="30" placeholder="Enter your reply to {$visible_username} here..." required></textarea>
	            		</div>

	            		<br/>

	           			<span style="float:left;display:inline-block;">
            				<label id="file_input_label_{$post_id}" class="btn btn-default" for="file_input_{$post_id}">
    						<input id="file_input_{$post_id}" name="file_input_{$post_id}[]" accept="image/*" type="file" style="display:none" onchange="checkNumFilesForumUpload(this, '{$post_id}')" multiple>
    						Upload Attachment
							</label>
							<span class='label label-info' id="file_name_{$post_id}"></span>
						</span>

	            		<div style="margin-bottom:20px;float:right;" class="form-group row">
	            			<label style="display:inline-block;" for="Anon">Anonymous?</label> <input type="checkbox" style="margin-right:15px;display:inline-block;" name="Anon" value="Anon" /><input type="submit" style="display:inline-block;" name="post" value="Submit reply to {$visible_username}" class="btn btn-primary" />
	            		</div>
	            	</form>
HTML;

		return $return;
	}

	public function createThread() {

		if(!$this->forumAccess()){
			$this->core->redirect($this->core->buildUrl(array('component' => 'navigation')));
			return;
		}

		$this->core->getOutput()->addBreadcrumb("Discussion Forum", $this->core->buildUrl(array('component' => 'forum', 'page' => 'view_thread')));
		$this->core->getOutput()->addBreadcrumb("Create Thread", $this->core->buildUrl(array('component' => 'forum', 'page' => 'create_thread')));
		$return = <<<HTML

		<script> 
			$( document ).ready(function() {
			    enableTabsInTextArea('thread_content');
			});
		 </script>

		<div style="margin-top:5px;background-color:transparent; margin: !important auto;padding:0px;box-shadow: none;" class="content">

		<div style="margin-left:20px;margin-top:10px; height:50px;" id="forum_bar">

			<a class="btn btn-primary" style="border:3px solid #E9EFEF" title="Back to threads" href="{$this->core->buildUrl(array('component' => 'forum', 'page' => 'view_thread'))}"><i class="fa fa-arrow-left"></i> Back to Threads</a>
		
		</div>

		<div style="padding-left:20px;padding-top:1vh; padding-bottom: 10px;height:69vh;border-radius:3px;box-shadow: 0 2px 15px -5px #888888;padding-right:20px;background-color: #E9EFEF;" id="forum_wrapper">

		<h3> Create Thread </h3>

			<form id="create_thread_form" style="padding-right:15px;margin-top:15px;margin-left:10px;height:63vh;overflow-y: auto" method="POST" action="{$this->core->buildUrl(array('component' => 'forum', 'page' => 'publish_thread'))}" enctype="multipart/form-data">

            	<div class="form-group row">
            		Title: <input type="text" size="45" placeholder="Title" name="title" id="title" required/>
HTML;
				if($this->core->getUser()->getGroup() <= 2){
					$return .= <<<HTML
					<span style="float:right;display:inline-block;">
					New Category: <textarea id="new_category_text" style="resize:none;" rows="1" cols="25" type="text" size="45" name="new_category" id="new_category" ></textarea> <button type="button" title="Add new category" onclick="addNewCategory();" style="margin-right:10px;" class="btn btn-primary btn-sm"><i class="fa fa-plus-circle fa-1x"></i> Add category </button></span>
HTML;
				}
				$return .= <<<HTML
            	</div>
            	<br/>
            	<div style="margin-bottom:10px;" class="form-group row">
            		<button type="button" title="Insert a link" onclick="addBBCode(1, '#thread_content')" style="margin-right:10px;" class="btn btn-default">Link <i class="fa fa-link fa-1x"></i></button><button title="Insert a code segment" type="button" onclick="addBBCode(0, '#thread_content')" class="btn btn-default">Code <i class="fa fa-code fa-1x"></i></button>
            	</div>
            	<div class="form-group row">
            		<textarea name="thread_content" id="thread_content" style="resize:none;min-height:40vmin;overflow:hidden;width:100%;" rows="10" cols="30" placeholder="Enter your post here..." required></textarea>
            	</div>

            	<br/>

            	<div style="margin-bottom:10px;" class="form-group row">

            	<span style="float:left;display:inline-block;">
            	<label id="file_input_label" class="btn btn-default" for="file_input">
    				<input id="file_input" name="file_input[]" accept="image/*" type="file" style="display:none" onchange="checkNumFilesForumUpload(this)" multiple>
    				Upload Attachment
				</label>
				<span class='label label-info' id="file_name"></span>
				</span>

				<span style="display:inline-block;float:right;">
            	<label for="Anon">Anonymous (to class)?</label> <input type="checkbox" style="margin-right:15px;display:inline-block;" name="Anon" value="Anon" />
HTML;
				
				if($this->core->getUser()->getGroup() <= 2){
						$return .= <<<HTML
						<label style="display:inline-block;" for="Announcement">Announcement?</label> <input type="checkbox" style="margin-right:15px;display:inline-block;" name="Announcement" value="Announcement" />
HTML;

				}

				$categories = $this->core->getQueries()->getCategories();
				$return .= <<<HTML
				<label for="cat">Category</label>
			  	<select style="margin-right:10px;" id="cat" name="cat" class="form-control" required>
			  	<option value="" selected>None</option>
HTML;
			    for($i = 0; $i < count($categories); $i++){
			    	$return .= <<<HTML
			    		<option value="{$categories[$i]['category_id']}">{$categories[$i]['category_desc']}</option>
HTML;
			    }    
			        
			    $return .= <<<HTML
			    </select>
				<input type="submit" style="display:inline-block;" name="post" value="Submit Post" class="btn btn-primary" />
				</span>
            	</div>

            	<br/>

            </form>
		</div>
		</div>
HTML;

		return $return;
	}

}<|MERGE_RESOLUTION|>--- conflicted
+++ resolved
@@ -204,7 +204,7 @@
 
 		<div style="background-color: #E9EFEF; box-shadow:0 2px 15px -5px #888888;border-radius:3px;margin-left:20px;margin-top:10px; height:40px; margin-bottom:10px;margin-right:20px;" id="forum_bar">
 
-<<<<<<< HEAD
+
 			<a class="btn btn-primary" style="position:relative;top:3px;left:5px;" title="Create thread" onclick="resetScrollPosition();" href="{$this->core->buildUrl(array('component' => 'forum', 'page' => 'create_thread'))}"><i class="fa fa-plus-circle"></i> Create Thread</a>
 HTML;
 				$categories = $this->core->getQueries()->getCategories();
@@ -231,9 +231,6 @@
   				<i class="fa fa-search"></i> Search
 			</button>
 			</form>
-=======
-			<a class="btn btn-primary" style="border:3px solid #E9EFEF" title="Create thread" onclick="resetScrollPosition('thread_list');" href="{$this->core->buildUrl(array('component' => 'forum', 'page' => 'create_thread'))}"><i class="fa fa-plus-circle"></i> Create Thread</a>
->>>>>>> 2ff21572
 			
 		</div>
 
@@ -284,13 +281,9 @@
 			$userAccessToAnon = ($this->core->getUser()->getGroup() < 4) ? true : false;
 			$title_html = '';
 			$return .= <<< HTML
-<<<<<<< HEAD
-			</div>
-					<div style="display:inline-block;width:70%; float: right;" class="posts_list">
-=======
+
 					</div>
 					<div style="display:inline-block;width:70%; float: right;" id="posts_list" class="posts_list">
->>>>>>> 2ff21572
 HTML;
 
             $title_html .= <<< HTML
