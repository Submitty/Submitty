--- conflicted
+++ resolved
@@ -98,7 +98,6 @@
     const icon = item['icon'];
     const element = document.createElement('a');
     element.classList.add('btn', item['class'], `cal-gradeable-status-${item['status']}`, 'cal-gradeable-item');
-<<<<<<< HEAD
     if(item['show_due']) {
         element.style.setProperty('background-color', item['color']);
     }
@@ -108,14 +107,6 @@
     if(exists) {
         element.style.setProperty('cursor','pointer')
     }
-=======
-    if (item['show_due']) {
-        element.style.setProperty('background-color', item['color']);
-    }
-    if (item['status'] === 'ann') {
-        element.style.setProperty('border-color', item['color']);
-    }
->>>>>>> 6fa0959d
     element.title = tooltip;
     if (link !== '') {
         element.href = link;
@@ -147,7 +138,6 @@
  * @param date : string the item date
  * @returns {void} : only has to update existing variables
  */
-<<<<<<< HEAD
 function editCalendarItemForm(itemType, itemText, itemId, date, semester, course) {
     $('#calendar-item-type-edit>option[value='+itemType+']').attr('selected', true);
     $('#calendar-item-text-edit').val(itemText);
@@ -155,13 +145,6 @@
     $('#calendar-item-id').val(itemId); 
     $('#calendar-item-semester-edit').val(semester);
     $('#calendar-item-course-edit').val(course);
-=======
-function editCalendarItemForm(itemType, itemText, itemId, date) {
-    $('#calendar-item-type-edit').val(itemType);
-    $('#calendar-item-text-edit').val(itemText);
-    $('#edit-picker-edit').val(date);
-    $('#calendar-item-id').val(itemId);
->>>>>>> 6fa0959d
 
     $('#edit-calendar-item-form').show();
 }
@@ -173,7 +156,6 @@
  */
 function deleteCalendarItem() {
     const id = $('#calendar-item-id').val();
-<<<<<<< HEAD
     const course = $('#calendar-item-course-edit').val();
     const semester = $('#calendar-item-semester-edit').val();
     if (id !== '') {
@@ -184,14 +166,6 @@
         data.append('csrf_token', csrfToken);
         $.ajax({
             url: buildUrl(['calendar', 'items','delete']),
-=======
-    if (id !== '') {
-        const data = new FormData();
-        data.append('id', id);
-        data.append('csrf_token', csrfToken);
-        $.ajax({
-            url: buildCourseUrl(['calendar', 'deleteItem']),
->>>>>>> 6fa0959d
             type: 'POST',
             processData: false,
             contentType: false,
@@ -530,11 +504,4 @@
 
 function openNewItemModal() {
     $('#new-calendar-item-form').css('display', 'block');
-<<<<<<< HEAD
-}
-
-function openNewItemModal() {
-    $('#new-calendar-item-form').css('display', 'block');
-=======
->>>>>>> 6fa0959d
 }