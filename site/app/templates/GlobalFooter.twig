--- conflicted
+++ resolved
@@ -1,13 +1,9 @@
-<<<<<<< HEAD
+
+{% import _self as self %}
+        {# Looks weird but this is actually a continuation of GlobalHeader.twig #}
             <div id="push"></div>
         </div>
     </div>
-=======
-{% import _self as self %}
-
-{# Looks weird but this is actually a continuation of GlobalHeader.twig #}
-    <div id="push"></div>
->>>>>>> 05cf557b
 </div>
 <div id="footer">
     <span id="copyright">&copy; 2017 RPI | An <a href="https://rcos.io" target="_blank">RCOS project</a></span>|
