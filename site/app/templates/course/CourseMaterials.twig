{% import _self as self %}
<script type="text/javascript" language="javascript" src="js/jquery-ui-timepicker-addon.js"></script>

<div class="content">
    {% if userGroup == 1 %}
        <div style="float: right; margin-bottom: 20px;">
            <a onclick="newUploadCourseMaterialsForm()" class="btn btn-primary">Upload Materials</a>
        </div>
    {% endif %}
    <h2>View Course Materials</h2>
    <div class="inner-container" id="file-container">
        {{ self.display_files(self, submissions, fileShares, fileReleaseDates, "s", 0, "submissions", userGroup, uploadFolderPath) }}
    </div>
</div>

{% macro display_files(self, files, fileShares, fileReleaseDates, id, indent, title, userGroup, folderPath) %}
    {# Files on top #}

    {% for dir, path in files if path is not iterable %}
        {% if userGroup != 4 or fileShares[path] == "1" %}
            {{ self.display_file(self, dir, fileShares, fileReleaseDates, path, id ~ "f" ~ loop.index, indent, title, userGroup) }}
        {% endif %}
    {% endfor %}

    {# Directories underneath #}
    {% for dir, path in files if path is iterable %}
        {{ self.display_dir(self, dir, fileShares, fileReleaseDates, path, id ~ "d" ~ loop.index, indent, title, userGroup, folderPath ~ '/' ~ dir) }}
    {% endfor %}
{% endmacro %}


{% macro display_file(self, dir, fileShares, fileReleaseDates, path, id, indent, title, userGroup) %}
    <div>
        <div class="file-viewer">
            <k class="fa fa-file" style='vertical-align:text-bottom;'></k>
            {{ dir }}&nbsp;
            {% set dirExtension = dir|split('.')|last %}
            {% if '.' ~ dirExtension in ['.pdf', '.jpg', '.jpeg', '.c', '.cpp', '.s', '.twig', '.py', '.java', '.png', '.txt', '.h', '.html', '.php', '.js', '.sql', '.sh', '.md', '.csv', '.salsa', '.erl', '.oz', '.pl', '.hs'] %}
                 <a onclick='openFileCourseMaterial("{{ dir }}", "{{ path | url_encode }}")'><i class="fa fa-window-restore" aria-hidden="true" title="Pop up the file in a new window"></i></a>
            {% endif %}
            <a onclick='downloadFileWithAnyRole("{{ dir }}", "{{ path | url_encode }}")'><i class="fa fa-download" aria-hidden="true" title="Download the file"></i></a>
<<<<<<< HEAD
            {% if hasInstructorPermission %}
	            <a onclick='newDeleteCourseMaterialForm("{{ core.buildUrl({'component': 'misc', 'page': 'delete_course_material_file', 'dir': 'course_materials', 'file': dir, 'path': path }) }}", "{{ dir }}");'> <i class="fa fa-trash" aria-hidden="true" style="font-size: 16px; margin: 5px;"></i></a>
=======
            {% if userGroup == 1 %}
	            <a onclick='newDeleteCourseMaterialForm("{{ core.buildUrl({'component': 'misc', 'page': 'delete_course_material_file', 'dir': 'uploads/course_materials', 'file': dir, 'path': path }) }}", "{{ dir }}");'> <i class="fa fa-trash" aria-hidden="true" style="font-size: 16px; margin: 5px;"></i></a>
>>>>>>> 6810b90f
                <input id="share_checkbox_{{ id }}" type="checkbox"
                {% if ( (fileShares[path] == "1") )%}
                   checked="true"
                {% endif %}
                onclick="shareToOther('{{ id }}', '{{ path }}')" name="ch1"/><label for="latest-events">Share to student on</label>
                <input name="release_date" id="date_to_release_{{ id }}" class="date_picker" type="text" size="26" value="{{ fileReleaseDates[path]}}" onChange="setNewDateTime(this, '{{ path }}')"/>
            {% endif %}
        </div>
        <div class="file-viewer-data" id="file_viewer_{{ id }}" style="margin-left:{{ indent * -15 }}px" data-file_name="{{ dir }}" data-file_url="{{ path }}"></div>
    </div>
{% endmacro %}

{% macro display_dir(self, dir, fileShares, fileReleaseDates, contents, id, indent, title, userGroup, folderPath) %}
    {% if indent == 0 %}
        {{ self.display_files(self, contents, fileShares, fileReleaseDates, id, indent + 1, title, userGroup, folderPath) }}
    {% else %}
    <div>
        <div class="div-viewer">
            <a class='openAllDiv openAllDiv{{ title }} openable-element-{{ title }}' id='{{ dir }}' onclick='openDivForCourseMaterials("{{ id }}");'>
                <span class="fa fa-folder open-all-folder" style='vertical-align:text-top;font-size:20px'></span>
                {{ dir }}
            </a>
<<<<<<< HEAD
            {% if hasInstructorPermission %}
	            <a onclick='newDeleteCourseMaterialForm("{{ core.buildUrl({'component': 'misc', 'page': 'delete_course_material_folder', 'dir': 'course_materials', 'file': dir, 'path': folderPath }) }}", "{{ dir }}");'> <i class="fa fa-trash" aria-hidden="true" style="font-size: 16px; margin: 5px;"></i></a>
=======
            {% if userGroup == 1 %}
	            <a onclick='newDeleteCourseMaterialForm("{{ core.buildUrl({'component': 'misc', 'page': 'delete_course_material_folder', 'dir': 'uploads/course_materials', 'file': dir, 'path': folderPath }) }}", "{{ dir }}");'> <i class="fa fa-trash" aria-hidden="true" style="font-size: 16px; margin: 5px;"></i></a>
>>>>>>> 6810b90f
            {% endif %}
        </div>
        <div id='div_viewer_{{ id }}' style='margin-left:15px; display: none' data-file_name="{{ dir }}">

            {# Recurse #}

            {{ self.display_files(self, contents, fileShares, fileReleaseDates, id, indent + 1, title, userGroup, folderPath) }}

        </div>
    </div>
    {% endif %}
{% endmacro %}


<script type="text/javascript">

    window.onload = function () {
        // loop thru each div_viewer_xxx

        var jumpToScrollPostion = document.cookie.replace(/(?:(?:^|.*;\s*)jumpToScrollPostion\s*\=\s*([^;]*).*$)|^.*$/, "$1");
        if (jumpToScrollPostion.length > 0 && jumpToScrollPostion != '-1') {

            $('[id^=div_viewer_]').each(function() {
            var number = this.id.replace('div_viewer_', '').trim();
            var keyValuePairs = document.cookie.split(';');

            for(var i = 0; i < keyValuePairs.length; i++) {
                var name = keyValuePairs[i].substring(0, keyValuePairs[i].indexOf('=')).trim();
                var value = keyValuePairs[i].substring(keyValuePairs[i].indexOf('=')+1);
                if (name === 'cm_'+number && value === '1') {
                    openDivForCourseMaterials(number);
                    document.cookie = 'cm_' + number + '='; // clean up cookie since we don't need this anymore
                }
            }
        });
            // jump to last location if scroll is enabled.
            window.scrollTo(0, jumpToScrollPostion);
            document.cookie = 'jumpToScrollPostion=-1';

        }
        else {
            // clean up all cookies which are stated with "cm_";
            $('[id^=div_viewer_]').each(function() {
            var number = this.id.replace('div_viewer_', '').trim();
            var keyValuePairs = document.cookie.split(';');

            for(var i = 0; i < keyValuePairs.length; i++) {
                var name = keyValuePairs[i].substring(0, keyValuePairs[i].indexOf('=')).trim();
                if (name === 'cm_'+number) {
                    document.cookie = 'cm_' + number + '=';
                }
            }
        });
        }
    }

    function openFileCourseMaterial(html_file, url_file) {
        window.open("{{ core.getConfig().getSiteUrl()|escape("js")}}&component=misc&page=display_file&dir=course_materials&file=" + html_file + "&path=" + url_file,"_blank","toolbar=no,scrollbars=yes,resizable=yes, width=700, height=600");
        return false;
    }

    function shareToOther(id, path) {
        // pass filename to server to record the permission of the file
        var idName = "#share_checkbox_" + id;
        if($(idName).is(':checked')) {
            changePermission(path, '1');
        }
        else {
            changePermission(path, '0');
        }
    }

    function setNewDateTime(me, path) {
        // pass filename to server to record the new date and time of the file to be released
        var newDateTime = $(me).val();
        //alert(newDateTime);
        changeNewDateTime(path, newDateTime);
    }

    $(document).ready(function() {
        $(function() {
            $( ".date_picker" ).datetimepicker({
                dateFormat: 'yy-mm-dd',
                timeFormat: "HH:mm:ssz",
                showButtonPanel: true,
                showTimezone: false,
                showMillisec: false,
                showMicrosec: false,
                beforeShow: function( input ) {
                    setTimeout(function() {
                        var buttonPane = $( input )
                            .datepicker( "widget" )
                            .find( ".ui-datepicker-buttonpane" );

                        $( "<button>", {
                            text: "Infinity",
                            click: function() {
                                $.datepicker._curInst.input.datepicker('setDate', "9999-12-31 23:59:59-0400").datepicker('hide');
                            }
                        }).appendTo( buttonPane ).addClass("ui-datepicker-clear ui-state-default ui-priority-primary ui-corner-all");
                    }, 1 );
                }
            });
        });
    });
</script>


{% include('admin/users/UserForm.twig') with {'action': 'update_student'} %}
{% include('course/UploadCourseMaterialsForm.twig') %}
{% include('course/DeleteCourseMaterialForm.twig') %}<|MERGE_RESOLUTION|>--- conflicted
+++ resolved
@@ -39,13 +39,8 @@
                  <a onclick='openFileCourseMaterial("{{ dir }}", "{{ path | url_encode }}")'><i class="fa fa-window-restore" aria-hidden="true" title="Pop up the file in a new window"></i></a>
             {% endif %}
             <a onclick='downloadFileWithAnyRole("{{ dir }}", "{{ path | url_encode }}")'><i class="fa fa-download" aria-hidden="true" title="Download the file"></i></a>
-<<<<<<< HEAD
-            {% if hasInstructorPermission %}
-	            <a onclick='newDeleteCourseMaterialForm("{{ core.buildUrl({'component': 'misc', 'page': 'delete_course_material_file', 'dir': 'course_materials', 'file': dir, 'path': path }) }}", "{{ dir }}");'> <i class="fa fa-trash" aria-hidden="true" style="font-size: 16px; margin: 5px;"></i></a>
-=======
             {% if userGroup == 1 %}
-	            <a onclick='newDeleteCourseMaterialForm("{{ core.buildUrl({'component': 'misc', 'page': 'delete_course_material_file', 'dir': 'uploads/course_materials', 'file': dir, 'path': path }) }}", "{{ dir }}");'> <i class="fa fa-trash" aria-hidden="true" style="font-size: 16px; margin: 5px;"></i></a>
->>>>>>> 6810b90f
+                <a onclick='newDeleteCourseMaterialForm("{{ core.buildUrl({'component': 'misc', 'page': 'delete_course_material_file', 'dir': 'course_materials', 'file': dir, 'path': path }) }}", "{{ dir }}");'> <i class="fa fa-trash" aria-hidden="true" style="font-size: 16px; margin: 5px;"></i></a>
                 <input id="share_checkbox_{{ id }}" type="checkbox"
                 {% if ( (fileShares[path] == "1") )%}
                    checked="true"
@@ -68,13 +63,8 @@
                 <span class="fa fa-folder open-all-folder" style='vertical-align:text-top;font-size:20px'></span>
                 {{ dir }}
             </a>
-<<<<<<< HEAD
-            {% if hasInstructorPermission %}
-	            <a onclick='newDeleteCourseMaterialForm("{{ core.buildUrl({'component': 'misc', 'page': 'delete_course_material_folder', 'dir': 'course_materials', 'file': dir, 'path': folderPath }) }}", "{{ dir }}");'> <i class="fa fa-trash" aria-hidden="true" style="font-size: 16px; margin: 5px;"></i></a>
-=======
             {% if userGroup == 1 %}
-	            <a onclick='newDeleteCourseMaterialForm("{{ core.buildUrl({'component': 'misc', 'page': 'delete_course_material_folder', 'dir': 'uploads/course_materials', 'file': dir, 'path': folderPath }) }}", "{{ dir }}");'> <i class="fa fa-trash" aria-hidden="true" style="font-size: 16px; margin: 5px;"></i></a>
->>>>>>> 6810b90f
+                <a onclick='newDeleteCourseMaterialForm("{{ core.buildUrl({'component': 'misc', 'page': 'delete_course_material_folder', 'dir': 'course_materials', 'file': dir, 'path': folderPath }) }}", "{{ dir }}");'> <i class="fa fa-trash" aria-hidden="true" style="font-size: 16px; margin: 5px;"></i></a>
             {% endif %}
         </div>
         <div id='div_viewer_{{ id }}' style='margin-left:15px; display: none' data-file_name="{{ dir }}">
