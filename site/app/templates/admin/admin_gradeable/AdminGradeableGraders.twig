--- conflicted
+++ resolved
@@ -40,16 +40,10 @@
     {% endfor %}
 </select>
 <br />
-<<<<<<< HEAD
-How should graders be assigned to grade this item?
-    <a class="helpicon" target=_blank href="http://submitty.org/instructor/create_edit_gradeable#grading-by-registration-section-or-rotating-section"></a>
-<br />
-=======
-
->>>>>>> 54b2dbad
 <fieldset>
     <legend>
-        <a target=_blank href="http://submitty.org/instructor/create_edit_gradeable#grading-by-registration-section-or-rotating-section">How should graders be assigned</a> to grade this item?:
+        How should graders be assigned to grade this item?
+        <a class="helpicon" target=_blank href="http://submitty.org/instructor/create_edit_gradeable#grading-by-registration-section-or-rotating-section"></a>
         <br />
     </legend>
     <input type="radio" name="grade_by_registration" value="true" id="registration_section"
