--- conflicted
+++ resolved
@@ -2462,28 +2462,24 @@
         return intval($this->course_db->row()['cnt']);
     }
 
-<<<<<<< HEAD
+    /**
+     * Get the number of ta components
+     *
+     * @param  string $g_id gradeable id we are looking up
+     * @return int the number of ta components
+     */
+    public function getTaComponentCount(string $g_id): int {
+        $this->course_db->query("SELECT count(*) AS cnt FROM gradeable_component WHERE g_id=? AND gc_is_peer=?", [$g_id, $this->course_db->convertBoolean(false)]);
+        return intval($this->course_db->row()['cnt']);
+    }
 
     /**
      * Below Query removes all graded component count of overridden student with first half of the query
      * Second half will count the number of component and multiply with number of students overridden in each section
      * Then, the data will get merged
      */
-=======
-    /**
-     * Get the number of ta components
-     *
-     * @param  string $g_id gradeable id we are looking up
-     * @return int the number of ta components
-     */
-    public function getTaComponentCount(string $g_id): int {
-        $this->course_db->query("SELECT count(*) AS cnt FROM gradeable_component WHERE g_id=? AND gc_is_peer=?", [$g_id, $this->course_db->convertBoolean(false)]);
-        return intval($this->course_db->row()['cnt']);
-    }
-
->>>>>>> a6a2137a
     public function getGradedComponentsCountByGradingSections($g_id, $sections, $section_key, $is_team) {
-         $u_or_t = "u";
+        $u_or_t = "u";
         $users_or_teams = "users";
         $user_or_team_id = "user_id";
         if ($is_team) {
@@ -2951,11 +2947,7 @@
         }
 
         // Check if we want to include late (bad) submissions into the average
-<<<<<<< HEAD
-        if ($bad_submissions != 'include' && $bad_submission_count > 0) {
-=======
         if ($bad_submissions !== 'include' && $this->getBadSubmissionsCount($g_id, $section_key, $is_team, $null_section) > 0) {
->>>>>>> a6a2137a
             $bad_submissions_condition = "INNER JOIN(
                 SELECT DISTINCT ldc.{$user_or_team_id}
                 FROM late_day_cache AS ldc
