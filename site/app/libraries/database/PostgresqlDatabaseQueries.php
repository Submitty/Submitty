<?php

namespace app\libraries\database;

use app\exceptions\DatabaseException;
use app\exceptions\ValidationException;
use app\libraries\Utils;
use \app\libraries\GradeableType;
use app\models\Gradeable;
use app\models\gradeable\AutoGradedGradeable;
use app\models\gradeable\Component;
use app\models\gradeable\GradedComponent;
use app\models\gradeable\GradedGradeable;
use app\models\gradeable\AutogradingVersion;
use app\models\gradeable\Mark;
use app\models\gradeable\Submitter;
use app\models\gradeable\TaGradedGradeable;
use app\models\GradeableComponent;
use app\models\GradeableComponentMark;
use app\models\GradeableVersion;
use app\models\User;
use app\models\SimpleLateUser;
use app\models\Team;
use app\models\SimpleStat;

class PostgresqlDatabaseQueries extends DatabaseQueries{

    public function getUserById($user_id) {
        $this->course_db->query("
SELECT u.*, sr.grading_registration_sections
FROM users u
LEFT JOIN (
	SELECT array_agg(sections_registration_id) as grading_registration_sections, user_id
	FROM grading_registration
	GROUP BY user_id
) as sr ON u.user_id=sr.user_id
WHERE u.user_id=?", array($user_id));
        if (count($this->course_db->rows()) > 0) {
            $user = $this->course_db->row();
            if (isset($user['grading_registration_sections'])) {
                $user['grading_registration_sections'] = $this->course_db->fromDatabaseToPHPArray($user['grading_registration_sections']);
            }
            return new User($this->core, $user);
        }
        else {
            return null;
        }
    }

    public function getGradingSectionsByUserId($user_id) {
        $this->course_db->query("
SELECT array_agg(sections_registration_id) as grading_registration_sections, user_id
FROM grading_registration
GROUP BY user_id
WHERE user_id=?", array($user_id));
        return $this->course_db->row();
    }

    public function getAllUsers($section_key="registration_section") {
        $keys = array("registration_section", "rotating_section");
        $section_key = (in_array($section_key, $keys)) ? $section_key : "registration_section";
        $orderBy="";
        if($section_key == "registration_section") {
          $orderBy = "SUBSTRING(u.registration_section, '^[^0-9]*'), COALESCE(SUBSTRING(u.registration_section, '[0-9]+')::INT, -1), SUBSTRING(u.registration_section, '[^0-9]*$'), u.user_id";
        }
        else {
          $orderBy = "u.{$section_key}, u.user_id";
        }
        
        $this->course_db->query("
SELECT u.*, sr.grading_registration_sections
FROM users u
LEFT JOIN (
	SELECT array_agg(sections_registration_id) as grading_registration_sections, user_id
	FROM grading_registration
	GROUP BY user_id
) as sr ON u.user_id=sr.user_id
ORDER BY {$orderBy}");
        $return = array();
        foreach ($this->course_db->rows() as $user) {
            if (isset($user['grading_registration_sections'])) {
                $user['grading_registration_sections'] = $this->course_db->fromDatabaseToPHPArray($user['grading_registration_sections']);
            }
            $return[] = new User($this->core, $user);
        }
        return $return;
    }

    public function getAllGraders() {
        $this->course_db->query("
SELECT u.*, sr.grading_registration_sections
FROM users u
LEFT JOIN (
	SELECT array_agg(sections_registration_id) as grading_registration_sections, user_id
	FROM grading_registration
	GROUP BY user_id
) as sr ON u.user_id=sr.user_id
WHERE u.user_group < 4
ORDER BY SUBSTRING(u.registration_section, '^[^0-9]*'), COALESCE(SUBSTRING(u.registration_section, '[0-9]+')::INT, -1), SUBSTRING(u.registration_section, '[^0-9]*$'), u.user_id");
        $return = array();
        foreach ($this->course_db->rows() as $user) {
            if (isset($user['grading_registration_sections'])) {
                $user['grading_registration_sections'] = $this->course_db->fromDatabaseToPHPArray($user['grading_registration_sections']);
            }
            $return[] = new User($this->core, $user);
        }
        return $return;
    }


    public function insertSubmittyUser(User $user) {
        $array = array($user->getId(), $user->getPassword(), $user->getFirstName(), $user->getPreferredFirstName(),
                       $user->getLastName(), $user->getEmail(),
                       $this->submitty_db->convertBoolean($user->isUserUpdated()),
                       $this->submitty_db->convertBoolean($user->isInstructorUpdated()));

        $this->submitty_db->query("INSERT INTO users (user_id, user_password, user_firstname, user_preferred_firstname, user_lastname, user_email, user_updated, instructor_updated)
                                   VALUES (?, ?, ?, ?, ?, ?, ?, ?)", $array);
    }

    public function insertCourseUser(User $user, $semester, $course) {
        $params = array($semester, $course, $user->getId(), $user->getGroup(), $user->getRegistrationSection(),
                        $this->submitty_db->convertBoolean($user->isManualRegistration()));
        $this->submitty_db->query("
INSERT INTO courses_users (semester, course, user_id, user_group, registration_section, manual_registration)
VALUES (?,?,?,?,?,?)", $params);

        $params = array($user->getRotatingSection(), $user->getId());
        $this->course_db->query("UPDATE users SET rotating_section=? WHERE user_id=?", $params);
        $this->updateGradingRegistration($user->getId(), $user->getGroup(), $user->getGradingRegistrationSections());
    }

    public function updateUser(User $user, $semester=null, $course=null) {
        $params = array($user->getFirstName(), $user->getPreferredFirstName(),
                       $user->getLastName(), $user->getEmail(),
                       $this->submitty_db->convertBoolean($user->isUserUpdated()),
                       $this->submitty_db->convertBoolean($user->isInstructorUpdated()));
        $extra = "";
        if (!empty($user->getPassword())) {
            $params[] = $user->getPassword();
            $extra = ", user_password=?";
        }
        $params[] = $user->getId();

        $this->submitty_db->query("
UPDATE users
SET
  user_firstname=?, user_preferred_firstname=?, user_lastname=?,
  user_email=?, user_updated=?, instructor_updated=?{$extra}
WHERE user_id=?", $params);

        if (!empty($semester) && !empty($course)) {
            $params = array($user->getGroup(), $user->getRegistrationSection(),
                            $this->submitty_db->convertBoolean($user->isManualRegistration()), $semester, $course,
                            $user->getId());
            $this->submitty_db->query("
UPDATE courses_users SET user_group=?, registration_section=?, manual_registration=?
WHERE semester=? AND course=? AND user_id=?", $params);

            $params = array($user->getAnonId(), $user->getRotatingSection(), $user->getId());
            $this->course_db->query("UPDATE users SET anon_id=?, rotating_section=? WHERE user_id=?", $params);
            $this->updateGradingRegistration($user->getId(), $user->getGroup(), $user->getGradingRegistrationSections());
        }
    }

    public function getGradeablesIterator($g_ids = null, $user_ids = null, $section_key="registration_section", $sort_key="u.user_id", $g_type = null, $extra_order_by = []) {
        $return = array();
        if (!is_array($extra_order_by)) {
            $extra_order_by = [];
        }
        $g_ids_query = "";
        $users_query = "";
        $g_type_query = "";
        $params = array();
        if ($g_ids !== null) {
            if (!is_array($g_ids)) {
                $g_ids = array($g_ids);
            }
            if (count($g_ids) > 0) {
                $g_ids_query = implode(",", array_fill(0, count($g_ids), "?"));
                $params = $g_ids;
            }
            else {
                return $return;
            }
        }
        if ($user_ids !== null && $user_ids !== true) {
            if (!is_array($user_ids)) {
                $user_ids = array($user_ids);
            }
            if (count($user_ids) > 0) {
                $users_query = implode(",", array_fill(0, count($user_ids), "?"));
                $params = array_merge($params, $user_ids);
            }
            else {
                return $return;
            }
        }
        // added toggling of gradeable type to only grab Homeworks for HWReport generation
        if ($g_type !== null) {
            if (!is_array($g_type)) {
                $g_type = array($g_type);
            }
            if (count($g_type) > 0) {
                $g_type_query = implode(",", array_fill(0, count($g_type), "?"));
                $params = array_merge($params, $g_type);
            }
            else {
                return $return;
            }
        }
        $section_keys = array("registration_section", "rotating_section");
        $section_key = (in_array($section_key, $section_keys)) ? $section_key : "registration_section";
        $sort_keys = array("u.user_firstname", "u.user_lastname", "u.user_id");
        $sort_key = (in_array($sort_key, $sort_keys)) ? $sort_key : "u.user_id";
        $sort = array();
        switch ($sort_key) {
            /** @noinspection PhpMissingBreakStatementInspection */
            case 'u.user_firstname':
                $sort[] = 'u.user_firstname';
            /** @noinspection PhpMissingBreakStatementInspection */
            case 'u.user_lastname':
                $sort[] = 'u.user_lastname';
            case 'u.user_id':
                $sort[] = 'u.user_id';
                break;
            default:
                $sort[] = 'u.user_firstname';
        }
        $sort_key = implode(', ', $sort);
        $query = "
SELECT";
        if ($user_ids !== null) {
            $query .= "
  u.*,";
        }
        $query .= "
  g.*,
  eg.eg_config_path,
  eg.eg_is_repository,
  eg.eg_subdirectory,
  eg.eg_team_assignment,
  eg.eg_max_team_size,
  eg.eg_team_lock_date,
  eg.eg_use_ta_grading,
  eg.eg_student_view,
  eg.eg_student_submit,
  eg.eg_student_download,
  eg.eg_student_any_version,
  eg.eg_peer_grading,
  eg.eg_peer_grade_set,
  eg.eg_submission_open_date,
  eg.eg_submission_due_date,
  eg.eg_late_days,
  eg.eg_precision,
  gc.array_gc_id,
  gc.array_gc_title,
  gc.array_gc_ta_comment,
  gc.array_gc_student_comment,
  gc.array_gc_lower_clamp,
  gc.array_gc_default,
  gc.array_gc_max_value,
  gc.array_gc_upper_clamp,
  gc.array_gc_is_text,
  gc.array_gc_is_peer,
  gc.array_gc_order,
  gc.array_gc_page,
  gc.array_array_gcm_id,
  gc.array_array_gc_id,
  gc.array_array_gcm_points,
  gc.array_array_gcm_note,
  gc.array_array_gcm_publish,
  gc.array_array_gcm_order";
        if ($user_ids !== null) {
            $query .= ",
  gd.gd_id,
  gd.gd_overall_comment,
  gd.gd_user_viewed_date,
  gd.array_array_gcm_mark,
  gd.array_gcd_gc_id,
  gd.array_gcd_score,
  gd.array_gcd_component_comment,
  gd.array_gcd_grader_id,
  gd.array_gcd_graded_version,
  gd.array_gcd_grade_time,
  gd.array_gcd_user_id,
  gd.array_gcd_anon_id,
  gd.array_gcd_user_firstname,
  gd.array_gcd_user_preferred_firstname,
  gd.array_gcd_user_lastname,
  gd.array_gcd_user_email,
  gd.array_gcd_user_group,
  CASE WHEN egd.active_version IS NULL THEN
    0 ELSE
    egd.active_version
  END AS active_version,
  egd.team_id,
  egd.g_version,
  egd.autograding_non_hidden_non_extra_credit,
  egd.autograding_non_hidden_extra_credit,
  egd.autograding_hidden_non_extra_credit,
  egd.autograding_hidden_extra_credit,
  egd.submission_time,
  egv.highest_version,
  COALESCE(lde.late_day_exceptions, 0) AS late_day_exceptions,
  GREATEST(0, CEIL((EXTRACT(EPOCH FROM(COALESCE(egd.submission_time, eg.eg_submission_due_date) - eg.eg_submission_due_date)))/86400)::integer) AS days_late,
  get_allowed_late_days(u.user_id, eg.eg_submission_due_date) AS student_allowed_late_days
FROM users AS u
NATURAL JOIN gradeable AS g";
        }
        else {
            $query .= "
FROM gradeable AS g";
        }
        $query .= "
LEFT JOIN electronic_gradeable AS eg ON eg.g_id=g.g_id
LEFT JOIN (
  SELECT
    g_id,
    array_agg(gc_is_peer) as array_gc_is_peer,
    array_agg(gc_id) as array_gc_id,
    array_agg(gc_title) AS array_gc_title,
    array_agg(gc_ta_comment) AS array_gc_ta_comment,
    array_agg(gc_student_comment) AS array_gc_student_comment,
    array_agg(gc_lower_clamp) AS array_gc_lower_clamp,
    array_agg(gc_default) AS array_gc_default,
    array_agg(gc_max_value) AS array_gc_max_value,
    array_agg(gc_upper_clamp) AS array_gc_upper_clamp,
    array_agg(gc_is_text) AS array_gc_is_text,
    array_agg(gc_order) AS array_gc_order,
    array_agg(gc_page) AS array_gc_page,
    array_agg(array_gcm_id) AS array_array_gcm_id,
    array_agg(array_gc_id) AS array_array_gc_id,
    array_agg(array_gcm_points) AS array_array_gcm_points,
    array_agg(array_gcm_note) AS array_array_gcm_note,
    array_agg(array_gcm_publish) AS array_array_gcm_publish,
    array_agg(array_gcm_order) AS array_array_gcm_order
  FROM
  (SELECT gc.*, gcm.array_gcm_id, gcm.array_gc_id, gcm.array_gcm_points, array_gcm_note, array_gcm_publish, array_gcm_order
  FROM gradeable_component AS gc
  LEFT JOIN(
    SELECT
      gc_id,
      array_to_string(array_agg(gcm_id), ',') as array_gcm_id,
      array_to_string(array_agg(gc_id), ',') as array_gc_id,
      array_to_string(array_agg(gcm_points), ',') as array_gcm_points,
      array_to_string(array_agg(gcm_note), ',') as array_gcm_note,
      array_to_string(array_agg(gcm_publish), ',') as array_gcm_publish,
      array_to_string(array_agg(gcm_order), ',') as array_gcm_order
    FROM gradeable_component_mark
    GROUP BY gc_id
  ) AS gcm
  ON gc.gc_id=gcm.gc_id) as gradeable_component
  GROUP BY g_id
) AS gc ON gc.g_id=g.g_id";
        if ($user_ids !== null) {
            $query .= "
LEFT JOIN (
  SELECT
    in_gd.*,
    in_gcd.array_gcd_gc_id,
    in_gcd.array_gcd_score,
    in_gcd.array_gcd_component_comment,
    in_gcd.array_gcd_grader_id,
    in_gcd.array_gcd_graded_version,
    in_gcd.array_gcd_grade_time,
    in_gcd.array_array_gcm_mark,
    in_gcd.array_gcd_user_id,
    in_gcd.array_gcd_anon_id,
    in_gcd.array_gcd_user_firstname,
    in_gcd.array_gcd_user_preferred_firstname,
    in_gcd.array_gcd_user_lastname,
    in_gcd.array_gcd_user_email,
    in_gcd.array_gcd_user_group
  FROM gradeable_data as in_gd
  LEFT JOIN (
    SELECT
      gcd.gd_id,
      array_agg(gc_id) AS array_gcd_gc_id,
      array_agg(gcd_score) AS array_gcd_score,
      array_agg(gcd_component_comment) AS array_gcd_component_comment,
      array_agg(gcd_grader_id) AS array_gcd_grader_id,
      array_agg(gcd_graded_version) AS array_gcd_graded_version,
      array_agg(gcd_grade_time) AS array_gcd_grade_time,
      array_agg(array_gcm_mark) AS array_array_gcm_mark,
      array_agg(u.user_id) AS array_gcd_user_id,
      array_agg(u.anon_id) AS array_gcd_anon_id,
      array_agg(u.user_firstname) AS array_gcd_user_firstname,
      array_agg(u.user_preferred_firstname) AS array_gcd_user_preferred_firstname,
      array_agg(u.user_lastname) AS array_gcd_user_lastname,
      array_agg(u.user_email) AS array_gcd_user_email,
      array_agg(u.user_group) AS array_gcd_user_group
    FROM(
        SELECT gcd.* , gcmd.array_gcm_mark
        FROM gradeable_component_data AS gcd
        LEFT JOIN (
          SELECT gc_id, gd_id, gcd_grader_id, array_to_string(array_agg(gcm_id), ',') as array_gcm_mark
          FROM gradeable_component_mark_data AS gcmd
          GROUP BY gc_id, gd_id, gd_id, gcd_grader_id
        ) as gcmd
    ON gcd.gc_id=gcmd.gc_id AND gcd.gd_id=gcmd.gd_id AND gcmd.gcd_grader_id=gcd.gcd_grader_id
    ) AS gcd
    INNER JOIN users AS u ON gcd.gcd_grader_id = u.user_id
    GROUP BY gcd.gd_id
  ) AS in_gcd ON in_gd.gd_id = in_gcd.gd_id
) AS gd ON g.g_id = gd.g_id AND (gd.gd_user_id = u.user_id OR u.user_id IN (
    SELECT
      t.user_id
    FROM gradeable_teams AS gt, teams AS t
    WHERE g.g_id = gt.g_id AND gt.team_id = t.team_id AND t.team_id = gd.gd_team_id AND t.state = 1)
)
LEFT JOIN (
  SELECT
    egd.*,
    egv.active_version
  FROM electronic_gradeable_version AS egv, electronic_gradeable_data AS egd
  WHERE egv.active_version = egd.g_version AND egv.g_id = egd.g_id AND (egv.user_id = egd.user_id OR egv.team_id = egd.team_id)
) AS egd ON g.g_id = egd.g_id AND (u.user_id = egd.user_id OR u.user_id IN (
    SELECT
      t.user_id
    FROM gradeable_teams AS gt, teams AS t
    WHERE g.g_id = gt.g_id AND gt.team_id = t.team_id AND t.team_id = egd.team_id AND t.state = 1)
)
LEFT JOIN (
  SELECT
    g_id,
    user_id,
    team_id,
    count(*) as highest_version
  FROM electronic_gradeable_data
  GROUP BY g_id, user_id, team_id
) AS egv ON g.g_id = egv.g_id AND (u.user_id = egv.user_id OR u.user_id IN (
    SELECT
      t.user_id
    FROM gradeable_teams AS gt, teams AS t
    WHERE g.g_id = gt.g_id AND gt.team_id = t.team_id AND t.team_id = egv.team_id AND t.state = 1)
)
LEFT JOIN late_day_exceptions AS lde ON g.g_id = lde.g_id AND u.user_id = lde.user_id";
        }

        $where = array();
        if ($g_ids !== null) {
            $where[] = "g.g_id IN ({$g_ids_query})";
        }
        if ($user_ids !== null && $user_ids !== true) {
            $where[] = "u.user_id IN ({$users_query})";
        }
        if ($g_type !== null) {
            $where[] = "g.g_gradeable_type IN ({$g_type_query})";
        }
        if (count($where) > 0) {
            $query .= "
WHERE ".implode(" AND ", $where);
        }
        $order_by = [];
        if ($user_ids !== null) {
            if ($section_key == "rotating_section") { 
              $order_by[] = "u.rotating_section";
            }
            else if ($section_key == "registration_section"){
              $order_by[] = "SUBSTRING(u.registration_section, '^[^0-9]*'), COALESCE(SUBSTRING(u.registration_section, '[0-9]+')::INT, -1), SUBSTRING(u.registration_section, '[^0-9]*$')";
            }  
            $order_by[] = $sort_key;
        }
        $order_by = array_merge($order_by, $extra_order_by);
        if (count($order_by) > 0) {
            $query .= "
ORDER BY ".implode(", ", $order_by);
        }

        return $this->course_db->queryIterator($query, $params, function ($row) {
            $user = (isset($row['user_id']) && $row['user_id'] !== null) ? new User($this->core, $row) : null;
            if (isset($row['array_gc_id'])) {
                $fields = array('gc_id', 'gc_title', 'gc_ta_comment', 'gc_student_comment', 'gc_lower_clamp',
                                'gc_default', 'gc_max_value', 'gc_upper_clamp', 'gc_is_text', 'gc_is_peer',
                                'gc_order', 'gc_page', 'array_gcm_mark', 'array_gcm_id', 'array_gc_id',
                                'array_gcm_points', 'array_gcm_note', 'array_gcm_publish', 'array_gcm_order', 'gcd_gc_id', 'gcd_score',
                                'gcd_component_comment', 'gcd_grader_id', 'gcd_graded_version', 'gcd_grade_time',
                                'gcd_user_id', 'gcd_user_firstname', 'gcd_user_preferred_firstname',
                                'gcd_user_lastname', 'gcd_user_email', 'gcd_user_group');
                $bools = array('gc_is_text', 'gc_is_peer');
                foreach ($fields as $key) {
                    if (isset($row['array_' . $key])) {
                        $row['array_' . $key] = $this->core->getCourseDB()->fromDatabaseToPHPArray($row['array_' . $key], in_array($key, $bools));
                    }
                }
            }
            return new Gradeable($this->core, $row, $user);
        });
    }

    // Moved from class LateDaysCalculation on port from TAGrading server.  May want to incorporate late day information into gradeable object rather than having a separate query
    public function getLateDayInformation($user_id) {
        $params = array(300);
        $query = "SELECT
                      submissions.*
                      , coalesce(late_day_exceptions, 0) extensions
                      , greatest(0, ceil((extract(EPOCH FROM(coalesce(submission_time, eg_submission_due_date) - eg_submission_due_date)) - (?*60))/86400):: integer) as days_late
                    FROM
                      (
                        SELECT
                        base.g_id
                        , g_title
                        , base.assignment_allowed
                        , base.user_id
                        , eg_submission_due_date
                        , coalesce(active_version, -1) as active_version
                        , submission_time
                      FROM
                      (
                        --Begin BASE--
                        SELECT
                          g.g_id,
                          u.user_id,
                          g.g_title,
                          eg.eg_submission_due_date,
                          eg.eg_late_days AS assignment_allowed
                        FROM
                          users u
                          , gradeable g
                          , electronic_gradeable eg
                        WHERE
                          g.g_id = eg.g_id
                        --End Base--
                      ) as base
                    LEFT JOIN
                    (
                        --Begin Details--
                        SELECT
                          egv.g_id
                          , egv.user_id
                          , active_version
                          , g_version
                          , submission_time
                        FROM
                          electronic_gradeable_version egv INNER JOIN electronic_gradeable_data egd
                        ON
                          egv.active_version = egd.g_version
                          AND egv.g_id = egd.g_id
                          AND egv.user_id = egd.user_id
                        GROUP BY  egv.g_id,egv.user_id, active_version, g_version, submission_time
                        --End Details--
                    ) as details
                    ON
                      base.user_id = details.user_id
                      AND base.g_id = details.g_id
                    )
                      AS submissions
                      FULL OUTER JOIN
                        late_day_exceptions AS lde
                      ON submissions.g_id = lde.g_id
                      AND submissions.user_id = lde.user_id";
        if($user_id !== null) {
            if (is_array($user_id)) {
                $query .= " WHERE submissions.user_id IN (".implode(", ", array_fill(0, count($user_id), '?')).")";
                $params = array_merge($params, $user_id);
            }
            else {
                $query .= " WHERE submissions.user_id=?";
                $params[] = $user_id;
            }
        }
        $this->course_db->query($query, $params);
        return $this->course_db->rows();
    }
public function getAverageComponentScores($g_id, $section_key, $is_team) {
        $u_or_t="u";
        $users_or_teams="users";
        $user_or_team_id="user_id";
        if($is_team){
            $u_or_t="t";
            $users_or_teams="gradeable_teams";
            $user_or_team_id="team_id";
        }
        $return = array();
        $this->course_db->query("
SELECT gc_id, gc_title, gc_max_value, gc_is_peer, gc_order, round(AVG(comp_score),2) AS avg_comp_score, round(stddev_pop(comp_score),2) AS std_dev, COUNT(*) FROM(
  SELECT gc_id, gc_title, gc_max_value, gc_is_peer, gc_order,
  CASE WHEN (gc_default + sum_points + gcd_score) > gc_upper_clamp THEN gc_upper_clamp
  WHEN (gc_default + sum_points + gcd_score) < gc_lower_clamp THEN gc_lower_clamp
  ELSE (gc_default + sum_points + gcd_score) END AS comp_score FROM(
    SELECT gcd.gc_id, gc_title, gc_max_value, gc_is_peer, gc_order, gc_lower_clamp, gc_default, gc_upper_clamp,
    CASE WHEN sum_points IS NULL THEN 0 ELSE sum_points END AS sum_points, gcd_score
    FROM gradeable_component_data AS gcd
    LEFT JOIN gradeable_component AS gc ON gcd.gc_id=gc.gc_id
    LEFT JOIN(
      SELECT SUM(gcm_points) AS sum_points, gcmd.gc_id, gcmd.gd_id
      FROM gradeable_component_mark_data AS gcmd
      LEFT JOIN gradeable_component_mark AS gcm ON gcmd.gcm_id=gcm.gcm_id AND gcmd.gc_id=gcm.gc_id
      GROUP BY gcmd.gc_id, gcmd.gd_id
      )AS marks
    ON gcd.gc_id=marks.gc_id AND gcd.gd_id=marks.gd_id
    LEFT JOIN(
      SELECT gd.gd_{$user_or_team_id}, gd.gd_id
      FROM gradeable_data AS gd
      WHERE gd.g_id=?
    ) AS gd ON gcd.gd_id=gd.gd_id
    INNER JOIN(
      SELECT {$u_or_t}.{$user_or_team_id}, {$u_or_t}.{$section_key}
      FROM {$users_or_teams} AS {$u_or_t}
      WHERE {$u_or_t}.{$user_or_team_id} IS NOT NULL
    ) AS {$u_or_t} ON gd.gd_{$user_or_team_id}={$u_or_t}.{$user_or_team_id}
    INNER JOIN(
      SELECT egv.{$user_or_team_id}, egv.active_version
      FROM electronic_gradeable_version AS egv
      WHERE egv.g_id=? AND egv.active_version>0
    ) AS egv ON egv.{$user_or_team_id}={$u_or_t}.{$user_or_team_id}
    WHERE g_id=?
  )AS parts_of_comp
)AS comp
GROUP BY gc_id, gc_title, gc_max_value, gc_is_peer, gc_order
ORDER BY gc_order
        ", array($g_id, $g_id, $g_id));
        foreach ($this->course_db->rows() as $row) {
            $return[] = new SimpleStat($this->core, $row);
        }
        return $return;
    }
    public function getAverageAutogradedScores($g_id, $section_key, $is_team) {
        $u_or_t="u";
        $users_or_teams="users";
        $user_or_team_id="user_id";
        if($is_team){
            $u_or_t="t";
            $users_or_teams="gradeable_teams";
            $user_or_team_id="team_id";
        }
        $this->course_db->query("
SELECT round((AVG(score)),2) AS avg_score, round(stddev_pop(score), 2) AS std_dev, 0 AS max, COUNT(*) FROM(
   SELECT * FROM (
      SELECT (egv.autograding_non_hidden_non_extra_credit + egv.autograding_non_hidden_extra_credit + egv.autograding_hidden_non_extra_credit + egv.autograding_hidden_extra_credit) AS score
      FROM electronic_gradeable_data AS egv
      INNER JOIN {$users_or_teams} AS {$u_or_t} ON {$u_or_t}.{$user_or_team_id} = egv.{$user_or_team_id}, electronic_gradeable_version AS egd
      WHERE egv.g_id=? AND {$u_or_t}.{$section_key} IS NOT NULL AND egv.g_version=egd.active_version AND active_version>0 AND egd.{$user_or_team_id}=egv.{$user_or_team_id}
   )g
) as individual;
          ", array($g_id));
        return ($this->course_db->getRowCount() > 0) ? new SimpleStat($this->core, $this->course_db->rows()[0]) : null;
    }

public function getAverageForGradeable($g_id, $section_key, $is_team) {
        $u_or_t="u";
        $users_or_teams="users";
        $user_or_team_id="user_id";
        if($is_team){
            $u_or_t="t";
            $users_or_teams="gradeable_teams";
            $user_or_team_id="team_id";
        }
        $this->course_db->query("SELECT COUNT(*) as cnt FROM gradeable_component WHERE g_id=?", array($g_id));
        $count = $this->course_db->row()['cnt'];
        $this->course_db->query("
SELECT round((AVG(g_score) + AVG(autograding)),2) AS avg_score, round(stddev_pop(g_score),2) AS std_dev, round(AVG(max),2) AS max, COUNT(*) FROM(
  SELECT * FROM(
    SELECT gd_id, SUM(comp_score) AS g_score, SUM(gc_max_value) AS max, COUNT(comp.*), autograding FROM(
      SELECT  gd_id, gc_title, gc_max_value, gc_is_peer, gc_order, autograding,
      CASE WHEN (gc_default + sum_points + gcd_score) > gc_upper_clamp THEN gc_upper_clamp
      WHEN (gc_default + sum_points + gcd_score) < gc_lower_clamp THEN gc_lower_clamp
      ELSE (gc_default + sum_points + gcd_score) END AS comp_score FROM(
        SELECT gcd.gd_id, gc_title, gc_max_value, gc_is_peer, gc_order, gc_lower_clamp, gc_default, gc_upper_clamp,
        CASE WHEN sum_points IS NULL THEN 0 ELSE sum_points END AS sum_points, gcd_score, CASE WHEN autograding IS NULL THEN 0 ELSE autograding END AS autograding
        FROM gradeable_component_data AS gcd
        LEFT JOIN gradeable_component AS gc ON gcd.gc_id=gc.gc_id
        LEFT JOIN(
          SELECT SUM(gcm_points) AS sum_points, gcmd.gc_id, gcmd.gd_id
          FROM gradeable_component_mark_data AS gcmd
          LEFT JOIN gradeable_component_mark AS gcm ON gcmd.gcm_id=gcm.gcm_id AND gcmd.gc_id=gcm.gc_id
          GROUP BY gcmd.gc_id, gcmd.gd_id
          )AS marks
        ON gcd.gc_id=marks.gc_id AND gcd.gd_id=marks.gd_id
        LEFT JOIN gradeable_data AS gd ON gd.gd_id=gcd.gd_id
        LEFT JOIN (
          SELECT egd.g_id, egd.{$user_or_team_id}, (autograding_non_hidden_non_extra_credit + autograding_non_hidden_extra_credit + autograding_hidden_non_extra_credit + autograding_hidden_extra_credit) AS autograding
          FROM electronic_gradeable_version AS egv
          LEFT JOIN electronic_gradeable_data AS egd ON egv.g_id=egd.g_id AND egv.{$user_or_team_id}=egd.{$user_or_team_id} AND active_version=g_version
          )AS auto
        ON gd.g_id=auto.g_id AND gd_user_id=auto.{$user_or_team_id}
        INNER JOIN {$users_or_teams} AS {$u_or_t} ON {$u_or_t}.{$user_or_team_id} = auto.{$user_or_team_id}
        WHERE gc.g_id=? AND {$u_or_t}.{$section_key} IS NOT NULL
      )AS parts_of_comp
    )AS comp
    GROUP BY gd_id, autograding
  )g WHERE count=?
)AS individual
          ", array($g_id, $count));

        return ($this->course_db->getRowCount() > 0) ? new SimpleStat($this->core, $this->course_db->rows()[0]) : null;
    }
    public function getGradeablesPastAndSection() {
        $this->course_db->query("
  SELECT
    gu.g_id, gu.user_id, gu.user_group, gr.sections_rotating_id, g_grade_start_date
  FROM (
    SELECT g.g_id, u.user_id, u.user_group, g_grade_start_date
    FROM (SELECT user_id, user_group FROM users WHERE user_group BETWEEN 1 AND 3) AS u
    CROSS JOIN (
      SELECT
        DISTINCT g.g_id,
        g_grade_start_date
      FROM gradeable AS g
      LEFT JOIN
        grading_rotating AS gr ON g.g_id = gr.g_id
      WHERE g_grade_by_registration = 'f'
    ) AS g
  ) as gu
  LEFT JOIN (
    SELECT
      g_id, user_id, json_agg(sections_rotating_id) as sections_rotating_id
    FROM
      grading_rotating
    GROUP BY g_id, user_id
  ) AS gr ON gu.user_id=gr.user_id AND gu.g_id=gr.g_id
  ORDER BY user_group, user_id, g_grade_start_date");
        $rows = $this->course_db->rows();
        $modified_rows = [];
        foreach($rows as $row) {
            $row['sections_rotating_id'] = json_decode($row['sections_rotating_id']);
            $modified_rows[] = $row;
        }
        return $modified_rows;
    }

    /**
     * Gets rotating sections of each grader for a gradeable
     * @param $gradeable_id
     * @return array An array (indexed by user id) of arrays of section numbers
     */
    public function getRotatingSectionsByGrader($gradeable_id) {
        $this->course_db->query("
    SELECT
        u.user_id, u.user_group, json_agg(sections_rotating_id ORDER BY sections_rotating_id ASC) AS sections
    FROM
        users AS u INNER JOIN grading_rotating AS gr ON u.user_id = gr.user_id
    WHERE
        g_id=?
    AND
        u.user_group BETWEEN 1 AND 3
    GROUP BY
        u.user_id
    ORDER BY
        u.user_group ASC
    ",array($gradeable_id));

        // Split arrays into php arrays
        $rows = $this->course_db->rows();
        $sections_row = [];
        foreach($rows as $row) {
            $sections_row[$row['user_id']] = json_decode($row['sections']);
        }
        return $sections_row;
    }

    public function getUsersWithLateDays() {
        $this->course_db->query("
        SELECT u.user_id, user_firstname, user_preferred_firstname,
          user_lastname, allowed_late_days, since_timestamp::timestamp::date
        FROM users AS u
        FULL OUTER JOIN late_days AS l
          ON u.user_id=l.user_id
        WHERE allowed_late_days IS NOT NULL
        ORDER BY
          user_email ASC, since_timestamp DESC;");

        $return = array();
        foreach($this->course_db->rows() as $row){
            $return[] = new SimpleLateUser($this->core, $row);
        }
        return $return;
    }

    /**
     * "Upserts" a given user's late days allowed effective at a given time.
     *
     * Requires Postgresql 9.5+
     * About $csv_options:
     * default behavior is to overwrite all late days for user and timestamp.
     * null value is for updating via form where radio button selection is
     * ignored, so it should do default behavior.  'csv_option_overwrite_all'
     * invokes default behavior for csv upload.  'csv_option_preserve_higher'
     * will preserve existing values when uploaded csv value is lower.
     *
     * @param string $user_id
     * @param string $timestamp
     * @param integer $days
     * @param string $csv_option value determined by selected radio button
     * @todo maybe process csv uploads as a batch transaction
     */
    public function updateLateDays($user_id, $timestamp, $days, $csv_option=null) {
        //Update query and values list.
		$query = "
            INSERT INTO late_days (user_id, since_timestamp, allowed_late_days)
            VALUES(?,?,?)
            ON CONFLICT (user_id, since_timestamp) DO UPDATE
            SET allowed_late_days=?
            WHERE late_days.user_id=? AND late_days.since_timestamp=?";
        $vals = array($user_id, $timestamp, $days, $days, $user_id, $timestamp);

        switch ($csv_option) {
        case 'csv_option_preserve_higher':
        	//Does NOT overwrite a higher (or same) value of allowed late days.
        	$query .= "AND late_days.allowed_late_days<?";
        	$vals[] = $days;
        	break;
        case 'csv_option_overwrite_all':
        default:
        	//Default behavior: overwrite all late days for user and timestamp.
        	//No adjustment to SQL query.
    	}

        $this->course_db->query($query, $vals);
    }

    /**
     * Return Team object for team whith given Team ID
     * @param string $team_id
     * @return \app\models\Team|null
     */
    public function getTeamById($team_id) {
        $this->course_db->query("
            SELECT gt.team_id, gt.registration_section, gt.rotating_section, json_agg(u) AS users
            FROM gradeable_teams gt
              JOIN
              (SELECT t.team_id, t.state, u.*
               FROM teams t
                 JOIN users u ON t.user_id = u.user_id
              ) AS u ON gt.team_id = u.team_id
            WHERE gt.team_id = ?
            GROUP BY gt.team_id",
            array($team_id));
        if (count($this->course_db->rows()) === 0) {
            return null;
        }
        $details = $this->course_db->row();
        $details["users"] = json_decode($details["users"], true);
        return new Team($this->core, $details);
    }

    /**
     * Return Team object for team which the given user belongs to on the given gradeable
     * @param string $g_id
     * @param string $user_id
     * @return \app\models\Team|null
     */
    public function getTeamByGradeableAndUser($g_id, $user_id) {
        $this->course_db->query("
            SELECT gt.team_id, gt.registration_section, gt.rotating_section, json_agg(u) AS users
            FROM gradeable_teams gt
              JOIN
              (SELECT t.team_id, t.state, u.*
               FROM teams t
                 JOIN users u ON t.user_id = u.user_id
              ) AS u ON gt.team_id = u.team_id
            WHERE g_id=? AND gt.team_id IN (
              SELECT team_id
              FROM teams
              WHERE user_id=? AND state=1)
            GROUP BY gt.team_id",
            array($g_id, $user_id));
        if (count($this->course_db->rows()) === 0) {
            return null;
        }
        $details = $this->course_db->row();
        $details["users"] = json_decode($details["users"], true);
        return new Team($this->core, $details);
    }

    /**
     * Return an array of Team objects for all teams on given gradeable
     * @param string $g_id
     * @return \app\models\Team[]
     */
    public function getTeamsByGradeableId($g_id) {
        $this->course_db->query("
            SELECT gt.team_id, gt.registration_section, gt.rotating_section, json_agg(u) AS users
            FROM gradeable_teams gt
              JOIN
                (SELECT t.team_id, t.state, u.*
                 FROM teams t
                   JOIN users u ON t.user_id = u.user_id
                ) AS u ON gt.team_id = u.team_id
            WHERE g_id=?
            GROUP BY gt.team_id
            ORDER BY team_id",
            array($g_id));

        $teams = array();
        foreach($this->course_db->rows() as $row) {
            $row['users'] = json_decode($row['users'], true);
            $teams[] = new Team($this->core, $row);
        }

        return $teams;
    }

    /**
     * Returns array of User objects for users with given User IDs
     * @param string[] $user_ids
     * @return User[] The user objects, indexed by user id
     */
    public function getUsersById(array $user_ids) {
        if (count($user_ids) === 0) {
            return [];
        }

        // Generate placeholders for each team id
        $place_holders = implode(',', array_fill(0, count($user_ids), '?'));
        $query = "
            SELECT u.*, sr.grading_registration_sections
            FROM users u
            LEFT JOIN (
                SELECT array_agg(sections_registration_id) as grading_registration_sections, user_id
                FROM grading_registration
                GROUP BY user_id
            ) as sr ON u.user_id=sr.user_id
            WHERE u.user_id IN ($place_holders)";
        $this->course_db->query($query, array_values($user_ids));

        $users = [];
        foreach ($this->course_db->rows() as $user) {
            if (isset($user['grading_registration_sections'])) {
                $user['grading_registration_sections'] = $this->course_db->fromDatabaseToPHPArray($user['grading_registration_sections']);
            }
            $user = new User($this->core, $user);
            $users[$user->getId()] = $user;
        }

        return $users;
    }

    /**
     * Return array of Team objects for teams with given Team IDs
     * @param string[] $team_ids
     * @return Team[] The team objects, indexed by team id
     */
    public function getTeamsById(array $team_ids) {
        if (count($team_ids) === 0) {
            return [];
        }

        // Generate placeholders for each team id
        $place_holders = implode(',', array_fill(0, count($team_ids), '?'));
        $query = "
            SELECT gt.team_id, gt.registration_section, gt.rotating_section, json_agg(u) AS users
            FROM gradeable_teams gt
              JOIN
                (SELECT t.team_id, t.state, u.*
                 FROM teams t
                   JOIN users u ON t.user_id = u.user_id
                ) AS u ON gt.team_id = u.team_id
            WHERE gt.team_id IN ($place_holders)
            GROUP BY gt.team_id";

        $this->course_db->query($query, array_values($team_ids));

        $teams = [];
        foreach ($this->course_db->rows() as $row) {
            // Get the user data for the team
            $row['users'] = json_decode($row['users'], true);

            // Create the team with the query results and users array
            $team = new Team($this->core, $row);
            $teams[$team->getId()] = $team;
        }

        return $teams;
    }

    /**
<<<<<<< HEAD
     * Get an array of Teams for a Gradeable matching the given registration sections
     * @param string $g_id
     * @param array $sections
     * @param string $orderBy
     * @return Team[]
     */
    public function getTeamsByGradeableAndRegistrationSections($g_id, $sections, $orderBy="registration_section") {
        $return = array();
        if (count($sections) > 0) {
            $orderBy = str_replace("registration_section","SUBSTRING(registration_section, '^[^0-9]*'), COALESCE(SUBSTRING(registration_section, '[0-9]+')::INT, -1), SUBSTRING(registration_section, '[^0-9]*$')",$orderBy);
            $placeholders = implode(",", array_fill(0, count($sections), "?"));
            $params = [$g_id];
            $params = array_merge($params, $sections);

            $this->course_db->query("
                SELECT gt.team_id, gt.registration_section, gt.rotating_section, json_agg(u) AS users
                FROM gradeable_teams gt
                  JOIN
                    (SELECT t.team_id, t.state, u.*
                     FROM teams t
                       JOIN users u ON t.user_id = u.user_id
                    ) AS u ON gt.team_id = u.team_id
                WHERE gt.g_id = ?
                  AND gt.registration_section IN ($placeholders)
                GROUP BY gt.team_id
                ORDER BY {$orderBy}
            ", $params);
            foreach ($this->course_db->rows() as $row) {
                $row["users"] = json_decode($row["users"], true);
                $return[] = new Team($this->core, $row);
            }
        }
        return $return;
    }

    /**
     * Get an array of Teams for a Gradeable matching the given rotating sections
     * @param string $g_id
     * @param array $sections
     * @param string $orderBy
     * @return Team[]
     */
    public function getTeamsByGradeableAndRotatingSections($g_id, $sections, $orderBy="rotating_section") {
        $return = array();
        if (count($sections) > 0) {
            $placeholders = implode(",", array_fill(0, count($sections), "?"));
            $params = [$g_id];
            $params = array_merge($params, $sections);

            $this->course_db->query("
                SELECT gt.team_id, gt.registration_section, gt.rotating_section, json_agg(u) AS users
                FROM gradeable_teams gt
                  JOIN
                    (SELECT t.team_id, t.state, u.*
                     FROM teams t
                       JOIN users u ON t.user_id = u.user_id
                    ) AS u ON gt.team_id = u.team_id
                WHERE gt.g_id = ?
                  AND gt.rotating_section IN ($placeholders)
                GROUP BY gt.team_id
                ORDER BY {$orderBy}
            ", $params);
            foreach ($this->course_db->rows() as $row) {
                $row["users"] = json_decode($row["users"], true);
                $return[] = new Team($this->core, $row);
            }
        }
        return $return;
=======
     * Maps sort keys to an array of expressions to sort by in place of the key.
     *  Useful for ambiguous keys or for key alias's
     */
    const graded_gradeable_key_map = [
        'registration_section' => [
            'SUBSTRING(u.registration_section, \'^[^0-9]*\')',
            'COALESCE(SUBSTRING(u.registration_section, \'[0-9]+\')::INT, -1)',
            'SUBSTRING(u.registration_section, \'[^0-9]*$\')',
            'SUBSTRING(team.registration_section, \'^[^0-9]*\')',
            'COALESCE(SUBSTRING(team.registration_section, \'[0-9]+\')::INT, -1)',
            'SUBSTRING(team.registration_section, \'[^0-9]*$\')'
        ],
        'rotating_section' => [
            'u.rotating_section',
            'team.rotating_section'
        ]
    ];

    /**
     * Generates the ORDER BY clause with the provided sorting keys
     * @param string[] $sort_keys
     * @param array $key_map A map from sort keys to arrays of expressions to sort by instead
     *          (see self::graded_gradeable_key_map for example)
     * @return string
     */
    private static function generateOrderByClause(array $sort_keys, array $key_map) {
        if ($sort_keys !== null) {
            if (!is_array($sort_keys)) {
                $sort_keys = [$sort_keys];
            }
            if (count($sort_keys) === 0) {
                return '';
            }
            // Use simplified expression for empty keymap
            if (empty($key_map)) {
                return 'ORDER BY ' . implode(',', $sort_keys);
            }
            return 'ORDER BY ' . implode(',', array_map(function ($key_ext) use ($key_map) {
                    $split_key = explode(' ', $key_ext);
                    $key = $split_key[0];
                    $order = '';
                    if (count($split_key) > 1) {
                        $order = $split_key[1];
                    }
                    // Map any keys with special requirements to the proper statements and preserve specified order
                    return implode(" $order,", $key_map[$key] ?? [$key]) . " $order";
                }, $sort_keys));
        }
        return '';
>>>>>>> 3c8d9fa4
    }

    /**
     * Gets all GradedGradeable's associated with each Gradeable.  If
     *  both $users and $teams are null, then everyone will be retrieved.
     *  Note: The users' teams will be included in the search
     * @param \app\models\gradeable\Gradeable[] The gradeable(s) to retrieve data for
     * @param string[]|string|null $users The id(s) of the user(s) to get data for
     * @param string[]|string|null $teams The id(s) of the team(s) to get data for
     * @param string[]|string|null $sort_keys An ordered list of keys to sort by (i.e. `user_id` or `g_id DESC`)
     * @return DatabaseRowIterator Iterator to access each GradeableData
     * @throws \InvalidArgumentException If any GradedGradeable or GradedComponent fails to construct
     */
    public function getGradedGradeables(array $gradeables, $users = null, $teams = null, $sort_keys = null) {

        // Get the gradeables array into a lookup table by id
        $gradeables_by_id = [];
        foreach ($gradeables as $gradeable) {
            if (!($gradeable instanceof \app\models\gradeable\Gradeable)) {
                throw new \InvalidArgumentException('Gradeable array must only contain Gradeables');
            }
            $gradeables_by_id[$gradeable->getId()] = $gradeable;
        }
        if (count($gradeables_by_id) === 0) {
            throw new \InvalidArgumentException('Gradeable array must not be blank!');
        }

        // Make sure that our users/teams are arrays
        if ($users !== null) {
            if (!is_array($users)) {
                $users = [$users];
            }
        } else {
            $users = [];
        }
        if ($teams !== null) {
            if (!is_array($teams)) {
                $teams = [$teams];
            }
        } else {
            $teams = [];
        }

        //
        // Generate selector for the submitters the user wants
        //

        // If both are zero-count, that indicates to get all users/teams
        $all = (count($users) === count($teams)) && count($users) === 0;

        // Since the query won't like an empty array, try to filter it
        $selector_union_list = [];
        $selector_union_list[] = strval($this->course_db->convertBoolean($all));
        // Users were provided, so check that list
        if (count($users) > 0) {
            $user_placeholders = implode(',', array_fill(0, count($users), '?'));
            $selector_union_list[] = "u.user_id IN ($user_placeholders)";

            // Select the users' teams as well
            $selector_union_list[] = "team.team_id IN (SELECT team_id FROM teams WHERE state=1 AND user_id IN ($user_placeholders))";
        }
        // Teams were provided, so check that list
        if (count($teams) > 0) {
            $team_placeholders = implode(',', array_fill(0, count($teams), '?'));
            $selector_union_list[] = "team.team_id IN ($team_placeholders)";
        }

        $selector_intersection_list = [];
        //
        // Generate selector for the gradeables the user wants
        //
        $gradeable_placeholders = implode(',', array_fill(0, count($gradeables_by_id), '?'));
        $selector_intersection_list[] = "g.g_id IN ($gradeable_placeholders)";

        // Add the user selector later so the gradeable selector can be first
        if (count($selector_union_list) > 0) {
            $selector_intersection_list[] = '(' . implode(' OR ', $selector_union_list) . ')';
        }

        // Create the complete selector
        $selector = implode(' AND ', $selector_intersection_list);

        // Generate the ORDER BY clause
        $order = self::generateOrderByClause($sort_keys, self::graded_gradeable_key_map);

        $query = "
            SELECT /* Select everything we retrieved */
            
              g.g_id,
            
              /* Gradeable Data */
              gd.gd_id AS id,
              gd.gd_overall_comment AS overall_comment,
              gd.gd_user_viewed_date AS user_viewed_date,

              /* Aggregate Gradeable Component Data */
              gcd.array_comp_id,
              gcd.array_score,
              gcd.array_comment,
              gcd.array_grader_id,
              gcd.array_graded_version,
              gcd.array_grade_time,
              gcd.array_mark_id,

              /* Aggregate Gradeable Component Grader Data */
              gcd.array_grader_user_id,
              gcd.array_grader_anon_id,
              gcd.array_grader_user_firstname,
              gcd.array_grader_user_preferred_firstname,
              gcd.array_grader_user_lastname,
              gcd.array_grader_user_email,
              gcd.array_grader_user_group,
              gcd.array_grader_manual_registration,
              gcd.array_grader_last_updated,
              gcd.array_grader_registration_section,
              gcd.array_grader_rotating_section,
              gcd.array_grader_grading_registration_sections,

              /* Aggregate Gradeable Component Data (versions) */
              egd.array_version,
              egd.array_non_hidden_non_extra_credit,
              egd.array_non_hidden_extra_credit,
              egd.array_hidden_non_extra_credit,
              egd.array_hidden_extra_credit,
              egd.array_submission_time,
              egd.array_autograding_complete,

              /* Active Submission Version */
              egv.active_version,

              /* Aggregate Team User Data */
              team.team_id,
              team.array_team_users,

              /* User Submitter Data */
              u.user_id,
              u.anon_id,
              u.user_firstname,
              u.user_preferred_firstname,
              u.user_lastname,
              u.user_email,
              u.user_group,
              u.manual_registration,
              u.last_updated,
              u.grading_registration_sections,

              /* Only select the section information for the submitter type */
              (CASE WHEN team.team_id IS NULL THEN u.registration_section ELSE team.registration_section END) AS registration_section,
              (CASE WHEN team.team_id IS NULL THEN u.rotating_section ELSE team.rotating_section END) AS rotating_section
            FROM gradeable g

              /* Get teamness so we know to join teams or users*/
              LEFT JOIN (
                SELECT
                  g_id,
                  eg_team_assignment AS team_assignment
                FROM electronic_gradeable
              ) AS eg ON eg.g_id=g.g_id

              /* Join user data */
              LEFT JOIN (
                SELECT u.*, sr.grading_registration_sections
                FROM users u
                LEFT JOIN (
                  SELECT
                    json_agg(sections_registration_id) AS grading_registration_sections,
                    user_id
                  FROM grading_registration
                  GROUP BY user_id
                ) AS sr ON u.user_id=sr.user_id
              ) AS u ON eg IS NULL OR NOT eg.team_assignment

              /* Join team data */
              LEFT JOIN (
<<<<<<< HEAD
                SELECT gt.team_id, gt.registration_section, gt.rotating_section, json_agg(u) AS array_team_users
                FROM gradeable_teams gt
                  JOIN
                    (SELECT t.team_id, t.state, u.*
                     FROM teams t
                       JOIN users u ON t.user_id = u.user_id
                    ) AS u ON gt.team_id = u.team_id
                GROUP BY gt.team_id
              ) AS team ON eg.eg_team_assignment AND EXISTS (
=======
                SELECT
                  g_team.team_id,
                  registration_section,
                  rotating_section,
                  in_team.array_user,
                  in_team.array_state
                FROM gradeable_teams g_team
                  LEFT JOIN (
                    SELECT
                      in2_team.team_id,
                      json_agg(in2_team.user_id) AS array_user,
                      json_agg(in2_team.state) AS array_state
                    FROM teams AS in2_team
                    GROUP BY in2_team.team_id
                  ) AS in_team ON in_team.team_id=g_team.team_id
              ) AS team ON eg.team_assignment AND EXISTS (
>>>>>>> 3c8d9fa4
                         SELECT 1 FROM gradeable_teams gt 
                         WHERE gt.team_id=team.team_id AND gt.g_id=g.g_id 
                         LIMIT 1)
                         
              /* Join manual grading data */
              LEFT JOIN (
                SELECT *
                FROM gradeable_data
              ) AS gd ON gd.g_id=g.g_id AND (gd.gd_user_id=u.user_id OR gd.gd_team_id=team.team_id)

              /* Join aggregate gradeable component data */
              LEFT JOIN (
                SELECT
                  json_agg(in_gcd.gc_id) AS array_comp_id,
                  json_agg(gcd_score) AS array_score,
                  json_agg(gcd_component_comment) AS array_comment,
                  json_agg(gcd_grader_id) AS array_grader_id,
                  json_agg(gcd_graded_version) AS array_graded_version,
                  json_agg(gcd_grade_time) AS array_grade_time,
                  json_agg(string_mark_id) AS array_mark_id,

                  json_agg(ug.user_id) AS array_grader_user_id,
                  json_agg(ug.anon_id) AS array_grader_anon_id,
                  json_agg(ug.user_firstname) AS array_grader_user_firstname,
                  json_agg(ug.user_preferred_firstname) AS array_grader_user_preferred_firstname,
                  json_agg(ug.user_lastname) AS array_grader_user_lastname,
                  json_agg(ug.user_email) AS array_grader_user_email,
                  json_agg(ug.user_group) AS array_grader_user_group,
                  json_agg(ug.manual_registration) AS array_grader_manual_registration,
                  json_agg(ug.last_updated) AS array_grader_last_updated,
                  json_agg(ug.registration_section) AS array_grader_registration_section,
                  json_agg(ug.rotating_section) AS array_grader_rotating_section,
                  json_agg(ug.grading_registration_sections) AS array_grader_grading_registration_sections,
                  in_gcd.gd_id
                FROM gradeable_component_data in_gcd
                  LEFT JOIN (
                    SELECT
                      json_agg(gcm_id) AS string_mark_id,
                      gc_id,
                      gd_id
                    FROM gradeable_component_mark_data
                    GROUP BY gc_id, gd_id
                  ) AS gcmd ON gcmd.gc_id=in_gcd.gc_id AND gcmd.gd_id=in_gcd.gd_id

                  /* Join grader data; TODO: do we want/need 'sr' information? */
                  LEFT JOIN (
                    SELECT u.*, grading_registration_sections
                    FROM users u
                    LEFT JOIN (
                      SELECT
                        json_agg(sections_registration_id) AS grading_registration_sections,
                        user_id
                      FROM grading_registration
                      GROUP BY user_id
                    ) AS sr ON u.user_id=sr.user_id
                  ) AS ug ON ug.user_id=in_gcd.gcd_grader_id
                GROUP BY in_gcd.gd_id
              ) AS gcd ON gcd.gd_id=gd.gd_id

              /* Join aggregate gradeable version data */
              LEFT JOIN (
                SELECT
                  json_agg(in_egd.g_version) AS array_version,
                  json_agg(in_egd.autograding_non_hidden_non_extra_credit) AS array_non_hidden_non_extra_credit,
                  json_agg(in_egd.autograding_non_hidden_extra_credit) AS array_non_hidden_extra_credit,
                  json_agg(in_egd.autograding_hidden_non_extra_credit) AS array_hidden_non_extra_credit,
                  json_agg(in_egd.autograding_hidden_extra_credit) AS array_hidden_extra_credit,
                  json_agg(in_egd.submission_time) AS array_submission_time,
                  json_agg(in_egd.autograding_complete) AS array_autograding_complete,
                  g_id,
                  user_id,
                  team_id
                FROM electronic_gradeable_data AS in_egd
                GROUP BY g_id, user_id, team_id
              ) AS egd ON egd.g_id=g.g_id AND (egd.user_id=u.user_id OR egd.team_id=team.team_id)
              LEFT JOIN (
                SELECT *
                FROM electronic_gradeable_version
              ) AS egv ON (egv.team_id=egd.team_id OR egv.user_id=egd.user_id) AND egv.g_id=egd.g_id
            WHERE $selector
            $order";


        $constructGradedGradeable = function ($row) use ($gradeables_by_id) {
            $gradeable = $gradeables_by_id[$row['g_id']];

            // Get the submitter
            $submitter = null;
            if (isset($row['team_id'])) {
                // Get the user data for the team
                $team_users = json_decode($row["array_team_users"], true);

                // Create the team with the query results and users array
                $submitter = new Team($this->core, array_merge($row, ['users' => $team_users]));
            } else {
                if (isset($row['grading_registration_sections'])) {
                    $row['grading_registration_sections'] = json_decode($row['grading_registration_sections']);
                }
                $submitter = new User($this->core, $row);
            }

            // Create the graded gradeable instances
            $graded_gradeable = new GradedGradeable($this->core, $gradeable, new Submitter($this->core, $submitter));
            $ta_graded_gradeable = null;
            $auto_graded_gradeable = null;

            // This will be false if there is no manual grade yet
            if (isset($row['id'])) {
                $ta_graded_gradeable = new TaGradedGradeable($this->core, $graded_gradeable, $row);
                $graded_gradeable->setTaGradedGradeable($ta_graded_gradeable);
            }

            // This will be false if autograding hasn't run yet, or if the gradeable isn't electronic
            if (isset($row['active_version'])) {
                $auto_graded_gradeable = new AutoGradedGradeable($this->core, $graded_gradeable, $row);
                $graded_gradeable->setAutoGradedGradeable($auto_graded_gradeable);
            }

            $graded_components = [];
            $graded_versions = [];

            // Break down the graded component / version / grader data into an array of arrays
            //  instead of arrays of sql array-strings
            $user_properties = [
                'user_id',
                'anon_id',
                'user_firstname',
                'user_preferred_firstname',
                'user_lastname',
                'user_email',
                'user_group',
                'manual_registration',
                'last_updated',
                'registration_section',
                'rotating_section',
                'grading_registration_sections'
            ];
            $comp_array_properties = [
                'comp_id',
                'score',
                'comment',
                'grader_id',
                'graded_version',
                'grade_time',
                'mark_id',
            ];
            $version_array_properties = [
                'version',
                'non_hidden_non_extra_credit',
                'non_hidden_extra_credit',
                'hidden_non_extra_credit',
                'hidden_extra_credit',
                'submission_time',
                'autograding_complete'
            ];
            $db_row_split = [];
            foreach (array_merge($version_array_properties, $comp_array_properties,
                array_map(function ($elem) {
                    return 'grader_' . $elem;
                }, $user_properties)) as $property) {
                $db_row_split[$property] = json_decode($row['array_' . $property]);
            }

            if ($ta_graded_gradeable !== null) {
                // Create all of the GradedComponents
                if (isset($db_row_split['comp_id'])) {
                    for ($i = 0; $i < count($db_row_split['comp_id']); ++$i) {
                        // Create a temporary array for each graded component instead of trying
                        //  to transpose the entire $db_row_split array
                        $comp_array = [];
                        foreach ($comp_array_properties as $property) {
                            $comp_array[$property] = $db_row_split[$property][$i];
                        }

                        //  Similarly, transpose just this grader
                        $user_array = [];
                        foreach ($user_properties as $property) {
                            $user_array[$property] = $db_row_split['grader_' . $property][$i];
                        }

                        // Create the grader user
                        $grader = new User($this->core, $user_array);

                        // Create the component
                        $graded_component = new GradedComponent($this->core,
                            $ta_graded_gradeable,
                            $gradeable->getComponent($db_row_split['comp_id'][$i]),
                            $grader,
                            $comp_array);
                        $graded_component->setMarkIdsFromDb($db_row_split['mark_id'][$i] ?? []);
                        $graded_components[] = $graded_component;
                    }
                }
                $ta_graded_gradeable->setGradedComponentsFromDatabase($graded_components);
            }

            if ($auto_graded_gradeable !== null) {
                // Create all of the AutogradingVersions
                if (isset($db_row_split['version'])) {
                    for ($i = 0; $i < count($db_row_split['version']); ++$i) {
                        // Similarly, transpose each version
                        $version_array = [];
                        foreach ($version_array_properties as $property) {
                            $version_array[$property] = $db_row_split[$property][$i];
                        }

                        $version = new AutogradingVersion($this->core, $graded_gradeable, $version_array);
                        $graded_versions[$version->getVersion()] = $version;
                    }
                }
                $auto_graded_gradeable->setAutogradingVersions($graded_versions);
            }

            return $graded_gradeable;
        };

        return $this->course_db->queryIterator($query,
            array_merge(
                array_keys($gradeables_by_id),
                array_values($users),           // for user lookup
                array_values($users),           // for team lookup
                array_values($teams)
            ),
            $constructGradedGradeable);
    }

    /**
     * Gets all Gradeable instances for the given ids (or all if id is null)
     * @param string[]|null $ids ids of the gradeables to retrieve
     * @param string[]|string|null $sort_keys An ordered list of keys to sort by (i.e. `id` or `grade_start_date DESC`)
     * @return DatabaseRowIterator Iterates across array of Gradeables retrieved
     * @throws \InvalidArgumentException If any Gradeable or Component fails to construct
     * @throws ValidationException If any Gradeable or Component fails to construct
     */
    public function getGradeableConfigs($ids, $sort_keys = ['id']) {
        if($ids === null) {
            $ids = [];
        }

        // Generate the selector statement
        $selector = '';
        if(count($ids) > 0) {
            $place_holders = implode(',', array_fill(0, count($ids), '?'));
            $selector = "WHERE g.g_id IN ($place_holders)";
        }

        // Generate the ORDER BY clause
        $order = self::generateOrderByClause($sort_keys, []);

        $query = "
            SELECT
              g.g_id AS id,
              g_title AS title,
              g_instructions_url AS instructions_url,
              g_overall_ta_instructions AS ta_instructions,
              g_gradeable_type AS type,
              g_grade_by_registration AS grade_by_registration,
              g_ta_view_start_date AS ta_view_start_date,
              g_grade_start_date AS grade_start_date,
              g_grade_released_date AS grade_released_date,
              g_grade_locked_date AS grade_locked_date,
              g_min_grading_group AS min_grading_group,
              g_syllabus_bucket AS syllabus_bucket,
              eg.*,
              gc.*
            FROM gradeable g
              LEFT JOIN (
                SELECT
                  g_id AS eg_g_id,
                  eg_config_path AS autograding_config_path,
                  eg_is_repository AS vcs,
                  eg_subdirectory AS vcs_subdirectory,
                  eg_team_assignment AS team_assignment,
                  eg_max_team_size AS team_size_max,
                  eg_team_lock_date AS team_lock_date,
                  eg_use_ta_grading AS ta_grading,
                  eg_student_view AS student_view,
                  eg_student_submit AS student_submit,
                  eg_student_download AS student_download,
                  eg_student_any_version AS student_download_any_version,
                  eg_peer_grading AS peer_grading,
                  eg_peer_grade_set AS peer_grade_set,
                  eg_submission_open_date AS submission_open_date,
                  eg_submission_due_date AS submission_due_date,
                  eg_late_days AS late_days,
                  eg_allow_late_submission AS late_submission_allowed,
                  eg_precision AS precision
                FROM electronic_gradeable
              ) AS eg ON g.g_id=eg.eg_g_id
              LEFT JOIN (
                SELECT
                  g_id AS gc_g_id,
                  json_agg(gc.gc_id) AS array_id,
                  json_agg(gc_title) AS array_title,
                  json_agg(gc_ta_comment) AS array_ta_comment,
                  json_agg(gc_student_comment) AS array_student_comment,
                  json_agg(gc_lower_clamp) AS array_lower_clamp,
                  json_agg(gc_default) AS array_default,
                  json_agg(gc_max_value) AS array_max_value,
                  json_agg(gc_upper_clamp) AS array_upper_clamp,
                  json_agg(gc_is_text) AS array_text,
                  json_agg(gc_is_peer) AS array_peer,
                  json_agg(gc_order) AS array_order,
                  json_agg(gc_page) AS array_page,
                  json_agg(gcm.array_id) AS array_mark_id,
                  json_agg(gcm.array_points) AS array_mark_points,
                  json_agg(gcm.array_title) AS array_mark_title,
                  json_agg(gcm.array_publish) AS array_mark_publish,
                  json_agg(gcm.array_order) AS array_mark_order
                FROM gradeable_component gc
                LEFT JOIN (
                  SELECT
                    gc_id AS gcm_gc_id,
                    json_agg(gcm_id) AS array_id,
                    json_agg(gcm_points) AS array_points,
                    json_agg(gcm_note) AS array_title,
                    json_agg(gcm_publish) AS array_publish,
                    json_agg(gcm_order) AS array_order
                    FROM gradeable_component_mark
                  GROUP BY gcm_gc_id
                ) AS gcm ON gcm.gcm_gc_id=gc.gc_id
                GROUP BY g_id
              ) AS gc ON gc.gc_g_id=g.g_id
             $selector
             $order";

        $gradeable_constructor = function($row) {
            if (!isset($row['eg_g_id']) && $row['type'] === GradeableType::ELECTRONIC_FILE) {
                throw new DatabaseException("Electronic gradeable didn't have an entry in the electronic_gradeable table!");
            }

            // Finally, create the gradeable
            $gradeable = new \app\models\gradeable\Gradeable($this->core, $row);

            // Construct the components
            $component_properties = [
                'id',
                'title',
                'ta_comment',
                'student_comment',
                'lower_clamp',
                'default',
                'max_value',
                'upper_clamp',
                'text',
                'peer',
                'order',
                'page'
            ];
            $mark_properties = [
                'id',
                'points',
                'title',
                'publish',
                'order'
            ];
            $component_mark_properties = array_map(function ($value) {
                return 'mark_' . $value;
            }, $mark_properties);

            // Unpack the component data
            $unpacked_component_data = [];
            foreach (array_merge($component_properties, $component_mark_properties) as $property) {
                $unpacked_component_data[$property] = json_decode($row['array_' . $property]) ?? [];
            }

            // Create the components
            $components = [];
            for ($i = 0; $i < count($unpacked_component_data['id']); ++$i) {

                // Transpose a single component at a time
                $component_data = [];
                foreach ($component_properties as $property) {
                    $component_data[$property] = $unpacked_component_data[$property][$i];
                }

                // Create the component instance
                $component = new Component($this->core, $gradeable, $component_data);

                // Unpack the mark data
                if ($gradeable->getType() === GradeableType::ELECTRONIC_FILE) {
                    $unpacked_mark_data = [];
                    foreach ($mark_properties as $property) {
                        $unpacked_mark_data[$property] = $unpacked_component_data['mark_' . $property][$i];
                    }

                    // If there are no marks, there will be a single 'null' element in the unpacked arrays
                    if ($unpacked_mark_data['id'][0] !== null) {
                        // Create the marks
                        $marks = [];
                        for ($j = 0; $j < count($unpacked_mark_data['id']); ++$j) {
                            // Transpose a single mark at a time
                            $mark_data = [];
                            foreach ($mark_properties as $property) {
                                $mark_data[$property] = $unpacked_mark_data[$property][$j];
                            }

                            // Create the mark instance
                            $marks[] = new Mark($this->core, $component, $mark_data);
                        }
                        $component->setMarks($marks);
                    }
                }

                $components[] = $component;
            }

            // Set the components
            $gradeable->setComponents($components);

            return $gradeable;
        };

        return $this->course_db->queryIterator($query,
            $ids,
            $gradeable_constructor);
    }
}
<|MERGE_RESOLUTION|>--- conflicted
+++ resolved
@@ -966,7 +966,6 @@
     }
 
     /**
-<<<<<<< HEAD
      * Get an array of Teams for a Gradeable matching the given registration sections
      * @param string $g_id
      * @param array $sections
@@ -1035,7 +1034,9 @@
             }
         }
         return $return;
-=======
+    }
+
+    /**
      * Maps sort keys to an array of expressions to sort by in place of the key.
      *  Useful for ambiguous keys or for key alias's
      */
@@ -1085,7 +1086,6 @@
                 }, $sort_keys));
         }
         return '';
->>>>>>> 3c8d9fa4
     }
 
     /**
@@ -1260,34 +1260,15 @@
 
               /* Join team data */
               LEFT JOIN (
-<<<<<<< HEAD
-                SELECT gt.team_id, gt.registration_section, gt.rotating_section, json_agg(u) AS array_team_users
+                SELECT gt.team_id, gt.registration_section, gt.rotating_section, json_agg(tu) AS array_team_users
                 FROM gradeable_teams gt
                   JOIN
-                    (SELECT t.team_id, t.state, u.*
+                    (SELECT t.team_id, t.state, tu.*
                      FROM teams t
-                       JOIN users u ON t.user_id = u.user_id
-                    ) AS u ON gt.team_id = u.team_id
+                       JOIN users tu ON t.user_id = tu.user_id
+                    ) AS tu ON gt.team_id = tu.team_id
                 GROUP BY gt.team_id
-              ) AS team ON eg.eg_team_assignment AND EXISTS (
-=======
-                SELECT
-                  g_team.team_id,
-                  registration_section,
-                  rotating_section,
-                  in_team.array_user,
-                  in_team.array_state
-                FROM gradeable_teams g_team
-                  LEFT JOIN (
-                    SELECT
-                      in2_team.team_id,
-                      json_agg(in2_team.user_id) AS array_user,
-                      json_agg(in2_team.state) AS array_state
-                    FROM teams AS in2_team
-                    GROUP BY in2_team.team_id
-                  ) AS in_team ON in_team.team_id=g_team.team_id
               ) AS team ON eg.team_assignment AND EXISTS (
->>>>>>> 3c8d9fa4
                          SELECT 1 FROM gradeable_teams gt 
                          WHERE gt.team_id=team.team_id AND gt.g_id=g.g_id 
                          LIMIT 1)
