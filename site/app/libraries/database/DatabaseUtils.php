<?php

declare(strict_types=1);

namespace app\libraries\database;

use app\libraries\DateUtils;

class DatabaseUtils {
<<<<<<< HEAD
    public static function formatQuery($sql, $params): string {
        if (is_null($params)) {
            return '';
        }

        foreach ($params as $param) {
            if (gettype($param) == 'object' && get_class($param) == get_class(new \DateTime())) {
=======
    public static function formatQuery(string $sql, ?array $params): string {
        if ($params === null) {
            return $sql;
        }

        foreach ($params as $param) {
            if ($param instanceof \DateTime) {
>>>>>>> a97fc3b0
                $param = DateUtils::dateTimeToString($param);
            }
            $sql = preg_replace('/\?/', is_numeric($param) ? $param : "'{$param}'", $sql, 1);
        }
        return $sql;
    }
}<|MERGE_RESOLUTION|>--- conflicted
+++ resolved
@@ -7,15 +7,6 @@
 use app\libraries\DateUtils;
 
 class DatabaseUtils {
-<<<<<<< HEAD
-    public static function formatQuery($sql, $params): string {
-        if (is_null($params)) {
-            return '';
-        }
-
-        foreach ($params as $param) {
-            if (gettype($param) == 'object' && get_class($param) == get_class(new \DateTime())) {
-=======
     public static function formatQuery(string $sql, ?array $params): string {
         if ($params === null) {
             return $sql;
@@ -23,7 +14,6 @@
 
         foreach ($params as $param) {
             if ($param instanceof \DateTime) {
->>>>>>> a97fc3b0
                 $param = DateUtils::dateTimeToString($param);
             }
             $sql = preg_replace('/\?/', is_numeric($param) ? $param : "'{$param}'", $sql, 1);
