<?php

namespace app\controllers\forum;

use app\libraries\Core;
use app\models\Notification;
use app\models\Email;
use app\controllers\AbstractController;
use app\libraries\Utils;
use app\libraries\FileUtils;
use app\libraries\DateUtils;

/**
 * Class ForumHomeController
 *
 * Controller to deal with the submitty home page. Once the user has been authenticated, but before they have
 * selected which course they want to access, they are forwarded to the home page.
 */
class ForumController extends AbstractController {

	/**
     * ForumHomeController constructor.
     *
     * @param Core $core
     */
    public function __construct(Core $core) {
        parent::__construct($core);
    }

    public function run() {
        switch ($_REQUEST['page']) {
            case 'create_thread':
                $this->showCreateThread();
                break;
            case 'publish_thread':
                $this->publishThread();
                break;
            case 'make_announcement':
                $this->alterAnnouncement(1);
                break;
            case 'publish_post':
                $this->publishPost();
                break;
            case 'delete_post':
                $this->alterPost(0);
                break;
            case 'edit_post':
                $this->alterPost(1);
                break;
            case 'undelete_post':
                $this->alterPost(2);
                break;
            case 'search_threads':
                $this->search();
                break;
            case 'get_edit_post_content':
                $this->getEditPostContent();
                break;
            case 'remove_announcement':
                $this->alterAnnouncement(0);
                break;
            case 'get_threads':
                $this->getThreads();
                break;
            case 'get_history':
                $this->getHistory();
                break;
            case 'add_category':
                $this->addNewCategory();
                break;
            case 'delete_category':
                $this->deleteCategory();
                break;
            case 'edit_category':
                $this->editCategory();
                break;
            case 'reorder_categories':
                $this->reorderCategories();
                break;
            case 'show_stats':
                $this->showStats();
                break;
            case 'merge_thread':
                $this->mergeThread();
                break;
            case 'pin_thread':
                $this->pinThread(1);
                break;
            case 'unpin_thread':
                $this->pinThread(0);
                break;
            case 'change_thread_status_resolve':
                $this->changeThreadStatus(1);
                break;
            case 'view_thread':
            default:
                $this->showThreads();
                break;
        }
    } 

    private function showDeleted() {
        return ($this->core->getUser()->accessGrading() && isset($_COOKIE['show_deleted']) && $_COOKIE['show_deleted'] == "1");
    }

    private function showMergedThreads($currentCourse) {
        return  (isset($_COOKIE["{$currentCourse}_show_merged_thread"]) && $_COOKIE["{$currentCourse}_show_merged_thread"] == "1");
    }

    private function returnUserContentToPage($error, $isThread, $thread_id){
            //Notify User
            $this->core->addErrorMessage($error);
            if($isThread){
                $url = $this->core->buildUrl(array('component' => 'forum', 'page' => 'create_thread'));
            } else {
                $url = $this->core->buildUrl(array('component' => 'forum', 'page' => 'view_thread', 'thread_id' => $thread_id));
            }
            return array(-1, $url);
    }

	private function changeThreadStatus($status) {
		$thread_id = $_POST['thread_id'];
		$result = array();
		if($this->core->getQueries()->getAuthorOfThread($thread_id) === $this->core->getUser()->getId() || $this->core->getUser()->accessGrading()) {
			if($this->core->getQueries()->updateResolveState($thread_id, $status)) {
				$result['success'] = 'Thread resolve state has been changed.';
			} else {
				$result['error'] = 'The thread resolve state could not be updated. Please try again.';
			}
		} else {
            $result["error"] = "You do not have permissions to do that.";
		}
        $this->core->getOutput()->renderJson($result);
		return $this->core->getOutput()->getOutput();
	}

    private function checkGoodAttachment($isThread, $thread_id, $file_post){
        if((!isset($_FILES[$file_post])) || $_FILES[$file_post]['error'][0] === UPLOAD_ERR_NO_FILE){
            return array(0);
        }
        if(count($_FILES[$file_post]['tmp_name']) > 5) {
            return $this->returnUserContentToPage("Max file upload size is 5. Please try again.", $isThread, $thread_id);
        }
        $imageCheck = Utils::checkUploadedImageFile($file_post) ? 1 : 0;
        if($imageCheck == 0 && !empty($_FILES[$file_post]['tmp_name'])){
            return $this->returnUserContentToPage("Invalid file type. Please upload only image files. (PNG, JPG, GIF, BMP...)", $isThread, $thread_id);
        }
        return array($imageCheck);
    }

    private function isValidCategories($inputCategoriesIds = -1, $inputCategoriesName = -1){
        $rows = $this->core->getQueries()->getCategories();
        if(is_array($inputCategoriesIds)) {
            if(count($inputCategoriesIds) < 1) {
                return false;
            }
            foreach ($inputCategoriesIds as $category_id) {
                $match_found = false;
                foreach($rows as $index => $values){
                    if($values["category_id"] === $category_id) {
                        $match_found = true;
                        break;
                    }
                }
                if(!$match_found) {
                    return false;
                }
            }
        }
        if(is_array($inputCategoriesName)) {
            if(count($inputCategoriesName) < 1) {
                return false;
            }
            foreach ($inputCategoriesName as $category_name) {
                $match_found = false;
                foreach($rows as $index => $values){
                    if($values["category_desc"] === $category_name) {
                        $match_found = true;
                        break;
                    }
                }
                if(!$match_found) {
                    return false;
                }
            }
        }
        return true;
    }

    private function isCategoryDeletionGood($category_id){
        // Check if not the last category which exists
        $rows = $this->core->getQueries()->getCategories();
        foreach($rows as $index => $values){
            if(((int)$values["category_id"]) !== $category_id) {
                return true;
            }
        }
        return false;
    }

    public function addNewCategory(){
        $result = array();
        if($this->core->getAccess()->canI("forum.modify_category")){
            if(!empty($_REQUEST["newCategory"])) {
                $category = $_REQUEST["newCategory"];
                if($this->isValidCategories(-1, array($category))) {
                    $result["error"] = "That category already exists.";
                } else {
                    $newCategoryId = $this->core->getQueries()->addNewCategory($category);
                    $result["new_id"] = $newCategoryId["category_id"];
                }
            } else {
                $result["error"] = "No category data submitted. Please try again.";
            }
        } else {
            $result["error"] = "You do not have permissions to do that.";
        }
        $this->core->getOutput()->renderJson($result);
        return $this->core->getOutput()->getOutput();
    }

    public function deleteCategory(){
        $result = array();
        if($this->core->getAccess()->canI("forum.modify_category")) {
            if(!empty($_REQUEST["deleteCategory"])) {
                $category = (int)$_REQUEST["deleteCategory"];
                if(!$this->isValidCategories(array($category))) {
                    $result["error"] = "That category doesn't exists.";
                } else if(!$this->isCategoryDeletionGood($category)) {
                    $result["error"] = "Last category can't be deleted.";
                } else {
                    if($this->core->getQueries()->deleteCategory($category)) {
                        $result["success"] = "OK";
                    } else {
                        $result["error"] = "Category is in use.";
                    }
                }
            } else {
                $result["error"] = "No category data submitted. Please try again.";
            }
        } else {
            $result["error"] = "You do not have permissions to do that.";
        }
        $this->core->getOutput()->renderJson($result);
        return $this->core->getOutput()->getOutput();
    }

    public function editCategory(){
        $result = array();

        if($this->core->getAccess()->canI("forum.modify_category")){
            $category_id = $_REQUEST["category_id"];
            $category_desc = null;
            $category_color = null;
            $should_update = true;

            if(!empty($_REQUEST["category_desc"])) {
                $category_desc = $_REQUEST["category_desc"];
                if($this->isValidCategories(-1, array($category_desc))) {
                    $result["error"] = "That category already exists.";
                    $should_update = false;
                }
            }
            if(!empty($_REQUEST["category_color"])) {
                $category_color = $_REQUEST["category_color"];
                if(!in_array(strtoupper($category_color), $this->getAllowedCategoryColor())) {
                    $result["error"] = "Given category color is not allowed.";
                    $should_update = false;
                }
            }
            if($should_update) {
                $this->core->getQueries()->editCategory($category_id, $category_desc, $category_color);
                $result["success"] = "OK";
            } else if(!isset($result["error"])) {
                $result["error"] = "No category data updated. Please try again.";
            }
        } else {
            $result["error"] = "You do not have permissions to do that.";
        }
        $this->core->getOutput()->renderJson($result);
        return $this->core->getOutput()->getOutput();
    }

    public function reorderCategories(){
        $result = array();
        if($this->core->getAccess()->canI("forum.modify_category")){
            $rows = $this->core->getQueries()->getCategories();

            $current_order = array();
            foreach ($rows as $row) {
                $current_order[] = (int)$row['category_id'];
            }
            $new_order = array();
            foreach ($_POST['categorylistitem'] as $item) {
                $new_order[] = (int)$item;
            }

            if(count(array_diff(array_merge($current_order, $new_order), array_intersect($current_order, $new_order))) === 0) {
                $this->core->getQueries()->reorderCategories($new_order);
                $results["success"] = "ok";
            } else {
                $result["error"] = "Different Categories IDs given";
            }
        } else {
            $result["error"] = "You do not have permissions to do that.";
        }
        $this->core->getOutput()->renderJson($result);
        return $this->core->getOutput()->getOutput();
    }

    //CODE WILL BE CONSOLIDATED IN FUTURE

    public function publishThread(){
        
        if(!$this->core->getAccess()->canI("forum.publish")) {
            $this->core->getOutput()->renderJson(['error' => "Invalid CSRF token"]);
            return $this->core->getOutput()->getOutput();
        }

        $result = array();
        $title = trim($_POST["title"]);
        $thread_post_content = str_replace("\r", "", $_POST["thread_post_content"]);
        $anon = (isset($_POST["Anon"]) && $_POST["Anon"] == "Anon") ? 1 : 0;
        if(empty($_POST['lock_thread_date'] and !DateUtils::validateTimestamp($_POST['lock_thread_date']))){
            $lock_thread_date = null;
        } else {
            $lock_thread_date = $_POST['lock_thread_date'];
        }
        $thread_status = $_POST["thread_status"];
        $announcement = (isset($_POST["Announcement"]) && $_POST["Announcement"] == "Announcement" && $this->core->getUser()->accessFullGrading()) ? 1 : 0 ;
        $email_announcement = (isset($_POST["EmailAnnouncement"]) && $_POST["EmailAnnouncement"] == "EmailAnnouncement" && $this->core->getUser()->accessFullGrading()) ? 1 : 0 ;

        $categories_ids  = array();
        foreach ($_POST["cat"] as $category_id) {
            $categories_ids[] = (int)$category_id;
        }
        if(empty($title) || empty($thread_post_content)){
            $this->core->addErrorMessage("One of the fields was empty or bad. Please re-submit your thread.");
            $result['next_page'] = $this->core->buildUrl(array('component' => 'forum', 'page' => 'create_thread'));
        } else if(!$this->isValidCategories($categories_ids)){
            $this->core->addErrorMessage("You must select valid categories. Please re-submit your thread.");
            $result['next_page'] = $this->core->buildUrl(array('component' => 'forum', 'page' => 'create_thread'));
        } else {
            $hasGoodAttachment = $this->checkGoodAttachment(true, -1, 'file_input');
            if($hasGoodAttachment[0] == -1){
                $result['next_page'] = $hasGoodAttachment[1];
            } else {
                // Good Attachment
                $result = $this->core->getQueries()->createThread($this->core->getUser()->getId(), $title, $thread_post_content, $anon, $announcement, $thread_status, $hasGoodAttachment[0], $categories_ids, $lock_thread_date);


                $id = $result["thread_id"];
                $post_id = $result["post_id"];

                if($hasGoodAttachment[0] == 1) {

                    $thread_dir = FileUtils::joinPaths(FileUtils::joinPaths($this->core->getConfig()->getCoursePath(), "forum_attachments"), $id);
                    FileUtils::createDir($thread_dir);

                    $post_dir = FileUtils::joinPaths($thread_dir, $post_id);
                    FileUtils::createDir($post_dir);

                    for($i = 0; $i < count($_FILES["file_input"]["name"]); $i++){
                        $target_file = $post_dir . "/" . basename($_FILES["file_input"]["name"][$i]);
                        move_uploaded_file($_FILES["file_input"]["tmp_name"][$i], $target_file);
                    }

                }

                $notification = new Notification($this->core, array('component' => 'forum', 'type' => $announcement ? 'new_announcement' : 'new_thread', 'thread_id' => $id, 'thread_title' => $title));
                $this->core->getQueries()->pushNotification($notification);

                if($email_announcement) {
                    $this->sendEmailAnnouncement($title, $thread_post_content);
                }
                $result['next_page'] = $this->core->buildUrl(array('component' => 'forum', 'page' => 'view_thread', 'thread_id' => $id));
            }
        }
        $this->core->getOutput()->renderJson($result);
        return $this->core->getOutput()->getOutput();
    }

    private function search(){
        $results = $this->core->getQueries()->searchThreads($_POST['search_content']);
        $this->core->getOutput()->renderOutput('forum\ForumThread', 'searchResult', $results);
    }

    public function publishPost(){

        if(!$this->core->getAccess()->canI("forum.publish")) {
            $this->core->getOutput()->renderJson(['error' => "Invalid CSRF token"]);
            return $this->core->getOutput()->getOutput();
        }

        $result = array();
        $parent_id = (!empty($_POST["parent_id"])) ? htmlentities($_POST["parent_id"], ENT_QUOTES | ENT_HTML5, 'UTF-8') : -1;
        $post_content_tag = 'thread_post_content';
        $file_post = 'file_input';
        $post_content = str_replace("\r", "", $_POST[$post_content_tag]);
        $thread_id = htmlentities($_POST["thread_id"], ENT_QUOTES | ENT_HTML5, 'UTF-8');
        $display_option = (!empty($_POST["display_option"])) ? htmlentities($_POST["display_option"], ENT_QUOTES | ENT_HTML5, 'UTF-8') : "tree";
        $anon = (isset($_POST["Anon"]) && $_POST["Anon"] == "Anon") ? 1 : 0;
        if(empty($post_content) || empty($thread_id)){
            $this->core->addErrorMessage("There was an error submitting your post. Please re-submit your post.");
            $result['next_page'] = $this->core->buildUrl(array('component' => 'forum', 'page' => 'view_thread'));
        } else if(!$this->core->getQueries()->existsThread($thread_id)) {
            $this->core->addErrorMessage("There was an error submitting your post. Thread doesn't exist.");
            $result['next_page'] = $this->core->buildUrl(array('component' => 'forum', 'page' => 'view_thread'));
        } else if(!$this->core->getQueries()->existsPost($thread_id, $parent_id)) {
            $this->core->addErrorMessage("There was an error submitting your post. Parent post doesn't exist in given thread.");
            $result['next_page'] = $this->core->buildUrl(array('component' => 'forum', 'page' => 'view_thread'));
        } else if($this->core->getQueries()->isThreadLocked($thread_id) and !$this->core->getUser()->accessAdmin() ) {
            $this->core->addErrorMessage("Thread is locked.");
            $result['next_page'] = $this->core->buildUrl(array('component' => 'forum', 'page' => 'view_thread', "thread_id" => $thread_id));
        } else {
            $hasGoodAttachment = $this->checkGoodAttachment(false, $thread_id, $file_post);
            if($hasGoodAttachment[0] == -1){
                $result['next_page'] = $hasGoodAttachment[1];
            } else {
                $post_id = $this->core->getQueries()->createPost($this->core->getUser()->getId(), $post_content, $thread_id, $anon, 0, false, $hasGoodAttachment[0], $parent_id);
                $thread_dir = FileUtils::joinPaths(FileUtils::joinPaths($this->core->getConfig()->getCoursePath(), "forum_attachments"), $thread_id);

                if(!is_dir($thread_dir)) {
                    FileUtils::createDir($thread_dir);
                }

                if($hasGoodAttachment[0] == 1) {
                    $post_dir = FileUtils::joinPaths($thread_dir, $post_id);
                    FileUtils::createDir($post_dir);
                    for($i = 0; $i < count($_FILES[$file_post]["name"]); $i++){
                        $target_file = $post_dir . "/" . basename($_FILES[$file_post]["name"][$i]);
                        move_uploaded_file($_FILES[$file_post]["tmp_name"][$i], $target_file);
                    }
                }
                // Notification to parent post author
                $post = $this->core->getQueries()->getPost($parent_id);
                $post_author = $post['author_user_id'];
                $notification_anonymous = ($anon == 1) ? true : false;
                $notification = new Notification($this->core, array('component' => 'forum', 'type' => 'reply', 'thread_id' => $thread_id, 'post_id' => $parent_id, 'post_content' => $post['content'], 'reply_to' => $post_author, 'child_id' => $post_id, 'anonymous' => $notification_anonymous));
                $this->core->getQueries()->pushNotification($notification);
                $result['next_page'] = $this->core->buildUrl(array('component' => 'forum', 'page' => 'view_thread', 'option' => $display_option, 'thread_id' => $thread_id));
            }
        }
        $this->core->getOutput()->renderJson($result);
        return $this->core->getOutput()->getOutput();
    }

    public function alterAnnouncement($type){
        if($this->core->getAccess()->canI("forum.modify_announcement")){
            $thread_id = $_POST["thread_id"];
            $this->core->getQueries()->setAnnouncement($thread_id, $type);
            if($type) {
                $notification = new Notification($this->core, array('component' => 'forum', 'type' => 'updated_announcement', 'thread_id' => $thread_id, 'thread_title' => $this->core->getQueries()->getThreadTitle($thread_id)['title']));
                $this->core->getQueries()->pushNotification($notification);
            }
        } else {
            $this->core->addErrorMessage("You do not have permissions to do that.");
        }
    }

    public function pinThread($type){
        $thread_id = $_POST["thread_id"];
        $current_user = $this->core->getUser()->getId();
        $this->core->getQueries()->addPinnedThread($current_user, $thread_id, $type);
        $response = array('user' => $current_user, 'thread' => $thread_id, 'type' => $type);
        $this->core->getOutput()->renderJson($response);
        return $this->core->getOutput()->getOutput();
    }

    /**
     * Alter content/delete/undelete post of a thread
     *
     * If applied on the first post of a thread, same action will be reflected on the corresponding thread
     *
     * @param integer(0/1/2) $modifyType - 0 => delete, 1 => edit content, 2 => undelete
     */
    public function alterPost($modifyType){
        $post_id = $_POST["post_id"] ?? $_POST["edit_post_id"];
        $post = $this->core->getQueries()->getPost($post_id);
        if(!$this->core->getAccess()->canI("forum.modify_post", ['post_author' => $post['author_user_id']])) {
                $this->core->getOutput()->renderJson(['error' => 'You do not have permissions to do that.']);
                return;
        }
        if($this->core->getQueries()->isThreadLocked($_POST['edit_thread_id']) and !$this->core->getUser()->accessAdmin() ){
            $this->core->addErrorMessage("Thread is locked.");
            $this->core->redirect($this->core->buildUrl(array('component' => 'forum', 'page' => 'view_thread', 'thread_id' => $_POST['edit_thread_id'])));
        }
        else if($modifyType == 0) { //delete post or thread
            $thread_id = $_POST["thread_id"];
            if($this->core->getQueries()->setDeletePostStatus($post_id, $thread_id, 1)){
                $type = "thread";
            } else {
                $type = "post";
            }
            $post_author = $post['author_user_id'];
            $notification = new Notification($this->core, array('component' => 'forum', 'type' => 'deleted', 'thread_id' => $thread_id, 'post_content' => $post['content'], 'reply_to' => $post_author));
            $this->core->getQueries()->pushNotification($notification);
            $this->core->getQueries()->removeNotificationsPost($post_id);
            $this->core->getOutput()->renderJson($response = array('type' => $type));
            return $this->core->getOutput()->getOutput();
        } else if($modifyType == 2) { //undelete post or thread
            $thread_id = $_POST["thread_id"];
            $result = $this->core->getQueries()->setDeletePostStatus($post_id, $thread_id, 0);
            if(is_null($result)) {
                $error = "Parent post must be undeleted first.";
                $this->core->getOutput()->renderJson($response = array('error' => $error));
            } else {
                /// We want to reload same thread again, in both case (thread/post undelete)
                $type = "post";
                $post_author = $post['author_user_id'];
                $notification = new Notification($this->core, array('component' => 'forum', 'type' => 'undeleted', 'thread_id' => $thread_id, 'post_id' => $post_id, 'post_content' => $post['content'], 'reply_to' => $post_author));
                $this->core->getQueries()->pushNotification($notification);
                $this->core->getOutput()->renderJson($response = array('type' => $type));
            }
            return $this->core->getOutput()->getOutput();
        } else if($modifyType == 1) { //edit post or thread
            $thread_id = $_POST["edit_thread_id"];
            $status_edit_thread = $this->editThread();
            $status_edit_post   = $this->editPost();
            $any_changes = false;
            $isError = false;
            $messageString = '';
             // Author of first post and thread must be same
            if(is_null($status_edit_thread) && is_null($status_edit_post)) {
                $this->core->addErrorMessage("No data submitted. Please try again.");
            } else if(is_null($status_edit_thread) || is_null($status_edit_post)) {
                $type = is_null($status_edit_thread)?"Post":"Thread";
                if($status_edit_thread || $status_edit_post) {
                    //$type is true
                    $messageString = "{$type} updated successfully.";
                    $any_changes = true;
                } else {
                    $isError = true;
                    $messageString = "{$type} updation failed. Please try again.";
                }
            } else {
                if($status_edit_thread && $status_edit_post) {
                    $messageString = "Thread and post updated successfully.";
                    $any_changes = true;
                } else {
                    $type = ($status_edit_thread)?"Thread":"Post";
                    $type_opposite = (!$status_edit_thread)?"Thread":"Post";
                    $isError = true;
                    if($status_edit_thread || $status_edit_post) {
                        //$type is true
                        $messageString = "{$type} updated successfully. {$type_opposite} updation failed. Please try again.";
                        $any_changes = true;
                    } else {
                        $messageString = "Thread and Post updation failed. Please try again.";
                    }
                }
            }
            if($any_changes) {
                $post_author = $post['author_user_id'];
                $notification = new Notification($this->core, array('component' => 'forum', 'type' => 'edited', 'thread_id' => $thread_id, 'post_id' => $post_id, 'post_content' => $post['content'], 'reply_to' => $post_author));
                $this->core->getQueries()->pushNotification($notification);
            }
            if($isError) {
                $this->core->getOutput()->renderJson(['error' => $messageString]);
                return;
            }
            $this->core->redirect($this->core->buildUrl(array('component' => 'forum', 'page' => 'view_thread', 'thread_id' => $thread_id)));
        }
    }

    private function editThread(){
        // Ensure authentication before call
        if(!empty($_POST["title"])) {
            $thread_id = $_POST["edit_thread_id"];
<<<<<<< HEAD
            if(!$this->checkThreadEditAccess($thread_id)) {
                return false;
            }
            if(empty($_POST['lock_thread_date']) and !DateUtils::validateTimestamp($_POST['lock_thread_date'])){
                $lock_thread_date = null;
            }
            else{
                $lock_thread_date = $_POST['lock_thread_date'];
            }
=======
>>>>>>> 035cf166
            $thread_title = $_POST["title"];
            $status = $_POST["thread_status"];
            $categories_ids  = array();
            if(!empty($_POST["cat"])) {
                foreach ($_POST["cat"] as $category_id) {
                    $categories_ids[] = (int)$category_id;
                }
            }
            if(!$this->isValidCategories($categories_ids)) {
                return false;
            }
            return $this->core->getQueries()->editThread($thread_id, $thread_title, $categories_ids, $status, $lock_thread_date);
        }
        return null;
    }

    private function editPost(){
        // Ensure authentication before call
        $new_post_content = $_POST["thread_post_content"];
        if(!empty($new_post_content)) {
            $post_id = $_POST["edit_post_id"];
            $original_post = $this->core->getQueries()->getPost($post_id);
            if(!empty($original_post)) {
                $original_creator = $original_post['author_user_id'];
            }
            $anon = (!empty($_POST["Anon"]) && $_POST["Anon"] == "Anon") ? 1 : 0;
            $current_user = $this->core->getUser()->getId();
            if(!$this->modifyAnonymous($original_creator)) {
                $anon = $original_post["anonymous"] ? 1 : 0;
            }
            return $this->core->getQueries()->editPost($original_creator, $current_user, $post_id, $new_post_content, $anon);
        }
        return null;
    }

    private function getSortedThreads($categories_ids, $max_thread, $show_deleted, $show_merged_thread, $thread_status, $unread_threads, &$blockNumber, $thread_id = -1){
        $current_user = $this->core->getUser()->getId();
        if(!$this->isValidCategories($categories_ids)) {
            // No filter for category
            $categories_ids = array();
        }

        $thread_block = $this->core->getQueries()->loadThreadBlock($categories_ids, $thread_status, $unread_threads, $show_deleted, $show_merged_thread, $current_user, $blockNumber, $thread_id);

        $ordered_threads = $thread_block['threads'];
        $blockNumber = $thread_block['block_number'];

        foreach ($ordered_threads as &$thread) {
            $list = array();
            foreach(explode("|", $thread['categories_ids']) as $id ) {
                $list[] = (int)$id;
            }
            $thread['categories_ids'] = $list;
            $thread['categories_desc'] = explode("|", $thread['categories_desc']);
            $thread['categories_color'] = explode("|", $thread['categories_color']);
        }
        return $ordered_threads;
    }

    public function getThreads(){
        $pageNumber = !empty($_GET["page_number"]) && is_numeric($_GET["page_number"]) ? (int)$_GET["page_number"] : 1;
        $show_deleted = $this->showDeleted();
        $currentCourse = $this->core->getConfig()->getCourse();
        $show_merged_thread = $this->showMergedThreads($currentCourse);
        $categories_ids = array_key_exists('thread_categories', $_POST) && !empty($_POST["thread_categories"]) ? explode("|", $_POST['thread_categories']) : array();
        $thread_status = array_key_exists('thread_status', $_POST) && ($_POST["thread_status"] === "0" || !empty($_POST["thread_status"])) ? explode("|", $_POST['thread_status']) : array();
        $unread_threads = ($_POST["unread_select"] === 'true');
        if(empty($categories_ids) && !empty($_COOKIE[$currentCourse . '_forum_categories'])){
            $categories_ids = explode("|", $_COOKIE[$currentCourse . '_forum_categories']);
        }
        if(empty($thread_status) && !empty($_COOKIE['forum_thread_status'])){
            $thread_status = explode("|", $_COOKIE['forum_thread_status']);
        }
        foreach ($categories_ids as &$id) {
            $id = (int)$id;
        }
        foreach ($thread_status as &$status) {
            $status = (int)$status;
        }
        $max_thread = 0;
        $threads = $this->getSortedThreads($categories_ids, $max_thread, $show_deleted, $show_merged_thread, $thread_status, $unread_threads, $pageNumber, -1);
        $currentCategoriesIds = (!empty($_POST['currentCategoriesId'])) ? explode("|", $_POST["currentCategoriesId"]) : array();
        $currentThreadId = array_key_exists('currentThreadId', $_POST) && !empty($_POST["currentThreadId"]) && is_numeric($_POST["currentThreadId"]) ? (int)$_POST["currentThreadId"] : -1;
        $this->core->getOutput()->renderOutput('forum\ForumThread', 'showAlteredDisplayList', $threads, true, $currentThreadId, $currentCategoriesIds);
        $this->core->getOutput()->useHeader(false);
        $this->core->getOutput()->useFooter(false);
        return $this->core->getOutput()->renderJson(array(
                "html" => $this->core->getOutput()->getOutput(),
                "count" => count($threads),
                "page_number" => $pageNumber,
            ));
    }

    public function showThreads(){
        $user = $this->core->getUser()->getId();
        $currentCourse = $this->core->getConfig()->getCourse();
        $category_id = in_array('thread_category', $_POST) ? $_POST['thread_category'] : -1;
        $category_id = array($category_id);
        $thread_status = array();
        $new_posts = array();
        $unread_threads = false;
        if(!empty($_COOKIE[$currentCourse . '_forum_categories']) &&  $category_id[0] == -1 ) {
            $category_id = explode('|', $_COOKIE[$currentCourse . '_forum_categories']);
        }
        if(!empty($_COOKIE['forum_thread_status'])){
            $thread_status = explode("|", $_COOKIE['forum_thread_status']);
        }
        if(!empty($_COOKIE['unread_select_value'])){
            $unread_threads = ($_COOKIE['unread_select_value'] === 'true');
        }
        foreach ($category_id as &$id) {
            $id = (int)$id;
        }
        foreach ($thread_status as &$status) {
            $status = (int)$status;
        }

        $max_thread = 0;
        $show_deleted = $this->showDeleted();
        $show_merged_thread = $this->showMergedThreads($currentCourse);
        $current_user = $this->core->getUser()->getId();

        $posts = null;
        $option = 'tree';
        if(!empty($_REQUEST['option'])) {
           $option = $_REQUEST['option'];
        } else if(!empty($_COOKIE['forum_display_option'])) {
           $option = $_COOKIE['forum_display_option'];
        }
        $option = ($this->core->getUser()->accessGrading() || $option != 'alpha') ? $option : 'tree';
        if(!empty($_REQUEST["thread_id"])){
            $thread_id = (int)$_REQUEST["thread_id"];
            $this->core->getQueries()->markNotificationAsSeen($user, -2, (string)$thread_id);
            $unread_p = $this->core->getQueries()->getUnviewedPosts($thread_id, $current_user);
            foreach ($unread_p as $up) {
                $new_posts[] = $up["id"];
            }
            $thread = $this->core->getQueries()->getThread($thread_id);
            if(!empty($thread)) {
                $thread = $thread[0];
                if($thread['merged_thread_id'] != -1){
                    // Redirect merged thread to parent
                    $this->core->addSuccessMessage("Requested thread is merged into current thread.");
                    $this->core->redirect($this->core->buildUrl(array('component' => 'forum', 'page' => 'view_thread', 'thread_id' => $thread['merged_thread_id'])));
                    return;
                }
                if($option == "alpha"){
                    $posts = $this->core->getQueries()->getPostsForThread($current_user, $thread_id, $show_deleted, 'alpha');
                } else {
                    $posts = $this->core->getQueries()->getPostsForThread($current_user, $thread_id, $show_deleted, 'tree');
                }
                if(empty($posts)){
                    $this->core->addErrorMessage("No posts found for selected thread.");
                }
            }

        }
        if(empty($_REQUEST["thread_id"]) || empty($posts)) {
            $new_posts = $this->core->getQueries()->getUnviewedPosts(-1, $current_user);
            $posts = $this->core->getQueries()->getPostsForThread($current_user, -1, $show_deleted);
        }
        $thread_id = -1;
        if(!empty($posts)){
            $thread_id = $posts[0]["thread_id"];
        }
        $pageNumber = 0;
        $threads = $this->getSortedThreads($category_id, $max_thread, $show_deleted, $show_merged_thread, $thread_status, $unread_threads, $pageNumber, $thread_id);

        $this->core->getOutput()->renderOutput('forum\ForumThread', 'showForumThreads', $user, $posts, $new_posts, $threads, $show_deleted, $show_merged_thread, $option, $max_thread, $pageNumber);
    }

    private function getAllowedCategoryColor() {
        $colors = array();
        $colors["MAROON"]   = "#800000";
        $colors["OLIVE"]    = "#808000";
        $colors["GREEN"]    = "#008000";
        $colors["TEAL"]     = "#008080";
        $colors["NAVY"]     = "#000080";
        $colors["PURPLE"]   = "#800080";
        $colors["GRAY"]     = "#808080";
        $colors["BLACK"]    = "#000000";
        return $colors;
    }

    public function showCreateThread(){
         $this->core->getOutput()->renderOutput('forum\ForumThread', 'createThread', $this->getAllowedCategoryColor());
    }

    public function getHistory(){
        $post_id = $_POST["post_id"];
        $output = array();
        if($this->core->getUser()->accessGrading()){
            $_post = array();
            $older_posts = $this->core->getQueries()->getPostHistory($post_id);
            $current_post = $this->core->getQueries()->getPost($post_id);
            $oc = $current_post["author_user_id"];
            $anon = $current_post["anonymous"];
            foreach ($older_posts as $post) {
                $_post['user'] = !$this->modifyAnonymous($oc) && $oc == $post["edit_author"] && $anon ? '' : $post["edit_author"];
                $_post['content'] = $this->core->getOutput()->renderTemplate('forum\ForumThread', 'filter_post_content',  $post["content"]);
                $_post['post_time'] = DateUtils::parseDateTime($post['edit_timestamp'], $this->core->getConfig()->getTimezone())->format("n/j g:i A");
                $output[] = $_post;
            }
            if(count($output) == 0) {
                // Current post
                $_post['user'] = !$this->modifyAnonymous($oc) && $anon ? '' : $oc;
                $_post['content'] = $this->core->getOutput()->renderTemplate('forum\ForumThread', 'filter_post_content',  $current_post["content"]);
                $_post['post_time'] = DateUtils::parseDateTime($current_post['timestamp'], $this->core->getConfig()->getTimezone())->format("n/j g:i A");
                $output[] = $_post;
            }
            // Fetch additional information
            foreach ($output as &$_post) {
                $emptyUser = empty($_post['user']);
                $_post['user_info'] = $emptyUser ? array('first_name' => 'Anonymous', 'last_name' => '', 'email' => '') : $this->core->getQueries()->getDisplayUserInfoFromUserId($_post['user']);
                $_post['is_staff_post'] = $emptyUser ? false : $this->core->getQueries()->isStaffPost($_post['user']);
            }
        } else {
            $output['error'] = "You do not have permissions to do that.";
        }
        $this->core->getOutput()->renderJson($output);
        return $this->core->getOutput()->getOutput();
    }

    public function modifyAnonymous($author) {
        return $this->core->getUser()->accessFullGrading() || $this->core->getUser()->getId() === $author;
    }

    public function getEditPostContent(){
        $post_id = $_POST["post_id"];
        if(!empty($post_id)) {
            $result = $this->core->getQueries()->getPost($post_id);
            if($this->core->getAccess()->canI("forum.modify_post", ['post_author' => $result['author_user_id']])) {
                $output = array();
                $output['post'] = $result["content"];
                $output['post_time'] = $result['timestamp'];
                $output['anon'] = $result['anonymous'];
                $output['change_anon'] = $this->modifyAnonymous($result["author_user_id"]);
                $output['user'] = $output['anon'] ? 'Anonymous' : $result["author_user_id"];
                if(isset($_POST["thread_id"])) {
                    $this->getThreadContent($_POST["thread_id"], $output);
                }
                $this->core->getOutput()->renderJson($output);
            } else {
                $this->core->getOutput()->renderJson(array('error' => "You do not have permissions to do that."));
            }
        }
        return $this->core->getOutput()->getOutput();
    }

    private function getThreadContent($thread_id, &$output){
        $result = $this->core->getQueries()->getThread($thread_id)[0];
        $output['lock_thread_date'] = $result['lock_thread_date'];
        $output['title'] = $result["title"];
        $output['categories_ids'] = $this->core->getQueries()->getCategoriesIdForThread($thread_id);
        $output['thread_status'] = $result["status"];
    }

    public function showStats(){
        $posts = $this->core->getQueries()->getPosts();
        $num_posts = count($posts);
        $users = array();
        for($i=0;$i<$num_posts;$i++){
            $user = $posts[$i]["author_user_id"];
            $content = $posts[$i]["content"];
            if(!isset($users[$user])){
                $users[$user] = array();
                $u = $this->core->getQueries()->getSubmittyUser($user);
                $users[$user]["first_name"] = htmlspecialchars($u -> getDisplayedFirstName());
                $users[$user]["last_name"] = htmlspecialchars($u -> getDisplayedLastName());
                $users[$user]["posts"]=array();
                $users[$user]["id"]=array();
                $users[$user]["timestamps"]=array();
                $users[$user]["total_threads"]=0;
                $users[$user]["num_deleted_posts"] = count($this->core->getQueries()->getDeletedPostsByUser($user));
            }
            if($posts[$i]["parent_id"]==-1){
                $users[$user]["total_threads"]++;
            }
            $users[$user]["posts"][] = $content;
            $users[$user]["id"][] = $posts[$i]["id"];
            $users[$user]["timestamps"][] = DateUtils::parseDateTime($posts[$i]["timestamp"], $this->core->getConfig()->getTimezone())->format("n/j g:i A");
            $users[$user]["thread_id"][] = $posts[$i]["thread_id"];
            $users[$user]["thread_title"][] = $this->core->getQueries()->getThreadTitle($posts[$i]["thread_id"]);


        }
        ksort($users);
        $this->core->getOutput()->renderOutput('forum\ForumThread', 'statPage', $users);
    }

    public function mergeThread(){
        $parent_thread_id = $_POST["merge_thread_parent"];
        $child_thread_id = $_POST["merge_thread_child"];
        preg_match('/\((.*?)\)/', $parent_thread_id, $result);
        $parent_thread_id = $result[1];
        $thread_id = $child_thread_id;
        if($this->core->getAccess()->canI("forum.merge_thread")){
            if(is_numeric($parent_thread_id) && is_numeric($child_thread_id)) {
                $message = "";
                $child_root_post = -1;
                if($this->core->getQueries()->mergeThread($parent_thread_id, $child_thread_id, $message, $child_root_post)) {
                    $child_thread_dir = FileUtils::joinPaths(FileUtils::joinPaths($this->core->getConfig()->getCoursePath(), "forum_attachments"), $child_thread_id);
                    if(is_dir($child_thread_dir)) {
                        $parent_thread_dir = FileUtils::joinPaths(FileUtils::joinPaths($this->core->getConfig()->getCoursePath(), "forum_attachments"), $parent_thread_id);
                        if(!is_dir($parent_thread_dir)) {
                            FileUtils::createDir($parent_thread_dir);
                        }
                        $child_posts_dirs = FileUtils::getAllDirs($child_thread_dir);
                        foreach ($child_posts_dirs as $post_id) {
                            $child_post_dir = FileUtils::joinPaths($child_thread_dir, $post_id);
                            $parent_post_dir = FileUtils::joinPaths($parent_thread_dir, $post_id);
                            rename($child_post_dir, $parent_post_dir);
                        }
                    }
                    // Notify thread author
                    $child_thread = $this->core->getQueries()->getThread($child_thread_id)[0];
                    $child_thread_author = $child_thread['created_by'];
                    $child_thread_title = $child_thread['title'];
                    $parent_thread_title =$this->core->getQueries()->getThreadTitle($parent_thread_id)['title'];
                    $notification = new Notification($this->core, array('component' => 'forum', 'type' => 'merge_thread', 'child_thread_id' => $child_thread_id, 'parent_thread_id' => $parent_thread_id, 'child_thread_title' => $child_thread_title, 'parent_thread_title' => $parent_thread_title, 'child_thread_author' => $child_thread_author, 'child_root_post' => $child_root_post));
                    $this->core->getQueries()->pushNotification($notification);
                    $this->core->addSuccessMessage("Threads merged!");
                    $thread_id = $parent_thread_id;
                } else {
                    $this->core->addErrorMessage("Merging Failed! ".$message);
                }
            }
        } else {
            $this->core->addErrorMessage("You do not have permissions to do that.");
        }
        $this->core->redirect($this->core->buildUrl(array('component' => 'forum', 'page' => 'view_thread', 'thread_id' => $thread_id)));
    }

    private function sendEmailAnnouncement($thread_title, $thread_content) {
      $class_list = $this->core->getQueries()->getClassEmailList();
      $formatted_body = "An Instructor/TA made an announcement in the Submitty discussion forum:\n\n".$thread_content;

      foreach($class_list as $student_email) {
          $email_data = array(
              "subject" => $thread_title,
              "body" => $formatted_body,
              "recipient" => $student_email["user_email"]
          );

          $announcement_email = new Email($this->core, $email_data);
          $this->core->getQueries()->createEmail($announcement_email);
      }

    }

}<|MERGE_RESOLUTION|>--- conflicted
+++ resolved
@@ -567,7 +567,6 @@
         // Ensure authentication before call
         if(!empty($_POST["title"])) {
             $thread_id = $_POST["edit_thread_id"];
-<<<<<<< HEAD
             if(!$this->checkThreadEditAccess($thread_id)) {
                 return false;
             }
@@ -577,8 +576,6 @@
             else{
                 $lock_thread_date = $_POST['lock_thread_date'];
             }
-=======
->>>>>>> 035cf166
             $thread_title = $_POST["title"];
             $status = $_POST["thread_status"];
             $categories_ids  = array();
