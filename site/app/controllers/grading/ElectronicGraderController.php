<?php

namespace app\controllers\grading;

use app\libraries\DateUtils;
use app\libraries\DiffViewer;
use app\libraries\GradeableType;
use app\libraries\response\RedirectResponse;
use app\libraries\routers\AccessControl;
use app\models\gradeable\Component;
use app\models\gradeable\Gradeable;
use app\models\gradeable\GradedComponent;
use app\models\gradeable\GradedGradeable;
use app\models\gradeable\LateDayInfo;
use app\models\gradeable\LateDays;
use app\models\gradeable\Mark;
use app\models\gradeable\Submitter;
use app\models\gradeable\TaGradedGradeable;
use app\models\GradeableAutocheck;
use app\libraries\Logger;
use app\models\GradingOrder;
use app\models\User;
use app\libraries\FileUtils;
use app\libraries\response\JsonResponse;
use app\controllers\AbstractController;
use Symfony\Component\Routing\Annotation\Route;

class ElectronicGraderController extends AbstractController {
    /**
     * Checks that a given diff viewer option is valid using DiffViewer::isValidSpecialCharsOption
     * @param  string $option
     * @return bool
     */
    private function validateDiffViewerOption(string $option) {
        if (!DiffViewer::isValidSpecialCharsOption($option)) {
            $this->core->getOutput()->renderJsonFail('Invalid diff viewer option parameter');
            return false;
        }
        return true;
    }

    /**
     * Checks that a given diff viewer type is valid using DiffViewer::isValidType
     * @param string $type
     * @return bool
     */
    private function validateDiffViewerType(string $type) {
        if (!DiffViewer::isValidType($type)) {
            $this->core->getOutput()->renderJsonFail('Invalid diff viewer type parameter');
            return false;
        }
        return true;
    }

    /**
     * Gnenerates histogram data needed for the TA stats page
     * @param GradedGradeable[] $overall_scores
     * @return array of histogram data
     */
    public function generateHistogramData($overall_scores) {
        $histogram = [
            "bTA" => [],
            "tTA" => [],
            "bAuto" => [],
            "VerConf" => 0,
            "noSub" => 0,
            "noActive" => 0,
            "GradeInq" => 0,
            "IncompGrading" => 0,
            "cancelledSub" => 0
        ];

        // Iterate through all the Scores
        foreach ($overall_scores as $ov) {
            if ($ov->getTaGradedGradeable() == null) {
                continue;
            }

            // If Autograded, add the points to the array of autograded scores
            if ($ov->getAutoGradedGradeable()->getHighestVersion() != 0 && $ov->getTaGradedGradeable() != null) {
                if ($ov->getTaGradedGradeable()->getGradedGradeable()->getSubmitter()->getRegistrationSection() != null) {
                    if ($ov->getGradeable()->getAutogradingConfig()->getTotalNonExtraCredit() != 0) {
                        if ($ov->getAutoGradedGradeable()->getTotalPoints() >= 0 || $ov->getAutoGradedGradeable()->getTotalPoints() < 0) {
                            $histogram["bAuto"] = array_merge($histogram["bAuto"], [$ov->getAutoGradedGradeable()->getTotalPoints()]);
                        }
                        else {
                            $histogram["cancelledSub"] += 1;
                        }
                    }
                }
            }

            if (!$ov->getAutoGradedGradeable()->hasSubmission()) {
                // if no submission and not in Null section add to count
                if ($ov->getTaGradedGradeable() != null && $ov->getTaGradedGradeable()->getGradedGradeable()->getSubmitter()->getRegistrationSection() != null) {
                    $histogram["noSub"] += 1;
                }
            }
            elseif ($ov->getAutoGradedGradeable()->getActiveVersion() == 0) {
                // if no active version and not in Null section add to count
                if ($ov->getTaGradedGradeable() != null && $ov->getTaGradedGradeable()->getGradedGradeable()->getSubmitter()->getRegistrationSection() != null) {
                    $histogram["noActive"] += 1;
                }
            }
            elseif ($ov->getGradeable()->isTaGrading()) {
                if ($ov->getOrCreateTaGradedGradeable()->anyGrades()) {
                    // if grade inquiry and not in Null section add to count
                    if ($ov->hasActiveRegradeRequest()) {
                        if ($ov->getTaGradedGradeable() != null && $ov->getTaGradedGradeable()->getGradedGradeable()->getSubmitter()->getRegistrationSection() != null) {
                            $histogram["noActive"] += 1;
                        }
                    }
                    elseif ($ov->getTaGradedGradeable() != null && $ov->getTaGradedGradeable()->hasVersionConflict()) {
                        // if version conflict and not in Null section add to count
                        if ($ov->getTaGradedGradeable()->getGradedGradeable()->getSubmitter()->getRegistrationSection() != null) {
                            $histogram["VerConf"] += 1;
                        }
                    }
                    elseif (!$ov->isTaGradingComplete()) {
                        // if assignment incomplete and not in Null section add to count
                        $histogram["IncompGrading"] += 1;
                    }
                    elseif ($ov->isTaGradingComplete()) {
                        // otherwise add the overall grade to array and total score possible to array (possible future use)
                        if ($ov->getTaGradedGradeable() != null && $ov->getTaGradedGradeable()->getGradedGradeable()->getSubmitter()->getRegistrationSection() != null) {
                            $histogram["bTA"] = array_merge($histogram["bTA"], [$ov->getTaGradedGradeable()->getTotalScore() + $ov->getAutoGradedGradeable()->getTotalPoints()]);
                            $histogram["tTA"] = array_merge($histogram["tTA"], [$ov->getGradeable()->getManualGradingPoints()]);
                        }
                    }
                }
            }
        }
        return $histogram;
    }

    /**
     * Helper function for Randomization
     * @param Array $student_array
     * @param int $number_to_grade
     * @return Array $final_grading_info
     */
    private function setRandomizedGraders(array $student_array, int $number_to_grade) {
        $final_grading_info = [];
        $graded_array = $student_array;
        /*n_array_peers : An Array of arrays that holds information on to be graded peers
        [ [A,B,C,D,E,F], [E,F,A,B,C,D], [C,D,E,F,A,B] ]
        A grades C and E and is graded by C and E.
        */
        $n_array_peers = [];
        shuffle($student_array);
        array_push($n_array_peers, $student_array);
        /*final_grading_info : An Array with clear structure of grading rules for peer grading
        [ [A,[C,E]],[B,[F,D]], ...]
        A grades C and E, B grades F and D ..and so on!
        */
            $max_offset = count($student_array);
            $offset_array = [];
            $temp_offset = [];
        for ($i = 1; $i < $max_offset; ++$i) {
            array_push($temp_offset, $i);
        }
        /* $offset_array contains randomly chosen offsets.
        $temp_offset helps to ensure no duplicate offsets exist (By removing already chosen offsets)
        Upon every random choice of an offset from $temp_offset, the value is removed from it.
        */
        for ($i = 0; $i < $number_to_grade; ++$i) {
            $random_offset = array_rand($temp_offset, 1);
            array_push($offset_array, $temp_offset[$random_offset]);
            unset($temp_offset[$random_offset]);
        }
        foreach ($offset_array as $element) {
            $temp_array = $student_array;
            for ($i = 0; $i < $element; $i++) {
                array_push($temp_array, array_shift($temp_array));
            }
            array_push($n_array_peers, $temp_array);
        }
        for ($i = 0; $i < count($n_array_peers[0]); ++$i) {
            $temp = [];
            for ($j = 1; $j < count($n_array_peers); ++$j) {
                array_push($temp, $n_array_peers[$j][$i]);
            }
            array_push($final_grading_info, [$n_array_peers[0][$i],$temp]);
        }
            return $final_grading_info;
    }

    /**
     * Helper function for all grade all in randomized peer assignments
     * @param Array $student_array
     * @return Array $final_grading_info
     */
    private function setAllGradAllGrading($student_array) {
        $final_grading_info = [];
        for ($grader = 0; $grader < count($student_array); ++$grader) {
            $peer_array = $student_array;
            unset($peer_array[$grader]);
            $peer_array = array_values($peer_array);
            array_push($final_grading_info, [$student_array[$grader],$peer_array]);
        }
        return $final_grading_info;
    }
    /**
     * Route for Getting Gradeable
     * @Route("/courses/{_semester}/{_course}/gradeable/{gradeable_id}/getUserGroup", methods={"GET"})
     * @param string $gradeable_id
     * @return JsonResponse
     */
    public function getUserGroup($gradeable_id) {
        $user_group = $this->core->getUser()->getGroup();
        return JsonResponse::getSuccessResponse($user_group);
    }
    /**
     * Route for randomizing peer assignments with 'One Grades Many'
     * @Route("/courses/{_semester}/{_course}/gradeable/{gradeable_id}/RandomizePeers", methods={"POST"})
     * @AccessControl(role="INSTRUCTOR")
     */
    public function RandomizePeers($gradeable_id) {
        /* How does this function work?
        1 - Number of students to grade (Y) is taken from the client using POST
            1.1 - If the number is > number of students, then ALL grade ALL.
        2 - Query DB to get students from registration section(X) (Without taking in students in NULL section)
        3 - Randomize the order of students
        4 - Randomly Select Y offsets
        5 - Shift the random order by the offsets to create the matrix, with no duplicates, and exactly Y assignments and & graders for each student.  no student grades self.
        */
        $restrict_to_registration = ($_POST['restrict_to_registration'] ?? '') === "checked";
        $submit_before_grading = ($_POST['submit_before_grading'] ?? '') === "checked";
        $number_to_grade = $_POST['number_to_grade'] ?? '';
        if (!is_numeric($number_to_grade)) {
            $this->core->addErrorMessage("Peer assignment failed: An invalid number of students to grade was assigned");
            return JsonResponse::getFailResponse("Number of students to grade expects an integer");
        }
        $gradeable = $this->tryGetGradeable($gradeable_id);
        if ($gradeable === false) {
            $this->core->addErrorMessage('Invalid Gradeable!');
            return JsonResponse::getFailResponse("Invalid gradeable ID");
        }
        // Make sure this gradeable is an electronic file gradeable
        if ($gradeable->getType() !== GradeableType::ELECTRONIC_FILE) {
            $this->core->addErrorMessage('This gradeable is not an electronic file gradeable');
            return JsonResponse::getFailResponse('This gradeable is not an electronic file gradeable');
        }
        /* If Restrict to Registration checkbox is checked, then the randomised peer assignments should be restricted to each registration section" */
        if ($restrict_to_registration) {
            $sections = $this->core->getQueries()->getRegistrationSections();
            foreach ($sections as $i => $section) {
                $sections[$i] = $section['sections_registration_id'];
            }
            /* Duplicating the entire functionality of randomization, but for each registration section rather than whole class" */
            $final_grading_info = [];
            foreach ($sections as $section) {
                $student_list = [];
                $all_grade_all_registration = false;
                $student_array = [];
                $students = $this->core->getQueries()->getUsersByRegistrationSections([$section]);
                foreach ($students as $student) {
                    array_push($student_list, ['user_id' => $student->getId()]);
                    if ($submit_before_grading) {
                        if ($this->core->getQueries()->getUserHasSubmission($gradeable, $student->getId()) == $student->getId()) {
                        }
                        else {
                            array_push($student_array, $student->getId());
                        }
                    }
                    else {
                        array_push($student_array, $student->getId());
                    }
                }

                $number_of_students = count($student_array);
                /* If number of students entered is more than number of students in registration section,
                   then for each registration section with less number of students, everyone will grade everyone */
                if ($number_to_grade >= $number_of_students) {
                    $all_grade_all_registration = true;
                }
                if ($all_grade_all_registration) {
                    for ($grader = 0; $grader < count($student_array); ++$grader) {
                        $peer_array = $student_array;
                        unset($peer_array[$grader]);
                        $peer_array = array_values($peer_array);
                        array_push($final_grading_info, [$student_array[$grader],$peer_array]);
                    }
                }
                else {
                    $final_grading_info = $this->setRandomizedGraders($student_array, $number_to_grade);
                }
            }
            $gradeable->setRandomPeerGradersList($final_grading_info);
            return JsonResponse::getSuccessResponse($final_grading_info);
        }

        $all_grade_all = false;
        $order = new GradingOrder($this->core, $gradeable, $this->core->getUser(), true);
        $student_array = [];
        $student_list = [];
        $students = $this->core->getQueries()->getUsersByRegistrationSections($order->getSectionNames());
        foreach ($students as $student) {
             $reg_sec = ($student->getRegistrationSection() === null) ? 'NULL' : $student->getRegistrationSection();
             $sorted_students[$reg_sec][] = $student;
             array_push($student_list, ['user_id' => $student->getId()]);
            if ($submit_before_grading) {
                if ($this->core->getQueries()->getUserHasSubmission($gradeable, $student->getId()) == $student->getId()) {
                }
                else {
                    array_push($student_array, $student->getId());
                }
            }
            else {
                array_push($student_array, $student->getId());
            }
        }
        $number_of_students = count($student_array);
        if ($number_of_students <= 1) {
            $this->core->addErrorMessage("Peer assignments failed: Not enough submissions");
            return JsonResponse::getFailResponse("Not Enough Submissions");
        }
        if ($number_to_grade > $number_of_students) {
            $all_grade_all = true;
        }
        if ($all_grade_all) {
            $final_grading_info = $this->setAllGradAllGrading($student_array);
            $gradeable->setRandomPeerGradersList($final_grading_info);
            return JsonResponse::getSuccessResponse($final_grading_info);
        }
        $final_grading_info = $this->setRandomizedGraders($student_array, $number_to_grade);
        if ($number_to_grade < 1) {
            $gradeable->setRandomPeerGradersList($final_grading_info);
            return JsonResponse::getSuccessResponse("Clear Peer Matrix");
        }
        $gradeable->setRandomPeerGradersList($final_grading_info);
        $gradeable->setPeerGradingSet($number_to_grade);
        return JsonResponse::getSuccessResponse($final_grading_info);
    }
    /**
     * Route for getting whitespace information for the diff viewer
     * @Route("/courses/{_semester}/{_course}/gradeable/{gradeable_id}/grading/student_output/remove")
     */
    public function ajaxRemoveEmpty(
        $gradeable_id,
        $who_id = '',
        $index = '',
        $option = 'original',
        $version = '',
        $which = 'actual',
        $autocheck_cnt = '0'
    ) {
        //There are three options: original (Don't show empty space), escape (with escape codes), and unicode (with characters)
        if (!$this->validateDiffViewerOption($option)) {
            return;
        }

        // Type can be either 'actual' or 'expected'
        if (!$this->validateDiffViewerType($which)) {
            return;
        }

        // Get the gradeable
        $gradeable = $this->tryGetGradeable($gradeable_id);
        if ($gradeable === false) {
            return;
        }

        // Make sure this gradeable is an electronic file gradeable
        if ($gradeable->getType() !== GradeableType::ELECTRONIC_FILE) {
            $this->core->getOutput()->renderJsonFail('This gradeable is not an electronic file gradeable');
            return;
        }

        // Get the graded gradeable
        $graded_gradeable = $this->tryGetGradedGradeable($gradeable, $who_id);
        if ($graded_gradeable === false) {
            return;
        }

        // get the requested version
        $version_instance = $this->tryGetVersion($graded_gradeable->getAutoGradedGradeable(), $version);
        if ($version_instance === false) {
            return;
        }

        // Get the requested testcase
        $testcase = $this->tryGetTestcase($version_instance, $index);
        if ($testcase === false) {
            return;
        }

        // Get the requested autocheck
        $autocheck = $this->tryGetAutocheck($testcase, $autocheck_cnt);
        if ($autocheck === false) {
            return;
        }

        try {
            $results = $this->removeEmpty($autocheck, $option, $which);
            $this->core->getOutput()->renderJsonSuccess($results);
        }
        catch (\Exception $e) {
            $this->core->getOutput()->renderJsonError($e->getMessage());
        }
    }

    private function removeEmpty(GradeableAutocheck $autocheck, string $option, string $type) {
        $diff_viewer = $autocheck->getDiffViewer();

        //There are currently two views, the view of student's code and the expected view.
        if ($type === DiffViewer::ACTUAL) {
            $html = $diff_viewer->getDisplayActual($option);
        }
        else {
            $html = $diff_viewer->getDisplayExpected($option);
        }
        $white_spaces = $diff_viewer->getWhiteSpaces();
        return ['html' => $html, 'whitespaces' => $white_spaces];
    }

    /**
     * Route for verifying the grader of a graded component
     * @param string $gradeable_id verify all components or not
     * @param bool $verify_all false be default
     * @Route("/courses/{_semester}/{_course}/gradeable/{gradeable_id}/components/verify", methods={"POST"})
     * @AccessControl(permission="grading.electronic.verify_grader")
     */
    public function ajaxVerifyComponent($gradeable_id, $verify_all = false) {
        $anon_id = $_POST['anon_id'] ?? '';

        $grader = $this->core->getUser();

        // Get the gradeable
        $gradeable = $this->tryGetGradeable($gradeable_id);
        if ($gradeable === false) {
            return;
        }
        // Make sure this gradeable is an electronic file gradeable
        if ($gradeable->getType() !== GradeableType::ELECTRONIC_FILE) {
            $this->core->getOutput()->renderJsonFail('This gradeable is not an electronic file gradeable');
            return;
        }
        // Get user id from the anon id
        $submitter_id = $this->tryGetSubmitterIdFromAnonId($anon_id, $gradeable_id);
        if ($submitter_id === false) {
            return;
        }
        // Get the graded gradeable
        $graded_gradeable = $this->tryGetGradedGradeable($gradeable, $submitter_id);
        if ($graded_gradeable === false) {
            return;
        }
        // Get / create the TA grade
        $ta_graded_gradeable = $graded_gradeable->getOrCreateTaGradedGradeable();
        if (!$verify_all) {
            $component_id = $_POST['component_id'] ?? '';
            // get the component
            $component = $this->tryGetComponent($gradeable, $component_id);
            if ($component === false) {
                return;
            }

            // Get / create the graded component
            $graded_component = $ta_graded_gradeable->getOrCreateGradedComponent($component, $grader, false);

            // Verifying individual component should fail if its ungraded
            if ($graded_component === null) {
                $this->core->getOutput()->renderJsonFail('Cannot verify ungraded component');
                return;
            }
        }
        try {
            if ($verify_all === 'true') {
                foreach ($gradeable->getComponents() as $comp) {
                    if (!$comp->isPeerComponent()) {
                        $graded_component = $ta_graded_gradeable->getGradedComponent($comp);
                        if ($graded_component !== null && $graded_component->getGraderId() != $grader->getId()) {
                            $graded_component->setVerifier($grader);
                            $graded_component->setVerifyTime($this->core->getDateTimeNow());
                        }
                    }
                }
            }
            else {
                if (!isset($graded_component)) {
                    throw new \RuntimeException('Graded component should not be null if $verify_all === false');
                }
                $graded_component->setVerifier($grader);
                $graded_component->setVerifyTime($this->core->getDateTimeNow());
            }
            $this->core->getQueries()->saveTaGradedGradeable($ta_graded_gradeable);
            $this->core->getOutput()->renderJsonSuccess();
        }
        catch (\InvalidArgumentException $e) {
            $this->core->getOutput()->renderJsonFail($e->getMessage());
        }
        catch (\Exception $e) {
            $this->core->getOutput()->renderJsonError($e->getMessage());
        }
    }

    /**
     * Shows statistics for the grading status of a given electronic submission. This is shown to all full access
     * graders. Limited access graders will only see statistics for the sections they are assigned to.
     * @AccessControl(role="LIMITED_ACCESS_GRADER")
     * @Route("/courses/{_semester}/{_course}/gradeable/{gradeable_id}/grading/status")
     */
    public function showStatus($gradeable_id) {
        $gradeable = $this->tryGetGradeable($gradeable_id, false);
        if ($gradeable === false) {
            $this->core->addErrorMessage('Invalid gradeable id');
            $this->core->redirect($this->core->buildCourseUrl());
        }

        // Make sure this gradeable is an electronic file gradeable
        if ($gradeable->getType() !== GradeableType::ELECTRONIC_FILE) {
            $this->core->addErrorMessage('This gradeable is not an electronic file gradeable');
            $this->core->redirect($this->core->buildCourseUrl());
        }

        if (!$this->core->getAccess()->canI("grading.electronic.status", ["gradeable" => $gradeable])) {
            $this->core->addErrorMessage("You do not have permission to grade {$gradeable->getTitle()}");
            $this->core->redirect($this->core->buildCourseUrl());
        }

        $gradeableUrl = $this->core->buildCourseUrl(['gradeable', $gradeable->getId(), 'grading', 'details']);
        $this->core->getOutput()->addBreadcrumb("{$gradeable->getTitle()} Grading", $gradeableUrl);
        $this->core->getOutput()->addBreadcrumb("Grading Stats");

        $isPeerGradeable = false;
        if ($gradeable->hasPeerComponent() && ($this->core->getUser()->getGroup() < User::GROUP_STUDENT)) {
            $isPeerGradeable = true;
        }
        $peer = false;
        if ($gradeable->hasPeerComponent() && ($this->core->getUser()->getGroup() == User::GROUP_STUDENT)) {
            $peer = true;
        }

        //get all graded gradeables for queue stats
        $submissions_in_queue = 0;
        $gradeables[] = $gradeable;
        $graded_gradeables = $this->core->getQueries()->getGradedGradeables($gradeables);
        //check every submission (inactive and active) for every student
        //NOTE: Let's eventually refactor this nested loop to instead look at the items
        //in the autograding queue and check for matches.
        foreach ($graded_gradeables as $g) {
            $highest_version = $g->getAutoGradedGradeable()->getHighestVersion();
            if ($highest_version > 0) {
                for ($i = 1; $i < $highest_version + 1; $i++) {
                    $display_version_instance = $g->getAutoGradedGradeable()->getAutoGradedVersionInstance($i);
                    if ($display_version_instance->isQueued()) {
                        $submissions_in_queue += 1;
                    }
                }
            }
        }

        /*
         * we need number of students per section
         */

        $team_users = [];
        $no_team_users = [];
        $my_grading = 0;
        $num_components = 0;
        $graded_components = [];
        $ta_graded_components = [];
        $graders = [];
        $average_scores = [];
        $sections = [];
        $total_users = [];
        $component_averages = [];
        $histogram_data = [];
        $autograded_average = null;
        $overall_average = null;
        $overall_scores = null;
        $order = null;
        $num_submitted = [];
        $num_unsubmitted = 0;
        $total_indvidual_students = 0;
        $viewed_grade = 0;
        $num_gradeables = 1;
        $total_who_submitted = 0;
        $peers_to_grade = 0;
        $peer_graded_components = 0;
        $peer_components = 0;
        $total_users_who_submitted = [];

        $regrade_requests = $this->core->getQueries()->getNumberGradeInquiries($gradeable_id, $gradeable->isGradeInquiryPerComponentAllowed());
        if ($isPeerGradeable) {
            $total_users_who_submitted = $this->core->getQueries()->getTotalSubmittedUserCountByGradingSections($gradeable_id, $sections, 'registration_section');
            $peer_graded_components = 0;
            $order = new GradingOrder($this->core, $gradeable, $this->core->getUser(), true);
            $student_array = [];
            $student_list = [];
            $students = $this->core->getQueries()->getUsersByRegistrationSections($order->getSectionNames());
            foreach ($students as $student) {
                $reg_sec = ($student->getRegistrationSection() === null) ? 'NULL' : $student->getRegistrationSection();
                $sorted_students[$reg_sec][] = $student;
                array_push($student_list, ['user_id' => $student->getId()]);
                array_push($student_array, $student->getId());
            }
            foreach ($student_array as $student) {
                $peer_graded_components += $this->core->getQueries()->getNumGradedPeerComponents($gradeable_id, $student);
                $peer_components += count($this->core->getQueries()->getPeerAssignment($gradeable_id, $student));
            }
        }
        if ($peer) {
            $total_users = $this->core->getQueries()->getTotalUserCountByGradingSections($sections, 'registration_section');
            $peer_array = $this->core->getQueries()->getPeerAssignment($gradeable_id, $this->core->getUser()->getId());
            $peers_to_grade = count($peer_array);
            $num_components = count($gradeable->getPeerComponents());
            $graded_components = $this->core->getQueries()->getGradedPeerComponentsByRegistrationSection($gradeable_id, $sections);
            $ta_graded_components = $this->core->getQueries()->getGradedPeerComponentsByRegistrationSection($gradeable_id, $sections);
            $num_gradeables = count($this->core->getQueries()->getPeerGradingAssignmentsForGrader($this->core->getUser()->getId()));
            $my_grading = $this->core->getQueries()->getNumGradedPeerComponents($gradeable_id, $this->core->getUser()->getId());
            $component_averages = [];
            $autograded_average = null;
            $overall_average = null;
            $overall_scores = null;
            $section_key = 'registration_section';
        }
        elseif ($gradeable->isGradeByRegistration()) {
            if (!$this->core->getAccess()->canI("grading.electronic.status.full")) {
                $sections = $this->core->getUser()->getGradingRegistrationSections();
            }
            else {
                $sections = $this->core->getQueries()->getRegistrationSections();
                foreach ($sections as $i => $section) {
                    $sections[$i] = $section['sections_registration_id'];
                }
            }
            $section_key = 'registration_section';
            if (count($sections) > 0) {
                $graders = $this->core->getQueries()->getGradersForRegistrationSections($sections);
            }
            $num_components = count($gradeable->getNonPeerComponents());
        }
        else {
            //grading by rotating section
            if (!$this->core->getAccess()->canI("grading.electronic.status.full")) {
                $sections = $this->core->getQueries()->getRotatingSectionsForGradeableAndUser($gradeable_id, $this->core->getUser()->getId());
            }
            else {
                $sections = $this->core->getQueries()->getRotatingSections();
                foreach ($sections as $i => $section) {
                    $sections[$i] = $section['sections_rotating_id'];
                }
            }
            $section_key = 'rotating_section';
            if (count($sections) > 0) {
                $graders = $this->core->getQueries()->getGradersForRotatingSections($gradeable_id, $sections);
            }
        }

        //Check if this is a team project or a single-user project
        if ($gradeable->isTeamAssignment()) {
            $num_submitted = $this->core->getQueries()->getSubmittedTeamCountByGradingSections($gradeable_id, $sections, 'registration_section');
        }
        else {
            $num_submitted = $this->core->getQueries()->getTotalSubmittedUserCountByGradingSections($gradeable_id, $sections, $section_key);
        }

        if (count($sections) > 0) {
            if ($gradeable->isTeamAssignment()) {
                $total_users = $this->core->getQueries()->getTotalTeamCountByGradingSections($gradeable_id, $sections, $section_key);
                $no_team_users = $this->core->getQueries()->getUsersWithoutTeamByGradingSections($gradeable_id, $sections, $section_key);
                $team_users = $this->core->getQueries()->getUsersWithTeamByGradingSections($gradeable_id, $sections, $section_key);
                $individual_viewed_grade = $this->core->getQueries()->getNumUsersWhoViewedTeamAssignmentBySection($gradeable, $sections);
            }
            else {
                $total_users = $this->core->getQueries()->getTotalUserCountByGradingSections($sections, $section_key);
                $no_team_users = [];
                $team_users = [];
                $individual_viewed_grade = 0;
            }
            $graded_components = $this->core->getQueries()->getGradedComponentsCountByGradingSections($gradeable_id, $sections, $section_key, $gradeable->isTeamAssignment());
            $ta_graded_components = $this->core->getQueries()->getGradedComponentsCountByGradingSections($gradeable_id, $sections, $section_key, $gradeable->isTeamAssignment());
            $component_averages = $this->core->getQueries()->getAverageComponentScores($gradeable_id, $section_key, $gradeable->isTeamAssignment());
            $autograded_average = $this->core->getQueries()->getAverageAutogradedScores($gradeable_id, $section_key, $gradeable->isTeamAssignment());
            $override_cookie = array_key_exists('include_overridden', $_COOKIE) ? $_COOKIE['include_overridden'] : 'omit';
            $overall_average = $this->core->getQueries()->getAverageForGradeable($gradeable_id, $section_key, $gradeable->isTeamAssignment(), $override_cookie);
            $order = new GradingOrder($this->core, $gradeable, $this->core->getUser(), true);
            $overall_scores = [];
            $overall_scores = $order->getSortedGradedGradeables();
            $num_components = count($gradeable->getNonPeerComponents());
            $viewed_grade = $this->core->getQueries()->getNumUsersWhoViewedGradeBySections($gradeable, $sections);
            $histogram_data = $this->generateHistogramData($overall_scores);
        }
        $sections = [];
        //Either # of teams or # of students (for non-team assignments). Either case
        // this is the max # of submitted copies for this gradeable.
        $total_submissions = 0;
        if (count($total_users) > 0) {
            foreach ($total_users as $key => $value) {
                if ($key == 'NULL') {
                    continue;
                }
                $total_submissions += $value;
            }
            foreach ($total_users_who_submitted as $key => $value) {
                if ($key === 'NULL') {
                    continue;
                }
                $total_who_submitted += $value;
            }
            if (!$gradeable->isTeamAssignment() && $isPeerGradeable) {
                $sections['peer_stu_grad'] = [
                   // Total peer components to grade = Number of peer components * Number of Students who submitted
                   'total_who_submitted' => $total_who_submitted,
                   'total_components' => count($gradeable->getPeerComponents()) * $total_who_submitted,
                   'graded_components' => 0,
                   'view_peer_graded_components' => $peer_graded_components,
                   'view_peer_components' => $peer_components,
                   'ta_graded_components' => 0,
                   'num_gradeables' => $num_gradeables,
                   'graders' => [],
                   'valid_graders' => []
                ];
            }
            if ($peer) {
                 // If a team assignment => Team Peer Grading Stats Should be Visible
                 // Stats are broken, Update this after Teams work fine with Randomized Peer Assignments
                if ($gradeable->isTeamAssignment()) {
                    $sections['stu_grad'] = [
                       'total_components' => count($gradeable->getPeerComponents()), // Multiply it by number of teams assigned to grade
                       'graded_components' => $my_grading,
                       'num_gradeables' => $num_gradeables,
                       'ta_graded_components' => 0,
                       'graders' => [],
                       'valid_graders' => []
                    ];
                    $sections['all'] = [
                       'total_components' => 0,
                       'graded_components' => 0,
                       'graders' => [],
                       'valid_graders' => []
                    ];
                    foreach ($total_users as $key => $value) {
                        if ($key == 'NULL') {
                            continue;
                        }
                        $sections['all']['total_components'] += $value * $num_components;
                        $sections['all']['graded_components'] += isset($graded_components[$key]) ? $graded_components[$key] : 0;
                    }
                    $sections['all']['total_components'] -= $num_components;
                    $sections['all']['graded_components'] -= $my_grading;
                    $sections['stu_grad']['no_team'] = 0;
                    $sections['stu_grad']['team'] = 0;
                    $sections['all']['no_team'] = 0;
                    $sections['all']['team'] = 0;
                }
                else {
                    // If not a team assignment => Individual Peer Grading Stats Should be Visible
                    $sections['stu_grad'] = [
                        'total_components' => $num_components * $peers_to_grade,
                        'graded_components' => $my_grading,
                        'num_gradeables' => $num_gradeables,
                        'ta_graded_components' => 0,
                        'graders' => [],
                        'valid_graders' => []
                    ];
                    $sections['all'] = [
                        'total_components' => 0,
                        'graded_components' => 0,
                        'graders' => [],
                        'valid_graders' => []
                    ];
                    foreach ($total_users as $key => $value) {
                        if ($key == 'NULL') {
                            continue;
                        }
                        $sections['all']['total_components'] += $value * $num_components;
                        $sections['all']['graded_components'] += isset($graded_components[$key]) ? $graded_components[$key] : 0;
                    }
                    $sections['all']['total_components'] -= $num_components;
                    $sections['all']['graded_components'] -= $my_grading;
                }
            }
            else {
                foreach ($total_users as $key => $value) {
                    if (array_key_exists($key, $num_submitted)) {
                        $sections[$key] = [
                            'total_components' => $num_submitted[$key],
                            'graded_components' => 0,
                            'ta_graded_components' => 0,
                            'graders' => [],
                            'valid_graders' => []
                        ];
                    }
                    else {
                        $sections[$key] = [
                            'total_components' => 0,
                            'graded_components' => 0,
                            'graders' => [],
                            'valid_graders' => []
                        ];
                    }
                    if ($gradeable->isTeamAssignment()) {
                        $sections[$key]['no_team'] = $no_team_users[$key];
                        $sections[$key]['team'] = $team_users[$key];
                    }
                    if (isset($graded_components[$key])) {
                        // Clamp to total components if unsubmitted assignment is graded for whatever reason
                        $sections[$key]['graded_components'] = $graded_components[$key];
                        $sections[$key]['ta_graded_components'] = min(intval($graded_components[$key]), $sections[$key]['total_components']);
                    }
                    if (isset($graders[$key])) {
                        $sections[$key]['graders'] = $graders[$key];

                        if ($key !== "NULL") {
                            $valid_graders = [];
                            foreach ($graders[$key] as $valid_grader) {
                                /* @var User $valid_grader */
                                if ($this->core->getAccess()->canUser($valid_grader, "grading.electronic.grade", ["gradeable" => $gradeable])) {
                                    $valid_graders[] = $valid_grader->getDisplayedGivenName();
                                }
                            }
                            $sections[$key]["valid_graders"] = $valid_graders;
                        }
                    }
                }
            }
        }
        $registered_but_not_rotating = count($this->core->getQueries()->getRegisteredUsersWithNoRotatingSection());
        $rotating_but_not_registered = count($this->core->getQueries()->getUnregisteredStudentsWithRotatingSection());

        $show_warnings = $this->core->getAccess()->canI("grading.electronic.status.warnings");

        if (isset($order) && $gradeable->isTeamAssignment()) {
            $total_students_submitted = 0;
            foreach ($order->getSortedGradedGradeables() as $g) {
                $team = $g->getSubmitter()->getTeam();
                $team_section = $gradeable->isGradeByRegistration() ? $team->getRegistrationSection() : $team->getRotatingSection();
                if (array_key_exists($team_section, $total_users)) {
                    if ($this->core->getQueries()->getActiveVersionForTeam($gradeable->getId(), $team->getId()) != 0) {
                        $total_students_submitted += count($team->getMembers());
                    }
                }
            }
        }
        else {
            $total_students_submitted = 0;
        }
        $this->core->getOutput()->renderOutput(
            ['grading', 'ElectronicGrader'],
            'statusPage',
            $gradeable,
            $sections,
            $component_averages,
            $autograded_average,
            $overall_scores,
            $overall_average,
            $histogram_data,
            $total_submissions,
            $individual_viewed_grade ?? 0,
            $total_students_submitted,
            $registered_but_not_rotating,
            $rotating_but_not_registered,
            $viewed_grade,
            $section_key,
            $regrade_requests,
            $show_warnings,
            $submissions_in_queue
        );
    }

    /**
     * Shows the list of submitters
     * @Route("/courses/{_semester}/{_course}/gradeable/{gradeable_id}/grading/details")
     */
    public function showDetails(string $gradeable_id) {
        // Default is viewing your sections
        // Limited grader does not have "View All" option
        // If nothing to grade, Instructor will see all sections
        $view_all = isset($_COOKIE['view']) && $_COOKIE['view'] === 'all';

        $gradeable = $this->tryGetGradeable($gradeable_id);
        if ($gradeable === false) {
            $this->core->addErrorMessage('Invalid Gradeable!');
            $this->core->redirect($this->core->buildCourseUrl());
        }

        if ($gradeable->getType() !== GradeableType::ELECTRONIC_FILE) {
            return new RedirectResponse($this->core->buildCourseUrl(['gradeable', $gradeable->getId(), 'grading']));
        }

        $gradeableUrl = $this->core->buildCourseUrl(['gradeable', $gradeable->getId(), 'grading', 'details']);
        $this->core->getOutput()->addBreadcrumb("{$gradeable->getTitle()} Grading", $gradeableUrl);

        $peer = ($gradeable->hasPeerComponent() && $this->core->getUser()->getGroup() == User::GROUP_STUDENT);
        if (!$this->core->getAccess()->canI("grading.electronic.details", ["gradeable" => $gradeable])) {
            $this->core->addErrorMessage("You do not have permission to grade {$gradeable->getTitle()}");
            $this->core->redirect($this->core->buildCourseUrl());
        }
        $anon_mode = isset($_COOKIE['anon_mode']) && $_COOKIE['anon_mode'] === 'on';
        $sort = isset($_COOKIE['sort']) ? $_COOKIE['sort'] : 'id';
        $direction = isset($_COOKIE['direction']) ? $_COOKIE['direction'] : 'ASC';

        //Checks to see if the Grader has access to all users in the course,
        //Will only show the sections that they are graders for if not TA or Instructor
        $can_show_all = $this->core->getAccess()->canI("grading.electronic.details.show_all");
        $show_all = $view_all && $can_show_all;

        $order = new GradingOrder($this->core, $gradeable, $this->core->getUser(), $show_all);

        $order->sort($sort, $direction);

        $section_submitters = $order->getSectionSubmitters();
        $section_key = $order->getSectionKey();
        $graders = $order->getSectionGraders();
        $sections = $order->getSectionNames();

        $student_ids = [];
        foreach ($section_submitters as $section) {
            $student_ids = array_merge($student_ids, array_map(function (Submitter $submitter) {
                return $submitter->getId();
            }, $section));
        }

        $show_empty_teams = $this->core->getAccess()->canI("grading.electronic.details.show_empty_teams");
        $all_teams = [];
        $empty_teams = [];
        if ($gradeable->isTeamAssignment()) {
            // Only give getGradeables one User ID per team
            $all_teams = $this->core->getQueries()->getTeamsByGradeableId($gradeable_id);
            foreach ($all_teams as $team) {
                $student_ids = array_diff($student_ids, $team->getMembers());
                $team_section = $gradeable->isGradeByRegistration() ? $team->getRegistrationSection() : $team->getRotatingSection();
                if ($team->getSize() > 0 && (in_array($team_section, $sections) || $show_all)) {
                    $student_ids[] = $team->getLeaderId();
                }
                if ($team->getSize() === 0 && $show_empty_teams) {
                    $empty_teams[] = $team;
                }
            }
        }

        $graded_gradeables = [];
        $user_ids = [];
        if ($gradeable->isTeamAssignment()) {
            $user_ids = $this->core->getQueries()->getUsersOnTeamsForGradeable($gradeable);
            // Collect user ids so we know who isn't on a team
        }
        /** @var GradedGradeable $g */
        foreach ($order->getSortedGradedGradeables() as $g) {
            $graded_gradeables[] = $g;
            if ($gradeable->isTeamAssignment()) {
                $user_ids = array_merge($user_ids, $g->getSubmitter()->getTeam()->getMemberUserIds());
            }
        }
        $teamless_users = [];
        if ($gradeable->isTeamAssignment()) {
            //Find teamless users
            if ($show_all) {
                $students = $this->core->getQueries()->getAllUsers();
            }
            else {
                if ($gradeable->isGradeByRegistration()) {
                    $students = $this->core->getQueries()->getUsersByRegistrationSections($order->getSectionNames());
                }
                else {
                    $students = $this->core->getQueries()->getUsersByRotatingSections($order->getSectionNames());
                }
            }
            foreach ($students as $user) {
                if (!in_array($user->getId(), $user_ids)) {
                    $teamless_users[] = $user;
                }
            }
        }
        $show_all_sections_button = $can_show_all;
        $show_edit_teams = $this->core->getAccess()->canI("grading.electronic.show_edit_teams") && $gradeable->isTeamAssignment();
        $show_import_teams_button = $show_edit_teams && (count($all_teams) > count($empty_teams));
        $show_export_teams_button = $show_edit_teams && (count($all_teams) == count($empty_teams));
        $past_grade_start_date = $gradeable->getDates()['grade_start_date'] < $this->core->getDateTimeNow();

        $rawOverrides = $this->core->getQueries()->getRawUsersWithOverriddenGrades($gradeable->getId());
        $overrides = [];
        foreach ($rawOverrides as $o) {
            $overrides[] = $o['user_id'];
        }

        $rawAnonIds = $this->core->getQueries()->getAllAnonIdsByGradeableWithUserIds($gradeable->getId());
        if ($gradeable->isTeamAssignment()) {
            $rawAnonIds = array_merge($rawAnonIds, $this->core->getQueries()->getAllTeamAnonIdsByGradeable($gradeable->getId()));
        }
        $anon_ids = [];
        foreach ($rawAnonIds as $anon) {
            if (key_exists('team_id', $anon)) {
                $anon_ids[$anon['team_id']] = $anon['anon_id'];
            }
            else {
                $anon_ids[$anon['user_id']] = $anon['anon_id'];
            }
        }

        $this->core->getOutput()->renderOutput(['grading', 'ElectronicGrader'], 'detailsPage', $gradeable, $graded_gradeables, $teamless_users, $graders, $empty_teams, $show_all_sections_button, $show_import_teams_button, $show_export_teams_button, $show_edit_teams, $past_grade_start_date, $view_all, $sort, $direction, $anon_mode, $overrides, $anon_ids);

        if ($show_edit_teams) {
            $all_reg_sections = $this->core->getQueries()->getRegistrationSections();
            $key = 'sections_registration_id';
            foreach ($all_reg_sections as $i => $section) {
                $all_reg_sections[$i] = $section[$key];
            }

            $all_rot_sections = $this->core->getQueries()->getRotatingSections();
            $key = 'sections_rotating_id';

            foreach ($all_rot_sections as $i => $section) {
                $all_rot_sections[$i] = $section[$key];
            }

            $students = $this->core->getQueries()->getAllUsers();
            $this->core->getOutput()->renderOutput(['grading', 'ElectronicGrader'], 'adminTeamForm', $gradeable, $all_reg_sections, $all_rot_sections, $students);
            $this->core->getOutput()->renderOutput(['grading', 'ElectronicGrader'], 'importTeamForm', $gradeable);

            $this->core->getOutput()->renderOutput(['grading','ElectronicGrader'], 'randomizeButtonWarning', $gradeable);
        }
    }

    /**
     * Get attachments for a gradeable
     * @Route("/courses/{_semester}/{_course}/gradeable/{gradeable_id}/grading/attachments", methods={"GET"})
     */
    public function ajaxGetAttachments($gradeable_id) {
        $anon_id = $_POST['anon_id'] ?? '';
        $grader_id = $_POST['grader_id'] ?? '';

        $grader = $this->core->getQueries()->getUserById($grader_id);
        if ($grader === null) {
            $this->core->getOutput()->renderJsonFail('Insufficient permissions to get attachments.');
            return;
        }
        $gradeable = $this->tryGetGradeable($gradeable_id);
        if ($gradeable === false) {
            $this->core->getOutput()->renderJsonFail('Insufficient permissions to get attachments.');
            return;
        }
        // Make sure this gradeable is an electronic file gradeable
        if ($gradeable->getType() !== GradeableType::ELECTRONIC_FILE) {
            $this->core->getOutput()->renderJsonFail('This gradeable is not an electronic file gradeable');
            return;
        }
        $submitter_id = $this->tryGetSubmitterIdFromAnonId($anon_id, $gradeable_id);
        if ($submitter_id === false) {
            $this->core->getOutput()->renderJsonFail('Insufficient permissions to get attachments.');
            return;
        }
        $graded_gradeable = $this->tryGetGradedGradeable($gradeable, $submitter_id);
        if ($graded_gradeable === false) {
            $this->core->getOutput()->renderJsonFail('Insufficient permissions to get attachments.');
            return;
        }

        // checks if user has permission
        if (!$this->core->getAccess()->canI("path.read.attachments", ["gradeable" => $gradeable, "graded_gradeable" => $graded_gradeable])) {
            $this->core->getOutput()->renderJsonFail('Insufficient permissions to get attachments.');
            return;
        }

        $ta_graded_gradeable = $graded_gradeable->getTaGradedGradeable();

        if ($ta_graded_gradeable !== null) {
            $this->core->getOutput()->renderJsonSuccess($ta_graded_gradeable->getAttachments($grader));
        }
        else {
            $this->core->getOutput()->renderJsonSuccess([]);
        }
    }

    /**
     * Upload an attachment for a grader
     * @Route("/courses/{_semester}/{_course}/gradeable/{gradeable_id}/grading/attachments/upload", methods={"POST"})
     */
    public function uploadAttachment($gradeable_id) {
        $anon_id = $_POST['anon_id'] ?? '';

        //Get the user uploading attachment
        $grader = $this->core->getUser();
        if (!$grader->accessGrading()) {
            $this->core->getOutput()->renderJsonFail('Insufficient permissions to upload attachments.');
            return;
        }

        // Get the gradeable
        $gradeable = $this->tryGetGradeable($gradeable_id);
        if ($gradeable === false) {
            $this->core->getOutput()->renderJsonFail('Insufficient permissions to upload attachments.');
            return;
        }

        // Make sure this gradeable is an electronic file gradeable
        if ($gradeable->getType() !== GradeableType::ELECTRONIC_FILE) {
            $this->core->getOutput()->renderJsonFail('This gradeable is not an electronic file gradeable');
            return;
        }

        // Get user id from the anon id
        $submitter_id = $this->tryGetSubmitterIdFromAnonId($anon_id, $gradeable_id);
        if ($submitter_id === false) {
            $this->core->getOutput()->renderJsonFail('Insufficient permissions to upload attachments.');
            return;
        }

        // Get the graded gradeable
        $graded_gradeable = $this->tryGetGradedGradeable($gradeable, $submitter_id);
        if ($graded_gradeable === false) {
            $this->core->getOutput()->renderJsonFail('Insufficient permissions to upload attachments.');
            return;
        }

        // Check access
        if (!$this->core->getAccess()->canI("path.write.attachments", ["gradeable" => $gradeable, "graded_gradeable" => $graded_gradeable])) {
            $this->core->getOutput()->renderJsonFail('Insufficient permissions to upload attachments.');
            return;
        }

        if (empty($_FILES) || empty($_FILES['attachment']) || empty($_FILES['attachment']['tmp_name'])) {
            $this->core->getOutput()->renderJsonFail('Missing attachment to save.');
            return;
        }

        $attachment = $_FILES['attachment'];
        $status = FileUtils::validateUploadedFiles($attachment);
        if (!$status[0]["success"]) {
            $this->core->getOutput()->renderJsonFail('Failed to validate upload: ' . $status[0]["error"]);
            return;
        }
        $attachment_path_folder = FileUtils::joinPaths($this->core->getConfig()->getCoursePath(), 'attachments', $gradeable->getId(), $submitter_id, $grader->getId());
        FileUtils::createDir($attachment_path_folder, true);
        $attachment_path = FileUtils::joinPaths($attachment_path_folder, $attachment['name']);
        if (!move_uploaded_file($attachment["tmp_name"], $attachment_path)) {
            $this->core->getOutput()->renderJsonFail('Failed to upload file.');
        }
        else {
            // Get the TA graded gradeable
            $ta_graded_gradeable = $graded_gradeable->getOrCreateTaGradedGradeable();

            // New info, so reset the user viewed date
            $ta_graded_gradeable->resetUserViewedDate();

            // Finally, save the changes to the database
            $this->core->getQueries()->saveTaGradedGradeable($ta_graded_gradeable);
            $submitter = $ta_graded_gradeable->getGradedGradeable()->getSubmitter();
            if ($submitter->isTeam()) {
                $this->core->getQueries()->clearTeamViewedTime($submitter->getId());
            }
            $this->core->getOutput()->renderJsonSuccess(
                [
                    "name" => $attachment['name'],
                    "path" => $attachment_path
                ]
            );
        }
    }

    /**
     * Delete an attachment for a grader
     * @Route("/courses/{_semester}/{_course}/gradeable/{gradeable_id}/grading/attachments/delete", methods={"POST"})
     */
    public function deleteAttachment($gradeable_id) {
        $anon_id = $_POST['anon_id'] ?? '';
        $grader = $this->core->getUser();

        // Get the gradeable
        $gradeable = $this->tryGetGradeable($gradeable_id);
        if ($gradeable === false) {
            $this->core->getOutput()->renderJsonFail('Insufficient permissions to delete attachments.');
            return;
        }

        // Make sure this gradeable is an electronic file gradeable
        if ($gradeable->getType() !== GradeableType::ELECTRONIC_FILE) {
            $this->core->getOutput()->renderJsonFail('This gradeable is not an electronic file gradeable');
            return;
        }

        // Get user id from the anon id
        $submitter_id = $this->tryGetSubmitterIdFromAnonId($anon_id, $gradeable_id);
        if ($submitter_id === false) {
            $this->core->getOutput()->renderJsonFail('Insufficient permissions to delete attachments.');
            return;
        }

        // Get the graded gradeable
        $graded_gradeable = $this->tryGetGradedGradeable($gradeable, $submitter_id);
        if ($graded_gradeable === false) {
            $this->core->getOutput()->renderJsonFail('Insufficient permissions to delete attachment.');
            return;
        }

        // Check access
        if (!$this->core->getAccess()->canI("path.write.attachments", ["gradeable" => $gradeable, "graded_gradeable" => $graded_gradeable])) {
            $this->core->getOutput()->renderJsonFail('Insufficient permissions to delete attachments.');
            return;
        }

        if (empty($_POST['attachment'])) {
            $this->core->getOutput()->renderJsonFail('Missing attachment to delete.');
            return;
        }

        if (strpos($_POST['attachment'], "..") !== false) {
            $this->core->getOutput()->renderJsonFail('Invalid path.');
            return;
        }

        $attachment_path = FileUtils::joinPaths($this->core->getConfig()->getCoursePath(), 'attachments', $gradeable->getId(), $submitter_id, $grader->getId(), $_POST["attachment"]);
        if (is_file($attachment_path)) {
            if (@unlink($attachment_path)) {
                $this->core->getOutput()->renderJsonSuccess();
            }
            else {
                $this->core->getOutput()->renderJsonFail('Failed to remove file.');
            }
        }
        else {
            $this->core->getOutput()->renderJsonFail('File not found.');
        }
    }

    /**
     * Imports teams from a csv file upload
     * @Route("/courses/{_semester}/{_course}/gradeable/{gradeable_id}/grading/teams/import", methods={"POST"})
     */
    public function importTeams($gradeable_id) {
        $gradeable = $this->tryGetGradeable($gradeable_id, false);
        if ($gradeable === false) {
            $this->core->addErrorMessage("Failed to load gradeable: {$gradeable_id}");
            $this->core->redirect($this->core->buildCourseUrl());
        }

        // Make sure this gradeable is an electronic file gradeable
        if ($gradeable->getType() !== GradeableType::ELECTRONIC_FILE) {
            $this->core->addErrorMessage('This gradeable is not an electronic file gradeable');
            $this->core->redirect($this->core->buildCourseUrl());
        }

        $return_url = $this->core->buildCourseUrl(['gradeable', $gradeable_id, 'grading', 'details']);

        if (!$this->core->getAccess()->canI("grading.electronic.import_teams", ["gradeable" => $gradeable])) {
            $this->core->addErrorMessage("You do not have permission to do that.");
            $this->core->redirect($this->core->buildCourseUrl());
        }

        if (!$gradeable->isTeamAssignment()) {
            $this->core->addErrorMessage("{$gradeable->getTitle()} is not a team assignment");
            $this->core->redirect($return_url);
        }

        if ($_FILES['upload_team']['name'] == "") {
            $this->core->addErrorMessage("No input file specified");
            $this->core->redirect($return_url);
        }

        $csv_file = $_FILES['upload_team']['tmp_name'];
        register_shutdown_function(
            function () use ($csv_file) {
                unlink($csv_file);
            }
        );
        ini_set("auto_detect_line_endings", '1');

        $contents = file($csv_file, FILE_IGNORE_NEW_LINES | FILE_SKIP_EMPTY_LINES);
        if ($contents === false) {
            $this->core->addErrorMessage("File was not properly uploaded. Contact your sysadmin.");
            $this->core->redirect($return_url);
        }

        $row_num = 1;
        $error_message = "";
        /** @var string[][] */
        $new_teams_members = [];
        $team_names = [];
        foreach ($contents as $content) {
            $vals = str_getcsv($content);
            $vals = array_map('trim', $vals);
            if (count($vals) != 7) {
                $error_message .= "ERROR on row {$row_num}, csv row do not follow specified format<br>";
                continue;
            }
            if ($row_num == 1) {
                $row_num += 1;
                continue;
            }
            $team_name = $vals[4];
            $team_id = $vals[3];
            $user_id = $vals[2];

            if ($team_name == '') {
                $team_name = null;
            }

            if ($this->core->getQueries()->getUserById($user_id) === null) {
                $error_message .= "ERROR on row {$row_num}, user_id doesn't exists<br>";
                continue;
            }
            if (!array_key_exists($team_id, $new_teams_members)) {
                $new_teams_members[$team_id] = [];
            }
            $new_teams_members[$team_id][] = $user_id;
            $team_names[$team_id] = $team_name;
        }

        if ($error_message != "") {
            $this->core->addErrorMessage($error_message);
            $this->core->redirect($return_url);
        }

        $gradeable_path = FileUtils::joinPaths($this->core->getConfig()->getCoursePath(), "submissions", $gradeable_id);
        if (!FileUtils::createDir($gradeable_path)) {
            $this->core->addErrorMessage("Failed to make folder for this assignment");
            $this->core->redirect($return_url);
        }

        foreach ($new_teams_members as $team_id => $members) {
            $leader_id = $members[0];

            $leader = $this->core->getQueries()->getUserById($leader_id);
            $members = $this->core->getQueries()->getUsersById(array_slice($members, 1));
            try {
                $gradeable->createTeam($leader, $members, '', -1, $team_names[$team_id]);
            }
            catch (\Exception $e) {
                $this->core->addErrorMessage("Team may not have been properly initialized ($leader_id): {$e->getMessage()}");
            }
        }

        $this->core->addSuccessMessage("All Teams are imported to the gradeable");
        $this->core->redirect($return_url);
    }

    /**
     * Exports team into a csv file and displays it to the user
     * @Route("/courses/{_semester}/{_course}/gradeable/{gradeable_id}/grading/teams/export")
     */
    public function exportTeams($gradeable_id) {
        $gradeable = $this->tryGetGradeable($gradeable_id, false);
        if ($gradeable === false) {
            $this->core->addErrorMessage("Failed to load gradeable: {$gradeable_id}");
            $this->core->redirect($this->core->buildCourseUrl());
        }

        // Make sure this gradeable is an electronic file gradeable
        if ($gradeable->getType() !== GradeableType::ELECTRONIC_FILE) {
            $this->core->addErrorMessage('This gradeable is not an electronic file gradeable');
            $this->core->redirect($this->core->buildCourseUrl());
        }

        if (!$this->core->getAccess()->canI("grading.electronic.export_teams", ["gradeable" => $gradeable])) {
            $this->core->addErrorMessage("You do not have permission to do that.");
            $this->core->redirect($this->core->buildCourseUrl());
        }

        $all_teams = $gradeable->getTeams();
        $nl = "\n";
        $csvdata = "Given Name,Family Name,User ID,Team ID,Team Name,Team Registration Section,Team Rotating Section" . $nl;
        foreach ($all_teams as $team) {
            if ($team->getSize() != 0) {
                foreach ($team->getMemberUsers() as $user) {
                    $csvdata .= implode(',', [
                        $user->getDisplayedGivenName(),
                        $user->getDisplayedFamilyName(),
                        $user->getId(),
                        $team->getId(),
                        $team->getTeamName(),
                        $team->getRegistrationSection(),
                        $team->getRotatingSection()
                    ]);
                    $csvdata .= $nl;
                }
            }
        }
        $filename = $this->core->getConfig()->getCourse() . "_" . $gradeable_id . "_teams.csv";
        $this->core->getOutput()->renderFile($csvdata, $filename);
    }

    /**
     * Randomly redistributes teams with members into Rotating Grading Sections
     * Evenly distributes them between all sections, giving extra teams to Sections numerically if necessary
     * Ex: 13 teams in 3 sections will always give Section 1: 5 teams; Section 2: 4 teams;  Section 3: 4 teams
     * @Route("/courses/{_semester}/{_course}/gradeable/{gradeable_id}/grading/teams/randomize_rotating")
     */
    public function randomizeTeamRotatingSections($gradeable_id) {
        $gradeable = $this->tryGetGradeable($gradeable_id);
        if ($gradeable === false) {
            $this->core->addErrorMessage("Failed to load gradeable: {$gradeable_id}");
            $this->core->redirect($this->core->buildCourseUrl());
        }
        // Make sure this gradeable is an electronic file gradeable
        if ($gradeable->getType() !== GradeableType::ELECTRONIC_FILE) {
            $this->core->addErrorMessage('This gradeable is not an electronic file gradeable');
            $this->core->redirect($this->core->buildCourseUrl());
        }
        $section_count = $this->core->getQueries()->getMaxRotatingSection();
        $return_url = $this->core->buildCourseUrl(['gradeable', $gradeable_id, 'grading', 'details']);
        $teams = $this->core->getQueries()->getTeamsWithMembersFromGradeableID($gradeable_id);

        //Does nothing if there are no sections or no teams
        if ($section_count <= 0 || empty($teams)) {
            $this->core->redirect($return_url);
            return;
        }

        shuffle($teams);

        $cur_group = 1;
        foreach ($teams as $team_id) {
            $this->core->getQueries()->updateTeamRotatingSection($team_id, $cur_group);
            $cur_group++;
            if ($cur_group > $section_count) {
                $cur_group = 1;
            }
        }

        $this->core->redirect($return_url);
    }

    /**
     * Handle requests to create individual teams via the AdminTeamForm
     * @AccessControl(permission="grading.electronic.submit_team_form")
     * @Route("/courses/{_semester}/{_course}/gradeable/{gradeable_id}/grading/teams/new", methods={"POST"})
     */
    public function adminTeamSubmit($gradeable_id) {
        $new_team = ($_POST['new_team'] ?? '') === 'true';
        $leader_id = $_POST['new_team_user_id'] ?? '';
        $team_id = $_POST['edit_team_team_id'] ?? '';
        $reg_section = $_POST['reg_section'] ?? 'NULL';
        $rot_section = $_POST['rot_section'] ?? 'NULL';

        if ($rot_section === 'NULL') {
            $rot_section = 0;
        }
        else {
            $rot_section = intval($rot_section);
        }

        $gradeable = $this->tryGetGradeable($gradeable_id, false);
        if ($gradeable === false) {
            $this->core->addErrorMessage("Failed to load gradeable: {$gradeable_id}");
            $this->core->redirect($this->core->buildCourseUrl());
        }

        // Make sure this gradeable is an electronic file gradeable
        if ($gradeable->getType() !== GradeableType::ELECTRONIC_FILE) {
            $this->core->addErrorMessage('This gradeable is not an electronic file gradeable');
            $this->core->redirect($this->core->buildCourseUrl());
        }

        $return_url = $this->core->buildCourseUrl(['gradeable', $gradeable_id, 'grading', 'details']);

        if (!$gradeable->isTeamAssignment()) {
            $this->core->addErrorMessage("{$gradeable->getTitle()} is not a team assignment");
            $this->core->redirect($return_url);
        }

        $num_users = intval($_POST['num_users']);
        $user_ids = [];
        for ($i = 0; $i < $num_users; $i++) {
            $id = trim(htmlentities($_POST["user_id_{$i}"]));
            if (in_array($id, $user_ids)) {
                $this->core->addErrorMessage("ERROR: {$id} is already on this team");
                $this->core->redirect($return_url);
            }
            // filter empty strings and leader
            if ($id !== "" && $id !== $leader_id) {
                $user_ids[] = $id;
            }
        }

        // Load the user instances from the database
        $users = $this->core->getQueries()->getUsersById($user_ids);
        $invalid_members = array_diff($user_ids, array_keys($users));
        if (count($invalid_members) > 0) {
            $members_message = implode(', ', $invalid_members);
            $this->core->addErrorMessage("ERROR: {$members_message} are not valid User IDs");
            $this->core->redirect($return_url);
        }

        $team_name = $_POST['team_name'] ?? null;

        if ($new_team) {
            $leader = $this->core->getQueries()->getUserById($leader_id);
            try {
                $gradeable->createTeam($leader, $users, $reg_section, $rot_section, $team_name);
                $this->core->addSuccessMessage("Created New Team {$team_id}");
            }
            catch (\Exception $e) {
                $this->core->addErrorMessage("Team may not have been properly initialized: {$e->getMessage()}");
                $this->core->redirect($return_url);
            }
        }
        else {
            $team = $this->core->getQueries()->getTeamById($team_id);
            if ($team === null) {
                $this->core->addErrorMessage("ERROR: {$team_id} is not a valid Team ID");
                $this->core->redirect($return_url);
            }
            $new_team_name = false;
            if ($team_name !== $team->getTeamName()) {
                $new_team_name = true;
            }
            $team_members = $team->getMembers();
            $add_user_ids = [];
            foreach ($user_ids as $id) {
                if (!in_array($id, $team_members)) {
                    if ($this->core->getQueries()->getTeamByGradeableAndUser($gradeable_id, $id) !== null) {
                        $this->core->addErrorMessage("ERROR: {$id} is already on a team");
                        $this->core->redirect($return_url);
                    }
                    $add_user_ids[] = $id;
                }
            }
            $remove_user_ids = [];
            foreach ($team_members as $id) {
                if (!in_array($id, $user_ids)) {
                    $remove_user_ids[] = $id;
                }
            }

            $this->core->getQueries()->updateTeamRegistrationSection($team_id, $reg_section === 'NULL' ? null : $reg_section);
            $this->core->getQueries()->updateTeamRotatingSection($team_id, $rot_section === 0 ? null : $rot_section);
            $this->core->getQueries()->updateTeamName($team_id, $team_name);
            foreach ($add_user_ids as $id) {
                $this->core->getQueries()->declineAllTeamInvitations($gradeable_id, $id);
                $this->core->getQueries()->acceptTeamInvitation($team_id, $id);
            }
            foreach ($remove_user_ids as $id) {
                $this->core->getQueries()->leaveTeam($team_id, $id);
            }
            $this->core->addSuccessMessage("Updated Team {$team_id}");

            $current_time = $this->core->getDateTimeNow()->format("Y-m-d H:i:sO") . " " . $this->core->getConfig()->getTimezone()->getName();
            $settings_file = FileUtils::joinPaths($this->core->getConfig()->getCoursePath(), "submissions", $gradeable_id, $team_id, "user_assignment_settings.json");
            $json = FileUtils::readJsonFile($settings_file);
            if ($json === false) {
                $this->core->addErrorMessage("Failed to open settings file");
                $this->core->redirect($return_url);
            }
            foreach ($add_user_ids as $id) {
                $json["team_history"][] = ["action" => "admin_add_user", "time" => $current_time,
                    "admin_user" => $this->core->getUser()->getId(), "added_user" => $id];
            }
            foreach ($remove_user_ids as $id) {
                $json["team_history"][] = ["action" => "admin_remove_user", "time" => $current_time,
                    "admin_user" => $this->core->getUser()->getId(), "removed_user" => $id];
            }
            if ($new_team_name) {
                $json["team_history"][] = ["action" => "change_name", "time" => $current_time, "user" => $this->core->getUser()->getId()];
            }
            if (!@file_put_contents($settings_file, FileUtils::encodeJson($json))) {
                $this->core->addErrorMessage("Failed to write to team history to settings file");
            }
        }

        $this->core->redirect($return_url);
    }

    /**
     * Given a gradeable, the logged in user, and if the logged in user is a peer
     * determine if the user should be single, double, or unblind grading
     */

    private function amIBlindGrading($gradeable, $user, $peer) {
        if ($peer && $gradeable->getPeerBlind() === Gradeable::DOUBLE_BLIND_GRADING) {
            return "double";
        }

        if (($peer && $gradeable->getPeerBlind() === Gradeable::SINGLE_BLIND_GRADING) || ($gradeable->getLimitedAccessBlind() === Gradeable::SINGLE_BLIND_GRADING && $this->core->getUser()->getGroup() === User::GROUP_LIMITED_ACCESS_GRADER)) {
            return "single";
        }

        return "unblind";
    }

    /**
     * Display the electronic grading page
     *
     * @param string $who_id This is the user we wish to view, this field will only be passed on when the request originates
     *                  on the grading index page
     * @param string $from This is the user that was being viewed when a navigation button was clicked on the TA grading
     *                  interface.  Knowing who we were viewing allows us to decide who to view next.
     * @param null|string $to Used to determine the direction to move in, either 'prev' or 'next'
     *
     * @Route("/courses/{_semester}/{_course}/gradeable/{gradeable_id}/grading/grade")
     */
    public function showGrading(
        $gradeable_id,
        $who_id = '',
        $from = "",
        $to = null,
        $gradeable_version = null,
        $sort = "id",
        $direction = "ASC",
        $component_id = "-1",
        $anon_mode = false,
        $filter = 'default',
        $navigate_assigned_students_only = "true"
    ) {
        if (empty($this->core->getQueries()->getTeamsById([$who_id])) && $this->core->getQueries()->getUserById($who_id) == null) {
            $anon_mode = true;
        }
        /** @var Gradeable $gradeable */

        $gradeable = $this->tryGetGradeable($gradeable_id, false);
        if ($gradeable === false) {
            $this->core->addErrorMessage('Invalid Gradeable!');
            $this->core->redirect($this->core->buildCourseUrl());
        }
        // Make sure this gradeable is an electronic file gradeable
        if ($gradeable->getType() !== GradeableType::ELECTRONIC_FILE) {
            $this->core->addErrorMessage('This gradeable is not an electronic file gradeable');
            $this->core->redirect($this->core->buildCourseUrl());
        }
        $peer = $gradeable->hasPeerComponent() && $this->core->getUser()->getGroup() == User::GROUP_STUDENT;
        $team = $gradeable->isTeamAssignment();
        if ($gradeable->hasPeerComponent() && $this->core->getUser()->getGroup() == User::GROUP_STUDENT) {
            $peer = true;
        }
        $blind_grading = $this->amIBlindGrading($gradeable, $this->core->getUser(), $peer);

        // If $who_id is empty string then this request came from the TA grading interface navigation buttons
        // We must decide who to display prev/next and assign them to $who_id
        $order_all_sections = null;
        if ($who_id === '') {
            $order_grading_sections = new GradingOrder($this->core, $gradeable, $this->core->getUser());
            $order_grading_sections->sort($sort, $direction);

            // Only need to instantiate this order if the user is a full access grader
            // Limited access graders should never need the order that includes all sections
            if ($this->core->getUser()->accessFullGrading() && $navigate_assigned_students_only === "false") {
                $order_all_sections = new GradingOrder($this->core, $gradeable, $this->core->getUser(), true);
                $order_all_sections->sort($sort, $direction);
            }

            // Get the graded gradeable for the $from user
            $id_from_anon = $this->core->getQueries()->getSubmitterIdFromAnonId($from, $gradeable_id);
            if ($blind_grading !== "unblind" || $anon_mode) {
                $from_graded_gradeable = $this->tryGetGradedGradeable($gradeable, $id_from_anon, false);
            }
            else {
                $from_graded_gradeable = $this->tryGetGradedGradeable($gradeable, $from, false);
            }

            if ($from_graded_gradeable === false) {
                $this->core->redirect($this->core->buildCourseUrl(['gradeable', $gradeable_id, 'grading', 'details']));
            }

            // Get the user ID of the user we were viewing on the TA grading interface
            $from_id = $from_graded_gradeable->getSubmitter();

            // Determine the student to go to based on the button that was pressed
            // For full access graders, pressing the single arrow should navigate to the next submission, regardless
            // of if that submission is in their assigned section
            // Limited access graders should only be able to navigate to submissions in their assigned sections
            $goToStudent = null;
            if ($to === 'prev' && $navigate_assigned_students_only === "false" && $this->core->getUser()->accessFullGrading()) {
                $goToStudent = $order_all_sections->getPrevSubmitter($from_id, is_numeric($component_id) ? $component_id : -1, $filter);
            }
            elseif ($to === 'prev') {
                $goToStudent = $order_grading_sections->getPrevSubmitter($from_id, is_numeric($component_id) ? $component_id : -1, $filter);
            }
            elseif ($to === 'next' && $navigate_assigned_students_only === "false" && $this->core->getUser()->accessFullGrading()) {
                $goToStudent = $order_all_sections->getNextSubmitter($from_id, is_numeric($component_id) ? $component_id : -1, $filter);
            }
            elseif ($to === 'next') {
                $goToStudent = $order_grading_sections->getNextSubmitter($from_id, is_numeric($component_id) ? $component_id : -1, $filter);
            }
            // Reassign who_id
            if ($goToStudent !== null) {
                $who_id = $goToStudent->getId();
                if ($blind_grading || $anon_mode) {
                    $who_id = $goToStudent->getAnonId($gradeable_id);
                }
            }
            if (empty($who_id)) {
                $message = "You've reached the ";
                $message .= $to === 'prev' ? " start" : " end";
                $message .= " of";
                $message .= $navigate_assigned_students_only !== "false" ? " your assigned sections" : " the list";
                $message .= $filter !== 'default' ? " (using filter '" . $filter . "')." : ".";
                $this->core->addSuccessMessage($message);
                $this->core->redirect($this->core->buildCourseUrl(['gradeable', $gradeable_id, 'grading', 'details'])  . '?' . http_build_query(['sort' => $sort, 'direction' => $direction]));
            }
        }
        // Get the graded gradeable for the submitter we are requesting
        $graded_gradeable = false;
        $id_from_anon = $this->core->getQueries()->getSubmitterIdFromAnonId($who_id, $gradeable_id);
        if ($blind_grading !== "unblind" || $anon_mode) {
            $graded_gradeable = $this->tryGetGradedGradeable($gradeable, $id_from_anon, false);
        }
        else {
            $graded_gradeable = $this->tryGetGradedGradeable($gradeable, $who_id, false);
        }
        if ($graded_gradeable === false) {
            $this->core->redirect($this->core->buildCourseUrl(['gradeable', $gradeable_id, 'grading', 'details'])  . '?' . http_build_query(['sort' => $sort, 'direction' => $direction]));
            $peer = false;
        }

        $gradeableUrl = $this->core->buildCourseUrl(['gradeable', $gradeable->getId(), 'grading', 'details']);
        $this->core->getOutput()->addBreadcrumb("{$gradeable->getTitle()} Grading", $gradeableUrl);
        $indexUrl = $this->core->buildCourseUrl(['gradeable', $gradeable_id, 'grading', 'details']);
        $this->core->getOutput()->addBreadcrumb('Grading Interface ' . GradingOrder::getGradingOrderMessage($sort, $direction));
        $graded = 0;
        $total = 0;
        $total_submitted = 0;
        if ($peer) {
            $section_key = 'registration_section';
            $total = $gradeable->getPeerGradeSet();
            $graded = $this->core->getQueries()->getNumGradedPeerComponents($gradeable->getId(), $this->core->getUser()->getId()) / count($gradeable->getPeerComponents());
        }
        elseif ($gradeable->isGradeByRegistration()) {
            $section_key = "registration_section";
            $sections = $this->core->getUser()->getGradingRegistrationSections();
            if ($this->core->getAccess()->canI("grading.electronic.grade.if_no_sections_exist") && $sections == null) {
                $sections = $this->core->getQueries()->getRegistrationSections();
                for ($i = 0; $i < count($sections); $i++) {
                    $sections[$i] = $sections[$i]['sections_registration_id'];
                }
            }
            if ($team) {
                $graded = array_sum($this->core->getQueries()->getGradedComponentsCountByGradingSections($gradeable_id, $sections, 'registration_section', $team));
                $total = array_sum($this->core->getQueries()->getTotalTeamCountByGradingSections($gradeable_id, $sections, 'registration_section'));
                $total_submitted = array_sum($this->core->getQueries()->getSubmittedTeamCountByGradingSections($gradeable_id, $sections, 'registration_section'));
            }
            else {
                $graded = array_sum($this->core->getQueries()->getGradedComponentsCountByGradingSections($gradeable_id, $sections, 'registration_section', $team));
                $total = array_sum($this->core->getQueries()->getTotalUserCountByGradingSections($sections, 'registration_section'));
                $total_submitted = array_sum($this->core->getQueries()->getTotalSubmittedUserCountByGradingSections($gradeable_id, $sections, 'registration_section'));
            }
        }
        else {
            $sections = $this->core->getQueries()->getRotatingSectionsForGradeableAndUser($gradeable_id, $this->core->getUser()->getId());
            if ($this->core->getAccess()->canI("grading.electronic.grade.if_no_sections_exist") && $sections == null) {
                $sections = $this->core->getQueries()->getRotatingSections();
                for ($i = 0; $i < count($sections); $i++) {
                    $sections[$i] = $sections[$i]['sections_rotating_id'];
                }
            }
            if ($team) {
                //$total = array_sum($this->core->getQueries()->getTotalTeamCountByGradingSections($gradeable_id, $sections, 'rotating_section'));
                $total_submitted = array_sum($this->core->getQueries()->getSubmittedTeamCountByGradingSections($gradeable_id, $sections, 'rotating_section'));
            }
            else {
                $total_submitted = array_sum($this->core->getQueries()->getTotalSubmittedUserCountByGradingSections($gradeable->getId(), $sections, 'rotating_section'));
            }
            $graded = array_sum($this->core->getQueries()->getGradedComponentsCountByGradingSections($gradeable_id, $sections, 'rotating_section', $team));
        }
        //multiplies users and the number of components a gradeable has together
        if ($team) {
            $total_submitted = ($total_submitted * count($gradeable->getComponents()));
        }
        else {
            $total_submitted = ($total_submitted * count($gradeable->getComponents()));
        }
        if ($total_submitted == 0) {
            $progress = 100;
        }
        else {
            $progress = round(($graded / $total_submitted) * 100, 1);
        }


        if (!$this->core->getAccess()->canI("grading.electronic.grade", ["gradeable" => $gradeable, "graded_gradeable" => $graded_gradeable])) {
            $this->core->addErrorMessage("ERROR: You do not have access to grade the requested student.");
            $this->core->redirect($this->core->buildCourseUrl(['gradeable', $gradeable->getId(), 'grading', 'status']));
        }

        $show_verify_all = false;
        //check if verify all button should be shown or not
        foreach ($gradeable->getComponents() as $component) {
            $graded_component = $graded_gradeable->getOrCreateTaGradedGradeable()->getGradedComponent($component, $this->core->getUser());
            if ($graded_component === null) {
                continue;
            }
            if ($graded_component->getGrader()->getId() !== $this->core->getUser()->getId() && $graded_component->getVerifierId() === '') {
                $show_verify_all = true;
                break;
            }
        }
        $can_inquiry = $this->core->getAccess()->canI("grading.electronic.grade_inquiry", ['graded_gradeable' => $graded_gradeable]);
        $can_verify = $this->core->getAccess()->canI("grading.electronic.verify_grader");
        $show_verify_all = $show_verify_all && $can_verify;

        $show_silent_edit = $this->core->getAccess()->canI("grading.electronic.silent_edit");

        $display_version = intval($gradeable_version ?? '0');
        if ($display_version <= 0) {
            $display_version = $graded_gradeable->getAutoGradedGradeable()->getActiveVersion();
        }

        $late_days_users = [];
        if ($gradeable->isTeamAssignment()) {
            // If its a team assignment, use the leader for late days...
            $late_days_users = $graded_gradeable->getSubmitter()->getTeam()->getMemberUsers();
        }
        else {
            $late_days_users[] = $graded_gradeable->getSubmitter()->getUser();
        }

<<<<<<< HEAD
        $late_status = null;  // Assume its good
        $rollback_submission = PHP_INT_MAX;

        // Get the "worst" status from all users in the submission
        foreach ($late_days_users as $user) {
            $ld = LateDays::fromUser($this->core, $user);
            $ldi = $ld->getLateDayInfoByGradeable($gradeable);

            // Skip null entries
            if ($ldi === null) {
                continue;
=======
        $ldi = (new LateDays($this->core, $late_days_user, [$graded_gradeable]))->getLateDayInfoByGradeable($gradeable);
        if ($ldi === null) {
            $late_status = LateDayInfo::STATUS_GOOD;  // Assume its good
        }
        else {
            $late_status = $ldi->getStatus();
        }
        $rollbackSubmission = -1;
        $previousVersion =  $graded_gradeable->getAutoGradedGradeable()->getActiveVersion() - 1;
        // check for rollback submission only if the Active version is greater than 1 and that too is late.
        if ($previousVersion && $late_status !== LateDayInfo::STATUS_GOOD) {
            while ($previousVersion) {
                $prevVersionInstance = $graded_gradeable->getAutoGradedGradeable()->getAutoGradedVersionInstance($previousVersion);
                if ($prevVersionInstance == null) {
                    $rollbackSubmission = -1;
                    break;
                }
                $lateInfo = LateDays::fromUser($this->core, $late_days_user)->getLateDayInfoByGradeable($gradeable);
                $daysLate = $prevVersionInstance->getDaysLate();

                // If this version is a good submission then it the rollback Submission
                if ($lateInfo == null || ($lateInfo->getStatus($daysLate) == LateDayInfo::STATUS_GOOD)) {
                    $rollbackSubmission = $previousVersion;
                    break;
                }
                // applying same condition for previous version. i.e going back one version
                $previousVersion -= 1;
>>>>>>> 13064879
            }

            $late_status = max($ldi->getStatus(), $late_status ?? 0);
            $rollback_submission = min($rollback_submission, $ld->getLatestValidVersion($graded_gradeable));
        }

        if ($late_status === null) {
            $late_status = LateDayInfo::STATUS_GOOD;  // Assume its good
        }

        $logger_params = [
            "course_semester" => $this->core->getConfig()->getSemester(),
            "course_name" => $this->core->getDisplayedCourseName(),
            "gradeable_id" => $gradeable_id,
            "grader_id" => $this->core->getUser()->getId(),
            "submitter_id" => $who_id,
            "action" => "VIEW_PAGE",
        ];
        Logger::logTAGrading($logger_params);
        $anon_mode = isset($_COOKIE['anon_mode']) && $_COOKIE['anon_mode'] === 'on';
        $submitter_itempool_map = $this->getItempoolMapForSubmitter($gradeable, $graded_gradeable->getSubmitter()->getId());
        $solution_ta_notes = $this->getSolutionTaNotesForGradeable($gradeable, $submitter_itempool_map) ?? [];

        $this->core->getOutput()->addInternalCss('forum.css');
        $this->core->getOutput()->addInternalCss('electronic.css');

        $this->core->getOutput()->addInternalJs('forum.js');
        $this->core->getOutput()->addInternalCss('grade-inquiry.css');
        $this->core->getOutput()->addInternalJs('grade-inquiry.js');
        $this->core->getOutput()->addInternalJs('websocket.js');
        $show_hidden = $this->core->getAccess()->canI("autograding.show_hidden_cases", ["gradeable" => $gradeable]);
        $this->core->getOutput()->renderOutput(['grading', 'ElectronicGrader'], 'hwGradingPage', $gradeable, $graded_gradeable, $display_version, $progress, $show_hidden, $can_inquiry, $can_verify, $show_verify_all, $show_silent_edit, $late_status, $rollback_submission, $sort, $direction, $who_id, $solution_ta_notes, $submitter_itempool_map, $anon_mode, $blind_grading);
        $this->core->getOutput()->renderOutput(['grading', 'ElectronicGrader'], 'popupStudents');
        $this->core->getOutput()->renderOutput(['grading', 'ElectronicGrader'], 'popupMarkConflicts');
        $this->core->getOutput()->renderOutput(['grading', 'ElectronicGrader'], 'popupSettings');
    }

    /**
     * Route for fetching a gradeable's rubric information
     * @Route("/courses/{_semester}/{_course}/gradeable/{gradeable_id}/rubric", methods={"GET"})
     */
    public function ajaxGetGradeableRubric($gradeable_id) {
        $grader = $this->core->getUser();
        // Get the gradeable
        $gradeable = $this->tryGetGradeable($gradeable_id);
        if ($gradeable === false) {
            return;
        }

        // Make sure that this gradeable is an electronic file gradeable
        if ($gradeable->getType() !== GradeableType::ELECTRONIC_FILE) {
            $this->core->getOutput()->renderJsonFail('This gradeable is not an electronic file gradeable');
            return;
        }

        // checks if user has permission
        if (!$this->core->getAccess()->canI("grading.electronic.grade", ["gradeable" => $gradeable])) {
            $this->core->getOutput()->renderJsonFail('Insufficient permissions to get gradeable rubric data');
            return;
        }

        try {
            // Once we've parsed the inputs and checked permissions, perform the operation
            $results = $this->getGradeableRubric($gradeable, $grader);
            $this->core->getOutput()->renderJsonSuccess($results);
        }
        catch (\InvalidArgumentException $e) {
            $this->core->getOutput()->renderJsonFail($e->getMessage());
        }
        catch (\Exception $e) {
            $this->core->getOutput()->renderJsonError($e->getMessage());
        }
    }

    public function getGradeableRubric(Gradeable $gradeable, User $grader) {
        $return = [
            'id' => $gradeable->getId(),
            'precision' => $gradeable->getPrecision()
        ];
        // Filter out the components that we shouldn't see
        //  TODO: instructors see all components, some may not be visible in non-super-edit-mode
        $return['components'] = array_map(function (Component $component) {
                return $component->toArray();
        }, array_filter($gradeable->getComponents(), function (Component $component) use ($gradeable) {
                return $this->core->getAccess()->canI('grading.electronic.view_component', ['gradeable' => $gradeable, 'component' => $component]);
        }));
        $return['components'] = array_values($return['components']);
        return $return;
    }

    /**
     * Gets a component and all of its marks
     * @Route("/courses/{_semester}/{_course}/gradeable/{gradeable_id}/components")
     */
    public function ajaxGetComponent($gradeable_id, $component_id) {
        // Get the gradeable
        $gradeable = $this->tryGetGradeable($gradeable_id);
        if ($gradeable === false) {
            return;
        }
        // Make sure that this gradeable is an electronic file gradeable
        if ($gradeable->getType() !== GradeableType::ELECTRONIC_FILE) {
            $this->core->getOutput()->renderJsonFail('This gradeable is not an electronic file gradeable');
            return;
        }

        $graded_gradeable = $this->tryGetGradedGradeable($gradeable, $this->core->getUser()->getId(), false);

        // Get the component
        $component = $this->tryGetComponent($gradeable, $component_id);
        if ($component === false) {
            return;
        }

        // checks if user has permission
        if (!$this->core->getAccess()->canI("grading.electronic.view_component", ["gradeable" => $gradeable, "component" => $component])) {
            $this->core->getOutput()->renderJsonFail('Insufficient permissions to get component');
            return;
        }

        try {
            // Once we've parsed the inputs and checked permissions, perform the operation
            $this->core->getOutput()->renderJsonSuccess($component->toArray());
        }
        catch (\InvalidArgumentException $e) {
            $this->core->getOutput()->renderJsonFail($e->getMessage());
        }
        catch (\Exception $e) {
            $this->core->getOutput()->renderJsonError($e->getMessage());
        }
    }

    /**
     * Route for getting information about a individual grader
     * @Route("/courses/{_semester}/{_course}/gradeable/{gradeable_id}/grading/graded_gradeable")
     */
    public function ajaxGetGradedGradeable($gradeable_id, $anon_id = '', $all_peers = false) {
        // Get the gradeable
        $gradeable = $this->tryGetGradeable($gradeable_id);
        if ($gradeable === false) {
            return;
        }
        // Make sure that this gradeable is an electronic file gradeable
        if ($gradeable->getType() !== GradeableType::ELECTRONIC_FILE) {
            $this->core->getOutput()->renderJsonFail('This gradeable is not an electronic file gradeable');
            return;
        }

        $all_peers = ($all_peers === "true");

        $grader = $this->core->getUser();

        // Get user id from the anon id
        $submitter_id = $this->tryGetSubmitterIdFromAnonId($anon_id, $gradeable_id);
        if ($submitter_id === false) {
            return;
        }

        $section = null;

        if ($gradeable->isGradeByRegistration()) {
            $section = $this->core->getQueries()->getSubmitterById($submitter_id)->getRegistrationSection();
        }
        else {
            $section = $this->core->getQueries()->getSubmitterById($submitter_id)->getRotatingSection();
        }

        // Get the graded gradeable
        $graded_gradeable = $this->tryGetGradedGradeable($gradeable, $submitter_id);
        if ($graded_gradeable === false) {
            return;
        }

        // checks if user has permission
        if (!$this->core->getAccess()->canI("grading.electronic.grade", ["gradeable" => $gradeable, "graded_gradeable" => $graded_gradeable, "section" => $section])) {
            $this->core->getOutput()->renderJsonFail('Insufficient permissions to get graded gradeable');
            return;
        }

        // Check if user has permission to view all peer grades
        /*if ($all_peers) {
            $this->core->getOutput()->renderJsonFail('Insufficient permissions to get view peer panel');
            return;
        }*/

        // Get / create the TA grade
        $ta_graded_gradeable = $graded_gradeable->getOrCreateTaGradedGradeable();

        try {
            // Once we've parsed the inputs and checked permissions, perform the operation
            $response_data = null;
            if ($ta_graded_gradeable !== null) {
                $response_data = $this->getGradedGradeable($ta_graded_gradeable, $grader, $all_peers);
            }
            $this->core->getOutput()->renderJsonSuccess($response_data);
        }
        catch (\InvalidArgumentException $e) {
            $this->core->getOutput()->renderJsonFail($e->getMessage());
        }
        catch (\Exception $e) {
            $this->core->getOutput()->renderJsonError($e->getMessage());
        }
    }

    public function getGradedGradeable(TaGradedGradeable $ta_graded_gradeable, User $grader, $all_peers = false) {

        // Passing null returns grading for all graders.
        $grading_done_by = ($all_peers ? null : $grader);
        $response_data = $ta_graded_gradeable->toArray($grading_done_by);
        $response_data_with_peer = $ta_graded_gradeable->toArray();
        $graded_gradeable = $ta_graded_gradeable->getGradedGradeable();
        $gradeable = $graded_gradeable->getGradeable();
        $submitter = $graded_gradeable->getSubmitter()->getId();
        $combined_score = 0;
        foreach ($response_data_with_peer['peer_scores'] as $score) {
            $combined_score += $score;
        }
        //remove non peer component scores from combined score to get the combined peer score
        $combined_peer_score = $combined_score - $ta_graded_gradeable->getTotalTaScore($this->core->getUser());

        // If there is autograding, also send that information TODO: this should be restricted to non-peer
        if (count($gradeable->getAutogradingConfig()->getPersonalizedTestcases($submitter)) > 1) {
            // NOTE/REDESIGN FIXME: We might have autograding that is
            // penalty only.  The available positive autograding
            // points might be zero.  Testing for autograding > 1 is
            // ignoring the submission limit test case... but this is
            // also imperfect.  We want to render the column if any
            // student has received the penalty.  But if no one has
            // received the penalty maybe we omit it?  (expensive?/confusing?)
            // See also note in ElectronicGraderView.php
            // if ($gradeable->getAutogradingConfig()->anyPoints()) {
            $response_data['auto_grading_total'] = $gradeable->getAutogradingConfig()->getTotalNonExtraCredit();

            // Furthermore, if the user has a grade, send that information
            if ($graded_gradeable->getAutoGradedGradeable()->hasActiveVersion()) {
                $response_data['auto_grading_earned'] = $graded_gradeable->getAutoGradedGradeable()->getActiveVersionInstance()->getTotalPoints();
            }
        }
        //send ta score information
        $response_data['ta_grading_total'] = $gradeable->getTaPoints();
        if ($gradeable->hasPeerComponent()) {
            $response_data['ta_grading_earned'] = $ta_graded_gradeable->getTotalTaScore($this->core->getUser());
            $response_data['see_peer_grade'] = $ta_graded_gradeable->getTotalPeerScore($grading_done_by);
            $response_data['peer_grade_earned'] = $ta_graded_gradeable->getTotalScore($this->core->getUser());
            $response_data['peer_total'] = $gradeable->getPeerPoints();
            $response_data['user_group'] = $this->core->getUser()->getGroup();
            $response_data['peer_gradeable'] = true;
            $response_data['combined_peer_score'] = $combined_peer_score;
        }
        else {
            $response_data['ta_grading_earned'] = $ta_graded_gradeable->getTotalScore(null);
            $response_data['user_group'] = $this->core->getUser()->getGroup();
            $response_data['peer_gradeable'] = false;
        }

        $response_data['anon_id'] = $graded_gradeable->getSubmitter()->getAnonId($gradeable->getId());

        $response_data['itempool_items'] = [];
        $components = $gradeable->getComponents();
        $submitter_itempool_map = $this->getItempoolMapForSubmitter($gradeable, $submitter);
        foreach ($components as $key => $value) {
            $response_data['itempool_items'][$value->getId()] = $value->getItempool() === '' ? '' : $submitter_itempool_map[$value->getItempool()];
        }

        return $response_data;
    }

    /**
     * Route for saving the marks the submitter received for a component
     * @Route("/courses/{_semester}/{_course}/gradeable/{gradeable_id}/grading/graded_gradeable/graded_component", methods={"POST"})
     */
    public function ajaxSaveGradedComponent($gradeable_id) {
        $anon_id = $_POST['anon_id'] ?? '';
        $component_id = $_POST['component_id'] ?? '';
        $custom_message = $_POST['custom_message'] ?? null;
        $custom_points = $_POST['custom_points'] ?? null;
        $component_version = $_POST['graded_version'] ?? null;
        // Optional marks parameter
        $marks = $_POST['mark_ids'] ?? [];

        // Validate required parameters
        if ($custom_message === null) {
            $this->core->getOutput()->renderJsonFail('Missing custom_message parameter');
            return;
        }
        if ($custom_points === null) {
            $this->core->getOutput()->renderJsonFail('Missing custom_points parameter');
            return;
        }
        if (!is_numeric($custom_points)) {
            $this->core->getOutput()->renderJsonFail('Invalid custom_points parameter');
            return;
        }
        if ($component_version === null) {
            $this->core->getOutput()->renderJsonFail('Missing graded_version parameter');
            return;
        }
        if (!ctype_digit($component_version)) {
            $this->core->getOutput()->renderJsonFail('Invalid graded_version parameter');
            return;
        }

        // Convert the mark ids to integers
        $numeric_mark_ids = [];
        foreach ($marks as $mark) {
            if (!ctype_digit($mark)) {
                $this->core->getOutput()->renderJsonFail('One of provided mark ids was invalid');
                return;
            }
            $numeric_mark_ids[] = intval($mark);
        }
        $marks = $numeric_mark_ids;

        // Parse the strings into ints/floats
        $component_version = intval($component_version);
        $custom_points = floatval($custom_points);

        // Optional Parameters
        $silent_edit = ($_POST['silent_edit'] ?? 'false') === 'true';

        $grader = $this->core->getUser();

        // Get the gradeable
        $gradeable = $this->tryGetGradeable($gradeable_id);
        if ($gradeable === false) {
            return;
        }
        // Make sure that this gradeable is an electronic file gradeable
        if ($gradeable->getType() !== GradeableType::ELECTRONIC_FILE) {
            $this->core->getOutput()->renderJsonFail('This gradeable is not an electronic file gradeable');
            return;
        }
        // get the component
        $component = $this->tryGetComponent($gradeable, $component_id);
        if ($component === false) {
            return;
        }

        // Get user id from the anon id
        $submitter_id = $this->tryGetSubmitterIdFromAnonId($anon_id, $gradeable_id);
        if ($submitter_id === false) {
            return;
        }

        // Get the graded gradeable
        $graded_gradeable = $this->tryGetGradedGradeable($gradeable, $submitter_id);
        if ($graded_gradeable === false) {
            return;
        }


        // checks if user has permission
        if (!$this->core->getAccess()->canI("grading.electronic.save_graded_component", ["gradeable" => $gradeable, "graded_gradeable" => $graded_gradeable, "component" => $component])) {
            $this->core->getOutput()->renderJsonFail('Insufficient permissions to save component/marks');
            return;
        }

        //don't allow custom marks if they are disabled
        if ($custom_message != null || $custom_points != null) {
            if (!$gradeable->getAllowCustomMarks()) {
                $this->core->getOutput()->renderJsonFail('Custom marks are disabled for this assignment');
                return;
            }
        }

        //don't allow peer graders to save custom marks no matter how gradeable is configured
        if (($custom_message != null || $custom_points != null) && $gradeable->hasPeerComponent()) {
            if ($this->core->getUser()->getGroup() == User::GROUP_STUDENT) {
                $this->core->getOutput()->renderJsonFail('Insufficient permissions to save component/marks');
                return;
            }
        }
        // Check if the user can silently edit assigned marks
        if (!$this->core->getAccess()->canI('grading.electronic.silent_edit')) {
            $silent_edit = false;
        }

        $logger_params = [
            "course_semester" => $this->core->getConfig()->getSemester(),
            "course_name" => $this->core->getDisplayedCourseName(),
            "gradeable_id" => $gradeable_id,
            "grader_id" => $this->core->getUser()->getId(),
            "component_id" => $component_id,
            "action" => "SAVE_COMPONENT",
            "submitter_id" => $submitter_id
        ];
        Logger::logTAGrading($logger_params);

        // Get / create the TA grade
        $ta_graded_gradeable = $graded_gradeable->getOrCreateTaGradedGradeable();

        // Get / create the graded component
        $graded_component = $ta_graded_gradeable->getOrCreateGradedComponent($component, $grader, true);

        try {
            // Once we've parsed the inputs and checked permissions, perform the operation
            $this->saveGradedComponent(
                $ta_graded_gradeable,
                $graded_component,
                $grader,
                $custom_points,
                $custom_message,
                $marks,
                $component_version,
                !$silent_edit
            );
            $this->core->getOutput()->renderJsonSuccess();
        }
        catch (\InvalidArgumentException $e) {
            $this->core->getOutput()->renderJsonFail($e->getMessage());
        }
        catch (\Exception $e) {
            $this->core->getOutput()->renderJsonError($e->getMessage());
        }
    }

    public function saveGradedComponent(TaGradedGradeable $ta_graded_gradeable, GradedComponent $graded_component, User $grader, float $custom_points, string $custom_message, array $mark_ids, int $component_version, bool $overwrite) {
        // Only update the grader if we're set to overwrite it
        if ($overwrite) {
            $graded_component->setGrader($grader);
        }
        $version_updated = $graded_component->getGradedVersion() !== $component_version;
        if ($version_updated) {
            $graded_component->setGradedVersion($component_version);
        }
        $graded_component->setComment($custom_message);
        $graded_component->setScore($custom_points);
        $graded_component->setGradeTime($this->core->getDateTimeNow());

        // Set the marks the submitter received
        $graded_component->setMarkIds($mark_ids);

        // Check if this graded component should be deleted
        if (
            count($graded_component->getMarkIds()) === 0
            && $graded_component->getScore() === 0.0
            && $graded_component->getComment() === ''
        ) {
            $ta_graded_gradeable->deleteGradedComponent($graded_component->getComponent(), $graded_component->getGrader());
            $graded_component = null;
        }
        else {
            //change the component to be unverified after changing a mark
            if ($graded_component->isMarksModified()) {
                $graded_component->setVerifier();
                $graded_component->setVerifyTime(null);
            }
        }

        // TODO: is this desirable
        // Reset the user viewed date since we updated the grade
        $ta_graded_gradeable->resetUserViewedDate();

        // Finally, save the changes to the database
        $this->core->getQueries()->saveTaGradedGradeable($ta_graded_gradeable);
        $submitter = $ta_graded_gradeable->getGradedGradeable()->getSubmitter();
        if ($submitter->isTeam()) {
            $this->core->getQueries()->clearTeamViewedTime($submitter->getId());
        }
    }

    /**
     * Route for saving a component's properties (not its marks)
     * @Route("/courses/{_semester}/{_course}/gradeable/{gradeable_id}/components/save", methods={"POST"})
     */
    public function ajaxSaveComponent($gradeable_id) {
        // Required parameters
        $component_id = $_POST['component_id'] ?? '';
        $title = $_POST['title'] ?? '';
        $ta_comment = $_POST['ta_comment'] ?? '';
        $student_comment = $_POST['student_comment'] ?? '';
        $lower_clamp = $_POST['lower_clamp'] ?? null;
        $default = $_POST['default'] ?? null;
        $max_value = $_POST['max_value'] ?? null;
        $upper_clamp = $_POST['upper_clamp'] ?? null;
        $is_itempool_linked = $_POST['is_itempool_linked'] ?? false;
        $itempool_option = $_POST['itempool_option'] ?? null;

        // Use 'page_number' since 'page' is used in the router
        $page = $_POST['page_number'] ?? '';

        // Validate required parameters
        if ($lower_clamp === null) {
            $this->core->getOutput()->renderJsonFail('Missing lower_clamp parameter');
            return;
        }
        if ($default === null) {
            $this->core->getOutput()->renderJsonFail('Missing default parameter');
            return;
        }
        if ($max_value === null) {
            $this->core->getOutput()->renderJsonFail('Missing max_value parameter');
            return;
        }
        if ($upper_clamp === null) {
            $this->core->getOutput()->renderJsonFail('Missing upper_clamp parameter');
            return;
        }
        if ($page === '') {
            $this->core->getOutput()->renderJsonFail('Missing page parameter');
        }
        if (!is_numeric($lower_clamp)) {
            $this->core->getOutput()->renderJsonFail('Invalid lower_clamp parameter');
            return;
        }
        if (!is_numeric($default)) {
            $this->core->getOutput()->renderJsonFail('Invalid default parameter');
            return;
        }
        if (!is_numeric($max_value)) {
            $this->core->getOutput()->renderJsonFail('Invalid max_value parameter');
            return;
        }
        if (!is_numeric($upper_clamp)) {
            $this->core->getOutput()->renderJsonFail('Invalid upper_clamp parameter');
            return;
        }
        if (strval(intval($page)) !== $page) {
            $this->core->getOutput()->renderJsonFail('Invalid page parameter');
        }

        // Get the gradeable
        $gradeable = $this->tryGetGradeable($gradeable_id);
        if ($gradeable === false) {
            return;
        }

        // Make sure this gradeable is an electronic file gradeable
        if ($gradeable->getType() !== GradeableType::ELECTRONIC_FILE) {
            $this->core->getOutput()->renderJsonFail('This gradeable is not an electronic file gradeable');
            return;
        }

        // get the component
        $component = $this->tryGetComponent($gradeable, $component_id);
        if ($component === false) {
            return;
        }

        // checks if user has permission
        if (!$this->core->getAccess()->canI("grading.electronic.save_component", ["gradeable" => $gradeable])) {
            $this->core->getOutput()->renderJsonFail('Insufficient permissions to save components');
            return;
        }

        $is_notebook_gradeable = ($gradeable->getAutogradingConfig() !== null) && $gradeable->getAutogradingConfig()->isNotebookGradeable();

        if ($is_notebook_gradeable) {
            if ($is_itempool_linked === 'true') {
                if (!$itempool_option) {
                    $this->core->getOutput()->renderJsonFail('Missing itempool_option parameter');
                    return;
                }
            }
        }

        try {
            // Once we've parsed the inputs and checked permissions, perform the operation
            $component->setTitle($title);
            $component->setTaComment($ta_comment);
            $component->setStudentComment($student_comment);
            $component->setPoints([
                'lower_clamp' => $lower_clamp,
                'default' => $default,
                'max_value' => $max_value,
                'upper_clamp' => $upper_clamp
                ]);
            $component->setPage($page);
            if ($is_notebook_gradeable) {
                if ($is_itempool_linked === 'true') {
                    $component->setIsItempoolLinked(true);
                    $component->setItempool($itempool_option);
                }
                else {
                    $component->setIsItempoolLinked(false);
                    $component->setItempool('');
                }
            }

            $this->core->getQueries()->saveComponent($component);
            $this->core->getOutput()->renderJsonSuccess();
        }
        catch (\InvalidArgumentException $e) {
            $this->core->getOutput()->renderJsonFail($e->getMessage());
        }
        catch (\Exception $e) {
            $this->core->getOutput()->renderJsonError($e->getMessage());
        }
    }

    /**
     * Route for saving the order of components in a gradeable
     * @Route("/courses/{_semester}/{_course}/gradeable/{gradeable_id}/components/order", methods={"POST"})
     */
    public function ajaxSaveComponentOrder($gradeable_id) {
        // Required parameters
        $order = json_decode($_POST['order'] ?? '[]', true);

        // Validate required parameters
        if (count($order) === 0) {
            $this->core->getOutput()->renderJsonFail('Missing order parameter');
            return;
        }

        // Get the gradeable
        $gradeable = $this->tryGetGradeable($gradeable_id);
        if ($gradeable === false) {
            return;
        }

        // Make sure this gradeable is an electronic file gradeable
        if ($gradeable->getType() !== GradeableType::ELECTRONIC_FILE) {
            $this->core->getOutput()->renderJsonFail('This gradeable is not an electronic file gradeable');
            return;
        }

        // checks if user has permission
        if (!$this->core->getAccess()->canI("grading.electronic.save_component", ["gradeable" => $gradeable])) {
            $this->core->getOutput()->renderJsonFail('Insufficient permissions to save marks');
            return;
        }

        try {
            // Once we've parsed the inputs and checked permissions, perform the operation
            $this->saveComponentOrder($gradeable, $order);
            $this->core->getOutput()->renderJsonSuccess();
        }
        catch (\InvalidArgumentException $e) {
            $this->core->getOutput()->renderJsonFail($e->getMessage());
        }
        catch (\Exception $e) {
            $this->core->getOutput()->renderJsonError($e->getMessage());
        }
    }

    public function saveComponentOrder(Gradeable $gradeable, array $orders) {
        foreach ($gradeable->getComponents() as $component) {
            if (!isset($orders[$component->getId()])) {
                throw new \InvalidArgumentException('Missing component id in order array');
            }
            $order = $orders[$component->getId()];
            if (!is_int($order) || $order < 0) {
                throw new \InvalidArgumentException('All order values must be non-negative integers');
            }
            $component->setOrder(intval($order));
        }
        $this->core->getQueries()->updateGradeable($gradeable);
    }

    /**
     * Route for saving the page numbers of the components
     * NOTE: the 'pages' parameter can be an associate array to set the page numbers of each component,
     *  or a single-element array with the key 'page' of the page number to set all components' page to
     *
     * @Route("/courses/{_semester}/{_course}/gradeable/{gradeable_id}/components/save_pages", methods={"POST"})
     */
    public function ajaxSaveComponentPages($gradeable_id) {
        // Required parameters
        $pages = json_decode($_POST['pages'] ?? '[]', true);

        // Validate required parameters
        if (count($pages) === 0) {
            $this->core->getOutput()->renderJsonFail('Missing pages parameter');
            return;
        }

        // Get the gradeable
        $gradeable = $this->tryGetGradeable($gradeable_id);
        if ($gradeable === false) {
            return;
        }

        // Make sure this gradeable is an electronic file gradeable
        if ($gradeable->getType() !== GradeableType::ELECTRONIC_FILE) {
            $this->core->getOutput()->renderJsonFail('This gradeable is not an electronic file gradeable');
            return;
        }

        // checks if user has permission
        if (!$this->core->getAccess()->canI("grading.electronic.save_component", ["gradeable" => $gradeable])) {
            $this->core->getOutput()->renderJsonFail('Insufficient permissions to save marks');
            return;
        }

        try {
            // Once we've parsed the inputs and checked permissions, perform the operation
            if (isset($pages['page']) && count($pages) === 1) {
                // if one page is sent, set all to that page.  This is useful
                //  for setting the page settings to 'none' or 'student-assign'
                $this->saveComponentsPage($gradeable, $pages['page']);
            }
            else {
                $this->saveComponentPages($gradeable, $pages);
            }
            $this->core->getQueries()->updateGradeable($gradeable);
            $this->core->getOutput()->renderJsonSuccess();
        }
        catch (\InvalidArgumentException $e) {
            $this->core->getOutput()->renderJsonFail($e->getMessage());
        }
        catch (\Exception $e) {
            $this->core->getOutput()->renderJsonError($e->getMessage());
        }
    }

    public function saveComponentPages(Gradeable $gradeable, array $pages) {
        foreach ($gradeable->getComponents() as $component) {
            if (!isset($pages[$component->getId()])) {
                throw new \InvalidArgumentException('Missing component id in pages array');
            }
            $page = $pages[$component->getId()];
            if (!is_int($page)) {
                throw new \InvalidArgumentException('All page values must be integers');
            }
            $component->setPage(max(intval($page), -1));
        }
    }

    public function saveComponentsPage(Gradeable $gradeable, int $page) {
        foreach ($gradeable->getComponents() as $component) {
            $component->setPage(max($page, -1));
        }
    }

    /**
     * Route for adding a new component to a gradeable
     * @Route("/courses/{_semester}/{_course}/gradeable/{gradeable_id}/components/new", methods={"POST"})
     */
    public function ajaxAddComponent($gradeable_id) {
        // Get the gradeable
        $gradeable = $this->tryGetGradeable($gradeable_id);
        if ($gradeable === false) {
            return;
        }

        // Make sure this gradeable is an electronic file gradeable
        if ($gradeable->getType() !== GradeableType::ELECTRONIC_FILE) {
            $this->core->getOutput()->renderJsonFail('This gradeable is not an electronic file gradeable');
            return;
        }

        $peer = $_POST['peer'] === 'true';

        // checks if user has permission
        if (!$this->core->getAccess()->canI("grading.electronic.add_component", ["gradeable" => $gradeable])) {
            $this->core->getOutput()->renderJsonFail('Insufficient permissions to add components');
            return;
        }

        try {
            $page = $gradeable->isPdfUpload() ? ($gradeable->isStudentPdfUpload() ? Component::PDF_PAGE_STUDENT : 1) : Component::PDF_PAGE_NONE;

            // Once we've parsed the inputs and checked permissions, perform the operation
            $component = $gradeable->addComponent(
                'Problem ' . strval(count($gradeable->getComponents()) + 1),
                '',
                '',
                0,
                0,
                0,
                0,
                false,
                $peer,
                $page
            );
            $component->addMark('No Credit', 0.0, false);
            $this->core->getQueries()->updateGradeable($gradeable);
            $this->core->getOutput()->renderJsonSuccess(['component_id' => $component->getId()]);
        }
        catch (\InvalidArgumentException $e) {
            $this->core->getOutput()->renderJsonFail($e->getMessage());
        }
        catch (\Exception $e) {
            $this->core->getOutput()->renderJsonError($e->getMessage());
        }
    }

    /**
     * Route for deleting a component from a gradeable
     * @Route("/courses/{_semester}/{_course}/gradeable/{gradeable_id}/components/delete", methods={"POST"})
     */
    public function ajaxDeleteComponent($gradeable_id) {
        // Required parameters
        $component_id = $_POST['component_id'] ?? '';

        // Get the gradeable
        $gradeable = $this->tryGetGradeable($gradeable_id);
        if ($gradeable === false) {
            return;
        }

        // get the component
        $component = $this->tryGetComponent($gradeable, $component_id);
        if ($component === false) {
            return;
        }

        // Make sure this gradeable is an electronic file gradeable
        if ($gradeable->getType() !== GradeableType::ELECTRONIC_FILE) {
            $this->core->getOutput()->renderJsonFail('This gradeable is not an electronic file gradeable');
            return;
        }

        // checks if user has permission
        if (!$this->core->getAccess()->canI("grading.electronic.delete_component", ["gradeable" => $gradeable])) {
            $this->core->getOutput()->renderJsonFail('Insufficient permissions to delete components');
            return;
        }

        try {
            // Once we've parsed the inputs and checked permissions, perform the operation
            $gradeable->deleteComponent($component);
            $this->core->getQueries()->updateGradeable($gradeable);
            $this->core->getOutput()->renderJsonSuccess();
        }
        catch (\InvalidArgumentException $e) {
            $this->core->getOutput()->renderJsonFail($e->getMessage());
        }
        catch (\Exception $e) {
            $this->core->getOutput()->renderJsonError($e->getMessage());
        }
    }

    /**
     * Route for saving a mark's title/point value
     * @Route("/courses/{_semester}/{_course}/gradeable/{gradeable_id}/components/marks/save", methods={"POST"})
     */
    public function ajaxSaveMark($gradeable_id) {
        // Required parameters
        $component_id = $_POST['component_id'] ?? '';
        $mark_id = $_POST['mark_id'] ?? '';
        $points = $_POST['points'] ?? '';
        $title = $_POST['title'] ?? null;
        $publish = ($_POST['publish'] ?? 'false') === 'true';

        // Validate required parameters
        if ($title === null) {
            $this->core->getOutput()->renderJsonFail('Missing title parameter');
            return;
        }
        if ($points === null) {
            $this->core->getOutput()->renderJsonFail('Missing points parameter');
            return;
        }
        if (!is_numeric($points)) {
            $this->core->getOutput()->renderJsonFail('Invalid points parameter');
            return;
        }

        $points = floatval($points);

        // Get the gradeable
        $gradeable = $this->tryGetGradeable($gradeable_id);
        if ($gradeable === false) {
            return;
        }

        // Make sure this gradeable is an electronic file gradeable
        if ($gradeable->getType() !== GradeableType::ELECTRONIC_FILE) {
            $this->core->getOutput()->renderJsonFail('This gradeable is not an electronic file gradeable');
            return;
        }

        // get the component
        $component = $this->tryGetComponent($gradeable, $component_id);
        if ($component === false) {
            return;
        }

        // get the mark
        $mark = $this->tryGetMark($component, $mark_id);
        if ($mark === false) {
            return;
        }

        // checks if user has permission
        if (!$this->core->getAccess()->canI("grading.electronic.save_mark", ["gradeable" => $gradeable])) {
            $this->core->getOutput()->renderJsonFail('Insufficient permissions to save marks');
            return;
        }

        try {
            // Once we've parsed the inputs and checked permissions, perform the operation
            $this->saveMark($mark, $points, $title, $publish);
            $this->core->getOutput()->renderJsonSuccess();
        }
        catch (\InvalidArgumentException $e) {
            $this->core->getOutput()->renderJsonFail($e->getMessage());
        }
        catch (\Exception $e) {
            $this->core->getOutput()->renderJsonError($e->getMessage());
        }
    }

    public function saveMark(Mark $mark, float $points, string $title, bool $publish) {
        if ($mark->getPoints() !== $points) {
            $mark->setPoints($points);
        }
        if ($mark->getTitle() !== $title) {
            $mark->setTitle($title);
        }
        if ($mark->isPublish() !== $publish) {
            $mark->setPublish($publish);
        }
        $this->core->getQueries()->updateGradeable($mark->getComponent()->getGradeable());
    }

    /**
     * Route for saving a the order of marks in a component
     * @Route("/courses/{_semester}/{_course}/gradeable/{gradeable_id}/components/marks/save_order", methods={"POST"})
     */
    public function ajaxSaveMarkOrder($gradeable_id) {
        // Required parameters
        $component_id = $_POST['component_id'] ?? '';
        $order = json_decode($_POST['order'] ?? '[]', true);

        // Validate required parameters
        if (count($order) === 0) {
            $this->core->getOutput()->renderJsonFail('Missing order parameter');
            return;
        }

        // Get the gradeable
        $gradeable = $this->tryGetGradeable($gradeable_id);
        if ($gradeable === false) {
            return;
        }

        // Make sure this gradeable is an electronic file gradeable
        if ($gradeable->getType() !== GradeableType::ELECTRONIC_FILE) {
            $this->core->getOutput()->renderJsonFail('This gradeable is not an electronic file gradeable');
            return;
        }

        // get the component
        $component = $this->tryGetComponent($gradeable, $component_id);
        if ($component === false) {
            return;
        }

        // checks if user has permission
        if (!$this->core->getAccess()->canI("grading.electronic.save_mark", ["gradeable" => $gradeable])) {
            $this->core->getOutput()->renderJsonFail('Insufficient permissions to save marks');
            return;
        }

        try {
            // Once we've parsed the inputs and checked permissions, perform the operation
            $this->saveMarkOrder($component, $order);
            $this->core->getOutput()->renderJsonSuccess();
        }
        catch (\InvalidArgumentException $e) {
            $this->core->getOutput()->renderJsonFail($e->getMessage());
        }
        catch (\Exception $e) {
            $this->core->getOutput()->renderJsonError($e->getMessage());
        }
    }

    public function saveMarkOrder(Component $component, array $orders) {
        foreach ($component->getMarks() as $mark) {
            if (!isset($orders[$mark->getId()])) {
                throw new \InvalidArgumentException('Missing mark id in order array');
            }
            $order = $orders[$mark->getId()];
            if (!is_int($order) || $order < 0) {
                throw new \InvalidArgumentException('All order values must be non-negative integers');
            }
            $mark->setOrder(intval($order));
        }
        $this->core->getQueries()->saveComponent($component);
    }

    /**
     * Route for getting the student's program output for the diff-viewer
     * @Route("/courses/{_semester}/{_course}/gradeable/{gradeable_id}/grading/student_output")
     */
    public function ajaxGetStudentOutput($gradeable_id, $who_id = '', $version = '', $index = '') {
        // Get the gradeable
        $gradeable = $this->tryGetGradeable($gradeable_id);
        if ($gradeable === false) {
            return;
        }

        // Make sure this gradeable is an electronic file gradeable
        if ($gradeable->getType() !== GradeableType::ELECTRONIC_FILE) {
            $this->core->getOutput()->renderJsonFail('This gradeable is not an electronic file gradeable');
            return;
        }

        // Get the graded gradeable
        $who_id = $this->core->getQueries()->getSubmitterIdFromAnonId($who_id, $gradeable_id);
        $graded_gradeable = $this->tryGetGradedGradeable($gradeable, $who_id);
        if ($graded_gradeable === false) {
            return;
        }

        // get the requested version
        $version_instance = $this->tryGetVersion($graded_gradeable->getAutoGradedGradeable(), $version);
        if ($version_instance === false) {
            return;
        }

        // Get the requested testcase
        $testcase = $this->tryGetTestcase($version_instance, $index);
        if ($testcase === false) {
            return;
        }

        // Check access
        if (!$this->core->getAccess()->canI("autograding.load_checks", ["gradeable" => $gradeable, "graded_gradeable" => $graded_gradeable])) {
            // TODO: streamline permission error strings
            $this->core->getOutput()->renderJsonFail('You have insufficient permissions to access this command');
            return;
        }

        try {
            //display hidden testcases only if the user can view the entirety of this gradeable.
            $can_view_hidden = $this->core->getAccess()->canI("autograding.show_hidden_cases", ["gradeable" => $gradeable, "graded_gradeable" => $graded_gradeable]);
            $popup_css = "diff-viewer.css";
            $this->core->getOutput()->renderJsonSuccess(
                $this->core->getOutput()->renderTemplate(
                    'AutoGrading',
                    'loadAutoChecks',
                    $graded_gradeable,
                    $version_instance,
                    $testcase,
                    $popup_css,
                    $who_id,
                    $can_view_hidden
                )
            );
        }
        catch (\Exception $e) {
            $this->core->getOutput()->renderJsonError($e->getMessage());
        }
    }

    /**
     * Route for adding a mark to a component
     * @Route("/courses/{_semester}/{_course}/gradeable/{gradeable_id}/components/marks/add", methods={"POST"})
     */
    public function ajaxAddNewMark($gradeable_id) {
        // Required parameters
        $component_id = $_POST['component_id'] ?? '';
        $points = $_POST['points'] ?? '';
        $title = $_POST['title'] ?? null;
        $publish = ($_POST['publish'] ?? 'false') === 'true';

        // Validate required parameters
        if ($title === null) {
            $this->core->getOutput()->renderJsonFail('Missing title parameter');
            return;
        }
        if ($points === null) {
            $this->core->getOutput()->renderJsonFail('Missing points parameter');
            return;
        }
        if (!is_numeric($points)) {
            $this->core->getOutput()->renderJsonFail('Invalid points parameter');
            return;
        }

        // Get the gradeable
        $gradeable = $this->tryGetGradeable($gradeable_id);
        if ($gradeable === false) {
            return;
        }

        // Make sure this gradeable is an electronic file gradeable
        if ($gradeable->getType() !== GradeableType::ELECTRONIC_FILE) {
            $this->core->getOutput()->renderJsonFail('This gradeable is not an electronic file gradeable');
            return;
        }

        // get the component
        $component = $this->tryGetComponent($gradeable, $component_id);
        if ($component === false) {
            return;
        }

        // checks if user has permission
        if (!$this->core->getAccess()->canI("grading.electronic.add_new_mark", ["gradeable" => $gradeable])) {
            $this->core->getOutput()->renderJsonFail('Insufficient permissions to add mark');
            return;
        }

        try {
            // Once we've parsed the inputs and checked permissions, perform the operation
            $mark = $this->addNewMark($component, $title, $points, $publish);
            $this->core->getOutput()->renderJsonSuccess(['mark_id' => $mark->getId()]);
        }
        catch (\InvalidArgumentException $e) {
            $this->core->getOutput()->renderJsonFail($e->getMessage());
        }
        catch (\Exception $e) {
            $this->core->getOutput()->renderJsonError($e->getMessage());
        }
    }

    public function addNewMark(Component $component, string $title, float $points, bool $publish) {
        $mark = $component->addMark($title, $points, $publish);
        $this->core->getQueries()->saveComponent($component);
        return $mark;
    }

    /**
     * Route for deleting a mark from a component
     * @Route("/courses/{_semester}/{_course}/gradeable/{gradeable_id}/components/marks/delete", methods={"POST"})
     */
    public function ajaxDeleteMark($gradeable_id) {
        // Required parameters
        $component_id = $_POST['component_id'] ?? '';
        $mark_id = $_POST['mark_id'] ?? '';

        // Get the gradeable
        $gradeable = $this->tryGetGradeable($gradeable_id);
        if ($gradeable === false) {
            return;
        }

        // Make sure this gradeable is an electronic file gradeable
        if ($gradeable->getType() !== GradeableType::ELECTRONIC_FILE) {
            $this->core->getOutput()->renderJsonFail('This gradeable is not an electronic file gradeable');
            return;
        }

        // get the component
        $component = $this->tryGetComponent($gradeable, $component_id);
        if ($component === false) {
            return;
        }

        // get the mark
        $mark = $this->tryGetMark($component, $mark_id);
        if ($mark === false) {
            return;
        }

        // checks if user has permission
        if (!$this->core->getAccess()->canI("grading.electronic.delete_mark", ["gradeable" => $gradeable])) {
            $this->core->getOutput()->renderJsonFail('Insufficient permissions to delete marks');
            return;
        }

        try {
            // Once we've parsed the inputs and checked permissions, perform the operation
            $this->deleteMark($mark);
            $this->core->getOutput()->renderJsonSuccess();
        }
        catch (\InvalidArgumentException $e) {
            $this->core->getOutput()->renderJsonFail($e->getMessage());
        }
        catch (\Exception $e) {
            $this->core->getOutput()->renderJsonError($e->getMessage());
        }
    }

    public function deleteMark(Mark $mark) {
        $mark->getComponent()->deleteMark($mark);
        $this->core->getQueries()->saveComponent($mark->getComponent());
    }

    /**
     * Route for saving the general comment for the gradeable
     * @Route("/courses/{_semester}/{_course}/gradeable/{gradeable_id}/grading/comments", methods={"POST"})
     */
    public function ajaxSaveOverallComment($gradeable_id) {
        $anon_id = $_POST['anon_id'] ?? '';
        $comment = $_POST['overall_comment'] ?? '';
        $grader = $this->core->getUser();

        // Get the gradeable
        $gradeable = $this->tryGetGradeable($gradeable_id);
        if ($gradeable === false) {
            return;
        }

        // Make sure this gradeable is an electronic file gradeable
        if ($gradeable->getType() !== GradeableType::ELECTRONIC_FILE) {
            $this->core->getOutput()->renderJsonFail('This gradeable is not an electronic file gradeable');
            return;
        }

        // Get user id from the anon id
        $submitter_id = $this->tryGetSubmitterIdFromAnonId($anon_id, $gradeable_id);
        if ($submitter_id === false) {
            return;
        }

        // Get the graded gradeable
        $graded_gradeable = $this->tryGetGradedGradeable($gradeable, $submitter_id);
        if ($graded_gradeable === false) {
            return;
        }

        // Check access
        if (!$this->core->getAccess()->canI("grading.electronic.save_general_comment", ["gradeable" => $gradeable, "graded_gradeable" => $graded_gradeable])) {
            $this->core->getOutput()->renderJsonFail('Insufficient permissions to save component general comment');
            return;
        }

        // Get the Ta graded gradeable
        $ta_graded_gradeable = $graded_gradeable->getOrCreateTaGradedGradeable();

        try {
            // Once we've parsed the inputs and checked permissions, perform the operation
            $this->saveOverallComment($ta_graded_gradeable, $comment, $grader);
            $this->core->getOutput()->renderJsonSuccess();
        }
        catch (\InvalidArgumentException $e) {
            $this->core->getOutput()->renderJsonFail($e->getMessage());
        }
        catch (\Exception $e) {
            $this->core->getOutput()->renderJsonError($e->getMessage());
        }
    }

    public function saveOverallComment(TaGradedGradeable $ta_graded_gradeable, string $comment, User $grader) {
        // Set the comment
        $ta_graded_gradeable->setOverallComment($comment, $grader->getId());

        // New info, so reset the user viewed date
        $ta_graded_gradeable->resetUserViewedDate();

        // Finally, save the graded gradeable
        $this->core->getQueries()->saveTaGradedGradeable($ta_graded_gradeable);
        $submitter = $ta_graded_gradeable->getGradedGradeable()->getSubmitter();
        if ($submitter->isTeam()) {
            $this->core->getQueries()->clearTeamViewedTime($submitter->getId());
        }
    }

    /**
     * Route for getting a GradedComponent
     * @Route("/courses/{_semester}/{_course}/gradeable/{gradeable_id}/grading/graded_gradeable/graded_component", methods={"GET"})
     */
    public function ajaxGetGradedComponent($gradeable_id, $anon_id = '', $component_id = '') {
        $grader = $this->core->getUser();

        // Get the gradeable
        $gradeable = $this->tryGetGradeable($gradeable_id);
        if ($gradeable === false) {
            return;
        }

        // Make sure this gradeable is an electronic file gradeable
        if ($gradeable->getType() !== GradeableType::ELECTRONIC_FILE) {
            $this->core->getOutput()->renderJsonFail('This gradeable is not an electronic file gradeable');
            return;
        }

        // get the component
        $component = $this->tryGetComponent($gradeable, $component_id);
        if ($component === false) {
            return;
        }

        // Get user id from the anon id
        $submitter_id = $this->tryGetSubmitterIdFromAnonId($anon_id, $gradeable_id);
        if ($submitter_id === false) {
            return;
        }

        // Get the graded gradeable
        $graded_gradeable = $this->tryGetGradedGradeable($gradeable, $submitter_id);
        if ($graded_gradeable === false) {
            return;
        }

        // checks if user has permission
        if (!$this->core->getAccess()->canI("grading.electronic.view_component_grade", ["gradeable" => $gradeable, "graded_gradeable" => $graded_gradeable, "component" => $component])) {
            $this->core->getOutput()->renderJsonFail('Insufficient permissions to get component data');
            return;
        }

        // Get / create the TA grade
        $ta_graded_gradeable = $graded_gradeable->getOrCreateTaGradedGradeable();

        // Get / create the graded component
        $graded_component = $ta_graded_gradeable->getGradedComponent($component, $grader);

        $logger_params = [
            "course_semester" => $this->core->getConfig()->getSemester(),
            "course_name" => $this->core->getDisplayedCourseName(),
            "gradeable_id" => $gradeable_id,
            "grader_id" => $this->core->getUser()->getId(),
            "component_id" => $component_id,
            "action" => "OPEN_COMPONENT",
            "submitter_id" => $submitter_id
        ];
        Logger::logTAGrading($logger_params);


        try {
            // Once we've parsed the inputs and checked permissions, perform the operation
            $response_data = null;
            if ($graded_component !== null) {
                $response_data = $graded_component->toArray();
            }
            $this->core->getOutput()->renderJsonSuccess($response_data);
        }
        catch (\InvalidArgumentException $e) {
            $this->core->getOutput()->renderJsonFail($e->getMessage());
        }
        catch (\Exception $e) {
            $this->core->getOutput()->renderJsonError($e->getMessage());
        }
    }

    /**
     * Route for getting the overall comment for the currently logged in user.
     * @param string $gradeable_id
     * @param string $anon_id, the anonymous id of the student
     * @Route("/courses/{_semester}/{_course}/gradeable/{gradeable_id}/grading/comments", methods={"GET"})
     */
    public function ajaxGetOverallComment($gradeable_id, $anon_id = '') {
        // Get the gradeable
        $gradeable = $this->tryGetGradeable($gradeable_id);
        if ($gradeable === false) {
            return;
        }

        // Make sure this gradeable is an electronic file gradeable
        if ($gradeable->getType() !== GradeableType::ELECTRONIC_FILE) {
            $this->core->getOutput()->renderJsonFail('This gradeable is not an electronic file gradeable');
            return;
        }

        // Get user id from the anon id
        $submitter_id = $this->tryGetSubmitterIdFromAnonId($anon_id, $gradeable_id);
        if ($submitter_id === false) {
            return;
        }
        $commenter = $this->core->getUser();

        // Get the graded gradeable
        $graded_gradeable = $this->tryGetGradedGradeable($gradeable, $submitter_id);
        if ($graded_gradeable === false) {
            return;
        }

        // checks if user has permission
        if (!$this->core->getAccess()->canI("grading.electronic.get_gradeable_comment", ["gradeable" => $gradeable, "graded_gradeable" => $graded_gradeable])) {
            $this->core->getOutput()->renderJsonFail('Insufficient permissions to save gradeable comment');
            return;
        }

        // Get / create the TA grade
        $ta_graded_gradeable = $graded_gradeable->getOrCreateTaGradedGradeable();

        // Once we've parsed the inputs and checked permissions, perform the operation
        $this->core->getOutput()->renderJsonSuccess($ta_graded_gradeable->getOverallComments($commenter));
    }

    /**
     * Route for getting all submitters that received a mark and stats about that mark
     * @Route("/courses/{_semester}/{_course}/gradeable/{gradeable_id}/components/marks/stats", methods={"POST"})
     */
    public function ajaxGetMarkStats($gradeable_id) {
        // Required parameters
        $component_id = $_POST['component_id'] ?? '';
        $mark_id = $_POST['mark_id'] ?? '';

        $grader = $this->core->getUser();

        // Get the gradeable
        $gradeable = $this->tryGetGradeable($gradeable_id);
        if ($gradeable === false) {
            return;
        }

        // Make sure this gradeable is an electronic file gradeable
        if ($gradeable->getType() !== GradeableType::ELECTRONIC_FILE) {
            $this->core->getOutput()->renderJsonFail('This gradeable is not an electronic file gradeable');
            return;
        }

        // get the component
        $component = $this->tryGetComponent($gradeable, $component_id);
        if ($component === false) {
            return;
        }

        // get the mark
        $mark = $this->tryGetMark($component, $mark_id);
        if ($mark === false) {
            return;
        }

        // checks if user has permission
        if (!$this->core->getAccess()->canI("grading.electronic.get_marked_users", ["gradeable" => $gradeable])) {
            $this->core->getOutput()->renderJsonFail('Insufficient permissions to view marked users');
            return;
        }

        try {
            // Once we've parsed the inputs and checked permissions, perform the operation
            $results = $this->getMarkStats($mark, $grader);
            $this->core->getOutput()->renderJsonSuccess($results);
        }
        catch (\InvalidArgumentException $e) {
            $this->core->getOutput()->renderJsonFail($e->getMessage());
        }
        catch (\Exception $e) {
            $this->core->getOutput()->renderJsonError($e->getMessage());
        }
    }

    private function getMarkStats(Mark $mark, User $grader) {
        $gradeable = $mark->getComponent()->getGradeable();

        $anon = $this->amIBlindGrading($gradeable, $grader, false);

        $section_submitter_ids = $this->core->getQueries()->getSubmittersWhoGotMarkBySection($mark, $grader, $gradeable, $anon);
        $all_submitter_ids     = $this->core->getQueries()->getAllSubmittersWhoGotMark($mark, $anon);

        // Show all submitters if grader has permissions, otherwise just section submitters
        $submitter_ids = ($grader->accessFullGrading() ? $all_submitter_ids : $section_submitter_ids);

        if ($gradeable->isTeamAssignment()) {
            $submitter_anon_ids = ($anon != 'unblind') ? $submitter_ids : $this->core->getQueries()->getTeamAnonId($submitter_ids);
        }
        else {
            $submitter_anon_ids = ($anon != 'unblind') ? $submitter_ids : $this->core->getQueries()->getAnonId($submitter_ids, $gradeable->getId());
        }

        $section_graded_component_count = 0;
        $section_total_component_count  = 0;
        $total_graded_component_count   = 0;
        $total_total_component_count    = 0;

        $this->getStats($gradeable, $grader, true, $total_graded_component_count, $total_total_component_count);
        $this->getStats($gradeable, $grader, false, $section_graded_component_count, $section_total_component_count);

        return [
            'section_submitter_count' => count($section_submitter_ids),
            'total_submitter_count'   => count($all_submitter_ids),
            'section_graded_component_count' => $section_graded_component_count,
            'total_graded_component_count'   => $total_graded_component_count,
            'section_total_component_count' => $section_total_component_count,
            'total_total_component_count'   => $total_total_component_count,
            'submitter_ids' => $submitter_ids,
            'submitter_anon_ids' => $submitter_anon_ids
        ];
    }

    /**
     * Gets... stats
     * @param Gradeable $gradeable
     * @param User      $grader
     * @param bool      $full_stats
     */
    private function getStats(Gradeable $gradeable, User $grader, bool $full_stats, &$total_graded, &$total_total) {
        $num_components = $this->core->getQueries()->getTotalComponentCount($gradeable->getId());
        $sections = [];
        if ($full_stats) {
            $sections = $this->core->getQueries()->getAllSectionsForGradeable($gradeable);
        }
        elseif ($gradeable->isGradeByRegistration()) {
            $sections = $grader->getGradingRegistrationSections();
        }
        else {
            $sections = $this->core->getQueries()->getRotatingSectionsForGradeableAndUser($gradeable->getId(), $grader->getId());
        }

        $section_key = ($gradeable->isGradeByRegistration() ? 'registration_section' : 'rotating_section');

        $total_users       = [];
        $graded_components = [];
        $ta_graded_components = [];
        if (count($sections) > 0) {
            $total_users = ($gradeable->isTeamAssignment()) ?
                $this->core->getQueries()->getTotalTeamCountByGradingSections($gradeable->getId(), $sections, $section_key) :
                $this->core->getQueries()->getTotalUserCountByGradingSections($sections, $section_key);
            $graded_components = $this->core->getQueries()->getGradedComponentsCountByGradingSections($gradeable->getId(), $sections, $section_key, $gradeable->isTeamAssignment());
        }

        foreach ($graded_components as $key => $value) {
            $total_graded += intval($value);
        }
        foreach ($total_users as $key => $value) {
            $total_total += $value * $num_components;
        }
    }

    /**
     * @param Gradeable $gradeable
     * @param string $who_id
     * @return array
     */
    protected function getItempoolMapForSubmitter($gradeable, $who_id) {
        $user_item_map = [];
        // read config file
        $gradeable_config = $gradeable->getAutogradingConfig();

        $notebook_config = $gradeable_config->getNotebookConfig();
        $hashes = $gradeable_config->getUserSpecificNotebook($who_id)->getHashes();
        $que_idx = 0;
        // loop through the notebook key, and find from_pool key in each object (or question)
        foreach ($notebook_config as $key => $item) {
            // store those question which are having count(from_pool array) > 1
            if (isset($item['type']) && $item['type'] === 'item') {
                $item_id = !empty($item['item_label']) ? $item["item_label"] : "item";
                $item_id = isset($user_item_map[$item_id]) ? $item_id . '_' . $key : $item_id;
                $selected_idx = $item["user_item_map"][$who_id] ?? null;
                if (is_null($selected_idx)) {
                    $selected_idx = $hashes[$que_idx] % count($item['from_pool']);
                    $que_idx++;
                }
                $user_item_map[$item_id] = $item['from_pool'][$selected_idx];
            }
        }
        return $user_item_map;
    }

    /**
     * @param Gradeable $gradeable
     * @param array $submitter_itempool_map
     * @return array
     */
    public function getSolutionTaNotesForGradeable($gradeable, $submitter_itempool_map) {
        $solutions = [];
        try {
            $result_rows = $this->core->getQueries()->getSolutionForAllComponentIds($gradeable->getId());

            foreach ($result_rows as $row) {
                foreach ($row as $values) {
                    // itempool_name === '' indicates that the component is not linked with the itempool
                    if (empty($values['itempool_name']) || $submitter_itempool_map[$values['itempool_name']] === $values['itempool_item']) {
                        $solutions[$values['component_id']] = $values;
                        break;
                    }
                }
            }
        }
        catch (\Exception $exception) {
            $error = $exception->getMessage();
            $this->core->getOutput()->renderResultMessage("Something went wrong while fetching solutions " . $error, false);
        }
        return $solutions;
    }

    /**
     * @Route("/courses/{_semester}/{_course}/gradeable/{gradeable_id}/solution_ta_notes", methods={"POST"})
     * @return JsonResponse
     */
    public function updateSolutionTaNotes($gradeable_id) {
        $solution_text = $_POST['solution_text'] ?? '';
        $component_id = $_POST['component_id'];
        $gradeable = $this->tryGetGradeable($gradeable_id);
        $author_id = $this->core->getUser()->getId();
        $itempool_item = $_POST['itempool_item'] ?? '';
        $error = "";
        $solution_row = [];
        $componentItempoolInfo = $this->core->getQueries()->componentItempoolInfo($gradeable_id, $component_id);
        if (!$gradeable) {
            $error = "Invalid Gradeable ID given!";
        }
        elseif ($gradeable->getType() !== GradeableType::ELECTRONIC_FILE) {
            $error = 'This gradeable is not an electronic file gradeable';
        }
        elseif ($componentItempoolInfo['is_linked'] && empty($itempool_item)) {
            //Itempool must be non-empty when component is linked with the itempool
            $error = 'This component expects only non-empty itempool-item!';
        }
        elseif (!$componentItempoolInfo['is_linked'] && !empty($itempool_item)) {
            // Itempool item passed when the component is not linked with itempool
            $error = 'This Component expects only non-empty itempool-item!' . json_encode($componentItempoolInfo) . $itempool_item;
        }
        else {
            try {
                $this->core->getQueries()->addSolutionForComponentId($gradeable_id, $component_id, $itempool_item, $solution_text, $author_id);
                $solution_row = $this->core->getQueries()->getSolutionForComponentItempoolItem($gradeable_id, $component_id, $itempool_item);
            }
            catch (\Exception $exception) {
                $error = $exception->getMessage();
            }
        }

        return empty($error) ? JsonResponse::getSuccessResponse([
            "author" => $author_id,
            "current_user_id" => $this->core->getUser()->getId(),
            "edited_at" => DateUtils::convertTimeStamp(
                $this->core->getUser(),
                $solution_row['edited_at'],
                $this->core->getConfig()->getDateTimeFormat()->getFormat('solution_ta_notes')
            ),
            "solution_text" => $solution_text,
            "component_id" => $component_id,
            "itempool_item" => $solution_row['itempool_item'],
        ]) : JsonResponse::getErrorResponse($error);
    }

    /**
     * @Route("/courses/{_semester}/{_course}/gradeable/{gradeable_id}/feedback/set", methods={"POST"})
     */
    public function ajaxSetPeerFeedback($gradeable_id) {
        $grader_id = $_POST['grader_id'] ?? '';
        $user_id = $_POST['user_id'] ?? '';
        $feedback = $_POST['feedback'];
        $gradeable = $this->tryGetGradeable($gradeable_id);
        if ($gradeable === false) {
            return null;
        }
        // Make sure this gradeable is an electronic file gradeable
        if ($gradeable->getType() !== GradeableType::ELECTRONIC_FILE) {
            $this->core->getOutput()->renderJsonError("This gradeable is not an electronic file gradeable");
            return null;
        }
        $graded_gradeable = $this->tryGetGradedGradeable($gradeable, $user_id)->getGradeableId() == $gradeable_id;
        if ($graded_gradeable === false) {
            return null;
        }
        if ($gradeable->setPeerFeedback($this->core->getQueries()->getUserFromAnon($grader_id, $gradeable_id)[$grader_id], $user_id, $feedback)) {
            $this->core->getOutput()->renderJsonSuccess("Feedback successfully uploaded");
        }
        else {
            $this->core->getOutput()->renderJsonError("Failed to save feedback");
        }
        return true;
    }

    /**
     * @Route("/courses/{_semester}/{_course}/gradeable/{gradeable_id}/grading/clear_peer_marks", methods={"POST"})
     * @AccessControl(role="FULL_ACCESS_GRADER")
     */
    public function ajaxClearPeerMarks($gradeable_id) {
        $submitter_id = $_POST['submitter_id'] ?? '';
        $peer_id = $_POST['peer_id'] ?? '';
        $gradeable = $this->tryGetGradeable($gradeable_id);
        if ($gradeable === false) {
            $this->core->getOutput()->renderJsonFail('Could not fetch gradeable');
            return;
        }
        // Make sure this gradeable is an electronic file gradeable
        if ($gradeable->getType() !== GradeableType::ELECTRONIC_FILE) {
            $this->core->getOutput()->renderJsonFail('This gradeable is not an electronic file gradeable');
            return;
        }
        $graded_gradeable = $this->tryGetGradedGradeable($gradeable, $submitter_id);
        if ($graded_gradeable === false) {
            $this->core->getOutput()->renderJsonFail('Could not fetch graded gradeable');
            return;
        }
        $ta_graded_gradeable = $graded_gradeable->getOrCreateTaGradedGradeable();
        foreach ($ta_graded_gradeable->getGradedComponentContainers() as $container) {
            $component = $container->getComponent();
            $ta_graded_gradeable->deleteGradedComponent($component, $this->core->getQueries()->getUserById($peer_id));
        }
        $ta_graded_gradeable->removeOverallComment($peer_id);
        $this->core->getQueries()->deleteOverallComment($gradeable_id, $peer_id);
        $this->core->getQueries()->deleteTaGradedGradeableByIds($gradeable_id, $peer_id);
        $ta_graded_gradeable->resetUserViewedDate();

        // Finally, save the graded gradeable
        $this->core->getQueries()->saveTaGradedGradeable($ta_graded_gradeable);
        $submitter = $ta_graded_gradeable->getGradedGradeable()->getSubmitter();
        if ($submitter->isTeam()) {
            $this->core->getQueries()->clearTeamViewedTime($submitter->getId());
        }
        $this->core->getOutput()->renderJsonSuccess("Marks removed successfully!");
        return true;
    }
}<|MERGE_RESOLUTION|>--- conflicted
+++ resolved
@@ -1795,47 +1795,17 @@
             $late_days_users[] = $graded_gradeable->getSubmitter()->getUser();
         }
 
-<<<<<<< HEAD
         $late_status = null;  // Assume its good
         $rollback_submission = PHP_INT_MAX;
 
         // Get the "worst" status from all users in the submission
         foreach ($late_days_users as $user) {
-            $ld = LateDays::fromUser($this->core, $user);
+            $ld = new LateDays($this->core, $user, [$graded_gradeable]);
             $ldi = $ld->getLateDayInfoByGradeable($gradeable);
 
             // Skip null entries
             if ($ldi === null) {
                 continue;
-=======
-        $ldi = (new LateDays($this->core, $late_days_user, [$graded_gradeable]))->getLateDayInfoByGradeable($gradeable);
-        if ($ldi === null) {
-            $late_status = LateDayInfo::STATUS_GOOD;  // Assume its good
-        }
-        else {
-            $late_status = $ldi->getStatus();
-        }
-        $rollbackSubmission = -1;
-        $previousVersion =  $graded_gradeable->getAutoGradedGradeable()->getActiveVersion() - 1;
-        // check for rollback submission only if the Active version is greater than 1 and that too is late.
-        if ($previousVersion && $late_status !== LateDayInfo::STATUS_GOOD) {
-            while ($previousVersion) {
-                $prevVersionInstance = $graded_gradeable->getAutoGradedGradeable()->getAutoGradedVersionInstance($previousVersion);
-                if ($prevVersionInstance == null) {
-                    $rollbackSubmission = -1;
-                    break;
-                }
-                $lateInfo = LateDays::fromUser($this->core, $late_days_user)->getLateDayInfoByGradeable($gradeable);
-                $daysLate = $prevVersionInstance->getDaysLate();
-
-                // If this version is a good submission then it the rollback Submission
-                if ($lateInfo == null || ($lateInfo->getStatus($daysLate) == LateDayInfo::STATUS_GOOD)) {
-                    $rollbackSubmission = $previousVersion;
-                    break;
-                }
-                // applying same condition for previous version. i.e going back one version
-                $previousVersion -= 1;
->>>>>>> 13064879
             }
 
             $late_status = max($ldi->getStatus(), $late_status ?? 0);
