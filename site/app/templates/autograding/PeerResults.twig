--- conflicted
+++ resolved
@@ -95,11 +95,8 @@
                     {{ self.renderManyPeerResults(component) }}
                 {% endif %}                
             {% endfor %}
-<<<<<<< HEAD
             </div>
             {{ self.renderPeerFeedbackTable(peer_components, peer_aliases, ordered_graders, overall_comments, uploaded_pdfs, annotated_file_names, student_pdf_view_url, user_id, gradeable_id, peer_feedback)  }}
-=======
->>>>>>> 67fedcf5
             {# /Peer Component boxes #}
         {% endif %}
         
