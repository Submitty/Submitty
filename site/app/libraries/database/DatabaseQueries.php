<?php

namespace app\libraries\database;

use app\exceptions\DatabaseException;
use app\exceptions\NotImplementedException;
use app\exceptions\ValidationException;
use app\libraries\Core;
use app\libraries\DateUtils;
use app\libraries\FileUtils;
use app\libraries\Utils;
use app\libraries\GradeableType;
use app\models\Gradeable;
use app\models\gradeable\Component;
use app\models\gradeable\GradedComponent;
use app\models\gradeable\GradedGradeable;
use app\models\gradeable\Mark;
use app\models\gradeable\RegradeRequest;
use app\models\gradeable\Submitter;
use app\models\gradeable\TaGradedGradeable;
use app\models\GradeableComponent;
use app\models\GradeableComponentMark;
use app\models\GradeableVersion;
use app\models\User;
use app\models\Notification;
use app\models\SimpleLateUser;
use app\models\Team;
use app\models\Course;
use app\models\SimpleStat;


/**
 * DatabaseQueries
 *
 * This class contains all database functions that the Submitty application will run against either
 * of the two connected databases (the main submitty one and the course specific one). Each query in
 * each function is defined by the general SQL specification so we could reasonably expect it possible
 * to run each function against a wide-range of database providers that Submitty can target. However,
 * some database providers can provide their own extended class of Queries to overwrite some functions
 * to take advantage of DB specific functions (like DB array functions) that give a good performance
 * boost for that particular provider.
 *
 * Generally, when adding new queries to the system, you should first add them here, and then
 * only after that should you add them to the dataprovider specific implementation assuming you can
 * achieve some level of speed-up via native DB functions. If it's hard to go that direction initially,
 * (you're using array aggregation heavily), then you'd want to at least create a stub here that just
 * raises a NotImplementedException. All documentation for functions should also reside here with at the
 * minimum an understanding of the contract of the function (parameter types and return type).
 *
 * @see \app\exceptions\NotImplementedException
 */
class DatabaseQueries {

    /** @var Core */
    protected $core;

    /** @var AbstractDatabase */
    protected $submitty_db;

    /** @var AbstractDatabase */
    protected $course_db;

    public function __construct(Core $core) {
        $this->core = $core;
        $this->submitty_db = $core->getSubmittyDB();
        if ($this->core->getConfig()->isCourseLoaded()) {
            $this->course_db = $core->getCourseDB();
        }
    }

    /**
     * Gets a user from the submitty database given a user_id.
     * @param $user_id
     *
     * @return User
     */
    public function getSubmittyUser($user_id) {
        $this->submitty_db->query("SELECT * FROM users WHERE user_id=?", array($user_id));
        return ($this->submitty_db->getRowCount() > 0) ? new User($this->core, $this->submitty_db->row()) : null;
    }

    /**
     * Gets a user from the database given a user_id.
     * @param string $user_id
     *
     * @return User
     */
    public function getUserById($user_id) {
        throw new NotImplementedException();
    }

    public function getGradingSectionsByUserId($user_id) {
        throw new NotImplementedException();
    }

    /**
     * Fetches all students from the users table, ordering by course section than user_id.
     *
     * @param string $section_key
     * @return User[]
     */
    public function getAllUsers($section_key="registration_section") {
        throw new NotImplementedException();
    }

    /**
     * @return User[]
     */
    public function getAllGraders() {
        throw new NotImplementedException();
    }

    /**
     * @param User $user
     */
    public function insertSubmittyUser(User $user) {
        throw new NotImplementedException();
    }

    /**
     * Helper function for generating sql query according to the given requirements
     */
    public function buildLoadThreadQuery($categories_ids, $thread_status, $show_deleted, $show_merged_thread, $current_user,
                                        &$query_select, &$query_join, &$query_where, &$query_order, &$query_parameters,
                                        $want_categories, $want_order) {
        $query_raw_select = array();
        $query_raw_join   = array();
        $query_raw_where  = array("true");
        $query_raw_order  = array();
        $query_parameters = array();

        // Query Generation
        if(count($categories_ids) == 0) {
            $query_multiple_qmarks = "NULL";
        } else {
            $query_multiple_qmarks = "?".str_repeat(",?", count($categories_ids)-1);
        }
        if(count($thread_status) == 0) {
            $query_status = "true";
        } else {
            $query_status = "status in (?".str_repeat(",?", count($thread_status)-1).")";
        }
        $query_favorite = "case when sf.user_id is NULL then false else true end";

        // General
        {
            if($want_order){
                $query_raw_select[]     = "row_number() over(ORDER BY pinned DESC, ({$query_favorite}) DESC, t.id DESC) AS row_number";
            }
            $query_raw_select[]     = "t.*";
            $query_raw_select[]     = "({$query_favorite}) as favorite";
            $query_raw_select[]     = "(case when exists(select 1 from posts p where p.author_user_id = sf.user_id and p.thread_id = t.id) then true else false end) as current_user_posted";

            $query_raw_join[]       = "LEFT JOIN student_favorites sf ON sf.thread_id = t.id and sf.user_id = ?";
            $query_parameters[]     = $current_user;

            if(!$show_deleted) {
                $query_raw_where[]  = "deleted = false";
            }
            if(!$show_merged_thread) {
                $query_raw_where[]  = "merged_thread_id = -1";
            }

            $query_raw_where[]  = "? = (SELECT count(*) FROM thread_categories tc WHERE tc.thread_id = t.id and category_id IN ({$query_multiple_qmarks}))";
            $query_parameters[] = count($categories_ids);
            $query_parameters   = array_merge($query_parameters, $categories_ids);
            $query_raw_where[]  = "{$query_status}";
            $query_parameters   = array_merge($query_parameters, $thread_status);

            if($want_order){
                $query_raw_order[]  = "row_number";
            } else {
                $query_raw_order[]  = "true";
            }
        }
        // Categories
        if($want_categories) {
            $query_select_categories = "SELECT thread_id, array_to_string(array_agg(cl.category_id order by cl.rank nulls last, cl.category_id),'|')  as categories_ids, array_to_string(array_agg(cl.category_desc order by cl.rank nulls last, cl.category_id),'|') as categories_desc, array_to_string(array_agg(cl.color order by cl.rank nulls last, cl.category_id),'|') as categories_color FROM categories_list cl JOIN thread_categories e ON e.category_id = cl.category_id GROUP BY thread_id";

            $query_raw_select[] = "categories_ids";
            $query_raw_select[] = "categories_desc";
            $query_raw_select[] = "categories_color";

            $query_raw_join[] = "JOIN ({$query_select_categories}) AS QSC ON QSC.thread_id = t.id";
        }

        $query_select   = implode(", ", $query_raw_select);
        $query_join     = implode(" ", $query_raw_join);
        $query_where    = implode(" and ", $query_raw_where);
        $query_order    = implode(", ", $query_raw_order);
    }

    /**
     * Order: Favourite and Announcements => Announcements only => Favourite only => Others
     *
     * @param  array(int)    categories_ids     Filter threads having atleast provided categories
     * @param  array(int)    thread_status      Filter threads having thread status among $thread_status
     * @param  bool          show_deleted       Consider deleted threads
     * @param  bool          show_merged_thread Consider merged threads
     * @param  string        current_user       user_id of currrent user
     * @param  int           blockNumber        Index of window of thread list(-1 for last)
     * @param  int           thread_id          If blockNumber is not known, find it using thread_id
     * @return array('block_number' => int, 'threads' => array(threads))    Ordered filtered threads
     */
    public function loadThreadBlock($categories_ids, $thread_status, $show_deleted, $show_merged_thread, $current_user, $blockNumber, $thread_id){
        $blockSize = 30;
        $loadLastPage = false;

        $query_raw_select = null;
        $query_raw_join   = null;
        $query_raw_where  = null;
        $query_raw_order  = null;
        $query_parameters = null;
        // $blockNumber is 1 based index
        if($blockNumber <= -1) {
            // Find the last block
            $this->buildLoadThreadQuery($categories_ids, $thread_status, $show_deleted, $show_merged_thread, $current_user, $query_select, $query_join, $query_where, $query_order, $query_parameters, false, false);
            $query = "SELECT count(*) FROM (SELECT {$query_select} FROM threads t {$query_join} WHERE {$query_where}) AS SUBQUERY";
            $this->course_db->query($query, $query_parameters);
            $results = $this->course_db->rows();
            $row_count = $results[0]['count'];
            $blockNumber = 1 + floor(($row_count-1)/$blockSize);
        } else if($blockNumber == 0) {
            // Load first block as default
            $blockNumber = 1;
            if($thread_id >= 1)
            {
                // Find $blockNumber
                $this->buildLoadThreadQuery($categories_ids, $thread_status, $show_deleted, $show_merged_thread, $current_user, $query_select, $query_join, $query_where, $query_order, $query_parameters, false, true);
                $query = "SELECT SUBQUERY.row_number as row_number FROM (SELECT {$query_select} FROM threads t {$query_join} WHERE {$query_where} ORDER BY {$query_order}) AS SUBQUERY WHERE SUBQUERY.id = ?";
                $query_parameters[] = $thread_id;
                $this->course_db->query($query, $query_parameters);
                $results = $this->course_db->rows();
                if(count($results) > 0) {
                    $row_number = $results[0]['row_number'];
                    $blockNumber = 1 + floor(($row_number-1)/$blockSize);
                }
            }
        }
        $query_offset = ($blockNumber-1) * $blockSize;
        $this->buildLoadThreadQuery($categories_ids, $thread_status, $show_deleted, $show_merged_thread, $current_user, $query_select, $query_join, $query_where, $query_order, $query_parameters, true, true);
        $query = "SELECT {$query_select} FROM threads t {$query_join} WHERE {$query_where} ORDER BY {$query_order} LIMIT ? OFFSET ?";
        $query_parameters[] = $blockSize;
        $query_parameters[] = $query_offset;
        // Execute
        $this->course_db->query($query, $query_parameters);
        $results = array();
        $results['block_number'] = $blockNumber;
        $results['threads'] = $this->course_db->rows();
        return $results;
    }

    public function getCategoriesIdForThread($thread_id) {
        $this->course_db->query("SELECT category_id from thread_categories t where t.thread_id = ?", array($thread_id));
        $categories_list = array();
        foreach ($this->course_db->rows() as $row) {
            $categories_list[] = (int)$row["category_id"];
        }
        return $categories_list;
    }

    public function createPost($user, $content, $thread_id, $anonymous, $type, $first, $hasAttachment, $parent_post = -1){
        if(!$first && $parent_post == 0){
            $this->course_db->query("SELECT MIN(id) as id FROM posts where thread_id = ?", array($thread_id));
            $parent_post = $this->course_db->rows()[0]["id"];
        }

        try {
            $this->course_db->query("INSERT INTO posts (thread_id, parent_id, author_user_id, content, timestamp, anonymous, deleted, endorsed_by, type, has_attachment) VALUES (?, ?, ?, ?, current_timestamp, ?, ?, ?, ?, ?)", array($thread_id, $parent_post, $user, $content, $anonymous, 0, NULL, $type, $hasAttachment));
            $this->course_db->query("DELETE FROM viewed_responses WHERE thread_id = ?", array($thread_id));
            //retrieve generated thread_id
            $this->course_db->query("SELECT MAX(id) as max_id from posts where thread_id=? and author_user_id=?", array($thread_id, $user));
        } catch (DatabaseException $dbException){
            if($this->course_db->inTransaction()){
                $this->course_db->rollback();
            }
        }

        return $this->course_db->rows()[0]["max_id"];
    }

	public function getResolveState($thread_id) {
		$this->course_db->query("SELECT status from threads where id = ?", array($thread_id));
		return $this->course_db->rows();
	}

	public function updateResolveState($thread_id, $state) {
		if(in_array($state, array(-1, 0, 1))) {
			$this->course_db->query("UPDATE threads set status = ? where id = ?", array($state, $thread_id));
			return true;
		}
		return false;
	}

    public function updateNotificationSettings($results) {
        $values = implode(', ', array_fill(0, count($results)+1, '?'));
        $keys = implode(', ', array_keys($results));
        $updates = '';

        foreach($results as $key => $value) {
            if($value != 'false') {
                $results[$key] = 'true';
            }
            $this->core->getUser()->updateUserNotificationSettings($key, $results[$key] == 'true' ? true : false);
            $updates .= $key . ' = ?,';
        }

        $updates = substr($updates, 0, -1);
        $test = array_merge(array_merge(array($this->core->getUser()->getId()), array_values($results)), array_values($results));
        $this->course_db->query("INSERT INTO notification_settings (user_id, $keys)
                                    VALUES
                                     (
                                        $values
                                     )
                                    ON CONFLICT (user_id)
                                    DO
                                     UPDATE
                                        SET $updates", $test);
    }

	public function getAuthorOfThread($thread_id) {
		$this->course_db->query("SELECT created_by from threads where id = ?", array($thread_id));
		return $this->course_db->rows()[0]['created_by'];
	}

    public function getPosts(){
        $this->course_db->query("SELECT * FROM posts where deleted = false ORDER BY timestamp ASC");
        return $this->course_db->rows();
    }

    public function getPostHistory($post_id){
        $this->course_db->query("SELECT * FROM forum_posts_history where post_id = ? ORDER BY edit_timestamp DESC", array($post_id));
        return $this->course_db->rows();
    }

    public function getDeletedPostsByUser($user){
        $this->course_db->query("SELECT * FROM posts where deleted = true AND author_user_id = ?", array($user));
        return $this->course_db->rows();
    }

    public function getFirstPostForThread($thread_id) {
        $this->course_db->query("SELECT * FROM posts WHERE parent_id = -1 AND thread_id = ?", array($thread_id));
        $rows = $this->course_db->rows();
        if(count($rows) > 0) {
            return $rows[0];
        } else {
            return null;
        }
    }

    public function getPost($post_id){
        $this->course_db->query("SELECT * FROM posts where id = ?", array($post_id));
        return $this->course_db->rows()[0];
    }

    public function removeNotificationsPost($post_id) {
        //Deletes all children notifications i.e. this posts replies
        $this->course_db->query("DELETE FROM notifications where metadata::json->>1 = ?", array($post_id));
        //Deletes parent notification i.e. this post is a reply
        $this->course_db->query("DELETE FROM notifications where metadata::json->>2 = ?", array($post_id));
    }

    public function isStaffPost($author_id){
        $this->course_db->query("SELECT user_group FROM users WHERE user_id=?", array($author_id));
        return intval($this->course_db->rows()[0]['user_group']) <= 3;
    }

    public function createThread($user, $title, $content, $anon, $prof_pinned, $status, $hasAttachment, $categories_ids){

        $this->course_db->beginTransaction();

        try {
        //insert data
        $this->course_db->query("INSERT INTO threads (title, created_by, pinned, status, deleted, merged_thread_id, merged_post_id, is_visible) VALUES (?, ?, ?, ?, ?, ?, ?, ?)", array($title, $user, $prof_pinned, $status, 0, -1, -1, true));

        //retrieve generated thread_id
        $this->course_db->query("SELECT MAX(id) as max_id from threads where title=? and created_by=?", array($title, $user));
        } catch(DatabaseException $dbException) {
            $this->course_db->rollback();
        }

        //Max id will be the most recent post
        $id = $this->course_db->rows()[0]["max_id"];
        foreach ($categories_ids as $category_id) {
            $this->course_db->query("INSERT INTO thread_categories (thread_id, category_id) VALUES (?, ?)", array($id, $category_id));
        }

        $post_id = $this->createPost($user, $content, $id, $anon, 0, true, $hasAttachment);

        $this->course_db->commit();

        return array("thread_id" => $id, "post_id" => $post_id);
    }

    public function getThreadsBefore($timestamp, $page) {
        // TODO: Handle request page wise
        $this->course_db->query("SELECT t.id as id, title from threads t JOIN posts p on p.thread_id = t.id and parent_id = -1 WHERE timestamp < ? and t.deleted = false", array($timestamp));
        return $this->course_db->rows();
    }

    public function getThread($thread_id) {
        $this->course_db->query("SELECT * from threads where id = ?", array($thread_id));
        return $this->course_db->rows();
    }

    public function getThreadTitle($thread_id){
        $this->course_db->query("SELECT title FROM threads where id=?", array($thread_id));
        return $this->course_db->rows()[0];
    }

    public function setAnnouncement($thread_id, $onOff){
        $this->course_db->query("UPDATE threads SET pinned = ? WHERE id = ?", array($onOff, $thread_id));
    }

    public function addPinnedThread($user_id, $thread_id, $added){
        if($added) {
            $this->course_db->query("INSERT INTO student_favorites(user_id, thread_id) VALUES (?,?)", array($user_id, $thread_id));
        } else {
            $this->course_db->query("DELETE FROM student_favorites where user_id=? and thread_id=?", array($user_id, $thread_id));
        }
    }

    public function loadPinnedThreads($user_id){
        $this->course_db->query("SELECT * FROM student_favorites WHERE user_id = ?", array($user_id));
        $rows = $this->course_db->rows();
        $favorite_threads = array();
        foreach ($rows as $row) {
            $favorite_threads[] = $row['thread_id'];
        }
        return $favorite_threads;
    }

    private function findChildren($post_id, $thread_id, &$children, $get_deleted = false){
        $query_delete = $get_deleted?"true":"deleted = false";
        $this->course_db->query("SELECT id from posts where {$query_delete} and parent_id=?", array($post_id));
        $row = $this->course_db->rows();
        for($i = 0; $i < count($row); $i++){
            $child_id = $row[$i]["id"];
            array_push($children, $child_id);
            $this->findChildren($child_id, $thread_id, $children, $get_deleted);
        }
    }

    public function searchThreads($searchQuery){
    	$this->course_db->query("SELECT post_content, p_id, p_author, thread_id, thread_title, author, pin, anonymous, timestamp_post FROM (SELECT t.id as thread_id, t.title as thread_title, p.id as p_id, t.created_by as author, t.pinned as pin, p.timestamp as timestamp_post, p.content as post_content, p.anonymous, p.author_user_id as p_author, to_tsvector(p.content) || to_tsvector(t.title) as document from posts p, threads t JOIN (SELECT thread_id, timestamp from posts where parent_id = -1) p2 ON p2.thread_id = t.id where t.id = p.thread_id and p.deleted=false and t.deleted=false) p_doc where p_doc.document @@ plainto_tsquery(:q) ORDER BY timestamp_post DESC", array(':q' => $searchQuery));
    	return $this->course_db->rows();
    }

    public function threadExists(){
		$this->course_db->query("SELECT id from threads where deleted = false LIMIT 1");
		return count($this->course_db->rows()) == 1;
    }

    /**
     * Set delete status for given post and all descendant
     *
     * If delete status of the first post in a thread is changed, it will also update thread delete status
     *
     * @param integer $post_id
     * @param integer $thread_id
     * @param integer(0/1) $newStatus - 1 implies deletion and 0 as undeletion
     * @return boolean - Is first post of thread
     */
    public function setDeletePostStatus($post_id, $thread_id, $newStatus){
        $this->course_db->query("SELECT parent_id from posts where id=?", array($post_id));
        $parent_id = $this->course_db->rows()[0]["parent_id"];
        $children = array($post_id);
        $get_deleted = ($newStatus?false:true);
        $this->findChildren($post_id, $thread_id, $children, $get_deleted);

        if(!$newStatus) {
            // On undelete, parent post must have deleted = false
            if($parent_id!=-1) {
                if($this->getPost($parent_id)['deleted']) {
                    return null;
                }
            }
        }
        if($parent_id == -1){
            $this->course_db->query("UPDATE threads SET deleted = ? WHERE id = ?", array($newStatus, $thread_id));
            $this->course_db->query("UPDATE posts SET deleted = ? WHERE thread_id = ?", array($newStatus, $thread_id));
            return true;
        } else {
            foreach($children as $post_id){
                $this->course_db->query("UPDATE posts SET deleted = ? WHERE id = ?", array($newStatus, $post_id));
            }
        } return false;
    }

    public function getParentPostId($child_id) {
        $this->course_db->query("SELECT parent_id from posts where id = ?", array($child_id));
        return $this->course_db->rows()[0]['parent_id'];
    }

    public function editPost($original_creator, $user, $post_id, $content, $anon){
        try {
            // Before making any edit to $post_id, forum_posts_history will not have any corresponding entry
            // forum_posts_history will store all history state of the post(if edited at any point of time)
            $this->course_db->beginTransaction();
            // Insert first version of post during first edit
            $this->course_db->query("INSERT INTO forum_posts_history(post_id, edit_author, content, edit_timestamp) SELECT id, author_user_id, content, timestamp FROM posts WHERE id = ? AND NOT EXISTS (SELECT 1 FROM forum_posts_history WHERE post_id = ?)", array($post_id, $post_id));
            // Update current post
            $this->course_db->query("UPDATE posts SET content =  ?, anonymous = ? where id = ?", array($content, $anon, $post_id));
            // Insert latest version of post into forum_posts_history
            $this->course_db->query("INSERT INTO forum_posts_history(post_id, edit_author, content, edit_timestamp) SELECT id, ?, content, current_timestamp FROM posts WHERE id = ?", array($user, $post_id));
            $this->course_db->query("UPDATE notifications SET content = substring(content from '.+?(?=from)') || 'from ' || ? where metadata::json->>1 = ? and metadata::json->>2 = ?", array(Utils::getDisplayNameForum($anon, $this->getDisplayUserInfoFromUserId($original_creator)), $this->getParentPostId($post_id), $post_id));
            $this->course_db->query("DELETE FROM viewed_responses WHERE thread_id = (SELECT thread_id FROM posts WHERE id = ?)", array($post_id));
            $this->course_db->commit();
        } catch(DatabaseException $dbException) {
            $this->course_db->rollback();
            return false;
        } return true;
    }

    public function editThread($thread_id, $thread_title, $categories_ids, $status) {
        try {
            $this->course_db->beginTransaction();
            $this->course_db->query("UPDATE threads SET title = ?, status = ? WHERE id = ?", array($thread_title, $status, $thread_id));
            $this->course_db->query("DELETE FROM thread_categories WHERE thread_id = ?", array($thread_id));
            foreach ($categories_ids as $category_id) {
                $this->course_db->query("INSERT INTO thread_categories (thread_id, category_id) VALUES (?, ?)", array($thread_id, $category_id));
            }
            $this->course_db->commit();
        } catch(DatabaseException $dbException) {
            $this->course_db->rollback();
            return false;
        } return true;
    }

    /**
     * @param User $user
     * @param string $semester
     * @param string $course
     */
    public function insertCourseUser(User $user, $semester, $course) {
        throw new NotImplementedException();
    }

    /**
     * @param User $user
     * @param string $semester
     * @param string $course
     */
    public function updateUser(User $user, $semester=null, $course=null) {
        throw new NotImplementedException();
    }

    /**
     * @param string    $user_id
     * @param integer   $user_group
     * @param integer[] $sections
     */
    public function updateGradingRegistration($user_id, $user_group, $sections) {
        $this->course_db->query("DELETE FROM grading_registration WHERE user_id=?", array($user_id));
        if ($user_group < 4) {
            foreach ($sections as $section) {
                $this->course_db->query("
    INSERT INTO grading_registration (user_id, sections_registration_id) VALUES(?, ?)", array($user_id, $section));
            }
        }
    }

    /**
     * Gets the group that the user is in for a given class (used on homepage)
     *
     * Classes are distinct for each semester *and* course
     *
     * @param string $semester - class's working semester
     * @param string $course_name - class's course name
     * @param string $user_id - user id to be searched for
     * @return integer - group number of user in the given class
     */
    public function getGroupForUserInClass($semester, $course_name, $user_id) {
        $this->submitty_db->query("SELECT user_group FROM courses_users WHERE user_id = ? AND course = ? AND semester = ?", array($user_id, $course_name, $semester));
        return intval($this->submitty_db->row()['user_group']);
    }

    /**
     * Gets whether a gradeable exists already
     *
     * @param $g_id the gradeable id to check for
     *
     * @return bool
     */
    public function existsGradeable($g_id) {
        $this->course_db->query('SELECT EXISTS (SELECT g_id FROM gradeable WHERE g_id= ?)', array($g_id));
        return $this->course_db->row()['exists'] ?? false; // This shouldn't happen, but let's assume false
    }


    public function getGradeableVersionHasAutogradingResults($g_id, $version, $user_id, $team_id) {
        $query = "SELECT * FROM electronic_gradeable_data WHERE g_id=? AND g_version=? AND ";
        if($user_id === null) {
            $query .= "team_id=?";
            $params = [$g_id, $version, $team_id];
        }
        else {
            $query .= "user_id=?";
            $params = [$g_id, $version, $user_id];
        }
        $this->course_db->query($query, $params);
        return count($this->course_db->rows()) > 0 && $this->course_db->rows()[0]['autograding_complete'] === true;
    }

    protected function createParamaterList($len) {
        return '(' . implode(',', array_fill(0, $len, '?')) . ')';
    }


    // Moved from class LateDaysCalculation on port from TAGrading server.  May want to incorporate late day information into gradeable object rather than having a separate query
    public function getLateDayUpdates($user_id) {
        if($user_id != null) {
            $query = "SELECT * FROM late_days WHERE user_id";
            if (is_array($user_id)) {
                $query .= ' IN ' . $this->createParamaterList(count($user_id));
                $params = $user_id;
            }
            else {
                $query .= '=?';
                $params = array($user_id);
            }
            $query .= ' ORDER BY since_timestamp';
            $this->course_db->query($query, $params);
        }
        else {
            $this->course_db->query("SELECT * FROM late_days");
        }
        // Parse the date-times
        return array_map(function ($arr)  {
            $arr['since_timestamp'] = DateUtils::parseDateTime($arr['since_timestamp'], $this->core->getConfig()->getTimezone());
            return $arr;
        }, $this->course_db->rows());
    }

    public function getLateDayInformation($user_id) {
        throw new NotImplementedException();
    }

    public function getUsersByRegistrationSections($sections, $orderBy="registration_section") {
        $return = array();
        if (count($sections) > 0) {
        	$orderBy = str_replace("registration_section","SUBSTRING(registration_section, '^[^0-9]*'), COALESCE(SUBSTRING(registration_section, '[0-9]+')::INT, -1), SUBSTRING(registration_section, '[^0-9]*$')",$orderBy);
            $values = $this->createParamaterList(count($sections));
            $this->course_db->query("SELECT * FROM users AS u WHERE registration_section IN {$values} ORDER BY {$orderBy}", $sections);
            foreach ($this->course_db->rows() as $row) {
                $return[] = new User($this->core, $row);
            }
        }
        return $return;
    }

    public function getUsersInNullSection($orderBy="user_id"){
      $return = array();
      $this->course_db->query("SELECT * FROM users AS u WHERE registration_section IS NULL ORDER BY {$orderBy}");
      foreach ($this->course_db->rows() as $row) {
        $return[] = new User($this->core, $row);
      }
      return $return;
    }

    public function getTotalUserCountByGradingSections($sections, $section_key) {
        $return = array();
        $params = array();
        $where = "";
        if (count($sections) > 0) {
            $where = "WHERE {$section_key} IN " . $this->createParamaterList(count($sections));
            $params = $sections;
        }
        if ($section_key === 'registration_section') {
            $orderby = "SUBSTRING({$section_key}, '^[^0-9]*'), COALESCE(SUBSTRING({$section_key}, '[0-9]+')::INT, -1), SUBSTRING({$section_key}, '[^0-9]*$')";
        }
        else {
            $orderby = $section_key;
        }
        $this->course_db->query("
SELECT count(*) as cnt, {$section_key}
FROM users
{$where}
GROUP BY {$section_key}
ORDER BY {$orderby}", $params);
        foreach ($this->course_db->rows() as $row) {
            if ($row[$section_key] === null) {
                $row[$section_key] = "NULL";
            }
            $return[$row[$section_key]] = intval($row['cnt']);
        }
        return $return;
    }

    public function getTotalSubmittedUserCountByGradingSections($g_id, $sections, $section_key) {
        $return = array();
        $params = array($g_id);
        $where = "";
        if (count($sections) > 0) {
            // Expand out where clause
            $sections_keys = array_values($sections);
            $placeholders = $this->createParamaterList(count($sections_keys));
            $where = "WHERE {$section_key} IN {$placeholders}";
            $params = array_merge($params, $sections_keys);
        }
        if ($section_key === 'registration_section') {
            $orderby = "SUBSTRING({$section_key}, '^[^0-9]*'), COALESCE(SUBSTRING({$section_key}, '[0-9]+')::INT, -1), SUBSTRING({$section_key}, '[^0-9]*$')";
        }
        else {
            $orderby = $section_key;
        }
        $this->course_db->query("
SELECT count(*) as cnt, {$section_key}
FROM users
INNER JOIN electronic_gradeable_version
ON
users.user_id = electronic_gradeable_version.user_id
AND users.". $section_key . " IS NOT NULL
AND electronic_gradeable_version.active_version>0
AND electronic_gradeable_version.g_id=?
{$where}
GROUP BY {$section_key}
ORDER BY {$orderby}", $params);

        foreach ($this->course_db->rows() as $row) {
            $return[$row[$section_key]] = intval($row['cnt']);
        }

        return $return;
    }

    public function getTotalSubmittedTeamCountByGradingSections($g_id, $sections, $section_key) {
        $return = array();
        $params = array($g_id);
        $where = "";
        if (count($sections) > 0) {
            // Expand out where clause
            $sections_keys = array_values($sections);
            $placeholders = $this->createParamaterList(count($sections_keys));
            $where = "WHERE {$section_key} IN {$placeholders}";
            $params = array_merge($params, $sections_keys);
        }
        if ($section_key === 'registration_section') {
            $orderby = "SUBSTRING({$section_key}, '^[^0-9]*'), COALESCE(SUBSTRING({$section_key}, '[0-9]+')::INT, -1), SUBSTRING({$section_key}, '[^0-9]*$')";
        }
        else {
            $orderby = $section_key;
        }
        $this->course_db->query("
            SELECT COUNT(*) as cnt, {$section_key}
            FROM gradeable_teams
            INNER JOIN electronic_gradeable_version
                    ON gradeable_teams.team_id = electronic_gradeable_version.team_id
                   AND gradeable_teams.{$section_key} IS NOT NULL
                   AND electronic_gradeable_version.active_version>0
                   AND electronic_gradeable_version.g_id=?
            {$where}
            GROUP BY {$section_key}
            ORDER BY {$orderby}
        ", $params);

        foreach ($this->course_db->rows() as $row) {
            $return[$row[$section_key]] = intval($row['cnt']);
        }

        return $return;
    }

    /**
     * Get an array of Teams for a Gradeable matching the given registration sections
     * @param string $g_id
     * @param array $sections
     * @param string $orderBy
     * @return Team[]
     */
    public function getTeamsByGradeableAndRegistrationSections($g_id, $sections, $orderBy="registration_section") {
        throw new NotImplementedException();
    }

    /**
     * Get an array of Teams for a Gradeable matching the given rotating sections
     * @param string $g_id
     * @param array $sections
     * @param string $orderBy
     * @return Team[]
     */
    public function getTeamsByGradeableAndRotatingSections($g_id, $sections, $orderBy="rotating_section") {
        throw new NotImplementedException();
    }

    public function getTotalComponentCount($g_id) {
        $this->course_db->query("SELECT count(*) AS cnt FROM gradeable_component WHERE g_id=?", array($g_id));
        return intval($this->course_db->row()['cnt']);
    }

    public function getGradedComponentsCountByGradingSections($g_id, $sections, $section_key, $is_team) {
         $u_or_t="u";
        $users_or_teams="users";
        $user_or_team_id="user_id";
        if($is_team){
            $u_or_t="t";
            $users_or_teams="gradeable_teams";
            $user_or_team_id="team_id";
        }
        $return = array();
        $params = array($g_id);
        $where = "";
        if (count($sections) > 0) {
            $where = "WHERE {$section_key} IN " . $this->createParamaterList(count($sections));
            $params = array_merge($params, $sections);
        }
        $this->course_db->query("
SELECT {$u_or_t}.{$section_key}, count({$u_or_t}.*) as cnt
FROM {$users_or_teams} AS {$u_or_t}
INNER JOIN (
  SELECT * FROM gradeable_data AS gd
  LEFT JOIN (
  gradeable_component_data AS gcd
  INNER JOIN gradeable_component AS gc ON gc.gc_id = gcd.gc_id AND gc.gc_is_peer = {$this->course_db->convertBoolean(false)}
  )AS gcd ON gcd.gd_id = gd.gd_id WHERE gcd.g_id=?
) AS gd ON {$u_or_t}.{$user_or_team_id} = gd.gd_{$user_or_team_id}
{$where}
GROUP BY {$u_or_t}.{$section_key}
ORDER BY {$u_or_t}.{$section_key}", $params);
        foreach ($this->course_db->rows() as $row) {
            if ($row[$section_key] === null) {
                $row[$section_key] = "NULL";
            }
            $return[$row[$section_key]] = intval($row['cnt']);
        }
        return $return;
    }

    public function getAverageComponentScores($g_id, $section_key, $is_team) {
        $u_or_t="u";
        $users_or_teams="users";
        $user_or_team_id="user_id";
        if($is_team){
            $u_or_t="t";
            $users_or_teams="gradeable_teams";
            $user_or_team_id="team_id";
        }
        $return = array();
        $this->course_db->query("
SELECT gc_id, gc_title, gc_max_value, gc_is_peer, gc_order, round(AVG(comp_score),2) AS avg_comp_score, round(stddev_pop(comp_score),2) AS std_dev, COUNT(*) FROM(
  SELECT gc_id, gc_title, gc_max_value, gc_is_peer, gc_order,
  CASE WHEN (gc_default + sum_points + gcd_score) > gc_upper_clamp THEN gc_upper_clamp
  WHEN (gc_default + sum_points + gcd_score) < gc_lower_clamp THEN gc_lower_clamp
  ELSE (gc_default + sum_points + gcd_score) END AS comp_score FROM(
    SELECT gcd.gc_id, gd.gd_{$user_or_team_id}, egv.{$user_or_team_id}, gc_title, gc_max_value, gc_is_peer, gc_order, gc_lower_clamp, gc_default, gc_upper_clamp,
    CASE WHEN sum_points IS NULL THEN 0 ELSE sum_points END AS sum_points, gcd_score
    FROM gradeable_component_data AS gcd
    LEFT JOIN gradeable_component AS gc ON gcd.gc_id=gc.gc_id
    LEFT JOIN(
      SELECT SUM(gcm_points) AS sum_points, gcmd.gc_id, gcmd.gd_id
      FROM gradeable_component_mark_data AS gcmd
      LEFT JOIN gradeable_component_mark AS gcm ON gcmd.gcm_id=gcm.gcm_id AND gcmd.gc_id=gcm.gc_id
      GROUP BY gcmd.gc_id, gcmd.gd_id
      )AS marks
    ON gcd.gc_id=marks.gc_id AND gcd.gd_id=marks.gd_id
    LEFT JOIN(
      SELECT gd.gd_{$user_or_team_id}, gd.gd_id
      FROM gradeable_data AS gd
      WHERE gd.g_id=?
    ) AS gd ON gcd.gd_id=gd.gd_id
    INNER JOIN(
      SELECT {$u_or_t}.{$user_or_team_id}, {$u_or_t}.{$section_key}
      FROM {$users_or_teams} AS {$u_or_t}
      WHERE {$u_or_t}.{$section_key} IS NOT NULL
    ) AS {$u_or_t} ON gd.gd_{$user_or_team_id}={$u_or_t}.{$user_or_team_id}
    INNER JOIN(
      SELECT egv.{$user_or_team_id}, egv.active_version
      FROM electronic_gradeable_version AS egv
      WHERE egv.g_id=? AND egv.active_version>0
    ) AS egv ON egv.{$user_or_team_id}={$u_or_t}.{$user_or_team_id}
    WHERE g_id=?
  )AS parts_of_comp
)AS comp
GROUP BY gc_id, gc_title, gc_max_value, gc_is_peer, gc_order
ORDER BY gc_order
        ", array($g_id, $g_id, $g_id));
        foreach ($this->course_db->rows() as $row) {
            $return[] = new SimpleStat($this->core, $row);
        }
        return $return;
    }
    public function getAverageAutogradedScores($g_id, $section_key, $is_team) {
        $u_or_t="u";
        $users_or_teams="users";
        $user_or_team_id="user_id";
        if($is_team){
            $u_or_t="t";
            $users_or_teams="gradeable_teams";
            $user_or_team_id="team_id";
        }
        $this->course_db->query("
SELECT round((AVG(score)),2) AS avg_score, round(stddev_pop(score), 2) AS std_dev, 0 AS max, COUNT(*) FROM(
   SELECT * FROM (
      SELECT (egd.autograding_non_hidden_non_extra_credit + egd.autograding_non_hidden_extra_credit + egd.autograding_hidden_non_extra_credit + egd.autograding_hidden_extra_credit) AS score
      FROM electronic_gradeable_data AS egd
      INNER JOIN (
          SELECT {$user_or_team_id}, {$section_key} FROM {$users_or_teams}
      ) AS {$u_or_t}
      ON {$u_or_t}.{$user_or_team_id} = egd.{$user_or_team_id}
      INNER JOIN (
          SELECT g_id, {$user_or_team_id}, active_version FROM electronic_gradeable_version AS egv
          WHERE active_version > 0
      ) AS egv
      ON egd.g_id=egv.g_id AND egd.{$user_or_team_id}=egv.{$user_or_team_id} AND egd.g_version=egv.active_version
      WHERE egd.g_id=? AND {$u_or_t}.{$section_key} IS NOT NULL
   )g
) as individual;
          ", array($g_id));
        if(count($this->course_db->rows()) == 0){
          echo("why");
          return;
        }
        return new SimpleStat($this->core, $this->course_db->rows()[0]);
    }
    public function getAverageForGradeable($g_id, $section_key, $is_team) {
        $u_or_t="u";
        $users_or_teams="users";
        $user_or_team_id="user_id";
        if($is_team){
            $u_or_t="t";
            $users_or_teams="gradeable_teams";
            $user_or_team_id="team_id";
        }
        $this->course_db->query("
SELECT COUNT(*) from gradeable_component where g_id=?
          ", array($g_id));
        $count = $this->course_db->rows()[0][0];
        $this->course_db->query("
SELECT round((AVG(g_score) + AVG(autograding)),2) AS avg_score, round(stddev_pop(g_score),2) AS std_dev, round(AVG(max),2) AS max, COUNT(*) FROM(
  SELECT * FROM(
    SELECT gd_id, SUM(comp_score) AS g_score, SUM(gc_max_value) AS max, COUNT(comp.*), autograding FROM(
      SELECT  gd_id, gc_title, gc_max_value, gc_is_peer, gc_order, autograding,
      CASE WHEN (gc_default + sum_points + gcd_score) > gc_upper_clamp THEN gc_upper_clamp
      WHEN (gc_default + sum_points + gcd_score) < gc_lower_clamp THEN gc_lower_clamp
      ELSE (gc_default + sum_points + gcd_score) END AS comp_score FROM(
        SELECT gcd.gd_id, gc_title, gc_max_value, gc_is_peer, gc_order, gc_lower_clamp, gc_default, gc_upper_clamp,
        CASE WHEN sum_points IS NULL THEN 0 ELSE sum_points END AS sum_points, gcd_score, CASE WHEN autograding IS NULL THEN 0 ELSE autograding END AS autograding
        FROM gradeable_component_data AS gcd
        LEFT JOIN gradeable_component AS gc ON gcd.gc_id=gc.gc_id
        LEFT JOIN(
          SELECT SUM(gcm_points) AS sum_points, gcmd.gc_id, gcmd.gd_id
          FROM gradeable_component_mark_data AS gcmd
          LEFT JOIN gradeable_component_mark AS gcm ON gcmd.gcm_id=gcm.gcm_id AND gcmd.gc_id=gcm.gc_id
          GROUP BY gcmd.gc_id, gcmd.gd_id
          )AS marks
        ON gcd.gc_id=marks.gc_id AND gcd.gd_id=marks.gd_id
        LEFT JOIN gradeable_data AS gd ON gd.gd_id=gcd.gd_id
        LEFT JOIN (
          SELECT egd.g_id, egd.{$user_or_team_id}, (autograding_non_hidden_non_extra_credit + autograding_non_hidden_extra_credit + autograding_hidden_non_extra_credit + autograding_hidden_extra_credit) AS autograding
          FROM electronic_gradeable_version AS egv
          LEFT JOIN electronic_gradeable_data AS egd ON egv.g_id=egd.g_id AND egv.{$user_or_team_id}=egd.{$user_or_team_id} AND active_version=g_version AND active_version>0
          )AS auto
        ON gd.g_id=auto.g_id AND gd_{$user_or_team_id}=auto.{$user_or_team_id}
        INNER JOIN {$users_or_teams} AS {$u_or_t} ON {$u_or_t}.{$user_or_team_id} = auto.{$user_or_team_id}
        WHERE gc.g_id=? AND {$u_or_t}.{$section_key} IS NOT NULL
      )AS parts_of_comp
    )AS comp
    GROUP BY gd_id, autograding
  )g WHERE count=?
)AS individual
          ", array($g_id, $count));
        if(count($this->course_db->rows()) == 0){
          echo("why");
          return;
        }
        return new SimpleStat($this->core, $this->course_db->rows()[0]);
    }

    public function getNumUsersWhoViewedGradeBySections($gradeable, $sections) {
        $table = $gradeable->isTeamAssignment() ? 'gradeable_teams' : 'users';
        $grade_type = $gradeable->isGradeByRegistration() ? 'registration' : 'rotating';
        $type = $gradeable->isTeamAssignment() ? 'team' : 'user';

        $params = array($gradeable->getId());

        $sections_query = "";
        if (count($sections) > 0) {
            $sections_query= "{$grade_type}_section IN " . $this->createParamaterList(count($sections));
            $params = array_merge($sections, $params);
        }

        $this->course_db->query("
            SELECT COUNT(*) as cnt
            FROM gradeable_data AS gd
            INNER JOIN (
                SELECT u.{$type}_id, u.{$grade_type}_section FROM {$table} AS u
                WHERE u.{$sections_query}
            ) AS u
            ON gd.gd_{$type}_id=u.{$type}_id
            WHERE gd.g_id = ? AND gd.gd_user_viewed_date IS NOT NULL
        ", $params);

        return intval($this->course_db->row()['cnt']);
    }

    public function getNumUsersGraded($g_id) {
        $this->course_db->query("
SELECT COUNT(*) as cnt FROM gradeable_data
WHERE g_id = ?", array($g_id));

        return intval($this->course_db->row()['cnt']);
    }

    //gets ids of students with non null registration section and null rotating section
    public function getRegisteredUsersWithNoRotatingSection(){
       $this->course_db->query("
SELECT user_id
FROM users AS u
WHERE registration_section IS NOT NULL
AND rotating_section IS NULL;");

       return $this->course_db->rows();
    }

    //gets ids of students with non null rotating section and null registration section
    public function getUnregisteredStudentsWithRotatingSection(){
    $this->course_db->query("
SELECT user_id
FROM users AS u
WHERE registration_section IS NULL
AND rotating_section IS NOT NULL;");

       return $this->course_db->rows();
    }

    public function getGradersForRegistrationSections($sections) {
        $return = array();
        $params = array();
        $where = "";
        if (count($sections) > 0) {
            $where = "WHERE sections_registration_id IN " . $this->createParamaterList(count($sections));
            $params = $sections;
        }
        $this->course_db->query("
SELECT g.*, u.*
FROM grading_registration AS g
LEFT JOIN (
  SELECT *
  FROM users
) AS u ON u.user_id = g.user_id
{$where}
ORDER BY SUBSTRING(g.sections_registration_id, '^[^0-9]*'), COALESCE(SUBSTRING(g.sections_registration_id, '[0-9]+')::INT, -1), SUBSTRING(g.sections_registration_id, '[^0-9]*$'), g.user_id", $params);
        $user_store = array();
        foreach ($this->course_db->rows() as $row) {
            if ($row['sections_registration_id'] === null) {
                $row['sections_registration_id'] = "NULL";
            }

            if (!isset($return[$row['sections_registration_id']])) {
                $return[$row['sections_registration_id']] = array();
            }

            if (!isset($user_store[$row['user_id']])) {
                $user_store[$row['user_id']] = new User($this->core, $row);
            }
            $return[$row['sections_registration_id']][] = $user_store[$row['user_id']];
        }
        return $return;
    }

    public function getGradersForRotatingSections($g_id, $sections) {
        $return = array();
        $params = array($g_id);
        $where = "";
        if (count($sections) > 0) {
            $where = " AND sections_rotating_id IN " . $this->createParamaterList(count($sections));
            $params = array_merge($params, $sections);
        }
        $this->course_db->query("
SELECT g.*, u.*
FROM grading_rotating AS g
LEFT JOIN (
  SELECT *
  FROM users
) AS u ON u.user_id = g.user_id
WHERE g.g_id=? {$where}
ORDER BY g.sections_rotating_id, g.user_id", $params);
        $user_store = array();
        foreach ($this->course_db->rows() as $row) {
            if ($row['sections_rotating_id'] === null) {
                $row['sections_rotating_id'] = "NULL";
            }
            if (!isset($return[$row['sections_rotating_id']])) {
                $return[$row['sections_rotating_id']] = array();
            }

            if (!isset($user_store[$row['user_id']])) {
                $user_store[$row['user_id']] = new User($this->core, $row);
            }
            $return[$row['sections_rotating_id']][] = $user_store[$row['user_id']];
        }
        return $return;
    }

    public function getRotatingSectionsForGradeableAndUser($g_id, $user_id = null) {
        $params = [$g_id];
        $where = "";
        if ($user_id !== null) {
            $params[] = $user_id;
            $where = " AND user_id=?";
        }
        $this->course_db->query("
            SELECT sections_rotating_id
            FROM grading_rotating
            WHERE g_id=? {$where}", $params);
        $return = array();
        foreach ($this->course_db->rows() as $row) {
            $return[] = $row['sections_rotating_id'];
        }
        return $return;
    }

    public function getUsersByRotatingSections($sections, $orderBy="rotating_section") {
        $return = array();
        if (count($sections) > 0) {
            $placeholders = $this->createParamaterList(count($sections));
            $this->course_db->query("SELECT * FROM users AS u WHERE rotating_section IN {$placeholders} ORDER BY {$orderBy}", $sections);
            foreach ($this->course_db->rows() as $row) {
                $return[] = new User($this->core, $row);
            }
        }
        return $return;
    }

    /**
     * Gets all registration sections from the sections_registration table

     * @return array
     */
    public function getRegistrationSections() {
        $this->course_db->query("SELECT * FROM sections_registration ORDER BY SUBSTRING(sections_registration_id, '^[^0-9]*'), COALESCE(SUBSTRING(sections_registration_id, '[0-9]+')::INT, -1), SUBSTRING(sections_registration_id, '[^0-9]*$') ");
        return $this->course_db->rows();
    }

    /**
     * Gets all rotating sections from the sections_rotating table
     *
     * @return array
     */
    public function getRotatingSections() {
        $this->course_db->query("SELECT * FROM sections_rotating ORDER BY sections_rotating_id");
        return $this->course_db->rows();
    }

    /**
     * Gets all the gradeable IDs of the rotating sections
     *
     * @return array
     */
    public function getRotatingSectionsGradeableIDS() {
        $this->course_db->query("SELECT g_id FROM gradeable WHERE g_grade_by_registration = {$this->course_db->convertBoolean(false)} ORDER BY g_grade_start_date ASC");
        return $this->course_db->rows();
    }

    /**
     * Get gradeables graded by rotating section in the past and the sections each grader graded
     *
     * @return array
     */
    public function getGradeablesPastAndSection() {
        throw new NotImplementedException();
    }

    /**
     * Returns the count of all users in rotating sections that are in a non-null registration section. These are
     * generally students who have late added a course and have been automatically added to the course, but this
     * was done after rotating sections had already been set-up.
     *
     * @return array
     */
    public function getCountUsersRotatingSections() {
        $this->course_db->query("
SELECT rotating_section, count(*) as count
FROM users
WHERE registration_section IS NOT NULL
GROUP BY rotating_section
ORDER BY rotating_section");
        return $this->course_db->rows();
    }

    /**
     * Gets rotating sections of each grader for a gradeable
     * @param $gradeable_id
     * @return array An array (indexed by user id) of arrays of section numbers
     */
    public function getRotatingSectionsByGrader($gradeable_id) {
        throw new NotImplementedException();
    }

    public function getGradersByUserType() {
        $this->course_db->query(
            "SELECT user_firstname, user_lastname, user_id, user_group FROM users WHERE user_group < 4 ORDER BY user_group, user_id ASC");
        $users = [];

        foreach ($this->course_db->rows() as $row) {
            $users[$row['user_group']][] = [$row['user_id'], $row['user_firstname'], $row['user_lastname']];
        }
        return $users;
    }

    /**
     * Returns the count of all users that are in a rotating section, but are not in an assigned registration section.
     * These are generally students who have dropped the course and have not yet been removed from a rotating
     * section.
     *
     * @return array
     */
    public function getCountNullUsersRotatingSections() {
        $this->course_db->query("
SELECT rotating_section, count(*) as count
FROM users
WHERE registration_section IS NULL
GROUP BY rotating_section
ORDER BY rotating_section");
        return $this->course_db->rows();
    }

    public function getRegisteredUserIdsWithNullRotating() {
        $this->course_db->query("
SELECT user_id
FROM users
WHERE rotating_section IS NULL AND registration_section IS NOT NULL
ORDER BY user_id ASC");
        return array_map(function($elem) { return $elem['user_id']; }, $this->course_db->rows());
    }

    public function getRegisteredUserIds() {
        $this->course_db->query("
SELECT user_id
FROM users
WHERE registration_section IS NOT NULL
ORDER BY user_id ASC");
        return array_map(function($elem) { return $elem['user_id']; }, $this->course_db->rows());
    }

    /**
     * Get all team ids for all gradeables
     * @return string[][] Map of gradeable_id => [ team ids ]
     */
    public function getTeamIdsAllGradeables() {
        $this->course_db->query("SELECT team_id, g_id FROM gradeable_teams");

        $gradeable_ids = [];
        $rows = $this->course_db->rows();
        foreach ($rows as $row) {
            $g_id = $row['g_id'];
            $team_id = $row['team_id'];
            if (!array_key_exists($g_id, $gradeable_ids)) {
                $gradeable_ids[$g_id] = [];
            }
            $gradeable_ids[$g_id][] = $team_id;
        }
        return $gradeable_ids;
    }

    /**
     * Get all team ids for all gradeables where the teams are in rotating section NULL
     * @return string[][] Map of gradeable_id => [ team ids ]
     */
    public function getTeamIdsWithNullRotating() {
        $this->course_db->query("SELECT team_id, g_id FROM gradeable_teams WHERE rotating_section IS NULL");

        $gradeable_ids = [];
        $rows = $this->course_db->rows();
        foreach ($rows as $row) {
            $g_id = $row['g_id'];
            $team_id = $row['team_id'];
            if (!array_key_exists($g_id, $gradeable_ids)) {
                $gradeable_ids[$g_id] = [];
            }
            $gradeable_ids[$g_id][] = $team_id;
        }
        return $gradeable_ids;
    }

    public function setAllUsersRotatingSectionNull() {
        $this->course_db->query("UPDATE users SET rotating_section=NULL");
    }

    public function setNonRegisteredUsersRotatingSectionNull() {
        $this->course_db->query("UPDATE users SET rotating_section=NULL WHERE registration_section IS NULL");
    }

    public function deleteAllRotatingSections() {
        $this->course_db->query("DELETE FROM sections_rotating");
    }

    public function setAllTeamsRotatingSectionNull() {
        $this->course_db->query("UPDATE gradeable_teams SET rotating_section=NULL");
    }

    public function getMaxRotatingSection() {
        $this->course_db->query("SELECT MAX(sections_rotating_id) as max FROM sections_rotating");
        $row = $this->course_db->row();
        return $row['max'];
    }

    public function getNumberRotatingSections() {
        $this->course_db->query("SELECT COUNT(*) AS cnt FROM sections_rotating");
        return $this->course_db->row()['cnt'];
    }

    public function insertNewRotatingSection($section) {
        $this->course_db->query("INSERT INTO sections_rotating (sections_rotating_id) VALUES(?)", array($section));
    }

    public function insertNewRegistrationSection($section) {
        $semester = $this->core->getConfig()->getSemester();
        $course = $this->core->getConfig()->getCourse();
        $this->submitty_db->query("INSERT INTO courses_registration_sections (semester, course, registration_section_id) VALUES (?,?,?) ON CONFLICT DO NOTHING", array($semester, $course, $section));
        return $this->submitty_db->getrowcount();
    }

    public function deleteRegistrationSection($section) {
       	$semester = $this->core->getConfig()->getSemester();
        $course = $this->core->getConfig()->getCourse();
        $this->submitty_db->query("DELETE FROM courses_registration_sections WHERE semester=? AND course=? AND registration_section_id=?", array($semester, $course, $section));
        return $this->submitty_db->getRowCount();
    }

    public function setupRotatingSections($graders, $gradeable_id) {
        $this->course_db->query("DELETE FROM grading_rotating WHERE g_id=?", array($gradeable_id));
        foreach ($graders as $grader => $sections){
            foreach($sections as $i => $section){
                $this->course_db->query("INSERT INTO grading_rotating(g_id, user_id, sections_rotating_id) VALUES(?,?,?)", array($gradeable_id ,$grader, $section));
            }
        }
    }

    public function updateUsersRotatingSection($section, $users) {
        $update_array = array_merge(array($section), $users);
        $update_string = $this->createParamaterList(count($users));
        $this->course_db->query("UPDATE users SET rotating_section=? WHERE user_id IN {$update_string}", $update_array);
    }

    /**
     * This inserts an row in the electronic_gradeable_data table for a given gradeable/user/version combination.
     * The values for the row are set to defaults (0 for numerics and NOW() for the timestamp) with the actual values
     * to be later filled in by the submitty_autograding_shipper.py and insert_database_version_data.py scripts.
     * We do it this way as we can properly deal with the
     * electronic_gradeable_version table here as the "active_version" is a concept strictly within the PHP application
     * code and the grading scripts have no concept of it. This will either update or insert the row in
     * electronic_gradeable_version for the given gradeable and student.
     *
     * @param $g_id
     * @param $user_id
     * @param $team_id
     * @param $version
     * @param $timestamp
     */
    public function insertVersionDetails($g_id, $user_id, $team_id, $version, $timestamp) {
        $this->course_db->query("
INSERT INTO electronic_gradeable_data
(g_id, user_id, team_id, g_version, autograding_non_hidden_non_extra_credit, autograding_non_hidden_extra_credit,
autograding_hidden_non_extra_credit, autograding_hidden_extra_credit, submission_time)

VALUES(?, ?, ?, ?, 0, 0, 0, 0, ?)", array($g_id, $user_id, $team_id, $version, $timestamp));
        if ($user_id === null) {
            $this->course_db->query("SELECT * FROM electronic_gradeable_version WHERE g_id=? AND team_id=?",
                array($g_id, $team_id));
        }
        else {
            $this->course_db->query("SELECT * FROM electronic_gradeable_version WHERE g_id=? AND user_id=?",
                array($g_id, $user_id));
        }
        $row = $this->course_db->row();
        if (!empty($row)) {
            $this->updateActiveVersion($g_id, $user_id, $team_id, $version);
        }
        else {
            $this->course_db->query("INSERT INTO electronic_gradeable_version (g_id, user_id, team_id, active_version) VALUES(?, ?, ?, ?)",
                array($g_id, $user_id, $team_id, $version));
        }
    }

    /**
     * Updates the row in electronic_gradeable_version table for a given gradeable and student. This function should
     * only be run directly if we know that the row exists (so when changing the active version for example) as
     * otherwise it'll throw an exception as it does not do error checking on if the row exists.
     *
     * @param $g_id
     * @param $user_id
     * @param $team_id
     * @param $version
     */
    public function updateActiveVersion($g_id, $user_id, $team_id, $version) {
        if ($user_id === null) {
            $this->course_db->query("UPDATE electronic_gradeable_version SET active_version=? WHERE g_id=? AND team_id=?",
                array($version, $g_id, $team_id));
        }
        else {
            $this->course_db->query("UPDATE electronic_gradeable_version SET active_version=? WHERE g_id=? AND user_id=?",
                array($version, $g_id, $user_id));
        }
    }


    public function getAllSectionsForGradeable($gradeable) {
         $grade_type = $gradeable->isGradeByRegistration() ? 'registration' : 'rotating';

         if ($gradeable->isGradeByRegistration()) {
             $this->course_db->query("
                 SELECT * FROM sections_registration
                 ORDER BY SUBSTRING(sections_registration_id, '^[^0-9]*'),
                 COALESCE(SUBSTRING(sections_registration_id, '[0-9]+')::INT, -1),
                 SUBSTRING(sections_registration_id, '[^0-9]*$') ");
         } else {
             $this->course_db->query("
                 SELECT * FROM sections_rotating
                 ORDER BY sections_rotating_id ");
         }

         $sections = $this->course_db->rows();
         foreach ($sections as $i => $section)
             $sections[$i] = $section["sections_{$grade_type}_id"];
         return $sections;
    }

    /**
     * Gets the ids of all submitters who received a mark
     * @param Mark $mark
     * @param User $grader
     * @param Gradeable $gradeable
     * @return string[]
     */
    public function getSubmittersWhoGotMarkBySection($mark, $grader, $gradeable) {
         // Switch the column based on gradeable team-ness
         $type = $mark->getComponent()->getGradeable()->isTeamAssignment() ? 'team' : 'user';
         $row_type = $type . "_id";

         $params = array($grader->getId(), $mark->getId());
         $table = $mark->getComponent()->getGradeable()->isTeamAssignment() ? 'gradeable_teams' : 'users';
         $grade_type = $gradeable->isGradeByRegistration() ? 'registration' : 'rotating';

         $this->course_db->query("
             SELECT u.{$type}_id
             FROM {$table} u
                 JOIN (
                     SELECT gr.sections_{$grade_type}_id
                     FROM grading_{$grade_type} AS gr
                     WHERE gr.user_id = ?
                 ) AS gr
                 ON gr.sections_{$grade_type}_id=u.{$grade_type}_section
                 JOIN (
                     SELECT gd.gd_{$type}_id, gcmd.gcm_id
                     FROM gradeable_component_mark_data AS gcmd
                         JOIN gradeable_data gd ON gd.gd_id=gcmd.gd_id
                 ) as gcmd
                 ON gcmd.gd_{$type}_id=u.{$type}_id
             WHERE gcmd.gcm_id = ?", $params);

         // Map the results into a non-associative array of team/user ids
         return array_map(function ($row) use ($row_type) {
             return $row[$row_type];
         }, $this->course_db->rows());
    }

    public function getAllSubmittersWhoGotMark($mark) {
        // Switch the column based on gradeable team-ness
        $type = $mark->getComponent()->getGradeable()->isTeamAssignment() ? 'team' : 'user';
        $row_type = "gd_" . $type . "_id";
        $this->course_db->query("
            SELECT gd.gd_{$type}_id
            FROM gradeable_component_mark_data gcmd
              JOIN gradeable_data gd ON gd.gd_id=gcmd.gd_id
            WHERE gcm_id = ?", [$mark->getId()]);

        // Map the results into a non-associative array of team/user ids
        return array_map(function ($row) use ($row_type) {
            return $row[$row_type];
        }, $this->course_db->rows());
    }

    public function insertGradeableComponentMarkData($gd_id, $gc_id, $gcd_grader_id, GradeableComponentMark $mark) {
        $params = array($gc_id, $gd_id, $gcd_grader_id, $mark->getId());
        $this->course_db->query("
INSERT INTO gradeable_component_mark_data (gc_id, gd_id, gcd_grader_id, gcm_id)
VALUES (?, ?, ?, ?)", $params);
    }

    public function createNewGradeableComponent(GradeableComponent $component, $gradeable_id) {
        $params = array($gradeable_id, $component->getTitle(), $component->getTaComment(),
                        $component->getStudentComment(), $component->getLowerClamp(), $component->getDefault(),
                        $component->getMaxValue(), $component->getUpperClamp(),
                        $this->course_db->convertBoolean($component->getIsText()), $component->getOrder(),
                        $this->course_db->convertBoolean($component->getIsPeer()), $component->getPage());
        $this->course_db->query("
INSERT INTO gradeable_component(g_id, gc_title, gc_ta_comment, gc_student_comment, gc_lower_clamp, gc_default, gc_max_value, gc_upper_clamp,
gc_is_text, gc_order, gc_is_peer, gc_page)
VALUES(?, ?, ?, ?, ?, ?, ?, ?, ?, ?, ?, ?)", $params);
    }

    public function updateGradeableComponent(GradeableComponent $component) {
        $params = array($component->getTitle(), $component->getTaComment(), $component->getStudentComment(),
                        $component->getLowerClamp(), $component->getDefault(), $component->getMaxValue(),
                        $component->getUpperClamp(), $this->course_db->convertBoolean($component->getIsText()),
                        $component->getOrder(), $this->course_db->convertBoolean($component->getIsPeer()),
                        $component->getPage(), $component->getId());
        $this->course_db->query("
UPDATE gradeable_component SET gc_title=?, gc_ta_comment=?, gc_student_comment=?, gc_lower_clamp=?, gc_default=?, gc_max_value=?, gc_upper_clamp=?, gc_is_text=?, gc_order=?, gc_is_peer=?, gc_page=? WHERE gc_id=?", $params);
    }

    public function deleteGradeableComponent(GradeableComponent $component) {
        $this->course_db->query("DELETE FROM gradeable_component_data WHERE gc_id=?",array($component->getId()));
        $this->course_db->query("DELETE FROM gradeable_component WHERE gc_id=?", array($component->getId()));
    }

    public function createGradeableComponentMark(GradeableComponentMark $mark) {
        $bool_value = $this->course_db->convertBoolean($mark->getPublish());
        $params = array($mark->getGcId(), $mark->getPoints(), $mark->getNoteNoDecode(), $mark->getOrder(), $bool_value);

        $this->course_db->query("
INSERT INTO gradeable_component_mark (gc_id, gcm_points, gcm_note, gcm_order, gcm_publish)
VALUES (?, ?, ?, ?, ?)", $params);
        return $this->course_db->getLastInsertId();
    }

    public function updateGradeableComponentMark(GradeableComponentMark $mark) {
        $bool_value = $this->course_db->convertBoolean($mark->getPublish());
        $params = array($mark->getGcId(), $mark->getPoints(), $mark->getNoteNoDecode(), $mark->getOrder(), $bool_value, $mark->getId());
        $this->course_db->query("
UPDATE gradeable_component_mark SET gc_id=?, gcm_points=?, gcm_note=?, gcm_order=?, gcm_publish=?
WHERE gcm_id=?", $params);
    }

    public function deleteGradeableComponentMark(GradeableComponentMark $mark) {
        $this->course_db->query("DELETE FROM gradeable_component_mark_data WHERE gcm_id=?",array($mark->getId()));
        $this->course_db->query("DELETE FROM gradeable_component_mark WHERE gcm_id=?", array($mark->getId()));
    }

    public function getGreatestGradeableComponentMarkOrder(GradeableComponent $component) {
    	$this->course_db->query("SELECT MAX(gcm_order) as max FROM gradeable_component_mark WHERE gc_id=? ", array($component->getId()));
    	$row = $this->course_db->row();
        return $row['max'];

    }

    /**
     * This updates the viewed date on a gradeable object (assuming that it has a set
     * $user object associated with it).
     *
     * @param \app\models\Gradeable $gradeable
     */
    public function updateUserViewedDate(Gradeable $gradeable) {
        if ($gradeable->getGdId() !== null && $gradeable->getUser() !== null) {
            $this->course_db->query("UPDATE gradeable_data SET gd_user_viewed_date = NOW() WHERE gd_id=? and gd_user_id=?",
                array($gradeable->getGdId(), $gradeable->getUser()->getId()));
            return true;
        } else {
            return false;
        }
    }

    /**
     * This updates the viewed date on a gradeable object (assuming that it has a set
     * $user object associated with it).
     *
     * @param \app\models\Gradeable $gradeable
     */
    public function resetUserViewedDate(Gradeable $gradeable) {
        if ($gradeable->getGdId() !== null && $gradeable->getUser() !== null) {
            $this->course_db->query("UPDATE gradeable_data SET gd_user_viewed_date = NULL WHERE gd_id=? and gd_user_id=?",
                array($gradeable->getGdId(), $gradeable->getUser()->getId()));
            return true;
        } else {
            return false;
        }
    }

    /**
     * @todo: write phpdoc
     *
     * @param $session_id
     *
     * @return array
     */
    public function getSession($session_id) {
        $this->submitty_db->query("SELECT * FROM sessions WHERE session_id=?", array($session_id));
        return $this->submitty_db->row();
    }

    /**
     * @todo: write phpdoc
     *
     * @param string $session_id
     * @param string $user_id
     * @param string $csrf_token
     *
     * @return string
     */
    public function newSession($session_id, $user_id, $csrf_token) {
        $this->submitty_db->query("INSERT INTO sessions (session_id, user_id, csrf_token, session_expires)
                                   VALUES(?,?,?,current_timestamp + interval '336 hours')",
            array($session_id, $user_id, $csrf_token));

    }

    /**
     * Updates a given session by setting it's expiration date to be 2 weeks into the future
     * @param string $session_id
     */
    public function updateSessionExpiration($session_id) {
        $this->submitty_db->query("UPDATE sessions SET session_expires=(current_timestamp + interval '336 hours')
                                   WHERE session_id=?", array($session_id));
    }

    /**
     * Remove sessions which have their expiration date before the
     * current timestamp
     */
    public function removeExpiredSessions() {
        $this->submitty_db->query("DELETE FROM sessions WHERE session_expires < current_timestamp");
    }

    /**
     * Remove a session associated with a given session_id
     * @param $session_id
     */
    public function removeSessionById($session_id) {
        $this->submitty_db->query("DELETE FROM sessions WHERE session_id=?", array($session_id));
    }

    public function getAllGradeablesIdsAndTitles() {
        $this->course_db->query("SELECT g_id, g_title FROM gradeable ORDER BY g_title ASC");
        return $this->course_db->rows();
    }

    public function getAllGradeablesIds() {
        $this->course_db->query("SELECT g_id FROM gradeable ORDER BY g_id");
        return $this->course_db->rows();
    }

    /**
     * gets ids of all electronic gradeables excluding assignments that will be bulk
     * uploaded by TA or instructor.
     *
     * @return array
     */
    public function getAllElectronicGradeables() {
        $this->course_db->query("
<<<<<<< HEAD
            SELECT gradeable.g_id, g_title, eg_submission_due_date
            FROM gradeable INNER JOIN electronic_gradeable 
                ON gradeable.g_id = electronic_gradeable.g_id
            WHERE g_gradeable_type=0 ORDER BY g_grade_released_date DESC"
=======
          SELECT g_id, g_title
          FROM gradeable INNER JOIN electronic_gradeable USING (g_id)
          WHERE eg_scanned_exam=FALSE and eg_has_due_date=TRUE
          ORDER BY eg_submission_due_date ASC
>>>>>>> 0d31f37d
        ");
        return $this->course_db->rows();
    }

    /**
     * Gets id's and titles of the electronic gradeables that have non-inherited teams
     * @return string
     */
    // public function getAllElectronicGradeablesWithBaseTeams() {
    //     $this->course_db->query('SELECT g_id, g_title FROM gradeable WHERE g_id=ANY(SELECT g_id FROM electronic_gradeable WHERE eg_team_assignment IS TRUE AND (eg_inherit_teams_from=\'\') IS NOT FALSE) ORDER BY g_title ASC');
    //     return $this->course_db->rows();
    // }

    /**
     * Create a new team id and team in gradeable_teams for given gradeable, add $user_id as a member
     * @param string $g_id
     * @param string $user_id
     * @param integer $registration_section
     * @param integer $rotating_section
     * @return string $team_id
     */
    public function createTeam($g_id, $user_id, $registration_section, $rotating_section) {
        $this->course_db->query("SELECT COUNT(*) AS cnt FROM gradeable_teams");
        $team_id_prefix = strval($this->course_db->row()['cnt']);
        if (strlen($team_id_prefix) < 5) $team_id_prefix = str_repeat("0", 5-strlen($team_id_prefix)) . $team_id_prefix;
        $team_id = "{$team_id_prefix}_{$user_id}";

        $params = array($team_id, $g_id, $registration_section, $rotating_section);
        $this->course_db->query("INSERT INTO gradeable_teams (team_id, g_id, registration_section, rotating_section) VALUES(?,?,?,?)", $params);
        $this->course_db->query("INSERT INTO teams (team_id, user_id, state) VALUES(?,?,1)", array($team_id, $user_id));
        return $team_id;
    }

    /**
     * Set team $team_id's registration/rotating section to $section
     * @param string $team_id
     * @param int $section
     */
    public function updateTeamRegistrationSection($team_id, $section) {
        $this->course_db->query("UPDATE gradeable_teams SET registration_section=? WHERE team_id=?", array($section, $team_id));
    }

    public function updateTeamRotatingSection($team_id, $section) {
        $this->course_db->query("UPDATE gradeable_teams SET rotating_section=? WHERE team_id=?", array($section, $team_id));
    }

    /**
     * Remove a user from their current team
     * @param string $team_id
     * @param string $user_id
     */
    public function leaveTeam($team_id, $user_id) {
        $this->course_db->query("DELETE FROM teams AS t
          WHERE team_id=? AND user_id=? AND state=1", array($team_id, $user_id));
        $this->course_db->query("SELECT * FROM teams WHERE team_id=? AND state=1", array($team_id));
        if(count($this->course_db->rows()) == 0){
           //If this happens, then remove all invitations
            $this->course_db->query("DELETE FROM teams AS t
              WHERE team_id=?", array($team_id));
        }

    }

    /**
     * Add user $user_id to team $team_id as an invited user
     * @param string $team_id
     * @param string $user_id
     */
    public function sendTeamInvitation($team_id, $user_id) {
        $this->course_db->query("INSERT INTO teams (team_id, user_id, state) VALUES(?,?,0)", array($team_id, $user_id));
    }

    /**
     * Add user $user_id to team $team_id as a team member
     * @param string $team_id
     * @param string $user_id
     */
    public function acceptTeamInvitation($team_id, $user_id) {
        $this->course_db->query("INSERT INTO teams (team_id, user_id, state) VALUES(?,?,1)", array($team_id, $user_id));
    }

    /**
     * Cancel a pending team invitation
     * @param string $team_id
     * @param string $user_id
     */
    public function cancelTeamInvitation($team_id, $user_id) {
        $this->course_db->query("DELETE FROM teams WHERE team_id=? AND user_id=? AND state=0", array($team_id, $user_id));
    }

    /**
     * Decline all pending team invitiations for a user
     * @param string $g_id
     * @param string $user_id
     */
    public function declineAllTeamInvitations($g_id, $user_id) {
        $this->course_db->query("DELETE FROM teams AS t USING gradeable_teams AS gt
          WHERE gt.g_id=? AND gt.team_id = t.team_id AND t.user_id=? AND t.state=0", array($g_id, $user_id));
    }


    /**
     * Return Team object for team whith given Team ID
     * @param string $team_id
     * @return \app\models\Team
     */
    public function getTeamById($team_id) {
        throw new NotImplementedException();
    }

    /**
     * Return Team object for team which the given user belongs to on the given gradeable
     * @param string $g_id
     * @param string $user_id
     * @return \app\models\Team
     */
    public function getTeamByGradeableAndUser($g_id, $user_id) {
        throw new NotImplementedException();
    }

    /**
     * Return an array of Team objects for all teams on given gradeable
     * @param string $g_id
     * @return \app\models\Team[]
     */
    public function getTeamsByGradeableId($g_id) {
        throw new NotImplementedException();
    }

    /**
     * Add ($g_id,$user_id) pair to table seeking_team
     * @param string $g_id
     * @param string $user_id
     */
    public function addToSeekingTeam($g_id,$user_id) {
        $this->course_db->query("INSERT INTO seeking_team(g_id, user_id) VALUES (?,?)", array($g_id, $user_id));
    }

    /**
     * Remove ($g_id,$user_id) pair from table seeking_team
     * @param string $g_id
     * @param string $user_id
     */
    public function removeFromSeekingTeam($g_id,$user_id) {
        $this->course_db->query("DELETE FROM seeking_team WHERE g_id=? AND user_id=?", array($g_id, $user_id));
    }

    /**
     * Return an array of user_id who are seeking team who passed gradeable_id
     * @param string $g_id
     * @return array $users_seeking_team
     */
    public function getUsersSeekingTeamByGradeableId($g_id) {
        $this->course_db->query("
          SELECT user_id
          FROM seeking_team
          WHERE g_id=?
          ORDER BY user_id",
            array($g_id));

        $users_seeking_team = array();
        foreach($this->course_db->rows() as $row) {
            array_push($users_seeking_team,$row['user_id']);
        }
        return $users_seeking_team;
    }

    /**
     * Return array of counts of teams/users without team/graded components
     * corresponding to each registration/rotating section
     * @param string $g_id
     * @param rray(int) $sections
     * @param string $section_key
     * @return array(int) $return
     */
    public function getTotalTeamCountByGradingSections($g_id, $sections, $section_key) {
        $return = array();
        $params = array($g_id);
        $sections_query = "";
        if (count($sections) > 0) {
            $sections_query = "{$section_key} IN " . $this->createParamaterList(count($sections)) . " AND";
            $params = array_merge($sections, $params);
        }
        $this->course_db->query("
SELECT count(*) as cnt, {$section_key}
FROM gradeable_teams
WHERE {$sections_query} g_id=? AND team_id IN (
  SELECT team_id
  FROM teams
)
GROUP BY {$section_key}
ORDER BY {$section_key}", $params);
        foreach ($this->course_db->rows() as $row) {
            $return[$row[$section_key]] = intval($row['cnt']);
        }
        foreach ($sections as $section) {
            if (!isset($return[$section])) $return[$section] = 0;
        }
        ksort($return);
        return $return;
    }
public function getSubmittedTeamCountByGradingSections($g_id, $sections, $section_key) {
        $return = array();
        $params = array($g_id);
        $where = "";
        if (count($sections) > 0) {
            // Expand out where clause
            $sections_keys = array_values($sections);
            $placeholders = $this->createParamaterList(count($sections_keys));
            $where = "WHERE {$section_key} IN {$placeholders}";
            $params = array_merge($params, $sections_keys);
        }
        $this->course_db->query("
SELECT count(*) as cnt, {$section_key}
FROM gradeable_teams
INNER JOIN electronic_gradeable_version
ON
gradeable_teams.team_id = electronic_gradeable_version.team_id
AND gradeable_teams.". $section_key . " IS NOT NULL
AND electronic_gradeable_version.active_version>0
AND electronic_gradeable_version.g_id=?
{$where}
GROUP BY {$section_key}
ORDER BY {$section_key}", $params);

        foreach ($this->course_db->rows() as $row) {
            $return[$row[$section_key]] = intval($row['cnt']);
        }

        return $return;
    }
    public function getUsersWithoutTeamByGradingSections($g_id, $sections, $section_key) {
        $return = array();
        $params = array($g_id);
        $sections_query = "";
        if (count($sections) > 0) {
            $sections_query= "{$section_key} IN " . $this->createParamaterList(count($sections)) . " AND";
            $params = array_merge($sections, $params);
        }
        $orderBy="";
 		if($section_key == "registration_section") {
 			$orderBy = "SUBSTRING(registration_section, '^[^0-9]*'), COALESCE(SUBSTRING(registration_section, '[0-9]+')::INT, -1), SUBSTRING(registration_section, '[^0-9]*$')";
 		}
 		else {
 			$orderBy = $section_key;
 		}
        $this->course_db->query("
SELECT count(*) as cnt, {$section_key}
FROM users
WHERE {$sections_query} user_id NOT IN (
  SELECT user_id
  FROM gradeable_teams NATURAL JOIN teams
  WHERE g_id=?
  ORDER BY user_id
)
GROUP BY {$section_key}
ORDER BY {$orderBy}", $params);
        foreach ($this->course_db->rows() as $row) {
            $return[$row[$section_key]] = intval($row['cnt']);
        }
        foreach ($sections as $section) {
            if (!isset($return[$section])) {
                $return[$section] = 0;
            }
        }
        ksort($return);
        return $return;
    }
    public function getUsersWithTeamByGradingSections($g_id, $sections, $section_key) {
        $return = array();
        $params = array($g_id);
        $sections_query = "";
        if (count($sections) > 0) {
            $sections_query= "{$section_key} IN " . $this->createParamaterList(count($sections)) . " AND";
            $params = array_merge($sections, $params);
        }
        $orderBy="";
 		if($section_key == "registration_section") {
 			$orderBy = "SUBSTRING(registration_section, '^[^0-9]*'), COALESCE(SUBSTRING(registration_section, '[0-9]+')::INT, -1), SUBSTRING(registration_section, '[^0-9]*$')";
 		}
 		else {
 			$orderBy = $section_key;
 		}

        $this->course_db->query("
SELECT count(*) as cnt, {$section_key}
FROM users
WHERE {$sections_query} user_id IN (
  SELECT user_id
  FROM gradeable_teams NATURAL JOIN teams
  WHERE g_id=?
  ORDER BY user_id
)
GROUP BY {$section_key}
ORDER BY {$orderBy}", $params);
        foreach ($this->course_db->rows() as $row) {
            $return[$row[$section_key]] = intval($row['cnt']);
        }
        foreach ($sections as $section) {
            if (!isset($return[$section])) {
                $return[$section] = 0;
            }
        }
        ksort($return);
        return $return;
    }
    public function getGradedComponentsCountByTeamGradingSections($g_id, $sections, $section_key) {
        $return = array();
        $params = array($g_id);
        $where = "";
        if (count($sections) > 0) {
            $where = "WHERE {$section_key} IN " . $this->createParamaterList(count($sections));
            $params = array_merge($params, $sections);
        }
        $this->course_db->query("
SELECT count(gt.*) as cnt, gt.{$section_key}
FROM gradeable_teams AS gt
INNER JOIN (
  SELECT * FROM gradeable_data AS gd LEFT JOIN gradeable_component_data AS gcd ON gcd.gd_id = gd.gd_id WHERE g_id=?
) AS gd ON gt.team_id = gd.gd_team_id
{$where}
GROUP BY gt.{$section_key}
ORDER BY gt.{$section_key}", $params);
        foreach ($this->course_db->rows() as $row) {
            $return[$row[$section_key]] = intval($row['cnt']);
        }
        return $return;
    }

    /**
     * Return an array of users with late days
     *
     * @return array
     */
    public function getUsersWithLateDays() {
      throw new NotImplementedException();
    }

    /**
     * Return an array of users with extensions
     * @param string $gradeable_id
     * @return SimpleLateUser[]
     */
    public function getUsersWithExtensions($gradeable_id) {
        $this->course_db->query("
        SELECT u.user_id, user_firstname,
          user_preferred_firstname, user_lastname, late_day_exceptions
        FROM users as u
        FULL OUTER JOIN late_day_exceptions as l
          ON u.user_id=l.user_id
        WHERE g_id=?
          AND late_day_exceptions IS NOT NULL
          AND late_day_exceptions>0
        ORDER BY user_email ASC;", array($gradeable_id));

        $return = array();
        foreach($this->course_db->rows() as $row){
            $return[] = new SimpleLateUser($this->core, $row);
        }
        return $return;
    }

    /**
     * "Upserts" a given user's late days allowed effective at a given time.
     *
     * About $csv_options:
     * default behavior is to overwrite all late days for user and timestamp.
     * null value is for updating via form where radio button selection is
     * ignored, so it should do default behavior.  'csv_option_overwrite_all'
     * invokes default behavior for csv upload.  'csv_option_preserve_higher'
     * will preserve existing values when uploaded csv value is lower.
     *
     * @param string $user_id
     * @param string $timestamp
     * @param integer $days
     * @param string $csv_option value determined by selected radio button
     */
    public function updateLateDays($user_id, $timestamp, $days, $csv_option=null) {
		//q.v. PostgresqlDatabaseQueries.php
		throw new NotImplementedException();
	}

    /**
     * Delete a given user's allowed late days entry at given effective time
     * @param string $user_id
     * @param string $timestamp
     */
    public function deleteLateDays($user_id, $timestamp){
        $this->course_db->query("
          DELETE FROM late_days
          WHERE user_id=?
          AND since_timestamp=?", array($user_id, $timestamp));
    }

    /**
     * Updates a given user's extensions for a given homework
     * @param string $user_id
     * @param string $g_id
     * @param integer $days
     */
    public function updateExtensions($user_id, $g_id, $days){
        $this->course_db->query("
          UPDATE late_day_exceptions
          SET late_day_exceptions=?
          WHERE user_id=?
            AND g_id=?;", array($days, $user_id, $g_id));
        if ($this->course_db->getRowCount() === 0) {
            $this->course_db->query("
            INSERT INTO late_day_exceptions
            (user_id, g_id, late_day_exceptions)
            VALUES(?,?,?)", array($user_id, $g_id, $days));
        }
    }

    /**
     * Removes peer grading assignment if instructor decides to change the number of people each person grades for assignment
     * @param string $gradeable_id
     */
    public function clearPeerGradingAssignments($gradeable_id) {
        $this->course_db->query("DELETE FROM peer_assign WHERE g_id=?", array($gradeable_id));
    }

    /**
     * Adds an assignment for someone to grade another person for peer grading
     * @param string $student
     * @param string $grader
     * @param string $gradeable_id
     */
    public function insertPeerGradingAssignment($grader, $student, $gradeable_id) {
        $this->course_db->query("INSERT INTO peer_assign(grader_id, user_id, g_id) VALUES (?,?,?)", array($grader, $student, $gradeable_id));
    }

	/**
	 * Retrieves all unarchived courses (and details) that are accessible by $user_id
	 *
	 * (u.user_id=? AND c.status=1) checks if a course is active
	 * An active course may be accessed by all users
	 *
	 * @param string $user_id
	 * @param string $submitty_path
	 * @return array - unarchived courses (and their details) accessible by $user_id
	 */
    public function getUnarchivedCoursesById($user_id) {
        $this->submitty_db->query("
SELECT u.semester, u.course
FROM courses_users u
INNER JOIN courses c ON u.course=c.course AND u.semester=c.semester
WHERE u.user_id=? AND c.status=1
ORDER BY u.user_group ASC,
         CASE WHEN SUBSTRING(u.semester, 2, 2) ~ '\\d+' THEN SUBSTRING(u.semester, 2, 2)::INT
              ELSE 0
         END DESC,
         CASE WHEN SUBSTRING(u.semester, 1, 1) = 's' THEN 2
              WHEN SUBSTRING(u.semester, 1, 1) = 'u' THEN 3
              WHEN SUBSTRING(u.semester, 1, 1) = 'f' THEN 4
              ELSE 1
         END DESC,
         u.course ASC", array($user_id));
        $return = array();
        foreach ($this->submitty_db->rows() as $row) {
            $course = new Course($this->core, $row);
            $course->loadDisplayName();
            $return[] = $course;
        }
        return $return;
    }

    /**
     * Retrieves all archived courses (and details) that are accessible by $user_id
     *
     * (u.user_id=? AND u.user_group=1) checks if $user_id is an instructor
     * Instructors may access all of their courses
     * Inactive courses may only be accessed by the instructor
     *
     * @param string $user_id
     * @param string $submitty_path
     * @return array - archived courses (and their details) accessible by $user_id
     */
    public function getArchivedCoursesById($user_id) {
        $this->submitty_db->query("
SELECT u.semester, u.course
FROM courses_users u
INNER JOIN courses c ON u.course=c.course AND u.semester=c.semester
WHERE u.user_id=? AND c.status=2 AND u.user_group=1
ORDER BY u.user_group ASC,
         CASE WHEN SUBSTRING(u.semester, 2, 2) ~ '\\d+' THEN SUBSTRING(u.semester, 2, 2)::INT
              ELSE 0
         END DESC,
         CASE WHEN SUBSTRING(u.semester, 1, 1) = 's' THEN 2
              WHEN SUBSTRING(u.semester, 1, 1) = 'u' THEN 3
              WHEN SUBSTRING(u.semester, 1, 1) = 'f' THEN 4
              ELSE 1
         END DESC,
         u.course ASC", array($user_id));
        $return = array();
        foreach ($this->submitty_db->rows() as $row) {
            $course = new Course($this->core, $row);
            $course->loadDisplayName();
            $return[] = $course;
        }
        return $return;
    }

    public function getCourseStatus($semester, $course) {
        $this->submitty_db->query("SELECT status FROM courses WHERE semester=? AND course=?", array($semester, $course));
        return $this->submitty_db->rows()[0]['status'];
    }

    public function getPeerAssignment($gradeable_id, $grader) {
        $this->course_db->query("SELECT user_id FROM peer_assign WHERE g_id=? AND grader_id=?", array($gradeable_id, $grader));
        $return = array();
        foreach($this->course_db->rows() as $id) {
            $return[] = $id['user_id'];
        }
        return $return;
    }

    public function getPeerGradingAssignNumber($g_id) {
        $this->course_db->query("SELECT eg_peer_grade_set FROM electronic_gradeable WHERE g_id=?", array($g_id));
        return $this->course_db->rows()[0]['eg_peer_grade_set'];
    }

    public function getNumPeerComponents($g_id) {
        $this->course_db->query("SELECT COUNT(*) as cnt FROM gradeable_component WHERE gc_is_peer='t' and g_id=?", array($g_id));
        return intval($this->course_db->rows()[0]['cnt']);
    }

    public function getNumGradedPeerComponents($gradeable_id, $grader) {
        if (!is_array($grader)) {
            $params = array($grader);
        }
        else {
            $params = $grader;
        }
        $grader_list = $this->createParamaterList(count($params));
        $params[] = $gradeable_id;
        $this->course_db->query("SELECT COUNT(*) as cnt
FROM gradeable_component_data as gcd
WHERE gcd.gcd_grader_id IN {$grader_list}
AND gc_id IN (
  SELECT gc_id
  FROM gradeable_component
  WHERE gc_is_peer='t' AND g_id=?
)", $params);

        return intval($this->course_db->rows()[0]['cnt']);
    }

    public function getGradedPeerComponentsByRegistrationSection($gradeable_id, $sections=array()) {
        $where = "";
        $params = array();
        if(count($sections) > 0) {
            $where = "WHERE registration_section IN " . $this->createParamaterList(count($sections));
            $params = $sections;
        }
        $params[] = $gradeable_id;
        $this->course_db->query("
        SELECT count(u.*), u.registration_section
        FROM users as u
        INNER JOIN(
            SELECT gd.* FROM gradeable_data as gd
            LEFT JOIN(
                gradeable_component_data as gcd
                LEFT JOIN gradeable_component as gc
                ON gcd.gc_id = gc.gc_id and gc.gc_is_peer = 't'
            ) as gcd ON gcd.gd_id = gd.gd_id
            WHERE gd.g_id = ?
            GROUP BY gd.gd_id
        ) as gd ON gd.gd_user_id = u.user_id
        {$where}
        GROUP BY u.registration_section
        ORDER BY SUBSTRING(u.registration_section, '^[^0-9]*'), COALESCE(SUBSTRING(u.registration_section, '[0-9]+')::INT, -1), SUBSTRING(u.registration_section, '[^0-9]*$')", $params);

        $return = array();
        foreach($this->course_db->rows() as $row) {
            $return[$row['registration_section']] = intval($row['count']);
        }
        return $return;
    }

    public function getGradedPeerComponentsByRotatingSection($gradeable_id, $sections=array()) {
        $where = "";
        $params = array();
        if(count($sections) > 0) {
            $where = "WHERE rotating_section IN " . $this->createParamaterList(count($sections));
            $params = $sections;
        }
        $params[] = $gradeable_id;
        $this->course_db->query("
        SELECT count(u.*), u.rotating_section
        FROM users as u
        INNER JOIN(
            SELECT gd.* FROM gradeable_data as gd
            LEFT JOIN(
                gradeable_component_data as gcd
                LEFT JOIN gradeable_component as gc
                ON gcd.gc_id = gc.gc_id and gc.gc_is_peer = 't'
            ) as gcd ON gcd.gd_id = gd.gd_id
            WHERE gd.g_id = ?
            GROUP BY gd.gd_id
        ) as gd ON gd.gd_user_id = u.user_id
        {$where}
        GROUP BY u.rotating_section
        ORDER BY u.rotating_section", $params);

        $return = array();
        foreach($this->course_db->rows() as $row) {
            $return[$row['rotating_section']] = intval($row['count']);
        }
        return $return;
    }

    public function existsThread($thread_id){
        $this->course_db->query("SELECT 1 FROM threads where deleted = false AND id = ?", array($thread_id));
        $result = $this->course_db->rows();
        return count($result) > 0;
    }

    public function existsPost($thread_id, $post_id){
        $this->course_db->query("SELECT 1 FROM posts where thread_id = ? and id = ? and deleted = false", array($thread_id, $post_id));
        $result = $this->course_db->rows();
        return count($result) > 0;
    }

    public function existsAnnouncements($show_deleted = false){
        $query_delete = $show_deleted?"true":"deleted = false";
        $this->course_db->query("SELECT MAX(id) FROM threads where {$query_delete} AND  merged_thread_id = -1 AND pinned = true");
        $result = $this->course_db->rows();
        return empty($result[0]["max"]) ? -1 : $result[0]["max"];
    }

    public function viewedThread($user, $thread_id){
      $this->course_db->query("SELECT * from viewed_responses where thread_id = ? and user_id = ?", array($thread_id, $user));
      return count($this->course_db->rows()) > 0;
    }

    public function getDisplayUserInfoFromUserId($user_id){
      $this->course_db->query("SELECT user_firstname, user_preferred_firstname, user_lastname, user_preferred_lastname, user_email FROM users WHERE user_id = ?", array($user_id));
      $name_rows = $this->course_db->rows()[0];
      $ar = array();
      $ar["first_name"] = (empty($name_rows["user_preferred_firstname"])) ? $name_rows["user_firstname"]      : $name_rows["user_preferred_firstname"];
      $ar["last_name"]  = (empty($name_rows["user_preferred_lastname"]))  ? " " . $name_rows["user_lastname"] : " " . $name_rows["user_preferred_lastname"];
      $ar["user_email"] = $name_rows["user_email"];
      return $ar;
    }

    public function filterCategoryDesc($category_desc) {
        return str_replace("|", " ", $category_desc);
    }

    public function addNewCategory($category) {
        //Can't get "RETURNING category_id" syntax to work
        $this->course_db->query("INSERT INTO categories_list (category_desc) VALUES (?) RETURNING category_id", array($this->filterCategoryDesc($category)));
        $this->course_db->query("SELECT MAX(category_id) as category_id from categories_list");
        return $this->course_db->rows()[0];
    }

    public function deleteCategory($category_id) {
        // TODO, check if no thread is using current category
        $this->course_db->query("SELECT 1 FROM thread_categories WHERE category_id = ?", array($category_id));
        if(count($this->course_db->rows()) == 0) {
            $this->course_db->query("DELETE FROM categories_list WHERE category_id = ?", array($category_id));
            return true;
        } else {
            return false;
        }
    }

    public function editCategory($category_id, $category_desc, $category_color) {
        $this->course_db->beginTransaction();
        if(!is_null($category_desc)) {
            $this->course_db->query("UPDATE categories_list SET category_desc = ? WHERE category_id = ?", array($category_desc, $category_id));
        }
        if(!is_null($category_color)) {
            $this->course_db->query("UPDATE categories_list SET color = ? WHERE category_id = ?", array($category_color, $category_id));
        }
        $this->course_db->commit();
    }

    public function reorderCategories($categories_in_order) {
        $this->course_db->beginTransaction();
        foreach ($categories_in_order as $rank => $id) {
            $this->course_db->query("UPDATE categories_list SET rank = ? WHERE category_id = ?", array($rank, $id));
        }
        $this->course_db->commit();
    }

    public function getCategories(){
        $this->course_db->query("SELECT * from categories_list ORDER BY rank ASC NULLS LAST, category_id");
        return $this->course_db->rows();
    }

    public function getPostsForThread($current_user, $thread_id, $show_deleted = false, $option = "tree", $filterOnUser = NULL){
      $query_delete = $show_deleted?"true":"deleted = false";
      $query_filter_on_user = '';
      $param_list = array();
      if(!empty($filterOnUser)) {
        $query_filter_on_user = ' and author_user_id = ? ';
        $param_list[] = $filterOnUser;
      }
      if($thread_id == -1) {
        $this->course_db->query("SELECT MAX(id) as max from threads WHERE deleted = false and merged_thread_id = -1 GROUP BY pinned ORDER BY pinned DESC");
        $rows = $this->course_db->rows();
        if(!empty($rows)) {
            $thread_id = $rows[0]["max"];
        } else {
            // No thread found, hence no posts found
            return array();
        }
      }
      $param_list[] = $thread_id;
      $history_query = "LEFT JOIN forum_posts_history fph ON (fph.post_id is NULL OR (fph.post_id = posts.id and NOT EXISTS (SELECT 1 from forum_posts_history WHERE post_id = fph.post_id and edit_timestamp > fph.edit_timestamp )))";
      if($option == 'alpha'){
        $this->course_db->query("SELECT posts.*, fph.edit_timestamp, users.user_lastname FROM posts INNER JOIN users ON posts.author_user_id=users.user_id {$history_query} WHERE thread_id=? AND {$query_delete} ORDER BY user_lastname, posts.timestamp;", array($thread_id));
      } else {
        $this->course_db->query("SELECT posts.*, fph.edit_timestamp FROM posts {$history_query} WHERE thread_id=? AND {$query_delete} {$query_filter_on_user} ORDER BY timestamp ASC", array_reverse($param_list));
      }

      $result_rows = $this->course_db->rows();

      if(count($result_rows) > 0){
        $this->course_db->query("INSERT INTO viewed_responses(thread_id,user_id,timestamp) SELECT ?, ?, current_timestamp WHERE NOT EXISTS (SELECT 1 FROM viewed_responses WHERE thread_id=? AND user_id=?)", array($thread_id, $current_user, $thread_id, $current_user));
      }
      return $result_rows;
    }

    public function getRootPostOfNonMergedThread($thread_id, &$title, &$message) {
        $this->course_db->query("SELECT title FROM threads WHERE id = ? and merged_thread_id = -1 and merged_post_id = -1", array($thread_id));
        $result_rows = $this->course_db->rows();
        if(count($result_rows) == 0) {
            $message = "Can't find thread";
            return false;
        }
        $title = $result_rows[0]['title'] . "\n";
        $this->course_db->query("SELECT id FROM posts where thread_id = ? and parent_id = -1", array($thread_id));
        $root_post = $this->course_db->rows()[0]['id'];
        return $root_post;
    }

    public function mergeThread($parent_thread_id, $child_thread_id, &$message, &$child_root_post){
        try{
            $this->course_db->beginTransaction();
            $parent_thread_title = null;
            $child_thread_title = null;
            if(!($parent_root_post = $this->getRootPostOfNonMergedThread($parent_thread_id, $parent_thread_title, $message))) {
                $this->course_db->rollback();
                return false;
            }
            if(!($child_root_post = $this->getRootPostOfNonMergedThread($child_thread_id, $child_thread_title, $message))) {
                $this->course_db->rollback();
                return false;
            }

            if($child_root_post <= $parent_root_post) {
                $message = "Child thread must be newer than parent thread";
                $this->course_db->rollback();
                return false;
            }

            $children = array($child_root_post);
            $this->findChildren($child_root_post, $child_thread_id, $children);

            // $merged_post_id is PK of linking node and $merged_thread_id is immediate parent thread_id
            $this->course_db->query("UPDATE threads SET merged_thread_id = ?, merged_post_id = ? WHERE id = ?", array($parent_thread_id, $child_root_post, $child_thread_id));
            foreach($children as $post_id){
                $this->course_db->query("UPDATE posts SET thread_id = ? WHERE id = ?", array($parent_thread_id,$post_id));
            }
            $this->course_db->query("UPDATE posts SET parent_id = ?, content = ? || content WHERE id = ?", array($parent_root_post, $child_thread_title, $child_root_post));

            $this->course_db->commit();
            return true;
        } catch (DatabaseException $dbException){
             $this->course_db->rollback();
        }
        return false;
    }

    public function getAnonId($user_id) {
        $params = (is_array($user_id)) ? $user_id : array($user_id);

        $question_marks = $this->createParamaterList(count($params));
        $this->course_db->query("SELECT user_id, anon_id FROM users WHERE user_id IN {$question_marks}", $params);
        $return = array();
        foreach($this->course_db->rows() as $id_map) {
            $return[$id_map['user_id']] = $id_map['anon_id'];
        }
        return $return;
    }

    public function getUserFromAnon($anon_id) {
        $params = is_array($anon_id) ? $anon_id : array($anon_id);

        $question_marks = $this->createParamaterList(count($params));
        $this->course_db->query("SELECT anon_id, user_id FROM users WHERE anon_id IN {$question_marks}", $params);
        $return = array();
        foreach($this->course_db->rows() as $id_map) {
            $return[$id_map['anon_id']] = $id_map['user_id'];
        }
        return $return;
    }

    public function getAllAnonIds() {
        $this->course_db->query("SELECT anon_id FROM users");
        return $this->course_db->rows();
    }

    /**
     * Gets the team ids from the provided anonymous ids
     * TODO: This function is in place for when teams get anonymous ids
     * @param array $anon_ids
     * @return array
     */
    public function getTeamIdsFromAnonIds(array $anon_ids) {
        /*
        $placeholders = $this->createParamaterList(count($anon_ids));
        $this->course_db->query("SELECT anon_id, team_id FROM gradeable_teams WHERE anon_id IN {$placeholders}", $anon_ids);

        $team_ids = [];
        foreach ($this->course_db->row() as $row) {
            $team_ids[$row['anon_id']] = $row['team_id'];
        }
        return $team_ids;
        */
        // TODO: team ids are the same as their anonymous ids for now
        return array_combine($anon_ids, $anon_ids);
    }

    public function getTeamIdFromAnonId(string $anon_id) {
        return $this->getTeamIdsFromAnonIds([$anon_id])[$anon_id] ?? null;
    }

    public function getSubmitterIdFromAnonId(string $anon_id) {
        return $this->getUserFromAnon($anon_id)[$anon_id] ??
            $this->getTeamIdFromAnonId($anon_id);
    }

    /**
     * Generate notifcation rows
     *
     * @param Notification $notification
     */
    public function pushNotification($notification){
        $params = array();
        $params[] = $notification->getComponent();
        $params[] = $notification->getNotifyMetadata();
        $params[] = $notification->getNotifyContent();
        $params[] = $notification->getNotifySource();

        $type = $notification->getType();
        $target_users_query = "SELECT user_id FROM users";
        $ignore_self_query = "";
        $not_send_users = array();
        $announcement = $type === 'new_announcement' || $type === 'updated_announcement';

        if(!empty($notification->getNotifyTarget())) {
        	//Notify specific user
        	$not_send_users[] = $notification->getNotifyTarget();
        	if($params[3] !== $not_send_users[0]) {
        		$this->course_db->query("INSERT INTO notifications(component, metadata, content, created_at, from_user_id, to_user_id)
                    VALUES (?, ?, ?, current_timestamp, ?, ?)",
                    array_merge($params, $not_send_users));
        	}
        }

        if($notification->getNotifyNotToSource()){
            $not_send_users[] = $notification->getNotifySource();
        }

        $restrict = count($not_send_users);
        if($restrict > 0) {
        	$ignore_self_query = "WHERE user_id NOT IN (" . implode(',', array_fill(0, $restrict, '?')) . ')';
        }

        $column = '';
        if($type === 'reply') {
        	$post_thread_id = json_decode($params[1], true)[0]['thread_id'];
            $params[] = $post_thread_id;
            $target_users_query = "SELECT n.user_id from notification_settings n, posts p where p.thread_id = ? and p.author_user_id = n.user_id and n.reply_in_post_thread = 'true' ";
            $target_users_query .= "UNION SELECT user_id from notification_settings where all_new_posts = 'true'";
        } else if(!$announcement) {
        	switch ($type) {
	            case 'new_thread':
	                $column = 'all_new_threads';
	                break;
	            case 'merge_thread':
	                $column = 'merge_threads';
	                break;
	            case 'edited':
	            case 'deleted':
	            case 'undeleted':
	                $column = 'all_modifications_forum';
	                break;
    		}
    		$target_users_query = "SELECT user_id FROM notification_settings where {$column} = 'true'";
        }

        //Notify users based on settings
        $this->course_db->query("INSERT INTO notifications(component, metadata, content, created_at, from_user_id, to_user_id)
                    SELECT ?, ?, ?, current_timestamp, ?, user_id as to_user_id FROM ({$target_users_query}) as u {$ignore_self_query}",
                    array_merge($params, $not_send_users));
    }

    /**
     * Returns notifications for a user
     *
     * @param string $user_id
     * @param bool $show_all
     * @return array(Notification)
     */
    public function getUserNotifications($user_id, $show_all){
        if($show_all){
            $seen_status_query = "true";
        } else {
            $seen_status_query = "seen_at is NULL";
        }
        $this->course_db->query("SELECT id, component, metadata, content,
                (case when seen_at is NULL then false else true end) as seen,
                (extract(epoch from current_timestamp) - extract(epoch from created_at)) as elapsed_time, created_at
                FROM notifications WHERE to_user_id = ? and {$seen_status_query} ORDER BY created_at DESC", array($user_id));
        $rows = $this->course_db->rows();
        $results = array();
        foreach ($rows as $row) {
            $results[] = new Notification($this->core, array(
                    'view_only' => true,
                    'id' => $row['id'],
                    'component' => $row['component'],
                    'metadata' => $row['metadata'],
                    'content' => $row['content'],
                    'seen' => $row['seen'],
                    'elapsed_time' => $row['elapsed_time'],
                    'created_at' => $row['created_at']
                ));
        }
        return $results;
    }

    public function getNotificationInfoById($user_id, $notification_id){
        $this->course_db->query("SELECT metadata FROM notifications WHERE to_user_id = ? and id = ?", array($user_id, $notification_id));
        return $this->course_db->row();
    }

    public function getUnreadNotificationsCount($user_id, $component){
        $parameters = array($user_id);
        if(is_null($component)){
            $component_query = "true";
        } else {
            $component_query = "component = ?";
            $parameters[] = $component;
        }
        $this->course_db->query("SELECT count(*) FROM notifications WHERE to_user_id = ? and seen_at is NULL and {$component_query}", $parameters);
        return $this->course_db->row()['count'];
    }

    /**
     * Marks $user_id notifications as seen
     *
     * @param sting $user_id
     * @param int $notification_id  if $notification_id != -1 then marks corresponding as seen else mark all notifications as seen
     */
    public function markNotificationAsSeen($user_id, $notification_id, $thread_id = -1){
        $parameters = array();
        $parameters[] = $user_id;
        if($thread_id != -1) {
        	$id_query = "metadata::json->0->>'thread_id' = ?";
        	$parameters[] = $thread_id;
        } else if($notification_id == -1) {
            $id_query = "true";
        } else {
            $id_query = "id = ?";
            $parameters[] = $notification_id;
        }
        $this->course_db->query("UPDATE notifications SET seen_at = current_timestamp
                WHERE to_user_id = ? and seen_at is NULL and {$id_query}", $parameters);
    }

    /**
     * Determines if a course is 'active' or if it was dropped.
     *
     * This is used to filter out courses displayed on the home screen, for when
     * a student has dropped a course.  SQL query checks for user_group=4 so
     * that only students are considered.  Returns false when course is dropped.
     * Returns true when course is still active, or user is not a student.
     *
     * @param string $user_id
     * @param string $course
     * @param string $semester
     * @return boolean
     */
    public function checkStudentActiveInCourse($user_id, $course, $semester) {
        $this->submitty_db->query("
            SELECT
                CASE WHEN registration_section IS NULL AND user_group=4 THEN FALSE
                ELSE TRUE
                END
            AS active
            FROM courses_users WHERE user_id=? AND course=? AND semester=?", array($user_id, $course, $semester));
        return $this->submitty_db->row()['active'];

    }

    public function getRegradeRequestStatus($user_id, $gradeable_id){
        $row = $this->course_db->query("SELECT * FROM regrade_requests WHERE user_id = ? AND g_id = ? ", array($user_id, $gradeable_id));
        $result = ($this->course_db->row()) ? $row['status'] : 0;
        return $result;
    }

    public function insertNewRegradeRequest(GradedGradeable $graded_gradeable, User $sender, string $initial_message) {
        $params = array($graded_gradeable->getGradeableId(), $graded_gradeable->getSubmitter()->getId(), RegradeRequest::STATUS_ACTIVE);
        $submitter_col = $graded_gradeable->getSubmitter()->isTeam() ? 'team_id' : 'user_id';
        try {
            $this->course_db->query("INSERT INTO regrade_requests(g_id, timestamp, $submitter_col, status) VALUES (?, current_timestamp, ?, ?)", $params);
            $regrade_id = $this->course_db->getLastInsertId();
            $this->insertNewRegradePost($regrade_id, $sender->getId(), $initial_message);
        } catch (DatabaseException $dbException) {
            if ($this->course_db->inTransaction()) $this->course_db->rollback();
            throw $dbException;
        }
    }
    public function getNumberRegradeRequests($gradeable_id) {
        $this->course_db->query("SELECT COUNT(*) AS cnt FROM regrade_requests WHERE g_id = ? AND status = -1", array($gradeable_id));
        return ($this->course_db->row()['cnt']);
    }
    public function getRegradeDiscussion(RegradeRequest $regrade_request) {
        $this->course_db->query("SELECT * FROM regrade_discussion WHERE regrade_id=? AND deleted=false ORDER BY timestamp ASC", array($regrade_request->getId()));
        $result = array();
        foreach ($this->course_db->rows() as $row => $val) {
            $result[] = $val;
        }
        return $result;
    }

    public function insertNewRegradePost($regrade_id, $user_id, $content){
        $params = array($regrade_id, $user_id, $content);
        $this->course_db->query("INSERT INTO regrade_discussion(regrade_id, timestamp, user_id, content) VALUES (?, current_timestamp, ?, ?)", $params);
    }

    public function saveRegradeRequest(RegradeRequest $regrade_request) {
        $this->course_db->query("UPDATE regrade_requests SET timestamp = current_timestamp, status = ? WHERE id = ?", array($regrade_request->getStatus(), $regrade_request->getId()));
    }

    public function deleteRegradeRequest(RegradeRequest $regrade_request) {
        $regrade_id = $regrade_request->getId();
        $this->course_db->query("DELETE FROM regrade_discussion WHERE regrade_id = ?", $regrade_id);
        $this->course_db->query("DELETE FROM regrade_requests WHERE id = ?", $regrade_id);

    }
    public function deleteGradeable($g_id) {
        $this->course_db->query("DELETE FROM gradeable WHERE g_id=?", array($g_id));
    }

    /**
     * Gets a single Gradeable instance by id
     * @param string $id The gradeable's id
     * @return \app\models\gradeable\Gradeable
     * @throws \InvalidArgumentException If any Gradeable or Component fails to construct
     * @throws ValidationException If any Gradeable or Component fails to construct
     */
    public function getGradeableConfig($id) {
        foreach ($this->getGradeableConfigs([$id]) as $gradeable) {
            return $gradeable;
        }
        throw new \InvalidArgumentException('Gradeable does not exist!');
    }

    /**
     * Gets all Gradeable instances for the given ids (or all if id is null)
     * @param string[]|null $ids ids of the gradeables to retrieve
     * @param string[]|string|null $sort_keys An ordered list of keys to sort by (i.e. `id` or `grade_start_date DESC`)
     * @return \Iterator Iterates across array of Gradeables retrieved
     * @throws \InvalidArgumentException If any Gradeable or Component fails to construct
     * @throws ValidationException If any Gradeable or Component fails to construct
     */
    public function getGradeableConfigs($ids, $sort_keys = ['id']) {
        throw new NotImplementedException();
    }

    /**
     * Gets whether a gradeable has any manual grades yet
     * @param string $g_id id of the gradeable
     * @return bool True if the gradeable has manual grades
     */
    public function getGradeableHasGrades($g_id) {
        $this->course_db->query('SELECT EXISTS (SELECT 1 FROM gradeable_data WHERE g_id=?)', array($g_id));
        return $this->course_db->row()['exists'];
    }

    /**
     * Returns array of User objects for users with given User IDs
     * @param string[] $user_ids
     * @return User[] The user objects, indexed by user id
     */
    public function getUsersById(array $user_ids) {
        throw new NotImplementedException();
    }

    /**
     * Return array of Team objects for teams with given Team IDs
     * @param string[] $team_ids
     * @return Team[] The team objects, indexed by team id
     */
    public function getTeamsById(array $team_ids) {
        throw new NotImplementedException();
    }

    /**
     * Gets a user or team submitter by id
     * @param string $id User or team id
     * @return Submitter|null
     */
    public function getSubmitterById(string $id) {
        $user = $this->core->getQueries()->getUserById($id);
        if ($user !== null) {
            return new Submitter($this->core, $user);
        }
        $team = $this->core->getQueries()->getTeamById($id);
        if ($team !== null) {
            return new Submitter($this->core, $team);
        }
        //TODO: Do we have other types of submitters?
        return null;
    }

    /**
     * Gets user or team submitters by id
     * @param string[] $ids User or team ids
     * @return Submitter[]
     */
    public function getSubmittersById(array $ids) {
        //Get Submitter for each id in ids
        return array_map(function($id) {
            return $this->getSubmitterById($id);
        }, $ids);
    }

    /**
     * Gets a single GradedGradeable associated with the provided gradeable and
     *  user/team.  Note: The user's team for this gradeable will be retrived if provided
     * @param \app\models\gradeable\Gradeable $gradeable
     * @param string|null $user The id of the user to get data for
     * @param string|null $team The id of the team to get data for
     * @return GradedGradeable|null The GradedGradeable or null if none found
     * @throws \InvalidArgumentException If any GradedGradeable or GradedComponent fails to construct
     */
    public function getGradedGradeable(\app\models\gradeable\Gradeable $gradeable, $user, $team = null) {
        foreach ($this->getGradedGradeables([$gradeable], $user, $team) as $gg) {
            return $gg;
        }
        return null;
    }

    /**
     * Gets a single GradedGradeable associated with the provided gradeable and
     *  submitter.  Note: The user's team for this gradeable will be retrived if provided
     * @param \app\models\gradeable\Gradeable $gradeable
     * @param Submitter|null $submitter The submitter to get data for
     * @return GradedGradeable|null The GradedGradeable or null if none found
     * @throws \InvalidArgumentException If any GradedGradeable or GradedComponent fails to construct
     */
    public function getGradedGradeableForSubmitter(\app\models\gradeable\Gradeable $gradeable, Submitter $submitter) {
        //Either user or team is set, the other should be null
        $user_id = $submitter->getUser() ? $submitter->getUser()->getId() : null;
        $team_id = $submitter->getTeam() ? $submitter->getTeam()->getId() : null;
        return $this->getGradedGradeable($gradeable, $user_id, $team_id);
    }

    /**
     * Gets all GradedGradeable's associated with each Gradeable.  If
     *  both $users and $teams are null, then everyone will be retrieved.
     *  Note: The users' teams will be included in the search
     * @param \app\models\gradeable\Gradeable[] The gradeable(s) to retrieve data for
     * @param string[]|string|null $users The id(s) of the user(s) to get data for
     * @param string[]|string|null $teams The id(s) of the team(s) to get data for
     * @param string[]|string|null $sort_keys An ordered list of keys to sort by (i.e. `user_id` or `g_id DESC`)
     * @return \Iterator Iterator to access each GradeableData
     * @throws \InvalidArgumentException If any GradedGradeable or GradedComponent fails to construct
     */
    public function getGradedGradeables(array $gradeables, $users = null, $teams = null, $sort_keys = null) {
        throw new NotImplementedException();
    }

    /**
     * Creates a new Mark in the database
     * @param Mark $mark The mark to insert
     * @param int $component_id The Id of the component this mark belongs to
     */
    private function createMark(Mark $mark, $component_id) {
        $params = [
            $component_id,
            $mark->getPoints(),
            $mark->getTitle(),
            $mark->getOrder(),
            $this->course_db->convertBoolean($mark->isPublish())
        ];
        $this->course_db->query("
            INSERT INTO gradeable_component_mark (
              gc_id,
              gcm_points,
              gcm_note,
              gcm_order,
              gcm_publish)
            VALUES (?, ?, ?, ?, ?)", $params);

        // Setup the mark with its new id
        $mark->setIdFromDatabase($this->course_db->getLastInsertId());
    }

    /**
     * Updates a mark in the database
     * @param Mark $mark The mark to update
     */
    private function updateMark(Mark $mark) {
        $params = [
            $mark->getComponent()->getId(),
            $mark->getPoints(),
            $mark->getTitle(),
            $mark->getOrder(),
            $this->course_db->convertBoolean($mark->isPublish()),
            $mark->getId()
        ];
        $this->course_db->query("
            UPDATE gradeable_component_mark SET
              gc_id=?,
              gcm_points=?,
              gcm_note=?,
              gcm_order=?,
              gcm_publish=?
            WHERE gcm_id=?", $params);
    }

    /**
     * Deletes an array of marks from the database and any
     *  data associated with them
     * @param Mark[] $marks An array of marks to delete
     */
    private function deleteMarks(array $marks) {
        if (count($marks) === 0) {
            return;
        }
        // We only need the ids
        $mark_ids = array_values(array_map(function (Mark $mark) {
            return $mark->getId();
        }, $marks));
        $place_holders = $this->createParamaterList(count($marks));

        $this->course_db->query("DELETE FROM gradeable_component_mark_data WHERE gcm_id IN {$place_holders}", $mark_ids);
        $this->course_db->query("DELETE FROM gradeable_component_mark WHERE gcm_id IN {$place_holders}", $mark_ids);
    }

    /**
     * Creates a new Component in the database
     * @param Component $component The component to insert
     */
    private function createComponent(Component $component) {
        $params = [
            $component->getGradeable()->getId(),
            $component->getTitle(),
            $component->getTaComment(),
            $component->getStudentComment(),
            $component->getLowerClamp(),
            $component->getDefault(),
            $component->getMaxValue(),
            $component->getUpperClamp(),
            $this->course_db->convertBoolean($component->isText()),
            $component->getOrder(),
            $this->course_db->convertBoolean($component->isPeer()),
            $component->getPage()
        ];
        $this->course_db->query("
            INSERT INTO gradeable_component(
              g_id,
              gc_title,
              gc_ta_comment,
              gc_student_comment,
              gc_lower_clamp,
              gc_default,
              gc_max_value,
              gc_upper_clamp,
              gc_is_text,
              gc_order,
              gc_is_peer,
              gc_page)
            VALUES(?, ?, ?, ?, ?, ?, ?, ?, ?, ?, ?, ?)", $params);

        // Setup the component with its new id
        $component->setIdFromDatabase($this->course_db->getLastInsertId());
    }

    /**
     * Iterates through each mark in a component and updates/creates/deletes
     *  it in the database as necessary.  Note: the component must
     *  already exist in the database to add new marks
     * @param Component $component
     */
    private function updateComponentMarks(Component $component) {

        // sort marks by order
        $marks = $component->getMarks();
        usort($marks, function (Mark $a, Mark $b) {
            return $a->getOrder() - $b->getOrder();
        });

        $order = 0;
        foreach ($marks as $mark) {
            // rectify mark order
            if ($mark->getOrder() !== $order) {
                $mark->setOrder($order);
            }
            ++$order;

            // New mark, so add it
            if ($mark->getId() < 1) {
                $this->createMark($mark, $component->getId());
            }
            if ($mark->isModified()) {
                $this->updateMark($mark);
            }
        }

        // Delete any marks not being updated
        $this->deleteMarks($component->getDeletedMarks());
    }

    /**
     * Updates a Component in the database
     * @param Component $component The component to update
     */
    private function updateComponent(Component $component) {
        if ($component->isModified()) {
            $params = [
                $component->getTitle(),
                $component->getTaComment(),
                $component->getStudentComment(),
                $component->getLowerClamp(),
                $component->getDefault(),
                $component->getMaxValue(),
                $component->getUpperClamp(),
                $this->course_db->convertBoolean($component->isText()),
                $component->getOrder(),
                $this->course_db->convertBoolean($component->isPeer()),
                $component->getPage(),
                $component->getId()
            ];
            $this->course_db->query("
                UPDATE gradeable_component SET
                  gc_title=?,
                  gc_ta_comment=?,
                  gc_student_comment=?,
                  gc_lower_clamp=?,
                  gc_default=?,
                  gc_max_value=?,
                  gc_upper_clamp=?,
                  gc_is_text=?,
                  gc_order=?,
                  gc_is_peer=?,
                  gc_page=?
                WHERE gc_id=?", $params);
        }
    }

    /**
     * Deletes an array of components from the database and any
     *  data associated with them
     * @param array $components
     */
    private function deleteComponents(array $components) {
        if (count($components) === 0) {
            return;
        }

        // We only want the ids in our array
        $component_ids = array_values(array_map(function (Component $component) {
            return $component->getId();
        }, $components));
        $place_holders = $this->createParamaterList(count($components));

        $this->course_db->query("DELETE FROM gradeable_component_data WHERE gc_id IN {$place_holders}", $component_ids);
        $this->course_db->query("DELETE FROM gradeable_component WHERE gc_id IN {$place_holders}", $component_ids);
    }

    /**
     * Creates / updates a component and its marks in the database
     * @param Component $component
     */
    public function saveComponent(Component $component) {
        // New component, so add it
        if ($component->getId() < 1) {
            $this->createComponent($component);
        } else {
            $this->updateComponent($component);
        }

        // Then, update/create/delete its marks
        $this->updateComponentMarks($component);
    }

    /**
     * Creates a new gradeable in the database
     * @param \app\models\gradeable\Gradeable $gradeable The gradeable to insert
     */
    public function createGradeable(\app\models\gradeable\Gradeable $gradeable) {
        $params = [
            $gradeable->getId(),
            $gradeable->getTitle(),
            $gradeable->getInstructionsUrl(),
            $gradeable->getTaInstructions(),
            $gradeable->getType(),
            $this->course_db->convertBoolean($gradeable->isGradeByRegistration()),
            DateUtils::dateTimeToString($gradeable->getTaViewStartDate()),
            DateUtils::dateTimeToString($gradeable->getGradeStartDate()),
            DateUtils::dateTimeToString($gradeable->getGradeDueDate()),
            DateUtils::dateTimeToString($gradeable->getGradeReleasedDate()),
            $gradeable->getGradeLockedDate() !== null ?
                DateUtils::dateTimeToString($gradeable->getGradeLockedDate()) : null,
            $gradeable->getMinGradingGroup(),
            $gradeable->getSyllabusBucket()
        ];
        $this->course_db->query("
            INSERT INTO gradeable(
              g_id,
              g_title,
              g_instructions_url,
              g_overall_ta_instructions,
              g_gradeable_type,
              g_grade_by_registration,
              g_ta_view_start_date,
              g_grade_start_date,
              g_grade_due_date,
              g_grade_released_date,
              g_grade_locked_date,
              g_min_grading_group,
              g_syllabus_bucket)
            VALUES (?, ?, ?, ?, ?, ?, ?, ?, ?, ?, ?, ?, ?)", $params);
        if ($gradeable->getType() === GradeableType::ELECTRONIC_FILE) {
            $params = [
                $gradeable->getId(),
                DateUtils::dateTimeToString($gradeable->getSubmissionOpenDate()),
                DateUtils::dateTimeToString($gradeable->getSubmissionDueDate()),
                $this->course_db->convertBoolean($gradeable->isVcs()),
                $gradeable->getVcsSubdirectory(),
                $this->course_db->convertBoolean($gradeable->isTeamAssignment()),
                $gradeable->getTeamSizeMax(),
                DateUtils::dateTimeToString($gradeable->getTeamLockDate()),
                $this->course_db->convertBoolean($gradeable->isTaGrading()),
                $this->course_db->convertBoolean($gradeable->isScannedExam()),
                $this->course_db->convertBoolean($gradeable->isStudentView()),
                $this->course_db->convertBoolean($gradeable->isStudentViewAfterGrades()),
                $this->course_db->convertBoolean($gradeable->isStudentSubmit()),
                $this->course_db->convertBoolean($gradeable->hasDueDate()),
                $gradeable->getAutogradingConfigPath(),
                $gradeable->getLateDays(),
                $this->course_db->convertBoolean($gradeable->isLateSubmissionAllowed()),
                $gradeable->getPrecision(),
                $this->course_db->convertBoolean($gradeable->isPeerGrading()),
                $gradeable->getPeerGradeSet(),
                DateUtils::dateTimeToString($gradeable->getRegradeRequestDate()),
                $this->course_db->convertBoolean($gradeable->isRegradeAllowed()),
                $gradeable->getDiscussionThreadId(),
                $this->course_db->convertBoolean($gradeable->isDiscussionBased())
            ];
            $this->course_db->query("
                INSERT INTO electronic_gradeable(
                  g_id,
                  eg_submission_open_date,
                  eg_submission_due_date,
                  eg_is_repository,
                  eg_subdirectory,
                  eg_team_assignment,
                  eg_max_team_size,
                  eg_team_lock_date,
                  eg_use_ta_grading,
                  eg_scanned_exam,
                  eg_student_view,
                  eg_student_view_after_grades,
                  eg_student_submit,
                  eg_has_due_date,
                  eg_config_path,
                  eg_late_days,
                  eg_allow_late_submission,
                  eg_precision,
                  eg_peer_grading,
                  eg_peer_grade_set,
                  eg_regrade_request_date,
                  eg_regrade_allowed,
                  eg_thread_ids,
                  eg_has_discussion
                  )
                VALUES(?, ?, ?, ?, ?, ?, ?, ?, ?, ?, ?, ?, ?, ?, ?, ?, ?, ?, ?, ?, ?, ?, ?, ?)", $params);
        }

        // Make sure to create the rotating sections
        $this->setupRotatingSections($gradeable->getRotatingGraderSections(), $gradeable->getId());

        // Also make sure to create components
        $this->updateGradeableComponents($gradeable);
    }

    /**
     * Iterates through each component in a gradeable and updates/creates
     *  it in the database as necessary.  It also reloads the marks/components
     *  if any were added
     * @param \app\models\gradeable\Gradeable $gradeable
     */
    private function updateGradeableComponents(\app\models\gradeable\Gradeable $gradeable) {

        // sort components by order
        $components = $gradeable->getComponents();
        usort($components, function(Component $a, Component $b) {
            return $a->getOrder() - $b->getOrder();
        });

        // iterate through components and see if any need updating/creating
        $order = 0;
        foreach ($components as $component) {
            // Rectify component order
            if ($component->getOrder() !== $order) {
                $component->setOrder($order);
            }
            ++$order;

            // Save the component
            $this->saveComponent($component);
        }

        // Delete any components not being updated
        $this->deleteComponents($gradeable->getDeletedComponents());
    }

    /**
     * Updates the gradeable and its components/marks with new properties
     * @param \app\models\gradeable\Gradeable $gradeable The gradeable to update
     */
    public function updateGradeable(\app\models\gradeable\Gradeable $gradeable) {

        // If the gradeable has been modified, then update its properties
        if ($gradeable->isModified()) {
            $params = [
                $gradeable->getTitle(),
                $gradeable->getInstructionsUrl(),
                $gradeable->getTaInstructions(),
                $gradeable->getType(),
                $this->course_db->convertBoolean($gradeable->isGradeByRegistration()),
                DateUtils::dateTimeToString($gradeable->getTaViewStartDate()),
                DateUtils::dateTimeToString($gradeable->getGradeStartDate()),
                DateUtils::dateTimeToString($gradeable->getGradeDueDate()),
                DateUtils::dateTimeToString($gradeable->getGradeReleasedDate()),
                $gradeable->getGradeLockedDate() !== null ?
                    DateUtils::dateTimeToString($gradeable->getGradeLockedDate()) : null,
                $gradeable->getMinGradingGroup(),
                $gradeable->getSyllabusBucket(),
                $gradeable->getId()
            ];
            $this->course_db->query("
                UPDATE gradeable SET
                  g_title=?,
                  g_instructions_url=?,
                  g_overall_ta_instructions=?,
                  g_gradeable_type=?,
                  g_grade_by_registration=?,
                  g_ta_view_start_date=?,
                  g_grade_start_date=?,
                  g_grade_due_date=?,
                  g_grade_released_date=?,
                  g_grade_locked_date=?,
                  g_min_grading_group=?,
                  g_syllabus_bucket=?
                WHERE g_id=?", $params);
            if ($gradeable->getType() === GradeableType::ELECTRONIC_FILE) {
                $params = [
                    DateUtils::dateTimeToString($gradeable->getSubmissionOpenDate()),
                    DateUtils::dateTimeToString($gradeable->getSubmissionDueDate()),
                    $this->course_db->convertBoolean($gradeable->isVcs()),
                    $gradeable->getVcsSubdirectory(),
                    $this->course_db->convertBoolean($gradeable->isTeamAssignment()),
                    $gradeable->getTeamSizeMax(),
                    DateUtils::dateTimeToString($gradeable->getTeamLockDate()),
                    $this->course_db->convertBoolean($gradeable->isTaGrading()),
                    $this->course_db->convertBoolean($gradeable->isScannedExam()),
                    $this->course_db->convertBoolean($gradeable->isStudentView()),
                    $this->course_db->convertBoolean($gradeable->isStudentViewAfterGrades()),
                    $this->course_db->convertBoolean($gradeable->isStudentSubmit()),
                    $this->course_db->convertBoolean($gradeable->hasDueDate()),
                    $gradeable->getAutogradingConfigPath(),
                    $gradeable->getLateDays(),
                    $this->course_db->convertBoolean($gradeable->isLateSubmissionAllowed()),
                    $gradeable->getPrecision(),
                    $this->course_db->convertBoolean($gradeable->isPeerGrading()),
                    $gradeable->getPeerGradeSet(),
                    DateUtils::dateTimeToString($gradeable->getRegradeRequestDate()),
                    $this->course_db->convertBoolean($gradeable->isRegradeAllowed()),
                    $gradeable->getDiscussionThreadId(),
                    $this->course_db->convertBoolean($gradeable->isDiscussionBased()),
                    $gradeable->getId()
                ];
                $this->course_db->query("
                    UPDATE electronic_gradeable SET
                      eg_submission_open_date=?,
                      eg_submission_due_date=?,
                      eg_is_repository=?,
                      eg_subdirectory=?,
                      eg_team_assignment=?,
                      eg_max_team_size=?,
                      eg_team_lock_date=?,
                      eg_use_ta_grading=?,
                      eg_scanned_exam=?,
                      eg_student_view=?,
                      eg_student_view_after_grades=?,
                      eg_student_submit=?,
                      eg_has_due_date=?,
                      eg_config_path=?,
                      eg_late_days=?,
                      eg_allow_late_submission=?,
                      eg_precision=?,
                      eg_peer_grading=?,
                      eg_peer_grade_set=?,
                      eg_regrade_request_date=?,
                      eg_regrade_allowed=?,
                      eg_thread_ids=?,
                      eg_has_discussion=?
                    WHERE g_id=?", $params);
            }
        }

        // Save the rotating sections
        if ($gradeable->isRotatingGraderSectionsModified()) {
            $this->setupRotatingSections($gradeable->getRotatingGraderSections(), $gradeable->getId());
        }

        // Also make sure to update components
        $this->updateGradeableComponents($gradeable);
    }


    /**
     * Removes the provided mark ids from the marks assigned to a graded component
     * @param GradedComponent $graded_component
     * @param int[] $mark_ids
     */
    private function deleteGradedComponentMarks(GradedComponent $graded_component, $mark_ids) {
        if ($mark_ids === null || count($mark_ids) === 0) {
            return;
        }

        $param = array_merge([
            $graded_component->getTaGradedGradeable()->getId(),
            $graded_component->getComponentId(),
            $graded_component->getGraderId(),
        ], $mark_ids);
        $place_holders = $this->createParamaterList(count($mark_ids));
        $this->course_db->query("
            DELETE FROM gradeable_component_mark_data
            WHERE gd_id=? AND gc_id=? AND gcd_grader_id=? AND gcm_id IN {$place_holders}",
            $param);
    }

    /**
     * Adds the provided mark ids as marks assigned to a graded component
     * @param GradedComponent $graded_component
     * @param int[] $mark_ids
     */
    private function createGradedComponentMarks(GradedComponent $graded_component, $mark_ids) {
        if (count($mark_ids) === 0) {
            return;
        }

        $param = [
            $graded_component->getTaGradedGradeable()->getId(),
            $graded_component->getComponentId(),
            $graded_component->getGraderId(),
            -1  // This value gets set on each loop iteration
        ];
        $query = "
            INSERT INTO gradeable_component_mark_data(
              gd_id,
              gc_id,
              gcd_grader_id,
              gcm_id)
            VALUES (?, ?, ?, ?)";

        foreach ($mark_ids as $mark_id) {
            $param[3] = $mark_id;
            $this->course_db->query($query, $param);
        }
    }

    /**
     * Creates a new graded component in the database
     * @param GradedComponent $graded_component
     */
    private function createGradedComponent(GradedComponent $graded_component) {
        $param = [
            $graded_component->getComponentId(),
            $graded_component->getTaGradedGradeable()->getId(),
            $graded_component->getScore(),
            $graded_component->getComment(),
            $graded_component->getGraderId(),
            $graded_component->getGradedVersion(),
            DateUtils::dateTimeToString($graded_component->getGradeTime()),
            $graded_component->getVerifierId() !== '' ? $graded_component->getVerifierId() : null,
            !is_null($graded_component->getVerifyTime()) ? DateUtils::dateTimeToString($graded_component->getVerifyTime()) : null
        ];
        $query = "
            INSERT INTO gradeable_component_data(
              gc_id,
              gd_id,
              gcd_score,
              gcd_component_comment,
              gcd_grader_id,
              gcd_graded_version,
              gcd_grade_time,
              gcd_verifier_id,
              gcd_verify_time)
            VALUES(?, ?, ?, ?, ?, ?, ?, ?, ?)";
        $this->course_db->query($query, $param);
    }

    /**
     * Updates an existing graded component in the database
     * @param GradedComponent $graded_component
     */
    private function updateGradedComponent(GradedComponent $graded_component) {
        if ($graded_component->isModified()) {
            if(!$graded_component->getComponent()->isPeer()) {
                $params = [
                    $graded_component->getScore(),
                    $graded_component->getComment(),
                    $graded_component->getGradedVersion(),
                    DateUtils::dateTimeToString($graded_component->getGradeTime()),
                    $graded_component->getGraderId(),
                    $graded_component->getVerifierId() !== '' ? $graded_component->getVerifierId() : null,
                    !is_null($graded_component->getVerifyTime()) ? DateUtils::dateTimeToString($graded_component->getVerifyTime()) : null,
                    $graded_component->getTaGradedGradeable()->getId(),
                    $graded_component->getComponentId()
                ];
                $query = "
                    UPDATE gradeable_component_data SET
                      gcd_score=?,
                      gcd_component_comment=?,
                      gcd_graded_version=?,
                      gcd_grade_time=?,
                      gcd_grader_id=?,
                      gcd_verifier_id=?,
                      gcd_verify_time = ?
                    WHERE gd_id=? AND gc_id=?";
            }
            else {
                $params = [
                  $graded_component->getScore(),
                  $graded_component->getComment(),
                  $graded_component->getGradedVersion(),
                  DateUtils::dateTimeToString($graded_component->getGradeTime()),
                  $graded_component->getTaGradedGradeable()->getId(),
                  $graded_component->getComponentId(),
                  $graded_component->getGraderId()
                ];
                $query = "
                    UPDATE gradeable_component_data SET
                      gcd_score=?,
                      gcd_component_comment=?,
                      gcd_graded_version=?,
                      gcd_grade_time=?,
                    WHERE gd_id=? AND gc_id=? AND gcd_grader_id=?";
            }
            $this->course_db->query($query, $params);
        }
    }

    /**
     * Deletes a GradedComponent from the database
     * @param GradedComponent $graded_component
     */
    private function deleteGradedComponent(GradedComponent $graded_component) {
        // Only the db marks need to be deleted since the others haven't been applied to the database
        $this->deleteGradedComponentMarks($graded_component, $graded_component->getDbMarkIds());

        $params = [
            $graded_component->getTaGradedGradeable()->getId(),
            $graded_component->getComponentId(),
            $graded_component->getGrader()->getId()
        ];
        $query = "DELETE FROM gradeable_component_data WHERE gd_id=? AND gc_id=? AND gcd_grader_id=?";
        $this->course_db->query($query, $params);
    }

    /**
     * Update/create the components/marks for a gradeable.
     * @param TaGradedGradeable $ta_graded_gradeable
     */
    private function updateGradedComponents(TaGradedGradeable $ta_graded_gradeable) {
        // iterate through graded components and see if any need updating/creating
        foreach ($ta_graded_gradeable->getGradedComponentContainers() as $container) {
            foreach ($container->getGradedComponents() as $component_grade) {
                if ($component_grade->isNew()) {
                    $this->createGradedComponent($component_grade);
                } else {
                    $this->updateGradedComponent($component_grade);
                }

                // If the marks have been modified, this means we need to update the entries
                if ($component_grade->isMarksModified()) {
                    $new_marks = array_diff($component_grade->getMarkIds(), $component_grade->getDbMarkIds() ?? []);
                    $deleted_marks = array_diff($component_grade->getDbMarkIds() ?? [], $component_grade->getMarkIds());
                    $this->deleteGradedComponentMarks($component_grade, $deleted_marks);
                    $this->createGradedComponentMarks($component_grade, $new_marks);
                }
            }
        }

        // Iterate through deleted graded components and see if anything should be deleted
        foreach ($ta_graded_gradeable->getDeletedGradedComponents() as $component_grade) {
            $this->deleteGradedComponent($component_grade);
        }
        $ta_graded_gradeable->clearDeletedGradedComponents();
    }

    /**
     * Creates a new Ta Grade in the database along with its graded components/marks
     * @param TaGradedGradeable $ta_graded_gradeable
     */
    private function createTaGradedGradeable(TaGradedGradeable $ta_graded_gradeable) {
        $submitter_id = $ta_graded_gradeable->getGradedGradeable()->getSubmitter()->getId();
        $is_team = $ta_graded_gradeable->getGradedGradeable()->getSubmitter()->isTeam();
        $params = [
            $ta_graded_gradeable->getGradedGradeable()->getGradeable()->getId(),
            $is_team ? null : $submitter_id,
            $is_team ? $submitter_id : null,
            $ta_graded_gradeable->getOverallComment(),
            $ta_graded_gradeable->getUserViewedDate() !== null ?
                DateUtils::dateTimeToString($ta_graded_gradeable->getUserViewedDate()) : null,
        ];
        $query = "
            INSERT INTO gradeable_data (
                g_id,
                gd_user_id,
                gd_team_id,
                gd_overall_comment,
                gd_user_viewed_date)
            VALUES(?, ?, ?, ?, ?)";
        $this->course_db->query($query, $params);

        // Setup the graded gradeable with its new id
        $ta_graded_gradeable->setIdFromDatabase($this->course_db->getLastInsertId());

        // Also be sure to save the components
        $this->updateGradedComponents($ta_graded_gradeable);
    }

    /**
     * Updates an existing Ta Grade in the database along with its graded components/marks
     * @param TaGradedGradeable $ta_graded_gradeable
     */
    private function updateTaGradedGradeable(TaGradedGradeable $ta_graded_gradeable) {
        // If the grade has been modified, then update its properties
        if ($ta_graded_gradeable->isModified()) {
            $params = [
                $ta_graded_gradeable->getOverallComment(),
                $ta_graded_gradeable->getUserViewedDate() !== null ?
                    DateUtils::dateTimeToString($ta_graded_gradeable->getUserViewedDate()) : null,
                $ta_graded_gradeable->getId()
            ];
            $query = "
                UPDATE gradeable_data SET
                  gd_overall_comment=?,
                  gd_user_viewed_date=?
                WHERE gd_id=?";
            $this->course_db->query($query, $params);
        }

        // Also be sure to save the components
        $this->updateGradedComponents($ta_graded_gradeable);
    }

    /**
     * Creates a Ta Grade in the database if it doesn't exist, otherwise it just updates it
     * @param TaGradedGradeable $ta_graded_gradeable
     */
    public function saveTaGradedGradeable(TaGradedGradeable $ta_graded_gradeable) {
        // Ta Grades are initialized to have an id of 0 if not loaded from the db, so use that to check
        if($ta_graded_gradeable->getId() < 1) {
            $this->createTaGradedGradeable($ta_graded_gradeable);
        } else {
            $this->updateTaGradedGradeable($ta_graded_gradeable);
        }
    }

    /**
     * Deletes an entry from the gradeable_data table
     * @param TaGradedGradeable $ta_graded_gradeable
     */
    public function deleteTaGradedGradeable(TaGradedGradeable $ta_graded_gradeable) {
        $this->course_db->query("DELETE FROM gradeable_data WHERE gd_id=?", [$ta_graded_gradeable->getId()]);
    }

    /**
     * Deletes an entry from the gradeable_data table with the provided gradeable id and user/team id
     * @param string $gradeable_id
     * @param int $submitter_id User or Team id
     */
    public function deleteTaGradedGradeableByIds($gradeable_id, $submitter_id) {
        $this->course_db->query('DELETE FROM gradeable_data WHERE g_id=? AND (gd_user_id=? OR gd_team_id=?)',
            [$gradeable_id, $submitter_id, $submitter_id]);
    }

    /**
     * Gets if the provied submitter has a submission for a particular gradeable
     * @param \app\models\gradeable\Gradeable $gradeable
     * @param Submitter $submitter
     * @return bool
     */
    public function getHasSubmission(gradeable\Gradeable $gradeable, Submitter $submitter) {
        $this->course_db->query('SELECT EXISTS (SELECT g_id FROM electronic_gradeable_data WHERE g_id=? AND (user_id=? OR team_id=?))',
            [$gradeable->getId(), $submitter->getId(), $submitter->getId()]);
        return $this->course_db->row()['exists'] ?? false;
    }

    /**
     * Get the active version for all given submitter ids. If they do not have an active version,
     * their version will be zero.
     * @param \app\models\gradeable\Gradeable $gradeable
     * @param string[] $submitter_ids
     * @return bool[] Map of id=>version
     */
    public function getActiveVersions(gradeable\Gradeable $gradeable, array $submitter_ids) {
        throw new NotImplementedException();
    }

    /**
     * Gets a list of emails for all active particpants in a course
     */
    public function getClassEmailList(){
        $parameters = array();
        $this->course_db->query('SELECT user_email FROM users WHERE user_group != 4 OR registration_section IS NOT null', $parameters);

        return $this->course_db->rows();
    }

    /**
    * Gets a list of emails with user ids for all active particpants in a course
    */

    public function getClassEmailListWithIds() {
      $parameters = array();
      $this->course_db->query('SELECT user_id, user_email FROM users WHERE registration_section IS NOT null', $parameters);

      return $this->course_db->rows();
    }

    /**
     * Queues an email to be sent by email job
     * @param array $email_data
     * @param string $recipient
     */
    public function createEmail($email_data, $recipient){
        $parameters = array($recipient, $email_data["subject"], $email_data["body"]);

        $this->submitty_db->query("
            INSERT INTO emails(
              recipient,
              subject,
              body,
              created)
            VALUES(?, ?, ?, NOW())", $parameters);
    }
}<|MERGE_RESOLUTION|>--- conflicted
+++ resolved
@@ -1638,17 +1638,11 @@
      */
     public function getAllElectronicGradeables() {
         $this->course_db->query("
-<<<<<<< HEAD
+          late_days_for_excused
             SELECT gradeable.g_id, g_title, eg_submission_due_date
             FROM gradeable INNER JOIN electronic_gradeable 
                 ON gradeable.g_id = electronic_gradeable.g_id
-            WHERE g_gradeable_type=0 ORDER BY g_grade_released_date DESC"
-=======
-          SELECT g_id, g_title
-          FROM gradeable INNER JOIN electronic_gradeable USING (g_id)
-          WHERE eg_scanned_exam=FALSE and eg_has_due_date=TRUE
-          ORDER BY eg_submission_due_date ASC
->>>>>>> 0d31f37d
+            WHERE g_gradeable_type=0 ORDER BY g_grade_released_date DESC
         ");
         return $this->course_db->rows();
     }
