#include <sys/time.h>
#include <sys/resource.h>

#include <string>
#include <vector>
#include <cassert>
#include <iostream>
#include <map>

#include "execute.h"
#include "json.hpp"

// =====================================================================================

// documentation on setrlimit
// http://linux.die.net/man/2/setrlimit

// =====================================================================================

const std::vector<int> limit_names = { 
  RLIMIT_CPU,        //  0  CPU time (not wall clock) in seconds
  RLIMIT_FSIZE,      //  1  created file size in bytes (includes total file size after appending)
  RLIMIT_DATA,       //  2  heap size in bytes (includes initialized & uninitialized data segment) 
  RLIMIT_STACK,      //  3  stack size in bytes (also includes command line arguments and environment variables)
  RLIMIT_CORE,       //  4  allow core files?  core file size in bytes
  RLIMIT_RSS,        //  5  limit in pages of resident set (deprecated?)
  RLIMIT_NPROC,      //  6  number of processes (threads) that can be created
  RLIMIT_NOFILE,     //  7  1 + maximum number of file descriptors
  RLIMIT_MEMLOCK,    //  8  bytes of memory that may be locked into RAM
  RLIMIT_AS,         //  9  virtual memory (address space) in bytes (2GB max or unlimited)
  RLIMIT_LOCKS,      // 10  number of file locks 
  RLIMIT_SIGPENDING, // 11  number of signals that may be queued
  RLIMIT_MSGQUEUE,   // 12  bytes of memory allocated to POSIX message queues
  RLIMIT_NICE,       // 13  ceiling of nice value 
  RLIMIT_RTPRIO,     // 14  real-time priority
  RLIMIT_RTTIME      // 15  limit in microseconds for real-time scheduling without blocking system call 
};

// =====================================================================================

// NOTE:   RLIM_INFINITY = 18446744073709551615

// Instructor configurations (assignment_limits and test_case_limits)
// cannot exceed these values
const std::map<int,rlim_t> system_limits = 
  { 
    { RLIMIT_CPU,        600              }, // 10 minutes per test
<<<<<<< HEAD
    { RLIMIT_FSIZE,      12000*1000*1000    }, // 100 MB created file size
=======
    { RLIMIT_FSIZE,      100*1000*1000    }, // 100 MB created file size
>>>>>>> ec44ab8c
    { RLIMIT_DATA,       RLIM_INFINITY    }, // heap                // 1 GB
    { RLIMIT_STACK,      RLIM_INFINITY    }, // stack size          // 50 MB
    { RLIMIT_CORE,       RLIM_INFINITY    }, // allow core files?   // FIXME: 0
    { RLIMIT_RSS,        RLIM_INFINITY    }, //      (deprecated, use AS instead?)
    { RLIMIT_NPROC,      10000            }, // 10000 additional processes
    { RLIMIT_NOFILE,     RLIM_INFINITY    }, // 1000 file descriptors 
    { RLIMIT_MEMLOCK,    RLIM_INFINITY    }, // 2GB RAM 

    //{ RLIMIT_NOFILE,     1000             }, // 1000 file descriptors 
    //{ RLIMIT_MEMLOCK,    2*1000*1000*1000 }, // 2GB RAM 

    { RLIMIT_AS,         RLIM_INFINITY    }, //    2 GB
    { RLIMIT_LOCKS,      RLIM_INFINITY    }, //   100
    { RLIMIT_SIGPENDING, RLIM_INFINITY    }, // 0
    { RLIMIT_MSGQUEUE,   RLIM_INFINITY    }, // 0
    { RLIMIT_NICE,       RLIM_INFINITY    }, // 
    { RLIMIT_RTPRIO,     RLIM_INFINITY    }, // 0
    { RLIMIT_RTTIME,     RLIM_INFINITY    }  // 0
  };


std::string rlimit_name_decoder(int i) {
  if (i == RLIMIT_CPU)        { return "RLIMIT_CPU"; }      
  if (i == RLIMIT_FSIZE)      { return "RLIMIT_FSIZE"; }  
  if (i == RLIMIT_DATA)       { return "RLIMIT_DATA"; }   
  if (i == RLIMIT_STACK)      { return "RLIMIT_STACK"; }  
  if (i == RLIMIT_CORE)       { return "RLIMIT_CORE"; }   
  if (i == RLIMIT_RSS)        { return "RLIMIT_RSS"; }    
  if (i == RLIMIT_NPROC)      { return "RLIMIT_NPROC"; }  
  if (i == RLIMIT_NOFILE)     { return "RLIMIT_NOFILE"; } 
  if (i == RLIMIT_MEMLOCK)    { return "RLIMIT_MEMLOCK"; }
  if (i == RLIMIT_AS)         { return "RLIMIT_AS"; }     
  if (i == RLIMIT_LOCKS)      { return "RLIMIT_LOCKS"; }  
  if (i == RLIMIT_SIGPENDING) { return "RLIMIT_SIGPENDING"; }
  if (i == RLIMIT_MSGQUEUE)   { return "RLIMIT_MSGQUEUE"; }  
  if (i == RLIMIT_NICE)       { return "RLIMIT_NICE"; }      
  if (i == RLIMIT_RTPRIO)     { return "RLIMIT_RTPRIO"; }    
  if (i == RLIMIT_RTTIME)     { return "RLIMIT_RTTIME"; }
  return "UNKNOWN RLIMIT NAME";
};


extern const std::map<int,rlim_t> default_limits;  // defined in default_config.h

// =====================================================================================
// 
// Set limits on the executing process for running time, size of
// produced files, etc.  These can be adjusted per assignment.
//
// =====================================================================================


void CheckResourceLimits(nlohmann::json &resource_limits) {
  nlohmann::json::iterator itr = resource_limits.begin();
  while (itr != resource_limits.end()) {
    // make sure the resource limit names are correctly spelled
    bool valid = false;
    for (int i = 0; i < 16; i++) {
      if (rlimit_name_decoder(i) == itr.key()) {
        valid = true;
        break;
      }
    }
    if (!valid) {
      std::cerr << "ERROR! INVALID RESOURCE LIMIT: " << itr.key();
      exit(1);
    }
    // the only non number value allowed is for infinity
    if (itr.value().type() == nlohmann::json::value_t::string) {
      assert (itr.value() == "RLIM_INFINITY");
      // replace the string with the integer value
      itr.value() = RLIM_INFINITY;
    }
    assert (itr.value().is_number());
    itr++;
  }
}


rlim_t get_the_limit(const std::string &program_name,
         int which_limit,
                     const nlohmann::json &test_case_limits_const,
                     const nlohmann::json &assignment_limits_const) {

  // explicitly copy these so we can edit them....
  nlohmann::json test_case_limits = test_case_limits_const;
  nlohmann::json assignment_limits = assignment_limits_const;

  CheckResourceLimits(test_case_limits);
  CheckResourceLimits(assignment_limits);
  
  std::string which_limit_name = rlimit_name_decoder(which_limit);


  // first, grab the system limit (this value must exist)
  std::map<int,rlim_t>::const_iterator s_itr = system_limits.find(which_limit);
  assert (s_itr != system_limits.end());


  // then, look for a test case specific value
  nlohmann::json::iterator t_itr = test_case_limits.find(which_limit_name);
  if (t_itr != test_case_limits.end()) {
    int val = test_case_limits[which_limit_name];
    // check to see if the test case specific value exceeds the system limit
    if (val > s_itr->second) {
      std::cout << "ERROR: Test_Case limit value " << val
        << " for " << which_limit_name
        << " exceeds system limit " << s_itr->second << std::endl;
      return s_itr->second;
    } else {
      return val;
    }
  }


  // otherwise look for an assignment specific value
  nlohmann::json::iterator a_itr = assignment_limits.find(which_limit_name);
  if (a_itr != assignment_limits.end()) {
    int val = assignment_limits[which_limit_name];
    // check to see if the test case specific value exceeds the system limit
    if (val > s_itr->second) {
      std::cout << "ERROR: Assignment limit value " << val
        << " for " << which_limit_name
        << " exceeds system limit " << s_itr->second << std::endl;
      return s_itr->second;
    } else {
      return val;
    }
  }


  // then, grab the default value (this value must also exist)
  // (it might be the default defined in config.json
  //  or it might be instructor defined in config.json)
  std::map<int,rlim_t>::const_iterator d_itr = default_limits.find(which_limit);
  assert (d_itr != default_limits.end());

  // default value must not exceed system limit
  assert (d_itr->second <= s_itr->second);

  return d_itr->second;
}





// =====================================================================================

void enable_all_setrlimit(const std::string &program_name,
                          const nlohmann::json &test_case_limits,
                          const nlohmann::json &assignment_limits) {

  int success;
  rlimit current_rl;
  rlimit new_rl;
  
  //std::cout << "SETTING LIMITS FOR PROCESS! " << program_name << std::endl;
  
  // loop over all of the limits
  for (int i = 0; i < limit_names.size(); i++) {
    // get the current limit values
    success = getrlimit(limit_names[i], &current_rl);
    assert (success == 0);

    // decide on the new limits
    rlim_t new_limit = get_the_limit(program_name,limit_names[i],test_case_limits, assignment_limits);
    assert (new_limit >= (rlim_t)0 && new_limit <= RLIM_INFINITY);

    // only change a value to decrease / restrict the process
    if (current_rl.rlim_max > new_limit) {
      //std::cout << "   SET LIMIT FOR " << rlimit_name_decoder(limit_names[i]) << " to " << new_limit << std::endl;
      new_rl.rlim_cur = new_rl.rlim_max = new_limit;
      success = setrlimit(limit_names[i], &new_rl);
      assert (success == 0);
    } else {
      // otherwise print a warning
      /*
        std::cout << " WARNING: no change for limit " << rlimit_name_decoder(limit_names[i]) 
        << " requested " << new_limit
        << " but keeping " << current_rl.rlim_max << std::endl;
      */
    }
  }

}


// =====================================================================================
// =====================================================================================<|MERGE_RESOLUTION|>--- conflicted
+++ resolved
@@ -45,11 +45,7 @@
 const std::map<int,rlim_t> system_limits = 
   { 
     { RLIMIT_CPU,        600              }, // 10 minutes per test
-<<<<<<< HEAD
-    { RLIMIT_FSIZE,      12000*1000*1000    }, // 100 MB created file size
-=======
     { RLIMIT_FSIZE,      100*1000*1000    }, // 100 MB created file size
->>>>>>> ec44ab8c
     { RLIMIT_DATA,       RLIM_INFINITY    }, // heap                // 1 GB
     { RLIMIT_STACK,      RLIM_INFINITY    }, // stack size          // 50 MB
     { RLIMIT_CORE,       RLIM_INFINITY    }, // allow core files?   // FIXME: 0
