--
-- PostgreSQL database dump
--


SET statement_timeout = 0;
SET lock_timeout = 0;
SET idle_in_transaction_session_timeout = 0;
SET client_encoding = 'UTF8';
SET standard_conforming_strings = on;
SET check_function_bodies = false;
SET xmloption = content;
SET client_min_messages = warning;
SET row_security = off;

--
-- Name: plpgsql; Type: EXTENSION; Schema: -; Owner: -
--

CREATE EXTENSION IF NOT EXISTS plpgsql WITH SCHEMA pg_catalog;


--
-- Name: EXTENSION plpgsql; Type: COMMENT; Schema: -; Owner: -
--

COMMENT ON EXTENSION plpgsql IS 'PL/pgSQL procedural language';


--
-- Name: notifications_component; Type: TYPE; Schema: public; Owner: -
--

CREATE TYPE public.notifications_component AS ENUM (
    'forum',
    'student',
    'grading',
    'team'
);


--
-- Name: check_valid_score(numeric, integer); Type: FUNCTION; Schema: public; Owner: -
--

CREATE FUNCTION public.check_valid_score(numeric, integer) RETURNS boolean
    LANGUAGE plpgsql
    AS $_$
declare
valid_score BOOLEAN;
BEGIN
   SELECT
   CASE WHEN gc_max_value >=0 THEN $1<=gc_max_value AND $1>=0
        ELSE $1>=gc_max_value AND $1<=0
   END INTO valid_score FROM gradeable_component AS gc WHERE gc.gc_id=$2;
   RETURN valid_score;
END;
$_$;


--
-- Name: csv_to_numeric_gradeable(text[], text, text); Type: FUNCTION; Schema: public; Owner: -
--

CREATE FUNCTION public.csv_to_numeric_gradeable(vcode text[], gradeable_id text, grader_id text) RETURNS boolean
    LANGUAGE plpgsql
    AS $$
  DECLARE
    -- Size of first array after splitting
    size INTEGER;
    -- Array of individual line after splitting
    line TEXT[];
    -- Variable to store each line in the array
    i TEXT;
    -- Array of gc_ids for this gradeable
    gcids INTEGER[];
    -- gradeable_data id for this gradeable for this student
    gdid INTEGER;
    -- Array counter
    j INTEGER;
    -- Is this gradeable component text?
    istext BOOLEAN[];
    --Score to be inserted
    score NUMERIC;
  BEGIN
    gcids := ARRAY(SELECT gc_id FROM gradeable_component WHERE g_id = gradeable_id);
    istext := ARRAY(SELECT gc_is_text FROM gradeable_component WHERE g_id = gradeable_id);
    -- Get the number of gradeable components for this gradeable. Will be used to test
    -- for uniform sized arrays
    size := array_length(gcids, 1);
    FOREACH i IN ARRAY vcode
      LOOP
        -- Split the current line
        line := string_to_array(i, ',');
        -- Check for uniform size
        IF array_length(line, 1) <> size + 1 THEN
          RAISE EXCEPTION 'INVALID SIZE: Arrays are jagged.';
        END IF;

        -- Remove any existing record for this student for this gradeable
        DELETE FROM gradeable_data WHERE gd_user_id = line[1] AND g_id = gradeable_id;

        INSERT INTO gradeable_data(g_id, gd_user_id, gd_overall_comment) VALUES (gradeable_id, line[1], '', 1);

        SELECT gd_id INTO gdid FROM gradeable_data WHERE g_id = gradeable_id AND gd_user_id = line[1];

        FOR j IN 1..size
        LOOP
          IF istext[j] THEN
          --COME BACK AND FIX: need to put in gcd_grade_time...double check to see that CSV upload still works for numeric/text
            INSERT INTO gradeable_component_data(gc_id, gd_id, gcd_component_comment, gcd_grader_id, gcd_graded_version, gcd_grade_time) VALUES (gcids[j], gdid, line[j+1], grader_id, NULL);
          ELSE
            score := CAST(line[j+1] AS NUMERIC);
            INSERT INTO gradeable_component_data(gc_id, gd_id, gcd_score, gcd_grader_id, gcd_graded_version, gcd_grade_time) VALUES (gcids[j], gdid, score, grader_id, NULL);
          END IF;
        END LOOP;

      END LOOP;
    RETURN TRUE ;
  END;
  $$;


--
-- Name: get_allowed_late_days(character varying, timestamp with time zone); Type: FUNCTION; Schema: public; Owner: -
--

CREATE FUNCTION public.get_allowed_late_days(character varying, timestamp with time zone) RETURNS integer
    LANGUAGE sql
    AS $_$
SELECT allowed_late_days FROM late_days WHERE user_id = $1 AND since_timestamp <= $2 ORDER BY since_timestamp DESC LIMIT 1;
$_$;


SET default_tablespace = '';

SET default_with_oids = false;

--
-- Name: categories_list; Type: TABLE; Schema: public; Owner: -
--

CREATE TABLE public.categories_list (
    category_id integer NOT NULL,
    category_desc character varying NOT NULL,
    rank integer,
    color character varying DEFAULT '#000080'::character varying NOT NULL
);


--
-- Name: categories_list_category_id_seq; Type: SEQUENCE; Schema: public; Owner: -
--

CREATE SEQUENCE public.categories_list_category_id_seq
    AS integer
    START WITH 1
    INCREMENT BY 1
    NO MINVALUE
    NO MAXVALUE
    CACHE 1;


--
-- Name: categories_list_category_id_seq; Type: SEQUENCE OWNED BY; Schema: public; Owner: -
--

ALTER SEQUENCE public.categories_list_category_id_seq OWNED BY public.categories_list.category_id;


--
-- Name: electronic_gradeable; Type: TABLE; Schema: public; Owner: -
--

CREATE TABLE public.electronic_gradeable (
    g_id character varying(255) NOT NULL,
    eg_config_path character varying(1024) NOT NULL,
    eg_is_repository boolean NOT NULL,
    eg_subdirectory character varying(1024) NOT NULL,
    eg_vcs_host_type integer DEFAULT 0 NOT NULL,
    eg_team_assignment boolean NOT NULL,
    eg_max_team_size integer NOT NULL,
    eg_team_lock_date timestamp(6) with time zone NOT NULL,
    eg_use_ta_grading boolean NOT NULL,
    eg_scanned_exam boolean DEFAULT false NOT NULL,
    eg_student_view boolean NOT NULL,
    eg_student_view_after_grades boolean DEFAULT false NOT NULL,
    eg_student_submit boolean NOT NULL,
    eg_submission_open_date timestamp(6) with time zone NOT NULL,
    eg_submission_due_date timestamp(6) with time zone,
    eg_has_due_date boolean DEFAULT true NOT NULL,
    eg_late_days integer DEFAULT '-1'::integer NOT NULL,
    eg_allow_late_submission boolean DEFAULT true NOT NULL,
    eg_precision numeric NOT NULL,
    eg_regrade_allowed boolean DEFAULT true NOT NULL,
    eg_grade_inquiry_per_component_allowed boolean DEFAULT false NOT NULL,
    eg_grade_inquiry_due_date timestamp(6) with time zone NOT NULL,
    eg_thread_ids json DEFAULT '{}'::json NOT NULL,
    eg_has_discussion boolean DEFAULT false NOT NULL,
    eg_limited_access_blind integer DEFAULT 1,
    eg_peer_blind integer DEFAULT 3,
    eg_grade_inquiry_start_date timestamp(6) with time zone NOT NULL,
    eg_hidden_files character varying(1024),
    CONSTRAINT eg_grade_inquiry_due_date_max CHECK ((eg_grade_inquiry_due_date <= '9999-03-01 00:00:00-05'::timestamp with time zone)),
    CONSTRAINT eg_grade_inquiry_start_date_max CHECK ((eg_grade_inquiry_start_date <= '9999-03-01 00:00:00-05'::timestamp with time zone)),
    CONSTRAINT eg_regrade_allowed_true CHECK (((eg_regrade_allowed IS TRUE) OR (eg_grade_inquiry_per_component_allowed IS FALSE))),
    CONSTRAINT eg_submission_date CHECK ((eg_submission_open_date <= eg_submission_due_date)),
    CONSTRAINT eg_submission_due_date_max CHECK ((eg_submission_due_date <= '9999-03-01 00:00:00-05'::timestamp with time zone)),
    CONSTRAINT eg_team_lock_date_max CHECK ((eg_team_lock_date <= '9999-03-01 00:00:00-05'::timestamp with time zone))
);


--
-- Name: electronic_gradeable_data; Type: TABLE; Schema: public; Owner: -
--

CREATE TABLE public.electronic_gradeable_data (
    g_id character varying(255) NOT NULL,
    user_id character varying(255),
    team_id character varying(255),
    g_version integer NOT NULL,
    autograding_non_hidden_non_extra_credit numeric DEFAULT 0 NOT NULL,
    autograding_non_hidden_extra_credit numeric DEFAULT 0 NOT NULL,
    autograding_hidden_non_extra_credit numeric DEFAULT 0 NOT NULL,
    autograding_hidden_extra_credit numeric DEFAULT 0 NOT NULL,
    submission_time timestamp(6) with time zone NOT NULL,
    autograding_complete boolean DEFAULT false NOT NULL,
    CONSTRAINT egd_user_team_id_check CHECK (((user_id IS NOT NULL) OR (team_id IS NOT NULL)))
);


--
-- Name: electronic_gradeable_version; Type: TABLE; Schema: public; Owner: -
--

CREATE TABLE public.electronic_gradeable_version (
    g_id character varying(255) NOT NULL,
    user_id character varying(255),
    team_id character varying(255),
    active_version integer,
    CONSTRAINT egv_user_team_id_check CHECK (((user_id IS NOT NULL) OR (team_id IS NOT NULL)))
);


--
-- Name: forum_posts_history; Type: TABLE; Schema: public; Owner: -
--

CREATE TABLE public.forum_posts_history (
    post_id integer NOT NULL,
    edit_author character varying NOT NULL,
    content text NOT NULL,
    edit_timestamp timestamp with time zone NOT NULL
);


--
-- Name: grade_override; Type: TABLE; Schema: public; Owner: -
--

CREATE TABLE public.grade_override (
    user_id character varying(255) NOT NULL,
    g_id character varying(255) NOT NULL,
    marks double precision NOT NULL,
    comment character varying
);


--
-- Name: gradeable; Type: TABLE; Schema: public; Owner: -
--

CREATE TABLE public.gradeable (
    g_id character varying(255) NOT NULL,
    g_title character varying(255) NOT NULL,
    g_instructions_url character varying NOT NULL,
    g_overall_ta_instructions character varying NOT NULL,
    g_gradeable_type integer NOT NULL,
    g_grader_assignment_method integer NOT NULL,
    g_ta_view_start_date timestamp(6) with time zone NOT NULL,
    g_grade_start_date timestamp(6) with time zone NOT NULL,
    g_grade_due_date timestamp(6) with time zone NOT NULL,
<<<<<<< HEAD
    g_grade_released_date timestamp(6) with time zone,
    g_grade_locked_date timestamp(6) with time zone,
=======
    g_grade_released_date timestamp(6) with time zone NOT NULL,
>>>>>>> 5b2354be
    g_min_grading_group integer NOT NULL,
    g_syllabus_bucket character varying(255) NOT NULL,
    CONSTRAINT g_grade_due_date CHECK ((g_grade_due_date <= g_grade_released_date)),
    CONSTRAINT g_grade_start_date CHECK ((g_grade_start_date <= g_grade_due_date)),
    CONSTRAINT g_ta_view_start_date CHECK ((g_ta_view_start_date <= g_grade_start_date))
);


--
-- Name: gradeable_access; Type: TABLE; Schema: public; Owner: -
--

CREATE TABLE public.gradeable_access (
    id integer NOT NULL,
    g_id character varying(255) NOT NULL,
    user_id character varying(255),
    team_id character varying(255),
    accessor_id character varying(255),
    "timestamp" timestamp with time zone NOT NULL,
    CONSTRAINT access_team_id_check CHECK (((user_id IS NOT NULL) OR (team_id IS NOT NULL)))
);


--
-- Name: gradeable_access_id_seq; Type: SEQUENCE; Schema: public; Owner: -
--

CREATE SEQUENCE public.gradeable_access_id_seq
    AS integer
    START WITH 1
    INCREMENT BY 1
    NO MINVALUE
    NO MAXVALUE
    CACHE 1;


--
-- Name: gradeable_access_id_seq; Type: SEQUENCE OWNED BY; Schema: public; Owner: -
--

ALTER SEQUENCE public.gradeable_access_id_seq OWNED BY public.gradeable_access.id;


--
-- Name: gradeable_component; Type: TABLE; Schema: public; Owner: -
--

CREATE TABLE public.gradeable_component (
    gc_id integer NOT NULL,
    g_id character varying(255) NOT NULL,
    gc_title character varying(255) NOT NULL,
    gc_ta_comment character varying NOT NULL,
    gc_student_comment character varying NOT NULL,
    gc_lower_clamp numeric NOT NULL,
    gc_default numeric NOT NULL,
    gc_max_value numeric NOT NULL,
    gc_upper_clamp numeric NOT NULL,
    gc_is_text boolean NOT NULL,
    gc_is_peer boolean NOT NULL,
    gc_order integer NOT NULL,
    gc_page integer NOT NULL,
    gc_is_itempool_linked boolean DEFAULT false NOT NULL,
    gc_itempool character varying(100) DEFAULT ''::character varying NOT NULL
);


--
-- Name: gradeable_component_data; Type: TABLE; Schema: public; Owner: -
--

CREATE TABLE public.gradeable_component_data (
    gc_id integer NOT NULL,
    gd_id integer NOT NULL,
    gcd_score numeric NOT NULL,
    gcd_component_comment character varying NOT NULL,
    gcd_grader_id character varying(255) NOT NULL,
    gcd_graded_version integer,
    gcd_grade_time timestamp(6) with time zone NOT NULL,
    gcd_verifier_id character varying(255),
    gcd_verify_time timestamp without time zone
);


--
-- Name: gradeable_component_gc_id_seq; Type: SEQUENCE; Schema: public; Owner: -
--

CREATE SEQUENCE public.gradeable_component_gc_id_seq
    START WITH 1
    INCREMENT BY 1
    NO MINVALUE
    NO MAXVALUE
    CACHE 1;


--
-- Name: gradeable_component_gc_id_seq; Type: SEQUENCE OWNED BY; Schema: public; Owner: -
--

ALTER SEQUENCE public.gradeable_component_gc_id_seq OWNED BY public.gradeable_component.gc_id;


--
-- Name: gradeable_component_mark; Type: TABLE; Schema: public; Owner: -
--

CREATE TABLE public.gradeable_component_mark (
    gcm_id integer NOT NULL,
    gc_id integer NOT NULL,
    gcm_points numeric NOT NULL,
    gcm_note character varying NOT NULL,
    gcm_publish boolean DEFAULT false,
    gcm_order integer NOT NULL
);


--
-- Name: gradeable_component_mark_data; Type: TABLE; Schema: public; Owner: -
--

CREATE TABLE public.gradeable_component_mark_data (
    gc_id integer NOT NULL,
    gd_id integer NOT NULL,
    gcd_grader_id character varying(255) NOT NULL,
    gcm_id integer NOT NULL
);


--
-- Name: gradeable_component_mark_gcm_id_seq; Type: SEQUENCE; Schema: public; Owner: -
--

CREATE SEQUENCE public.gradeable_component_mark_gcm_id_seq
    START WITH 1
    INCREMENT BY 1
    NO MINVALUE
    NO MAXVALUE
    CACHE 1;


--
-- Name: gradeable_component_mark_gcm_id_seq; Type: SEQUENCE OWNED BY; Schema: public; Owner: -
--

ALTER SEQUENCE public.gradeable_component_mark_gcm_id_seq OWNED BY public.gradeable_component_mark.gcm_id;


--
-- Name: gradeable_data; Type: TABLE; Schema: public; Owner: -
--

CREATE TABLE public.gradeable_data (
    gd_id integer NOT NULL,
    g_id character varying(255) NOT NULL,
    gd_user_id character varying(255),
    gd_team_id character varying(255),
    gd_overall_comment character varying NOT NULL,
    gd_user_viewed_date timestamp(6) with time zone DEFAULT NULL::timestamp with time zone
);


--
-- Name: gradeable_data_gd_id_seq; Type: SEQUENCE; Schema: public; Owner: -
--

CREATE SEQUENCE public.gradeable_data_gd_id_seq
    START WITH 1
    INCREMENT BY 1
    NO MINVALUE
    NO MAXVALUE
    CACHE 1;


--
-- Name: gradeable_data_gd_id_seq; Type: SEQUENCE OWNED BY; Schema: public; Owner: -
--

ALTER SEQUENCE public.gradeable_data_gd_id_seq OWNED BY public.gradeable_data.gd_id;


--
-- Name: gradeable_data_overall_comment; Type: TABLE; Schema: public; Owner: -
--

CREATE TABLE public.gradeable_data_overall_comment (
    goc_id integer NOT NULL,
    g_id character varying(255) NOT NULL,
    goc_user_id character varying(255),
    goc_team_id character varying(255),
    goc_grader_id character varying(255) NOT NULL,
    goc_overall_comment character varying NOT NULL,
    CONSTRAINT goc_user_team_id_check CHECK (((goc_user_id IS NOT NULL) OR (goc_team_id IS NOT NULL)))
);


--
-- Name: gradeable_data_overall_comment_goc_id_seq; Type: SEQUENCE; Schema: public; Owner: -
--

CREATE SEQUENCE public.gradeable_data_overall_comment_goc_id_seq
    START WITH 1
    INCREMENT BY 1
    NO MINVALUE
    NO MAXVALUE
    CACHE 1;


--
-- Name: gradeable_data_overall_comment_goc_id_seq; Type: SEQUENCE OWNED BY; Schema: public; Owner: -
--

ALTER SEQUENCE public.gradeable_data_overall_comment_goc_id_seq OWNED BY public.gradeable_data_overall_comment.goc_id;


--
-- Name: gradeable_teams; Type: TABLE; Schema: public; Owner: -
--

CREATE TABLE public.gradeable_teams (
    team_id character varying(255) NOT NULL,
    g_id character varying(255) NOT NULL,
    anon_id character varying(255),
    registration_section character varying(255),
    rotating_section integer
);


--
-- Name: grading_registration; Type: TABLE; Schema: public; Owner: -
--

CREATE TABLE public.grading_registration (
    sections_registration_id character varying(255) NOT NULL,
    user_id character varying NOT NULL
);


--
-- Name: grading_rotating; Type: TABLE; Schema: public; Owner: -
--

CREATE TABLE public.grading_rotating (
    sections_rotating_id integer NOT NULL,
    user_id character varying NOT NULL,
    g_id character varying NOT NULL
);


--
-- Name: late_day_exceptions; Type: TABLE; Schema: public; Owner: -
--

CREATE TABLE public.late_day_exceptions (
    user_id character varying(255) NOT NULL,
    g_id character varying(255) NOT NULL,
    late_day_exceptions integer NOT NULL
);


--
-- Name: late_days; Type: TABLE; Schema: public; Owner: -
--

CREATE TABLE public.late_days (
    user_id character varying(255) NOT NULL,
    allowed_late_days integer NOT NULL,
    since_timestamp timestamp(6) with time zone NOT NULL
);


--
-- Name: migrations_course; Type: TABLE; Schema: public; Owner: -
--

CREATE TABLE public.migrations_course (
    id character varying(100) NOT NULL,
    commit_time timestamp without time zone DEFAULT CURRENT_TIMESTAMP NOT NULL,
    status numeric(1,0) DEFAULT 0 NOT NULL
);


--
-- Name: notification_settings; Type: TABLE; Schema: public; Owner: -
--

CREATE TABLE public.notification_settings (
    user_id character varying NOT NULL,
    merge_threads boolean DEFAULT false NOT NULL,
    all_new_threads boolean DEFAULT false NOT NULL,
    all_new_posts boolean DEFAULT false NOT NULL,
    all_modifications_forum boolean DEFAULT false NOT NULL,
    reply_in_post_thread boolean DEFAULT false NOT NULL,
    team_invite boolean DEFAULT true NOT NULL,
    team_joined boolean DEFAULT true NOT NULL,
    team_member_submission boolean DEFAULT true NOT NULL,
    self_notification boolean DEFAULT false NOT NULL,
    merge_threads_email boolean DEFAULT false NOT NULL,
    all_new_threads_email boolean DEFAULT false NOT NULL,
    all_new_posts_email boolean DEFAULT false NOT NULL,
    all_modifications_forum_email boolean DEFAULT false NOT NULL,
    reply_in_post_thread_email boolean DEFAULT false NOT NULL,
    team_invite_email boolean DEFAULT true NOT NULL,
    team_joined_email boolean DEFAULT true NOT NULL,
    team_member_submission_email boolean DEFAULT true NOT NULL,
    self_notification_email boolean DEFAULT false NOT NULL
);


--
-- Name: notifications; Type: TABLE; Schema: public; Owner: -
--

CREATE TABLE public.notifications (
    id integer NOT NULL,
    component public.notifications_component NOT NULL,
    metadata text NOT NULL,
    content text NOT NULL,
    from_user_id character varying(255),
    to_user_id character varying(255) NOT NULL,
    created_at timestamp with time zone NOT NULL,
    seen_at timestamp with time zone
);


--
-- Name: notifications_id_seq; Type: SEQUENCE; Schema: public; Owner: -
--

CREATE SEQUENCE public.notifications_id_seq
    AS integer
    START WITH 1
    INCREMENT BY 1
    NO MINVALUE
    NO MAXVALUE
    CACHE 1;


--
-- Name: notifications_id_seq; Type: SEQUENCE OWNED BY; Schema: public; Owner: -
--

ALTER SEQUENCE public.notifications_id_seq OWNED BY public.notifications.id;


--
-- Name: peer_assign; Type: TABLE; Schema: public; Owner: -
--

CREATE TABLE public.peer_assign (
    g_id character varying NOT NULL,
    grader_id character varying NOT NULL,
    user_id character varying NOT NULL
);


--
-- Name: peer_feedback; Type: TABLE; Schema: public; Owner: -
--

CREATE TABLE public.peer_feedback (
    grader_id character varying(255) NOT NULL,
    user_id character varying(255) NOT NULL,
    g_id character varying(255) NOT NULL,
    feedback character varying(255)
);


--
-- Name: poll_options; Type: TABLE; Schema: public; Owner: -
--

CREATE TABLE public.poll_options (
    option_id integer NOT NULL,
    order_id integer NOT NULL,
    poll_id integer,
    response text NOT NULL,
    correct boolean NOT NULL
);


--
-- Name: poll_responses; Type: TABLE; Schema: public; Owner: -
--

CREATE TABLE public.poll_responses (
    poll_id integer NOT NULL,
    student_id text NOT NULL,
    option_id integer NOT NULL
);


--
-- Name: polls; Type: TABLE; Schema: public; Owner: -
--

CREATE TABLE public.polls (
    poll_id integer NOT NULL,
    name text NOT NULL,
    question text NOT NULL,
    status text NOT NULL,
    release_date date NOT NULL,
    image_path text
);


--
-- Name: polls_poll_id_seq; Type: SEQUENCE; Schema: public; Owner: -
--

CREATE SEQUENCE public.polls_poll_id_seq
    AS integer
    START WITH 1
    INCREMENT BY 1
    NO MINVALUE
    NO MAXVALUE
    CACHE 1;


--
-- Name: polls_poll_id_seq; Type: SEQUENCE OWNED BY; Schema: public; Owner: -
--

ALTER SEQUENCE public.polls_poll_id_seq OWNED BY public.polls.poll_id;


--
-- Name: posts; Type: TABLE; Schema: public; Owner: -
--

CREATE TABLE public.posts (
    id integer NOT NULL,
    thread_id integer NOT NULL,
    parent_id integer DEFAULT '-1'::integer,
    author_user_id character varying NOT NULL,
    content text NOT NULL,
    "timestamp" timestamp with time zone NOT NULL,
    anonymous boolean NOT NULL,
    deleted boolean DEFAULT false NOT NULL,
    endorsed_by character varying,
    type integer NOT NULL,
    has_attachment boolean NOT NULL,
    render_markdown boolean DEFAULT false NOT NULL
);


--
-- Name: posts_id_seq; Type: SEQUENCE; Schema: public; Owner: -
--

CREATE SEQUENCE public.posts_id_seq
    AS integer
    START WITH 1
    INCREMENT BY 1
    NO MINVALUE
    NO MAXVALUE
    CACHE 1;


--
-- Name: posts_id_seq; Type: SEQUENCE OWNED BY; Schema: public; Owner: -
--

ALTER SEQUENCE public.posts_id_seq OWNED BY public.posts.id;


--
-- Name: queue; Type: TABLE; Schema: public; Owner: -
--

CREATE TABLE public.queue (
    entry_id integer NOT NULL,
    current_state text NOT NULL,
    removal_type text,
    queue_code text NOT NULL,
    user_id text NOT NULL,
    name text NOT NULL,
    time_in timestamp with time zone NOT NULL,
    time_out timestamp with time zone,
    added_by text NOT NULL,
    help_started_by text,
    removed_by text,
    contact_info text,
    last_time_in_queue timestamp with time zone,
    time_help_start timestamp with time zone,
    paused boolean DEFAULT false NOT NULL
);


--
-- Name: queue_entry_id_seq; Type: SEQUENCE; Schema: public; Owner: -
--

CREATE SEQUENCE public.queue_entry_id_seq
    AS integer
    START WITH 1
    INCREMENT BY 1
    NO MINVALUE
    NO MAXVALUE
    CACHE 1;


--
-- Name: queue_entry_id_seq; Type: SEQUENCE OWNED BY; Schema: public; Owner: -
--

ALTER SEQUENCE public.queue_entry_id_seq OWNED BY public.queue.entry_id;


--
-- Name: queue_settings; Type: TABLE; Schema: public; Owner: -
--

CREATE TABLE public.queue_settings (
    id integer NOT NULL,
    open boolean NOT NULL,
    code text NOT NULL,
    token text NOT NULL
);


--
-- Name: queue_settings_id_seq; Type: SEQUENCE; Schema: public; Owner: -
--

CREATE SEQUENCE public.queue_settings_id_seq
    AS integer
    START WITH 1
    INCREMENT BY 1
    NO MINVALUE
    NO MAXVALUE
    CACHE 1;


--
-- Name: queue_settings_id_seq; Type: SEQUENCE OWNED BY; Schema: public; Owner: -
--

ALTER SEQUENCE public.queue_settings_id_seq OWNED BY public.queue_settings.id;


--
-- Name: regrade_discussion; Type: TABLE; Schema: public; Owner: -
--

CREATE TABLE public.regrade_discussion (
    id integer NOT NULL,
    regrade_id integer NOT NULL,
    "timestamp" timestamp with time zone NOT NULL,
    user_id character varying(255) NOT NULL,
    content text,
    deleted boolean DEFAULT false NOT NULL,
    gc_id integer
);


--
-- Name: regrade_discussion_id_seq; Type: SEQUENCE; Schema: public; Owner: -
--

CREATE SEQUENCE public.regrade_discussion_id_seq
    AS integer
    START WITH 1
    INCREMENT BY 1
    NO MINVALUE
    NO MAXVALUE
    CACHE 1;


--
-- Name: regrade_discussion_id_seq; Type: SEQUENCE OWNED BY; Schema: public; Owner: -
--

ALTER SEQUENCE public.regrade_discussion_id_seq OWNED BY public.regrade_discussion.id;


--
-- Name: regrade_requests; Type: TABLE; Schema: public; Owner: -
--

CREATE TABLE public.regrade_requests (
    id integer NOT NULL,
    g_id character varying(255) NOT NULL,
    "timestamp" timestamp with time zone NOT NULL,
    user_id character varying(255),
    team_id character varying(255),
    status integer DEFAULT 0 NOT NULL,
    gc_id integer
);


--
-- Name: regrade_requests_id_seq; Type: SEQUENCE; Schema: public; Owner: -
--

CREATE SEQUENCE public.regrade_requests_id_seq
    AS integer
    START WITH 1
    INCREMENT BY 1
    NO MINVALUE
    NO MAXVALUE
    CACHE 1;


--
-- Name: regrade_requests_id_seq; Type: SEQUENCE OWNED BY; Schema: public; Owner: -
--

ALTER SEQUENCE public.regrade_requests_id_seq OWNED BY public.regrade_requests.id;


--
-- Name: sections_registration; Type: TABLE; Schema: public; Owner: -
--

CREATE TABLE public.sections_registration (
    sections_registration_id character varying(255) NOT NULL
);


--
-- Name: sections_rotating; Type: TABLE; Schema: public; Owner: -
--

CREATE TABLE public.sections_rotating (
    sections_rotating_id integer NOT NULL
);


--
-- Name: seeking_team; Type: TABLE; Schema: public; Owner: -
--

CREATE TABLE public.seeking_team (
    g_id character varying(255) NOT NULL,
    user_id character varying NOT NULL,
    message character varying
);


--
-- Name: solution_ta_notes; Type: TABLE; Schema: public; Owner: -
--

CREATE TABLE public.solution_ta_notes (
    g_id character varying(255) NOT NULL,
    component_id integer NOT NULL,
    solution_notes text NOT NULL,
    author character varying NOT NULL,
    edited_at timestamp with time zone NOT NULL,
    itempool_item character varying(100) DEFAULT ''::character varying NOT NULL
);


--
-- Name: student_favorites; Type: TABLE; Schema: public; Owner: -
--

CREATE TABLE public.student_favorites (
    id integer NOT NULL,
    user_id character varying NOT NULL,
    thread_id integer
);


--
-- Name: student_favorites_id_seq; Type: SEQUENCE; Schema: public; Owner: -
--

CREATE SEQUENCE public.student_favorites_id_seq
    AS integer
    START WITH 1
    INCREMENT BY 1
    NO MINVALUE
    NO MAXVALUE
    CACHE 1;


--
-- Name: student_favorites_id_seq; Type: SEQUENCE OWNED BY; Schema: public; Owner: -
--

ALTER SEQUENCE public.student_favorites_id_seq OWNED BY public.student_favorites.id;


--
-- Name: teams; Type: TABLE; Schema: public; Owner: -
--

CREATE TABLE public.teams (
    team_id character varying(255) NOT NULL,
    user_id character varying(255) NOT NULL,
    state integer NOT NULL,
    last_viewed_time timestamp(6) with time zone DEFAULT NULL::timestamp with time zone
);


--
-- Name: thread_categories; Type: TABLE; Schema: public; Owner: -
--

CREATE TABLE public.thread_categories (
    thread_id integer NOT NULL,
    category_id integer NOT NULL
);


--
-- Name: threads; Type: TABLE; Schema: public; Owner: -
--

CREATE TABLE public.threads (
    id integer NOT NULL,
    title character varying NOT NULL,
    created_by character varying NOT NULL,
    pinned boolean DEFAULT false NOT NULL,
    deleted boolean DEFAULT false NOT NULL,
    merged_thread_id integer DEFAULT '-1'::integer,
    merged_post_id integer DEFAULT '-1'::integer,
    is_visible boolean NOT NULL,
    status integer DEFAULT 0 NOT NULL,
    lock_thread_date timestamp with time zone,
    CONSTRAINT threads_status_check CHECK ((status = ANY (ARRAY['-1'::integer, 0, 1])))
);


--
-- Name: threads_id_seq; Type: SEQUENCE; Schema: public; Owner: -
--

CREATE SEQUENCE public.threads_id_seq
    AS integer
    START WITH 1
    INCREMENT BY 1
    NO MINVALUE
    NO MAXVALUE
    CACHE 1;


--
-- Name: threads_id_seq; Type: SEQUENCE OWNED BY; Schema: public; Owner: -
--

ALTER SEQUENCE public.threads_id_seq OWNED BY public.threads.id;


--
-- Name: users; Type: TABLE; Schema: public; Owner: -
--

CREATE TABLE public.users (
    user_id character varying NOT NULL,
    anon_id character varying,
    user_numeric_id character varying,
    user_firstname character varying NOT NULL,
    user_preferred_firstname character varying,
    user_lastname character varying NOT NULL,
    user_preferred_lastname character varying,
    user_email character varying NOT NULL,
    user_group integer NOT NULL,
    registration_section character varying(255),
    rotating_section integer,
    user_updated boolean DEFAULT false NOT NULL,
    instructor_updated boolean DEFAULT false NOT NULL,
    manual_registration boolean DEFAULT false,
    last_updated timestamp(6) with time zone,
    time_zone character varying DEFAULT 'NOT_SET/NOT_SET'::character varying NOT NULL,
    display_image_state character varying DEFAULT 'system'::character varying NOT NULL,
    registration_subsection character varying(255) DEFAULT ''::character varying NOT NULL,
    CONSTRAINT users_user_group_check CHECK (((user_group >= 1) AND (user_group <= 4)))
);


--
-- Name: viewed_responses; Type: TABLE; Schema: public; Owner: -
--

CREATE TABLE public.viewed_responses (
    thread_id integer NOT NULL,
    user_id character varying NOT NULL,
    "timestamp" timestamp with time zone NOT NULL
);


--
-- Name: categories_list category_id; Type: DEFAULT; Schema: public; Owner: -
--

ALTER TABLE ONLY public.categories_list ALTER COLUMN category_id SET DEFAULT nextval('public.categories_list_category_id_seq'::regclass);


--
-- Name: gradeable_access id; Type: DEFAULT; Schema: public; Owner: -
--

ALTER TABLE ONLY public.gradeable_access ALTER COLUMN id SET DEFAULT nextval('public.gradeable_access_id_seq'::regclass);


--
-- Name: gradeable_component gc_id; Type: DEFAULT; Schema: public; Owner: -
--

ALTER TABLE ONLY public.gradeable_component ALTER COLUMN gc_id SET DEFAULT nextval('public.gradeable_component_gc_id_seq'::regclass);


--
-- Name: gradeable_component_mark gcm_id; Type: DEFAULT; Schema: public; Owner: -
--

ALTER TABLE ONLY public.gradeable_component_mark ALTER COLUMN gcm_id SET DEFAULT nextval('public.gradeable_component_mark_gcm_id_seq'::regclass);


--
-- Name: gradeable_data gd_id; Type: DEFAULT; Schema: public; Owner: -
--

ALTER TABLE ONLY public.gradeable_data ALTER COLUMN gd_id SET DEFAULT nextval('public.gradeable_data_gd_id_seq'::regclass);


--
-- Name: gradeable_data_overall_comment goc_id; Type: DEFAULT; Schema: public; Owner: -
--

ALTER TABLE ONLY public.gradeable_data_overall_comment ALTER COLUMN goc_id SET DEFAULT nextval('public.gradeable_data_overall_comment_goc_id_seq'::regclass);


--
-- Name: notifications id; Type: DEFAULT; Schema: public; Owner: -
--

ALTER TABLE ONLY public.notifications ALTER COLUMN id SET DEFAULT nextval('public.notifications_id_seq'::regclass);


--
-- Name: polls poll_id; Type: DEFAULT; Schema: public; Owner: -
--

ALTER TABLE ONLY public.polls ALTER COLUMN poll_id SET DEFAULT nextval('public.polls_poll_id_seq'::regclass);


--
-- Name: posts id; Type: DEFAULT; Schema: public; Owner: -
--

ALTER TABLE ONLY public.posts ALTER COLUMN id SET DEFAULT nextval('public.posts_id_seq'::regclass);


--
-- Name: queue entry_id; Type: DEFAULT; Schema: public; Owner: -
--

ALTER TABLE ONLY public.queue ALTER COLUMN entry_id SET DEFAULT nextval('public.queue_entry_id_seq'::regclass);


--
-- Name: queue_settings id; Type: DEFAULT; Schema: public; Owner: -
--

ALTER TABLE ONLY public.queue_settings ALTER COLUMN id SET DEFAULT nextval('public.queue_settings_id_seq'::regclass);


--
-- Name: regrade_discussion id; Type: DEFAULT; Schema: public; Owner: -
--

ALTER TABLE ONLY public.regrade_discussion ALTER COLUMN id SET DEFAULT nextval('public.regrade_discussion_id_seq'::regclass);


--
-- Name: regrade_requests id; Type: DEFAULT; Schema: public; Owner: -
--

ALTER TABLE ONLY public.regrade_requests ALTER COLUMN id SET DEFAULT nextval('public.regrade_requests_id_seq'::regclass);


--
-- Name: student_favorites id; Type: DEFAULT; Schema: public; Owner: -
--

ALTER TABLE ONLY public.student_favorites ALTER COLUMN id SET DEFAULT nextval('public.student_favorites_id_seq'::regclass);


--
-- Name: threads id; Type: DEFAULT; Schema: public; Owner: -
--

ALTER TABLE ONLY public.threads ALTER COLUMN id SET DEFAULT nextval('public.threads_id_seq'::regclass);


--
-- Name: categories_list categories_list_pk; Type: CONSTRAINT; Schema: public; Owner: -
--

ALTER TABLE ONLY public.categories_list
    ADD CONSTRAINT categories_list_pk PRIMARY KEY (category_id);


--
-- Name: categories_list category_unique; Type: CONSTRAINT; Schema: public; Owner: -
--

ALTER TABLE ONLY public.categories_list
    ADD CONSTRAINT category_unique UNIQUE (category_desc);


--
-- Name: electronic_gradeable_data egd_g_user_team_id_unique; Type: CONSTRAINT; Schema: public; Owner: -
--

ALTER TABLE ONLY public.electronic_gradeable_data
    ADD CONSTRAINT egd_g_user_team_id_unique UNIQUE (g_id, user_id, team_id, g_version);


--
-- Name: electronic_gradeable_version egv_g_user_team_id_unique; Type: CONSTRAINT; Schema: public; Owner: -
--

ALTER TABLE ONLY public.electronic_gradeable_version
    ADD CONSTRAINT egv_g_user_team_id_unique UNIQUE (g_id, user_id, team_id);


--
-- Name: electronic_gradeable electronic_gradeable_g_id_pkey; Type: CONSTRAINT; Schema: public; Owner: -
--

ALTER TABLE ONLY public.electronic_gradeable
    ADD CONSTRAINT electronic_gradeable_g_id_pkey PRIMARY KEY (g_id);


--
-- Name: gradeable_data g_id_gd_team_id_unique; Type: CONSTRAINT; Schema: public; Owner: -
--

ALTER TABLE ONLY public.gradeable_data
    ADD CONSTRAINT g_id_gd_team_id_unique UNIQUE (g_id, gd_team_id);


--
-- Name: grade_override grade_override_pkey; Type: CONSTRAINT; Schema: public; Owner: -
--

ALTER TABLE ONLY public.grade_override
    ADD CONSTRAINT grade_override_pkey PRIMARY KEY (user_id, g_id);


--
-- Name: gradeable_access gradeable_access_pkey; Type: CONSTRAINT; Schema: public; Owner: -
--

ALTER TABLE ONLY public.gradeable_access
    ADD CONSTRAINT gradeable_access_pkey PRIMARY KEY (id);


--
-- Name: gradeable_component_data gradeable_component_data_pkey; Type: CONSTRAINT; Schema: public; Owner: -
--

ALTER TABLE ONLY public.gradeable_component_data
    ADD CONSTRAINT gradeable_component_data_pkey PRIMARY KEY (gc_id, gd_id, gcd_grader_id);


--
-- Name: gradeable_component_mark_data gradeable_component_mark_data_pkey; Type: CONSTRAINT; Schema: public; Owner: -
--

ALTER TABLE ONLY public.gradeable_component_mark_data
    ADD CONSTRAINT gradeable_component_mark_data_pkey PRIMARY KEY (gcm_id, gc_id, gd_id, gcd_grader_id);


--
-- Name: gradeable_component_mark gradeable_component_mark_pkey; Type: CONSTRAINT; Schema: public; Owner: -
--

ALTER TABLE ONLY public.gradeable_component_mark
    ADD CONSTRAINT gradeable_component_mark_pkey PRIMARY KEY (gcm_id);


--
-- Name: gradeable_component gradeable_component_pkey; Type: CONSTRAINT; Schema: public; Owner: -
--

ALTER TABLE ONLY public.gradeable_component
    ADD CONSTRAINT gradeable_component_pkey PRIMARY KEY (gc_id);


--
-- Name: gradeable_data_overall_comment gradeable_data_overall_comment_pkey; Type: CONSTRAINT; Schema: public; Owner: -
--

ALTER TABLE ONLY public.gradeable_data_overall_comment
    ADD CONSTRAINT gradeable_data_overall_comment_pkey PRIMARY KEY (goc_id);


--
-- Name: gradeable_data_overall_comment gradeable_data_overall_comment_team_unique; Type: CONSTRAINT; Schema: public; Owner: -
--

ALTER TABLE ONLY public.gradeable_data_overall_comment
    ADD CONSTRAINT gradeable_data_overall_comment_team_unique UNIQUE (g_id, goc_team_id, goc_grader_id);


--
-- Name: gradeable_data_overall_comment gradeable_data_overall_comment_user_unique; Type: CONSTRAINT; Schema: public; Owner: -
--

ALTER TABLE ONLY public.gradeable_data_overall_comment
    ADD CONSTRAINT gradeable_data_overall_comment_user_unique UNIQUE (g_id, goc_user_id, goc_grader_id);


--
-- Name: gradeable_data gradeable_data_pkey; Type: CONSTRAINT; Schema: public; Owner: -
--

ALTER TABLE ONLY public.gradeable_data
    ADD CONSTRAINT gradeable_data_pkey PRIMARY KEY (gd_id);


--
-- Name: gradeable gradeable_pkey; Type: CONSTRAINT; Schema: public; Owner: -
--

ALTER TABLE ONLY public.gradeable
    ADD CONSTRAINT gradeable_pkey PRIMARY KEY (g_id);


--
-- Name: regrade_requests gradeable_team_gc_id; Type: CONSTRAINT; Schema: public; Owner: -
--

ALTER TABLE ONLY public.regrade_requests
    ADD CONSTRAINT gradeable_team_gc_id UNIQUE (team_id, g_id, gc_id);


--
-- Name: gradeable_teams gradeable_teams_pkey; Type: CONSTRAINT; Schema: public; Owner: -
--

ALTER TABLE ONLY public.gradeable_teams
    ADD CONSTRAINT gradeable_teams_pkey PRIMARY KEY (team_id);


--
-- Name: gradeable_data gradeable_unqiue; Type: CONSTRAINT; Schema: public; Owner: -
--

ALTER TABLE ONLY public.gradeable_data
    ADD CONSTRAINT gradeable_unqiue UNIQUE (g_id, gd_user_id);


--
-- Name: regrade_requests gradeable_user_gc_id; Type: CONSTRAINT; Schema: public; Owner: -
--

ALTER TABLE ONLY public.regrade_requests
    ADD CONSTRAINT gradeable_user_gc_id UNIQUE (user_id, g_id, gc_id);


--
-- Name: grading_registration grading_registration_pkey; Type: CONSTRAINT; Schema: public; Owner: -
--

ALTER TABLE ONLY public.grading_registration
    ADD CONSTRAINT grading_registration_pkey PRIMARY KEY (sections_registration_id, user_id);


--
-- Name: grading_rotating grading_rotating_pkey; Type: CONSTRAINT; Schema: public; Owner: -
--

ALTER TABLE ONLY public.grading_rotating
    ADD CONSTRAINT grading_rotating_pkey PRIMARY KEY (sections_rotating_id, user_id, g_id);


--
-- Name: late_day_exceptions late_day_exceptions_pkey; Type: CONSTRAINT; Schema: public; Owner: -
--

ALTER TABLE ONLY public.late_day_exceptions
    ADD CONSTRAINT late_day_exceptions_pkey PRIMARY KEY (g_id, user_id);


--
-- Name: late_days late_days_pkey; Type: CONSTRAINT; Schema: public; Owner: -
--

ALTER TABLE ONLY public.late_days
    ADD CONSTRAINT late_days_pkey PRIMARY KEY (user_id, since_timestamp);


--
-- Name: migrations_course migrations_course_pkey; Type: CONSTRAINT; Schema: public; Owner: -
--

ALTER TABLE ONLY public.migrations_course
    ADD CONSTRAINT migrations_course_pkey PRIMARY KEY (id);


--
-- Name: notification_settings notification_settings_pkey; Type: CONSTRAINT; Schema: public; Owner: -
--

ALTER TABLE ONLY public.notification_settings
    ADD CONSTRAINT notification_settings_pkey PRIMARY KEY (user_id);


--
-- Name: notifications notifications_pkey; Type: CONSTRAINT; Schema: public; Owner: -
--

ALTER TABLE ONLY public.notifications
    ADD CONSTRAINT notifications_pkey PRIMARY KEY (id);


--
-- Name: peer_assign peer_assign_pkey; Type: CONSTRAINT; Schema: public; Owner: -
--

ALTER TABLE ONLY public.peer_assign
    ADD CONSTRAINT peer_assign_pkey PRIMARY KEY (g_id, grader_id, user_id);


--
-- Name: peer_feedback peer_feedback_pkey; Type: CONSTRAINT; Schema: public; Owner: -
--

ALTER TABLE ONLY public.peer_feedback
    ADD CONSTRAINT peer_feedback_pkey PRIMARY KEY (g_id, grader_id, user_id);


--
-- Name: polls polls_pkey; Type: CONSTRAINT; Schema: public; Owner: -
--

ALTER TABLE ONLY public.polls
    ADD CONSTRAINT polls_pkey PRIMARY KEY (poll_id);


--
-- Name: posts posts_pk; Type: CONSTRAINT; Schema: public; Owner: -
--

ALTER TABLE ONLY public.posts
    ADD CONSTRAINT posts_pk PRIMARY KEY (id);


--
-- Name: queue queue_pkey; Type: CONSTRAINT; Schema: public; Owner: -
--

ALTER TABLE ONLY public.queue
    ADD CONSTRAINT queue_pkey PRIMARY KEY (entry_id);


--
-- Name: queue_settings queue_settings_pkey; Type: CONSTRAINT; Schema: public; Owner: -
--

ALTER TABLE ONLY public.queue_settings
    ADD CONSTRAINT queue_settings_pkey PRIMARY KEY (id);


--
-- Name: regrade_discussion regrade_discussion_pkey; Type: CONSTRAINT; Schema: public; Owner: -
--

ALTER TABLE ONLY public.regrade_discussion
    ADD CONSTRAINT regrade_discussion_pkey PRIMARY KEY (id);


--
-- Name: regrade_requests regrade_requests_pkey; Type: CONSTRAINT; Schema: public; Owner: -
--

ALTER TABLE ONLY public.regrade_requests
    ADD CONSTRAINT regrade_requests_pkey PRIMARY KEY (id);


--
-- Name: sections_registration sections_registration_pkey; Type: CONSTRAINT; Schema: public; Owner: -
--

ALTER TABLE ONLY public.sections_registration
    ADD CONSTRAINT sections_registration_pkey PRIMARY KEY (sections_registration_id);


--
-- Name: sections_rotating sections_rotating_pkey; Type: CONSTRAINT; Schema: public; Owner: -
--

ALTER TABLE ONLY public.sections_rotating
    ADD CONSTRAINT sections_rotating_pkey PRIMARY KEY (sections_rotating_id);


--
-- Name: seeking_team seeking_team_pkey; Type: CONSTRAINT; Schema: public; Owner: -
--

ALTER TABLE ONLY public.seeking_team
    ADD CONSTRAINT seeking_team_pkey PRIMARY KEY (g_id, user_id);


--
-- Name: student_favorites student_favorites_pk; Type: CONSTRAINT; Schema: public; Owner: -
--

ALTER TABLE ONLY public.student_favorites
    ADD CONSTRAINT student_favorites_pk PRIMARY KEY (id);


--
-- Name: teams teams_pkey; Type: CONSTRAINT; Schema: public; Owner: -
--

ALTER TABLE ONLY public.teams
    ADD CONSTRAINT teams_pkey PRIMARY KEY (team_id, user_id);


--
-- Name: thread_categories thread_and_category_unique; Type: CONSTRAINT; Schema: public; Owner: -
--

ALTER TABLE ONLY public.thread_categories
    ADD CONSTRAINT thread_and_category_unique UNIQUE (thread_id, category_id);


--
-- Name: threads threads_pk; Type: CONSTRAINT; Schema: public; Owner: -
--

ALTER TABLE ONLY public.threads
    ADD CONSTRAINT threads_pk PRIMARY KEY (id);


--
-- Name: student_favorites user_and_thread_unique; Type: CONSTRAINT; Schema: public; Owner: -
--

ALTER TABLE ONLY public.student_favorites
    ADD CONSTRAINT user_and_thread_unique UNIQUE (user_id, thread_id);


--
-- Name: users users_pkey; Type: CONSTRAINT; Schema: public; Owner: -
--

ALTER TABLE ONLY public.users
    ADD CONSTRAINT users_pkey PRIMARY KEY (user_id);


--
-- Name: viewed_responses viewed_responses_pkey; Type: CONSTRAINT; Schema: public; Owner: -
--

ALTER TABLE ONLY public.viewed_responses
    ADD CONSTRAINT viewed_responses_pkey PRIMARY KEY (thread_id, user_id);


--
-- Name: forum_posts_history_edit_timestamp_index; Type: INDEX; Schema: public; Owner: -
--

CREATE INDEX forum_posts_history_edit_timestamp_index ON public.forum_posts_history USING btree (edit_timestamp DESC);


--
-- Name: forum_posts_history_post_id_index; Type: INDEX; Schema: public; Owner: -
--

CREATE INDEX forum_posts_history_post_id_index ON public.forum_posts_history USING btree (post_id);


--
-- Name: gradeable_component_data_no_grader_index; Type: INDEX; Schema: public; Owner: -
--

CREATE INDEX gradeable_component_data_no_grader_index ON public.gradeable_component_data USING btree (gc_id, gd_id);


--
-- Name: gradeable_team_unique; Type: INDEX; Schema: public; Owner: -
--

CREATE UNIQUE INDEX gradeable_team_unique ON public.regrade_requests USING btree (team_id, g_id) WHERE (gc_id IS NULL);


--
-- Name: gradeable_user_unique; Type: INDEX; Schema: public; Owner: -
--

CREATE UNIQUE INDEX gradeable_user_unique ON public.regrade_requests USING btree (user_id, g_id) WHERE (gc_id IS NULL);


--
-- Name: users_user_numeric_id_idx; Type: INDEX; Schema: public; Owner: -
--

CREATE INDEX users_user_numeric_id_idx ON public.users USING btree (user_numeric_id);


--
-- Name: electronic_gradeable_data electronic_gradeable_data_gid; Type: FK CONSTRAINT; Schema: public; Owner: -
--

ALTER TABLE ONLY public.electronic_gradeable_data
    ADD CONSTRAINT electronic_gradeable_data_gid FOREIGN KEY (g_id) REFERENCES public.gradeable(g_id) ON UPDATE CASCADE ON DELETE CASCADE;


--
-- Name: electronic_gradeable_data electronic_gradeable_data_team; Type: FK CONSTRAINT; Schema: public; Owner: -
--

ALTER TABLE ONLY public.electronic_gradeable_data
    ADD CONSTRAINT electronic_gradeable_data_team FOREIGN KEY (team_id) REFERENCES public.gradeable_teams(team_id) ON UPDATE CASCADE;


--
-- Name: electronic_gradeable_data electronic_gradeable_data_user; Type: FK CONSTRAINT; Schema: public; Owner: -
--

ALTER TABLE ONLY public.electronic_gradeable_data
    ADD CONSTRAINT electronic_gradeable_data_user FOREIGN KEY (user_id) REFERENCES public.users(user_id) ON UPDATE CASCADE;


--
-- Name: electronic_gradeable electronic_gradeable_g_id_fkey; Type: FK CONSTRAINT; Schema: public; Owner: -
--

ALTER TABLE ONLY public.electronic_gradeable
    ADD CONSTRAINT electronic_gradeable_g_id_fkey FOREIGN KEY (g_id) REFERENCES public.gradeable(g_id) ON DELETE CASCADE;


--
-- Name: electronic_gradeable_version electronic_gradeable_version; Type: FK CONSTRAINT; Schema: public; Owner: -
--

ALTER TABLE ONLY public.electronic_gradeable_version
    ADD CONSTRAINT electronic_gradeable_version FOREIGN KEY (g_id, user_id, team_id, active_version) REFERENCES public.electronic_gradeable_data(g_id, user_id, team_id, g_version) ON UPDATE CASCADE ON DELETE CASCADE;


--
-- Name: electronic_gradeable_version electronic_gradeable_version_g_id; Type: FK CONSTRAINT; Schema: public; Owner: -
--

ALTER TABLE ONLY public.electronic_gradeable_version
    ADD CONSTRAINT electronic_gradeable_version_g_id FOREIGN KEY (g_id) REFERENCES public.gradeable(g_id) ON DELETE CASCADE;


--
-- Name: electronic_gradeable_version electronic_gradeable_version_team; Type: FK CONSTRAINT; Schema: public; Owner: -
--

ALTER TABLE ONLY public.electronic_gradeable_version
    ADD CONSTRAINT electronic_gradeable_version_team FOREIGN KEY (team_id) REFERENCES public.gradeable_teams(team_id) ON UPDATE CASCADE;


--
-- Name: electronic_gradeable_version electronic_gradeable_version_user; Type: FK CONSTRAINT; Schema: public; Owner: -
--

ALTER TABLE ONLY public.electronic_gradeable_version
    ADD CONSTRAINT electronic_gradeable_version_user FOREIGN KEY (user_id) REFERENCES public.users(user_id) ON UPDATE CASCADE;


--
-- Name: forum_posts_history forum_posts_history_edit_author_fk; Type: FK CONSTRAINT; Schema: public; Owner: -
--

ALTER TABLE ONLY public.forum_posts_history
    ADD CONSTRAINT forum_posts_history_edit_author_fk FOREIGN KEY (edit_author) REFERENCES public.users(user_id);


--
-- Name: forum_posts_history forum_posts_history_post_id_fk; Type: FK CONSTRAINT; Schema: public; Owner: -
--

ALTER TABLE ONLY public.forum_posts_history
    ADD CONSTRAINT forum_posts_history_post_id_fk FOREIGN KEY (post_id) REFERENCES public.posts(id);


--
-- Name: grade_override grade_override_g_id_fkey; Type: FK CONSTRAINT; Schema: public; Owner: -
--

ALTER TABLE ONLY public.grade_override
    ADD CONSTRAINT grade_override_g_id_fkey FOREIGN KEY (g_id) REFERENCES public.gradeable(g_id) ON DELETE CASCADE;


--
-- Name: grade_override grade_override_user_id_fkey; Type: FK CONSTRAINT; Schema: public; Owner: -
--

ALTER TABLE ONLY public.grade_override
    ADD CONSTRAINT grade_override_user_id_fkey FOREIGN KEY (user_id) REFERENCES public.users(user_id) ON UPDATE CASCADE;


--
-- Name: gradeable_access gradeable_access_fk0; Type: FK CONSTRAINT; Schema: public; Owner: -
--

ALTER TABLE ONLY public.gradeable_access
    ADD CONSTRAINT gradeable_access_fk0 FOREIGN KEY (g_id) REFERENCES public.gradeable(g_id) ON DELETE CASCADE;


--
-- Name: gradeable_access gradeable_access_fk1; Type: FK CONSTRAINT; Schema: public; Owner: -
--

ALTER TABLE ONLY public.gradeable_access
    ADD CONSTRAINT gradeable_access_fk1 FOREIGN KEY (user_id) REFERENCES public.users(user_id) ON DELETE CASCADE;


--
-- Name: gradeable_access gradeable_access_fk2; Type: FK CONSTRAINT; Schema: public; Owner: -
--

ALTER TABLE ONLY public.gradeable_access
    ADD CONSTRAINT gradeable_access_fk2 FOREIGN KEY (team_id) REFERENCES public.gradeable_teams(team_id);


--
-- Name: gradeable_access gradeable_access_fk3; Type: FK CONSTRAINT; Schema: public; Owner: -
--

ALTER TABLE ONLY public.gradeable_access
    ADD CONSTRAINT gradeable_access_fk3 FOREIGN KEY (accessor_id) REFERENCES public.users(user_id) ON DELETE CASCADE;


--
-- Name: gradeable_component_data gradeable_component_data_gc_id_fkey; Type: FK CONSTRAINT; Schema: public; Owner: -
--

ALTER TABLE ONLY public.gradeable_component_data
    ADD CONSTRAINT gradeable_component_data_gc_id_fkey FOREIGN KEY (gc_id) REFERENCES public.gradeable_component(gc_id) ON DELETE CASCADE;


--
-- Name: gradeable_component_data gradeable_component_data_gcd_grader_id_fkey; Type: FK CONSTRAINT; Schema: public; Owner: -
--

ALTER TABLE ONLY public.gradeable_component_data
    ADD CONSTRAINT gradeable_component_data_gcd_grader_id_fkey FOREIGN KEY (gcd_grader_id) REFERENCES public.users(user_id) ON UPDATE CASCADE;


--
-- Name: gradeable_component_data gradeable_component_data_gd_id_fkey; Type: FK CONSTRAINT; Schema: public; Owner: -
--

ALTER TABLE ONLY public.gradeable_component_data
    ADD CONSTRAINT gradeable_component_data_gd_id_fkey FOREIGN KEY (gd_id) REFERENCES public.gradeable_data(gd_id) ON DELETE CASCADE;


--
-- Name: gradeable_component_data gradeable_component_data_verifier_id_fkey; Type: FK CONSTRAINT; Schema: public; Owner: -
--

ALTER TABLE ONLY public.gradeable_component_data
    ADD CONSTRAINT gradeable_component_data_verifier_id_fkey FOREIGN KEY (gcd_verifier_id) REFERENCES public.users(user_id);


--
-- Name: gradeable_component gradeable_component_g_id_fkey; Type: FK CONSTRAINT; Schema: public; Owner: -
--

ALTER TABLE ONLY public.gradeable_component
    ADD CONSTRAINT gradeable_component_g_id_fkey FOREIGN KEY (g_id) REFERENCES public.gradeable(g_id) ON DELETE CASCADE;


--
-- Name: gradeable_component_mark_data gradeable_component_mark_data_gcm_id_fkey; Type: FK CONSTRAINT; Schema: public; Owner: -
--

ALTER TABLE ONLY public.gradeable_component_mark_data
    ADD CONSTRAINT gradeable_component_mark_data_gcm_id_fkey FOREIGN KEY (gcm_id) REFERENCES public.gradeable_component_mark(gcm_id) ON DELETE CASCADE;


--
-- Name: gradeable_component_mark_data gradeable_component_mark_data_gd_id_and_gc_id_fkey; Type: FK CONSTRAINT; Schema: public; Owner: -
--

ALTER TABLE ONLY public.gradeable_component_mark_data
    ADD CONSTRAINT gradeable_component_mark_data_gd_id_and_gc_id_fkey FOREIGN KEY (gd_id, gc_id, gcd_grader_id) REFERENCES public.gradeable_component_data(gd_id, gc_id, gcd_grader_id) ON UPDATE CASCADE ON DELETE CASCADE;


--
-- Name: gradeable_component_mark gradeable_component_mark_gc_id_fkey; Type: FK CONSTRAINT; Schema: public; Owner: -
--

ALTER TABLE ONLY public.gradeable_component_mark
    ADD CONSTRAINT gradeable_component_mark_gc_id_fkey FOREIGN KEY (gc_id) REFERENCES public.gradeable_component(gc_id) ON DELETE CASCADE;


--
-- Name: gradeable_data gradeable_data_g_id_fkey; Type: FK CONSTRAINT; Schema: public; Owner: -
--

ALTER TABLE ONLY public.gradeable_data
    ADD CONSTRAINT gradeable_data_g_id_fkey FOREIGN KEY (g_id) REFERENCES public.gradeable(g_id) ON DELETE CASCADE;


--
-- Name: gradeable_data gradeable_data_gd_team_id_fkey; Type: FK CONSTRAINT; Schema: public; Owner: -
--

ALTER TABLE ONLY public.gradeable_data
    ADD CONSTRAINT gradeable_data_gd_team_id_fkey FOREIGN KEY (gd_team_id) REFERENCES public.gradeable_teams(team_id) ON UPDATE CASCADE;


--
-- Name: gradeable_data gradeable_data_gd_user_id_fkey; Type: FK CONSTRAINT; Schema: public; Owner: -
--

ALTER TABLE ONLY public.gradeable_data
    ADD CONSTRAINT gradeable_data_gd_user_id_fkey FOREIGN KEY (gd_user_id) REFERENCES public.users(user_id) ON UPDATE CASCADE;


--
-- Name: gradeable_data_overall_comment gradeable_data_overall_comment_g_id_fkey; Type: FK CONSTRAINT; Schema: public; Owner: -
--

ALTER TABLE ONLY public.gradeable_data_overall_comment
    ADD CONSTRAINT gradeable_data_overall_comment_g_id_fkey FOREIGN KEY (g_id) REFERENCES public.gradeable(g_id) ON DELETE CASCADE;


--
-- Name: gradeable_data_overall_comment gradeable_data_overall_comment_goc_grader_id; Type: FK CONSTRAINT; Schema: public; Owner: -
--

ALTER TABLE ONLY public.gradeable_data_overall_comment
    ADD CONSTRAINT gradeable_data_overall_comment_goc_grader_id FOREIGN KEY (goc_grader_id) REFERENCES public.users(user_id) ON DELETE CASCADE;


--
-- Name: gradeable_data_overall_comment gradeable_data_overall_comment_goc_team_id_fkey; Type: FK CONSTRAINT; Schema: public; Owner: -
--

ALTER TABLE ONLY public.gradeable_data_overall_comment
    ADD CONSTRAINT gradeable_data_overall_comment_goc_team_id_fkey FOREIGN KEY (goc_team_id) REFERENCES public.gradeable_teams(team_id) ON DELETE CASCADE;


--
-- Name: gradeable_data_overall_comment gradeable_data_overall_comment_goc_user_id_fkey; Type: FK CONSTRAINT; Schema: public; Owner: -
--

ALTER TABLE ONLY public.gradeable_data_overall_comment
    ADD CONSTRAINT gradeable_data_overall_comment_goc_user_id_fkey FOREIGN KEY (goc_user_id) REFERENCES public.users(user_id) ON DELETE CASCADE;


--
-- Name: gradeable_teams gradeable_teams_g_id_fkey; Type: FK CONSTRAINT; Schema: public; Owner: -
--

ALTER TABLE ONLY public.gradeable_teams
    ADD CONSTRAINT gradeable_teams_g_id_fkey FOREIGN KEY (g_id) REFERENCES public.gradeable(g_id) ON DELETE CASCADE;


--
-- Name: gradeable_teams gradeable_teams_registration_section_fkey; Type: FK CONSTRAINT; Schema: public; Owner: -
--

ALTER TABLE ONLY public.gradeable_teams
    ADD CONSTRAINT gradeable_teams_registration_section_fkey FOREIGN KEY (registration_section) REFERENCES public.sections_registration(sections_registration_id);


--
-- Name: gradeable_teams gradeable_teams_rotating_section_fkey; Type: FK CONSTRAINT; Schema: public; Owner: -
--

ALTER TABLE ONLY public.gradeable_teams
    ADD CONSTRAINT gradeable_teams_rotating_section_fkey FOREIGN KEY (rotating_section) REFERENCES public.sections_rotating(sections_rotating_id);


--
-- Name: grading_registration grading_registration_sections_registration_id_fkey; Type: FK CONSTRAINT; Schema: public; Owner: -
--

ALTER TABLE ONLY public.grading_registration
    ADD CONSTRAINT grading_registration_sections_registration_id_fkey FOREIGN KEY (sections_registration_id) REFERENCES public.sections_registration(sections_registration_id);


--
-- Name: grading_registration grading_registration_user_id_fkey; Type: FK CONSTRAINT; Schema: public; Owner: -
--

ALTER TABLE ONLY public.grading_registration
    ADD CONSTRAINT grading_registration_user_id_fkey FOREIGN KEY (user_id) REFERENCES public.users(user_id) ON UPDATE CASCADE;


--
-- Name: grading_rotating grading_rotating_g_id_fkey; Type: FK CONSTRAINT; Schema: public; Owner: -
--

ALTER TABLE ONLY public.grading_rotating
    ADD CONSTRAINT grading_rotating_g_id_fkey FOREIGN KEY (g_id) REFERENCES public.gradeable(g_id) ON DELETE CASCADE;


--
-- Name: grading_rotating grading_rotating_sections_rotating_fkey; Type: FK CONSTRAINT; Schema: public; Owner: -
--

ALTER TABLE ONLY public.grading_rotating
    ADD CONSTRAINT grading_rotating_sections_rotating_fkey FOREIGN KEY (sections_rotating_id) REFERENCES public.sections_rotating(sections_rotating_id) ON DELETE CASCADE;


--
-- Name: grading_rotating grading_rotating_user_id_fkey; Type: FK CONSTRAINT; Schema: public; Owner: -
--

ALTER TABLE ONLY public.grading_rotating
    ADD CONSTRAINT grading_rotating_user_id_fkey FOREIGN KEY (user_id) REFERENCES public.users(user_id) ON UPDATE CASCADE;


--
-- Name: late_day_exceptions late_day_exceptions_g_id_fkey; Type: FK CONSTRAINT; Schema: public; Owner: -
--

ALTER TABLE ONLY public.late_day_exceptions
    ADD CONSTRAINT late_day_exceptions_g_id_fkey FOREIGN KEY (g_id) REFERENCES public.gradeable(g_id) ON DELETE CASCADE;


--
-- Name: late_day_exceptions late_day_exceptions_user_id_fkey; Type: FK CONSTRAINT; Schema: public; Owner: -
--

ALTER TABLE ONLY public.late_day_exceptions
    ADD CONSTRAINT late_day_exceptions_user_id_fkey FOREIGN KEY (user_id) REFERENCES public.users(user_id) ON UPDATE CASCADE;


--
-- Name: late_days late_days_user_id_fkey; Type: FK CONSTRAINT; Schema: public; Owner: -
--

ALTER TABLE ONLY public.late_days
    ADD CONSTRAINT late_days_user_id_fkey FOREIGN KEY (user_id) REFERENCES public.users(user_id) ON UPDATE CASCADE;


--
-- Name: notification_settings notification_settings_fkey; Type: FK CONSTRAINT; Schema: public; Owner: -
--

ALTER TABLE ONLY public.notification_settings
    ADD CONSTRAINT notification_settings_fkey FOREIGN KEY (user_id) REFERENCES public.users(user_id) ON UPDATE CASCADE;


--
-- Name: notifications notifications_from_user_id_fkey; Type: FK CONSTRAINT; Schema: public; Owner: -
--

ALTER TABLE ONLY public.notifications
    ADD CONSTRAINT notifications_from_user_id_fkey FOREIGN KEY (from_user_id) REFERENCES public.users(user_id) ON UPDATE CASCADE;


--
-- Name: notifications notifications_to_user_id_fkey; Type: FK CONSTRAINT; Schema: public; Owner: -
--

ALTER TABLE ONLY public.notifications
    ADD CONSTRAINT notifications_to_user_id_fkey FOREIGN KEY (to_user_id) REFERENCES public.users(user_id) ON UPDATE CASCADE;


--
-- Name: peer_assign peer_assign_g_id_fkey; Type: FK CONSTRAINT; Schema: public; Owner: -
--

ALTER TABLE ONLY public.peer_assign
    ADD CONSTRAINT peer_assign_g_id_fkey FOREIGN KEY (g_id) REFERENCES public.gradeable(g_id) ON UPDATE CASCADE ON DELETE CASCADE;


--
-- Name: peer_assign peer_assign_grader_id_fkey; Type: FK CONSTRAINT; Schema: public; Owner: -
--

ALTER TABLE ONLY public.peer_assign
    ADD CONSTRAINT peer_assign_grader_id_fkey FOREIGN KEY (grader_id) REFERENCES public.users(user_id) ON UPDATE CASCADE;


--
-- Name: peer_assign peer_assign_user_id_fkey; Type: FK CONSTRAINT; Schema: public; Owner: -
--

ALTER TABLE ONLY public.peer_assign
    ADD CONSTRAINT peer_assign_user_id_fkey FOREIGN KEY (user_id) REFERENCES public.users(user_id) ON UPDATE CASCADE;


--
-- Name: peer_feedback peer_feedback_g_id_fkey; Type: FK CONSTRAINT; Schema: public; Owner: -
--

ALTER TABLE ONLY public.peer_feedback
    ADD CONSTRAINT peer_feedback_g_id_fkey FOREIGN KEY (g_id) REFERENCES public.gradeable(g_id) ON DELETE CASCADE;


--
-- Name: peer_feedback peer_feedback_grader_id_fkey; Type: FK CONSTRAINT; Schema: public; Owner: -
--

ALTER TABLE ONLY public.peer_feedback
    ADD CONSTRAINT peer_feedback_grader_id_fkey FOREIGN KEY (grader_id) REFERENCES public.users(user_id) ON DELETE CASCADE;


--
-- Name: peer_feedback peer_feedback_user_id_fkey; Type: FK CONSTRAINT; Schema: public; Owner: -
--

ALTER TABLE ONLY public.peer_feedback
    ADD CONSTRAINT peer_feedback_user_id_fkey FOREIGN KEY (user_id) REFERENCES public.users(user_id) ON DELETE CASCADE;


--
-- Name: poll_options poll_options_poll_id_fkey; Type: FK CONSTRAINT; Schema: public; Owner: -
--

ALTER TABLE ONLY public.poll_options
    ADD CONSTRAINT poll_options_poll_id_fkey FOREIGN KEY (poll_id) REFERENCES public.polls(poll_id);


--
-- Name: poll_responses poll_responses_poll_id_fkey; Type: FK CONSTRAINT; Schema: public; Owner: -
--

ALTER TABLE ONLY public.poll_responses
    ADD CONSTRAINT poll_responses_poll_id_fkey FOREIGN KEY (poll_id) REFERENCES public.polls(poll_id);


--
-- Name: poll_responses poll_responses_student_id_fkey; Type: FK CONSTRAINT; Schema: public; Owner: -
--

ALTER TABLE ONLY public.poll_responses
    ADD CONSTRAINT poll_responses_student_id_fkey FOREIGN KEY (student_id) REFERENCES public.users(user_id);


--
-- Name: posts posts_fk0; Type: FK CONSTRAINT; Schema: public; Owner: -
--

ALTER TABLE ONLY public.posts
    ADD CONSTRAINT posts_fk0 FOREIGN KEY (thread_id) REFERENCES public.threads(id);


--
-- Name: posts posts_fk1; Type: FK CONSTRAINT; Schema: public; Owner: -
--

ALTER TABLE ONLY public.posts
    ADD CONSTRAINT posts_fk1 FOREIGN KEY (author_user_id) REFERENCES public.users(user_id);


--
-- Name: queue queue_added_by_fkey; Type: FK CONSTRAINT; Schema: public; Owner: -
--

ALTER TABLE ONLY public.queue
    ADD CONSTRAINT queue_added_by_fkey FOREIGN KEY (added_by) REFERENCES public.users(user_id);


--
-- Name: queue queue_help_started_by_fkey; Type: FK CONSTRAINT; Schema: public; Owner: -
--

ALTER TABLE ONLY public.queue
    ADD CONSTRAINT queue_help_started_by_fkey FOREIGN KEY (help_started_by) REFERENCES public.users(user_id);


--
-- Name: queue queue_removed_by_fkey; Type: FK CONSTRAINT; Schema: public; Owner: -
--

ALTER TABLE ONLY public.queue
    ADD CONSTRAINT queue_removed_by_fkey FOREIGN KEY (removed_by) REFERENCES public.users(user_id);


--
-- Name: queue queue_user_id_fkey; Type: FK CONSTRAINT; Schema: public; Owner: -
--

ALTER TABLE ONLY public.queue
    ADD CONSTRAINT queue_user_id_fkey FOREIGN KEY (user_id) REFERENCES public.users(user_id);


--
-- Name: regrade_discussion regrade_discussion_fk0; Type: FK CONSTRAINT; Schema: public; Owner: -
--

ALTER TABLE ONLY public.regrade_discussion
    ADD CONSTRAINT regrade_discussion_fk0 FOREIGN KEY (regrade_id) REFERENCES public.regrade_requests(id);


--
-- Name: regrade_discussion regrade_discussion_fk1; Type: FK CONSTRAINT; Schema: public; Owner: -
--

ALTER TABLE ONLY public.regrade_discussion
    ADD CONSTRAINT regrade_discussion_fk1 FOREIGN KEY (user_id) REFERENCES public.users(user_id);


--
-- Name: regrade_discussion regrade_discussion_regrade_requests_id_fk; Type: FK CONSTRAINT; Schema: public; Owner: -
--

ALTER TABLE ONLY public.regrade_discussion
    ADD CONSTRAINT regrade_discussion_regrade_requests_id_fk FOREIGN KEY (regrade_id) REFERENCES public.regrade_requests(id) ON UPDATE CASCADE;


--
-- Name: regrade_requests regrade_requests_fk0; Type: FK CONSTRAINT; Schema: public; Owner: -
--

ALTER TABLE ONLY public.regrade_requests
    ADD CONSTRAINT regrade_requests_fk0 FOREIGN KEY (g_id) REFERENCES public.gradeable(g_id);


--
-- Name: regrade_requests regrade_requests_fk1; Type: FK CONSTRAINT; Schema: public; Owner: -
--

ALTER TABLE ONLY public.regrade_requests
    ADD CONSTRAINT regrade_requests_fk1 FOREIGN KEY (user_id) REFERENCES public.users(user_id);


--
-- Name: regrade_requests regrade_requests_fk2; Type: FK CONSTRAINT; Schema: public; Owner: -
--

ALTER TABLE ONLY public.regrade_requests
    ADD CONSTRAINT regrade_requests_fk2 FOREIGN KEY (team_id) REFERENCES public.gradeable_teams(team_id);


--
-- Name: regrade_requests regrade_requests_fk3; Type: FK CONSTRAINT; Schema: public; Owner: -
--

ALTER TABLE ONLY public.regrade_requests
    ADD CONSTRAINT regrade_requests_fk3 FOREIGN KEY (gc_id) REFERENCES public.gradeable_component(gc_id);


--
-- Name: seeking_team seeking_team_g_id_fkey; Type: FK CONSTRAINT; Schema: public; Owner: -
--

ALTER TABLE ONLY public.seeking_team
    ADD CONSTRAINT seeking_team_g_id_fkey FOREIGN KEY (g_id) REFERENCES public.gradeable(g_id) ON UPDATE CASCADE ON DELETE CASCADE;


--
-- Name: solution_ta_notes solution_ta_notes_author_fk; Type: FK CONSTRAINT; Schema: public; Owner: -
--

ALTER TABLE ONLY public.solution_ta_notes
    ADD CONSTRAINT solution_ta_notes_author_fk FOREIGN KEY (author) REFERENCES public.users(user_id);


--
-- Name: solution_ta_notes solution_ta_notes_g_id_fk; Type: FK CONSTRAINT; Schema: public; Owner: -
--

ALTER TABLE ONLY public.solution_ta_notes
    ADD CONSTRAINT solution_ta_notes_g_id_fk FOREIGN KEY (g_id) REFERENCES public.gradeable(g_id);


--
-- Name: student_favorites student_favorites_fk0; Type: FK CONSTRAINT; Schema: public; Owner: -
--

ALTER TABLE ONLY public.student_favorites
    ADD CONSTRAINT student_favorites_fk0 FOREIGN KEY (user_id) REFERENCES public.users(user_id);


--
-- Name: student_favorites student_favorites_fk1; Type: FK CONSTRAINT; Schema: public; Owner: -
--

ALTER TABLE ONLY public.student_favorites
    ADD CONSTRAINT student_favorites_fk1 FOREIGN KEY (thread_id) REFERENCES public.threads(id);


--
-- Name: teams teams_team_id_fkey; Type: FK CONSTRAINT; Schema: public; Owner: -
--

ALTER TABLE ONLY public.teams
    ADD CONSTRAINT teams_team_id_fkey FOREIGN KEY (team_id) REFERENCES public.gradeable_teams(team_id) ON DELETE CASCADE;


--
-- Name: teams teams_user_id_fkey; Type: FK CONSTRAINT; Schema: public; Owner: -
--

ALTER TABLE ONLY public.teams
    ADD CONSTRAINT teams_user_id_fkey FOREIGN KEY (user_id) REFERENCES public.users(user_id) ON UPDATE CASCADE;


--
-- Name: thread_categories thread_categories_fk0; Type: FK CONSTRAINT; Schema: public; Owner: -
--

ALTER TABLE ONLY public.thread_categories
    ADD CONSTRAINT thread_categories_fk0 FOREIGN KEY (thread_id) REFERENCES public.threads(id);


--
-- Name: thread_categories thread_categories_fk1; Type: FK CONSTRAINT; Schema: public; Owner: -
--

ALTER TABLE ONLY public.thread_categories
    ADD CONSTRAINT thread_categories_fk1 FOREIGN KEY (category_id) REFERENCES public.categories_list(category_id);


--
-- Name: users users_registration_section_fkey; Type: FK CONSTRAINT; Schema: public; Owner: -
--

ALTER TABLE ONLY public.users
    ADD CONSTRAINT users_registration_section_fkey FOREIGN KEY (registration_section) REFERENCES public.sections_registration(sections_registration_id);


--
-- Name: users users_rotating_section_fkey; Type: FK CONSTRAINT; Schema: public; Owner: -
--

ALTER TABLE ONLY public.users
    ADD CONSTRAINT users_rotating_section_fkey FOREIGN KEY (rotating_section) REFERENCES public.sections_rotating(sections_rotating_id);


--
-- Name: viewed_responses viewed_responses_fk0; Type: FK CONSTRAINT; Schema: public; Owner: -
--

ALTER TABLE ONLY public.viewed_responses
    ADD CONSTRAINT viewed_responses_fk0 FOREIGN KEY (thread_id) REFERENCES public.threads(id);


--
-- Name: viewed_responses viewed_responses_fk1; Type: FK CONSTRAINT; Schema: public; Owner: -
--

ALTER TABLE ONLY public.viewed_responses
    ADD CONSTRAINT viewed_responses_fk1 FOREIGN KEY (user_id) REFERENCES public.users(user_id);


--
-- PostgreSQL database dump complete
--
<|MERGE_RESOLUTION|>--- conflicted
+++ resolved
@@ -280,12 +280,7 @@
     g_ta_view_start_date timestamp(6) with time zone NOT NULL,
     g_grade_start_date timestamp(6) with time zone NOT NULL,
     g_grade_due_date timestamp(6) with time zone NOT NULL,
-<<<<<<< HEAD
     g_grade_released_date timestamp(6) with time zone,
-    g_grade_locked_date timestamp(6) with time zone,
-=======
-    g_grade_released_date timestamp(6) with time zone NOT NULL,
->>>>>>> 5b2354be
     g_min_grading_group integer NOT NULL,
     g_syllabus_bucket character varying(255) NOT NULL,
     CONSTRAINT g_grade_due_date CHECK ((g_grade_due_date <= g_grade_released_date)),
