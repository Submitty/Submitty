--- conflicted
+++ resolved
@@ -732,15 +732,12 @@
     for root, _dirs, files in os.walk(path):
         for my_file in files:
             relpath = root[len(path)+1:]
-<<<<<<< HEAD
             zipf.write(os.path.join(root, my_file), os.path.join(relpath, my_file))
-=======
             try:
-                zipf.write(os.path.join(root,my_file),os.path.join(relpath,my_file))
+                zipf.write(os.path.join(root,my_file), os.path.join(relpath, my_file))
             except FileNotFoundError as e:
                 # this can happen if we have a broken symlink
                 pass
->>>>>>> 5fa1860a
     zipf.close()
 
 
