--- conflicted
+++ resolved
@@ -38,13 +38,10 @@
         $localjs[] = $this->core->getOutput()->timestampResource(FileUtils::joinPaths('pdfjs', 'pdf.worker.min.js'), 'vendor');
         $localjs[] = $this->core->getOutput()->timestampResource(FileUtils::joinPaths('pdf-annotate.js', 'pdf-annotate.min.js'), 'vendor');
         $localjs[] = $this->core->getOutput()->timestampResource(FileUtils::joinPaths('pdf', 'PDFAnnotateEmbedded.js'), 'js');
-<<<<<<< HEAD
         // This initializes the toolbar and activates annotation mode
         if (!isset($is_student) || !$is_student) {
             $localjs[] = $this->core->getOutput()->timestampResource(FileUtils::joinPaths('pdf', 'PDFInitToolbar.js'), 'js');
         }
-=======
->>>>>>> e004c213
 
         return $this->core->getOutput()->renderTwigOutput('grading/electronic/PDFAnnotationEmbedded.twig', [
             'gradeable_id' => $params["gradeable_id"],
