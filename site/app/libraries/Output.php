--- conflicted
+++ resolved
@@ -78,16 +78,12 @@
             'cache' => $debug ? false : $cache_path,
             'debug' => $debug
         ]);
-<<<<<<< HEAD
 
         if($this->core->getConfig()->isDebug()){
             $this->twig->addExtension(new \Twig\Extension\DebugExtension());
         }
         
-        $this->twig->getExtension(\Twig\Extension\CoreExtension::class)
-            ->setTimezone($this->core->getConfig()->getTimezone());
-=======
->>>>>>> 31e8a058
+
         $this->twig->addGlobal("core", $this->core);
 
         $this->twig->addFunction(new \Twig\TwigFunction("render_template", function(... $args) {
