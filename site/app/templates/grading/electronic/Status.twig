
<body onload="document.getElementById('defaultOpen').click();">
<div class = "content">
    <h1>Status of {{ gradeable_title }}</h1>

    {% if rotating_sections_error %}
        <div class='content' style="background-color:#e84848">
            <p> WARNING: This page may be inaccurate.  <br />
                This gradeable assigns graders by Rotating Section, but Rotating Sections are not set up properly. <br />
                To fix Rotating Sections, go to the Manage Sections page. <br />
            </p>
        </div>
    {% endif %}

    {# Top buttons #}
    <div style="margin-top: 20px; vertical-align:bottom;">
        {% if graded_percentage != -1 or core.getUser().accessFullGrading() or peer %}
            <a class="btn btn-primary"
                    {% if core.getUser().accessAdmin() %}
               href="{{ core.buildUrl({'component': 'grading', 'page': 'electronic', 'action' :  'details', 'gradeable_id' :  gradeable_id, 'view' : 'all' }) }}">
                {% else %}
                    href="{{ core.buildUrl({'component': 'grading', 'page': 'electronic', 'action' :  'details', 'gradeable_id' :  gradeable_id, 'view' : (core.getUser().getGradingRegistrationSections()|length == 0) ? 'all' : null}) }}">
                {% endif %}

                Index of Grading Details for All Students
            </a>
            {% if core.getUser().getGradingRegistrationSections()|length != 0 %}
                <a class="btn btn-primary"
                   href="{{ core.buildUrl({'component': 'grading', 'page': 'electronic', 'action': 'grade', 'gradeable_id': gradeable_id}) }}">
                    Grade Next Student
                </a>
                <a class="btn btn-primary"
                   href="{{ core.buildUrl({'component': 'misc', 'page': 'download_all_assigned', 'dir': 'submissions', 'gradeable_id': gradeable_id}) }}">
                    Download Zip of All Assigned Students
                </a>
            {% endif %}
            {% if core.getUser().accessFullGrading() and submitted_total %}
                <a class="btn btn-primary"
                   href="{{ core.buildUrl({'component': 'misc', 'page': 'download_all_assigned', 'dir': 'submissions', 'gradeable_id': gradeable_id, 'type': 'All'}) }}">
                    Download Zip of All Students
                </a>
            {% endif %}
            {% if core.getUser().accessFullGrading() %}
                <a class="btn btn-primary"
                   href="{{ core.buildUrl({'component': 'submission', 'action': 'stat_page', 'gradeable_id': gradeable_id}) }}">
                    Bulk Upload Forensics
                </a>
            {% endif %}
        {% endif %}
    </div>
    {# /Top Button #}


</div>
<div class = "content">
    {% if graded_percentage == -1 %}
        <div class="sub">
            No Grading To Be Done! :)
        </div>
    {% else %}
        <div class = "tab">
            <button class="btn btn-primary" type="button" onclick="openStat(event, 'Numerical Data'), this.blur()" id="defaultOpen">Numerical Data</button>
<<<<<<< HEAD

            <button class="btn btn-primary" type="button" onclick="openStat(event, 'Total Score Histogram'), this.blur()">Total Histogram</button>
            <button class="btn btn-primary" type="button" onclick="openStat(event, 'Autograding Score Histogram'), this.blur()">Autograding Histogram</button>

=======
            <button class="btn btn-primary" type="button" onclick="openStat(event, 'Total Score Histogram'), this.blur()">Total Score Histogram</button>
            <button class="btn btn-primary" type="button" onclick="openStat(event, 'Autograding Score Histogram'), this.blur()">Autograding Score Histogram</button>
>>>>>>> 5000b46d
            <button class="btn btn-primary" type="button" onclick="openStat(event, 'Component Averages'), this.blur()">Component Averages</button>
            <div id = "Total Score Histogram" class = "tabcontent">
                {% if overall_average == null or overall_average.getCount() == 0 %}
                    <br/>
                    No assignments have been completely graded yet.
                {% else %}
                    {% set bTA = [] %}
                    {% set tTA = [] %}
                    {% set bAuto = [] %}

                    {% set VerConf = 0 %}
                    {% set noSub = 0 %}
                    {% set noActive = 0 %}
                    {% set GradeInq = 0 %}
                    {% set IncompGrading = 0 %}
                    {# Iterate through all the Scores #}
                    {% for ov in overall_scores %}
                        {# If Autograded, add the points to the array of autograded scores#}
                        {% if ov.getAutoGradedGradeable().getHighestVersion() != 0 %}
                            {% if ov.getGradeable().getAutogradingConfig().getTotalNonExtraCredit() != 0  %}
                                {%  set bAuto = bAuto|merge( [ov.getAutoGradedGradeable().getTotalPoints() ]) %}

                            {% endif %}
                        {% else %}

                        {% endif %}

                        {% if not ov.getAutoGradedGradeable().hasSubmission() %}
                            {# if no submission and not in Null section add to count #}
                            {% if ov.getTaGradedGradeable.getGradedGradeable.getSubmitter().getRegistrationSection() != NULL %}
                                {% set noSub = noSub +1 %}
                            {% endif %}
                        {% elseif ov.getAutoGradedGradeable().getActiveVersion() == 0 %}
                            {# if no active version and not in Null section add to count #}
                            {% if ov.getTaGradedGradeable.getGradedGradeable.getSubmitter().getRegistrationSection() != NULL %}
                                {% set noActive = noActive + 1 %}
                            {% endif %}
                        {% elseif ov.getGradeable().isTaGrading() %}
                            {% if ov.getOrCreateTaGradedGradeable().anyGrades() %}
                                {# if grade inquiry and not in Null section add to count #}
                                {% if ov.hasActiveRegradeRequest() %}
                                    {% if ov.getTaGradedGradeable.getGradedGradeable.getSubmitter().getRegistrationSection() != NULL %}
                                        {% set noActive = noActive+1 %}
                                    {% endif %}
                                {% elseif ov.getTaGradedGradeable().hasVersionConflict() %}
                                    {# if version conflict and not in Null section add to count #}
                                    {% if ov.getTaGradedGradeable.getGradedGradeable.getSubmitter().getRegistrationSection() != NULL %}
                                        {% set VerConf = VerConf +1 %}
                                    {% endif %}

                                {% elseif not ov.isTaGradingComplete() %}
                                    {# if assignment incomplete and not in Null section add to count #}
                                    {% set IncompGrading = IncompGrading +1 %}
                                {% elseif ov.isTaGradingComplete() %}
                                    {# otherwise add the overall grade to array and total score possible to array (possible future use) #}
                                    {% if ov.getTaGradedGradeable.getGradedGradeable.getSubmitter().getRegistrationSection() != NULL %}
                                        {% set bTA = bTA|merge( [ ov.getTaGradedGradeable.getTotalScore()  ]) %}
                                        {% set tTA = tTA|merge( [ ov.getGradeable().getTaPoints() ]) %}

                                    {% endif %}
                                {% endif %}
                            {% endif %}
                        {% endif %}
                    {% endfor %}
                    {# Setup for Histogram of Total Scores #}
                    <div id="myDiv"><!-- Plotly chart will be drawn inside this DIV --></div>
                    <script>
                        var buckets = new Map();
                        var buttonLayerHeight = 1.0;
                        var ct = 0;
                        var max = 0;
                        var min = {{ overall_total }} + 50;
                        var median = 0;
                        var mode = 0;
                        var modeCount = 0;
                        var range = 0;

                        {% for b in bTA %}
                        ct++;
                        if(buckets.has({{ b }})){
                            buckets.set({{ b }},buckets.get({{ b }})+1);
                        }
                        else{
                            (buckets.set({{ b }},1));
                        }
                        {% endfor %}


                        var xValue = [];
                        var yValue = [];
                        var yValue2 = [];
                        var xValueSorted = [];

                        for( var [key, value] of buckets){
                            xValue.push(key);
                            xValueSorted.push(key);
                            yValue.push(value);
                            if(value > modeCount){
                                modeCount = value;
                                mode = key;
                            }
                            if(key<min){
                                min = key;
                            }
                            if(key>max){
                                max = key;
                            }
                        }

                        range = max-min;
                        xValueSorted.sort((a,b)=>a-b);

                        var len = xValueSorted.length;

                        len = len/2;
                        len = Math.ceil(len);
                        median = xValueSorted[xValueSorted.length-len];

                        var trace1 = {
                            x: xValue,
                            y: yValue,
                            name: 'Students with Each Score',
                            type: 'bar',
                            text: yValue,
                            textposition: 'auto',
                            hoverinfo: 'none',
                            marker: {
                                color: 'rgb(48,99,152)',
                                opacity: 1.0,
                                line: {
                                    color: 'rbg(170,170,170)',
                                    width: 1.5
                                }
                            }
                        };

                        var data = [trace1];

                        var layout = {
                            title: 'Students with Each Score',
                            xaxis: {
                                title: 'Scores'
                            },
                            yaxis:{
                                title: 'Number of Students'
                            },
                            barmode: 'overlay',
                            font: {
                                family: '"Source Sans Pro", sans-serif',
                            }
                        };

                        Plotly.newPlot('myDiv', data, layout, {displayModeBar: false,displaylogo: false});

                        document.write('<b>Mean: </b>'+{{ overall_average.getAverageScore() }}+'&nbsp&nbsp&nbsp&nbsp'+'<b>Mode: </b>'
                        +mode+'&nbsp&nbsp&nbsp&nbsp'+'<b>Median: </b>'+median+'&nbsp&nbsp&nbsp&nbsp'+ '<b>Maximum: </b>'+max+
                        '&nbsp&nbsp&nbsp&nbsp'+'<b>Minimum: </b>'+min+'&nbsp&nbsp&nbsp&nbsp'+'<b>Standard Deviation: </b>'+
                        {{ overall_average.getStandardDeviation()  }}+'&nbsp&nbsp&nbsp&nbsp'+'<b>Range: </b>'+range);


                    </script>
                    {{ "\n"|nl2br }}
                    {{ mode }}
                    Version Conflicts: {{ VerConf }}
                    {{ "\n"|nl2br }}
                    No Submissions: {{ noSub }}
                    {{ "\n"|nl2br }}
                    No Active Versions: {{ noActive }}
                    {{ "\n"|nl2br }}
                    Grade Inquiries: {{ GradeInq }}
                    {{ "\n"|nl2br }}
                    Incomplete Grading: {{ IncompGrading }}
                {% endif %}


            </div>

            {# Setup for Component Average Graphs#}
            <div id="Component Averages" class="tabcontent">

                {% if component_averages|length == 0 %}
                    <br/>
                    No components have been graded yet.
                {% else %}
                    <div id="myDiv2"><!-- Plotly chart will be drawn inside this DIV --></div>
                    <script>

                        var xValue = [];
                        var yValue = [];
                        var yValue2 = [];
                        {% for comp in component_averages %}
                            xValue.push('{{comp.getTitle()|escape("js")}}');
                            yValue.push({{comp.getAverageScore()}});
                            yValue2.push({{comp.getMaxValue()}});
                        {% endfor %}


                        var trace1 = {
                            x: xValue,
                            y: yValue,
                            name: 'Average Scores',
                            type: 'bar',
                            text: yValue,
                            textposition: 'auto',
                            hoverinfo: 'none',
                            marker: {
                                color: 'rgb(48,99,152)',
                                opacity: 1.0,
                                line: {
                                    color: 'rbg(170,170,170)',
                                    width: 1.5
                                }
                            }
                        };

                        var trace2 = {
                            x: xValue,
                            y: yValue2,
                            name: 'Full Scores',
                            type: 'bar',
                            text: yValue2,
                            textposition: 'auto',
                            hoverinfo: 'none',
                            marker: {
                                color: 'rgb(246,251,252)',
                                opacity: 1.0,
                                line: {
                                    color: 'rbg(170,170,170)',
                                    width: 1.5
                                }
                            }
                        };

                        var data = [trace2, trace1];

                        var layout = {
                            title: 'Manually Graded Component Averages',
                            barmode: 'overlay',
                            xaxis: {
                                title: 'Components'
                            },
                            yaxis:{
                                title: 'Scores'
                            },
                            font: {
                                family: '"Source Sans Pro", sans-serif',
                            }

                        };

                        Plotly.newPlot('myDiv2', data, layout, {displayModeBar: false,displaylogo: false});
                    </script>
                {% endif %}
            </div>
            {# Graph Setup for Autograding #}
            <div id="Autograding Score Histogram" class="tabcontent">
                {% if autograding_non_extra_credit != 0 %}
                    {# Only show autograder if we have autograding points #}
                {% if autograded_average == null or autograded_average.getCount() == 0 %}
                    <br/>
                    No assignments have been submitted yet.
                {% else %}
                    <div id="myDiv3"><!-- Plotly chart will be drawn inside this DIV --></div>
                    <script>
                        var buckets = new Map();
                        var buttonLayerHeight = 1.0;
                        var ct = 0;
                        var max = 0;
                        var min = {{ overall_total }} + 50;
                        var median = 0;
                        var mode = 0;
                        var modeCount = 0;
                        var range = 0;

                        {% for b in bAuto %}
                        ct++;
                        if(buckets.has({{ b }})){
                            buckets.set({{ b }},buckets.get({{ b }})+1);
                        }
                        else{
                            (buckets.set({{ b }},1));
                        }
                        {% endfor %}


                        var xValue = [];
                        var yValue = [];
                        var yValue2 = [];
                        var xValueSorted = [];

                        for( var [key, value] of buckets){
                            xValue.push(key);
                            xValueSorted.push(key);
                            yValue.push(value);
                            if(value >= modeCount){
                                modeCount = value;
                                mode = key;
                            }
                            if(key<min){
                                min = key;
                            }
                            if(key>max){
                                max = key;
                            }
                        }

                        range = max-min;
                        xValueSorted.sort((a,b)=>a-b);

                        var len = xValueSorted.length;

                        len = len/2;
                        len = Math.ceil(len);
                        median = xValueSorted[xValueSorted.length-len];

                        var trace1 = {
                            x: xValue,
                            y: yValue,
                            name: 'Students with Each Score',
                            type: 'bar',
                            text: yValue,
                            textposition: 'auto',
                            hoverinfo: 'none',
                            marker: {
                                color: 'rgb(48,99,152)',
                                opacity: 1.0,
                                line: {
                                    color: 'rbg(170,170,170)',
                                    width: 1.5
                                }
                            }
                        };

                        var data = [trace1];

                        var layout = {
                            title: 'Students with Each Score',
                            barmode: 'overlay',
                            xaxis: {
                                title: 'Scores'
                            },
                            yaxis:{
                                title: 'Number of Students'
                            },
                            font: {
                                family: '"Source Sans Pro", sans-serif',
                            }
                        };

                        Plotly.newPlot('myDiv3', data, layout, {displayModeBar: false,displaylogo: false});

                        document.write('<b>Mean: </b>'+{{ overall_average.getAverageScore() }}+'&nbsp&nbsp&nbsp&nbsp'+'<b>Mode: </b>'
                        +mode+'&nbsp&nbsp&nbsp&nbsp'+'<b>Median: </b>'+median+'&nbsp&nbsp&nbsp&nbsp'+ '<b>Maximum: </b>'+max+
                        '&nbsp&nbsp&nbsp&nbsp'+'<b>Minimum: </b>'+min+'&nbsp&nbsp&nbsp&nbsp'+'<b>Standard Deviation: </b>'+
                        {{ overall_average.getStandardDeviation()  }}+'&nbsp&nbsp&nbsp&nbsp'+'<b>Range: </b>'+range);


                    </script>
                    {{ "\n"|nl2br }}
                    {{ mode }}
                    Version Conflicts: {{ VerConf }}
                    {{ "\n"|nl2br }}
                    No Submissions: {{ noSub }}
                    {{ "\n"|nl2br }}
                    No Active Versions: {{ noActive }}
                    {{ "\n"|nl2br }}
                    Grade Inquiries: {{ GradeInq }}
                    {{ "\n"|nl2br }}
                    Incomplete Grading: {{ IncompGrading }}
                {% endif %}
                {% else %}
                <br/>
                    No autograding for this gradeable
                {% endif %}

            </div>
            <div id="Numerical Data" class="tabcontent">
                <div class = "row">
                    <div class = "box col-md-6">
                        {# LEFT CHUNK#}
                        {% if warnings|length > 0 %}
                            <ul>
                                {% for warning in warnings %}
                                    <li style="color:red; margin-left:1em">{{ warning }}</li>
                                {% endfor %}
                            </ul>
                            <br/>
                        {% endif %}

                        {% if team_assignment %}
                            <br />
                            <b>Students on a team:</b> {{ team_total }}/{{ total_students }} ({{ team_percentage }}%)
                            <br />
                            <br />
                            <b>Number of teams:</b> {{ total_submissions }}
                            <br />
                            <br />
                            <b>Teams who have submitted:</b> {{ submitted_total }} / {{ total_submissions }} ({{ submitted_percentage }}%)
                        {% else %}
                            <br />
                            <b>Students who have submitted:</b>  {{ submitted_total }} / {{ total_submissions }} ({{ submitted_percentage }}%)
                            <br />
                            <br />
                            <b>Current percentage of grading done:</b> {{ graded_total }} / {{ submitted_total }} ({{ graded_percentage }}%)
                        {% endif %}

                        <br />
                        <br />
                        {% if peer %}
                            <b>Current percentage of students grading done:</b> {{ peer_percentage }}% ({{ peer_graded }}/{{ peer_total }})
                        {% else %}
                            <b>By Grading Sections:</b>
                            <div style="margin-left: 20px">
                                {% for key, section in sections %}
                                    Section {{ key }}: {{ section.graded }} / {{ section.total }} ({{ section.percentage }}%)<br />
                                {% endfor %}
                            </div>
                            <br />
                            <b>Graders:</b>
                            <div style="margin-left: 20px">
                                {% for key, section in sections %}
                                    Section {{ key }}:
                                    {% if section.valid_graders|length == 0 %}
                                        Nobody
                                    {% else %}
                                        {{ section.valid_graders | join(", ") }}
                                    {% endif %}
                                    <br />
                                {% endfor %}
                            </div>
                        {% endif %}

                        {% if ta_grades_released %}
                            {% if team_assignment %}
                                <br />
                                <b>Number of teams who have viewed their grade:</b> {{ viewed_grade }} / {{ viewed_total }} ({{ viewed_percent }}%)
                            {% else %}
                                <br />
                                <b>Number of students who have viewed their grade:</b> {{ viewed_grade }} / {{ viewed_total }} ({{ viewed_percent }}%)
                            {% endif %}
                        {% endif %}

                        {% if core.getConfig().isRegradeEnabled() and not peer %}
                            <br />
                            <br />
                            <b>Number of students who have unresolved grade inquiries:</b> {{ regrade_requests }}
                        {% endif %}
                        {# LEFT CHUNK #}
                    </div>
                    <div class = "box col-md-6">
                        {# RIGHT CHUNK#}
                        {% if not peer %}
                            <br>
                            <b>Statistics for Completely Graded Assignments: </b>
                            <br/>
                            <div style="margin-left: 20px">
                                {% if overall_average == null or overall_average.getCount() == 0 %}
                                    No assignments have been completely graded yet.
                                {% else %}
                                    Average: {{ overall_average.getAverageScore() }} / {{ overall_total }} ({{ overall_percentage }}%)<br/>
                                    Standard Deviation: {{ overall_average.getStandardDeviation() }} <br/>
                                    Count: {{ overall_average.getCount() }} <br/>
                                {% endif %}
                            </div>
                            {% if autograding_non_extra_credit != 0 %}
                                {# Only show autograder if we have autograding points #}
                                <br/>
                                <b>Statistics for Autograding: </b>
                                <br/>
                                <div style="margin-left: 20px">
                                    {% if autograded_average == null or autograded_average.getCount() == 0 %}
                                        No assignments have been submitted yet.
                                    {% else %}
                                        Average: {{ autograded_average.getAverageScore() }} / {{ autograding_non_extra_credit }} ({{ autograded_percentage }}%)<br/>
                                        Standard Deviation: {{ autograded_average.getStandardDeviation() }} <br/>
                                        Count: {{ autograded_average.getCount() }} <br/>
                                    {% endif %}
                                </div>
                            {% endif %}
                            <br/>
                            <b>Statistics for Manually Graded Components: </b>
                            <br/>
                            <div style="margin-left: 20px">
                                {% if component_averages|length == 0 %}
                                    No components have been graded yet.
                                {% else %}
                                    {% for component in component_averages %}
                                        {{ component.getTitle() }}:<br/>
                                        <div style="margin-left: 40px">
                                            Average:
                                            {% if component.getMaxValue() > 0 %}
                                                {{ component.getAverageScore() }} / {{ component.getMaxValue() }} ({{ component_percentages[loop.index0] }}%)
                                            {% else %}
                                                {{ component.getAverageScore() }}
                                            {% endif %}
                                            <br/>
                                            Standard Deviation: {{ component.getStandardDeviation() }} <br/>
                                            Count: {{ component.getCount() }} <br/>
                                        </div>
                                    {% endfor %}
                                    <br/>
                                    Overall Average: {{ component_overall_score }} / {{ component_overall_max }} ({{ component_overall_percentage }}%)
                                {% endif %}
                            </div>
                        {% endif %}
                        {# RIGHT CHUNK #}
                    </div>


                </div>

            </div>
        </div>
    {% endif %}
</div>
</body>
{# Tab Buttons #}
<script>
    function openStat(evt, statName) {
        // Declare all variables
        var i, tabcontent, tablinks;

        // Get all elements with class="tabcontent" and hide them
        tabcontent = document.getElementsByClassName("tabcontent");
        for (i = 0; i < tabcontent.length; i++) {
            tabcontent[i].style.display = "none";
        }


        // Get all elements with class="btn btn-primary" and remove the class "active"
        tablinks = document.getElementsByClassName("btn btn-primary");
        for (i = 0; i < tablinks.length; i++) {
            tablinks[i].className = tablinks[i].className.replace(" active", "");
        }

        // Show the current tab, and add an "active" class to the button that opened the tab
        document.getElementById(statName).style.display = "block";
        evt.currentTarget.className += " active";

    }
    // Get the element with id="defaultOpen" and click on it
    document.getElementById("defaultOpen").click();
</script><|MERGE_RESOLUTION|>--- conflicted
+++ resolved
@@ -60,15 +60,8 @@
     {% else %}
         <div class = "tab">
             <button class="btn btn-primary" type="button" onclick="openStat(event, 'Numerical Data'), this.blur()" id="defaultOpen">Numerical Data</button>
-<<<<<<< HEAD
-
-            <button class="btn btn-primary" type="button" onclick="openStat(event, 'Total Score Histogram'), this.blur()">Total Histogram</button>
-            <button class="btn btn-primary" type="button" onclick="openStat(event, 'Autograding Score Histogram'), this.blur()">Autograding Histogram</button>
-
-=======
             <button class="btn btn-primary" type="button" onclick="openStat(event, 'Total Score Histogram'), this.blur()">Total Score Histogram</button>
             <button class="btn btn-primary" type="button" onclick="openStat(event, 'Autograding Score Histogram'), this.blur()">Autograding Score Histogram</button>
->>>>>>> 5000b46d
             <button class="btn btn-primary" type="button" onclick="openStat(event, 'Component Averages'), this.blur()">Component Averages</button>
             <div id = "Total Score Histogram" class = "tabcontent">
                 {% if overall_average == null or overall_average.getCount() == 0 %}
