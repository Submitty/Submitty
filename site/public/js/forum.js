/* global displaySuccessMessage, hljs, luxon, buildCourseUrl, csrfToken,
    displayErrorMessage, escapeSpecialChars */
/* exported markForDeletion */
/* exported unMarkForDeletion */
/* exported  displayHistoryAttachment */
/* exported toggleUpduck */
/* exported toggleLike */
// eslint-disable-next-line no-unused-vars
function categoriesFormEvents() {
    $('#ui-category-list').sortable({
        items: '.category-sortable',
        handle: '.handle',
        // eslint-disable-next-line no-unused-vars
        update: function (event, ui) {
            reorderCategories();
        },
    });
    $('#ui-category-list').find('.fa-edit').click(function () {
        const item = $(this).parent().parent().parent();
        const category_desc = item.find('.categorylistitem-desc span').text().trim();
        item.find('.categorylistitem-editdesc input').val(category_desc);
        item.find('.categorylistitem-desc').hide();
        item.find('.categorylistitem-editdesc').show();
    });
    $('#ui-category-list').find('.fa-times').click(function () {
        const item = $(this).parent().parent().parent();
        item.find('.categorylistitem-editdesc').hide();
        item.find('.categorylistitem-desc').show();
    });

    const refresh_color_select = function (element) {
        $(element).css('background-color', $(element).val());
    };

    $('.category-color-picker').each(function () {
        refresh_color_select($(this));
    });
}

// eslint-disable-next-line no-unused-vars
function openFileForum(directory, file, path) {
    const url = `${buildCourseUrl(['display_file'])}?dir=${directory}&file=${file}&path=${path}`;
    window.open(url, '_blank', 'toolbar=no,scrollbars=yes,resizable=yes, width=700, height=600');
}

function checkForumFileExtensions(post_box_id, files) {
    const count = files.length;
    for (let i = 0; i < files.length; i++) {
        // eslint-disable-next-line no-undef
        const extension = getFileExtension(files[i].name);
        if (!['gif', 'png', 'jpg', 'jpeg', 'bmp'].includes(extension)) {
            // eslint-disable-next-line no-undef
            deleteSingleFile(files[i].name, post_box_id, false);
            // eslint-disable-next-line no-undef
            removeLabel(files[i].name, post_box_id);
            files.splice(i, 1);
            i--;
        }
    }
    return count === files.length;
}

function resetForumFileUploadAfterError(displayPostId) {
    $(`#file_name${displayPostId}`).html('');
    document.getElementById(`file_input_label${displayPostId}`).style.border = '2px solid red';
    document.getElementById(`file_input${displayPostId}`).value = null;
}

// eslint-disable-next-line no-unused-vars
function checkNumFilesForumUpload(input, post_id) {
    const displayPostId = (typeof post_id !== 'undefined') ? `_${escapeSpecialChars(post_id)}` : '';
    if (input.files.length > 5) {
        displayErrorMessage('Max file upload size is 5. Please try again.');
        resetForumFileUploadAfterError(displayPostId);
    }
    else {
        if (!checkForumFileExtensions(input.files)) {
            displayErrorMessage('Invalid file type. Please upload only image files. (PNG, JPG, GIF, BMP...)');
            resetForumFileUploadAfterError(displayPostId);
            return;
        }
        $(`#file_name${displayPostId}`).html(`<p style="display:inline-block;">${input.files.length} files selected.</p>`);
        $('#messages').fadeOut();
        document.getElementById(`file_input_label${displayPostId}`).style.border = '';
    }
}

function uploadImageAttachments(attachment_box) {
    const observer = new MutationObserver((e) => {
        if (e[0].addedNodes.length === 0 || e[0].addedNodes[0].className === 'thumbnail') {
            return;
        }
        // eslint-disable-next-line no-undef
        const part = get_part_number(e[0]);
        if (isNaN(parseInt(part))) {
            return;
        }
        const target = $(e[0].target).find('tr')[$(e[0].target).find('tr').length - 1];
        let file_object = null;
        const filename = $(target).attr('fname');
        // eslint-disable-next-line no-undef
        for (let j = 0; j < file_array[part - 1].length; j++) {
            // eslint-disable-next-line no-undef
            if (file_array[part - 1][j].name === filename) {
                // eslint-disable-next-line no-undef
                file_object = file_array[part - 1][j];
                break;
            }
        }
        const image = document.createElement('div');
        $(image).addClass('thumbnail');
        $(image).css('background-image', `url(${window.URL.createObjectURL(file_object)})`);
        target.prepend(image);
    });
    $(attachment_box).each(function () {
        observer.observe($(this)[0], {
            childList: true,
            subtree: true,
        });
    });
}

function testAndGetAttachments(post_box_id, dynamic_check) {
    const index = post_box_id - 1;
    const files = [];
    // eslint-disable-next-line no-undef
    for (let j = 0; j < file_array[index].length; j++) {
        // eslint-disable-next-line no-undef
        if (file_array[index][j].name.indexOf("'") !== -1
            // eslint-disable-next-line no-undef
            || file_array[index][j].name.indexOf('"') !== -1) {
            // eslint-disable-next-line no-undef
            alert(`ERROR! You may not use quotes in your filename: ${file_array[index][j].name}`);
            return false;
        }
        // eslint-disable-next-line no-undef
        else if (file_array[index][j].name.indexOf('\\\\') !== -1
            // eslint-disable-next-line no-undef
            || file_array[index][j].name.indexOf('/') !== -1) {
            // eslint-disable-next-line no-undef
            alert(`ERROR! You may not use a slash in your filename: ${file_array[index][j].name}`);
            return false;
        }
        // eslint-disable-next-line no-undef
        else if (file_array[index][j].name.indexOf('<') !== -1
            // eslint-disable-next-line no-undef
            || file_array[index][j].name.indexOf('>') !== -1) {
            // eslint-disable-next-line no-undef
            alert(`ERROR! You may not use angle brackets in your filename: ${file_array[index][j].name}`);
            return false;
        }
        // eslint-disable-next-line no-undef
        files.push(file_array[index][j]);
    }

    let valid = true;
    if (!checkForumFileExtensions(post_box_id, files)) {
        displayErrorMessage('Invalid file type. Please upload only image files. (PNG, JPG, GIF, BMP...)');
        valid = false;
    }

    if (files.length > 5) {
        if (dynamic_check) {
            displayErrorMessage('Max file upload size is 5. Please remove attachments accordingly.');
        }
        else {
            displayErrorMessage('Max file upload size is 5. Please try again.');
        }
        valid = false;
    }

    if (!valid) {
        return false;
    }
    else {
        const submitButtons = document.querySelectorAll(`[data-post_box_id="${post_box_id}"] input[type="submit"]`);
        submitButtons.forEach((button) => {
            button.disabled = false;
        });
        return files;
    }
}

function publishFormWithAttachments(form, test_category, error_message, is_thread) {
    if (!form[0].checkValidity()) {
        form[0].reportValidity();
        return false;
    }
    if (test_category) {
        if ((!form.prop('ignore-cat')) && form.find('.btn-selected').length === 0 && ($('.cat-buttons input').is(':checked') === false)) {
            alert('At least one category must be selected.');
            return false;
        }
    }
    const post_box_id = form.find('.thread-post-form').data('post_box_id');
    const formData = new FormData(form[0]);

    const files = testAndGetAttachments(post_box_id, false);
    if (files === false) {
        return false;
    }
    for (let i = 0; i < files.length; i++) {
        formData.append('file_input[]', files[i], files[i].name);
    }
    const submit_url = form.attr('action');

    form.find('[type=submit]').prop('disabled', true);

    $.ajax({
        url: submit_url,
        data: formData,
        processData: false,
        contentType: false,
        type: 'POST',
        success: function (data) {
            try {
                // eslint-disable-next-line no-var
                var json = JSON.parse(data);

                if (json['status'] === 'fail') {
                    displayErrorMessage(json['message']);
                    return;
                }
            }
            catch (err) {
                displayErrorMessage('Error parsing data. Please try again.');
                return;
            }
            // Now that we've successfully submitted the form, clear autosave data
            // eslint-disable-next-line no-undef
            cancelDeferredSave(autosaveKeyFor(form));
            clearReplyBoxAutosave(form);

            window.location.href = json['data']['next_page'];
        },
        error: function () {
            displayErrorMessage(error_message);
        },
    });
    return false;
}

// eslint-disable-next-line no-unused-vars
function createThread(e) {
    e.preventDefault();
    try {
        return publishFormWithAttachments($(this), true, 'Something went wrong while creating thread. Please try again.', true);
    }
    catch (err) {
        console.error(err);
        alert('Something went wrong. Please try again.');
        return false;
    }
}

function publishPost(e) {
    e.preventDefault();
    try {
        return publishFormWithAttachments($(this), false, 'Something went wrong while publishing post. Please try again.', false);
    }
    catch (err) {
        console.error(err);
        alert('Something went wrong. Please try again.');
        return false;
    }
}

function socketNewOrEditPostHandler(post_id, reply_level, post_box_id = null, edit = false) {
    $.ajax({
        type: 'POST',
        url: buildCourseUrl(['forum', 'posts', 'single']),
        data: { post_id: post_id, reply_level: reply_level, post_box_id: post_box_id, edit: edit, csrf_token: window.csrfToken },
        success: function (response) {
            try {

                const new_post = JSON.parse(response).data;
                const forum_display_setting = Cookies.get('forum_display_option');
                if (!edit) {
                    const parent_id = $($(new_post)[0]).attr('data-parent_id');
                    const parent_post = $(`#${parent_id}`);
                    if (forum_display_setting === 'reverse-time') {
                        $(new_post).insertAfter('#currents-thread').hide().fadeIn();
                    }
                    else if (forum_display_setting === 'time') {
                        $(new_post).insertBefore('#post-hr').hide().fadeIn();
                    }
                    else if (parent_post.hasClass('first_post')) {
                        if (forum_display_setting === 'reverse-tree') {
                            $(new_post).insertAfter('#current-thread').hide().fadeIn();
                        }
                        else if (forum_display_setting === 'alpha_by_registration' || forum_display_setting === 'alpha_by_rotating') {
                            $(new_post).insertBefore('#post-hr').hide().fadeIn();
                        }
                        else if (forum_display_setting === 'tree'){
                            $(new_post).insertBefore('#post-hr').hide().fadeIn();
                        }
                    }
                    else {
                        const sibling_posts = $(`[data-parent_id="${parent_id}"]`);
                        if (sibling_posts.length !== 0) {
                            const parent_sibling_posts = $(`#${parent_id} ~ .post_box`).map(function () {
                                return $(this).attr('data-reply_level') <= $(`#${parent_id}`).attr('data-reply_level') ? this : null;
                            });
                            if (parent_sibling_posts.length !== 0) {
                                $(new_post).insertBefore(parent_sibling_posts.first()).hide().fadeIn();
                            }
                            else {
                                $(new_post).insertAfter(parent_sibling_posts.prevObject.last()).hide().fadeIn();
                            }
                        }
                        else {
                            $(new_post).insertAfter(parent_post).hide().fadeIn();
                        }
                    }
                }
                else {
                    const original_post = $(`#${post_id}`);
                    $(new_post).insertBefore(original_post);
                    original_post.next().remove();
                    original_post.remove();
                }
    
                if (forum_display_setting === 'alpha' || forum_display_setting === 'alpha_by_registration' || forum_display_setting === 'alpha_by_rotating') {
                    let postBoxElements = document.querySelectorAll(".post-box, .reply-box");
                    var postBoxArray = Array.from(postBoxElements);


                    if(forum_display_setting === 'alpha'){

                        // Sort the array based on the text content of "post_user_id" in each post-box
                        postBoxArray.sort(function(a, b) {
                            var queryA = a.querySelector(".post-action-container .last-edit .post_user_id");

                            var userIdA = "z";
                            if (queryA != null)
                                userIdA = queryA.textContent;
                            var userIdB = "z";
                            
                            var queryB = b.querySelector(".post-action-container .last-edit .post_user_id");

                            if (queryB != null)
                                userIdB = queryB.textContent;

                            // Use localeCompare for case-insensitive alphabetical sorting
                            return userIdA.localeCompare(userIdB);
                        });
                    }
                    else if(forum_display_setting === 'alpha_by_registration'){
                        let postBoxElements = document.querySelectorAll(".post-box, .reply-box");
                        var postBoxArray = Array.from(postBoxElements);

                        // Sort the array based on the text content of "post_user_id" in each post-box
                        postBoxArray.sort(function(a, b) {
                            var registrationA = parseInt(a.getAttribute('data-registration')) || 0;
                            var registrationB = parseInt(b.getAttribute('data-registration')) || 0;
                            
                            return registrationA - registrationB;
                        });
                    }
                    else if(forum_display_setting === 'alpha_by_rotating'){
                        let postBoxElements = document.querySelectorAll(".post-box, .reply-box");
                        var postBoxArray = Array.from(postBoxElements);

                        // Sort the array based on the text content of "post_user_id" in each post-box
                        postBoxArray.sort(function(a, b) {
                            var registrationA = parseInt(a.getAttribute('data-rotation')) || 0;
                            var registrationB = parseInt(b.getAttribute('data-rotation')) || 0;
                            
                            return registrationA - registrationB;
                        });
                    }


                    if (postBoxArray.length != 0) {
                        const postHr = document.getElementById('post-hr');
                        postBoxArray[postBoxArray.length-1].parentElement.insertBefore(postBoxArray[postBoxArray.length-1], postHr);

                        for (let i = postBoxArray.length-2; i >=0; i--) {
                            lastBox = postBoxArray[i+1];
                            thisBox = postBoxArray[i];
                        
                            thisBox.parentElement.insertBefore(thisBox, lastBox);
                        }
                    }
                }
                    

                $(`#${post_id}`).addClass('new_post');
                $(`#${post_id}-reply`).css('display', 'none');
                $(`#${post_id}-reply`).submit(publishPost);
                // eslint-disable-next-line no-undef
                previous_files[post_box_id] = [];
                // eslint-disable-next-line no-undef
                label_array[post_box_id] = [];
                // eslint-disable-next-line no-undef
                file_array[post_box_id] = [];
                uploadImageAttachments(`#${post_id}-reply .upload_attachment_box`);
                hljs.highlightAll();
            }
            catch (error) {
<<<<<<< HEAD
                console.log(error);
                console.log(response);
                // eslint-disable-next-line no-undef
=======
>>>>>>> 516537e2
                displayErrorMessage('Error parsing new post. Please refresh the page.');
            }
        },
    });
}

function socketDeletePostHandler(post_id) {
    const main_post = $(`#${post_id}`);
    const sibling_posts = $(`#${post_id} ~ .post_box`).map(function () {
        return $(this).attr('data-reply_level') <= $(`#${post_id}`).attr('data-reply_level') ? this : null;
    });
    if (sibling_posts.length !== 0) {
        // eslint-disable-next-line no-var
        var posts_to_delete = main_post.nextUntil(sibling_posts.first());
    }
    else {
        // eslint-disable-next-line no-var, no-redeclare
        var posts_to_delete = main_post.nextUntil('#post-hr');
    }

    posts_to_delete.filter('.reply-box').remove();
    main_post.add(posts_to_delete).fadeOut(400, () => {
        main_post.add(posts_to_delete).remove();
    });
}

function socketNewOrEditThreadHandler(thread_id, edit = false) {
    $.ajax({
        type: 'POST',
        url: buildCourseUrl(['forum', 'threads', 'single']),
        data: { thread_id: thread_id, csrf_token: window.csrfToken },
        success: function (response) {
            try {
                const new_thread = JSON.parse(response).data;
                if (!edit) {
                    if ($(new_thread).find('.thread-announcement').length !== 0) {
                        const last_bookmarked_announcement = $('.thread-announcement').siblings('.thread-favorite').last().parent().parent();
                        if (last_bookmarked_announcement.length !== 0) {
                            $(new_thread).insertAfter(last_bookmarked_announcement.next()).hide().fadeIn('slow');
                        }
                        else {
                            $(new_thread).insertBefore($('.thread_box_link').first()).hide().fadeIn('slow');
                        }
                    }
                    else {
                        let spot_after_announcements = $('.thread_box_link').first();
                        if ($(new_thread).find('.thread-announcement-expiring').length === 1) {
                            $(new_thread).insertBefore($('.thread_box_link').first()).hide().fadeIn('slow');
                        }
                        else {
                            while (spot_after_announcements.find('.thread-announcement-expiring').length !== 0) {
                                spot_after_announcements = spot_after_announcements.next();
                            }
                            while (spot_after_announcements.find('.thread-favorite').length !== 0) {
                                spot_after_announcements = spot_after_announcements.next();
                            }
                            $(new_thread).insertBefore(spot_after_announcements).hide().fadeIn('slow');
                        }
                    }
                }
                else {
                    const original_thread = $(`[data-thread_id="${thread_id}"]`);
                    $(new_thread).insertBefore(original_thread);
                    original_thread.remove();
                }
                // eslint-disable-next-line eqeqeq
                if ($('data#current-thread').val() != thread_id) {
                    $(`[data-thread_id="${thread_id}"] .thread_box`).removeClass('active');
                }
            }
            catch (err) {
                displayErrorMessage('Error parsing new thread. Please refresh the page.');
                return;
            }
        },
        // eslint-disable-next-line no-unused-vars
        error: function (a, b) {
            window.alert('Something went wrong when adding new thread. Please refresh the page.');
        },
    });
}

function socketDeleteOrMergeThreadHandler(thread_id, merge = false, merge_thread_id = null) {
    const thread_to_delete = `[data-thread_id='${thread_id}']`;
    $(thread_to_delete).fadeOut('slow', () => {
        $(thread_to_delete).next().remove();
        $(thread_to_delete).remove();
    });

    // eslint-disable-next-line eqeqeq
    if ($('#current-thread').val() == thread_id) {
        if (merge) {
            // eslint-disable-next-line no-var
            var new_url = buildCourseUrl(['forum', 'threads', merge_thread_id]);
        }
        else {
            // eslint-disable-next-line no-var, no-redeclare
            var new_url = buildCourseUrl(['forum', 'threads']);
        }
        window.location.replace(new_url);
    }
    // eslint-disable-next-line eqeqeq
    else if (merge && $('#current-thread').val() == merge_thread_id) {
        // will be changed when posts work with sockets
        window.location.reload();
    }
}

function socketResolveThreadHandler(thread_id) {
    const icon_to_update = $(`[data-thread_id='${thread_id}']`).find('i.fa-question');
    $(icon_to_update).fadeOut(400, () => {
        $(icon_to_update).removeClass('fa-question thread-unresolved').addClass('fa-check thread-resolved').fadeIn(400);
    });
    $(icon_to_update).attr('title', 'Thread Resolved');
    $(icon_to_update).attr('aria-label', 'Thread Resolved');

    // eslint-disable-next-line eqeqeq
    if ($('#current-thread').val() == thread_id) {
        $("[title='Mark thread as resolved']").remove();
    }
}

function socketAnnounceThreadHandler(thread_id) {
    /*
  * 1. get announced thread with thread_id
  * 2. find correct new place according to the following order:
  *     announcements & pins --> announcements only --> pins only --> other
  *     each group should be sorted chronologically
  * 3. if thread is "active" thread update related elements
  * */
    const thread_to_announce = `[data-thread_id='${thread_id}']`;
    const hr = $(thread_to_announce).next(); // saving the <hr> for inserting later below the thread div
    hr.remove(); // removing this sibling <hr>
    // if there exists other announcements
    if ($('.thread-announcement').length !== 0) {
    // if thread to announce is already bookmarked
        if ($(thread_to_announce).find('.thread-favorite').length !== 0) {
            // if there exists other bookmarked announcements
            if ($('.thread-announcement').siblings('.thread-favorite').length !== 0) {
                // notice that ids in desc order are also in a chronological order (newest : oldest)
                // get announcement threads ids as an array -> [7, 6, 4, 3]
                const announced_pinned_threads_ids = $('.thread-announcement').siblings('.thread-favorite').parent().parent().map(function () {
                    return Number($(this).attr('data-thread_id'));
                }).get();
                // look for thread to insert before -> thread_id 4 if inserting thread_id = 5
                for (let i = 0; i < announced_pinned_threads_ids.length; i++) {
                    if (announced_pinned_threads_ids[i] < thread_id) {
                        // eslint-disable-next-line no-var
                        var thread_to_insert_before = `[data-thread_id='${announced_pinned_threads_ids[i]}']`;
                        $(thread_to_announce).insertBefore($(thread_to_insert_before)).hide().fadeIn('slow');
                        break;
                    }

                    // if last thread then insert after -> if inserting thread_id = 2
                    if (i === announced_pinned_threads_ids.length - 1) {
                        // eslint-disable-next-line no-var
                        var thread_to_insert_after = `[data-thread_id='${announced_pinned_threads_ids[i]}']`;
                        $(thread_to_announce).insertAfter($(thread_to_insert_after).next()).hide().fadeIn('slow');
                    }
                }
            }
            // no bookmarked announcements -> insert already-bookmarked new announcement at the beginning
            else {
                $(thread_to_announce).insertBefore($('.thread_box_link').first()).hide().fadeIn('slow');
            }
        }
        // thread to announce is not bookmarked
        else {
            // find announcements that are not bookmarked
            const announced_pinned_threads = $('.thread-announcement').siblings('.thread-favorite').parent().parent();
            const announced_only_threads = $('.thread-announcement').parent().parent().not(announced_pinned_threads);
            if (announced_only_threads.length !== 0) {
                const announced_only_threads_ids = $(announced_only_threads).map(function () {
                    return Number($(this).attr('data-thread_id'));
                }).get();
                for (let i = 0; i < announced_only_threads_ids.length; i++) {
                    if (announced_only_threads_ids[i] < thread_id) {
                        // eslint-disable-next-line no-var, no-redeclare
                        var thread_to_insert_before = `[data-thread_id='${announced_only_threads_ids[i]}']`;
                        $(thread_to_announce).insertBefore($(thread_to_insert_before)).hide().fadeIn('slow');
                        break;
                    }

                    if (i === announced_only_threads_ids.length - 1) {
                        // eslint-disable-next-line no-var, no-redeclare
                        var thread_to_insert_after = `[data-thread_id='${announced_only_threads_ids[i]}']`;
                        $(thread_to_announce).insertAfter($(thread_to_insert_after).next()).hide().fadeIn('slow');
                    }
                }
            }
            // if all announcements are bookmarked -> insert new announcement after the last one
            else {
                // eslint-disable-next-line no-var, no-redeclare
                var thread_to_insert_after = announced_pinned_threads.last();
                $(thread_to_announce).insertAfter($(thread_to_insert_after).next()).hide().fadeIn('slow');
            }
        }
    }
    // no annoucements at all -> insert new announcement at the beginning
    else {
        $(thread_to_announce).insertBefore($('.thread_box_link').first()).hide().fadeIn('slow');
    }

    let announcement_icon = '<i class="fas fa-thumbtack thread-announcement" title = "Pinned to the top" aria-label="Pinned to the top"></i>';
    $(thread_to_announce).children().prepend(announcement_icon);
    $(hr).insertAfter($(thread_to_announce)); // insert <hr> right after thread div
    // if user's current thread is the one modified -> update
    // eslint-disable-next-line eqeqeq
    if ($('#current-thread').val() == thread_id) {
    // if is instructor
        const instructor_pin = $('.not-active-thread-announcement');
        if (instructor_pin.length) {
            instructor_pin.removeClass('.not-active-thread-announcement').addClass('active-thread-remove-announcement');
            instructor_pin.attr('onClick', instructor_pin.attr('onClick').replace('1,', '0,').replace('pin this thread to the top?', 'unpin this thread?'));
            instructor_pin.attr('title', 'Unpin Thread');
            instructor_pin.attr('aria-label', 'Unpin Thread');
            instructor_pin.children().removeClass('golden_hover').addClass('reverse_golden_hover');
        }
        else {
            announcement_icon = '<i class="fas fa-thumbtack active-thread-announcement" title = "Pinned Thread" aria-label="Pinned Thread"></i>';
            $('#posts_list').find('h2').prepend(announcement_icon);
        }
    }
}

function socketUnpinThreadHandler(thread_id) {
    const thread_to_unpin = `[data-thread_id='${thread_id}']`;

    const hr = $(thread_to_unpin).next(); // saving the <hr> for inserting later below the thread div
    hr.remove(); // removing this sibling <hr>

    const not_pinned_threads = $('.thread_box').not($('.thread-announcement').parent()).parent();
    // if there exists other threads that are not pinned
    if (not_pinned_threads.length) {
        // if thread is bookmarked
        if ($(thread_to_unpin).find('.thread-favorite').length !== 0) {
            // if there exists other threads that are bookmarked
            if (not_pinned_threads.find('.thread-favorite').length !== 0) {
                const bookmarked_threads_ids = not_pinned_threads.find('.thread-favorite').parent().parent().map(function () {
                    return Number($(this).attr('data-thread_id'));
                }).get();

                for (let i = 0; i < bookmarked_threads_ids.length; i++) {
                    if (bookmarked_threads_ids[i] < thread_id) {
                        // eslint-disable-next-line no-var
                        var thread_to_insert_before = `[data-thread_id='${bookmarked_threads_ids[i]}']`;
                        $(thread_to_unpin).insertBefore($(thread_to_insert_before)).hide().fadeIn('slow');
                        break;
                    }

                    if (i === bookmarked_threads_ids.length - 1) {
                        // eslint-disable-next-line no-var
                        var thread_to_insert_after = `[data-thread_id='${bookmarked_threads_ids[i]}']`;
                        $(thread_to_unpin).insertAfter($(thread_to_insert_after).next()).hide().fadeIn('slow');
                    }
                }
            }
            // no other bookmarked threads -> insert thread at the beginning of not announced threads
            else {
                $(thread_to_unpin).insertBefore(not_pinned_threads.first()).hide().fadeIn('slow');
            }
        }
        // thread is not bookmarked
        else {
            // if there exists other threads that are neither bookmarked nor pinned
            const not_bookmarked_threads = not_pinned_threads.not($('.thread-favorite').parent().parent());
            if (not_bookmarked_threads.length) {
                const not_bookmarked_threads_ids = not_bookmarked_threads.map(function () {
                    return Number($(this).attr('data-thread_id'));
                }).get();

                for (let i = 0; i < not_bookmarked_threads_ids.length; i++) {
                    if (not_bookmarked_threads_ids[i] < thread_id) {
                        // eslint-disable-next-line no-var, no-redeclare
                        var thread_to_insert_before = `[data-thread_id='${not_bookmarked_threads_ids[i]}']`;
                        $(thread_to_unpin).insertBefore($(thread_to_insert_before)).hide().fadeIn('slow');
                        break;
                    }

                    if (i === not_bookmarked_threads_ids.length - 1) {
                        // eslint-disable-next-line no-var, no-redeclare
                        var thread_to_insert_after = `[data-thread_id='${not_bookmarked_threads_ids[i]}']`;
                        $(thread_to_unpin).insertAfter($(thread_to_insert_after).next()).hide().fadeIn('slow');
                    }
                }
            }
            // no other threads -> insert thread at the end
            else {
                // eslint-disable-next-line no-var, no-redeclare
                var thread_to_insert_after = $('.thread_box').last().parent();
                $(thread_to_unpin).insertAfter($(thread_to_insert_after).next()).hide().fadeIn('slow');
            }
        }
    }
    // no unpinned threads -> insert thread at the end
    else {
        // eslint-disable-next-line no-var, no-redeclare
        var thread_to_insert_after = $('.thread_box').last().parent();
        $(thread_to_unpin).insertAfter($(thread_to_insert_after).next()).hide().fadeIn('slow');
    }

    $(hr).insertAfter($(thread_to_unpin)); // insert <hr> right after thread div
    $(thread_to_unpin).find('.thread-announcement').remove();

    // if user's current thread is the one modified -> update
    // eslint-disable-next-line eqeqeq
    if ($('#current-thread').val() == thread_id) {
    // if is instructor
        const instructor_pin = $('.active-thread-remove-announcement');
        if (instructor_pin.length) {
            instructor_pin.removeClass('active-thread-remove-announcement').addClass('not-active-thread-announcement');
            instructor_pin.attr('onClick', instructor_pin.attr('onClick').replace('0,', '1,').replace('unpin this thread?', 'pin this thread to the top?'));
            instructor_pin.attr('title', 'Make thread an announcement');
            instructor_pin.attr('aria-label', 'Pin Thread');
            instructor_pin.children().removeClass('reverse_golden_hover').addClass('golden_hover');
        }
        else {
            $('.active-thread-announcement').remove();
        }
    }
}

// eslint-disable-next-line no-unused-vars
function initSocketClient() {
    // eslint-disable-next-line no-undef
    window.socketClient = new WebSocketClient();
    window.socketClient.onmessage = (msg) => {
        switch (msg.type) {
            case 'new_thread':
                socketNewOrEditThreadHandler(msg.thread_id);
                break;
            case 'delete_thread':
                socketDeleteOrMergeThreadHandler(msg.thread_id);
                break;
            case 'resolve_thread':
                socketResolveThreadHandler(msg.thread_id);
                break;
            case 'announce_thread':
                socketAnnounceThreadHandler(msg.thread_id);
                break;
            case 'unpin_thread':
                socketUnpinThreadHandler(msg.thread_id);
                break;
            case 'merge_thread':
                socketDeleteOrMergeThreadHandler(msg.thread_id, true, msg.merge_thread_id);
                break;
            case 'new_post':
                // eslint-disable-next-line eqeqeq
                if ($('data#current-thread').val() == msg.thread_id) {
                    socketNewOrEditPostHandler(msg.post_id, msg.reply_level, msg.post_box_id);
                }
                break;
            case 'delete_post':
                // eslint-disable-next-line eqeqeq
                if ($('data#current-thread').val() == msg.thread_id) {
                    socketDeletePostHandler(msg.post_id);
                }
                break;
            case 'edit_post':
                // eslint-disable-next-line eqeqeq
                if ($('data#current-thread').val() == msg.thread_id) {
                    socketNewOrEditPostHandler(msg.post_id, msg.reply_level, msg.post_box_id, true);
                }
                break;
            case 'edit_thread':
                // eslint-disable-next-line eqeqeq
                if ($('data#current-thread').val() == msg.thread_id) {
                    socketNewOrEditPostHandler(msg.post_id, msg.reply_level, msg.post_box_id, true);
                }
                socketNewOrEditThreadHandler(msg.thread_id, true);
                break;
            case 'split_post':
                // eslint-disable-next-line eqeqeq
                if ($('data#current-thread').val() == msg.thread_id) {
                    socketDeletePostHandler(msg.post_id);
                }
                socketNewOrEditThreadHandler(msg.new_thread_id, false);
                break;
            case 'edit_likes':
                updateLikesDisplay(msg.post_id, {
                    likesCount: msg.likesCount,
                    likesFromStaff: msg.likesFromStaff,
                    status: msg.status,
                });
                break;
            default:
                console.log('Undefined message received.');
        }
        thread_post_handler();
        loadThreadHandler();
    };
    window.socketClient.open('discussion_forum');
}

// eslint-disable-next-line no-unused-vars
function changeThreadStatus(thread_id) {
    const url = `${buildCourseUrl(['forum', 'threads', 'status'])}?status=1`;
    $.ajax({
        url: url,
        type: 'POST',
        data: {
            thread_id: thread_id,
            csrf_token: csrfToken,
        },
        success: function (data) {
            try {
                // eslint-disable-next-line no-var
                var json = JSON.parse(data);
            }
            catch (err) {
                displayErrorMessage('Error parsing data. Please try again.');
                return;
            }
            if (json['status'] === 'fail') {
                displayErrorMessage(json['message']);
                return;
            }

            window.location.reload();
            displaySuccessMessage('Thread marked as resolved.');
        },
        error: function () {
            window.alert('Something went wrong when trying to mark this thread as resolved. Please try again.');
        },
    });
}

// eslint-disable-next-line no-unused-vars
function modifyOrSplitPost(e) {
    e.preventDefault();
    // eslint-disable-next-line no-var
    const form = $(this);
    const formData = new FormData(form[0]);
    formData.append('deleted_attachments', JSON.stringify(getDeletedAttachments()));
    const files = testAndGetAttachments(1, false);
    if (files === false) {
        return false;
    }
    for (let i = 0; i < files.length; i++) {
        formData.append('file_input[]', files[i], files[i].name);
    }
    const submit_url = form.attr('action');

    $.ajax({
        url: submit_url,
        type: 'POST',
        data: formData,
        processData: false,
        contentType: false,
        success: function (response) {
            try {
                // eslint-disable-next-line no-var
                var json = JSON.parse(response);
            }
            catch (e) {
                displayErrorMessage('Error parsing data. Please try again.');
                return;
            }
            if (json['status'] === 'fail') {
                displayErrorMessage(json['message']);
                return;
            }

            // modify
            if (form.attr('id') === 'thread_form') {
                window.location.reload();
            }
            // split
            else {
                window.location.replace(json['data']['next']);
            }
        },
    });
}

// eslint-disable-next-line no-unused-vars
function showEditPostForm(post_id, thread_id, shouldEditThread, render_markdown, csrf_token) {
    const DateTime = luxon.DateTime;
    if (!checkAreYouSureForm()) {
        return;
    }
    const form = $('#thread_form');
    const url = buildCourseUrl(['forum', 'posts', 'get']);
    $.ajax({
        url: url,
        type: 'POST',
        data: {
            post_id: post_id,
            thread_id: thread_id,
            render_markdown: render_markdown,
            csrf_token: csrf_token,
        },
        success: function (data) {
            $('body').css('overflow', 'hidden');
            try {
                // eslint-disable-next-line no-var
                var json = JSON.parse(data);
            }
            catch (err) {
                displayErrorMessage('Error parsing data. Please try again');
                return;
            }
            if (json['status'] === 'fail') {
                displayErrorMessage(json['message']);
                return;
            }
            json = json['data'];
            const post_content = json.post;
            const lines = post_content.split(/\r|\r\n|\n/).length;
            const anon = json.anon;
            const change_anon = json.change_anon;
            const user_id = escapeSpecialChars(json.user);
            const validIsoString = json.post_time.replace(' ', 'T');
            let time = DateTime.fromISO(json.validIsoString, { zone: 'local' });
            if (!time.isValid) {
                // Timezone suffix ":00" might be missing
                time = DateTime.fromISO(`${validIsoString}:00`, { zone: 'local' });
            }
            const categories_ids = json.categories_ids;
            const date = time.toLocaleString(DateTime.DATE_SHORT);
            const timeString = time.toLocaleString(DateTime.TIME_SIMPLE);
            const contentBox = form.find('[name=thread_post_content]')[0];
            contentBox.style.height = lines * 14;
            const editUserPrompt = document.getElementById('edit_user_prompt');
            editUserPrompt.innerHTML = `Editing a post by: ${user_id} on ${date} at ${timeString}`;
            contentBox.value = post_content;
            document.getElementById('edit_post_id').value = post_id;
            document.getElementById('edit_thread_id').value = thread_id;
            if (change_anon) {
                $('#thread_post_anon_edit').prop('checked', anon);
            }
            else {
                $('label[for=Anon]').remove();
                $('#thread_post_anon_edit').remove();
            }
            $('#edit-user-post').css('display', 'block');
            // eslint-disable-next-line no-undef
            captureTabInModal('edit-user-post');
            $('.cat-buttons input').prop('checked', false);
            if (json.markdown === true) {
                $('#markdown_input_').val('1');
                $('#markdown_toggle_').addClass('markdown-active');
                $('#markdown_buttons_').show();
            }
            else {
                $('#markdown_input_').val('0');
                $('#markdown_toggle_').removeClass('markdown-active');
                $('#markdown_buttons_').hide();
            }
            $('#img-table-loc').append(json.img_table);
            $('.display-attachment-name').each(function () {
                $(this).text(decodeURIComponent($(this).text()));
            });

            // If first post of thread
            if (shouldEditThread) {
                const thread_title = json.title;
                const thread_lock_date = json.lock_thread_date;
                const thread_status = json.thread_status;
                let expiration = json.expiration.replace('-', '/');
                expiration = expiration.replace('-', '/');
                $('#title').prop('disabled', false);
                $('.edit_thread').show();
                $('#label_lock_thread').show();
                $('#title').val(thread_title);
                $('#thread_status').val(thread_status);
                $('#lock_thread_date').val(thread_lock_date);
                if (Date.parse(expiration) > new Date()) {
                    $('.expiration').show();
                }
                $('#expirationDate').val(json.expiration);
                // Categories
                $('.cat-buttons').removeClass('btn-selected');
                $.each(categories_ids, (index, category_id) => {
                    const cat_input = $(`.cat-buttons input[value=${category_id}]`);
                    cat_input.prop('checked', true);
                    cat_input.parent().addClass('btn-selected');
                });
                $('.cat-buttons').trigger('eventChangeCatClass');
                $('#thread_form').prop('ignore-cat', false);
                $('#category-selection-container').show();
                $('#thread_status').show();
            }
            else {
                $('#title').prop('disabled', true);
                $('.edit_thread').hide();
                $('.expiration').hide();
                $('#label_lock_thread').hide();
                $('#thread_form').prop('ignore-cat', true);
                $('#category-selection-container').hide();
                $('#thread_status').hide();
            }
        },
        error: function () {
            window.alert('Something went wrong while trying to edit the post. Please try again.');
        },
    });
}

function markForDeletion(ele) {
    $(ele).attr('class', 'btn btn-danger');
    $(ele).attr('onclick', 'unMarkForDeletion(this)');
    $(ele).text('Keep');
}

function unMarkForDeletion(ele) {
    $(ele).attr('class', 'btn btn-default');
    $(ele).attr('onclick', 'markForDeletion(this)');
    $(ele).text('Delete');
}

// eslint-disable-next-line no-unused-vars
function cancelEditPostForum() {
    if (!checkAreYouSureForm()) {
        return;
    }
    const markdown_header = $('#markdown_header_0');
    const edit_button = markdown_header.find('.markdown-write-mode');
    if (markdown_header.attr('data-mode') === 'preview') {
        edit_button.trigger('click');
    }
    $('#edit-user-post').css('display', 'none');
    $(this).closest('.thread-post-form').find('[name=thread_post_content]').val('');
    $('#title').val('');
    $('body').css('overflow', 'auto');
    $('#display-existing-attachments').remove();
}

// eslint-disable-next-line no-unused-vars
function changeDisplayOptions(option) {
    // eslint-disable-next-line no-undef
    thread_id = $('#current-thread').val();
    Cookies.set('forum_display_option', option);
    // eslint-disable-next-line no-undef
    window.location.replace(`${buildCourseUrl(['forum', 'threads', thread_id])}?option=${option}`);
}

function readCategoryValues() {
    const categories_value = [];
    $('#thread_category button').each(function () {
        if ($(this).data('btn-selected') === 'true') {
            categories_value.push($(this).data('cat_id'));
        }
    });
    return categories_value;
}

function readThreadStatusValues() {
    const thread_status_value = [];
    $('#thread_status_select button').each(function () {
        if ($(this).data('btn-selected') === 'true') {
            thread_status_value.push($(this).data('sel_id'));
        }
    });
    return thread_status_value;
}

function dynamicScrollLoadPage(element, atEnd) {
    const load_page = $(element).data(atEnd ? 'next_page' : 'prev_page');
    if (load_page === 0) {
        return false;
    }
    if ($(element).data('dynamic_lock_load')) {
        return null;
    }
    let load_page_callback;
    let load_page_fail_callback;
    const arrow_up = $(element).find('.fa-caret-up');
    const arrow_down = $(element).find('.fa-caret-down');
    const spinner_up = arrow_up.prev();
    const spinner_down = arrow_down.next();
    $(element).data('dynamic_lock_load', true);
    if (atEnd) {
        arrow_down.hide();
        spinner_down.show();
        load_page_callback = function (content, count) {
            spinner_down.hide();
            arrow_down.before(content);
            // eslint-disable-next-line eqeqeq
            if (count == 0) {
                // Stop further loads
                $(element).data('next_page', 0);
            }
            else {
                $(element).data('next_page', parseInt(load_page) + 1);
                arrow_down.show();
            }
            dynamicScrollLoadIfScrollVisible($(element));
        };
        // eslint-disable-next-line no-unused-vars
        load_page_fail_callback = function (content, count) {
            spinner_down.hide();
        };
    }
    else {
        arrow_up.hide();
        spinner_up.show();
        load_page_callback = function (content, count) {
            spinner_up.hide();
            arrow_up.after(content);
            if (count === 0) {
                // Stop further loads
                $(element).data('prev_page', 0);
            }
            else {
                const prev_page = parseInt(load_page) - 1;
                $(element).data('prev_page', prev_page);
                if (prev_page >= 1) {
                    arrow_up.show();
                }
            }
            dynamicScrollLoadIfScrollVisible($(element));
        };
        // eslint-disable-next-line no-unused-vars
        load_page_fail_callback = function (content, count) {
            spinner_up.hide();
        };
    }

    const urlPattern = $(element).data('urlPattern');
    const currentThreadId = $(element).data('currentThreadId');
    const currentCategoriesId = $(element).data('currentCategoriesId');
    // eslint-disable-next-line no-unused-vars
    const course = $(element).data('course');

    const next_url = urlPattern.replace('{{#}}', load_page);

    let categories_value = readCategoryValues();
    let thread_status_value = readThreadStatusValues();

    // var thread_status_value = $("#thread_status_select").val();
    const unread_select_value = $('#unread').is(':checked');
    // eslint-disable-next-line eqeqeq
    categories_value = (categories_value == null) ? '' : categories_value.join('|');
    // eslint-disable-next-line eqeqeq
    thread_status_value = (thread_status_value == null) ? '' : thread_status_value.join('|');
    $.ajax({
        url: next_url,
        type: 'POST',
        data: {
            thread_categories: categories_value,
            thread_status: thread_status_value,
            unread_select: unread_select_value,
            currentThreadId: currentThreadId,
            currentCategoriesId: currentCategoriesId,
            csrf_token: window.csrfToken,
        },
        success: function (r) {
            const x = JSON.parse(r)['data'];
            let content = x.html;
            const count = x.count;
            content = `${content}`;
            $(element).data('dynamic_lock_load', false);
            load_page_callback(content, count);
        },
        error: function () {
            $(element).data('dynamic_lock_load', false);
            load_page_fail_callback();
            window.alert('Something went wrong while trying to load more threads. Please try again.');
        },
    });
    return true;
}

function dynamicScrollLoadIfScrollVisible(jElement) {
    if (jElement[0].scrollHeight <= jElement[0].clientHeight) {
        if (dynamicScrollLoadPage(jElement[0], true) === false) {
            dynamicScrollLoadPage(jElement[0], false);
        }
    }
}

// eslint-disable-next-line no-unused-vars
function dynamicScrollContentOnDemand(jElement, urlPattern, currentThreadId, currentCategoriesId, course) {
    jElement.data('urlPattern', urlPattern);
    jElement.data('currentThreadId', currentThreadId);
    jElement.data('currentCategoriesId', currentCategoriesId);
    jElement.data('course', course);

    dynamicScrollLoadIfScrollVisible(jElement);
    $(jElement).scroll(function () {
        const element = $(this)[0];
        const sensitivity = 2;
        const isTop = element.scrollTop < sensitivity;
        const isBottom = (element.scrollHeight - element.offsetHeight - element.scrollTop) < sensitivity;
        if (isTop) {
            if ($(element).data('prev_page') !== 0) {
                element.scrollTop = sensitivity;
            }
            dynamicScrollLoadPage(element, false);
        }
        else if (isBottom) {
            dynamicScrollLoadPage(element, true);
        }
    });
}

// eslint-disable-next-line no-unused-vars
function resetScrollPosition(id) {
    // eslint-disable-next-line eqeqeq
    if (sessionStorage.getItem(`${id}_scrollTop`) != 0) {
        sessionStorage.setItem(`${id}_scrollTop`, 0);
    }
}

function saveScrollLocationOnRefresh(id) {
    const element = document.getElementById(id);
    $(element).scroll(() => {
        sessionStorage.setItem(`${id}_scrollTop`, $(element).scrollTop());
    });
    $(document).ready(() => {
        if (sessionStorage.getItem(`${id}_scrollTop`) !== null) {
            $(element).scrollTop(sessionStorage.getItem(`${id}_scrollTop`));
        }
    });
}

function checkAreYouSureForm() {
    const elements = $('form');
    if (elements.hasClass('dirty')) {
        if (confirm('You have unsaved changes! Do you want to continue?')) {
            elements.trigger('reinitialize.areYouSure');
            return true;
        }
        else {
            return false;
        }
    }
    return true;
}

// eslint-disable-next-line no-unused-vars
function alterShowDeletedStatus(newStatus) {
    if (!checkAreYouSureForm()) {
        return;
    }
    Cookies.set('show_deleted', newStatus, { path: '/' });
    location.reload();
}

// eslint-disable-next-line no-unused-vars
function alterShowMergeThreadStatus(newStatus, course) {
    if (!checkAreYouSureForm()) {
        return;
    }
    Cookies.set(`${course}_show_merged_thread`, newStatus, { path: '/' });
    location.reload();
}

// eslint-disable-next-line no-unused-vars
function modifyThreadList(currentThreadId, currentCategoriesId, course, loadFirstPage, success_callback) {
    let categories_value = readCategoryValues();
    let thread_status_value = readThreadStatusValues();

    const unread_select_value = $('#unread').is(':checked');
    // eslint-disable-next-line eqeqeq
    categories_value = (categories_value == null) ? '' : categories_value.join('|');
    // eslint-disable-next-line eqeqeq
    thread_status_value = (thread_status_value == null) ? '' : thread_status_value.join('|');
    Cookies.set(`${course}_forum_categories`, categories_value, { path: '/' });
    Cookies.set('forum_thread_status', thread_status_value, { path: '/' });
    Cookies.set('unread_select_value', unread_select_value, { path: '/' });
    const url = `${buildCourseUrl(['forum', 'threads'])} ? page_number=${(loadFirstPage ? '1' : '-1')}`;
    $.ajax({
        url: url,
        type: 'POST',
        data: {
            thread_categories: categories_value,
            thread_status: thread_status_value,
            unread_select: unread_select_value,
            currentThreadId: currentThreadId,
            currentCategoriesId: currentCategoriesId,
            csrf_token: csrfToken,
        },
        success: function (r) {
            let x = JSON.parse(r)['data'];
            const page_number = parseInt(x.page_number);
            const threadCount = parseInt(x.count);
            x = x.html;
            x = `${x}`;
            const jElement = $('#thread_list');
            jElement.children(':not(.fas)').remove();
            $('#thread_list .fa-caret-up').after(x);
            jElement.data('prev_page', page_number - 1);
            jElement.data('next_page', page_number + 1);
            jElement.data('dynamic_lock_load', false);
            $('#thread_list .fa-spinner').hide();
            if (loadFirstPage) {
                $('#thread_list .fa-caret-up').hide();
                $('#thread_list .fa-caret-down').show();
            }
            else {
                $('#thread_list .fa-caret-up').show();
                $('#thread_list .fa-caret-down').hide();
            }

            $('#num_filtered').text(threadCount);

            dynamicScrollLoadIfScrollVisible(jElement);
            loadThreadHandler();
            // eslint-disable-next-line eqeqeq
            if (success_callback != null) {
                success_callback();
            }
        },
        error: function () {
            window.alert('Something went wrong when trying to filter. Please try again.');
            Cookies.remove(`${course}_forum_categories`, { path: '/' });
            Cookies.remove('forum_thread_status', { path: '/' });
        },
    });
}

function toggleLike(post_id, current_user) {
    // eslint-disable-next-line no-undef
    const url = buildCourseUrl(['posts', 'likes']);
    $.ajax({
        url: url,
        type: 'POST',
        data: {
            post_id: post_id,
            current_user: current_user,
            // eslint-disable-next-line no-undef
            csrf_token: csrfToken,
        },
        success: function (data) {
            let json;
            try {
                json = JSON.parse(data);
            }
            catch (err) {
                // eslint-disable-next-line no-undef
                displayErrorMessage('Error parsing data. Please try again.');
                return;
            }
            if (json['status'] === 'fail') {
                // eslint-disable-next-line no-undef
                displayErrorMessage(json['message']);
                return;
            }
            else {
                updateLikesDisplay(post_id, json.data);
            }
        },
        error: function (err) {
            console.log(err);
        },
    });
}

function updateLikesDisplay(post_id, data) {
    const likes = data['likesCount'];
    const liked = data['status'];
    const staffLiked = data['likesFromStaff'];

    const likeCounterElement = document.getElementById(`likeCounter_${post_id}`);
    let likeCounter = parseInt(likeCounterElement.innerText);

    // eslint-disable-next-line no-useless-concat
    const likeIconSrc = document.getElementById(`likeIcon_${post_id}`);
    let likeIconSrcElement = likeIconSrc.src;

    if (liked === 'unlike') {
        likeIconSrcElement = likeIconSrcElement.replace('on-duck-button.svg', 'light-mode-off-duck.svg');
    }
    else if (liked === 'like') {
        likeIconSrcElement = likeIconSrcElement.replace('light-mode-off-duck.svg', 'on-duck-button.svg');
    }

    if (staffLiked > 0) {
        $(`#likedByInstructor_${post_id}`).show();
    }
    else {
        $(`#likedByInstructor_${post_id}`).hide();
    }

    likeCounter = likes;
    likeIconSrc.src = likeIconSrcElement; // Update the state
    likeCounterElement.innerText = likeCounter;
}

function displayHistoryAttachment(edit_id) {
    $(`#history-table-${edit_id}`).toggle();
    $(`#history-table-${edit_id}`).find('.attachment-name-history').each(function () {
        $(this).text(decodeURIComponent($(this).text()));
    });
}

// eslint-disable-next-line no-unused-vars
function replyPost(post_id) {
    if ($(`#${post_id}-reply`).css('display') === 'block') {
        $(`#${post_id}-reply`).css('display', 'none');
    }
    else {
        hideReplies();
        $(`#${post_id}-reply`).css('display', 'block');
    }
}

function generateCodeMirrorBlocks(container_element) {
    const codeSegments = container_element.querySelectorAll('.code');
    for (const element of codeSegments) {
        // eslint-disable-next-line no-undef
        const editor0 = CodeMirror.fromTextArea(element, {
            lineNumbers: true,
            readOnly: true,
            cursorHeight: 0.0,
            lineWrapping: true,
            autoRefresh: true,
        });

        const lineCount = editor0.lineCount();
        if (lineCount === 1) {
            editor0.setSize('100%', `${editor0.defaultTextHeight() * 2}px`);
        }
        else {
            // Default height for CodeMirror is 300px... 500px looks good
            const h = (editor0.defaultTextHeight()) * lineCount + 15;
            editor0.setSize('100%', `${h > 500 ? 500 : h}px`);
        }

        editor0.setOption('theme', 'eclipse');
        editor0.refresh();
    }
}

// eslint-disable-next-line no-unused-vars
function showSplit(post_id) {
    //  If a thread was merged in the database earlier, we want to reuse the thread id and information
    //  so we don't have any loose ends
    const url = buildCourseUrl(['forum', 'posts', 'splitinfo']);
    $.ajax({
        url: url,
        type: 'POST',
        data: {
            post_id: post_id,
            csrf_token: csrfToken,
        },
        success: function (data) {
            try {
                // eslint-disable-next-line no-var
                var json = JSON.parse(data);
            }
            catch (err) {
                displayErrorMessage('Error parsing data. Please try again.');
                return;
            }
            if (json['status'] === 'fail') {
                displayErrorMessage(json['message']);
                return;
            }
            json = json['data'];
            if (json['merged_thread_id'] === -1) {
                document.getElementById('split_post_previously_merged').style.display = 'none';
                document.getElementById('split_post_submit').disabled = true;
            }
            else {
                document.getElementById('split_post_previously_merged').style.display = 'block';
                document.getElementById('split_post_submit').disabled = false;
                // eslint-disable-next-line no-undef
                captureTabInModal('popup-post-split', false);
            }
            document.getElementById('split_post_input').value = json['title'];
            document.getElementById('split_post_id').value = post_id;
            let i;
            for (i = 0; i < json['all_categories_list'].length; i++) {
                const id = json['all_categories_list'][i]['category_id'];
                const target = `#split_post_category_${id}`;
                if (json['categories_list'].includes(id)) {
                    if (!($(target).hasClass('btn-selected'))) {
                        $(target).addClass('btn-selected').trigger('eventChangeCatClass');
                        $(target).find("input[type='checkbox']").prop('checked', true);
                    }
                }
                else {
                    if ($(target).hasClass('btn-selected')) {
                        $(target).removeClass('btn-selected').trigger('eventChangeCatClass');
                        $(target).find("input[type='checkbox']").prop('checked', false);
                    }
                }
            }
            $('#popup-post-split').show();
            // eslint-disable-next-line no-undef
            captureTabInModal('popup-post-split');
        },
        error: function () {
            window.alert('Something went wrong while trying to get post information for splitting. Try again later.');
        },
    });
}

// eslint-disable-next-line no-unused-vars
function showHistory(post_id) {
    const url = buildCourseUrl(['forum', 'posts', 'history']);
    $.ajax({
        url: url,
        type: 'POST',
        data: {
            post_id: post_id,
            csrf_token: csrfToken,
        },
        success: function (data) {
            try {
                // eslint-disable-next-line no-var
                var json = JSON.parse(data);
            }
            catch (err) {
                displayErrorMessage('Error parsing data. Please try again.');
                return;
            }
            if (json['status'] === 'fail') {
                displayErrorMessage(json['message']);
                return;
            }
            $('#popup-post-history').show();
            // eslint-disable-next-line no-undef
            captureTabInModal('popup-post-history');
            $('#popup-post-history .post_box.history_box').remove();
            $('#popup-post-history .form-body').css('padding', '5px');
            const dummy_box = $($('#popup-post-history .post_box')[0]);
            json = json['data'];
            for (let i = json.length - 1; i >= 0; i -= 1) {
                const post = json[i];
                // eslint-disable-next-line no-undef
                box = dummy_box.clone();
                // eslint-disable-next-line no-undef
                box.show();
                // eslint-disable-next-line no-undef
                box.addClass('history_box');
                // eslint-disable-next-line no-undef
                box.find('.post_content').html(post['content']);
                if (post.is_staff_post) {
                    // eslint-disable-next-line no-undef
                    if (box.hasClass('new_post')) {
                        // eslint-disable-next-line no-undef
                        box.addClass('important-new');
                    }
                    else {
                        // eslint-disable-next-line no-undef
                        box.addClass('important');
                    }
                }

                const given_name = post['user_info']['given_name'].trim();
                const family_name = post['user_info']['family_name'].trim();
                const author_user_id = post['user'];
                const visible_username = `${given_name} ${(family_name.length === 0) ? '' : (`${family_name.substr(0, 1)}.`)}`;
                let info_name = `${given_name} ${family_name} (${author_user_id})`;
                const visible_user_json = JSON.stringify(visible_username);
                info_name = JSON.stringify(info_name);
                let user_button_code = `<a style='margin-right:2px;display:inline-block; color:black;' onClick='changeName(this.parentNode, ${info_name}, ${visible_user_json}, false)' title='Show full user information'><i class='fas fa-eye' aria-hidden='true'></i></a>&nbsp;`;
                if (!author_user_id) {
                    user_button_code = '';
                }
                // eslint-disable-next-line no-undef
                box.find('span.edit_author').html(`<strong>${visible_username}</strong> ${post['post_time']}`);
                // eslint-disable-next-line no-undef
                box.find('span.edit_author').before(user_button_code);
                // eslint-disable-next-line no-undef
                $('#popup-post-history .form-body').prepend(box);
            }
            $('.history-attachment-table').hide();
            generateCodeMirrorBlocks($('#popup-post-history')[0]);
        },
        error: function () {
            window.alert('Something went wrong while trying to display post history. Please try again.');
        },
    });
}

// eslint-disable-next-line no-unused-vars
function addNewCategory(csrf_token) {
    const newCategory = $('#new_category_text').val();
    const visibleDate = $('#category_visible_date').val();
    const url = buildCourseUrl(['forum', 'categories', 'new']);
    $.ajax({
        url: url,
        type: 'POST',
        data: {
            newCategory: newCategory,
            visibleDate: visibleDate,
            rank: $('[id^="categorylistitem-').length,
            csrf_token: csrf_token,
        },
        success: function (data) {
            try {
                // eslint-disable-next-line no-var
                var json = JSON.parse(data);
            }
            catch (err) {
                displayErrorMessage('Error parsing data. Please try again.');
                return;
            }
            if (json['status'] === 'fail') {
                displayErrorMessage(json['message']);
                return;
            }
            // eslint-disable-next-line no-undef
            displaySuccessMessage(`Successfully created category ${escapeSpecialChars(newCategory)}.`);
            $('#new_category_text').val('');
            // Create new item in #ui-category-list using dummy category
            const category_id = json['data']['new_id'];
            const category_color_code = '#000080';
            // eslint-disable-next-line no-undef
            const category_desc = escapeSpecialChars(newCategory);
            // eslint-disable-next-line no-undef
            newelement = $($('#ui-category-template li')[0]).clone(true);
            // eslint-disable-next-line no-undef
            newelement.attr('id', `categorylistitem-${category_id}`);
            // eslint-disable-next-line no-undef
            newelement.css('color', category_color_code);
            // eslint-disable-next-line no-undef
            newelement.find('.categorylistitem-desc span').text(category_desc);
            // eslint-disable-next-line no-undef
            newelement.find('.category-color-picker').val(category_color_code);
            // eslint-disable-next-line no-undef
            newelement.show();
            // eslint-disable-next-line no-undef
            newelement.addClass('category-sortable');
            // eslint-disable-next-line no-undef
            newcatcolorpicker = newelement.find('.category-color-picker');
            // eslint-disable-next-line no-undef
            newcatcolorpicker.css('background-color', newcatcolorpicker.val());
            // eslint-disable-next-line no-undef
            $('#ui-category-list').append(newelement);
            $('.category-list-no-element').hide();
            refreshCategories();
            window.location.reload();
        },
        error: function () {
            window.alert('Something went wrong while trying to add a new category. Please try again.');
        },
    });
}

// eslint-disable-next-line no-unused-vars
function deleteCategory(category_id, category_desc, csrf_token) {
    const url = buildCourseUrl(['forum', 'categories', 'delete']);
    $.ajax({
        url: url,
        type: 'POST',
        data: {
            deleteCategory: category_id,
            csrf_token: csrf_token,
        },
        success: function (data) {
            try {
                // eslint-disable-next-line no-var
                var json = JSON.parse(data);
            }
            catch (err) {
                displayErrorMessage('Error parsing data. Please try again.');
                return;
            }
            if (json['status'] === 'fail') {
                displayErrorMessage(json['message']);
                return;
            }
            displaySuccessMessage(`Successfully deleted category ${escapeSpecialChars(category_desc)}.`);
            $(`#categorylistitem-${category_id}`).remove();
            refreshCategories();
        },
        error: function () {
            window.alert('Something went wrong while trying to add a new category. Please try again.');
        },
    });
}

// eslint-disable-next-line no-unused-vars
function editCategory(category_id, category_desc, category_color, category_date, changed, csrf_token) {
    if (category_desc === null && category_color === null && category_date === null) {
        return;
    }
    const data = { category_id: category_id, csrf_token: csrf_token };
    if (category_desc !== null && changed === 'desc') {
        data['category_desc'] = category_desc;
    }
    if (category_color !== null && changed === 'color') {
        data['category_color'] = category_color;
    }
    if (category_date !== null && changed === 'date') {
        if (category_date.trim() === '') {
            category_date = '    ';
        }

        data['visibleDate'] = category_date;
    }
    const url = buildCourseUrl(['forum', 'categories', 'edit']);
    $.ajax({
        url: url,
        type: 'POST',
        data: data,
        success: function (data) {
            try {
                // eslint-disable-next-line no-var
                var json = JSON.parse(data);
            }
            catch (err) {
                displayErrorMessage('Error parsing data. Please try again.');
                return;
            }
            if (json['status'] === 'fail') {
                displayErrorMessage(json['message']);
                return;
            }
            displaySuccessMessage(`Successfully updated category "${category_desc}"!`);
            setTimeout(() => {
                // eslint-disable-next-line no-undef
                removeMessagePopup('theid');
            }, 1000);
            if (category_color !== null) {
                $(`#categorylistitem-${category_id}`).css('color', category_color);
            }
            if (category_desc !== null) {
                $(`#categorylistitem-${category_id}`).find('.categorylistitem-desc span').text(category_desc);
            }
            if (category_date !== null) {
                $(`#categorylistitem-${category_id}`).find('.categorylistitemdate-desc span').text(category_date);
            }

            refreshCategories();
        },
        error: function () {
            window.alert('Something went wrong while trying to add a new category. Please try again.');
        },
    });
}

function refreshCategories() {
    if ($('#ui-category-list').length) {
        // Refresh cat-buttons from #ui-category-list

        let data = $('#ui-category-list').sortable('serialize');
        if (!data.trim()) {
            return;
        }
        data = data.split('&');
        const order = [];
        // eslint-disable-next-line no-var
        for (var i = 0; i < data.length; i += 1) {
            // eslint-disable-next-line no-var
            var category_id = parseInt(data[i].split('=')[1]);
            const category_desc = $(`#categorylistitem-${category_id} .categorylistitem-desc span`).text().trim();
            const category_color = $(`#categorylistitem-${category_id} select`).val();
            order.push([category_id, category_desc, category_color]);
        }

        // Obtain current selected category
        const selected_button = new Set();
        const category_pick_buttons = $('.cat-buttons');
        // eslint-disable-next-line no-var, no-redeclare
        for (var i = 0; i < category_pick_buttons.length; i += 1) {
            const cat_button_checkbox = $(category_pick_buttons[i]).find('input');
            // eslint-disable-next-line no-var, no-redeclare
            var category_id = parseInt(cat_button_checkbox.val());
            if (cat_button_checkbox.prop('checked')) {
                selected_button.add(category_id);
            }
        }

        // Refresh selected categories
        $('#categories-pick-list').empty();
        order.forEach((category) => {
            const category_id = category[0];
            const category_desc = category[1];
            const category_color = category[2];
            let selection_class = '';
            if (selected_button.has(category_id)) {
                selection_class = 'btn-selected';
            }
            const element = ` <div tabindex="0" class="btn cat-buttons ${selection_class}" data-color="${category_color}">${category_desc}\
                                <input aria-label="Category: ${category_desc}" type="checkbox" name="cat[]" value="${category_id}">\
                            </div>`;
            $('#categories-pick-list').append(element);
        });

        $(".cat-buttons input[type='checkbox']").each(function () {
            if ($(this).parent().hasClass('btn-selected')) {
                $(this).prop('checked', true);
            }
        });
    }

    // Selectors for categories pick up
    // If JS enabled hide checkbox
    $('div.cat-buttons input').hide();

    $('.cat-buttons').click(function () {
        if ($(this).hasClass('btn-selected')) {
            $(this).removeClass('btn-selected');
            $(this).find("input[type='checkbox']").prop('checked', false);
        }
        else {
            $(this).addClass('btn-selected');
            $(this).find("input[type='checkbox']").prop('checked', true);
        }
        $(this).trigger('eventChangeCatClass');
    });

    $('.cat-buttons').bind('eventChangeCatClass', changeColorClass);
    $('.cat-buttons').trigger('eventChangeCatClass');
}

function changeColorClass() {
    const color = $(this).data('color');
    $(this).css('border-color', color);
    if ($(this).hasClass('btn-selected')) {
        $(this).css('background-color', color);
        $(this).css('color', 'white');
    }
    else {
        $(this).css('background-color', 'white');
        $(this).css('color', color);
    }
}

function reorderCategories(csrf_token) {
    let data = $('#ui-category-list').sortable('serialize');
    data += `&csrf_token=${csrf_token}`;
    const url = buildCourseUrl(['forum', 'categories', 'reorder']);
    $.ajax({
        url: url,
        type: 'POST',
        data: data,
        success: function (data) {
            try {
                // eslint-disable-next-line no-var
                var json = JSON.parse(data);
            }
            catch (err) {
                displayErrorMessage('Error parsing data. Please try again');
                return;
            }
            if (json['status'] === 'fail') {
                displayErrorMessage(json['message']);
                return;
            }
            displaySuccessMessage('Successfully reordered categories.');
            setTimeout(() => {
                // eslint-disable-next-line no-undef
                removeMessagePopup('theid');
            }, 1000);
            refreshCategories();
        },
        error: function () {
            window.alert('Something went wrong while trying to reordering categories. Please try again.');
        },
    });
}

/* This function ensures that only one reply box is open at a time */
function hideReplies() {
    const hide_replies = document.getElementsByClassName('reply-box');
    for (let i = 0; i < hide_replies.length; i++) {
        hide_replies[i].style.display = 'none';
    }
}

// eslint-disable-next-line no-unused-vars
function deletePostToggle(isDeletion, thread_id, post_id, author, time, csrf_token) {
    if (!checkAreYouSureForm()) {
        return;
    }
    const type = (isDeletion ? '0' : '2');
    const message = (isDeletion ? 'delete' : 'undelete');

    const confirm = window.confirm(`Are you sure you would like to ${message} this post?: \n\nWritten by:  ${author}  @  ${time}\n\nPlease note: The replies to this comment will also be ${message}d. \n\nIf you ${message} the first post in a thread this will ${message} the entire thread.`);
    if (confirm) {
        const url = `${buildCourseUrl(['forum', 'posts', 'modify'])}?modify_type=${type}`;
        $.ajax({
            url: url,
            type: 'POST',
            data: {
                post_id: post_id,
                thread_id: thread_id,
                csrf_token: csrf_token,
            },
            success: function (data) {
                try {
                    // eslint-disable-next-line no-var
                    var json = JSON.parse(data);
                }
                catch (err) {
                    displayErrorMessage('Error parsing data. Please try again');
                    return;
                }
                if (json['status'] === 'fail') {
                    displayErrorMessage(json['message']);
                    return;
                }
                let new_url = '';
                switch (json['data']['type']) {
                    case 'thread':
                        new_url = buildCourseUrl(['forum']);
                        break;
                    case 'post':
                        new_url = buildCourseUrl(['forum', 'threads', thread_id]);
                        break;
                    default:
                        new_url = buildCourseUrl(['forum']);
                        break;
                }
                window.location.replace(new_url);
            },
            error: function () {
                window.alert('Something went wrong while trying to delete/undelete a post. Please try again.');
            },
        });
    }
}

// eslint-disable-next-line no-unused-vars
function alterAnnouncement(thread_id, confirmString, type, csrf_token) {
    const confirm = window.confirm(confirmString);
    if (confirm) {
        const url = `${buildCourseUrl(['forum', 'announcements'])}?type=${type}`;
        $.ajax({
            url: url,
            type: 'POST',
            data: {
                thread_id: thread_id,
                csrf_token: csrf_token,

            },
            // eslint-disable-next-line no-unused-vars
            success: function (data) {
                window.location.reload();
            },
            error: function () {
                window.alert('Something went wrong while trying to remove announcement. Please try again.');
            },
        });
    }
}

// eslint-disable-next-line no-unused-vars
function bookmarkThread(thread_id, type) {
    const url = `${buildCourseUrl(['forum', 'threads', 'bookmark'])}?type=${type}`;
    $.ajax({
        url: url,
        type: 'POST',
        data: {
            thread_id: thread_id,
            csrf_token: csrfToken,
        },
        // eslint-disable-next-line no-unused-vars
        success: function (data) {
            window.location.replace(buildCourseUrl(['forum', 'threads', thread_id]));
        },
        error: function () {
            window.alert('Something went wrong while trying to update the bookmark. Please try again.');
        },
    });
}

// eslint-disable-next-line no-unused-vars
function markThreadUnread(thread_id) {
    const url = `${buildCourseUrl(['forum', 'threads', 'unread'])}`;
    $.ajax({
        url: url,
        type: 'POST',
        data: {
            thread_id: thread_id,
            csrf_token: csrfToken,
        },
        success: function () {
            $(`#thread_box_link_${thread_id}`).children().addClass('new_thread');
            $('.post_box').removeClass('viewed_post').addClass('new_post');
        },
        error: function () {
            window.alert('Something went wrong while trying to mark the thread as unread. Please try again.');
        },
    });
}

function getPostTimestamp(postId) {
    if (!postId) {
        return;
    }
    const postElement = document.getElementById(postId);

    const timestampElement = postElement.querySelector('.last-edit');
    return new Date(timestampElement.textContent.trim()).getTime();
}

function updateLaterPostsToViewed(unreadPostId) {
    const unreadPostTimestamp = getPostTimestamp(unreadPostId);

    const allPosts = document.querySelectorAll('.post_box');
    allPosts.forEach((post) => {
        const postId = post.id;
        const postTimestamp = getPostTimestamp(postId);

        if (postTimestamp >= unreadPostTimestamp) {
            post.classList.remove('viewed_post');
            post.classList.add('new_post');
        }
    });
}

function markPostUnread(thread_id, post_id, last_viewed_timestamp) {
    const url = `${buildCourseUrl(['forum', 'posts', 'unread'])}`;
    $.ajax({
        url: url,
        type: 'POST',
        data: {
            thread_id: thread_id,
            last_viewed_timestamp: last_viewed_timestamp,
            csrf_token: csrfToken,
        },
        success: function () {
            $(`#thread_box_link_${thread_id}`).children().addClass('new_thread');
            $(`#${post_id}`).removeClass('viewed_post').addClass('new_post');
            updateLaterPostsToViewed(post_id);
        },
        error: function () {
            window.alert('Something went wrong while trying to mark the post as unread. Please try again.');
        },
    });
}

// eslint-disable-next-line no-unused-vars
function toggleMarkdown(post_box_id, triggered) {
    if (post_box_id === undefined) {
        post_box_id = '';
    }
    // display/hide the markdown header
    $(`#markdown_header_${post_box_id}`).toggle();
    $(this).toggleClass('markdown-active markdown-inactive');
    // if markdown has just been turned off, make sure we exit preview mode if it is active
    if ($(this).hasClass('markdown-inactive')) {
        const markdown_header = $(`#markdown_header_${post_box_id}`);
        const edit_button = markdown_header.find('.markdown-write-mode');
        if (markdown_header.attr('data-mode') === 'preview') {
            edit_button.trigger('click');
        }
    }
    // trigger this event for all other markdown toggle buttons (since the setting should be persistent)
    if (!triggered) {
        $('.markdown-toggle').not(this).each(function () {
            toggleMarkdown.call(this, this.id.split('_')[2], true);
        });
    }
    // set various settings related to new markdown state
    // eslint-disable-next-line eqeqeq
    $(`#markdown_input_${post_box_id}`).val($(`#markdown_input_${post_box_id}`).val() == 0 ? '1' : '0');
    $(`#markdown-info-${post_box_id}`).toggleClass('disabled');
    Cookies.set('markdown_enabled', $(`#markdown_input_${post_box_id}`).val(), { path: '/', expires: 365 });
}

// eslint-disable-next-line no-unused-vars
function checkInputMaxLength(obj) {
    // eslint-disable-next-line eqeqeq
    if ($(obj).val().length == $(obj).attr('maxLength')) {
        alert('Maximum input length reached!');
        $(obj).val($(obj).val().substr(0, $(obj).val().length));
    }
}

// eslint-disable-next-line no-unused-vars
function sortTable(sort_element_index, reverse = false) {
    const table = document.getElementById('forum_stats_table');
    let switching = true;
    while (switching) {
        switching = false;
        const rows = table.getElementsByTagName('TBODY');
        // eslint-disable-next-line no-var
        for (var i = 1; i < rows.length - 1; i++) {
            const a = rows[i].getElementsByTagName('TR')[0].getElementsByTagName('TD')[sort_element_index];
            const b = rows[i + 1].getElementsByTagName('TR')[0].getElementsByTagName('TD')[sort_element_index];
            if (reverse) {
                // eslint-disable-next-line eqeqeq
                if (sort_element_index == 0 ? a.innerHTML < b.innerHTML : parseInt(a.innerHTML) > parseInt(b.innerHTML)) {
                    rows[i].parentNode.insertBefore(rows[i + 1], rows[i]);
                    switching = true;
                }
            }
            else {
                // eslint-disable-next-line eqeqeq
                if (sort_element_index == 0 ? a.innerHTML > b.innerHTML : parseInt(a.innerHTML) < parseInt(b.innerHTML)) {
                    rows[i].parentNode.insertBefore(rows[i + 1], rows[i]);
                    switching = true;
                }
            }
        }
    }

    const row0 = table.getElementsByTagName('TBODY')[0].getElementsByTagName('TR')[0];
    const headers = row0.getElementsByTagName('TH');

    // eslint-disable-next-line no-var, no-redeclare
    for (var i = 0; i < headers.length; i++) {
        const index = headers[i].innerHTML.indexOf(' ↓');
        const reverse_index = headers[i].innerHTML.indexOf(' ↑');

        if (index > -1 || reverse_index > -1) {
            headers[i].innerHTML = headers[i].innerHTML.slice(0, -2);
        }
    }
    if (reverse) {
        headers[sort_element_index].innerHTML = `${headers[sort_element_index].innerHTML} ↑`;
    }
    else {
        headers[sort_element_index].innerHTML = `${headers[sort_element_index].innerHTML} ↓`;
    }
}

function loadThreadHandler() {
    $('a.thread_box_link').click(function (event) {
        // if a thread is clicked on the full-forum-page just follow normal GET request else continue with ajax request
        if (window.location.origin + window.location.pathname === buildCourseUrl(['forum'])) {
            return;
        }
        event.preventDefault();
        const obj = this;
        const thread_id = $(obj).data('thread_id');
        const thread_title = $(obj).data('thread_title');

        const url = buildCourseUrl(['forum', 'threads', thread_id]);
        $.ajax({
            url: url,
            type: 'POST',
            data: {
                thread_id: thread_id,
                ajax: 'true',
                csrf_token: csrfToken,
            },
            success: function (data) {
                try {
                    // eslint-disable-next-line no-var
                    var json = JSON.parse(data);
                }
                catch (err) {
                    displayErrorMessage('Error parsing data. Please try again');
                    return;
                }
                if (json['status'] === 'fail') {
                    displayErrorMessage(json['message']);
                    return;
                }
                if (typeof json.data.merged !== 'undefined') {
                    window.location.replace(json.data.destination);
                    return;
                }
                $(obj).find('.thread_box').removeClass('new_thread');
                $(obj).find('.thread_box').removeClass('deleted-unviewed');

                $('.thread_box').removeClass('active');

                $(obj).children('div.thread_box').addClass('active');

                $('#posts_list').empty().html(JSON.parse(json.data.html));

                window.history.pushState({ pageTitle: document.title }, '', url);
                // Updates the title and breadcrumb
                $(document).attr('title', thread_title);
                if (thread_title.length > 25) {
                    $('h1.breadcrumb-heading').text(`${thread_title.slice(0, 25)}...`);
                }
                else {
                    $('h1.breadcrumb-heading').text(thread_title);
                }

                setupForumAutosave();
                saveScrollLocationOnRefresh('posts_list');

                $('.post_reply_form').submit(publishPost);
                hljs.highlightAll();
            },
            error: function () {
                window.alert('Something went wrong while trying to display thread details. Please try again.');
            },
        });
    });
}

// eslint-disable-next-line no-unused-vars
function loadAllInlineImages(open_override = false) {
    const toggleButton = $('#toggle-attachments-button');

    const allShown = $('.attachment-well').filter(function () {
        return $(this).is(':visible');
    }).length === $('.attachment-well').length;
    // if the button were to show them all but they have all been individually shown,
    // we should hide them all
    if (allShown && toggleButton.hasClass('show-all')) {
        toggleButton.removeClass('show-all');
    }

    const allHidden = $('.attachment-well').filter(function () {
        return !($(this).is(':visible'));
    }).length === $('.attachment-well').length;
    // if the button were to hide them all but they have all been individually hidden,
    // we should show them all
    if (allHidden && !(toggleButton.hasClass('show-all'))) {
        toggleButton.addClass('show-all');
    }

    $('.attachment-btn').each(function (i) {
        $(this).click();

        // overwrite individual button click behavior to decide if it should be shown/hidden
        if (toggleButton.hasClass('show-all') || open_override) {
            $('.attachment-well').eq(i).show();
        }
        else {
            $('.attachment-well').eq(i).hide();
        }
    });

    toggleButton.toggleClass('show-all');
}

// eslint-disable-next-line no-unused-vars
function loadInlineImages(encoded_data) {
    const data = JSON.parse(encoded_data);
    const attachment_well = $(`#${data[data.length - 1]}`);

    if (attachment_well.is(':visible')) {
        attachment_well.hide();
    }
    else {
        attachment_well.show();
    }

    // if they're no images loaded for this well
    if (attachment_well.children().length === 0) {
    // add image tags
        for (let i = 0; i < data.length - 1; i++) {
            const attachment = data[i];
            const url = attachment[0];
            const img = $(`<img src="${url}" alt="Click to view attachment in popup" title="Click to view attachment in popup" class="attachment-img">`);
            const title = $(`<p>${escapeSpecialChars(decodeURI(attachment[2]))}</p>`);
            img.click(function () {
                const url = $(this).attr('src');
                window.open(url, '_blank', 'toolbar=no,scrollbars=yes,resizable=yes, width=700, height=600');
            });
            attachment_well.append(img);
            attachment_well.append(title);
        }
    }
}

// eslint-disable-next-line no-unused-vars
function openInWindow(img) {
    const url = $(img).attr('src');
    window.open(url, '_blank', 'toolbar=no,scrollbars=yes,resizable=yes, width=700, height=600');
}

// eslint-disable-next-line no-unused-vars, no-var
var filters_applied = [];

// Taken from https://stackoverflow.com/a/1988361/2650341

if (!Array.prototype.inArray) {
    Object.defineProperty(Array.prototype, 'inArray', {
        value: function (comparer) {
            for (let i = 0; i < this.length; i++) {
                if (comparer(this[i])) {
                    return i;
                }
            }
            return false;
        },
    });
}

// adds an element to the array if it does not already exist using a comparer
// function
if (!Array.prototype.toggleElement) {
    Object.defineProperty(Array.prototype, 'toggleElement', {
        value: function (element, comparer) {
            const index = this.inArray(comparer);
            // eslint-disable-next-line valid-typeof
            if ((typeof (index) === 'boolean' && !index) || (typeof (index) === 'int' && index === 0)) {
                this.push(element);
            }
            else {
                this.splice(index, 1);
            }
        },
    });
}

function clearForumFilter() {
    if (checkUnread()) {
        $('#filter_unread_btn').click();
    }
    window.filters_applied = [];
    $('#thread_category button, #thread_status_select button').data('btn-selected', 'false').removeClass('filter-active').addClass('filter-inactive');
    $('#filter_unread_btn').removeClass('filter-active').addClass('filter-inactive');
    $('#clear_filter_button').hide();

    // eslint-disable-next-line no-undef
    updateThreads(true, null);
    return false;
}

// eslint-disable-next-line no-unused-vars
function loadFilterHandlers() {
    // eslint-disable-next-line no-unused-vars
    $('#filter_unread_btn').mousedown(function (e) {
        $(this).toggleClass('filter-inactive filter-active');
    });

    $('#thread_category button, #thread_status_select button').mousedown(function (e) {
        e.preventDefault();
        const current_selection = $(this).data('btn-selected');

        if (current_selection === 'true') {
            $(this).data('btn-selected', 'false').removeClass('filter-active').addClass('filter-inactive');
        }
        else {
            $(this).data('btn-selected', 'true').removeClass('filter-inactive').addClass('filter-active');
        }

        const filter_text = $(this).text();

        window.filters_applied.toggleElement(filter_text, (e) => {
            return e === filter_text;
        });

        if (window.filters_applied.length === 0) {
            clearForumFilter();
        }
        else {
            $('#clear_filter_button').css('display', 'inline-block');
        }
        // eslint-disable-next-line no-undef
        updateThreads(true, null);
        return true;
    });

    $('#unread').change((e) => {
        e.preventDefault();
        // eslint-disable-next-line no-undef
        updateThreads(true, null);
        checkUnread();
        return true;
    });
}

function thread_post_handler() {
    // eslint-disable-next-line no-unused-vars
    $('.submit_unresolve').click(function (event) {
        const post_box_id = $(this).data('post_box_id');
        $(`#thread_status_input_${post_box_id}`).val(-1);
        return true;
    });
}

// eslint-disable-next-line no-unused-vars
function forumFilterBar() {
    $('#forum_filter_bar').toggle();
}

function getDeletedAttachments() {
    const deleted_attachments = [];
    $('#display-existing-attachments').find('a.btn.btn-danger').each(function () {
        deleted_attachments.push(decodeURIComponent($(this).attr('id').substring(7)));
    });
    return deleted_attachments;
}

function updateThread(e) {
    // Only proceed if its full forum page
    if (buildCourseUrl(['forum']) !== window.location.origin + window.location.pathname) {
        return;
    }

    e.preventDefault();
    const cat = [];
    $('input[name="cat[]"]:checked').each((item) => cat.push($('input[name="cat[]"]:checked')[item].value));

    const form = $(this);
    const formData = new FormData(form[0]);
    formData.append('deleted_attachments', JSON.stringify(getDeletedAttachments()));

    const files = testAndGetAttachments(1, false);
    if (files === false) {
        return false;
    }

    for (let i = 0; i < files.length; i++) {
        formData.append('file_input[]', files[i], files[i].name);
    }

    $.ajax({
        url: `${buildCourseUrl(['forum', 'posts', 'modify'])}?modify_type=1`,
        type: 'POST',
        data: formData,
        processData: false,
        contentType: false,
        success: function (response) {
            try {
                response = JSON.parse(response);
                if (response.status === 'success') {
                    displaySuccessMessage('Thread post updated successfully!');
                }
                else {
                    displayErrorMessage('Failed to update thread post');
                }
            }
            catch (e) {
                console.log(e);
                displayErrorMessage('Something went wrong while updating thread post');
            }
            window.location.reload();
        },
        error: function (err) {
            console.log(err);
            displayErrorMessage('Something went wrong while updating thread post');
            window.location.reload();
        },
    });
}

function checkUnread() {
    if ($('#unread').prop('checked')) {
        // eslint-disable-next-line no-undef
        unread_marked = true;
        $('#filter_unread_btn').removeClass('filter-inactive').addClass('filter-active');
        $('#clear_filter_button').css('display', 'inline-block');
        return true;
    }
    else {
        return false;
    }
}

// Used to update thread content in the "Merge Thread"
// modal.
// eslint-disable-next-line no-unused-vars
function updateSelectedThreadContent(selected_thread_first_post_id) {
    const url = buildCourseUrl(['forum', 'posts', 'get']);
    $.ajax({
        url: url,
        type: 'POST',
        data: {
            post_id: selected_thread_first_post_id,
            csrf_token: csrfToken,
        },
        success: function (data) {
            try {
                // eslint-disable-next-line no-var
                var json = JSON.parse(data);
            }
            catch (err) {
                displayErrorMessage(`Error parsing data. Please try again. Error is ${err}`);
                return;
            }

            if (json['status'] === 'fail') {
                displayErrorMessage(json['message']);
                return;
            }

            json = json['data'];
            $('#thread-content').html(json['post']);
            if (json.markdown === true) {
                $('#thread-content').addClass('markdown-active');
            }
            else {
                $('#thread-content').removeClass('markdown-active');
            }
        },
        error: function () {
            window.alert('Something went wrong while trying to fetch content. Please try again.');
        },
    });
}

function autosaveKeyFor(replyBox) {
    const parent = $(replyBox).children('[name=parent_id]').val();
    // Having `reply-to-undefined` in the key is sorta gross and might cause
    // false positive bug reports. Let's avoid that.
    if (parent !== undefined) {
        return `${window.location.pathname}-reply-to-${parent}-forum-autosave`;
    }
    else {
        return `${window.location.pathname}-create-thread-forum-autosave`;
    }
}

function saveReplyBoxToLocal(replyBox) {
    const inputBox = $(replyBox).find('textarea.thread_post_content');
    // eslint-disable-next-line no-undef
    if (autosaveEnabled) {
        if (inputBox.val()) {
            const anonCheckbox = $(replyBox).find('input.thread-anon-checkbox');
            const post = inputBox.val();
            const isAnonymous = anonCheckbox.prop('checked');
            localStorage.setItem(autosaveKeyFor(replyBox), JSON.stringify({
                timestamp: Date.now(),
                post,
                isAnonymous,
            }));
        }
        else {
            localStorage.removeItem(autosaveKeyFor(replyBox));
        }
    }
}

function restoreReplyBoxFromLocal(replyBox) {
    // eslint-disable-next-line no-undef
    if (autosaveEnabled) {
        const json = localStorage.getItem(autosaveKeyFor(replyBox));
        if (json) {
            const { post, isAnonymous } = JSON.parse(json);
            $(replyBox).find('textarea.thread_post_content').val(post);
            $(replyBox).find('input.thread-anon-checkbox').prop('checked', isAnonymous);
        }
    }
}

function clearReplyBoxAutosave(replyBox) {
    // eslint-disable-next-line no-undef
    if (autosaveEnabled) {
        localStorage.removeItem(autosaveKeyFor(replyBox));
    }
}

function setupDisableReplyThreadForm() {
    const threadPostForms = document.querySelectorAll('.thread-post-form');

    threadPostForms.forEach((form) => {
        // For all thread forms either reply's or posts, ensure that when text area is empty, the submit button appears to be disabled
        const textArea = form.querySelector('textarea');

        const submitButtons = form.querySelectorAll('input[type="submit"]');

        if (textArea.id === 'reply_box_1' || textArea.id === 'reply_box_2') {
            // Should not apply for first two reply_box's as they imply the post itself which should be handled by another controller due to extensive inputs
            return;
        }

        const inputTest = () => {
            const imageAttachments = form.querySelectorAll('.file-upload-table .file-label');

            submitButtons.forEach((button) => {
                button.disabled = textArea.value.trim() === '' && imageAttachments.length === 0;
            });
        };

        textArea.addEventListener('input', () => {
            // On any text area input, check if disabling the corresponding reply submit button is appropriate
            inputTest();
        });

        inputTest();
    });
}

function setupForumAutosave() {
    // Include both regular reply boxes on the forum as well as the "reply" box
    // on the create thread page.
    $('form.reply-box, form.post_reply_form, #thread_form').each((_index, replyBox) => {
        restoreReplyBoxFromLocal(replyBox);
        $(replyBox).find('textarea.thread_post_content').on('input',
            // eslint-disable-next-line no-undef
            () => deferredSave(autosaveKeyFor(replyBox), () => saveReplyBoxToLocal(replyBox), 1),
        );
        $(replyBox).find('input.thread-anon-checkbox').change(() => saveReplyBoxToLocal(replyBox));
    });

    setupDisableReplyThreadForm();
}

// eslint-disable-next-line no-unused-vars
const CREATE_THREAD_DEFER_KEY = 'create-thread';
const CREATE_THREAD_AUTOSAVE_KEY = `${window.location.pathname}-create-autosave`;

// eslint-disable-next-line no-unused-vars
function saveCreateThreadToLocal() {
    // eslint-disable-next-line no-undef
    if (autosaveEnabled) {
        const title = $('#title').val();
        const categories = $('div.cat-buttons.btn-selected').get().map((e) => e.innerText);
        const status = $('#thread_status').val();
        const data = {
            timestamp: Date.now(),
            title,
            categories,
            status,
        };

        // These fields don't always show up
        const lockDate = $('#lock_thread_date').val();
        if (lockDate !== undefined) {
            data.lockDate = lockDate;
        }
        const isAnnouncement = $('#Announcement').prop('checked');
        if (isAnnouncement !== undefined) {
            data.isAnnouncement = isAnnouncement;
        }
        const pinThread = $('#pinThread').prop('checked');
        if (pinThread !== undefined) {
            data.pinThread = pinThread;
        }
        const expiration = $('#expirationDate').val();
        if (expiration !== undefined) {
            data.expiration = expiration;
        }

        localStorage.setItem(CREATE_THREAD_AUTOSAVE_KEY, JSON.stringify(data));
    }
}

// eslint-disable-next-line no-unused-vars
function restoreCreateThreadFromLocal() {
    // eslint-disable-next-line no-undef
    if (autosaveEnabled) {
        const json = localStorage.getItem(CREATE_THREAD_AUTOSAVE_KEY);
        if (!json) {
            return;
        }

        const data = JSON.parse(json);
        const { title, categories, status } = data;
        $('#title').val(title);
        $('#thread_status').val(status);
        $('div.cat-buttons').each((_i, e) => {
            if (categories.includes(e.innerText)) {
                e.classList.add('btn-selected');
                $(e).find("input[type='checkbox']").prop('checked', true);
            }
            else {
                e.classList.remove('btn-selected');
                $(e).find("input[type='checkbox']").prop('checked', false);
            }
            $(e).trigger('eventChangeCatClass');
        });

        // Optional fields
        $('.expiration').hide();
        if (Object.prototype.hasOwnProperty.call(data, 'lockDate')) {
            $('#lock_thread_date').val(data.lockDate);
        }
        if (data.isAnnouncement) {
            $('#Announcement').prop('checked', data.isAnnouncement);
            $('.expiration').show();
        }
        if (data.pinThread) {
            $('#pinThread').prop('checked', data.pinThread);
            $('.expiration').show();
        }
        if (Object.prototype.hasOwnProperty.call(data, 'expiration')) {
            $('#expirationDate').val(data.expiration);
        }
    }
}

// eslint-disable-next-line no-unused-vars
function clearCreateThreadAutosave() {
    localStorage.removeItem(CREATE_THREAD_AUTOSAVE_KEY);
}

$(() => {
    if (typeof cleanupAutosaveHistory === 'function') {
        // eslint-disable-next-line no-undef
        cleanupAutosaveHistory('-forum-autosave');
        setupForumAutosave();
    }
    $('form#thread_form').submit(updateThread);
});

// When the user uses tab navigation on the thread list, this function
// helps to make sure the current thread is always visible on the page
// eslint-disable-next-line no-unused-vars
function scrollThreadListTo(element) {
    $(element).get(0).scrollIntoView({ behavior: 'smooth', block: 'center' });
}

// Only used by the posters and only on recent posts (60 minutes since posted)
// eslint-disable-next-line no-unused-vars
function sendAnnouncement(id) {
    $('.pin-and-email-message').attr('disabled', 'disabled');
    $.ajax({
        type: 'POST',
        url: buildCourseUrl(['forum', 'make_announcement']),
        data: { id: id, csrf_token: window.csrfToken },
        success: function (data) {
            try {
                if (JSON.parse(data).status === 'success') {
                    pinAnnouncement(id, 1, window.csrfToken);
                    window.location.reload();
                }
                else {
                    window.alert('Something went wrong while trying to queue the announcement. Please try again.');
                }
            }
            catch (error) {
                console.error(error);
            }
        },
        error: function () {
            window.alert('Something went wrong while trying to queue the announcement. Please try again.');
        },
    });
}

function pinAnnouncement(thread_id, type, csrf_token) {
    if (confirm) {
        const url = `${buildCourseUrl(['forum', 'announcements'])}?type=${type}`;
        $.ajax({
            url: url,
            type: 'POST',
            data: {
                thread_id: thread_id,
                csrf_token: csrf_token,

            },
            // eslint-disable-next-line no-unused-vars
            success: function (data) {
            },
            error: function () {
                window.alert('Something went wrong while trying to remove announcement. Please try again.');
            },
        });
    }
}<|MERGE_RESOLUTION|>--- conflicted
+++ resolved
@@ -398,12 +398,9 @@
                 hljs.highlightAll();
             }
             catch (error) {
-<<<<<<< HEAD
                 console.log(error);
                 console.log(response);
                 // eslint-disable-next-line no-undef
-=======
->>>>>>> 516537e2
                 displayErrorMessage('Error parsing new post. Please refresh the page.');
             }
         },
