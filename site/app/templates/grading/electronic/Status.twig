--- conflicted
+++ resolved
@@ -247,11 +247,7 @@
                 {# Setup for Histogram of Total Scores #}
                     <br>
                     <input style='width: auto' type='text' id='bucket-size-total' name='bucket-val' value="" aria-label="Enter bucket size" placeholder="Enter bucket size" />
-<<<<<<< HEAD
-                    <button name="sub-tot" class="btn btn-primary" id="submit_bucket" type="submit" value="Submit Bucket Size for Total" onclick="createNewBuckets(rangeT,betterBuckets,xValueT,yValue,xBuckets,mode,modeCount,maxT,minT)">Submit Bucket Size for Total</button>
-=======
-                    <input name="sub-tot" class="btn btn-primary key_to_click" tabindex="0" id="submit_bucket" type="submit" value="Submit Bucket Size for Total" onclick="createNewBuckets(rangeT,betterBuckets,xValueT,yValue,xBuckets,mode,modeCount,maxT,minT)"/>
->>>>>>> 188fc0a9
+                    <button name="sub-tot" class="btn btn-primary key_to_click" tabindex="0" id="submit_bucket" type="submit" value="Submit Bucket Size for Total" onclick="createNewBuckets(rangeT,betterBuckets,xValueT,yValue,xBuckets,mode,modeCount,maxT,minT)">Submit Bucket Size for Total</button>
                 <div id="myDiv"><!-- Plotly chart will be drawn inside this DIV --></div>
 
                 <script>
@@ -457,11 +453,7 @@
                 <div id="autograding-score-histogram" class="page-content">
                     <br>
                     <input style='width: auto' type='text' id='bucket-size-auto' name='bucket-val' value="" placeholder="Enter bucket size" />
-<<<<<<< HEAD
-                    <button name = "sub-auto" class="btn btn-primary" id="submit_bucket_auto" type="submit" value="Submit Bucket Size for Auto"  onclick="createNewBuckets(rangeA,buckets,xValue,yValue,xBuckets,mode,modeCount,maxA,minA)">Submit Bucket Size for Auto</button>
-=======
-                    <input name = "sub-auto" class="btn btn-primary key_to_click" tabindex="0" id="submit_bucket_auto" type="submit" value="Submit Bucket Size for Auto" onclick="createNewBuckets(rangeA,buckets,xValue,yValue,xBuckets,mode,modeCount,maxA,minA)"/>
->>>>>>> 188fc0a9
+                    <button name = "sub-auto" class="btn btn-primary key_to_click" tabindex="0" id="submit_bucket_auto" type="submit" value="Submit Bucket Size for Auto" onclick="createNewBuckets(rangeA,buckets,xValue,yValue,xBuckets,mode,modeCount,maxA,minA)">Submit Bucket Size for Auto</button>
                     <div id="myDiv3"><!-- Plotly chart will be drawn inside this DIV --></div>
                     <script>
                         var buckets = new Map();
