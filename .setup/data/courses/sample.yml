code: sample
instructor: instructor
registration_sections: 10
registered_students: 80
no_registration_students: 15
no_rotating_students: 15
unregistered_students: 15
make_customization: true
gradeables:
- g_id: future_peer_grading
  g_title: Future Peer Homework
  gradeable_config: python_simple_homework
  eg_peer_grading: true
  components:
  - gc_lower_clamp: 0
    gc_is_peer: true
    gc_default: 2
    gc_max_value: 2
    gc_upper_clamp: 2
    gc_title: Read Me
    marks:
      - gcm_note: Full Credit
        gcm_points: 0
      - gcm_note: Minor errors in Read Me
        gcm_points: -1
      - gcm_note: Major errors in Read Me or Read Me missing
        gcm_points: -2
  - gc_lower_clamp: 0
    gc_default: 5
    gc_is_peer: true
    gc_max_value: 5
    gc_upper_clamp: 5
    gc_title: Coding Style
    marks:
      - gcm_note: Full Credit
        gcm_points: 0
      - gcm_note: Code is unreadable
        gcm_points: -5
      - gcm_note: Code is very difficult to understand
        gcm_points: -3
      - gcm_note: Code is difficult to understand
        gcm_points: -1
  - gc_lower_clamp: 0
    gc_default: 5
    gc_max_value: 5
    gc_upper_clamp: 5
    gc_is_peer: true
    gc_title: Documentation
    marks:
      - gcm_note: Full Credit
        gcm_points: 0
      - gcm_note: No documentation
        gcm_points: -5
      - gcm_note: Very little documentation or documentation makes no sense
        gcm_points: -3
      - gcm_note: Way too much documentation and/or documentation makes no sense
        gcm_points: -1
  - gc_lower_clamp: 0
    gc_default: 0
    gc_max_value: 0
    gc_upper_clamp: 5
    gc_title: Extra Credit
    marks: 
      - gcm_note: No Credit
        gcm_points: 0
      - gcm_note: Extra credit done poorly
        gcm_points: 2
      - gcm_note: Extra credit is acceptable
        gcm_points: 5
  g_ta_view_start_date: 9994-12-31 23:59:59
  eg_submission_open_date: 9995-12-31 23:59:59
  eg_submission_due_date: 9996-12-31 23:59:59
  g_grade_start_date: 9997-12-31 23:59:59
  g_grade_due_date: 9998-12-31 23:59:59
  g_grade_released_date: 9998-12-31 23:59:59
  eg_grade_inquiry_start_date: 9999-01-01 23:59:59
  eg_grade_inquiry_due_date: 9999-01-06 23:59:59
  g_bucket: homework

- g_id: future_no_tas_homework
  g_title: Future (No TAs) Homework
  gradeable_config: python_simple_homework
  components:
  - gc_lower_clamp: 0
    gc_default: 2
    gc_max_value: 2
    gc_upper_clamp: 2
    gc_title: Read Me
    marks:
      - gcm_note: Full Credit
        gcm_points: 0
      - gcm_note: Minor errors in Read Me
        gcm_points: -1
      - gcm_note: Major errors in Read Me or Read Me missing
        gcm_points: -2
  - gc_lower_clamp: 0
    gc_default: 5
    gc_max_value: 5
    gc_upper_clamp: 5
    gc_title: Coding Style
    marks:
      - gcm_note: Full Credit
        gcm_points: 0
      - gcm_note: Code is unreadable
        gcm_points: -5
      - gcm_note: Code is very difficult to understand
        gcm_points: -3
      - gcm_note: Code is difficult to understand
        gcm_points: -1
  - gc_lower_clamp: 0
    gc_default: 5
    gc_max_value: 5
    gc_upper_clamp: 5
    gc_title: Documentation
    marks:
      - gcm_note: Full Credit
        gcm_points: 0
      - gcm_note: No documentation
        gcm_points: -5
      - gcm_note: Very little documentation or documentation makes no sense
        gcm_points: -3
      - gcm_note: Way too much documentation and/or documentation makes no sense
        gcm_points: -1
  - gc_lower_clamp: 0
    gc_default: 0
    gc_max_value: 0
    gc_upper_clamp: 5
    gc_title: Extra Credit
    marks: 
      - gcm_note: No Credit
        gcm_points: 0
      - gcm_note: Extra credit done poorly
        gcm_points: 2
      - gcm_note: Extra credit is acceptable
        gcm_points: 5
  g_ta_view_start_date: 9994-12-31 23:59:59
  eg_submission_open_date: 9995-12-31 23:59:59
  eg_submission_due_date: 9996-12-31 23:59:59
  g_grade_start_date: 9997-12-31 23:59:59
  g_grade_due_date: 9998-12-31 23:59:59
  g_grade_released_date: 9998-12-31 23:59:59
  eg_grade_inquiry_start_date: 9999-01-01 23:59:59
  eg_grade_inquiry_due_date: 9999-01-06 23:59:59
  g_bucket: homework

- g_id: future_tas_homework
  components:
  - gc_lower_clamp: 0
    gc_default: 2
    gc_max_value: 2
    gc_upper_clamp: 2
    gc_title: Read Me
    marks:
      - gcm_note: Full Credit
        gcm_points: 0
      - gcm_note: Minor errors in Read Me
        gcm_points: -1
      - gcm_note: Major errors in Read Me or Read Me missing
        gcm_points: -2
  - gc_lower_clamp: 0
    gc_default: 5
    gc_max_value: 5
    gc_upper_clamp: 5
    gc_title: Coding Style
    marks:
      - gcm_note: Full Credit
        gcm_points: 0
      - gcm_note: Code is unreadable
        gcm_points: -5
      - gcm_note: Code is very difficult to understand
        gcm_points: -3
      - gcm_note: Code is difficult to understand
        gcm_points: -1
  - gc_lower_clamp: 0
    gc_default: 5
    gc_max_value: 5
    gc_upper_clamp: 5
    gc_title: Documentation
    marks:
      - gcm_note: Full Credit
        gcm_points: 0
      - gcm_note: No documentation
        gcm_points: -5
      - gcm_note: Very little documentation or documentation makes no sense
        gcm_points: -3
      - gcm_note: Way too much documentation and/or documentation makes no sense
        gcm_points: -1
  - gc_lower_clamp: 0
    gc_default: 0
    gc_max_value: 0
    gc_upper_clamp: 5
    gc_title: Extra Credit
    marks: 
      - gcm_note: No Credit
        gcm_points: 0
      - gcm_note: Extra credit done poorly
        gcm_points: 2
      - gcm_note: Extra credit is acceptable
        gcm_points: 5
  eg_submission_due_date: 9996-12-31 23:59:59
  eg_submission_open_date: 9995-12-31 23:59:59
  g_grade_due_date: 9998-12-31 23:59:59
  g_grade_released_date: 9998-12-31 23:59:59
  g_grade_start_date: 9997-12-31 23:59:59
  g_ta_view_start_date: 1970-01-01 23:59:59
  eg_grade_inquiry_start_date: 9999-01-01 23:59:59
  eg_grade_inquiry_due_date: 9999-01-06 23:59:59
  g_title: Future (TAs) Homework
  gradeable_config: python_simple_homework
  g_bucket: homework

- g_id: open_peer_homework
  eg_peer_grading: true
  components:
  - gc_lower_clamp: 0
    gc_is_peer: true
    gc_default: 2
    gc_max_value: 2
    gc_upper_clamp: 2
    gc_title: Read Me
    marks:
      - gcm_note: Full Credit
        gcm_points: 0
      - gcm_note: Minor errors in Read Me
        gcm_points: -1
      - gcm_note: Major errors in Read Me or Read Me missing
        gcm_points: -2
  - gc_lower_clamp: 0
    gc_default: 5
    gc_is_peer: true
    gc_max_value: 5
    gc_upper_clamp: 5
    gc_title: Coding Style
    marks:
      - gcm_note: Full Credit
        gcm_points: 0
      - gcm_note: Code is unreadable
        gcm_points: -5
      - gcm_note: Code is very difficult to understand
        gcm_points: -3
      - gcm_note: Code is difficult to understand
        gcm_points: -1
  - gc_lower_clamp: 0
    gc_default: 5
    gc_is_peer: true
    gc_max_value: 5
    gc_upper_clamp: 5
    gc_title: Documentation
    marks:
      - gcm_note: Full Credit
        gcm_points: 0
      - gcm_note: No documentation
        gcm_points: -5
      - gcm_note: Very little documentation or documentation makes no sense
        gcm_points: -3
      - gcm_note: Way too much documentation and/or documentation makes no sense
        gcm_points: -1
  - gc_lower_clamp: 0
    gc_default: 0
    gc_max_value: 0
    gc_upper_clamp: 5
    gc_title: Extra Credit
    marks: 
      - gcm_note: No Credit
        gcm_points: 0
      - gcm_note: Extra credit done poorly
        gcm_points: 2
      - gcm_note: Extra credit is acceptable
        gcm_points: 5
  eg_submission_due_date: 9996-12-31 23:59:59
  eg_submission_open_date: 1971-01-01 23:59:59
  g_grade_due_date: 9998-12-31 23:59:59
  g_grade_released_date: 9998-12-31 23:59:59
  g_grade_start_date: 9997-12-31 23:59:59
  g_ta_view_start_date: 1970-01-01 23:59:59
  eg_grade_inquiry_start_date: 9999-01-01 23:59:59
  eg_grade_inquiry_due_date: 9999-01-06 23:59:59
  g_title: Open Peer Homework
  gradeable_config: python_simple_homework
  g_bucket: homework

- g_id: open_homework
  components:
  - gc_lower_clamp: 0
    gc_default: 2
    gc_max_value: 2
    gc_upper_clamp: 2
    gc_title: Read Me
    marks:
      - gcm_note: Full Credit
        gcm_points: 0
      - gcm_note: Minor errors in Read Me
        gcm_points: -1
      - gcm_note: Major errors in Read Me or Read Me missing
        gcm_points: -2
  - gc_lower_clamp: 0
    gc_default: 5
    gc_max_value: 5
    gc_upper_clamp: 5
    gc_title: Coding Style
    marks:
      - gcm_note: Full Credit
        gcm_points: 0
      - gcm_note: Code is unreadable
        gcm_points: -5
      - gcm_note: Code is very difficult to understand
        gcm_points: -3
      - gcm_note: Code is difficult to understand
        gcm_points: -1
  - gc_lower_clamp: 0
    gc_default: 5
    gc_max_value: 5
    gc_upper_clamp: 5
    gc_title: Documentation
    marks:
      - gcm_note: Full Credit
        gcm_points: 0
      - gcm_note: No documentation
        gcm_points: -5
      - gcm_note: Very little documentation or documentation makes no sense
        gcm_points: -3
      - gcm_note: Way too much documentation and/or documentation makes no sense
        gcm_points: -1
  - gc_lower_clamp: 0
    gc_default: 0
    gc_max_value: 0
    gc_upper_clamp: 5
    gc_title: Extra Credit
    marks: 
      - gcm_note: No Credit
        gcm_points: 0
      - gcm_note: Extra credit done poorly
        gcm_points: 2
      - gcm_note: Extra credit is acceptable
        gcm_points: 5
  eg_submission_due_date: 9996-12-31 23:59:59
  eg_submission_open_date: 1971-01-01 23:59:59
  g_grade_due_date: 9998-12-31 23:59:59
  g_grade_released_date: 9998-12-31 23:59:59
  g_grade_start_date: 9997-12-31 23:59:59
  g_ta_view_start_date: 1970-01-01 23:59:59
  eg_grade_inquiry_start_date: 9999-01-01 23:59:59
  eg_grade_inquiry_due_date: 9999-01-06 23:59:59
  g_title: Open Homework
  gradeable_config: python_simple_homework
  g_bucket: homework

- g_id: open_team_homework
  components:
  - gc_lower_clamp: 0
    gc_default: 2
    gc_max_value: 2
    gc_upper_clamp: 2
    gc_title: Read Me
    marks:
      - gcm_note: Full Credit
        gcm_points: 0
      - gcm_note: Minor errors in Read Me
        gcm_points: -1
      - gcm_note: Major errors in Read Me or Read Me missing
        gcm_points: -2
  - gc_lower_clamp: 0
    gc_default: 5
    gc_max_value: 5
    gc_upper_clamp: 5
    gc_title: Coding Style
    marks:
      - gcm_note: Full Credit
        gcm_points: 0
      - gcm_note: Code is unreadable
        gcm_points: -5
      - gcm_note: Code is very difficult to understand
        gcm_points: -3
      - gcm_note: Code is difficult to understand
        gcm_points: -1
  - gc_lower_clamp: 0
    gc_default: 5
    gc_max_value: 5
    gc_upper_clamp: 5
    gc_title: Documentation
    marks:
      - gcm_note: Full Credit
        gcm_points: 0
      - gcm_note: No documentation
        gcm_points: -5
      - gcm_note: Very little documentation or documentation makes no sense
        gcm_points: -3
      - gcm_note: Way too much documentation and/or documentation makes no sense
        gcm_points: -1
  - gc_lower_clamp: 0
    gc_default: 0
    gc_max_value: 0
    gc_upper_clamp: 5
    gc_title: Extra Credit
    marks: 
      - gcm_note: No Credit
        gcm_points: 0
      - gcm_note: Extra credit done poorly
        gcm_points: 2
      - gcm_note: Extra credit is acceptable
        gcm_points: 5
  eg_submission_due_date: 9996-12-31 23:59:59
  eg_submission_open_date: 1971-01-01 23:59:59
  g_grade_due_date: 9998-12-31 23:59:59
  g_grade_released_date: 9998-12-31 23:59:59
  g_grade_start_date: 9997-12-31 23:59:59
  eg_grade_inquiry_start_date: 9999-01-01 23:59:59
  eg_grade_inquiry_due_date: 9999-01-06 23:59:59
  eg_team_assignment: true
  eg_max_team_size: 3
  g_ta_view_start_date: 1970-01-01 23:59:59
  g_title: Open Team Homework
  gradeable_config: python_simple_homework
  g_bucket: homework

- g_id: grading_team_homework
  components:
  - gc_lower_clamp: 0
    gc_default: 2
    gc_max_value: 2
    gc_upper_clamp: 2
    gc_title: Read Me
    marks:
      - gcm_note: Full Credit
        gcm_points: 0
      - gcm_note: Minor errors in Read Me
        gcm_points: -1
      - gcm_note: Major errors in Read Me or Read Me missing
        gcm_points: -2
  - gc_lower_clamp: 0
    gc_default: 5
    gc_max_value: 5
    gc_upper_clamp: 5
    gc_title: Coding Style
    marks:
      - gcm_note: Full Credit
        gcm_points: 0
      - gcm_note: Code is unreadable
        gcm_points: -5
      - gcm_note: Code is very difficult to understand
        gcm_points: -3
      - gcm_note: Code is difficult to understand
        gcm_points: -1
  - gc_lower_clamp: 0
    gc_default: 5
    gc_max_value: 5
    gc_upper_clamp: 5
    gc_title: Documentation
    marks:
      - gcm_note: Full Credit
        gcm_points: 0
      - gcm_note: No documentation
        gcm_points: -5
      - gcm_note: Very little documentation or documentation makes no sense
        gcm_points: -3
      - gcm_note: Way too much documentation and/or documentation makes no sense
        gcm_points: -1
  - gc_lower_clamp: 0
    gc_default: 0
    gc_max_value: 0
    gc_upper_clamp: 5
    gc_title: Extra Credit
    marks: 
      - gcm_note: No Credit
        gcm_points: 0
      - gcm_note: Extra credit done poorly
        gcm_points: 2
      - gcm_note: Extra credit is acceptable
        gcm_points: 5
  eg_submission_due_date: 1972-01-01 23:59:59
  eg_submission_open_date: 1971-01-01 23:59:59
  g_grade_due_date: 9998-12-31 23:59:59
  g_grade_released_date: 9998-12-31 23:59:59
  g_grade_start_date: 1973-01-01 23:59:59
  eg_grade_inquiry_start_date: 9999-01-01 23:59:59
  eg_grade_inquiry_due_date: 9999-01-06 23:59:59
  eg_team_assignment: true
  eg_max_team_size: 3
  g_ta_view_start_date: 1970-01-01 23:59:59
  g_title: Grading Team Homework
  gradeable_config: python_simple_homework
  g_bucket: homework

- g_id: grading_only_peer_team_homework
  eg_peer_grading: true
  components:
  - gc_lower_clamp: 0
    gc_is_peer: true
    gc_default: 2
    gc_max_value: 2
    gc_upper_clamp: 2
    gc_title: Read Me
    marks:
      - gcm_note: Full Credit
        gcm_points: 0
      - gcm_note: Minor errors in Read Me
        gcm_points: -1
      - gcm_note: Major errors in Read Me or Read Me missing
        gcm_points: -2
  - gc_lower_clamp: 0
    gc_default: 5
    gc_is_peer: true
    gc_max_value: 5
    gc_upper_clamp: 5
    gc_title: Coding Style
    marks:
      - gcm_note: Full Credit
        gcm_points: 0
      - gcm_note: Code is unreadable
        gcm_points: -5
      - gcm_note: Code is very difficult to understand
        gcm_points: -3
      - gcm_note: Code is difficult to understand
        gcm_points: -1
  - gc_lower_clamp: 0
    gc_default: 5
    gc_is_peer: true
    gc_max_value: 5
    gc_upper_clamp: 5
    gc_title: Documentation
    marks:
      - gcm_note: Full Credit
        gcm_points: 0
      - gcm_note: No documentation
        gcm_points: -5
      - gcm_note: Very little documentation or documentation makes no sense
        gcm_points: -3
      - gcm_note: Way too much documentation and/or documentation makes no sense
        gcm_points: -1
  - gc_lower_clamp: 0
    gc_default: 0
    gc_is_peer: true
    gc_max_value: 0
    gc_upper_clamp: 5
    gc_title: Extra Credit
    marks: 
      - gcm_note: No Credit
        gcm_points: 0
      - gcm_note: Extra credit done poorly
        gcm_points: 2
      - gcm_note: Extra credit is acceptable
        gcm_points: 5
  eg_submission_due_date: 1972-01-01 23:59:59
  eg_submission_open_date: 1971-01-01 23:59:59
  g_grade_due_date: 9998-12-31 23:59:59
  g_grade_released_date: 9998-12-31 23:59:59
  g_grade_start_date: 1973-01-01 23:59:59
  eg_grade_inquiry_start_date: 9999-01-01 23:59:59
  eg_grade_inquiry_due_date: 9999-01-06 23:59:59
  eg_team_assignment: true
  eg_max_team_size: 3
  g_ta_view_start_date: 1970-01-01 23:59:59
  g_title: Closed Peer Team Homework
  gradeable_config: python_simple_homework
  g_bucket: homework

- g_id: closed_peer_team_homework
  eg_peer_grading: true
  components:
  - gc_lower_clamp: 0
    gc_default: 2
    gc_is_peer: true
    gc_max_value: 2
    gc_upper_clamp: 2
    gc_title: Read Me
    marks:
      - gcm_note: Full Credit
        gcm_points: 0
      - gcm_note: Minor errors in Read Me
        gcm_points: -1
      - gcm_note: Major errors in Read Me or Read Me missing
        gcm_points: -2
  - gc_lower_clamp: 0
    gc_default: 5
    gc_is_peer: true
    gc_max_value: 5
    gc_upper_clamp: 5
    gc_title: Coding Style
    marks:
      - gcm_note: Full Credit
        gcm_points: 0
      - gcm_note: Code is unreadable
        gcm_points: -5
      - gcm_note: Code is very difficult to understand
        gcm_points: -3
      - gcm_note: Code is difficult to understand
        gcm_points: -1
  - gc_lower_clamp: 0
    gc_default: 5
    gc_is_peer: true
    gc_max_value: 5
    gc_upper_clamp: 5
    gc_title: Documentation
    marks:
      - gcm_note: Full Credit
        gcm_points: 0
      - gcm_note: No documentation
        gcm_points: -5
      - gcm_note: Very little documentation or documentation makes no sense
        gcm_points: -3
      - gcm_note: Way too much documentation and/or documentation makes no sense
        gcm_points: -1
  - gc_lower_clamp: 0
    gc_default: 0
    gc_max_value: 0
    gc_upper_clamp: 5
    gc_title: Extra Credit
    marks: 
      - gcm_note: No Credit
        gcm_points: 0
      - gcm_note: Extra credit done poorly
        gcm_points: 2
      - gcm_note: Extra credit is acceptable
        gcm_points: 5
  eg_submission_due_date: 1972-01-01 23:59:59
  eg_submission_open_date: 1971-01-01 23:59:59
  g_grade_due_date: 9998-12-31 23:59:59
  g_grade_released_date: 9998-12-31 23:59:59
  eg_grade_inquiry_start_date: 9999-01-01 23:59:59
  eg_grade_inquiry_due_date: 9999-01-06 23:59:59
  g_grade_start_date: 9997-12-31 23:59:59
  eg_team_assignment: true
  eg_max_team_size: 3
  g_ta_view_start_date: 1970-01-01 23:59:59
  g_title: Closed Peer Team Homework
  gradeable_config: cpp_hidden_tests
  g_bucket: homework

- g_id: grading_pdf_peer_homework
  eg_peer_grading: true
  components:
  - gc_lower_clamp: 0
    gc_is_peer: true
    gc_default: 2
    gc_max_value: 2
    gc_upper_clamp: 2
    gc_title: Read Me
    marks:
      - gcm_note: Full Credit
        gcm_points: 0
      - gcm_note: Minor errors in Read Me
        gcm_points: -1
      - gcm_note: Major errors in Read Me or Read Me missing
        gcm_points: -2
  - gc_lower_clamp: 0
    gc_default: 5
    gc_is_peer: true
    gc_max_value: 5
    gc_upper_clamp: 5
    gc_title: Coding Style
    marks:
      - gcm_note: Full Credit
        gcm_points: 0
      - gcm_note: Code is unreadable
        gcm_points: -5
      - gcm_note: Code is very difficult to understand
        gcm_points: -3
      - gcm_note: Code is difficult to understand
        gcm_points: -1
  - gc_lower_clamp: 0
    gc_default: 5
    gc_is_peer: true
    gc_max_value: 5
    gc_upper_clamp: 5
    gc_title: Documentation
    marks:
      - gcm_note: Full Credit
        gcm_points: 0
      - gcm_note: No documentation
        gcm_points: -5
      - gcm_note: Very little documentation or documentation makes no sense
        gcm_points: -3
      - gcm_note: Way too much documentation and/or documentation makes no sense
        gcm_points: -1
  - gc_lower_clamp: 0
    gc_default: 0
    gc_is_peer: true
    gc_max_value: 0
    gc_upper_clamp: 5
    gc_title: Extra Credit
    marks: 
      - gcm_note: No Credit
        gcm_points: 0
      - gcm_note: Extra credit done poorly
        gcm_points: 2
      - gcm_note: Extra credit is acceptable
        gcm_points: 5
  eg_submission_due_date: 1972-01-01 23:59:59
  eg_submission_open_date: 1971-01-01 23:59:59
  g_grade_due_date: 1974-01-01 23:59:59
  g_grade_released_date: 1974-01-01 23:59:59
<<<<<<< HEAD
  eg_grade_inquiry_start_date: 1974-01-02 23:59:59
  eg_grade_inquiry_due_date: 1974-01-08 23:59:59
=======
  eg_grade_inquiry_start_date: 1974-01-08 23:59:59
  eg_grade_inquiry_due_date: 1974-01-13 23:59:59
>>>>>>> f0ecd5ab
  g_grade_start_date: 1973-01-01 23:59:59
  g_ta_view_start_date: 1970-01-01 23:59:59
  g_title: Released Peer PDF Homework
  gradeable_config: pdf_word_count
  g_bucket: homework
<<<<<<< HEAD
  g_grader_assignment_method: 2

  
=======

>>>>>>> f0ecd5ab
- g_id: closed_team_homework
  eg_peer_grading: true
  components:
  - gc_lower_clamp: 0
    gc_default: 2
    gc_max_value: 2
    gc_upper_clamp: 2
    gc_title: Read Me
    marks:
      - gcm_note: Full Credit
        gcm_points: 0
      - gcm_note: Minor errors in Read Me
        gcm_points: -1
      - gcm_note: Major errors in Read Me or Read Me missing
        gcm_points: -2
  - gc_lower_clamp: 0
    gc_default: 5
    gc_max_value: 5
    gc_upper_clamp: 5
    gc_title: Coding Style
    marks:
      - gcm_note: Full Credit
        gcm_points: 0
      - gcm_note: Code is unreadable
        gcm_points: -5
      - gcm_note: Code is very difficult to understand
        gcm_points: -3
      - gcm_note: Code is difficult to understand
        gcm_points: -1
  - gc_lower_clamp: 0
    gc_default: 5
    gc_max_value: 5
    gc_upper_clamp: 5
    gc_title: Documentation
    marks:
      - gcm_note: Full Credit
        gcm_points: 0
      - gcm_note: No documentation
        gcm_points: -5
      - gcm_note: Very little documentation or documentation makes no sense
        gcm_points: -3
      - gcm_note: Way too much documentation and/or documentation makes no sense
        gcm_points: -1
  - gc_lower_clamp: 0
    gc_default: 0
    gc_max_value: 0
    gc_upper_clamp: 5
    gc_title: Extra Credit
    marks: 
      - gcm_note: No Credit
        gcm_points: 0
      - gcm_note: Extra credit done poorly
        gcm_points: 2
      - gcm_note: Extra credit is acceptable
        gcm_points: 5
  eg_submission_due_date: 1972-01-01 23:59:59
  eg_submission_open_date: 1971-01-01 23:59:59
  g_grade_due_date: 9998-12-31 23:59:59
  g_grade_released_date: 9998-12-31 23:59:59
  eg_grade_inquiry_start_date: 9999-01-01 23:59:59
  eg_grade_inquiry_due_date: 9999-01-06 23:59:59
  g_grade_start_date: 9997-12-31 23:59:59
  eg_team_assignment: true
  eg_max_team_size: 3
  g_ta_view_start_date: 1970-01-01 23:59:59
  g_title: Closed Team Homework
  gradeable_config: cpp_hidden_tests
  g_bucket: homework

- g_id: closed_homework
  components:
  - gc_lower_clamp: 0
    gc_default: 2
    gc_max_value: 2
    gc_upper_clamp: 2
    gc_title: Read Me
    marks:
      - gcm_note: Full Credit
        gcm_points: 0
      - gcm_note: Minor errors in Read Me
        gcm_points: -1
      - gcm_note: Major errors in Read Me or Read Me missing
        gcm_points: -2
  - gc_lower_clamp: 0
    gc_default: 5
    gc_max_value: 5
    gc_upper_clamp: 5
    gc_title: Coding Style
    marks:
      - gcm_note: Full Credit
        gcm_points: 0
      - gcm_note: Code is unreadable
        gcm_points: -5
      - gcm_note: Code is very difficult to understand
        gcm_points: -3
      - gcm_note: Code is difficult to understand
        gcm_points: -1
  - gc_lower_clamp: 0
    gc_default: 5
    gc_max_value: 5
    gc_upper_clamp: 5
    gc_title: Documentation
    marks:
      - gcm_note: Full Credit
        gcm_points: 0
      - gcm_note: No documentation
        gcm_points: -5
      - gcm_note: Very little documentation or documentation makes no sense
        gcm_points: -3
      - gcm_note: Way too much documentation and/or documentation makes no sense
        gcm_points: -1
  - gc_lower_clamp: 0
    gc_default: 0
    gc_max_value: 0
    gc_upper_clamp: 5
    gc_title: Extra Credit
    marks: 
      - gcm_note: No Credit
        gcm_points: 0
      - gcm_note: Extra credit done poorly
        gcm_points: 2
      - gcm_note: Extra credit is acceptable
        gcm_points: 5
  eg_submission_due_date: 1972-01-01 23:59:59
  eg_submission_open_date: 1971-01-01 23:59:59
  g_grade_due_date: 9998-12-31 23:59:59
  g_grade_released_date: 9998-12-31 23:59:59
  eg_grade_inquiry_start_date: 9999-01-01 23:59:59
  eg_grade_inquiry_due_date: 9999-01-06 23:59:59
  g_grade_start_date: 9997-12-31 23:59:59
  g_ta_view_start_date: 1970-01-01 23:59:59
  g_title: Closed Homework
  gradeable_config: python_simple_homework
  g_bucket: homework

- g_id: grading_homework
  components:
  - gc_lower_clamp: 0
    gc_default: 2
    gc_max_value: 2
    gc_upper_clamp: 2
    gc_title: Read Me
    marks:
      - gcm_note: Full Credit
        gcm_points: 0
      - gcm_note: Minor errors in Read Me
        gcm_points: -1
      - gcm_note: Major errors in Read Me or Read Me missing
        gcm_points: -2
  - gc_lower_clamp: 0
    gc_default: 5
    gc_max_value: 5
    gc_upper_clamp: 5
    gc_title: Coding Style
    marks:
      - gcm_note: Full Credit
        gcm_points: 0
      - gcm_note: Code is unreadable
        gcm_points: -5
      - gcm_note: Code is very difficult to understand
        gcm_points: -3
      - gcm_note: Code is difficult to understand
        gcm_points: -1
  - gc_lower_clamp: 0
    gc_default: 5
    gc_max_value: 5
    gc_upper_clamp: 5
    gc_title: Documentation
    marks:
      - gcm_note: Full Credit
        gcm_points: 0
      - gcm_note: No documentation
        gcm_points: -5
      - gcm_note: Very little documentation or documentation makes no sense
        gcm_points: -3
      - gcm_note: Way too much documentation and/or documentation makes no sense
        gcm_points: -1
  - gc_lower_clamp: 0
    gc_default: 0
    gc_max_value: 0
    gc_upper_clamp: 5
    gc_title: Extra Credit
    marks: 
      - gcm_note: No Credit
        gcm_points: 0
      - gcm_note: Extra credit done poorly
        gcm_points: 2
      - gcm_note: Extra credit is acceptable
        gcm_points: 5
  eg_submission_due_date: 1972-01-01 23:59:59
  eg_submission_open_date: 1971-01-01 23:59:59
  g_grade_due_date: 9998-12-31 23:59:59
  g_grade_released_date: 9998-12-31 23:59:59
  eg_grade_inquiry_start_date: 9999-01-01 23:59:59
  eg_grade_inquiry_due_date: 9999-01-06 23:59:59
  g_grade_start_date: 1973-01-01 23:59:59
  g_ta_view_start_date: 1970-01-01 23:59:59
  g_title: Grading Homework
  gradeable_config: python_simple_homework
  g_bucket: homework

- g_id: grades_released_homework
  components:
  - gc_lower_clamp: 0
    gc_default: 5
    gc_max_value: 5
    gc_upper_clamp: 5
    gc_title: Question 1
  - gc_is_extra_credit: true
    gc_lower_clamp: 0
    gc_default: 5
    gc_max_value: 5
    gc_upper_clamp: 5
    gc_title: Question 2
  eg_submission_due_date: 1972-01-01 23:59:59
  eg_submission_open_date: 1971-01-01 23:59:59
  g_grade_due_date: 1974-01-01 23:59:59
  g_grade_released_date: 1974-01-01 23:59:59
  eg_grade_inquiry_start_date: 1974-01-01 23:59:59
  eg_grade_inquiry_due_date: 1974-01-08 23:59:59
  g_grade_start_date: 1973-01-01 23:59:59
  g_ta_view_start_date: 1970-01-01 23:59:59
  g_title: Grades Released Homework
  gradeable_config: python_simple_homework
  g_bucket: homework

- g_id: future_no_tas_lab
  components:
  - gc_title: Question 1
    gc_lower_clamp: 0
    gc_default: 0
    gc_max_value: 1
    gc_upper_clamp: 1
  - gc_title: Question 2
    gc_lower_clamp: 0
    gc_default: 0
    gc_max_value: 0
    gc_upper_clamp: 1
  g_grade_due_date: 9998-12-31 23:59:59
  g_grade_released_date: 9998-12-31 23:59:59
  g_grade_start_date: 9997-12-31 23:59:59
  g_ta_view_start_date: 9996-12-31 23:59:59
  g_title: Future (No TAs) Lab
  g_type: 1
  g_bucket: lab

- g_id: future_tas_lab
  components:
  - gc_title: Question 1
    gc_lower_clamp: 0
    gc_default: 0
    gc_max_value: 1
    gc_upper_clamp: 1
  - gc_title: Question 2
    gc_lower_clamp: 0
    gc_default: 0
    gc_max_value: 0
    gc_upper_clamp: 1
  g_grade_due_date: 9998-12-31 23:59:59
  g_grade_released_date: 9998-12-31 23:59:59
  g_grade_start_date: 9997-12-31 23:59:59
  g_ta_view_start_date: 1970-01-01 23:59:59
  g_title: Future (TAs) Lab
  g_type: 1
  g_bucket: lab

- g_id: grading_lab
  components:
  - gc_title: Question 1
    gc_lower_clamp: 0
    gc_default: 0
    gc_max_value: 1
    gc_upper_clamp: 1
  - gc_title: Question 2
    gc_lower_clamp: 0
    gc_default: 0
    gc_max_value: 0
    gc_upper_clamp: 1
  g_grade_due_date: 9998-12-31 23:59:59
  g_grade_released_date: 9998-12-31 23:59:59
  g_grade_start_date: 1971-01-01 23:59:59
  g_ta_view_start_date: 1970-01-01 23:59:59
  g_title: Grading Lab
  g_type: 1
  g_bucket: lab

- g_id: grading_lab_rotating
  components:
  - gc_title: Question 1
    gc_lower_clamp: 0
    gc_default: 0
    gc_max_value: 1
    gc_upper_clamp: 1
  - gc_title: Question 2
    gc_lower_clamp: 0
    gc_default: 0
    gc_max_value: 0
    gc_upper_clamp: 1
  g_grade_due_date: 9998-12-31 23:59:59
  g_grade_released_date: 9998-12-31 23:59:59
  g_grade_start_date: 1971-01-01 23:59:59
  g_ta_view_start_date: 1970-01-01 23:59:59
  g_title: Grading Lab (Rotating Sections)
  g_type: 1
  g_bucket: lab
  g_grader_assignment_method: 0

- g_id: grades_released_lab
  components:
  - gc_title: Question 1
    gc_lower_clamp: 0
    gc_default: 0
    gc_max_value: 1
    gc_upper_clamp: 1
  - gc_title: Question 2
    gc_lower_clamp: 0
    gc_default: 0
    gc_max_value: 0
    gc_upper_clamp: 1
  g_grade_due_date: 1972-01-01 23:59:59
  g_grade_released_date: 1972-01-01 23:59:59
  g_grade_start_date: 1971-01-01 23:59:59
  g_ta_view_start_date: 1970-01-01 23:59:59
  g_title: Grades Released Lab
  g_type: 1
  g_bucket: lab

- g_id: future_no_tas_test
  components:
  - gc_lower_clamp: 0
    gc_default: 0
    gc_max_value: 0
    gc_upper_clamp: 5
    gc_title: Question 1
  - gc_lower_clamp: 0
    gc_default: 0
    gc_max_value: 5
    gc_upper_clamp: 5
    gc_title: Question 2
  - gc_is_text: true
    gc_title: Text 1
  g_grade_due_date: 9998-12-31 23:59:59
  g_grade_released_date: 9998-12-31 23:59:59
  g_grade_start_date: 9997-12-31 23:59:59
  g_ta_view_start_date: 9996-12-31 23:59:59
  g_title: Future (No TAs) Test
  g_type: 2
  g_bucket: test

- g_id: future_tas_test
  components:
  - gc_lower_clamp: 0
    gc_default: 0
    gc_max_value: 0
    gc_upper_clamp: 5
    gc_title: Question 1
  - gc_lower_clamp: 0
    gc_default: 0
    gc_max_value: 5
    gc_upper_clamp: 5
    gc_title: Question 2
  - gc_is_text: true
    gc_title: Text 1
  g_grade_due_date: 9998-12-31 23:59:59
  g_grade_released_date: 9998-12-31 23:59:59
  g_grade_start_date: 9997-12-31 23:59:59
  g_ta_view_start_date: 1970-01-01 23:59:59
  g_title: Future (TAs) Test
  g_type: 2
  g_bucket: test

- g_id: grading_test
  components:
  - gc_lower_clamp: 0
    gc_default: 0
    gc_max_value: 0
    gc_upper_clamp: 5
    gc_title: Question 1
  - gc_lower_clamp: 0
    gc_default: 0
    gc_max_value: 5
    gc_upper_clamp: 5
    gc_title: Question 2
  - gc_is_text: true
    gc_title: Text 1
  g_grade_due_date: 9998-12-31 23:59:59
  g_grade_released_date: 9998-12-31 23:59:59
  g_grade_start_date: 1971-01-01 23:59:59
  g_ta_view_start_date: 1970-01-01 23:59:59
  g_title: Grading Test
  g_type: 2
  g_bucket: test

- g_id: grading_test_rotating
  components:
  - gc_lower_clamp: 0
    gc_default: 0
    gc_max_value: 0
    gc_upper_clamp: 5
    gc_title: Question 1
  - gc_lower_clamp: 0
    gc_default: 0
    gc_max_value: 5
    gc_upper_clamp: 5
    gc_title: Question 2
  - gc_is_text: true
    gc_title: Text 1
  g_grade_due_date: 9998-12-31 23:59:59
  g_grade_released_date: 9998-12-31 23:59:59
  g_grade_start_date: 1971-01-01 23:59:59
  g_ta_view_start_date: 1970-01-01 23:59:59
  g_title: Grading Test (Rotating Sections)
  g_type: 2
  g_bucket: test
  g_grader_assignment_method: 0

- g_id: grades_released_test
  components:
  - gc_lower_clamp: 0
    gc_default: 0
    gc_max_value: 0
    gc_upper_clamp: 5
    gc_title: Question 1
  - gc_lower_clamp: 0
    gc_default: 0
    gc_max_value: 5
    gc_upper_clamp: 5
    gc_title: Question 2
  - gc_is_text: true
    gc_title: Text 1
  g_grade_due_date: 1972-01-01 23:59:59
  g_grade_released_date: 1972-01-01 23:59:59
  g_grade_start_date: 1971-01-01 23:59:59
  g_ta_view_start_date: 1970-01-01 23:59:59
  g_title: Grades Released Test
  g_type: 2
  g_bucket: test

- g_id: grades_released_homework_onlyta
  components:
  - gc_lower_clamp: 0
    gc_default: 5
    gc_max_value: 5
    gc_upper_clamp: 5
    gc_title: Question 1
    marks:
      - gcm_note: Full Credit
        gcm_points: 0
  eg_submission_due_date: 1972-01-01 23:59:59
  eg_submission_open_date: 1971-01-01 23:59:59
  g_grade_due_date: 1974-01-01 23:59:59
  g_grade_released_date: 1974-01-01 23:59:59
  eg_grade_inquiry_start_date: 1974-01-02 23:59:59
  eg_grade_inquiry_due_date: 1974-01-08 23:59:59
  g_grade_start_date: 1973-01-01 23:59:59
  g_ta_view_start_date: 1970-01-01 23:59:59
  g_title: TA Grade Only Homework (Upload Only)
  gradeable_config: upload_only
  g_bucket: homework

# For no autograding, still need components, but also ned eg_use_ta_grading flag
- g_id: grades_released_homework_onlyauto
  components:
  - gc_lower_clamp: 0
    gc_default: 2
    gc_max_value: 2
    gc_upper_clamp: 2
    gc_title: Read Me
    marks:
      - gcm_note: Full Credit
        gcm_points: 0
      - gcm_note: Minor errors in Read Me
        gcm_points: -1
      - gcm_note: Major errors in Read Me or Read Me missing
        gcm_points: -2
  - gc_lower_clamp: 0
    gc_default: 5
    gc_max_value: 5
    gc_upper_clamp: 5
    gc_title: Coding Style
    marks:
      - gcm_note: Full Credit
        gcm_points: 0
      - gcm_note: Code is unreadable
        gcm_points: -5
      - gcm_note: Code is very difficult to understand
        gcm_points: -3
      - gcm_note: Code is difficult to understand
        gcm_points: -1
  - gc_lower_clamp: 0
    gc_default: 5
    gc_max_value: 5
    gc_upper_clamp: 5
    gc_title: Documentation
    marks:
      - gcm_note: Full Credit
        gcm_points: 0
      - gcm_note: No documentation
        gcm_points: -5
      - gcm_note: Very little documentation or documentation makes no sense
        gcm_points: -3
      - gcm_note: Way too much documentation and/or documentation makes no sense
        gcm_points: -1
  - gc_lower_clamp: 0
    gc_default: 0
    gc_max_value: 0
    gc_upper_clamp: 5
    gc_title: Extra Credit
    marks: 
      - gcm_note: No Credit
        gcm_points: 0
      - gcm_note: Extra credit done poorly
        gcm_points: 2
      - gcm_note: Extra credit is acceptable
        gcm_points: 5
  eg_submission_due_date: 1972-01-01 23:59:59
  eg_submission_open_date: 1971-01-01 23:59:59
  g_grade_due_date: 1974-01-01 23:59:59
  g_grade_released_date: 1974-01-01 23:59:59
  eg_grade_inquiry_start_date: 1974-01-02 23:59:59
  eg_grade_inquiry_due_date: 1974-01-08 23:59:59
  g_grade_start_date: 1973-01-01 23:59:59
  g_ta_view_start_date: 1970-01-01 23:59:59
  g_title: Autograde Only Homework (Simple Python)
  gradeable_config: 01_simple_python
  eg_use_ta_grading: False
  g_bucket: homework

- g_id: grades_released_homework_autota
  components:
  - gc_lower_clamp: 0
    gc_default: 2
    gc_max_value: 2
    gc_upper_clamp: 2
    gc_title: Read Me
    marks:
      - gcm_note: Full Credit
        gcm_points: 0
      - gcm_note: Minor errors in Read Me
        gcm_points: -1
      - gcm_note: Major errors in Read Me or Read Me missing
        gcm_points: -2
  - gc_lower_clamp: 0
    gc_default: 5
    gc_max_value: 5
    gc_upper_clamp: 5
    gc_title: Coding Style
    marks:
      - gcm_note: Full Credit
        gcm_points: 0
      - gcm_note: Code is unreadable
        gcm_points: -5
      - gcm_note: Code is very difficult to understand
        gcm_points: -3
      - gcm_note: Code is difficult to understand
        gcm_points: -1
  - gc_lower_clamp: 0
    gc_default: 5
    gc_max_value: 5
    gc_upper_clamp: 5
    gc_title: Documentation
    marks:
      - gcm_note: Full Credit
        gcm_points: 0
      - gcm_note: No documentation
        gcm_points: -5
      - gcm_note: Very little documentation or documentation makes no sense
        gcm_points: -3
      - gcm_note: Way too much documentation and/or documentation makes no sense
        gcm_points: -1
  - gc_lower_clamp: 0
    gc_default: 0
    gc_max_value: 0
    gc_upper_clamp: 5
    gc_title: Extra Credit
    marks: 
      - gcm_note: No Credit
        gcm_points: 0
      - gcm_note: Extra credit done poorly
        gcm_points: 2
      - gcm_note: Extra credit is acceptable
        gcm_points: 5
  eg_submission_due_date: 1972-01-01 23:59:59
  eg_submission_open_date: 1971-01-01 23:59:59
  g_grade_due_date: 1974-01-01 23:59:59
  g_grade_released_date: 1974-01-01 23:59:59
  eg_grade_inquiry_start_date: 1974-01-02 23:59:59
  eg_grade_inquiry_due_date: 1974-01-08 23:59:59
  g_grade_start_date: 1973-01-01 23:59:59
  g_ta_view_start_date: 1970-01-01 23:59:59
  g_title: Autograde and TA Homework (C System Calls)
  gradeable_config: 12_system_calls
  g_bucket: homework

- g_id: grades_released_homework_autohiddenEC
  components:
  - gc_lower_clamp: 0
    gc_default: 2
    gc_max_value: 2
    gc_upper_clamp: 2
    gc_title: Read Me
    marks:
      - gcm_note: Full Credit
        gcm_points: 0
      - gcm_note: Minor errors in Read Me
        gcm_points: -1
      - gcm_note: Major errors in Read Me or Read Me missing
        gcm_points: -2
  - gc_lower_clamp: 0
    gc_default: 5
    gc_max_value: 5
    gc_upper_clamp: 5
    gc_title: Coding Style
    marks:
      - gcm_note: Full Credit
        gcm_points: 0
      - gcm_note: Code is unreadable
        gcm_points: -5
      - gcm_note: Code is very difficult to understand
        gcm_points: -3
      - gcm_note: Code is difficult to understand
        gcm_points: -1
  - gc_lower_clamp: 0
    gc_default: 5
    gc_max_value: 5
    gc_upper_clamp: 5
    gc_title: Documentation
    marks:
      - gcm_note: Full Credit
        gcm_points: 0
      - gcm_note: No documentation
        gcm_points: -5
      - gcm_note: Very little documentation or documentation makes no sense
        gcm_points: -3
      - gcm_note: Way too much documentation and/or documentation makes no sense
        gcm_points: -1
  - gc_lower_clamp: 0
    gc_default: 0
    gc_max_value: 0
    gc_upper_clamp: 5
    gc_title: Extra Credit
    marks: 
      - gcm_note: No Credit
        gcm_points: 0
      - gcm_note: Extra credit done poorly
        gcm_points: 2
      - gcm_note: Extra credit is acceptable
        gcm_points: 5
  eg_submission_due_date: 1972-01-01 23:59:59
  eg_submission_open_date: 1971-01-01 23:59:59
  g_grade_due_date: 1974-01-01 23:59:59
  g_grade_released_date: 1974-01-01 23:59:59
  eg_grade_inquiry_start_date: 1974-01-02 23:59:59
  eg_grade_inquiry_due_date: 1974-01-08 23:59:59
  g_grade_start_date: 1973-01-01 23:59:59
  eg_lichen_sample_path: /usr/local/submitty/more_autograding_examples/cpp_cats/submissions
  eg_plagiarized_users:
    - aphacker
      - columnSpacingOff.zip
    - bitdiddle
      - columnSpacingOff.zip
    - bechta
      - spellingOff.zip
      - columnSpacingOff.zip
    - reynoa
      - spellingOff.zip
  g_ta_view_start_date: 1970-01-01 23:59:59
  g_title: Autograder Hidden and Extra Credit (C++ Hidden Tests)
  gradeable_config: cpp_hidden_tests
  g_bucket: homework

- g_id: grading_homework_pdf
  components:
  - gc_lower_clamp: 0
    gc_default: 2
    gc_max_value: 2
    gc_upper_clamp: 2
    gc_title: Read Me
    marks:
      - gcm_note: Full Credit
        gcm_points: 0
      - gcm_note: Minor errors in Read Me
        gcm_points: -1
      - gcm_note: Major errors in Read Me or Read Me missing
        gcm_points: -2
  - gc_lower_clamp: 0
    gc_default: 5
    gc_max_value: 5
    gc_upper_clamp: 5
    gc_title: Coding Style
    marks:
      - gcm_note: Full Credit
        gcm_points: 0
      - gcm_note: Code is unreadable
        gcm_points: -5
      - gcm_note: Code is very difficult to understand
        gcm_points: -3
      - gcm_note: Code is difficult to understand
        gcm_points: -1
  - gc_lower_clamp: 0
    gc_default: 5
    gc_max_value: 5
    gc_upper_clamp: 5
    gc_title: Documentation
    marks:
      - gcm_note: Full Credit
        gcm_points: 0
      - gcm_note: No documentation
        gcm_points: -5
      - gcm_note: Very little documentation or documentation makes no sense
        gcm_points: -3
      - gcm_note: Way too much documentation and/or documentation makes no sense
        gcm_points: -1
  - gc_lower_clamp: 0
    gc_default: 0
    gc_max_value: 0
    gc_upper_clamp: 5
    gc_title: Extra Credit
    marks: 
      - gcm_note: No Credit
        gcm_points: 0
      - gcm_note: Extra credit done poorly
        gcm_points: 2
      - gcm_note: Extra credit is acceptable
        gcm_points: 5
  eg_submission_due_date: 1972-01-01 23:59:59
  eg_submission_open_date: 1971-01-01 23:59:59
  g_grade_due_date: 9998-12-31 23:59:59
  g_grade_released_date: 9998-12-31 23:59:59
  eg_grade_inquiry_start_date: 9999-01-01 23:59:59
  eg_grade_inquiry_due_date: 9999-01-06 23:59:59
  g_grade_start_date: 1973-01-01 23:59:59
  g_ta_view_start_date: 1970-01-01 23:59:59
  g_title: Grading Homework PDF
  gradeable_config: pdf_word_count
  g_bucket: homework

- g_id: grading_homework_team_pdf
  components:
  - gc_lower_clamp: 0
    gc_default: 2
    gc_max_value: 2
    gc_upper_clamp: 2
    gc_title: Read Me
    marks:
      - gcm_note: Full Credit
        gcm_points: 0
      - gcm_note: Minor errors in Read Me
        gcm_points: -1
      - gcm_note: Major errors in Read Me or Read Me missing
        gcm_points: -2
  - gc_lower_clamp: 0
    gc_default: 5
    gc_max_value: 5
    gc_upper_clamp: 5
    gc_title: Coding Style
    marks:
      - gcm_note: Full Credit
        gcm_points: 0
      - gcm_note: Code is unreadable
        gcm_points: -5
      - gcm_note: Code is very difficult to understand
        gcm_points: -3
      - gcm_note: Code is difficult to understand
        gcm_points: -1
  - gc_lower_clamp: 0
    gc_default: 5
    gc_max_value: 5
    gc_upper_clamp: 5
    gc_title: Documentation
    marks:
      - gcm_note: Full Credit
        gcm_points: 0
      - gcm_note: No documentation
        gcm_points: -5
      - gcm_note: Very little documentation or documentation makes no sense
        gcm_points: -3
      - gcm_note: Way too much documentation and/or documentation makes no sense
        gcm_points: -1
  - gc_lower_clamp: 0
    gc_default: 0
    gc_max_value: 0
    gc_upper_clamp: 5
    gc_title: Extra Credit
    marks: 
      - gcm_note: No Credit
        gcm_points: 0
      - gcm_note: Extra credit done poorly
        gcm_points: 2
      - gcm_note: Extra credit is acceptable
        gcm_points: 5
  eg_submission_due_date: 1972-01-01 23:59:59
  eg_submission_open_date: 1971-01-01 23:59:59
  g_grade_due_date: 9998-12-31 23:59:59
  g_grade_released_date: 9998-12-31 23:59:59
  eg_grade_inquiry_start_date: 9999-01-01 23:59:59
  eg_grade_inquiry_due_date: 9999-01-06 23:59:59
  eg_team_assignment: true
  eg_max_team_size: 3
  g_grade_start_date: 1973-01-01 23:59:59
  g_ta_view_start_date: 1970-01-01 23:59:59
  g_title: Grading Homework Team PDF
  gradeable_config: pdf_word_count
  g_bucket: homework
<<<<<<< HEAD
  g_grader_assignment_method: 0
=======
>>>>>>> f0ecd5ab

- g_id: grades_released_homework_onlytaEC
  components:
  - gc_lower_clamp: 0
    gc_default: 2
    gc_max_value: 2
    gc_upper_clamp: 2
    gc_title: Read Me
    marks:
      - gcm_note: Full Credit
        gcm_points: 0
      - gcm_note: Minor errors in Read Me
        gcm_points: -1
      - gcm_note: Major errors in Read Me or Read Me missing
        gcm_points: -2
  - gc_lower_clamp: 0
    gc_default: 5
    gc_max_value: 5
    gc_upper_clamp: 5
    gc_title: Coding Style
    marks:
      - gcm_note: Full Credit
        gcm_points: 0
      - gcm_note: Code is unreadable
        gcm_points: -5
      - gcm_note: Code is very difficult to understand
        gcm_points: -3
      - gcm_note: Code is difficult to understand
        gcm_points: -1
  - gc_lower_clamp: 0
    gc_default: 5
    gc_max_value: 5
    gc_upper_clamp: 5
    gc_title: Documentation
    marks:
      - gcm_note: Full Credit
        gcm_points: 0
      - gcm_note: No documentation
        gcm_points: -5
      - gcm_note: Very little documentation or documentation makes no sense
        gcm_points: -3
      - gcm_note: Way too much documentation and/or documentation makes no sense
        gcm_points: -1
  - gc_lower_clamp: 0
    gc_default: 0
    gc_max_value: 0
    gc_upper_clamp: 5
    gc_title: Extra Credit
    marks: 
      - gcm_note: No Credit
        gcm_points: 0
      - gcm_note: Extra credit done poorly
        gcm_points: 2
      - gcm_note: Extra credit is acceptable
        gcm_points: 5
  eg_submission_due_date: 1972-01-01 23:59:59
  eg_submission_open_date: 1971-01-01 23:59:59
  g_grade_due_date: 1974-01-01 23:59:59
  g_grade_released_date: 1974-01-01 23:59:59
  eg_grade_inquiry_start_date: 1974-01-02 23:59:59
  eg_grade_inquiry_due_date: 1974-01-08 23:59:59
  g_grade_start_date: 1973-01-01 23:59:59
  g_ta_view_start_date: 1970-01-01 23:59:59
  g_title: TA Only w/ Extra Credit (Upload Only)
  gradeable_config: upload_only
  g_bucket: homework

- g_id: grades_released_homework_onlytaPenalty
  components:
  - gc_lower_clamp: 0
    gc_default: 2
    gc_max_value: 2
    gc_upper_clamp: 2
    gc_title: Read Me
    marks:
      - gcm_note: Full Credit
        gcm_points: 0
      - gcm_note: Minor errors in Read Me
        gcm_points: -1
      - gcm_note: Major errors in Read Me or Read Me missing
        gcm_points: -2
  - gc_lower_clamp: 0
    gc_default: 5
    gc_max_value: 5
    gc_upper_clamp: 5
    gc_title: Coding Style
    marks:
      - gcm_note: Full Credit
        gcm_points: 0
      - gcm_note: Code is unreadable
        gcm_points: -5
      - gcm_note: Code is very difficult to understand
        gcm_points: -3
      - gcm_note: Code is difficult to understand
        gcm_points: -1
  - gc_lower_clamp: 0
    gc_default: 5
    gc_max_value: 5
    gc_upper_clamp: 5
    gc_title: Documentation
    marks:
      - gcm_note: Full Credit
        gcm_points: 0
      - gcm_note: No documentation
        gcm_points: -5
      - gcm_note: Very little documentation or documentation makes no sense
        gcm_points: -3
      - gcm_note: Way too much documentation and/or documentation makes no sense
        gcm_points: -1
  - gc_lower_clamp: 0
    gc_default: 0
    gc_max_value: 0
    gc_upper_clamp: 5
    gc_title: Extra Credit
    marks: 
      - gcm_note: No Credit
        gcm_points: 0
      - gcm_note: Extra credit done poorly
        gcm_points: 2
      - gcm_note: Extra credit is acceptable
        gcm_points: 5
  eg_submission_due_date: 1972-01-01 23:59:59
  eg_submission_open_date: 1971-01-01 23:59:59
  g_grade_due_date: 1974-01-01 23:59:59
  g_grade_released_date: 1974-01-01 23:59:59
  eg_grade_inquiry_start_date: 1974-01-02 23:59:59
  eg_grade_inquiry_due_date: 1974-01-08 23:59:59
  g_grade_start_date: 1973-01-01 23:59:59
  g_ta_view_start_date: 1970-01-01 23:59:59
  g_title: TA Only w/ Penalty (Upload Only)
  gradeable_config: upload_only
  g_bucket: homework<|MERGE_RESOLUTION|>--- conflicted
+++ resolved
@@ -689,25 +689,16 @@
   eg_submission_open_date: 1971-01-01 23:59:59
   g_grade_due_date: 1974-01-01 23:59:59
   g_grade_released_date: 1974-01-01 23:59:59
-<<<<<<< HEAD
-  eg_grade_inquiry_start_date: 1974-01-02 23:59:59
-  eg_grade_inquiry_due_date: 1974-01-08 23:59:59
-=======
   eg_grade_inquiry_start_date: 1974-01-08 23:59:59
   eg_grade_inquiry_due_date: 1974-01-13 23:59:59
->>>>>>> f0ecd5ab
   g_grade_start_date: 1973-01-01 23:59:59
   g_ta_view_start_date: 1970-01-01 23:59:59
   g_title: Released Peer PDF Homework
   gradeable_config: pdf_word_count
   g_bucket: homework
-<<<<<<< HEAD
   g_grader_assignment_method: 2
 
   
-=======
-
->>>>>>> f0ecd5ab
 - g_id: closed_team_homework
   eg_peer_grading: true
   components:
@@ -1512,10 +1503,7 @@
   g_title: Grading Homework Team PDF
   gradeable_config: pdf_word_count
   g_bucket: homework
-<<<<<<< HEAD
   g_grader_assignment_method: 0
-=======
->>>>>>> f0ecd5ab
 
 - g_id: grades_released_homework_onlytaEC
   components:
