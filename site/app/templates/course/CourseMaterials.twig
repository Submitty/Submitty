--- conflicted
+++ resolved
@@ -41,21 +41,13 @@
             <a onclick='downloadFileWithAnyRole("{{ dir }}", "{{ path }}")'><i class="fa fa-download" aria-hidden="true" title="Download the file"></i></a>
             {% if hasInstructorPermission %}
 	            <a onclick='newDeleteCourseMaterialForm("{{ core.buildUrl({'component': 'misc', 'page': 'delete_course_material_file', 'dir': 'uploads/course_materials', 'file': dir, 'path': path }) }}", "{{ dir }}");'> <i class="fa fa-trash" aria-hidden="true" style="font-size: 16px; margin: 5px;"></i></a>
-<<<<<<< HEAD
-                <input id="share_checkbox_{{ id }}" type="checkbox" 
+                <input id="share_checkbox_{{ id }}" type="checkbox"
                 {% if ( (fileShares[path] == "1") )%}
-                   checked="true" 
+                   checked="true"
                 {% endif %}
                 onclick="shareToOther('{{ id }}', '{{ path }}')" name="ch1"/><label for="latest-events">Share to student on</label>
                 {# <input name="release_date" id="date_grade" class="date_picker" type="text" value="{{ fileReleaseDates[path] | date(date_format) }}"/> #}
                 <input name="release_date" id="date_to_release_{{ id }}" class="date_picker" type="text" value="{{ fileReleaseDates[path]}}" onChange="setNewDateTime(this, '{{ path }}')"/>
-=======
-                <input id="share_checkbox_{{ id }}" type="checkbox"
-                {% if ( (fileShares[path] == "1") )%}
-                   checked="true"
-                {% endif %}
-                onclick="shareToOther('{{ id }}', '{{ path }}')" name="ch1"/><label for="latest-events">Share to student</label>
->>>>>>> e7b932dc
             {% endif %}
         </div>
         <div class="file-viewer-data" id="file_viewer_{{ id }}" style="margin-left:{{ indent * -15 }}px" data-file_name="{{ dir }}" data-file_url="{{ path }}"></div>
@@ -95,14 +87,8 @@
         window.open("{{ core.getConfig().getSiteUrl()|escape("js")}}&component=misc&page=display_file&dir=" + directory + "&file=" + html_file + "&path=" + url_file,"_blank","toolbar=no,scrollbars=yes,resizable=yes, width=700, height=600");
         return false;
     }
-<<<<<<< HEAD
-	
-    function shareToOther(id, path) {
-    
-=======
 
     function shareToOther(id, path) {
->>>>>>> e7b932dc
         // pass filename to server to record the permission of the file
         var idName = "#share_checkbox_" + id;
         if($(idName).is(':checked')) {
@@ -112,15 +98,14 @@
             changePermission(path, '0');
         }
     }
-<<<<<<< HEAD
-	
+
     function setNewDateTime(me, path) {
         // pass filename to server to record the new date and time of the file to be released
         var newDateTime = $(me).val();
         //alert(newDateTime);
         changeNewDateTime(path, newDateTime);
     }
-    
+
     $(document).ready(function() {
         $(function() {
             $( ".date_picker" ).datetimepicker({
@@ -147,8 +132,6 @@
             });
         });
     });
-=======
->>>>>>> e7b932dc
 </script>
 
 
