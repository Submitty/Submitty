/* exported handleUploadBanner, initializeDropZone, handleEditCourseMaterials, handleUploadCourseMaterials, handleDownloadImages,
            handleSubmission, handleRegrade, handleBulk, deleteSplitItem, submitSplitItem, displayPreviousSubmissionOptions
            displaySubmissionMessage, validateUserId, openFile, handle_input_keypress, addFilesFromInput,
            dropWithMultipleZips, initMaxNoFiles, setUsePrevious, readPrevious, createArray, initializeDragAndDrop */
<<<<<<< HEAD
/* global buildCourseUrl, buildUrl, getFileExtension, csrfToken, removeMessagePopup, newOverwriteCourseMaterialForm */
=======
/* global buildCourseUrl, buildUrl, getFileExtension, csrfToken, removeMessagePopup, newOverwriteCourseMaterialForm, displayErrorMessage*/
>>>>>>> a6a2137a

/*
References:
https://developer.mozilla.org/en-US/docs/Using_files_from_web_applications
https://developer.mozilla.org/en-US/docs/Web/API/FormData/Using_FormData_Objects
https://developer.mozilla.org/en-US/docs/Web/API/XMLHttpRequest/Using_XMLHttpRequest#Submitting_forms_and_uploading_files
https://developer.mozilla.org/en-US/docs/Web/Guide/HTML/Dragging_and_Dropping_Multiple_Items
https://www.sitepoint.com/html5-file-drag-and-drop/
https://www.sitepoint.com/html5-ajax-file-upload/
http://www.html5rocks.com/en/tutorials/file/dndfiles/
*/

// INITIALIZATION
// ========================================================================================
// eslint-disable-next-line no-var
var file_array = []; // contains files uploaded for this submission
// eslint-disable-next-line no-var
var previous_files = []; // contains names of files selected from previous submission
// eslint-disable-next-line no-var
var label_array = [];
// eslint-disable-next-line no-var
var use_previous = false;
// eslint-disable-next-line no-var
var changed = false; // if files from previous submission changed

let total_files_added = 0;
let MAX_NUM_OF_FILES;

// eslint-disable-next-line no-var
var empty_inputs = true;

// eslint-disable-next-line no-unused-vars
let num_clipboard_files = 0;

// eslint-disable-next-line no-unused-vars, no-var
var student_ids = []; // all student ids

function initializeDragAndDrop() {
    file_array = [];
    previous_files = [];
    label_array = [];
    use_previous = false;
    changed = false;
    empty_inputs = true;
    student_ids = [];
    num_clipboard_files = 0;
}

// initializing file_array and previous_files
function createArray(num_parts) {
    if (file_array.length === 0) {
        for (let i = 0; i < num_parts; i++) {
            file_array.push([]);
            previous_files.push([]);
            label_array.push([]);
        }
    }
}

// read in name of previously submitted file
function readPrevious(filename, part) {
    changed = false;
    previous_files[part - 1].push(filename);
}

function setUsePrevious() {
    use_previous = true;
}

// DRAG AND DROP EFFECT
// ========================================================================================
// open a file browser if clicked on drop zone
function clicked_on_box(e) {
    document.getElementById(`input-file${get_part_number(e)}`).click();
    e.stopPropagation();
}

// hover effect
function draghandle(e) {
    e.preventDefault();
    e.stopPropagation();
    document.getElementById(`upload${get_part_number(e)}`).style.opacity = (e.type === 'dragenter' || e.type === 'dragover') ? 0.5 : '';
}

// ADD FILES FOR NEW SUBMISSION
// ========================================================================================
// check if adding a file is valid (not exceeding the limit)
function addIsValid(files_to_add, total_added_files) {
    if (files_to_add + total_added_files > MAX_NUM_OF_FILES) {
        alert('Exceeded the max number of files to submit.\nPlease upload your files as a .zip file if it is necessary for you to submit more than this limit.');
        return false;
    }
    return true;
}

// initialize maximum no of files with that of the php_ini value
function initMaxNoFiles(max_no_of_files) {
    MAX_NUM_OF_FILES = max_no_of_files;
}

// add files dragged
function drop(e) {
    draghandle(e);
    const filestream = e.dataTransfer.files;
    if (addIsValid(filestream.length, total_files_added)) {
        const part = get_part_number(e);
        for (let i = 0; i < filestream.length; i++) {
            addFileWithCheck(filestream[i], part); // check for folders
            total_files_added++;
        }
    }
}

// add files dragged
function dropWithMultipleZips(e) {
    draghandle(e);
    const filestream = e.dataTransfer.files;
    if (addIsValid(filestream.length, total_files_added)) {
        const part = get_part_number(e);
        for (let i = 0; i < filestream.length; i++) {
            addFileWithCheck(filestream[i], part, false); // check for folders
            total_files_added++;
        }
    }
}

// show progressbar when uploading files
function progress(e) {
    const progressBar = document.getElementById('loading-bar');

    if (!progressBar) {
        return false;
    }

    if (e.lengthComputable) {
        progressBar.max = e.total;
        progressBar.value = e.loaded;
        const perc = (e.loaded * 100) / e.total;
        $('#loading-bar-percentage').html(`${perc.toFixed(2)} %`);
    }
}

function get_part_number(e) {
    let node = e.target;
    while (node.id.substring(0, 6) !== 'upload') {
        node = node.parentNode;
    }
    return node.id.substring(6);
}

// copy files selected from the file browser
function addFilesFromInput(part, check_duplicate_zip = true) {
    const filestream = document.getElementById(`input-file${part}`).files;
    if (addIsValid(filestream.length, total_files_added)) {
        for (let i = 0; i < filestream.length; i++) {
            addFile(filestream[i], part, check_duplicate_zip); // folders will not be selected in file browser, no need for check
            total_files_added++;
        }
    }
    $(`#input-file${part}`).val('');
}

function handleUploadBanner(closeTime, releaseTime, extraName, linkName) {
    const formData = new FormData();
    formData.append('csrf_token', window.csrfToken);
    formData.append('close_time', closeTime);
    formData.append('release_time', releaseTime);
    formData.append('extra_name', extraName);
    formData.append('link_name', linkName);
    for (let i = 0; i < file_array.length; i++) {
        for (let j = 0; j < file_array[i].length; j++) {
            if (!/^[a-zA-Z0-9_.-]+$/.test(file_array[i][j].name)) {
                alert(`ERROR! Filename "${file_array[i][j].name}" contains invalid characters. Please use only alphanumeric characters, underscores, and dashes.`);
                return;
            }
            const k = fileExists(`/${file_array[i][j].name}`, 1);
            // Check conflict here
            if (k[0] === 1) {
                if (!confirm(`Note: ${file_array[i][j].name} already exists. Do you want to replace it?`)) {
                    continue;
                }
            }
            formData.append(`files${i + 1}[]`, file_array[i][j], file_array[i][j].name);
        }
    }
    $.ajax({
        url: buildUrl(['banner', 'upload']),
        data: formData,
        processData: false,
        contentType: false,
        type: 'POST',
        success: function (data) {
            try {
                const jsondata = JSON.parse(data);

                if (jsondata['status'] === 'success') {
                    window.location.href = buildUrl(['banner']);
                }
                else {
                    alert(jsondata['message']);
                }
            }
            catch (e) {
                alert('Failed to upload a banner!');
                console.log(data);
            }
        },
        error: function () {
            window.location.href = buildUrl(['banner']);
        },
    });
}

// Check for duplicate file names. This function returns an array.
// First element:
// 1 - a file with the same name found in previous submission
// 0 - a file with the same name already selected for this version
// -1 - does not exist files with the same name
// Second element: index of the file with the same name (if found)
function fileExists(filename, part) {
    for (let i = 0; i < previous_files[part - 1].length; i++) {
        if (previous_files[part - 1][i] === filename) {
            return [1, i];
        }
    }

    for (let j = 0; j < file_array[part - 1].length; j++) {
        if (file_array[part - 1][j].name === filename) {
            return [0, j];
        }
    }
    return [-1];
}

// add file with folder check
function addFileWithCheck(file, part, check_duplicate_zip = true) {
    // try to open file if it looks suspicious:
    // no type, or with size of a typical folder size
    if (!file.type || file.size % 4096 === 0) {
        const reader = new FileReader();
        reader.onload = notFolder(file, part);
        reader.onerror = isFolder(file);
        reader.readAsBinaryString(file);
    }
    else {
        addFile(file, part, check_duplicate_zip);
    }
}

// add file if is not a folder
function notFolder(file, part) {
    return function () {
        addFile(file, part);
    };
}

function isFolder(file) {
    return function () {
        alert(`Upload failed: ${file.name} might be a folder.`);
    };
}

function addFile(file, part, check_duplicate_zip = true) {
    const i = fileExists(file.name, part);
    // eslint-disable-next-line eqeqeq
    if (i[0] == -1) { // file does not exist
        // When uploading a zip, we confirm with the user to empty the bucket and then only add the zip
        if (check_duplicate_zip && file.name.substring(file.name.length - 4, file.name.length) === '.zip' && file_array[part - 1].length + previous_files[part - 1].length > 0) {
            if (confirm(`Note: All files currently in the bucket will be deleted if you try to upload a zip: ${file.name}. Do you want to continue?`)) {
                deleteFiles(part);
                file_array[part - 1].push(file);
                addLabel(file.name, (file.size / 1024).toFixed(2), part, false);
            }
        }
        else {
            file_array[part - 1].push(file);
            addLabel(file.name, (file.size / 1024).toFixed(2), part, false);
        }
    }
    // eslint-disable-next-line eqeqeq
    else if (i[0] == 0) { // file already selected
        if (confirm(`Note: ${file_array[part - 1][i[1]].name} is already selected. Do you want to replace it?`)) {
            file_array[part - 1].splice(i[1], 1, file);
            removeLabel(file.name, part);
            addLabel(file.name, (file.size / 1024).toFixed(2), part, false);
        }
    }
    else { // file in previous submission
        if (confirm(`Note: ${previous_files[part - 1][i[1]]} was in your previous submission. Do you want to replace it?`)) {
            file_array[part - 1].push(file);
            previous_files[part - 1].splice(i[1], 1);
            removeLabel(file.name, part);
            addLabel(file.name, (file.size / 1024).toFixed(2), part, false);
            changed = true;
        }
    }

    setButtonStatus();
}

// REMOVE FILES
// ========================================================================================
// delete files selected for a part
function deleteFiles(part) {
    if (file_array.length !== 0) {
        file_array[part - 1] = [];
    }
    if (previous_files.length !== 0) {
        previous_files[part - 1] = [];
    }
    const dropzone = document.getElementById(`file-upload-table-${part}`);
    const labels = dropzone.getElementsByClassName('file-label');
    while (labels[0]) {
        dropzone.removeChild(labels[0]);
        total_files_added--;
    }
    label_array[part - 1] = [];
    changed = true;
    setButtonStatus();
}

function deleteSingleFile(filename, part, previous) {
    // Remove files from previous submission
    if (previous) {
        for (let i = 0; i < previous_files[part - 1].length; i++) {
            if (previous_files[part - 1][i] === filename) {
                previous_files[part - 1].splice(i, 1);
                label_array[part - 1].splice(i, 1);
                changed = true;
                break;
            }
        }
    }
    // Remove files uploaded for submission
    else {
        for (let j = 0; j < file_array[part - 1].length; j++) {
            if (file_array[part - 1][j].name === filename) {
                file_array[part - 1].splice(j, 1);
                label_array[part - 1].splice(j, 1);
                total_files_added--;
                break;
            }
        }
    }
    setButtonStatus();
}

function setButtonStatus(inactive_version = false) {
    // we only want to clear buckets if there's any labels in it (otherwise it's "blank")
    let labels = 0;
    for (let i = 0; i < label_array.length; i++) {
        labels += label_array[i].length;
    }

    if (labels === 0) {
        $('#startnew').prop('disabled', true);
        if (empty_inputs) {
            $('#submit').prop('disabled', true);
        }
        else {
            $('#submit').prop('disabled', false);
        }
    }
    else {
        $('#startnew').prop('disabled', false);
        $('#submit').prop('disabled', false);
    }

    $('.popup-submit').prop('disabled', false);
    if (inactive_version) {
        $('#submit').prop('disabled', true);
    }
    // We only have "non-previous" submissions if there's stuff in the file array as well as if we've
    // toggled the necessary flag that we're on a submission that would have previous (to prevent costly dom
    // lookups for the existence of #getprev id in the page)
    let files = 0;
    for (let j = 0; j < file_array.length; j++) {
        files += file_array[j].length;
    }

    if (use_previous && !changed && files === 0) {
        $('#getprev').prop('disabled', true);
    }
    else if (use_previous) {
        $('#getprev').prop('disabled', false);
    }
}

// LABELS FOR SELECTED FILES
// ========================================================================================
function removeLabel(filename, part) {
    const dropzone = document.getElementById(`file-upload-table-${part}`);
    const labels = dropzone.getElementsByClassName('file-label');

    for (let i = 0; i < labels.length; i++) {
        if (labels[i].getAttribute('fname') === filename) {
            dropzone.removeChild(labels[i]);
            label_array[part - 1].splice(i, 1);
            break;
        }
    }
}

function addLabel(filename, filesize, part, previous) {
    // create element
    const uploadRowElement = document.createElement('tr');
    uploadRowElement.setAttribute('fname', filename);
    uploadRowElement.setAttribute('class', 'file-label');

    const fileDataElement = document.createElement('td');
    const fileTrashElement = document.createElement('td');
    fileTrashElement.setAttribute('class', 'file-trash');

    fileDataElement.innerHTML = filename;
    fileTrashElement.innerHTML = `${filesize}KB  <i aria-label='Press enter to remove file ${filename}' tabindex='0' class='fas fa-trash custom-focus'></i>`;

    uploadRowElement.appendChild(fileDataElement);
    uploadRowElement.appendChild(fileTrashElement);

    // styling
    fileTrashElement.onmouseover = function (e) {
        e.stopPropagation();
        this.style.color = '#FF3933';
    };
    fileTrashElement.onmouseout = function (e) {
        e.stopPropagation();
        this.style.color = 'var(--text-black)';
    };

    // onclick : remove file and label-row in table on click event
    // onkeypress : FOR VPAT if trash can has focus and key is pressed it will delete item
    fileTrashElement.onclick = fileTrashElement.onkeypress = function (e) {
        e.stopPropagation();
        this.parentNode.parentNode.removeChild(this.parentNode);
        deleteSingleFile(filename, part, previous);

        const textArea = document.querySelector(`#reply_box_${part}`);
        if (textArea) {
            // Dispatch input event on existing forum textarea to disable forum reply button on empty input or no remaining files
            textArea.dispatchEvent(new Event('input', { bubbles: false, cancelable: false }));
        }
    };

    // adding the file in `table` in the parent div
    const fileTable = document.getElementById(`file-upload-table-${part}`);
    // Uncomment if want buttons for emptying single bucket
    // var deletebutton = document.getElementById("delete" + part);
    fileTable.appendChild(uploadRowElement);
    // fileTable.insertBefore(tmp, deletebutton);
    label_array[part - 1].push(filename);
}

function handle_input_keypress(inactive_version) {
    empty_inputs = false;
    // eslint-disable-next-line no-undef
    showPopup = true;
    if (!inactive_version) {
        setButtonStatus();
    }
}

// BULK UPLOAD
// ========================================================================================
function openFile(url_full) {
    window.open(url_full, '_blank', 'toolbar=no,scrollbars=yes,resizable=yes, width=700, height=600');
}

// HANDLE SUBMISSION
// ========================================================================================
function isValidSubmission() {
    // check if new files added
    for (let i = 0; i < file_array.length; i++) {
        if (file_array[i].length !== 0) {
            return true;
        }
    }
    // check if files from previous submission changed
    if (changed) {
        // check if previous submission files are emptied
        for (let j = 0; j < previous_files.length; j++) {
            // eslint-disable-next-line eqeqeq
            if (previous_files[j] != 0) {
                return true;
            }
        }
    }

    // If is_notebook is set then always valid submission
    if (Object.prototype.hasOwnProperty.call(window, 'is_notebook')) {
        return true;
    }

    return false;
}

/**
 * @param csrf_token
 * @param gradeable_id
 * @param user_id
 * Ajax call to check if user id is valid and has a corresponding user and gradeable.
 * user_id can be an array of ids to validate multiple at once for teams
 */
function validateUserId(csrf_token, gradeable_id, user_id) {
    const url = buildCourseUrl(['gradeable', gradeable_id, 'verify']);
    return new Promise((resolve, reject) => {
        $.ajax({
            url: url,
            data: {
                csrf_token: csrf_token,
                user_id: user_id,
            },
            type: 'POST',
            success: function (response) {
                response = JSON.parse(response);
                if (response['status'] === 'success') {
                    resolve(response);
                }
                else {
                    reject(response);
                }
            },
            error: function (err) {
                console.log(`Error while trying to validate user id${user_id}`);
                reject({ status: 'failed', message: err });
            },
        });
    });
}

// @param json a dictionary {success : true/false, message : string}
// @param index used for id
// function to display pop-up notification after bulk submission/delete
function displaySubmissionMessage(json) {
    // let the id be the date to prevent closing the wrong message
    const d = new Date();
    const t = String(d.getTime());

    const class_str = `class="inner-message alert ${json['status'] === 'success' ? 'alert-success' : 'alert-error'}"`;
    const close_btn = `<a class="fas fa-times message-close" onclick="removeMessagePopup(${t});"></a>`;
    const fa_icon = `<i class="${json['status'] === 'success' ? 'fas fa-check-circle' : 'fas fa-times-circle'}"></i>`;
    const response = (json['status'] === 'success' ? json['data'] : json['message']);

    const message = `<div id="${t}"${class_str}>${fa_icon}${response}${close_btn}</div>`;
    $('#messages').append(message);

    if (json['status'] === 'success') {
        setTimeout(() => {
            removeMessagePopup(t);
        }, 5000);
    }
}

// @param callback to function when user selects an option
// function to display the different options when submiting a split item to a student with previous submissions
function displayPreviousSubmissionOptions(callback) {
    const form = $('#previous-submission-form');
    const submit_btn = form.find('.submit-button');
    const closer_btn = form.find('.close-button');

    let option;
    submit_btn.attr('tabindex', '0');
    closer_btn.attr('tabindex', '0');
    // on click, make submission based on which radio input was checked
    submit_btn.on('click', () => {
        if ($('#instructor-submit-option-new').is(':checked')) {
            localStorage.setItem('instructor-submit-option', '0');
            option = 1;
        }
        else if ($('#instructor-submit-option-merge-1').is(':checked')) {
            localStorage.setItem('instructor-submit-option', '1');
            option = 2;
        }
        else if ($('#instructor-submit-option-merge-2').is(':checked')) {
            localStorage.setItem('instructor-submit-option', '2');
            option = 3;
        }
        form.css('display', 'none');
        callback(option);
    });

    // on close, save the option selected
    closer_btn.on('click', () => {
        if ($('#instructor-submit-option-new').is(':checked')) {
            localStorage.setItem('instructor-submit-option', '0');
        }
        else if ($('#instructor-submit-option-merge-1').is(':checked')) {
            localStorage.setItem('instructor-submit-option', '1');
        }
        else if ($('#instructor-submit-option-merge-2').is(':checked')) {
            localStorage.setItem('instructor-submit-option', '2');
        }
        form.css('display', 'none');
        callback(-1);
    });

    $('.popup-form').css('display', 'none');
    form.css('display', 'block');

    // check the option from whatever option was saved
    let radio_idx;
    if (localStorage.getItem('instructor-submit-option') === null) {
        radio_idx = 0;
    }
    else {
        radio_idx = parseInt(localStorage.getItem('instructor-submit-option'));
    }
    form.find('input:radio')[radio_idx].checked = true;
    // since the modal object isn't rendered on the page manually set what the tab button does
    $('#instructor-submit-option-new').attr('tabindex', '0');
    $('#instructor-submit-option-merge-1').attr('tabindex', '0');
    $('#instructor-submit-option-merge-2').attr('tabindex', '0');
    submit_btn.focus();
    let current_btn = 4;
    if (form.css('display') !== 'none') {
        document.addEventListener('keydown', (e) => {
            if (e.code === 'Tab') {
                // on tab update the focus, cycle through the radio buttons and then
                // the close/submit buttons and then back to the radio buttons
                $('input[name=instructor-submit]').css({ outline: 'none' });
                e.preventDefault();
                if (current_btn === 0) {
                    $('#instructor-submit-option-merge-1').focus();
                    $('#instructor-submit-option-merge-1').css({ outline: '2px solid #C1E0FF' });
                }
                else if (current_btn === 1) {
                    $('#instructor-submit-option-merge-2').focus();
                    $('#instructor-submit-option-merge-2').css({ outline: '2px solid #C1E0FF' });
                }
                else if (current_btn === 2) {
                    closer_btn.focus();
                }
                else if (current_btn === 3) {
                    submit_btn.focus();
                }
                else if (current_btn === 4) {
                    $('#instructor-submit-option-new').focus();
                    $('#instructor-submit-option-new').css({ outline: '2px solid #C1E0FF' });
                }
                current_btn = (current_btn === 4) ? 0 : current_btn + 1;
            }
            else if (e.code === 'Escape') {
                // close the modal box on escape
                closer_btn.click();
            }
            else if (e.code === 'Enter') {
                // on enter update whatever the user is focussing on
                // uncheck everything and then recheck the desired button to make sure it actually updates
                if (current_btn === 1) {
                    $('input[name=instructor-submit]').prop('checked', false);
                    $('#instructor-submit-option-merge-1').prop('checked', true);
                }
                else if (current_btn === 2) {
                    $('input[name=instructor-submit]').prop('checked', false);
                    $('#instructor-submit-option-merge-2').prop('checked', true);
                }
                else if (current_btn === 0) {
                    $('input[name=instructor-submit]').prop('checked', false);
                    $('#instructor-submit-option-new').prop('checked', true);
                }
                else if (current_btn === 3) {
                    // close the modal if the close button is selected
                    closer_btn.click();
                }
                else if (current_btn === 4) {
                    submit_btn.click();
                }
            }
        });
    }
}

/**
 * @param csrf_token
 * @param gradeable_id
 * @param user_id
 * @param path
 * @param merge_previous
 * @param clobber
 * @return promise resolve on success, reject otherwise. Contains fail/success message
 * Ajax call to submit a split item to a student. Optional params to merge and or clobber previous submissions
 */
function submitSplitItem(csrf_token, gradeable_id, user_id, path, merge_previous = false, clobber = false) {
    const url = `${buildCourseUrl(['gradeable', gradeable_id, 'split_pdf', 'upload'])}?merge=${merge_previous}&clobber=${clobber}`;

    return new Promise((resolve, reject) => {
        $.ajax({
            url: url,
            data: {
                csrf_token: csrf_token,
                user_id: user_id,
                path: path,
            },
            type: 'POST',
            success: function (response) {
                response = JSON.parse(response);
                if (response['status'] === 'success') {
                    resolve(response);
                }
                else {
                    reject(response);
                }
            },
            error: function (err) {
                console.log('Failed while submiting split item');
                reject({ status: 'failed', message: err });
            },
        });
    });
}

/**
* @param csrf_token
* @param gradeable_id
* @param path
* @return promise resolve on success, reject otherwise. Contains fail/success message
*/
function deleteSplitItem(csrf_token, gradeable_id, path) {
    const submit_url = buildCourseUrl(['gradeable', gradeable_id, 'split_pdf', 'delete']);

    return new Promise((resolve, reject) => {
        $.ajax({
            url: submit_url,
            data: {
                csrf_token: csrf_token,
                path: path,
            },
            type: 'POST',
            success: function (response) {
                response = JSON.parse(response);
                if (response['status'] === 'success') {
                    resolve(response);
                }
                else {
                    reject(response);
                }
            },
            error: function (jqXHR, err_msg) {
                console.error('Failed while deleting split item');
                reject({ status: 'failed', message: err_msg });
            },
        });
    });
}

/**
 * Handle sending a bulk pdf to be split by the server
 *
 * @param {String} gradeable_id
 * @param {Number} max_file_size
 * @param {Number} max_post_size
 * @param {Number} num_pages
 * @param {Boolean} use_qr_codes
 * @param {Boolean} use_ocr,
 * @param {String} qr_prefix
 * @param {String} qr_suffix
 */
function handleBulk(gradeable_id, max_file_size, max_post_size, num_pages, use_qr_codes, use_ocr, qr_prefix, qr_suffix) {
    $('#submit').prop('disabled', true);

    const formData = new FormData();

    if (!use_qr_codes) {
        // eslint-disable-next-line eqeqeq
        if (num_pages == '') {
            alert("You didn't enter the # of page(s)!");
            $('#submit').prop('disabled', false);
            return;
        }
        // eslint-disable-next-line eqeqeq
        else if (num_pages < 1 || num_pages % 1 != 0) {
            alert(`${num_pages} is not a valid # of page(s)!`);
            $('#submit').prop('disabled', false);
            return;
        }
    }
    formData.append('num_pages', num_pages);
    formData.append('use_qr_codes', use_qr_codes);
    formData.append('use_ocr', use_ocr && use_qr_codes);
    // encode qr prefix and suffix in case URLs are used
    formData.append('qr_prefix', encodeURIComponent(qr_prefix));
    formData.append('qr_suffix', encodeURIComponent(qr_suffix));
    formData.append('csrf_token', csrfToken);

    let total_size = 0;
    for (let i = 0; i < file_array.length; i++) {
        for (let j = 0; j < file_array[i].length; j++) {
            if (file_array[i][j].name.indexOf("'") !== -1
                || file_array[i][j].name.indexOf('"') !== -1) {
                alert(`ERROR! You may not use quotes in your filename: ${file_array[i][j].name}`);
                $('#submit').prop('disabled', false);
                return;
            }
            else if (file_array[i][j].name.indexOf('\\') !== -1
                || file_array[i][j].name.indexOf('/') !== -1) {
                alert(`ERROR! You may not use a slash in your filename: ${file_array[i][j].name}`);
                $('#submit').prop('disabled', false);
                return;
            }
            else if (file_array[i][j].name.indexOf('<') !== -1
                || file_array[i][j].name.indexOf('>') !== -1) {
                alert(`ERROR! You may not use angle brackets in your filename: ${file_array[i][j].name}`);
                $('#submit').prop('disabled', false);
                return;
            }

            total_size += file_array[i][j].size;

            if (total_size >= max_file_size) {
                alert('ERROR! Uploaded file(s) exceed max file size.\n'
                + 'Please visit https://submitty.org/sysadmin/system_customization for configuration instructions.');
                $('#submit').prop('disabled', false);
                return;
            }

            if (total_size >= max_post_size) {
                alert('ERROR! Uploaded file(s) exceed max PHP POST size.\n'
                + 'Please visit https://submitty.org/sysadmin/system_customization for configuration instructions.');
                $('#submit').prop('disabled', false);
                return;
            }

            formData.append(`files${i + 1}[]`, file_array[i][j], file_array[i][j].name);
        }
    }

    const url = buildCourseUrl(['gradeable', gradeable_id, 'bulk']);
    const return_url = buildCourseUrl(['gradeable', gradeable_id]);

    $.ajax({
        url: url,
        data: formData,
        processData: false,
        contentType: false,
        type: 'POST',
        success: function (data) {
            $('#submit').prop('disabled', false);
            try {
                data = JSON.parse(data);
                if (data['status'] === 'success') {
                    window.location.href = return_url;
                }
                else {
                    if (data['message'] === 'You do not have access to that page.') {
                        window.location.href = return_url;
                    }
                    else {
                        displayErrorMessage(`ERROR! ${data['message']}`);
                    }
                }
            }
            catch (e) {
                alert('Error parsing response from server. Please copy the contents of your Javascript Console and '
                + 'send it to an administrator, as well as what you were doing and what files you were uploading.');
                console.log(data);
            }
        },
        error: function () {
            $('#submit').prop('disabled', false);
            alert('ERROR! Please contact administrator that you could not upload files.');
        },
    });
}

/**
 * @param type
 */
function gatherInputAnswersByType(type) {
    const input_answers = {};

    // If type is codebox only grab 'div' but not buttons with similar ids
    const inputs = type === 'codebox' ? $(`div[id^=${type}_]`) : $(`[id^=${type}_]`).serializeArray();

    for (let i = 0; i < inputs.length; i++) {
        const this_input_answer = inputs[i];
        let key = '';
        let value = '';
        if (type === 'codebox') {
            key = this_input_answer.id;
            const editor = this_input_answer.querySelector('.CodeMirror').CodeMirror;
            value = editor.getValue();
        }
        else {
            key = this_input_answer.name;
            value = this_input_answer.value;
        }

        if (!(key in input_answers)) {
            input_answers[key] = Array();
        }
        input_answers[key].push(value);
    }
    return input_answers;
}

/**
 * @param versions_used
 * @param versions_allowed
 * @param csrf_token
 * @param gradeable_id
 * @param user_id
 * @param regrade
 * @param regrade_all
 * @param submissions
 * @param regrade_all_students
 * @param regrade_all_students_all
 * differences between regrade, regrade_all, regrade_all_students and regrade_all_students_all
 * regrade - regrade the active version for one selected student who submitted a certain gradeable
 * regrade_all - regrade every version for one selected student who submitted a certain gradeable
 * regrade_all_students - regrade the active version for every student who submitted a certain gradeable
 * regrade_all_students_all regrade every version for every student who submitted a certain gradeable
 */
function handleRegrade(versions_used, csrf_token, gradeable_id, user_id, regrade = false, regrade_all = false, regrade_all_students = false, regrade_all_students_all = false) {
    const submit_url = buildCourseUrl(['gradeable', gradeable_id, 'regrade']);
    const formData = new FormData();
    formData.append('csrf_token', csrf_token);
    formData.append('user_id', user_id);
    formData.append('regrade', regrade);
    formData.append('regrade_all', regrade_all);
    formData.append('version_to_regrade', versions_used);
    formData.append('regrade_all_students', regrade_all_students);
    formData.append('regrade_all_students_all', regrade_all_students_all);
    $.ajax({
        url: submit_url,
        data: formData,
        processData: false,
        headers: {
            Accept: 'application/json',
        },
        contentType: false,
        type: 'POST',
        success: function (data) {
            try {
                data = JSON.parse(data);
                if (data['status'] === 'success') {
                    window.location.reload();
                }
                else {
                    alert(`ERROR! Please contact administrator with following error:\n\n${data['message']}`);
                }
            }
            catch (e) {
                alert('Error parsing response from server. Please copy the contents of your Javascript Console and '
                + 'send it to an administrator, as well as what you were doing and what files you were uploading.');
                console.log(data);
            }
        },
        error: function () {
            $('#submit').prop('disabled', false);
            alert('ERROR! Please contact administrator that you could not regrade files.');
        },
    });
}

/**
 * @param remaining_late_days_for_gradeable
 * @param charged_late_days
 * @param days_past_deadline
 * @param late_day_exceptions
 * @param late_days_allowed
 * @param versions_used
 * @param versions_allowed
 * @param csrf_token
 * @param vcs_checkout
 * @param num_inputs
 * @param user_id
 * @param repo_id
 * @param student_page
 * @param num_components
 * @param merge_previous
 */
function handleSubmission(gradeable_status, remaining_late_days_for_gradeable, charged_late_days, days_past_deadline, late_day_exceptions, late_days_allowed, is_team_assignment, min_team_member_late_days, min_team_member_late_days_exception, versions_used, versions_allowed, csrf_token, vcs_checkout, num_inputs, gradeable_id, user_id, git_user_id, git_repo_id, student_page, num_components, merge_previous = false, clobber = false, viewing_inactive_version = false) {
    $('#submit').prop('disabled', true);
    const submit_url = `${buildCourseUrl(['gradeable', gradeable_id, 'upload'])}?merge=${merge_previous.toString()}&clobber=${clobber.toString()}`;
    const return_url = buildCourseUrl(['gradeable', gradeable_id]);
    let message = '';
    // check versions used
    if (versions_used >= versions_allowed) {
        message = `You have already made ${versions_used} submissions.  You are allowed ${versions_allowed} submissions before a small point penalty will be applied. Are you sure you want to continue?`;
        if (!confirm(message)) {
            $('#submit').prop('disabled', false);
            return;
        }
    }

    let late_warning_seen = false;

    const days_to_be_charged = Math.max(0, days_past_deadline - late_day_exceptions);
    // gradeable_status == 3 is a bad submission (too many late days used) and therefore no need to show a warning message anymore

    if (days_past_deadline > 0 && gradeable_status !== 3) {
        /* days_to_be_charged !== charged_late_days will make sure that both messages won't appear multiple times if it already appeared once and the user made a submission */

        if (days_to_be_charged <= late_days_allowed && remaining_late_days_for_gradeable > 0 && days_to_be_charged !== charged_late_days && days_to_be_charged > 0) {
            message = `Your submission will be ${days_past_deadline} day(s) late. Are you sure you want to use ${days_to_be_charged} late day(s)?`;
            if (!confirm(message)) {
                $('#submit').prop('disabled', false);
                return;
            }
        }
        else if ((days_to_be_charged > late_days_allowed || remaining_late_days_for_gradeable === 0) && days_to_be_charged !== charged_late_days && days_to_be_charged > 0) {
            late_warning_seen = true;
            message = `Your submission will be ${days_past_deadline} day(s) late. You are not supposed to submit unless you have an excused absence. Are you sure you want to continue?`;
            if (!confirm(message)) {
                $('#submit').prop('disabled', false);
                return;
            }
        }

        // check team date
        if (!late_warning_seen && is_team_assignment && (min_team_member_late_days - days_to_be_charged + charged_late_days < 0 || min_team_member_late_days_exception + days_to_be_charged < days_past_deadline)) {
            message = 'There is at least 1 member on your team that does not have enough late days for this submission. This will result in them receiving a marked grade of zero. Are you sure you want to continue?';
            if (!confirm(message)) {
                return;
            }
        }
    }

    const formData = new FormData();

    formData.append('csrf_token', csrf_token);
    formData.append('vcs_checkout', vcs_checkout);
    formData.append('user_id', user_id);
    formData.append('git_user_id', git_user_id);
    formData.append('git_repo_id', git_repo_id);
    formData.append('student_page', student_page);
    formData.append('viewing_inactive_version', viewing_inactive_version);

    let filesize = 0;

    if (!vcs_checkout) {
        // Check if new submission
        if (!isValidSubmission() && empty_inputs) {
            alert('Not a new submission.');
            window.location.reload();
            return;
        }

        // Files selected
        for (let i = 0; i < file_array.length; i++) {
            for (let j = 0; j < file_array[i].length; j++) {
                if (file_array[i][j].name.indexOf("'") !== -1
                    || file_array[i][j].name.indexOf('"') !== -1) {
                    alert(`ERROR! You may not use quotes in your filename: ${file_array[i][j].name}`);
                    return;
                }
                else if (file_array[i][j].name.indexOf('\\') !== -1
                    || file_array[i][j].name.indexOf('/') !== -1) {
                    alert(`ERROR! You may not use a slash in your filename: ${file_array[i][j].name}`);
                    return;
                }
                else if (file_array[i][j].name.indexOf('<') !== -1
                    || file_array[i][j].name.indexOf('>') !== -1) {
                    alert(`ERROR! You may not use angle brackets in your filename: ${file_array[i][j].name}`);
                    return;
                }

                filesize += file_array[i][j].size;
                formData.append(`files${i + 1}[]`, file_array[i][j], file_array[i][j].name);
            }
        }
        // Files from previous submission
        formData.append('previous_files', JSON.stringify(previous_files));
    }

    // check if filesize greater than 1,25 MB, then turn on the progressbar
    if (filesize > 1250000) {
        $('.loading-bar-wrapper').fadeIn(100);
    }

    const multiple_choice_object = gatherInputAnswersByType('multiple_choice');
    const codebox_object = gatherInputAnswersByType('codebox');
    formData.append('multiple_choice_answers', JSON.stringify(multiple_choice_object));
    formData.append('codebox_answers', JSON.stringify(codebox_object));

    if (student_page) {
        const pages = [];
        for (let i = 0; i < num_components; i++) {
            pages[i] = $(`#page_${i}`).val();
            // eslint-disable-next-line eqeqeq
            if (pages[i] == '') {
                alert('You cannot leave a page input empty.');
                $('#submit').prop('disabled', false);
                return;
            }
            if (parseInt(pages[i]) < 1) {
                alert('Page numbers cannot be less than 1.');
                $('#submit').prop('disabled', false);
                return;
            }
        }
        formData.append('pages', JSON.stringify(pages));
    }

    $.ajax({
        url: submit_url,
        data: formData,
        processData: false,
        xhr: function () {
            const myXhr = $.ajaxSettings.xhr();
            if (myXhr.upload) {
                myXhr.upload.addEventListener('progress', progress, false);
            }
            return myXhr;
        },
        headers: {
            Accept: 'application/json',
        },
        contentType: false,
        type: 'POST',
        success: function (data) {
            $('#submit').prop('disabled', false);
            try {
                data = JSON.parse(data);
                if (data['status'] === 'success') {
                    window.location.href = return_url;
                }
                else {
                    if (data['message'] === 'You do not have access to that page.') {
                        window.location.href = return_url;
                    }
                    // eslint-disable-next-line valid-typeof
                    else if (typeof data['code'] !== undefined && data['code'] === 302) {
                        window.location.href = data['data'];
                    }
                    else {
                        alert(`ERROR! Please contact administrator with following error:\n\n${data['message']}`);
                    }
                }
            }
            catch (e) {
                alert('Error parsing response from server. Please copy the contents of your Javascript Console and '
                + 'send it to an administrator, as well as what you were doing and what files you were uploading.');
                console.log(data);
            }
        },
        error: function () {
            $('#submit').prop('disabled', false);
            alert('ERROR! Please contact administrator that you could not upload files.');
        },
    });
}

/**
 * @param csrf_token
 */
function handleDownloadImages(csrf_token) {
    const image_submit_url = buildCourseUrl(['student_photos', 'upload']);
    const return_url = buildCourseUrl(['student_photos']);
    const formData = new FormData();
    formData.append('csrf_token', csrf_token);
    formData.append('file_count', file_array[0].length);

    // Files selected
    for (let i = 0; i < file_array.length; i++) {
        for (let j = 0; j < file_array[i].length; j++) {
            if (file_array[i][j].name.indexOf("'") !== -1
                || file_array[i][j].name.indexOf('"') !== -1) {
                alert(`ERROR! You may not use quotes in your filename: ${file_array[i][j].name}`);
                return;
            }
            else if (file_array[i][j].name.indexOf('\\') !== -1
                || file_array[i][j].name.indexOf('/') !== -1) {
                alert(`ERROR! You may not use a slash in your filename: ${file_array[i][j].name}`);
                return;
            }
            else if (file_array[i][j].name.indexOf('<') !== -1
                || file_array[i][j].name.indexOf('>') !== -1) {
                alert(`ERROR! You may not use angle brackets in your filename: ${file_array[i][j].name}`);
                return;
            }
            formData.append(`files${i + 1}[]`, file_array[i][j], file_array[i][j].name);
        }
    }

    $.ajax({
        url: image_submit_url,
        data: formData,
        processData: false,
        contentType: false,
        type: 'POST',
        success: function (data) {
            try {
                data = JSON.parse(data);

                if (data['status'] === 'success') {
                    window.location.href = return_url;
                }
                else {
                    alert(`ERROR! Please contact administrator with following error:\n\n${data['message']}`);
                }
            }
            catch (e) {
                alert('Error parsing response from server. Please copy the contents of your Javascript Console and '
                + 'send it to an administrator, as well as what you were doing and what files you were uploading.');
                console.log(data);
            }
        },
        error: function () {
            window.location.href = buildCourseUrl(['student_photos']);
        },
    });
}

/**
 * @param csrf_token
 */

function handleUploadCourseMaterials(csrf_token, expand_zip, hide_from_students, cmPath, requested_path, cmTime, sortPriority, sections, sections_lock, overwrite_all) {
    const submit_url = buildCourseUrl(['course_materials', 'upload']);
    const return_url = buildCourseUrl(['course_materials']);
    const formData = new FormData();
    const priority = parseFloat(sortPriority);

    if (priority < 0 || isNaN(priority)) {
        alert('Floating point priority must be a number greater than 0.');
        return;
    }

    formData.append('csrf_token', csrf_token);
    formData.append('expand_zip', expand_zip);
    formData.append('hide_from_students', hide_from_students);
    formData.append('requested_path', requested_path);
    formData.append('release_time', cmTime);
    formData.append('sort_priority', priority);
    formData.append('sections_lock', sections_lock);

    if (sections !== null) {
        formData.append('sections', sections);
    }

    if (overwrite_all !== null) {
        formData.append('overwrite_all', overwrite_all);
    }
    let target_path = cmPath; // this one has slash at the end.

    if (requested_path && requested_path.trim().length) {
        target_path = cmPath + requested_path;
    }

    if (target_path[target_path.length - 1] === '/') {
        target_path = target_path.slice(0, -1);
    } // remove slash

    let filesToBeAdded = false;

    if ($('#file_selection').is(':visible')) {
        // Files selected
        for (let i = 0; i < file_array.length; i++) {
            for (let j = 0; j < file_array[i].length; j++) {
                if (file_array[i][j].name.indexOf("'") !== -1
                    || file_array[i][j].name.indexOf('"') !== -1) {
                    alert(`ERROR! You may not use quotes in your filename: ${file_array[i][j].name}`);
                    return;
                }
                else if (file_array[i][j].name.indexOf('\\') !== -1
                    || file_array[i][j].name.indexOf('/') !== -1) {
                    alert(`ERROR! You may not use a slash in your filename: ${file_array[i][j].name}`);
                    return;
                }
                else if (file_array[i][j].name.indexOf('<') !== -1
                    || file_array[i][j].name.indexOf('>') !== -1) {
                    alert(`ERROR! You may not use angle brackets in your filename: ${file_array[i][j].name}`);
                    return;
                }

                const k = fileExists(`${target_path}/${file_array[i][j].name}`, 1);
                // Check conflict here
                if (k[0] === 1) {
                    let skip_confirmation = false;
                    if (expand_zip === 'on') {
                        const extension = getFileExtension(file_array[i][j].name);
                        if (extension.toLowerCase() === 'zip') {
                            skip_confirmation = true; // skip the zip if there is conflict when in expand zip choice.
                        }
                    }
                    if (!skip_confirmation && !confirm(`Note: ${file_array[i][j].name} already exists. Do you want to replace it?`)) {
                        continue;
                    }
                }

                formData.append(`files${i + 1}[]`, file_array[i][j], file_array[i][j].name);
                filesToBeAdded = true;
            }
        }
    }

    let linkToBeAdded = false;

    if ($('#url_selection').is(':visible')) {
        if ($('#title').val() !== '' && $('#url_url').val() !== '' && window.isValidFileName($('#title').val())) {
            linkToBeAdded = true;

            let title = $('#title').val();
            formData.append('original_title', title);
            title = encodeURIComponent(`link-${title}`);

            formData.append('title', title);
            formData.append('url_url', $('#url_url').val());
        }
    }

    if (filesToBeAdded === false && linkToBeAdded === false) {
        alert('You must add a file or specify link AND title!');
        return;
    }
    $.ajax({
        url: submit_url,
        data: formData,
        processData: false,
        contentType: false,
        type: 'POST',
        success: function (data) {
            try {
                const jsondata = JSON.parse(data);

                if (jsondata['status'] === 'success') {
                    window.location.href = return_url;
                }
                else {
                    if (jsondata['message'].indexOf('Name clash') !== -1) {
                        newOverwriteCourseMaterialForm(jsondata['data'], linkToBeAdded, false);
                    }
                    else {
                        alert(jsondata['message']);
                    }
                }
            }
            catch (e) {
                alert('Error parsing response from server. Please copy the contents of your Javascript Console and '
                + 'send it to an administrator, as well as what you were doing and what files you were uploading. - [handleUploadCourseMaterials]');
                console.log(data);
            }
        },
        error: function () {
            window.location.href = buildCourseUrl(['course_materials']);
        },
    });
}

/**
 * @param csrf_token
 */
function handleEditCourseMaterials(csrf_token, hide_from_students, id, sectionsEdit, partialSections, cmTime, sortPriority, sections_lock, folderUpdate, link_url, title, overwrite, file_path) {
    const edit_url = buildCourseUrl(['course_materials', 'edit']);
    const return_url = buildCourseUrl(['course_materials']);
    const formData = new FormData();
    const priority = parseFloat(sortPriority);

    if (priority < 0 || isNaN(priority)) {
        alert('Floating point priority must be a number greater than 0.');
        return;
    }

    let numSections = 0;
    if (sections_lock === true) {
        numSections = sectionsEdit.length;
        if (partialSections !== null) {
            numSections += partialSections.length;
            formData.append('partial_sections', partialSections);
        }
    }

    if (sections_lock === true && numSections === 0) {
        alert("Restrict to at least one section or select 'No' button where asked about whether you want to restrict this material/folder to some sections.");
        return;
    }

    formData.append('csrf_token', csrf_token);
    formData.append('id', id);
    formData.append('release_time', cmTime);
    formData.append('sort_priority', priority);
    formData.append('sections_lock', sections_lock);

    if (hide_from_students !== null) {
        formData.append('hide_from_students', hide_from_students);
    }
    if (link_url !== null) {
        formData.append('link_url', link_url);
    }

    if (file_path !== null && file_path !== '') {
        const file_name = file_path.split('/').pop();
        if (link_url !== null) {
            const lastSlashIndex = file_path.lastIndexOf('/');
            const new_file_name = encodeURIComponent(`link-${file_path.substring(lastSlashIndex + 1)}`);
            file_path = `${file_path.substring(0, lastSlashIndex + 1)}${new_file_name}`;
        }
        if (window.isValidFileName(file_name)) {
            formData.append('file_path', file_path);
        }
    }

    if (title !== null && window.isValidFileName(title)) {
        formData.append('original_title', title);
        if (link_url !== null) {
            title = encodeURIComponent(`link-${title}`);
        }
        formData.append('title', title);
    }

    if (overwrite !== null) {
        formData.append('overwrite', overwrite);
    }
    if (folderUpdate !== null) {
        formData.append('folder_update', folderUpdate);
    }

    if (sectionsEdit !== null) {
        formData.append('sections', sectionsEdit);
    }

    $.ajax({
        url: edit_url,
        data: formData,
        processData: false,
        contentType: false,
        type: 'POST',
        success: function (data) {
            try {
                const jsondata = JSON.parse(data);

                if (jsondata['status'] === 'success') {
                    window.location.href = return_url;
                }
                else {
                    if (link_url !== null && jsondata['message'].indexOf('Name clash') !== -1) {
                        newOverwriteCourseMaterialForm(jsondata['data'], true, true);
                    }
                    else if (jsondata['message'].indexOf('Name clash') !== -1) {
                        newOverwriteCourseMaterialForm(jsondata['data'], false, true);
                    }
                    else {
                        alert(jsondata['message']);
                    }
                }
            }
            catch (e) {
                alert('Error parsing response from server. Please copy the contents of your Javascript Console and '
                + 'send it to an administrator, as well as what you were doing and what files you were editing. - [handleEditCourseMaterials]');
                console.log(data);
            }
        },
        error: function () {
            window.location.href = buildCourseUrl(['course_materials']);
        },
    });
}

function initializeDropZone(id) {
    const dropzone = document.getElementById(id);
    dropzone.addEventListener('click', clicked_on_box, false);
    dropzone.addEventListener('dragenter', draghandle, false);
    dropzone.addEventListener('dragover', draghandle, false);
    dropzone.addEventListener('dragleave', draghandle, false);
    dropzone.addEventListener('drop', drop, false);
}<|MERGE_RESOLUTION|>--- conflicted
+++ resolved
@@ -2,11 +2,7 @@
             handleSubmission, handleRegrade, handleBulk, deleteSplitItem, submitSplitItem, displayPreviousSubmissionOptions
             displaySubmissionMessage, validateUserId, openFile, handle_input_keypress, addFilesFromInput,
             dropWithMultipleZips, initMaxNoFiles, setUsePrevious, readPrevious, createArray, initializeDragAndDrop */
-<<<<<<< HEAD
-/* global buildCourseUrl, buildUrl, getFileExtension, csrfToken, removeMessagePopup, newOverwriteCourseMaterialForm */
-=======
-/* global buildCourseUrl, buildUrl, getFileExtension, csrfToken, removeMessagePopup, newOverwriteCourseMaterialForm, displayErrorMessage*/
->>>>>>> a6a2137a
+/* global buildCourseUrl, buildUrl, getFileExtension, csrfToken, removeMessagePopup, newOverwriteCourseMaterialForm, displayErrorMessage */
 
 /*
 References:
