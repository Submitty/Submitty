<?php

namespace app\models;

use app\libraries\Core;
use app\libraries\DateUtils;

/**
 * Class EmailStatusModel
 *
 * @method array     getSubjects()
 * @method array     getPending()
 * @method array     getSuccesses()
<<<<<<< HEAD
 * @method array     getError()
=======
 * @method array     getErrors()
>>>>>>> 90a67f56
 * @method array     getCourses()
 */
class EmailStatusModel extends AbstractModel {
    // A map of all unique subjects of emails to the time created
    /** @prop-read Set */
    protected $subjects = [];
    // A map of email subjects to the rows that are still pending to send in the database
    /** @prop-read array */
    protected $pending = [];
    // A map of email subjects to the rows that successfully sent in the database
    /** @prop-read array */
    protected $successes = [];
    // A map of email subjects to the rows that resulted in an error in the database
    /** @prop-read array */
    protected $errors = [];
    // A map of email subjects to the semester and course as one string
    /** @prop-read array */
    protected $courses = [];

    public function __construct(Core $core, $data) {
        parent::__construct($core);
        foreach ($data as $row) {
<<<<<<< HEAD
            $this->subjects[$row["subject"]] = $row["created"];
=======
            if (!array_key_exists($row["subject"], $this->subjects)) {
                $this->subjects[$row["subject"]] = $row["created"];
                $this->successes[$row["subject"]] = [];
                $this->errors[$row["subject"]] = [];
                $this->pending[$row["subject"]] = [];
            }
>>>>>>> 90a67f56
            if ($row["semester"] != null || $row["course"] != null) {
                $this->courses[$row["subject"]] = $row["semester"] . ' ' . $row["course"];
            }
            if ($row["sent"] != null) {
                $this->successes[$row["subject"]][] = $row;
            }
            elseif ($row["error"] != null) {
                $this->errors[$row["subject"]][] = $row;
            }
            else {
                $this->pending[$row["subject"]][] = $row;
            }
        }
    }
}<|MERGE_RESOLUTION|>--- conflicted
+++ resolved
@@ -11,11 +11,7 @@
  * @method array     getSubjects()
  * @method array     getPending()
  * @method array     getSuccesses()
-<<<<<<< HEAD
- * @method array     getError()
-=======
  * @method array     getErrors()
->>>>>>> 90a67f56
  * @method array     getCourses()
  */
 class EmailStatusModel extends AbstractModel {
@@ -38,16 +34,12 @@
     public function __construct(Core $core, $data) {
         parent::__construct($core);
         foreach ($data as $row) {
-<<<<<<< HEAD
-            $this->subjects[$row["subject"]] = $row["created"];
-=======
             if (!array_key_exists($row["subject"], $this->subjects)) {
                 $this->subjects[$row["subject"]] = $row["created"];
                 $this->successes[$row["subject"]] = [];
                 $this->errors[$row["subject"]] = [];
                 $this->pending[$row["subject"]] = [];
             }
->>>>>>> 90a67f56
             if ($row["semester"] != null || $row["course"] != null) {
                 $this->courses[$row["subject"]] = $row["semester"] . ' ' . $row["course"];
             }
