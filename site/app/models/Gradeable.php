<?php

namespace app\models;

use app\libraries\Core;
use app\libraries\DatabaseUtils;
use app\libraries\FileUtils;
use app\libraries\DateUtils;
use app\libraries\GradeableType;
use app\libraries\Utils;

/**
 * Class Gradeable
 *
 * Model of the current gradeable being looked at for submission by the student. This information is a combination of
 * the info contained in the form json file or database, various result json files, and the version history file in the
 * submission folder. This abstract class is extended by GradeableFile (which loads the form json file) and
 * GradeableDb (which loads the data from the database). Additionally, it'll hold the relevant information necessary
 * for the TA to be able to grade this.
 *
 * @method string getId()
 * @method string getName()
 * @method int getType()
 * @method array getPartNames()
 * @method array getTextboxes()
 * @method int getHighestVersion()
 * @method int getActiveVersion()
 * @method void setActiveVersion(int $version)
 * @method int getMaxSubmissions()
 * @method float getMaxSize()
 * @method GradeableVersion[] getVersions()
 * @method float getNormalPoints() Returns the total number of points for testcases that are not hidden nor are extra credit
 * @method bool setTeamAssignment(bool $team_assignment)
 * @method bool getTeamAssignment()
 * @method int setMaxTeamSize(int $max_team_size)
 * @method int getMaxTeamSize()
 * @method setTeamLockDate(\DateTime $datetime)
 * @method \DateTime getTeamLockDate()
 * @method int getPeerGradeSet()
 * @method void setPeerGradeSet(int $assign)
 * @method bool getPeerGrading()
 * @method void setPeerGrading(bool $peer)
 * @method bool getStudentView()
 * @method void setStudentView(bool $student_view)
 * @method bool getStudentSubmit()
 * @method void setStudentSubmit(bool $student_submit)
 * @method bool getStudentDownload()
 * @method void setStudentDownload(bool $student_download)
 * @method bool getStudentAnyVersion()
 * @method void setStudentAnyVersion(bool $student_any_version)
 * @method setTaViewDate(\DateTime $datetime)
 * @method \DateTime getOpenDate(\DateTime $datetime)
 * @method setOpenDate(\DateTime $datetime)
 * @method \DateTime getDueDate()
 * @method \DateTime getGradeStartDate()
 * @method setGradeStartDate(\DateTime $datetime)
 * @method \DateTime getGradeReleasedDate()
 * @method setGradeReleasedDate(\DateTime $datetime)
 * @method bool getGradeByRegistration()
 * @method array getSubmittedFiles()
 * @method array getVcsFiles()
 * @method array getTestcases()
 * @method bool getIsRepository()
 * @method string getSubdirectory()
 * @method string getConfigPath()
 * @method string getGradeFile()
 * @method string getTaInstructions()
 * @method int getInteractiveQueuePosition()
 * @method int getInteractiveQueueTotal()
 * @method int getBatchQueuePosition()
 * @method int getBatchQueueTotal()
 * @method float getPointPrecision()
 * @method User getUser()
 * @method void setUser(User $user)
 * @method Team getTeam()
 * @method GradeableComponent[] getComponents()
 * @method string getOverallComment()
 * @method void setOverallComment(string $comment)
 * @method int getMinimumGradingGroup()
 * @method string getBucket()
 * @method int|null getGdId()
 * @method void setGdId(int $gd_id)
 * @method \DateTime getUserViewedDate()
 * @method float getTotalPeerGradingNonExtraCredit()
 */
class Gradeable extends AbstractModel {
    
    /** @property @var string Id of the gradeable (must be unique) */
    protected $id;

    /** @property @var int  */
    protected $gd_id;
    
    /** @property @var string Name of the gradeable */
    protected $name;
    
    /** @property @var int GradeableType set for this Gradeable */
    protected $type;
    
    /** @property @var string Instructions to give to TA for grading */
    protected $ta_instructions = "";
    
    /** @property @var bool Is this a team assignment */
    protected $team_assignment = false;

    /** @property @var int maximum allowed team size */
    protected $max_team_size = 0;

    /** @property @var \DateTime|null Date when students cannot create/leave/join teams without instructor's help */
    protected $team_lock_date = null;
    
    /** @property @var bool Does this assignment use peer grading*/
    protected $peer_grading = false;
    
    /** @property @var int How many people should each person grade*/
    protected $peer_grade_set = 0;
    
    /** @property @var string Iris Bucket to place gradeable */
    protected $bucket = null;
    
    /** @property @var int Minimum group that's allowed to submit grades for this gradeable */
    protected $minimum_grading_group = 1;

    /** @property @var \DateTime|null Date for when grading can view */
    protected $ta_view_date = null;

    /** @property @var \DateTime|null Date for when grading can start */
    protected $grade_start_date = null;

    /** @property @var \DateTime|null Date for when the grade will be released to students */
    protected $grade_released_date = null;

    /** @property @var bool */
    protected $ta_grades_released = false;

    /** @property @var bool Should the gradeable be graded by registration section (or by rotating section) */
    protected $grade_by_registration = true;

    /** @property @var \app\models\GradeableComponent[] */
    protected $components = array();

    /* Config variables that are only for electronic submissions */
    /** @property @var bool */
    protected $has_config = false;
    
    /** @property @var \DateTime|null When is an electronic submission open to students */
    protected $open_date = null;

    /** @property @var \DateTime|null Due date for an electronic submission */
    protected $due_date = null;

    /** @property @var bool Is the electronic submission via a VCS repository or by upload */
    protected $is_repository = false;

    /** @property @var string What is the subdirectory for VCS */
    protected $subdirectory = "";

    /** @property @var int Number of days you can submit */
    protected $late_days = 0;

    /** @property @var string Url to any instructions for the gradeable for students */
    protected $instructions_url = "";

    /** @property @var string Path to the config.json file used to build the config/build/build_XXX.json file */
    protected $config_path = "";

    /** @property @var float Precision to allow for inputting points when grading (such that precision of 0.5 then allows grades
     * of 0, 0.5, 1, 1.5, etc.) */
    protected $point_precision = 0;

    /** @property @var bool Is there any TA grading to be done for this gradeable (ie. any rubric questions) */
    protected $ta_grading = false;

    /** @property @var bool Will students be able to view submissions? */
    protected $student_view = true;
    /** @property @var bool Will students be able to make submissions? */
    protected $student_submit = true;
    /** @property @var bool Will students be able to download submissions? */
    protected $student_download = false;
    /** @property @var bool Will students be able to view/download any version or just the active version? */
    protected $student_any_version = true;

    /* Config variables for submission details for this gradeable */
    /** @property @var float Max size (in bytes) allowed for the submission */
    protected $max_size = 50000;
    /** @property @var int Max number of submission allowed before a student starts suffering deductions every 10 submissions */
    /* NOTE:  This should never be used.  It should always be set in the gradeables build.json file. */
    protected $max_submissions = 20;

    /** @property @var float Non hidden, non extra credit points */
    protected $normal_points = 0;

    /**  @var float Non hidden points (including extra credit) */
    protected $non_hidden_points = 0;

    /** @property @var GradeableTestcase[] Autograding testcases for the gradeable */
    protected $testcases = array();

    /** @property @var string Message to show for the gradeable above all submission results */
    protected $message = "";

    /** @property @var string Message to show when conditions are met */
    protected $conditional_message = "";
    /** @property @var int Minimum days before deadline that a submission must be made by to get the conditional message */
    protected $minimum_days_early = 0;
    /** @property @var int Minimum points that a submission must have to get the conditional message */
    protected $minimum_points = 0;

    /** @property @var string[] */
    protected $part_names = array();

    /** @property @var string[] */
    protected $textboxes = array();

    /** @property @var int Variables for submission details (such as attempts used, etc.) */
    protected $submissions = 0;

    /** @property @var int $active_version  The set active version for the assignment */
    protected $active_version = -1;
    /** @property @var int $current The current version of the assignment being viewed */
    protected $current_version = -1;
    /** @property @var int $highest Highest version submitted for an assignment */
    protected $highest_version = 0;

    /** @property @var array */
    protected $versions = array();

    /** @property @var array Array of all files for a specified submission number where each key is a previous file
     * and then each element is an array that contains filename, file path, and the file size. */
    protected $submitted_files = array();
    protected $vcs_files = array();
    protected $results_files = array();
    protected $meta_files = array();
    protected $previous_files = array();
    /** @property @var Array of all split pdfsuploads. Each key is a filename and then each element is an array
    * that contains filename, file path, and the file size. */
    protected $uploads_files = array();

    protected $result_details;

    /** @property @var string */
    protected $grade_file = null;

    protected $in_interactive_queue = false;
    protected $grading_interactive_queue = false;
    protected $in_batch_queue = false;
    protected $grading_batch_queue = false;

    /** @property @var string */
    protected $overall_comment = "";

    /** @property @var int */
    protected $interactive_queue_total = 0;
    /** @property @var int */
    protected $interactive_queue_position = 0;
    /** @property @var int */
    protected $batch_queue_total = 0;
    /** @property @var int */
    protected $batch_queue_position = 0;
    /** @property @var int */
    protected $grading_total = 0;

    protected $been_autograded = false;

    protected $total_auto_non_hidden_non_extra_credit = 0;
    protected $total_auto_non_hidden_extra_credit = 0;
    protected $total_auto_hidden_non_extra_credit = 0;
    protected $total_auto_hidden_extra_credit = 0;

    protected $graded_auto_non_hidden_non_extra_credit = 0;
    protected $graded_auto_non_hidden_extra_credit = 0;
    protected $graded_auto_hidden_non_extra_credit = 0;
    protected $graded_auto_hidden_extra_credit = 0;
    protected $submission_time = null;

    protected $been_tagraded = false;

    protected $total_tagrading_non_extra_credit = 0;
    protected $total_tagrading_extra_credit = 0;
    
    protected $total_peer_grading_non_extra_credit = 0;
    protected $total_peer_grading_extra_credit=0;

    /** @property @var \app\models\User|null */
    protected $user = null;

    /** @property @var \app\models\Team|null */
    protected $team = null;

    protected $user_viewed_date = null;

    public function __construct(Core $core, $details=array(), User $user = null) {
        parent::__construct($core);
        if(!isset($details['g_id'])) {
            return;
        }
        $this->id = $details['g_id'];

        $this->user = ($user === null) ? $this->core->getUser() : $user;

        if (isset($details['gd_id'])) {
            $this->gd_id = $details['gd_id'];
            $this->overall_comment = $details['gd_overall_comment'];
        }

        $timezone = $this->core->getConfig()->getTimezone();
        $this->name = $details['g_title'];

        $this->ta_instructions = $details['g_overall_ta_instructions'];
        $this->instructions_url = $details['g_instructions_url'];

        $this->type = $details['g_gradeable_type'];
        if ($this->type === GradeableType::ELECTRONIC_FILE) {
            $this->open_date = new \DateTime($details['eg_submission_open_date'], $timezone);
            $this->due_date = new \DateTime($details['eg_submission_due_date'], $timezone);
            $this->late_days = $details['eg_late_days'];
            $this->is_repository = $details['eg_is_repository'] === true;
            $this->subdirectory = $details['eg_subdirectory'];
            $this->point_precision = floatval($details['eg_precision']);
            $this->ta_grading = $details['eg_use_ta_grading'] === true;
            $this->student_view = $details['eg_student_view'] === true;
            $this->student_submit = $details['eg_student_submit'] === true;
            $this->student_download = $details['eg_student_download'] === true;
            $this->student_any_version = $details['eg_student_any_version'] === true;
            $this->peer_grading = isset($details['eg_peer_grading']) ? $details['eg_peer_grading'] === true: false;
            $this->peer_grade_set = (isset($details['eg_peer_grade_set']) && $this->peer_grading) ? $details['eg_peer_grade_set']: 0;
            $this->config_path = $details['eg_config_path'];
            $this->team_assignment = isset($details['eg_team_assignment']) ? $details['eg_team_assignment'] === true : false;
            $this->max_team_size = $details['eg_max_team_size'];
            $this->team_lock_date = new \DateTime($details['eg_team_lock_date'], $timezone);
            if ($this->team_assignment) {
                $this->team = $this->core->getQueries()->getTeamByGradeableAndUser($this->id, $this->user->getId());
            }
            if (isset($details['active_version']) && $details['active_version'] !== null) {
                $this->been_autograded = true;
                $this->active_version = $details['active_version'];
                $this->graded_auto_non_hidden_non_extra_credit = floatval($details['autograding_non_hidden_non_extra_credit']);
                $this->graded_auto_non_hidden_extra_credit = floatval($details['autograding_non_hidden_extra_credit']);
                $this->graded_auto_hidden_non_extra_credit = floatval($details['autograding_hidden_non_extra_credit']);
                $this->graded_auto_hidden_extra_credit = floatval($details['autograding_hidden_extra_credit']);
                $this->submission_time = new \DateTime($details['submission_time'], $timezone);
            }
            
            if (isset($details['highest_version']) && $details['highest_version']!== null) {
               $this->highest_version = $details['highest_version']; 
            }
            $this->loadGradeableConfig();
        }

        if (isset($details['array_gcd_gc_id'])) {
            $this->been_tagraded = true;
            $this->user_viewed_date = $details['gd_user_viewed_date'];
        }

        if (isset($details['array_gc_id'])) {
<<<<<<< HEAD
            $fields = array('gc_id', 'gc_title', 'gc_ta_comment', 'gc_student_comment', 'gc_max_value', 'gc_is_text', 'gc_is_peer', 'gc_lower_clamp', 'gc_default', 'gc_upper_clamp',
                            'gc_order', 'array_gcm_mark', 'array_gcm_id', 'array_gc_id', 'array_gcm_points', 'array_gcm_note', 'array_gcm_order', 'gcd_gc_id', 'gcd_score', 'gcd_component_comment', 'gcd_grader_id', 'gcd_graded_version',
                            'gcd_grade_time', 'gcd_user_id', 'gcd_user_firstname', 'gcd_user_preferred_firstname',
                            'gcd_user_lastname', 'gcd_user_email', 'gcd_user_group');
            $component_fields = array('gc_id', 'gc_title', 'gc_ta_comment', 'gc_student_comment', 'gc_is_peer',
                                      'gc_lower_clamp', 'gc_default', 'gc_upper_clamp','gc_max_value', 'gc_is_text', 'gc_order', 'array_gcm_mark', 'array_gcm_id', 'array_gc_id', 'array_gcm_points', 'array_gcm_note', 'array_gcm_order');
            $user_fields = array('user_id', 'anon_id', 'user_firstname', 'user_preferred_firstname', 'user_lastname',
=======
            $fields = array('gc_id', 'gc_title', 'gc_ta_comment', 'gc_student_comment', 'gc_lower_clamp', 'gc_default', 'gc_max_value', 'gc_upper_clamp', 
                'gc_is_text', 'gc_order', 'gc_page', 'array_gcm_mark', 'array_gcm_id', 'array_gc_id', 'array_gcm_points', 'array_gcm_note', 
                'array_gcm_order', 'gcd_gc_id', 'gcd_score', 'gcd_component_comment', 'gcd_grader_id', 'gcd_graded_version','gcd_grade_time', 
                'gcd_user_id', 'gcd_user_firstname', 'gcd_user_preferred_firstname', 'gcd_user_lastname', 'gcd_user_email', 'gcd_user_group');

            $component_fields = array('gc_id', 'gc_title', 'gc_ta_comment', 'gc_student_comment', 'gc_lower_clamp',
                                      'gc_default', 'gc_max_value', 'gc_upper_clamp', 'gc_is_text', 'gc_is_text', 'gc_order', 'gc_page', 'array_gcm_id', 
                                      'array_gc_id', 'array_gcm_points', 'array_gcm_note', 'array_gcm_order');
            $user_fields = array('user_id', 'user_firstname', 'user_preferred_firstname', 'user_lastname',
>>>>>>> 13a38e65
                                 'user_email', 'user_group');

            $bools = array('gc_is_text', 'gc_is_peer');
            foreach ($fields as $key) {
                if (isset($details['array_'.$key])) {
                    $details['array_'.$key] = DatabaseUtils::fromPGToPHPArray($details['array_'.$key], in_array($key, $bools));
                }
            }

            for ($i = 0; $i < count($details['array_gc_id']); $i++) {
                $component_details = array();
                foreach ($component_fields as $key) {
                    if (isset($details["array_{$key}"][$i])) {
                        $component_details[$key] = $details["array_{$key}"][$i];
                    }             
                }


                $grade_details = array();
                $keys = array();
                if (isset($details['array_gcd_gc_id'])) {
                    for ($j = 0; $j < count($details['array_gcd_gc_id']); $j++) {
                        if ($details['array_gcd_gc_id'][$j] === $component_details['gc_id']) {
                            $keys[] = $j;
                            $grade_details[$j] = array();
                            $grade_details[$j]['array_gcm_mark'] = $details['array_array_gcm_mark'][$j];
                            $grade_details[$j]['gcd_score'] = $details['array_gcd_score'][$j];
                            $grade_details[$j]['gcd_component_comment'] = $details['array_gcd_component_comment'][$j];
                            $grade_details[$j]['gcd_graded_version'] = $details['array_gcd_graded_version'][$j];                            
                            $grade_details[$j]['gcd_grade_time'] = $details['array_gcd_grade_time'][$j];

                            if (isset($details['array_gcd_user_id'][$j])) {
                                $user_details = array();
                                foreach ($user_fields as $key) {
                                    $user_details[$key] = $details["array_gcd_{$key}"][$j];
                                }
                                $grade_details[$j]['gcd_grader'] = $this->core->loadModel(User::class, $user_details);
                            }
                        }
                    }
                }
                
                if(count($grade_details) <= 1) {
                    if(count($grade_details) == 1) {
                        $component_details = array_merge($component_details, $grade_details[$keys[0]]);
                    }
                    if($component_details['gc_is_peer']) {
                        $this->components[$component_details['gc_order']] = array($this->core->loadModel(GradeableComponent::class, $component_details));
                        $component_for_info = $this->components[$component_details['gc_order']][0];
                    }
                    else {
                        $this->components[$component_details['gc_order']] = $this->core->loadModel(GradeableComponent::class, $component_details);
                        $component_for_info = $this->components[$component_details['gc_order']];
                    }
                }
                else {
                    $this->components[$component_details['gc_order']] = array();
                    foreach($keys as $key) {
                        $use_this = array_merge($component_details, $grade_details[$key]);
                        $this->components[$component_details['gc_order']][] = $this->core->loadModel(GradeableComponent::class, $use_this);
                    }
                    $component_for_info = $this->components[$component_details['gc_order']][0];
                }

                if (!$component_for_info->getIsText()) {
                    $max_value = $component_for_info->getMaxValue();
                    if ($max_value > 0) {
                        if ($component_for_info->getIsPeer()) {
                            if ($component_for_info->getIsExtraCredit()) {
                                $this->total_peer_grading_extra_credit += $max_value;
                            }
                            else {
                                $this->total_peer_grading_non_extra_credit += $max_value;
                            }
                        }
                        else {
                            if ($component_for_info->getIsExtraCredit()) {
                                $this->total_tagrading_extra_credit += $max_value;
                            }
                            else {
                                $this->total_tagrading_non_extra_credit += $max_value;
                            }
                        }
                    }
                    $this->graded_tagrading += $component_for_info->getScore();
                }
            }

            // We don't sort by order within the DB as we're aggregating the component details into an array so we'd
            // either write an inner JOIN on that aggregation to order stuff, and then have it aggregated, or we can
            // just order it here, which is simpler in the long run and not really a performance problem.
            ksort($this->components);
            // NOTE: the TA grading total may be negative!
        }

        $this->minimum_grading_group = $details['g_min_grading_group'];
        $this->grade_by_registration = $details['g_grade_by_registration'] === true;
        $this->grade_start_date = new \DateTime($details['g_grade_start_date'], $timezone);
        $this->grade_released_date = new \DateTime($details['g_grade_released_date'], $timezone);
        $this->ta_view_date = new \DateTime($details['g_ta_view_start_date'], $timezone);
        // Is it past when the TA grades should be released
        $this->ta_grades_released = $this->grade_released_date < new \DateTime("now", $timezone);
        $this->bucket = $details['g_syllabus_bucket'];
    }

    /**
     * Loads the config/build/build_*.json file for a gradeable
     */
    protected function loadGradeableConfig() {
        if ($this->type !== GradeableType::ELECTRONIC_FILE) {
            return;
        }

        $details = GradeableAutogradingConfig::getConfig($this->core, $this->getId());

        // Was there actually a config file to read from
        if ($details === false) {
            return;
        }

        $this->has_config = true;

        if (isset($details['max_submission_size'])) {
            $this->max_size = floatval($details['max_submission_size']);
        }

        if (isset($details['max_submissions'])) {
            $this->max_submissions = intval($details['max_submissions']);
        }

        if (isset($details['assignment_message'])) {
            $this->message = Utils::prepareHtmlString($details['assignment_message']);
        }

        if (isset($details['conditional_message'])) {
            $this->conditional_message = Utils::prepareHtmlString($details['conditional_message']['message']);
            $this->minimum_days_early = intval($details['conditional_message']['minimum_days_early']);
            $this->minimum_points = intval($details['conditional_message']['minimum_points']);
        }

        $num_parts = 1;
        if (isset($details['part_names'])) {
          $num_parts = count($details['part_names']);
        }

        $num_textboxes = 0;
        if (isset($details['textboxes'])) {
          $num_textboxes = count($details['textboxes']);
        }

        for ($i = 1; $i <= $num_parts; $i++) {
            $this->previous_files[$i] = array();
            $j = $i - 1;
            if (isset($details['part_names']) && isset($details['part_names'][$j]) &&
                trim($details['part_names'][$j]) !== "") {
                $this->part_names[$i] = $details['part_names'][$j];
            }
            else {
                $this->part_names[$i] = "Part ".$i;
            }
        }

        for ($i = 0; $i < $num_textboxes; $i++) {
          $this->textboxes[$i] = $details['textboxes'][$i];
          // if(isset($detailes['']))
        }

        if (isset($details['testcases'])) {
            foreach ($details['testcases'] as $idx => $testcase) {
                $testcase = $this->core->loadModel(GradeableTestcase::class, $testcase, $idx);
                $this->testcases[] = $testcase;
                if ($testcase->getPoints() > 0) {
                    if ($testcase->isHidden() && $testcase->isExtraCredit()) {
                        $this->total_auto_hidden_extra_credit += $testcase->getPoints();
                    }
                    else if ($testcase->isHidden() && !$testcase->isExtraCredit()) {
                        $this->total_auto_hidden_non_extra_credit += $testcase->getPoints();
                    }
                    else if (!$testcase->isHidden() && $testcase->isExtraCredit()) {
                        $this->total_auto_non_hidden_extra_credit += $testcase->getPoints();
                    }
                    else {
                        $this->total_auto_non_hidden_non_extra_credit += $testcase->getPoints();
                    }
                }

                if ($testcase->getNonHiddenNonExtraCreditPoints() >= 0) {
                  $this->normal_points += $testcase->getNonHiddenNonExtraCreditPoints();
                }
                if ($testcase->getNonHiddenPoints() >= 0) {
                  $this->non_hidden_points += $testcase->getNonHiddenPoints();
                }
            }
        }
    }

    /**
     * Sets the grading queue status of the gradeable. We don't really care
     */
    public function setQueueStatus() {
        $interactive_queue = $this->core->getConfig()->getSubmittyPath()."/to_be_graded_interactive";
        $batch_queue = $this->core->getConfig()->getSubmittyPath()."/to_be_graded_batch";

        $user_id = $this->user->getId();
        if ($this->team_assignment) {
            $team = $this->core->getQueries()->getTeamByGradeableAndUser($this->id, $user_id);
            if ($team !== null) {
                $user_id = $team->getId();
            }
        }

        $queue_file = implode("__", array($this->core->getConfig()->getSemester(),
                                          $this->core->getConfig()->getCourse(), $this->id,
                                          $user_id, $this->current_version));
        $grade_file = "GRADING_".$queue_file;

        $this->in_interactive_queue = file_exists($interactive_queue."/".$queue_file);
        $this->in_batch_queue = file_exists($batch_queue."/".$queue_file);
        $this->grading_interactive_queue = file_exists($interactive_queue."/".$grade_file);
        $this->grading_batch_queue = file_exists($batch_queue."/".$grade_file);

        $queue_count = 0;
        $grading_count = 0;
        if($this->in_interactive_queue === true) {
            $files = scandir($interactive_queue);
            $f = array();
            $times = array();
            foreach($files as $file) {
              if(is_file($interactive_queue.'/'.$file) && ($file !== "..") && ($file !== ".") && !in_array($file, $f)) {
                  $f[] = $file;
                  $times[] = filemtime($interactive_queue.'/'.$file);
              }
            }
            array_multisort($times,SORT_DESC,$f); //Sorted By Descending Here

            foreach($f as $file) {
                if(is_file($interactive_queue.'/'.$file) && ($file !== "..") && ($file !== ".")) {
                    if(strpos($file, "GRADING_") !== false) {
                        $grading_count = $grading_count + 1;
                    }
                    else {
                        $queue_count = $queue_count + 1;
                        if($file === $queue_file) {
                            $this->interactive_queue_position = $queue_count;
                        }
                    }
                }
            }

            /* Note:  Once permissions to access batch queue from interactive queue has been sorted, then can add in
                      the code below to count the full total of submissions being graded across both queues */
            /*$files = @scandir($batch_queue);
            // Count the number being graded in the batch queue to get total of submissions currently being graded
            foreach($files as $file) {
                if(strpos($file, "GRADING_") !== false) {
                    $grading_count = $grading_count + 1;
                }
            }*/

            $this->interactive_queue_total = $queue_count;
            $this->grading_total = $grading_count;
        }
        else if($this->in_batch_queue === true) {
            $files = scandir($batch_queue);
            $f = array();
            $times = array();
            foreach($files as $file){
              if(is_file($batch_queue.'/'.$file)){
                $f[] = $file;
                $times[] = filemtime($batch_queue.'/'.$file);
              }
            }
            array_multisort($times,SORT_DESC,$f); //Sort By Descending Here

            foreach($f as $file) {
                if(strpos($file, "GRADING_") !== false) {
                    $grading_count = $grading_count + 1;
                }
                else {
                    $queue_count = $queue_count + 1;
                    if($file === $queue_file) {
                        $this->batch_queue_position = $queue_count;
                    }
                }
            }

            /* Note:  Once permissions to access interactive queue from batch queue has been sorted, then can add in
                      the code below to count the full total of submissions being graded across both queues */
            /* $files = @scandir($interactive_queue);
            // Count the number being graded in the batch queue to get total of submissions currently being graded
            foreach($files as $file) {
                if(strpos($file, "GRADING_") !== false) {
                    $grading_count = $grading_count + 1;
                }
            }*/
            $this->batch_queue_total = $queue_count;
            $this->grading_total = $grading_count;
        }
        if($this->in_interactive_queue === false && $this->in_batch_queue === false) {
            $this->interactive_queue_position = 0;
            $this->interactive_queue_total = 0;
            $this->batch_queue_position = 0;
            $this->batch_queue_total = 0;
            $this->grading_total = 0;
        }
    }

    /**
     * Loads submission details about an electronic submission from the submissions/,
     * results/, and uploads/ directories and their respective json files.
     */
    public function loadResultDetails() {
        if ($this->type !== GradeableType::ELECTRONIC_FILE) {
            return;
        }

        if (!$this->hasConfig()) {
            return;
        }

        $user_id = $this->user->getId();
        if ($this->team_assignment) {
            $team = $this->core->getQueries()->getTeamByGradeableAndUser($this->id, $user_id);
            if ($team !== null) {
                $user_id = $team->getId();
            }
            $this->versions = $this->core->getQueries()->getGradeableVersions($this->id, null, $user_id, $this->getDueDate());
        }
        else {
            $this->versions = $this->core->getQueries()->getGradeableVersions($this->id, $user_id, null, $this->getDueDate());
        }
        

        $course_path = $this->core->getConfig()->getCoursePath();

        $submission_path = $course_path."/submissions/".$this->id."/".$user_id;
        $vcs_path = $course_path."/checkout/".$this->id."/".$user_id;
        $results_path = $course_path."/results/".$this->id."/".$user_id;
        $uploads_path = $course_path."/uploads/split_pdf/".$this->id;

        //$this->components = $this->core->getQueries()->getGradeableComponents($this->id, $this->gd_id);

        $this->submissions = count($this->versions);

        if (isset($_REQUEST['gradeable_version'])) {
            $this->current_version = intval($_REQUEST['gradeable_version']);
        }

        if ($this->current_version < 0 && $this->active_version >= 0) {
            $this->current_version = $this->active_version;
        }
        else if ($this->current_version > $this->submissions) {
            $this->current_version = $this->active_version;
        }
        else if (!isset($this->versions[$this->current_version]) && $this->active_version > 0) {
            $this->current_version = $this->active_version;
        }

        $this->setQueueStatus();

        $submission_current_path = $submission_path."/".$this->current_version;
        $submitted_files = FileUtils::getAllFiles($submission_current_path, array(), true);
        foreach ($submitted_files as $file => $details) {
            if (substr(basename($file), 0, 1) === '.') {
                $this->meta_files[$file] = $details;
            }
            else {
                $this->submitted_files[$file] = $details;
            }
        }

        $vcs_current_path = $vcs_path."/".$this->current_version;
        $vcs_files = FileUtils::getAllFiles($vcs_current_path, array(), true);
        foreach ($vcs_files as $file => $details) {
            $this->vcs_files[$file] = $details;
        }

        $results_current_path = FileUtils::joinPaths($results_path,$this->current_version);
        $results_files = FileUtils::getAllFiles($results_current_path, array(), true);
        foreach ($results_files as $file => $details) {
            $this->results_files[$file] = $details;
        }

        $uploads_current_path = $uploads_path;
        $uploads_files = FileUtils::getAllFiles($uploads_current_path);
        foreach ($uploads_files as $timestamp => $content) {
            $this->uploads_files[$timestamp] = $content;
        }

        if ($this->getNumParts() > 1) {
            for ($i = 1; $i <= $this->getNumParts(); $i++) {
                $this->previous_files[$i] = array();
                foreach ($this->submitted_files as $file => $details) {
                    if (substr($file, 0, strlen("part{$i}/")) === "part{$i}/") {
                        $this->previous_files[$i][$file] = $details;
                    }
                }
            }
        }
        else {
            $this->previous_files[1] = $this->submitted_files;
        }

        if ($this->current_version > 0) {
            $this->result_details = FileUtils::readJsonFile(FileUtils::joinPaths($results_path, $this->current_version, "results.json"));
            if ($this->result_details !== false) {
                $history = FileUtils::readJsonFile(FileUtils::joinPaths($results_path, $this->current_version, "history.json"));
                if ($history !== false) {
                    $last_results_timestamp = $history[count($history) - 1];
                } else {
                    $last_results_timestamp = array('submission_time' => "UNKNOWN", "grade_time" => "UNKOWN",
                        "wait_time" => "UNKNOWN");
                }
                $this->result_details = array_merge($this->result_details, $last_results_timestamp);
                $this->result_details['num_autogrades'] = count($history);
                for ($i = 0; $i < count($this->result_details['testcases']); $i++) {
                    $this->testcases[$i]->addResultTestcase($this->result_details['testcases'][$i], FileUtils::joinPaths($results_path, $this->current_version));
                }
            }
        }

        $grade_file = $this->core->getConfig()->getCoursePath()."/reports/".$this->getId()."/".$user_id.".txt";
        if (is_file($grade_file)) {
            $this->grade_file = htmlentities(file_get_contents($grade_file));
        }
    }

    public function isTeamAssignment() {
        return $this->team_assignment;
    }

    public function getNumParts() {
      return count($this->part_names);
    }

    public function getNumTextBoxes() {
      return count($this->textboxes);
    }

    public function getCurrentVersionNumber() {
        return $this->current_version;
    }

    /**
     * @return GradeableVersion|null
     */
    public function getCurrentVersion() {
        if (!isset($this->versions[$this->current_version])) {
            return null;
        }
        return $this->versions[$this->current_version];
    }

    public function getPreviousFiles($part = 1) {
        $part = ($this->getNumParts() < $part || $part < 1) ? 1 : $part;
        return $this->previous_files[$part];
    }

    public function getSubmissionCount() {
        return $this->submissions;
    }

    public function getAllowedLateDays() {
        return $this->late_days;
    }

    public function getTotalNonHiddenNonExtraCreditPoints() {
        return $this->total_auto_non_hidden_non_extra_credit;
    }

    public function getGradedNonHiddenPoints() {
        return $this->graded_auto_non_hidden_extra_credit + $this->graded_auto_non_hidden_non_extra_credit;
    }

    public function getGradedAutograderPoints() {
        return $this->graded_auto_non_hidden_extra_credit +
            $this->graded_auto_non_hidden_non_extra_credit +
            $this->graded_auto_hidden_extra_credit +
            $this->graded_auto_hidden_non_extra_credit;
    }

    public function getTotalAutograderNonExtraCreditPoints() {
        return $this->total_auto_hidden_non_extra_credit + $this->total_auto_non_hidden_non_extra_credit;
    }

    public function getGradedTAPoints() {
        $points = 0;
        foreach($this->components as $component) {
            $marks = $component->getMarks();
            $temp_points = $component->getDefault();
            
            foreach ($marks as $mark) {
                if ($mark->getHasMark()) {
                    $temp_points += $mark->getPoints();
                }
            }

            $temp_points += $component->getScore();

            if($temp_points < $component->getLowerClamp()) {
                $temp_points = $component->getLowerClamp();
            }
            if($temp_points > $component->getUpperClamp()) {
                $temp_points = $component->getUpperClamp();
            }
            
            $points += $temp_points;
        }
        return $points;
    }

    public function getTotalTANonExtraCreditPoints() {
        return $this->total_tagrading_non_extra_credit;
    }

    public function getTAViewDate(){
        return $this->ta_view_date;
    }

    public function getDaysLate() {
        return ($this->hasResults()) ? $this->getCurrentVersion()->getDaysLate() : 0;
    }

    public function getDaysEarly() {
        return ($this->hasResults()) ? $this->getCurrentVersion()->getDaysEarly() : 0;
    }

    public function getInstructionsURL(){
        return $this->instructions_url;
    }

    /**
     * Check to see if we have the result_details array from the results directory.
     * If false, we don't want to display any result details to the user about the
     * version.
     *
     * @return bool
     */
    public function hasResults() {
        return isset($this->result_details);
    }

    public function getResults() {
        return $this->result_details;
    }

    public function hasAssignmentMessage() {
        return trim($this->message) !== "";
    }

    public function getAssignmentMessage() {
        return $this->message;
    }

    public function hasConditionalMessage() {
        return trim($this->conditional_message) !== "";
    }

    public function useVcsCheckout() {
        return $this->is_repository;
    }

    public function beenAutograded() {
        return $this->been_autograded;
    }

    public function beenTAgraded() {
        return $this->been_tagraded;
    }

    public function hasGradeFile() {
        return $this->grade_file !== null;
    }

    public function useTAGrading() {
        return $this->ta_grading;
    }

    public function taGradesReleased() {
        return $this->ta_grades_released;
    }

    public function hasConfig() {
        return $this->has_config;
    }

    public function inInteractiveQueue() {
        return $this->in_interactive_queue;
    }

    public function beingGradedInteractiveQueue() {
        return $this->grading_interactive_queue;
    }

    public function inBatchQueue() {
        return $this->in_batch_queue;
    }

    public function beingGradedBatchQueue() {
        return $this->grading_batch_queue;
    }

    public function getNumberOfGradingTotal() {
        return $this->grading_total;
    }

    public function isGradeByRegistration() {
        return $this->grade_by_registration;
    }

    public function updateUserViewedDate() {
        $this->core->getQueries()->updateUserViewedDate($this);
    }

    public function updateGradeable() {
        $this->core->getQueries()->updateGradeable($this);
    }

    public function getActiveDaysLate() {
        $extended_due_date = clone $this->due_date;
        $return =  DateUtils::calculateDayDiff($extended_due_date->add(new \DateInterval("PT5M")), $this->submission_time);
        if ($return < 0) {
            $return = 0;
        }
        return $return;
    }
    
    public function validateVersions($peer=false) {
        $active_check = $this->active_version;
        if(is_string($peer) || $this->peer_grading) {
            foreach($this->components as $cmpt) {
                if(is_array($cmpt)) {
                    foreach($cmpt as $graded_by) {
                        if($graded_by->getGrader() !== null && $graded_by->getGrader()->getId() === $peer && $graded_by->getGradedVersion() !== $active_check) {
                            return false;
                        }
                    }
                }
                else {
                    if($cmpt->getGradedVersion() !== $active_check) {
                        return false;
                    }
                }
            }
            return true;
        }
        else {
            foreach($this->components as $component) {
                if($component->getGradedVersion() !== $active_check) {
                    return false;
                }
            }
            return true;
        }
        
    }

    public function saveData() {
        $this->core->getCourseDB()->beginTransaction();
        if ($this->gd_id === null) {
            $this->gd_id = $this->core->getQueries()->insertGradeableData($this);
        }
        elseif ($this->modified) {
            $this->core->getQueries()->updateGradeableData($this);
        }
        foreach ($this->components as $component) {
            if(is_array($component)) {
                foreach($component as $peer_grade) {
                    $peer_grade->saveData($this->gd_id);
                }
            }
            else {
                $component->saveData($this->gd_id);
            }
        }
        $this->core->getCourseDB()->commit();
    }

    public function saveData2() {
        $this->core->getCourseDB()->beginTransaction();
        if ($this->gd_id === null) {
            $this->gd_id = $this->core->getQueries()->insertGradeableData($this);
        }
        elseif ($this->modified) {
            $this->core->getQueries()->updateGradeableData($this);
        }
        $this->core->getCourseDB()->commit();
    }
      
    public function getSyllabusBucket() {
        return $this->bucket;
    }
    
    public function getNumPeerComponents() {
        $count = 0;
        foreach($this->components as $cmpt) {
            if(is_array($cmpt) || $cmpt->getIsPeer()) {
                $count++;
            }
        }
        return $count;
    }
    
    public function getNumTAComponents() {
        if(!$this->peer_grading) {
            return count($this->components);
        }
        $count = 0;
        foreach($this->components as $cmpt) {
            if(!is_array($cmpt)) {
                if(!$cmpt->getIsPeer()) {
                    $count++;
                }
            }
        }
        return $count;
    }
    
    public function getComponentsGradedBy($grader_id) {
        $return = array();
        foreach($this->components as $cmpt) {
            if(is_array($cmpt)) {
                foreach($cmpt as $peer) {
                    if($peer->getGrader() !== null && $peer->getGrader()->getId() == $grader_id) {
                        $return[] = $peer;
                    }
                }
            }
            else if($cmpt->getGrader() !== null && $cmpt->getGrader()->getId() == $grader_id) {
                $return[] = $cmpt;
            }
        }
        return $return;
    }
}<|MERGE_RESOLUTION|>--- conflicted
+++ resolved
@@ -353,15 +353,6 @@
         }
 
         if (isset($details['array_gc_id'])) {
-<<<<<<< HEAD
-            $fields = array('gc_id', 'gc_title', 'gc_ta_comment', 'gc_student_comment', 'gc_max_value', 'gc_is_text', 'gc_is_peer', 'gc_lower_clamp', 'gc_default', 'gc_upper_clamp',
-                            'gc_order', 'array_gcm_mark', 'array_gcm_id', 'array_gc_id', 'array_gcm_points', 'array_gcm_note', 'array_gcm_order', 'gcd_gc_id', 'gcd_score', 'gcd_component_comment', 'gcd_grader_id', 'gcd_graded_version',
-                            'gcd_grade_time', 'gcd_user_id', 'gcd_user_firstname', 'gcd_user_preferred_firstname',
-                            'gcd_user_lastname', 'gcd_user_email', 'gcd_user_group');
-            $component_fields = array('gc_id', 'gc_title', 'gc_ta_comment', 'gc_student_comment', 'gc_is_peer',
-                                      'gc_lower_clamp', 'gc_default', 'gc_upper_clamp','gc_max_value', 'gc_is_text', 'gc_order', 'array_gcm_mark', 'array_gcm_id', 'array_gc_id', 'array_gcm_points', 'array_gcm_note', 'array_gcm_order');
-            $user_fields = array('user_id', 'anon_id', 'user_firstname', 'user_preferred_firstname', 'user_lastname',
-=======
             $fields = array('gc_id', 'gc_title', 'gc_ta_comment', 'gc_student_comment', 'gc_lower_clamp', 'gc_default', 'gc_max_value', 'gc_upper_clamp', 
                 'gc_is_text', 'gc_order', 'gc_page', 'array_gcm_mark', 'array_gcm_id', 'array_gc_id', 'array_gcm_points', 'array_gcm_note', 
                 'array_gcm_order', 'gcd_gc_id', 'gcd_score', 'gcd_component_comment', 'gcd_grader_id', 'gcd_graded_version','gcd_grade_time', 
@@ -370,8 +361,7 @@
             $component_fields = array('gc_id', 'gc_title', 'gc_ta_comment', 'gc_student_comment', 'gc_lower_clamp',
                                       'gc_default', 'gc_max_value', 'gc_upper_clamp', 'gc_is_text', 'gc_is_text', 'gc_order', 'gc_page', 'array_gcm_id', 
                                       'array_gc_id', 'array_gcm_points', 'array_gcm_note', 'array_gcm_order');
-            $user_fields = array('user_id', 'user_firstname', 'user_preferred_firstname', 'user_lastname',
->>>>>>> 13a38e65
+            $user_fields = array('user_id', 'anon_id', 'user_firstname', 'user_preferred_firstname', 'user_lastname',
                                  'user_email', 'user_group');
 
             $bools = array('gc_is_text', 'gc_is_peer');
