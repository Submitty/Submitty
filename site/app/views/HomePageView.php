--- conflicted
+++ resolved
@@ -54,16 +54,12 @@
             $autofill_preferred_name[1] = $user->getPreferredLastName();
         }
 
-<<<<<<< HEAD
         $access_levels = [
             User::LEVEL_USER        => "user",
             User::LEVEL_FACULTY     => "faculty",
             User::LEVEL_SUPERUSER   => "superuser"
         ];
-=======
         $this->core->getOutput()->addInternalJs('homepage.js');
->>>>>>> 736a0fc0
-
         $this->core->getOutput()->addInternalCss('homepage.css');
         return $this->core->getOutput()->renderTwigTemplate('HomePage.twig', [
             "user" => $user,
