--- conflicted
+++ resolved
@@ -27,7 +27,6 @@
     #[ORM\ManyToOne(targetEntity: Thread::class, inversedBy: "posts")]
     #[ORM\JoinColumn(name: "thread_id", referencedColumnName: "id", nullable: false)]
     protected Thread $thread;
-
 
     #[ORM\ManyToOne(targetEntity: Post::class, inversedBy: "children")]
     #[ORM\JoinColumn(name: "parent_id", referencedColumnName: "id")]
@@ -96,7 +95,6 @@
      * We are free to make constructors for "empty" or "junk" posts.
      */
 
-<<<<<<< HEAD
     public function __construct(Thread $empty_thread) {
         $this->content = '';
         $this->render_markdown = false;
@@ -105,15 +103,6 @@
         $this->deleted = false;
         $this->anonymous = true;
         $this->timestamp = new DateTime("0000-00-00");
-=======
-    public function __construct(Thread $merged_thread) {
-        $this->content = '';
-        $this->render_markdown = false;
-        $this->author = $merged_thread->getAuthor();
-        $this->thread = $merged_thread;
-        $this->deleted = false;
-        $this->anonymous = true;
->>>>>>> 6ae8b325
         $this->id = -1;
     }
 
