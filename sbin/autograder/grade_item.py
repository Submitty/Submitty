--- conflicted
+++ resolved
@@ -243,18 +243,9 @@
     if USE_DOCKER:
         print("!!!!!!!!!!!!!!!!!!USING DOCKER!!!!!!!!!!!!!!!!!!!!!!!!")
 
-<<<<<<< HEAD
-    # add_permissions(tmp,stat.S_IROTH | stat.S_IXOTH) #stat.S_ISGID
-    add_permissions(tmp_logs,stat.S_IRUSR | stat.S_IWUSR | stat.S_IXUSR)
-    
-
-    if USE_DOCKER:
-        print("!!!!!!!!!!!!!!!!!!USING DOCKER!!!!!!!!!!!!!!!!!!!!!!!!")
-=======
     with open(complete_config, 'r') as infile:
         config = json.load(infile)
         my_testcases = config['testcases']
->>>>>>> 71f414a5
 
     # grab the submission time
     with open(os.path.join(submission_path,".submit.timestamp"), 'r') as submission_time_file:
@@ -346,24 +337,14 @@
         
     tmp_work = os.path.join(tmp,"TMP_WORK")
     tmp_work_test_input = os.path.join(tmp_work, "test_input")
-<<<<<<< HEAD
-    tmp_work_subission = os.path.join(tmp_work, "submitted_files")
-=======
     tmp_work_submission = os.path.join(tmp_work, "submitted_files")
->>>>>>> 71f414a5
     tmp_work_compiled = os.path.join(tmp_work, "compiled_files")
     tmp_work_checkout = os.path.join(tmp_work, "checkout")
     
     os.mkdir(tmp_work)
-<<<<<<< HEAD
-    
-    os.mkdir(tmp_work_test_input)
-    os.mkdir(tmp_work_subission)
-=======
 
     os.mkdir(tmp_work_test_input)
     os.mkdir(tmp_work_submission)
->>>>>>> 71f414a5
     os.mkdir(tmp_work_compiled)
     os.mkdir(tmp_work_checkout)
 
@@ -373,16 +354,7 @@
     # Note: Must preserve the directory structure of compiled files (esp for Java)
 
     patterns_submission_to_runner = complete_config_obj["autograding"]["submission_to_runner"]
-<<<<<<< HEAD
-    pattern_copy("submission_to_runner",patterns_submission_to_runner,submission_path,tmp_work_subission,tmp_logs)
-    if is_vcs:
-        pattern_copy("checkout_to_runner",patterns_submission_to_runner,checkout_subdir_path,tmp_work_checkout,tmp_logs)
-
-    patterns_compilation_to_runner = complete_config_obj["autograding"]["compilation_to_runner"]
-    #TODO what does this do?
-    pattern_copy("compilation_to_runner",patterns_compilation_to_runner,tmp_compilation,tmp_work_compiled,tmp_logs)
-        
-=======
+
     pattern_copy("submission_to_runner",patterns_submission_to_runner,submission_path,tmp_work_submission,tmp_logs)
     if is_vcs:
         pattern_copy("checkout_to_runner",patterns_submission_to_runner,checkout_subdir_path,tmp_work_checkout,tmp_logs)
@@ -405,7 +377,6 @@
     # TODO change this as our methodology for declaring testcase dependencies becomes more robust
     pattern_copy("compilation_to_runner",patterns_compilation_to_runner,tmp_compilation,tmp_work_compiled,tmp_logs)
 
->>>>>>> 71f414a5
     # copy input files to tmp_work directory
     copy_contents_into(job_id,test_input_path,tmp_work_test_input,tmp_logs)
 
@@ -416,14 +387,9 @@
 
     #set the appropriate permissions for the newly created directories 
     #TODO replaces commented out code below
-<<<<<<< HEAD
-    add_permissions(os.path.join(tmp_work,"my_runner.out"), stat.S_IXUSR | stat.S_IXGRP |stat.S_IROTH | stat.S_IWOTH | stat.S_IXOTH)
-    add_permissions(tmp_work_subission, stat.S_IROTH | stat.S_IWOTH | stat.S_IXOTH)
-=======
 
     add_permissions(os.path.join(tmp_work,"my_runner.out"), stat.S_IXUSR | stat.S_IXGRP |stat.S_IROTH | stat.S_IWOTH | stat.S_IXOTH)
     add_permissions(tmp_work_submission, stat.S_IROTH | stat.S_IWOTH | stat.S_IXOTH)
->>>>>>> 71f414a5
     add_permissions(tmp_work_compiled, stat.S_IROTH | stat.S_IWOTH | stat.S_IXOTH)
     add_permissions(tmp_work_checkout, stat.S_IROTH | stat.S_IWOTH | stat.S_IXOTH)
 
@@ -434,14 +400,9 @@
     #                           stat.S_IROTH | stat.S_IWOTH | stat.S_IXOTH,
     #                           stat.S_IROTH | stat.S_IWOTH | stat.S_IXOTH,
     #                           stat.S_IROTH | stat.S_IWOTH | stat.S_IXOTH)
-<<<<<<< HEAD
-
-
-=======
->>>>>>> 71f414a5
+
     ##################################################################################################
     #call grade_item_main_runner.py
-
     runner_success = grade_item_main_runner.executeTestcases(complete_config_obj, tmp_logs, tmp_work, queue_obj, submission_string, 
                                                                                     item_name, USE_DOCKER, container, which_untrusted,
                                                                                     job_id, grading_began)
@@ -496,25 +457,9 @@
                               stat.S_IROTH | stat.S_IWOTH | stat.S_IXOTH)
 
     add_permissions(os.path.join(tmp_work,"my_validator.out"), stat.S_IXUSR | stat.S_IXGRP |stat.S_IROTH | stat.S_IWOTH | stat.S_IXOTH)
-<<<<<<< HEAD
 
     #todo remove prints.
     print("VALIDATING")
-    print('this is the command that was to be used: \n{0} {1} {2} {3} {4} {5} {6}'.format( 
-                                                 os.path.join(SUBMITTY_INSTALL_DIR,"sbin","untrusted_execute"),
-                                                 which_untrusted,
-                                                 os.path.join(tmp_work,"my_validator.out"),
-                                                 queue_obj["gradeable"],
-                                                 queue_obj["who"],
-                                                 str(queue_obj["version"]),
-                                                 submission_string))
-=======
-
-
-
-    #todo remove prints.
-    print("VALIDATING")
->>>>>>> 71f414a5
     # validator the validator.out as the untrusted user
     with open(os.path.join(tmp_logs,"validator_log.txt"), 'w') as logfile:
         if USE_DOCKER:
