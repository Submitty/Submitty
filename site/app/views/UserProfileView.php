--- conflicted
+++ resolved
@@ -46,11 +46,8 @@
             "user" => $user,
             "user_given" => $autofill_preferred_name[0],
             "user_family" => $autofill_preferred_name[1],
-<<<<<<< HEAD
             "change_name_text" => $change_name_text,
-=======
             "user_pronouns" => $user->getPronouns(),
->>>>>>> 012001a8
             "show_change_password" => $database_authentication,
             "csrf_token" => $csrf_token,
             "access_level" => Access::ACCESS_LEVELS[$user->getAccessLevel()],
