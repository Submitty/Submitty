<?php

namespace app\controllers\student;

use app\controllers\AbstractController;
use app\libraries\Core;
use app\libraries\DateUtils;
use app\libraries\ErrorMessages;
use app\libraries\FileUtils;
use app\libraries\GradeableType;
use app\libraries\Logger;
use app\libraries\Utils;
use app\models\GradeableList;
use app\models\LateDaysCalculation;
use app\controllers\grading\ElectronicGraderController;



class SubmissionController extends AbstractController {

    /**
     * @var GradeableList
     */
    private $gradeables_list;
    
    private $upload_details = array('version' => -1, 'version_path' => null, 'user_path' => null,
                                    'assignment_settings' => false);

    public function __construct(Core $core) {
        parent::__construct($core);
        $this->gradeables_list = $this->core->loadModel(GradeableList::class);

    }

    public function run() {
        switch($_REQUEST['action']) {
            case 'upload':
                return $this->ajaxUploadSubmission();
                break;
            case 'update':
                return $this->updateSubmissionVersion();
                break;
            case 'check_refresh':
                return $this->checkRefresh();
                break;
            case 'pop_up':
                return $this->popUp();
                break;
            case 'bulk':
                return $this->ajaxBulkUpload();
                break;
            case 'upload_split':
                return $this->ajaxUploadSplitItem();
                break;
            case 'delete_split':
                return $this->ajaxDeleteSplitItem();
                break;
            case 'verify':
                return $this->ajaxValidGradeable();
                break;
            case 'request_regrade':
                return $this->requestRegrade();
                break;
            case 'make_request_post':
                return $this->makeRequestPost();
                break;
            case 'delete_request':
                return $this->deleteRequest();
                break;
            case 'display':
            default:
                return $this->showHomeworkPage();
                break;
        }
    }
    private function requestRegrade(){
        $content = htmlentities($_REQUEST["request_content"], ENT_QUOTES | ENT_HTML5, 'UTF-8');
        $gradeable_id = (isset($_REQUEST['gradeable_id'])) ? $_REQUEST['gradeable_id'] : null;
        $student_id = (isset($_REQUEST['student_id'])) ? $_REQUEST['student_id'] : null;
        if($this->core->getQueries()->insertNewRegradeRequest($gradeable_id, $student_id, $content)){
            $this->core->redirect($this->core->buildUrl(array('component' => 'student', 'gradeable_id' => $gradeable_id ) ) );
        }else{
            $this->core->addErrorMessage("Unable to create new regrade request");
        }
    }

    private function makeRequestPost(){
        $regrade_id = $_REQUEST['regrade_id'];
        $content = htmlentities($_POST['replyTextArea'], ENT_QUOTES | ENT_HTML5, 'UTF-8');
        $user_id = (isset($_REQUEST['user_id'])) ? $_REQUEST['user_id'] : null;
        $gradeable_id = (isset($_REQUEST['gradeable_id'])) ? $_REQUEST['gradeable_id'] : null;
        $this->core->getQueries()->insertNewRegradePost($regrade_id,$gradeable_id, $user_id, $content);
        if($this->core->getQueries()->isStaffPost($user_id)){
            $this->core->getQueries()->modifyRegradeStatus($regrade_id, 1);
        }else{
            $this->core->getQueries()->modifyRegradeStatus($regrade_id, -1);
        }
    }

    private function deleteRequest(){
        //if($this->core->getUser()->getGroup() > $gradeable->getMinimumGradingGroup()){
      //      $this->core->addErrorMessage("You do not have permission to delete regrade requests");
       //     $this->core->redirect($this->core->getConfig()->getSiteUrl());
       // }
        $gradeable_id = (isset($_REQUEST['gradeable_id'])) ? $_REQUEST['gradeable_id'] : null;
        $student_id = (isset($_REQUEST['student_id'])) ? $_REQUEST['student_id'] : null;
        if($this->core->getUser()->getId() !== $student_id && !$this->core->getUser()->accessFullGrading()){
            $this->core->addErrorMessage("You do not have permission to delete this request");
            return;
        }
        $this->core->getQueries()->deleteRegradeRequest($gradeable_id, $student_id);
    }

    private function popUp() {
        $gradeable_id = (isset($_REQUEST['gradeable_id'])) ? $_REQUEST['gradeable_id'] : null;
        $gradeable = $this->gradeables_list->getGradeable($gradeable_id, GradeableType::ELECTRONIC_FILE);
        $this->core->getOutput()->renderOutput(array('submission', 'Homework'),
                                                           'showPopUp', $gradeable);
    }

    private function showHomeworkPage() {
        $gradeable_id = (isset($_REQUEST['gradeable_id'])) ? $_REQUEST['gradeable_id'] : null;
        $gradeable = $this->gradeables_list->getGradeable($gradeable_id, GradeableType::ELECTRONIC_FILE);
        if ($gradeable !== null) {
            $error = false;
            $now = new \DateTime("now", $this->core->getConfig()->getTimezone());

            // ORIGINAL
            //if ($gradeable->getOpenDate() > $now && !$this->core->getUser()->accessAdmin()) {

            // TEMPORARY - ALLOW LIMITED & FULL ACCESS GRADERS TO PRACTICE ALL FUTURE HOMEWORKS
            if ($gradeable->getOpenDate() > $now && !$this->core->getUser()->accessGrading()) {
                $this->core->getOutput()->renderOutput(array('submission', 'Homework'), 'noGradeable', $gradeable_id);
                return array('error' => true, 'message' => 'No gradeable with that id.');
            }
            else if ($gradeable->isTeamAssignment() && $gradeable->getTeam() === null && !$this->core->getUser()->accessAdmin()) {
                $this->core->addErrorMessage('Must be on a team to access submission');
                $this->core->redirect($this->core->getConfig()->getSiteUrl());
                return array('error' => true, 'message' => 'Must be on a team to access submission.');                
            }
            else {
                $loc = array('component' => 'student',
                             'gradeable_id' => $gradeable->getId());
                $this->core->getOutput()->addBreadcrumb($gradeable->getName(), $this->core->buildUrl($loc));
                $this->core->getOutput()->disableBuffer();
                if (!$gradeable->hasConfig()) {
                    $this->core->getOutput()->renderOutput(array('submission', 'Homework'),
                                                           'showGradeableError', $gradeable);
                    $error = true;
                }
                else {
                    $gradeable->loadResultDetails();
                    $extensions = $gradeable->getLateDayExceptions();
                    $days_late = DateUtils::calculateDayDiff($gradeable->getDueDate());
                    $late_days_use = max(0, $days_late - $extensions);
                    if ($gradeable->taGradesReleased() && $gradeable->useTAGrading() && $gradeable->beenTAgraded()) {
                        $gradeable->updateUserViewedDate();
                    }
                    $canViewWholeGradeable = false;
                    $this->core->getOutput()->renderOutput(array('submission', 'Homework'),
                                                           'showGradeable', $gradeable, $late_days_use, $extensions, $canViewWholeGradeable);
                }
            }
            return array('id' => $gradeable_id, 'error' => $error);
        }
        else {
            $this->core->getOutput()->renderOutput(array('submission', 'Homework'), 'noGradeable', $gradeable_id);
            return array('error' => true, 'message' => 'No gradeable with that id.');
        }
    }

    /**
    * Function for verification that a given RCS ID is valid and has a corresponding user and gradeable.
    * This should be called via AJAX, saving the result to the json_buffer of the Output object. 
    * If failure, also returns message explaining what happened.
    * If success, also returns highest version of the student gradeable.
    */
    private function ajaxValidGradeable() {
        if (!isset($_POST['csrf_token']) || $_POST['csrf_token'] != $this->core->getCsrfToken()) {
            $msg = "Invalid CSRF token. Refresh the page and try again.";
            $return = array('success' => false, 'message' => $msg);
            $this->core->getOutput()->renderJson($return);
            return $return;
        }

        if (!isset($_POST['user_id'])) {
            $msg = "Did not pass in user_id.";
            $return = array('success' => false, 'message' => $msg);
            $this->core->getOutput()->renderJson($return);
            return $return;
        }

        $gradeable_list = $this->gradeables_list->getSubmittableElectronicGradeables();
        
        // This checks for an assignment id, and that it's a valid assignment id in that
        // it corresponds to one that we can access (whether through admin or it being released)
        if (!isset($_REQUEST['gradeable_id']) || !array_key_exists($_REQUEST['gradeable_id'], $gradeable_list)) {
            return $this->uploadResult("Invalid gradeable id '{$_REQUEST['gradeable_id']}'", false);
        }

        $gradeable_id = $_REQUEST['gradeable_id'];
        //usernames come in comma delimited. We split on the commas, then filter out blanks.
        $user_ids = explode (",", $_POST['user_id']);
        $user_ids = array_filter($user_ids);

        //If no user id's were submitted, give a graceful error.
        if (count($user_ids) === 0) {
            $msg = "No valid user ids were found.";
            $return = array('success' => false, 'message' => $msg);
            $this->core->getOutput()->renderJson($return);
            return $return;
        }

        //For every userid, we have to check that its real.
        foreach($user_ids as $id){
            $user = $this->core->getQueries()->getUserById($id);
            if ($user === null) {
                $msg = "Invalid user id '{$id}'";
                $return = array('success' => false, 'message' => $msg);
                $this->core->getOutput()->renderJson($return);
                return $return;
            }
            if (!$user->isLoaded()) {
                $msg = "Invalid user id '{$id}'";
                $return = array('success' => false, 'message' => $msg);
                $this->core->getOutput()->renderJson($return);
                return $return;
            }
        }
        //This grabs the first user in the list. If there is more than one user
        //in the list, we will use this user as the team leader.
        $user_id = reset($user_ids);

        $user = $this->core->getQueries()->getUserById($user_id);

        $gradeable = $this->core->getQueries()->getGradeable($gradeable_id, $user_id);

        if($gradeable === null){
            $msg = "Gradeable not found.";
            $return = array('success' => false, 'message' => $msg);
            $this->core->getOutput()->renderJson($return);
            return $return;
        }

        //If this is a team assignment, we need to check that all users are on the same (or no) team.
        //To do this, we just compare the leader's teamid to the team id of every other user.
        if($gradeable->isTeamAssignment()){
            $leader_team_id = "";
            $leader_team = $this->core->getQueries()->getTeamByGradeableAndUser($gradeable->getId(), $user_id);
            if($leader_team !== null){
                $leader_team_id = $leader_team->getId();
            }
            foreach($user_ids as $id){
                $user_team_id = "";
                $user_team = $this->core->getQueries()->getTeamByGradeableAndUser($gradeable->getId(), $id);
                if($user_team !== null){
                    $user_team_id = $user_team->getId();
                }
                if($user_team_id !== $leader_team_id){
                    $msg = "Inconsistent teams. One or more users are on different teams.";
                    $return = array('success' => false, 'message' => $msg);
                    $this->core->getOutput()->renderJson($return);
                    return $return;
                }
            }
        }


        $gradeable->loadResultDetails();

        $highest_version = $gradeable->getHighestVersion();
        $previous_submission = false;
        //If there has been a previous submission, we tag it so that we can pop up a warning.
        if($highest_version > 0){
            $previous_submission = true;
        }
        $return = array('success' => true, 'highest_version' => $highest_version, 'previous_submission' => $previous_submission);
        $this->core->getOutput()->renderJson($return);

        return $return;
    }

    /**
    * Function that uploads a bulk PDF to the uploads/bulk_pdf folder. Splits it into PDFs of the page
    * size entered and places in the uploads/split_pdf folder.
    * Its error checking has overlap with ajaxUploadSubmission.
    */
    private function ajaxBulkUpload() {
        if (!isset($_POST['num_pages'])) {
            $msg = "Did not pass in number of pages or files were too large.";
            $return = array('success' => false, 'message' => $msg);
            $this->core->getOutput()->renderJson($return);
            return $return;
        }

        $gradeable_list = $this->gradeables_list->getSubmittableElectronicGradeables();

        // This checks for an assignment id, and that it's a valid assignment id in that
        // it corresponds to one that we can access (whether through admin or it being released)
        if (!isset($_REQUEST['gradeable_id']) || !array_key_exists($_REQUEST['gradeable_id'], $gradeable_list)) {
            return $this->uploadResult("Invalid gradeable id '{$_REQUEST['gradeable_id']}'", false);
        }

        // make sure is admin
        if (!$this->core->getUser()->accessGrading()) {
            $msg = "You do not have access to that page.";
            $this->core->addErrorMessage($msg);
            return $this->uploadResult($msg, false);
        }

        $num_pages = $_POST['num_pages'];
        $gradeable_id = $_REQUEST['gradeable_id'];
        $gradeable = $gradeable_list[$gradeable_id];
        $gradeable->loadResultDetails();

        // making sure files have been uploaded

        if (isset($_FILES["files1"])) {
            $uploaded_file = $_FILES["files1"];
        }
            
        $errors = array();
        if (isset($uploaded_file)) {
            $count = count($uploaded_file["name"]);
            for ($j = 0; $j < $count; $j++) {
                if (!isset($uploaded_file["tmp_name"][$j]) || $uploaded_file["tmp_name"][$j] === "") {
                    $error_message = $uploaded_file["name"][$j]." failed to upload. ";
                    if (isset($uploaded_file["error"][$j])) {
                        $error_message .= "Error message: ". ErrorMessages::uploadErrors($uploaded_file["error"][$j]). ".";
                    }
                    $errors[] = $error_message;
                }
            }
        }
            
        if (count($errors) > 0) {
            $error_text = implode("\n", $errors);
            return $this->uploadResult("Upload Failed: ".$error_text, false);
        }

        $max_size = $gradeable->getMaxSize();
    	if ($max_size < 10000000) {
    	    $max_size = 10000000;
    	}
        // Error checking of file name
        $file_size = 0;
        if (isset($uploaded_file)) {
            for ($j = 0; $j < $count; $j++) {
                if(FileUtils::isValidFileName($uploaded_file["name"][$j]) === false) {
                    return $this->uploadResult("Error: You may not use quotes, backslashes or angle brackets in your file name ".$uploaded_file["name"][$j].".", false);
                }
                if(substr($uploaded_file["name"][$j],-3) != "pdf") {
                    return $this->uploadResult($uploaded_file["name"][$j]." is not a PDF!", false);
                }
                $file_size += $uploaded_file["size"][$j];
            }
        }
            
        if ($file_size > $max_size) {
            return $this->uploadResult("File(s) uploaded too large.  Maximum size is ".($max_size/1000)." kb. Uploaded file(s) was ".($file_size/1000)." kb.", false);
        }

        // creating uploads/bulk_pdf/gradeable_id directory

        $pdf_path = FileUtils::joinPaths($this->core->getConfig()->getCoursePath(), "uploads", "bulk_pdf", $gradeable->getId());
        if (!FileUtils::createDir($pdf_path)) {
            return $this->uploadResult("Failed to make gradeable path.", false);
        }

        // creating directory under gradeable_id with the timestamp

        $current_time = (new \DateTime('now', $this->core->getConfig()->getTimezone()))->format("m-d-Y_H:i:sO");
        $version_path = FileUtils::joinPaths($pdf_path, $current_time);
        if (!FileUtils::createDir($version_path)) {
            return $this->uploadResult("Failed to make gradeable path.", false);
        }

        // save the pdf in that directory
        // delete the temporary file
        if (isset($uploaded_file)) {
            for ($j = 0; $j < $count; $j++) {
                if ($this->core->isTesting() || is_uploaded_file($uploaded_file["tmp_name"][$j])) {
                    $dst = FileUtils::joinPaths($version_path, $uploaded_file["name"][$j]);
                    if (!@copy($uploaded_file["tmp_name"][$j], $dst)) {
                        return $this->uploadResult("Failed to copy uploaded file {$uploaded_file["name"][$j]} to current submission.", false);
                    }
                }
                else {
                    return $this->uploadResult("The tmp file '{$uploaded_file['name'][$j]}' was not properly uploaded.", false);
                }
                // Is this really an error we should fail on?
                if (!@unlink($uploaded_file["tmp_name"][$j])) {
                    return $this->uploadResult("Failed to delete the uploaded file {$uploaded_file["name"][$j]} from temporary storage.", false);
                }
            }
        }

        // use pdf_check.cgi to check that # of pages is valid and split
        // also get the cover image and name for each pdf appropriately

        // Open a cURL connection
        $semester = $this->core->getConfig()->getSemester();
        $course = $this->core->getConfig()->getCourse();

        $ch = curl_init();
        curl_setopt($ch, CURLOPT_URL, $this->core->getConfig()->getCgiUrl()."pdf_check.cgi?&num={$num_pages}&sem={$semester}&course={$course}&g_id={$gradeable_id}&ver={$current_time}");
        curl_setopt($ch, CURLOPT_RETURNTRANSFER, 1);
        $output = curl_exec($ch);

        if ($output === false) {
            return $this->uploadResult(curl_error($ch),false);
        }

        $output = json_decode($output, true);
        curl_close($ch);

        if ($output === null) {
            FileUtils::recursiveRmdir($version_path);
            return $this->uploadResult("Error JSON response for pdf split: ".json_last_error_msg(),false);
        }
        else if (!isset($output['valid'])) {
            FileUtils::recursiveRmdir($version_path);
            return $this->uploadResult("Missing response in JSON for pdf split",false);
        }
        else if ($output['valid'] !== true) {
            FileUtils::recursiveRmdir($version_path);
            return $this->uploadResult($output['message'],false);
        }

        $gradeable->loadResultDetails();

        $return = array('success' => true);
        $this->core->getOutput()->renderJson($return);
        return $return;
    }

    /**
     * Function for uploading a split item that already exists to the server. 
     * The file already exists in uploads/split_pdf/gradeable_id/timestamp folder. This should be called via AJAX, saving the result
     * to the json_buffer of the Output object, returning a true or false on whether or not it suceeded or not.
     * Has overlap with ajaxUploadSubmission
     *
     * @return boolean
     */
    private function ajaxUploadSplitItem() {
        if (!isset($_POST['csrf_token']) || !$this->core->checkCsrfToken($_POST['csrf_token'])) {
            return $this->uploadResult("Invalid CSRF token.", false);
        }
<<<<<<< HEAD

=======
      
>>>>>>> 819bd3e1
        // check for whether the item should be merged with previous submission
        // and whether or not file clobbering should be done
        $merge_previous = isset($_REQUEST['merge']) && $_REQUEST['merge'] === 'true';
        $clobber = isset($_REQUEST['clobber']) && $_REQUEST['clobber'] === 'true';
    
        $gradeable_list = $this->gradeables_list->getSubmittableElectronicGradeables();
        
        // This checks for an assignment id, and that it's a valid assignment id in that
        // it corresponds to one that we can access (whether through admin or it being released)
        if (!isset($_REQUEST['gradeable_id']) || !array_key_exists($_REQUEST['gradeable_id'], $gradeable_list)) {
            return $this->uploadResult("Invalid gradeable id '{$_REQUEST['gradeable_id']}'", false);
        }
        if (!isset($_POST['user_id'])) {
            return $this->uploadResult("Invalid user id.", false);
        }
        if (!isset($_POST['path'])) {
            return $this->uploadResult("Invalid path.", false);
        }

        // make sure is grader
        if (!$this->core->getUser()->accessGrading()) {
            $msg = "You do not have access to that page.";
            $this->core->addErrorMessage($msg);
            return $this->uploadResult($msg, false);
        }

        $gradeable_id = $_REQUEST['gradeable_id'];
        $original_user_id = $this->core->getUser()->getId();

        $gradeable_id = $_REQUEST['gradeable_id'];
        //user ids come in as a comma delimited list. we explode that list, then filter out empty values.
        $user_ids = explode (",", $_POST['user_id']);
        $user_ids = array_filter($user_ids);
        //This grabs the first user in the list. If this is a team assignment, they will be the team leader.
        $user_id = reset($user_ids);

        $path = $_POST['path'];
        if ($user_id === $original_user_id) {
            $gradeable = $gradeable_list[$gradeable_id];
        }
        else {
            $gradeable = $this->core->getQueries()->getGradeable($gradeable_id, $user_id);
        }

        if($gradeable === null){
            $msg = "Gradeable not found.";
            $return = array('success' => false, 'message' => $msg);
            $this->core->getOutput()->renderJson($return);
            return $return;
        }

        $gradeable->loadResultDetails();
        $gradeable_path = FileUtils::joinPaths($this->core->getConfig()->getCoursePath(), "submissions",
            $gradeable->getId());

        /*
         * Perform checks on the following folders (and whether or not they exist):
         * 1) the assignment folder in the submissions directory
         * 2) the student's folder in the assignment folder
         * 3) the version folder in the student folder
         * 4) the uploads folder from the specified path
         */
        if (!FileUtils::createDir($gradeable_path)) {
            return $this->uploadResult("Failed to make folder for this assignment.", false);
        }
        
        $who_id = $user_id;
        $team_id = "";
        if ($gradeable->isTeamAssignment()) {
            $leader = $user_id;
            $team =  $this->core->getQueries()->getTeamByGradeableAndUser($gradeable->getId(), $leader);
            if ($team !== null) {
                $team_id = $team->getId();
                $who_id = $team_id;
                $user_id = "";
            }
            //if the student isn't on a team, build the team.
            else{
                //If the team doesn't exist yet, we need to build a new one. (Note, we have already checked in ajaxvalidgradeable
                //that all users are either on the same team or no team).
                ElectronicGraderController::CreateTeamWithLeaderAndUsers($this->core, $gradeable, $leader, $user_ids);
                $team =  $this->core->getQueries()->getTeamByGradeableAndUser($gradeable->getId(), $leader);
                $team_id = $team->getId();
                $who_id = $team_id;
                $user_id = "";
            }
        }
        
        $user_path = FileUtils::joinPaths($gradeable_path, $who_id);
        $this->upload_details['user_path'] = $user_path;
        if (!FileUtils::createDir($user_path)) {
                return $this->uploadResult("Failed to make folder for this assignment for the user.", false);
        }
    
        $new_version = $gradeable->getHighestVersion() + 1;
        $version_path = FileUtils::joinPaths($user_path, $new_version);
        
        if (!FileUtils::createDir($version_path)) {
            return $this->uploadResult("Failed to make folder for the current version.", false);
        }
    
        $this->upload_details['version_path'] = $version_path;
        $this->upload_details['version'] = $new_version;
        
        $current_time = (new \DateTime('now', $this->core->getConfig()->getTimezone()))->format("Y-m-d H:i:sO");
        $current_time_string_tz = $current_time . " " . $this->core->getConfig()->getTimezone()->getName();

        $max_size = $gradeable->getMaxSize();

        $path = rawurldecode(htmlspecialchars_decode($path));

        $uploaded_file = FileUtils::joinPaths($this->core->getConfig()->getCoursePath(), "uploads", "split_pdf",
            $gradeable->getId(), $path);

        $uploaded_file = rawurldecode(htmlspecialchars_decode($uploaded_file));
        $uploaded_file_base_name = "upload.pdf";

        if (isset($uploaded_file)) {
            // if we are merging in the previous submission (TODO check folder support)
            if($merge_previous && $new_version !== 1) {
                $old_version = $new_version - 1;
                $old_version_path = FileUtils::joinPaths($user_path, $old_version);
                $to_search = FileUtils::joinPaths($old_version_path, "*.*");
                $files = glob($to_search);
<<<<<<< HEAD
                // if not clobbering, give a new filename in the case one is necessary.
                if(!$clobber) {
                    $existing_files = array();
                    foreach($files as $file) {
                        $existing_files[] = basename($file);
                    }
                    $new_files = array($uploaded_file_base_name);
                    $old_to_new_filenames = FileUtils::renameNoClobber($new_files, $existing_files);
                    $uploaded_file_base_name = $old_to_new_filenames[$uploaded_file_base_name];
                }
                foreach($files as $file) {
                  $file_base_name = basename($file);
                  $move_here = FileUtils::joinPaths($version_path, $file_base_name);
                  if (!@copy($file, $move_here)){
                    return $this->uploadResult("Failed to merge previous version.", false);
                  }
=======
                foreach($files as $file) {
                    $file_base_name = basename($file);
                    if(!$clobber && $file_base_name === $uploaded_file_base_name) {
                        $parts = explode(".", $file_base_name);
                        $parts[0] .= "_version_".$old_version;
                        $file_base_name = implode(".", $parts);
                    }
                    $move_here = FileUtils::joinPaths($version_path, $file_base_name);
                    if (!@copy($file, $move_here)){
                        return $this->uploadResult("Failed to merge previous version.", false);
                    }
>>>>>>> 819bd3e1
                }
            }
            // copy over the uploaded file
            if (!@copy($uploaded_file, FileUtils::joinPaths($version_path, $uploaded_file_base_name))) {
                return $this->uploadResult("Failed to copy uploaded file {$uploaded_file} to current submission.", false);
            }
            if (!@unlink($uploaded_file)) {
                return $this->uploadResult("Failed to delete the uploaded file {$uploaded_file} from temporary storage.", false);
            }
            if (!@unlink(str_replace(".pdf", "_cover.pdf", $uploaded_file))) {
                return $this->uploadResult("Failed to delete the uploaded file {$uploaded_file} from temporary storage.", false);
            }

        }

        // if split_pdf/gradeable_id/timestamp directory is now empty, delete that directory
        $timestamp = substr($path, 0, strpos($path, DIRECTORY_SEPARATOR));
        $timestamp_path = FileUtils::joinPaths($this->core->getConfig()->getCoursePath(), "uploads", "split_pdf",
            $gradeable->getId(), $timestamp);
        $files = FileUtils::getAllFiles($timestamp_path);
        if (count($files) == 0) {
            if (!FileUtils::recursiveRmdir($timestamp_path)) {
                return $this->uploadResult("Failed to remove the empty timestamp directory {$timestamp} from the split_pdf directory.", false);
            }
        }
        
    
        $settings_file = FileUtils::joinPaths($user_path, "user_assignment_settings.json");
        if (!file_exists($settings_file)) {
            $json = array("active_version" => $new_version,
                          "history" => array(array("version" => $new_version,
                                                   "time" => $current_time_string_tz,
                                                   "who" => $original_user_id,
                                                   "type" => "upload")));
        }
        else {
            $json = FileUtils::readJsonFile($settings_file);
            if ($json === false) {
                return $this->uploadResult("Failed to open settings file.", false);
            }
            $json["active_version"] = $new_version;
            $json["history"][] = array("version"=> $new_version, "time" => $current_time_string_tz, "who" => $original_user_id, "type" => "upload");
        }
    
        // TODO: If any of these fail, should we "cancel" (delete) the entire submission attempt or just leave it?
        if (!@file_put_contents($settings_file, FileUtils::encodeJson($json))) {
            return $this->uploadResult("Failed to write to settings file.", false);
        }
        
        $this->upload_details['assignment_settings'] = true;

        if (!@file_put_contents(FileUtils::joinPaths($version_path, ".submit.timestamp"), $current_time_string_tz."\n")) {
            return $this->uploadResult("Failed to save timestamp file for this submission.", false);
        }

        $queue_file = array($this->core->getConfig()->getSemester(), $this->core->getConfig()->getCourse(),
            $gradeable->getId(), $who_id, $new_version);
        $queue_file = FileUtils::joinPaths($this->core->getConfig()->getSubmittyPath(), "to_be_graded_queue",
            implode("__", $queue_file));

        // create json file...
        if ($gradeable->isTeamAssignment()) {
            $queue_data = array("semester" => $this->core->getConfig()->getSemester(),
                                "course" => $this->core->getConfig()->getCourse(),
                                "gradeable" =>  $gradeable->getId(),
                                "required_capabilities" => $gradeable->getRequiredCapabilities(),
                                "max_possible_grading_time" => $gradeable->getMaxPossibleGradingTime(),
                                "queue_time" => $current_time,
                                "user" => $user_id,
                                "team" => $team_id,
                                "who" => $who_id,
                                "is_team" => True,
                                "version" => $new_version);
        }
        else {
            $queue_data = array("semester" => $this->core->getConfig()->getSemester(),
                                "course" => $this->core->getConfig()->getCourse(),
                                "gradeable" =>  $gradeable->getId(),
                                "required_capabilities" => $gradeable->getRequiredCapabilities(),
                                "max_possible_grading_time" => $gradeable->getMaxPossibleGradingTime(),
                                "queue_time" => $current_time,
                                "user" => $user_id,
                                "team" => $team_id,
                                "who" => $who_id,
                                "is_team" => False,
                                "version" => $new_version);
        }

        if (@file_put_contents($queue_file, FileUtils::encodeJson($queue_data), LOCK_EX) === false) {
            return $this->uploadResult("Failed to create file for grading queue.", false);
        }

        if($gradeable->isTeamAssignment()) {
            $this->core->getQueries()->insertVersionDetails($gradeable->getId(), null, $team_id, $new_version, $current_time);
        }
        else {
            $this->core->getQueries()->insertVersionDetails($gradeable->getId(), $user_id, null, $new_version, $current_time);
        }

        return $this->uploadResult("Successfully uploaded version {$new_version} for {$gradeable->getName()} for {$who_id}");
    }

    /**
     * Function for deleting a split item from the uploads/split_pdf/gradeable_id/timestamp folder. This should be called via AJAX, 
     * saving the result to the json_buffer of the Output object, returning a true or false on whether or not it suceeded or not.
     *
     * @return boolean
     */
    private function ajaxDeleteSplitItem() {
        if (!isset($_POST['csrf_token']) || !$this->core->checkCsrfToken($_POST['csrf_token'])) {
            return $this->uploadResult("Invalid CSRF token.", false);
        }

        // make sure is grader
        if (!$this->core->getUser()->accessGrading()) {
            $msg = "You do not have access to that page.";
            $this->core->addErrorMessage($msg);
            return $this->uploadResult($msg, false);
        }
        
        $gradeable_list = $this->gradeables_list->getSubmittableElectronicGradeables();

        // This checks for an assignment id, and that it's a valid assignment id in that
        // it corresponds to one that we can access (whether through admin or it being released)
        if (!isset($_REQUEST['gradeable_id']) || !array_key_exists($_REQUEST['gradeable_id'], $gradeable_list)) {
            return $this->uploadResult("Invalid gradeable id '{$_REQUEST['gradeable_id']}'", false);
        }
        if (!isset($_POST['path'])) {
            return $this->uploadResult("Invalid path.", false);
        }

        // make sure is grader
        if (!$this->core->getUser()->accessGrading()) {
            $msg = "You do not have access to that page.";
            $this->core->addErrorMessage($msg);
            return $this->uploadResult($msg, false);
        }

        $gradeable_id = $_REQUEST['gradeable_id'];
        $gradeable = $gradeable_list[$gradeable_id];
        $gradeable->loadResultDetails();
        $path = rawurldecode(htmlspecialchars_decode($_POST['path']));

        $uploaded_file = FileUtils::joinPaths($this->core->getConfig()->getCoursePath(), "uploads", "split_pdf",
            $gradeable->getId(), $path);

        $uploaded_file = rawurldecode(htmlspecialchars_decode($uploaded_file));

        if (!@unlink($uploaded_file)) {
            return $this->uploadResult("Failed to delete the uploaded file {$uploaded_file} from temporary storage.", false);
        }

        if (!@unlink(str_replace(".pdf", "_cover.pdf", $uploaded_file))) {
            return $this->uploadResult("Failed to delete the uploaded file {$uploaded_file} from temporary storage.", false);
        }

        // delete timestamp folder if empty
        $timestamp = substr($path, 0, strpos($path, DIRECTORY_SEPARATOR));
        $timestamp_path = FileUtils::joinPaths($this->core->getConfig()->getCoursePath(), "uploads", "split_pdf",
            $gradeable->getId(), $timestamp);
        $files = FileUtils::getAllFiles($timestamp_path);
        if (count($files) == 0) {
            if (!FileUtils::recursiveRmdir($timestamp_path)) {
                return $this->uploadResult("Failed to remove the empty timestamp directory {$timestamp} from the split_pdf directory.", false);
            }
        }

        return $this->uploadResult("Successfully deleted this PDF.");
    }

    /**
     * Function for uploading a submission to the server. This should be called via AJAX, saving the result
     * to the json_buffer of the Output object, returning a true or false on whether or not it suceeded or not.
     *
     * @return array
     */
    private function ajaxUploadSubmission() {
        if (empty($_POST)) {
            $max_size = ini_get('post_max_size');
            return $this->uploadResult("Empty POST request. This may mean that the sum size of your files are greater than {$max_size}.", false);
        }
        if (!isset($_POST['csrf_token']) || !$this->core->checkCsrfToken($_POST['csrf_token'])) {
            return $this->uploadResult("Invalid CSRF token.", false);
        }

        // check for whether the item should be merged with previous submission,
        // and whether or not file clobbering should be done.
        $merge_previous = isset($_REQUEST['merge']) && $_REQUEST['merge'] === 'true';
        $clobber = isset($_REQUEST['clobber']) && $_REQUEST['clobber'] === 'true';

        $vcs_checkout = isset($_REQUEST['vcs_checkout']) ? $_REQUEST['vcs_checkout'] === "true" : false;
        if ($vcs_checkout && !isset($_POST['repo_id'])) {
            return $this->uploadResult("Invalid repo id.", false);
        }

        $student_page = isset($_REQUEST['student_page']) ? $_REQUEST['student_page'] === "true" : false;
        if ($student_page && !isset($_POST['pages'])) {
            return $this->uploadResult("Invalid pages.", false);
        }
    
        $gradeable_list = $this->gradeables_list->getSubmittableElectronicGradeables();
        
        // This checks for an assignment id, and that it's a valid assignment id in that
        // it corresponds to one that we can access (whether through admin or it being released)
        if (!isset($_REQUEST['gradeable_id']) || !array_key_exists($_REQUEST['gradeable_id'], $gradeable_list)) {
            return $this->uploadResult("Invalid gradeable id '{$_REQUEST['gradeable_id']}'", false);
        }

        if (!isset($_POST['user_id'])) {
            return $this->uploadResult("Invalid user id.", false);
        }

        $gradeable_id = $_REQUEST['gradeable_id'];
        // the user id of the submitter ($user_id is the one being submitted for)
        $original_user_id = $this->core->getUser()->getId();
        $user_id = $_POST['user_id'];
        // repo_id for VCS use
        $repo_id = $_POST['repo_id'];

        // make sure is full grader if the two ids do not match
        if ($original_user_id !== $user_id && !$this->core->getUser()->accessFullGrading()) {
            $msg = "You do not have access to that page.";
            $this->core->addErrorMessage($msg);
            return $this->uploadResult($msg, false);
        }

        if ($user_id == $original_user_id) {
            $gradeable = $gradeable_list[$gradeable_id];
        }
        else {
            $gradeable = $this->core->getQueries()->getGradeable($gradeable_id, $user_id);
        }
        $gradeable->loadResultDetails();

        // if student submission, make sure that gradeable allows submissions
        if (!$this->core->getUser()->accessGrading() && $original_user_id == $user_id && !$gradeable->getStudentSubmit()) {
            $msg = "You do not have access to that page.";
            $this->core->addErrorMessage($msg);
            return $this->uploadResult($msg, false);
        }

        $gradeable_path = FileUtils::joinPaths($this->core->getConfig()->getCoursePath(), "submissions",
            $gradeable->getId());
        
        /*
         * Perform checks on the following folders (and whether or not they exist):
         * 1) the assignment folder in the submissions directory
         * 2) the student's folder in the assignment folder
         * 3) the version folder in the student folder
         * 4) the part folders in the version folder in the version folder
         */
        if (!FileUtils::createDir($gradeable_path)) {
            return $this->uploadResult("Failed to make folder for this assignment.", false);
        }
        
        $who_id = $user_id;
        $team_id = "";
        if ($gradeable->isTeamAssignment()) {
            $team = $gradeable->getTeam();
            if ($team !== null) {
                $team_id = $team->getId();
                $who_id = $team_id;
                $user_id = "";
            }
            else {
                return $this->uploadResult("Must be on a team to access submission.", false);
            }
        }
        
        $user_path = FileUtils::joinPaths($gradeable_path, $who_id);
        $this->upload_details['user_path'] = $user_path;
        if (!FileUtils::createDir($user_path)) {
                return $this->uploadResult("Failed to make folder for this assignment for the user.", false);
        }
    
        $new_version = $gradeable->getHighestVersion() + 1;
        $version_path = FileUtils::joinPaths($user_path, $new_version);
        
        if (!FileUtils::createDir($version_path)) {
            return $this->uploadResult("Failed to make folder for the current version.", false);
        }
    
        $this->upload_details['version_path'] = $version_path;
        $this->upload_details['version'] = $new_version;
    
        $part_path = array();
        // We upload the assignment such that if it's multiple parts, we put it in folders "part#" otherwise
        // put all files in the root folder
        if ($gradeable->getNumParts() > 1) {
            for ($i = 1; $i <= $gradeable->getNumParts(); $i++) {
                $part_path[$i] = FileUtils::joinPaths($version_path, "part".$i);
                if (!FileUtils::createDir($part_path[$i])) {
                    return $this->uploadResult("Failed to make the folder for part {$i}.", false);
                }
            }
        }
        else {
            $part_path[1] = $version_path;
        }
        
        $current_time = (new \DateTime('now', $this->core->getConfig()->getTimezone()))->format("Y-m-d H:i:sO");
        $current_time_string_tz = $current_time . " " . $this->core->getConfig()->getTimezone()->getName();

        $max_size = $gradeable->getMaxSize();
        
        if ($vcs_checkout === false) {
            $uploaded_files = array();
            for ($i = 1; $i <= $gradeable->getNumParts(); $i++){
                if (isset($_FILES["files{$i}"])) {
                    $uploaded_files[$i] = $_FILES["files{$i}"];
                }
            }
            
            $errors = array();
            $count = array();
            for ($i = 1; $i <= $gradeable->getNumParts(); $i++) {
                if (isset($uploaded_files[$i])) {
                    $count[$i] = count($uploaded_files[$i]["name"]);
                    for ($j = 0; $j < $count[$i]; $j++) {
                        if (!isset($uploaded_files[$i]["tmp_name"][$j]) || $uploaded_files[$i]["tmp_name"][$j] === "") {
                            $error_message = $uploaded_files[$i]["name"][$j]." failed to upload. ";
                            if (isset($uploaded_files[$i]["error"][$j])) {
                                $error_message .= "Error message: ". ErrorMessages::uploadErrors($uploaded_files[$i]["error"][$j]). ".";
                            }
                            $errors[] = $error_message;
                        }
                    }
                }
            }
            
            if (count($errors) > 0) {
                $error_text = implode("\n", $errors);
                return $this->uploadResult("Upload Failed: ".$error_text, false);
            }

            // save the contents of the text boxes to files
            $empty_textboxes = true;
            if (isset($_POST['textbox_answers'])) {
                $textbox_answer_array = json_decode($_POST['textbox_answers']);
                for ($i = 0; $i < $gradeable->getNumTextBoxes(); $i++) {
                    $textbox_answer_val = $textbox_answer_array[$i];
                    if ($textbox_answer_val != "") $empty_textboxes = false;
                    $filename = $gradeable->getTextboxes()[$i]['filename'];
                    $dst = FileUtils::joinPaths($version_path, $filename);
                    // FIXME: add error checking
                    $file = fopen($dst, "w");
                    fwrite($file, $textbox_answer_val);
                    fclose($file);
                }
            }
    
            $previous_files_src = array();
            $previous_files_dst = array();
            $previous_part_path = array();
            $tmp = json_decode($_POST['previous_files']);
            if (!empty($tmp)) {
                for ($i = 0; $i < $gradeable->getNumParts(); $i++) {
                    if (count($tmp[$i]) > 0) {
                        $previous_files_src[$i + 1] = $tmp[$i];
                        $previous_files_dst[$i + 1] = $tmp[$i];
                    }
                }
            }

            
            if (empty($uploaded_files) && empty($previous_files) && $empty_textboxes) {
                return $this->uploadResult("No files to be submitted.", false);
            }
            
            // $merge_previous will only be true if there is a previous submission.
<<<<<<< HEAD
            if (count($previous_files) > 0 || $merge_previous) {
=======
            if (count($previous_files_src) > 0 || $merge_previous) {
>>>>>>> 819bd3e1
                if ($gradeable->getHighestVersion() === 0) {
                    return $this->uploadResult("No submission found. There should not be any files from a previous submission.", false);
                }
                
                $previous_path = FileUtils::joinPaths($user_path, $gradeable->getHighestVersion());
                if ($gradeable->getNumParts() > 1) {
                    for ($i = 1; $i <= $gradeable->getNumParts(); $i++) {
                        $previous_part_path[$i] = FileUtils::joinPaths($previous_path, "part".$i);
                    }
                }
                else {
                    $previous_part_path[1] = $previous_path;
                }

                foreach ($previous_part_path as $path) {
                    if (!is_dir($path)) {
                        return $this->uploadResult("Files from previous submission not found. Folder for previous submission does not exist.", false);
                    }
                }
                
                // if merging is being done, get all the old filenames and put them into $previous_files
                // while checking for name conflicts and preventing them if clobbering is not enabled.
                if($merge_previous) {
                    for($i = 1; $i <= $gradeable->getNumParts(); $i++) {
                        if(isset($uploaded_files[$i])) {
<<<<<<< HEAD
                            $previous_files[$i] = array();
=======
                            $current_files_set = array_flip($uploaded_files[$i]["name"]);
                            $previous_files_src[$i] = array();
                            $previous_files_dst[$i] = array();
>>>>>>> 819bd3e1
                            $to_search = FileUtils::joinPaths($previous_part_path[$i], "*");
                            $filenames = glob($to_search);
                            $j = 0;
                            foreach($filenames as $filename) {
<<<<<<< HEAD
                                $previous_files[$i][$j++] = basename($filename);
                            }
                            if(!$clobber) {
                                $old_to_new_filenames = FileUtils::renameNoClobber($uploaded_files[$i]["name"], $previous_files[$i]);
                                for($j = 0; $j < $count[$i]; $j++) {
                                    $old_filename = $uploaded_files[$i]["name"][$j];
                                    $new_filename = $old_to_new_filenames[$old_filename];
                                    $uploaded_files[$i]["name"][$j] = $new_filename;
                                }
=======
                                $file_base_name = basename($filename);
                                $previous_files_src[$i][$j] = $file_base_name;
                                if(!$clobber && isset($current_files_set[$file_base_name])) {
                                    $parts = explode(".", $file_base_name);
                                    $parts[0] .= "_version_".$gradeable->getHighestVersion();
                                    $file_base_name = implode(".", $parts);
                                }
                                $previous_files_dst[$i][$j] = $file_base_name;
                                $j++;
>>>>>>> 819bd3e1
                            }
                        }
                    }
                }


                for ($i = 1; $i <= $gradeable->getNumParts(); $i++) {
                    if (isset($previous_files_src[$i])) {
                        foreach ($previous_files_src[$i] as $prev_file) {
                            $filename = FileUtils::joinPaths($previous_part_path[$i], $prev_file);
                            if (!file_exists($filename)) {
                                $name = basename($filename);
                                return $this->uploadResult("File '{$name}' does not exist in previous submission.", false);
                            }
                        }
                    }
                }
            }
            
            // Determine the size of the uploaded files as well as whether or not they're a zip or not.
            // We save that information for later so we know which files need unpacking or not and can save
            // a check to getMimeType()
            $file_size = 0;
            for ($i = 1; $i <= $gradeable->getNumParts(); $i++) {
                if (isset($uploaded_files[$i])) {
                    $uploaded_files[$i]["is_zip"] = array();
                    for ($j = 0; $j < $count[$i]; $j++) {
                        if (FileUtils::getMimeType($uploaded_files[$i]["tmp_name"][$j]) == "application/zip") {
                            if(FileUtils::checkFileInZipName($uploaded_files[$i]["tmp_name"][$j]) === false) {
                                return $this->uploadResult("Error: You may not use quotes, backslashes or angle brackets in your filename for files inside ".$uploaded_files[$i]["name"][$j].".", false);
                            }
                            $uploaded_files[$i]["is_zip"][$j] = true;
                            $file_size += FileUtils::getZipSize($uploaded_files[$i]["tmp_name"][$j]);
                        }
                        else {
                            if(FileUtils::isValidFileName($uploaded_files[$i]["name"][$j]) === false) {
                                return $this->uploadResult("Error: You may not use quotes, backslashes or angle brackets in your file name ".$uploaded_files[$i]["name"][$j].".", false);
                            }
                            $uploaded_files[$i]["is_zip"][$j] = false;
                            $file_size += $uploaded_files[$i]["size"][$j];
                        }
                    }
                }
<<<<<<< HEAD
                if(isset($previous_part_path[$i]) && isset($previous_files[$i])) {
                    foreach ($previous_files[$i] as $prev_file) {
=======
                if(isset($previous_part_path[$i]) && isset($previous_files_src[$i])) {
                    foreach ($previous_files_src[$i] as $prev_file) {
>>>>>>> 819bd3e1
                        $file_size += filesize(FileUtils::joinPaths($previous_part_path[$i], $prev_file));
                    }
                }
            }
            
            if ($file_size > $max_size) {
                return $this->uploadResult("File(s) uploaded too large.  Maximum size is ".($max_size/1000)." kb. Uploaded file(s) was ".($file_size/1000)." kb.", false);
            }

            for ($i = 1; $i <= $gradeable->getNumParts(); $i++) {
                // copy selected previous submitted files
                if (isset($previous_files_src[$i])){
                    for ($j=0; $j < count($previous_files_src[$i]); $j++){
                        $src = FileUtils::joinPaths($previous_part_path[$i], $previous_files_src[$i][$j]);
                        $dst = FileUtils::joinPaths($part_path[$i], $previous_files_dst[$i][$j]);
                        if (!@copy($src, $dst)) {
                            return $this->uploadResult("Failed to copy previously submitted file {$previous_files_src[$i][$j]} to current submission.", false);
                        }
                    }
                }

                if (isset($uploaded_files[$i])) {
                    for ($j = 0; $j < $count[$i]; $j++) {
                        if ($uploaded_files[$i]["is_zip"][$j] === true) {
                            $zip = new \ZipArchive();
                            $res = $zip->open($uploaded_files[$i]["tmp_name"][$j]);
                            if ($res === true) {
                                $zip->extractTo($part_path[$i]);
                                $zip->close();
                            }
                            else {
                                // If the zip is an invalid zip (say we remove the last character from the zip file)
                                // then trying to get the status code will throw an exception and not give us a string
                                // so we have that string hardcoded, otherwise we can just get the status string as
                                // normal.
                                $error_message = ($res == 19) ? "Invalid or uninitialized Zip object" : $zip->getStatusString();
                                return $this->uploadResult("Could not properly unpack zip file. Error message: ".$error_message.".", false);
                            }
                        }
                        else {
                            if ($this->core->isTesting() || is_uploaded_file($uploaded_files[$i]["tmp_name"][$j])) {
                                $dst = FileUtils::joinPaths($part_path[$i], $uploaded_files[$i]["name"][$j]);
                                if (!@copy($uploaded_files[$i]["tmp_name"][$j], $dst)) {
                                    return $this->uploadResult("Failed to copy uploaded file {$uploaded_files[$i]["name"][$j]} to current submission.", false);
                                }
                            }
                            else {
                                return $this->uploadResult("The tmp file '{$uploaded_files[$i]['name'][$j]}' was not properly uploaded.", false);
                            }
                        }
                        // Is this really an error we should fail on?
                        if (!@unlink($uploaded_files[$i]["tmp_name"][$j])) {
                            return $this->uploadResult("Failed to delete the uploaded file {$uploaded_files[$i]["name"][$j]} from temporary storage.", false);
                        }
                    }
                }
            }
        }
        else {
            $vcs_base_url = $this->core->getConfig()->getVcsBaseUrl();
            $vcs_path = $gradeable->getSubdirectory();

            // use entirely student input
            if ($vcs_base_url == "" && $vcs_path == "") {
                if ($repo_id == "") {
                    // FIXME: commented out for now to pass Travis.
                    // SubmissionControllerTests needs to be rewriten for proper VCS uploads.
                    // return $this->uploadResult("repository url input cannot be blank.", false);
                }
                $vcs_full_path = $repo_id;
            }
            // use base url + path with variable string replacements
            else {
                if (strpos($vcs_path,"\$repo_id") !== false && $repo_id == "") {
                    return $this->uploadResult("repository id input cannot be blank.", false);
                }
                $vcs_path = str_replace("{\$gradeable_id}",$gradeable_id,$vcs_path);
                $vcs_path = str_replace("{\$user_id}",$who_id,$vcs_path);
                $vcs_path = str_replace("{\$team_id}",$who_id,$vcs_path);
                $vcs_path = str_replace("{\$repo_id}",$repo_id,$vcs_path);
                $vcs_full_path = $vcs_base_url.$vcs_path;
            }

            if (!@touch(FileUtils::joinPaths($version_path, ".submit.VCS_CHECKOUT"))) {
                return $this->uploadResult("Failed to touch file for vcs submission.", false);
            }
        }

        // save the contents of the page number inputs to files
        $empty_pages = true;
        if (isset($_POST['pages'])) {
            $pages_array = json_decode($_POST['pages']);
            $total = count($gradeable->getComponents());
            $filename = "student_pages.json";
            $dst = FileUtils::joinPaths($version_path, $filename);
            $json = array();
            $i = 0;
            foreach ($gradeable->getComponents() as $question) {
                $order = intval($question->getOrder());
                $title = $question->getTitle();
                $page_val = intval($pages_array[$i]);   
                $json[] = array("order" => $order,
                                "title" => $title,
                                "page #" => $page_val);
                $i++;
            }
            if (!@file_put_contents($dst, FileUtils::encodeJson($json))) {
                return $this->uploadResult("Failed to write to pages file.", false);
            }
        }
    
        $settings_file = FileUtils::joinPaths($user_path, "user_assignment_settings.json");
        if (!file_exists($settings_file)) {
            $json = array("active_version" => $new_version,
                          "history" => array(array("version" => $new_version,
                                                   "time" => $current_time_string_tz,
                                                   "who" => $original_user_id,
                                                   "type" => "upload")));
        }
        else {
            $json = FileUtils::readJsonFile($settings_file);
            if ($json === false) {
                return $this->uploadResult("Failed to open settings file.", false);
            }
            $json["active_version"] = $new_version;
            $json["history"][] = array("version"=> $new_version, "time" => $current_time_string_tz, "who" => $original_user_id, "type" => "upload");
        }
    
        // TODO: If any of these fail, should we "cancel" (delete) the entire submission attempt or just leave it?
        if (!@file_put_contents($settings_file, FileUtils::encodeJson($json))) {
            return $this->uploadResult("Failed to write to settings file.", false);
        }
        
        $this->upload_details['assignment_settings'] = true;

        if (!@file_put_contents(FileUtils::joinPaths($version_path, ".submit.timestamp"), $current_time_string_tz."\n")) {
            return $this->uploadResult("Failed to save timestamp file for this submission.", false);
        }

        $queue_file = array($this->core->getConfig()->getSemester(), $this->core->getConfig()->getCourse(),
            $gradeable->getId(), $who_id, $new_version);
        $queue_file = FileUtils::joinPaths($this->core->getConfig()->getSubmittyPath(), "to_be_graded_queue",
            implode("__", $queue_file));

        // create json file...
        if ($gradeable->isTeamAssignment()) {
            $queue_data = array("semester" => $this->core->getConfig()->getSemester(),
                                "course" => $this->core->getConfig()->getCourse(),
                                "gradeable" =>  $gradeable->getId(),
                                "required_capabilities" => $gradeable->getRequiredCapabilities(),
                                "max_possible_grading_time" => $gradeable->getMaxPossibleGradingTime(),
                                "queue_time" => $current_time,
                                "user" => $user_id,
                                "team" => $team_id,
                                "who" => $who_id,
                                "is_team" => True,
                                "version" => $new_version);
        }
        else {
            $queue_data = array("semester" => $this->core->getConfig()->getSemester(),
                                "course" => $this->core->getConfig()->getCourse(),
                                "gradeable" =>  $gradeable->getId(),
                                "required_capabilities" => $gradeable->getRequiredCapabilities(),
                                "max_possible_grading_time" => $gradeable->getMaxPossibleGradingTime(),
                                "queue_time" => $current_time,
                                "user" => $user_id,
                                "team" => $team_id,
                                "who" => $who_id,
                                "is_team" => False,
                                "version" => $new_version);
        }
        

        if (@file_put_contents($queue_file, FileUtils::encodeJson($queue_data), LOCK_EX) === false) {
            return $this->uploadResult("Failed to create file for grading queue.", false);
        }

        if($gradeable->isTeamAssignment()) {
            $this->core->getQueries()->insertVersionDetails($gradeable->getId(), null, $team_id, $new_version, $current_time);
        }
        else {
            $this->core->getQueries()->insertVersionDetails($gradeable->getId(), $user_id, null, $new_version, $current_time);
        }

        if ($user_id == $original_user_id)
            $this->core->addSuccessMessage("Successfully uploaded version {$new_version} for {$gradeable->getName()}");
        else
            $this->core->addSuccessMessage("Successfully uploaded version {$new_version} for {$gradeable->getName()} for {$who_id}");
            

        return $this->uploadResult("Successfully uploaded files");
    }
    
    private function uploadResult($message, $success = true) {
        if (!$success) {
            // we don't want to throw an exception here as that'll mess up our return json payload
            if ($this->upload_details['version_path'] !== null
                && !FileUtils::recursiveRmdir($this->upload_details['version_path'])) {
                // @codeCoverageIgnoreStart
                // Without the filesystem messing up here, we should not be able to hit this error
                Logger::error("Could not clean up folder {$this->upload_details['version_path']}");

            }
            // @codeCoverageIgnoreEnd
            else if ($this->upload_details['assignment_settings'] === true) {
                $settings_file = FileUtils::joinPaths($this->upload_details['user_path'], "user_assignment_settings.json");
                $settings = json_decode(file_get_contents($settings_file), true);
                if (count($settings['history']) == 1) {
                    unlink($settings_file);
                }
                else {
                    array_pop($settings['history']);
                    $last = Utils::getLastArrayElement($settings['history']);
                    $settings['active_version'] = $last['version'];
                    file_put_contents($settings_file, FileUtils::encodeJson($settings));
                }
            }
        }

        $return = array('success' => $success, 'error' => !$success, 'message' => $message);
        
        $this->core->getOutput()->renderJson($return);
        return $return;
    }
    
    private function updateSubmissionVersion() {
        if (isset($_REQUEST['ta'])) {
            // make sure is full grader
            if (!$this->core->getUser()->accessFullGrading()) {
                $msg = "You do not have access to that page.";
                $this->core->addErrorMessage($msg);
                $this->core->redirect($this->core->getConfig()->getSiteUrl());
                return array('error' => true, 'message' => $msg);
            }
            $ta = $_REQUEST['ta'];
            $who = $_REQUEST['who'];
            $mylist = new GradeableList($this->core, $this->core->getQueries()->getUserById($who));
            $gradeable_list = $mylist->getSubmittableElectronicGradeables();
        }
        else{
            $ta = false;
            $gradeable_list = $this->gradeables_list->getSubmittableElectronicGradeables();
        }
        if (!isset($_REQUEST['gradeable_id']) || !array_key_exists($_REQUEST['gradeable_id'], $gradeable_list)) {
            $msg = "Invalid gradeable id.";
            $this->core->addErrorMessage($msg);
            $this->core->redirect($this->core->buildUrl(array('component' => 'student')));
            return array('error' => true, 'message' => $msg);
        }
        
        $gradeable = $gradeable_list[$_REQUEST['gradeable_id']];
        $gradeable->loadResultDetails();
        $url = $this->core->buildUrl(array('component' => 'student', 'gradeable_id' => $gradeable->getId()));
        if (!isset($_POST['csrf_token']) || !$this->core->checkCsrfToken($_POST['csrf_token'])) {
            $msg = "Invalid CSRF token. Refresh the page and try again.";
            $this->core->addErrorMessage($msg);
            $this->core->redirect($url);
            return array('error' => true, 'message' => $msg);
        }

        if ($gradeable->isTeamAssignment() && $gradeable->getTeam() === null) {
            $msg = 'Must be on a team to access submission.';
            $this->core->addErrorMessage($msg);
            $this->core->redirect($this->core->getConfig()->getSiteUrl());
            return array('error' => true, 'message' => $msg);
        }
    
        $new_version = intval($_REQUEST['new_version']);
        if ($new_version < 0) {
            $msg = "Cannot set the version below 0.";
            $this->core->addErrorMessage($msg);
            $this->core->redirect($url);
            return array('error' => true, 'message' => $msg);
        }
        
        if ($new_version > $gradeable->getHighestVersion()) {
            $msg = "Cannot set the version past {$gradeable->getHighestVersion()}.";
            $this->core->addErrorMessage($msg);
            $this->core->redirect($url);
            return array('error' => true, 'message' => $msg);
        }

        if (!$this->core->getUser()->accessGrading() && !$gradeable->getStudentSubmit()) {
            $msg = "Cannot submit for this assignment.";
            $this->core->addErrorMessage($msg);
            $this->core->redirect($url);
            return array('error' => true, 'message' => $msg);
        }

        $original_user_id = $this->core->getUser()->getId();
        $user_id = $gradeable->getUser()->getId();
        if ($gradeable->isTeamAssignment()) {
            $team = $this->core->getQueries()->getTeamByGradeableAndUser($gradeable->getId(), $user_id);
            if ($team !== null) {
                $user_id = $team->getId();
            }
        }
    
        $settings_file = FileUtils::joinPaths($this->core->getConfig()->getCoursePath(), "submissions",
            $gradeable->getId(), $user_id, "user_assignment_settings.json");
        $json = FileUtils::readJsonFile($settings_file);
        if ($json === false) {
            $msg = "Failed to open settings file.";
            $this->core->addErrorMessage($msg);
            $this->core->redirect($url);
            return array('error' => true, 'message' => $msg);
        }
        $json["active_version"] = $new_version;
        $current_time = (new \DateTime('now', $this->core->getConfig()->getTimezone()))->format("Y-m-d H:i:sO");
        $current_time_string_tz = $current_time . " " . $this->core->getConfig()->getTimezone()->getName();

        $json["history"][] = array("version" => $new_version, "time" => $current_time_string_tz, "who" => $original_user_id, "type" => "select");

        if (!@file_put_contents($settings_file, FileUtils::encodeJson($json))) {
            $msg = "Could not write to settings file.";
            $this->core->addErrorMessage($msg);
            $this->core->redirect($this->core->buildUrl(array('component' => 'student',
                                                              'gradeable_id' => $gradeable->getId())));
            return array('error' => true, 'message' => $msg);
        }

        $version = ($new_version > 0) ? $new_version : null;

        if($gradeable->isTeamAssignment()) {
            $this->core->getQueries()->updateActiveVersion($gradeable->getId(), null, $user_id, $version);
        }
        else {
            $this->core->getQueries()->updateActiveVersion($gradeable->getId(), $user_id, null, $version);
        }
        

        if ($new_version == 0) {
            $msg = "Cancelled submission for gradeable.";
            $this->core->addSuccessMessage($msg);
        }
        else {
            $msg = "Updated version of gradeable to version #{$new_version}.";
            $this->core->addSuccessMessage($msg);
        }
        if($ta) {
            $this->core->redirect($this->core->buildUrl(array('component' => 'grading', 'page' => 'electronic',
                                                    'action' => 'grade', 'gradeable_id' => $gradeable->getId(),
                                                    'who_id'=>$who, 'gradeable_version' => $new_version)));
        }
        else {
            $this->core->redirect($this->core->buildUrl(array('component' => 'student',
                                                          'gradeable_id' => $gradeable->getId(),
                                                          'gradeable_version' => $new_version)));
        }

        return array('error' => false, 'version' => $new_version, 'message' => $msg);
    }
    
    /**
     * Check if the results folder exists for a given gradeable and version results.json
     * in the results/ directory. If the file exists, we output a string that the calling
     * JS checks for to initiate a page refresh (so as to go from "in-grading" to done
     */
    public function checkRefresh() {
        $this->core->getOutput()->useHeader(false);
        $this->core->getOutput()->useFooter(false);
        $version = $_REQUEST['gradeable_version'];
        $g_id = (isset($_REQUEST['gradeable_id'])) ? $_REQUEST['gradeable_id'] : null;
        $gradeable = $this->gradeables_list->getGradeable($g_id, GradeableType::ELECTRONIC_FILE);

        $user_id = $this->core->getUser()->getId();
        if ($gradeable !== null && $gradeable->isTeamAssignment()) {
            $team = $this->core->getQueries()->getTeamByGradeableAndUser($g_id, $user_id);
            if ($team !== null) {
                $user_id = $team->getId();
            }
        }

        $path = FileUtils::joinPaths($this->core->getConfig()->getCoursePath(), "results", $g_id,
            $user_id, $version);
        if (file_exists($path."/results.json")) {
            $refresh_string = "REFRESH_ME";
            $refresh_bool = true;
        }
        else {
            $refresh_string = "NO_REFRESH";
            $refresh_bool = false;
        }
        $this->core->getOutput()->renderString($refresh_string);
        return array('refresh' => $refresh_bool, 'string' => $refresh_string);
    }
}<|MERGE_RESOLUTION|>--- conflicted
+++ resolved
@@ -446,11 +446,7 @@
         if (!isset($_POST['csrf_token']) || !$this->core->checkCsrfToken($_POST['csrf_token'])) {
             return $this->uploadResult("Invalid CSRF token.", false);
         }
-<<<<<<< HEAD
-
-=======
-      
->>>>>>> 819bd3e1
+
         // check for whether the item should be merged with previous submission
         // and whether or not file clobbering should be done
         $merge_previous = isset($_REQUEST['merge']) && $_REQUEST['merge'] === 'true';
@@ -575,24 +571,6 @@
                 $old_version_path = FileUtils::joinPaths($user_path, $old_version);
                 $to_search = FileUtils::joinPaths($old_version_path, "*.*");
                 $files = glob($to_search);
-<<<<<<< HEAD
-                // if not clobbering, give a new filename in the case one is necessary.
-                if(!$clobber) {
-                    $existing_files = array();
-                    foreach($files as $file) {
-                        $existing_files[] = basename($file);
-                    }
-                    $new_files = array($uploaded_file_base_name);
-                    $old_to_new_filenames = FileUtils::renameNoClobber($new_files, $existing_files);
-                    $uploaded_file_base_name = $old_to_new_filenames[$uploaded_file_base_name];
-                }
-                foreach($files as $file) {
-                  $file_base_name = basename($file);
-                  $move_here = FileUtils::joinPaths($version_path, $file_base_name);
-                  if (!@copy($file, $move_here)){
-                    return $this->uploadResult("Failed to merge previous version.", false);
-                  }
-=======
                 foreach($files as $file) {
                     $file_base_name = basename($file);
                     if(!$clobber && $file_base_name === $uploaded_file_base_name) {
@@ -604,7 +582,6 @@
                     if (!@copy($file, $move_here)){
                         return $this->uploadResult("Failed to merge previous version.", false);
                     }
->>>>>>> 819bd3e1
                 }
             }
             // copy over the uploaded file
@@ -975,11 +952,7 @@
             }
             
             // $merge_previous will only be true if there is a previous submission.
-<<<<<<< HEAD
-            if (count($previous_files) > 0 || $merge_previous) {
-=======
             if (count($previous_files_src) > 0 || $merge_previous) {
->>>>>>> 819bd3e1
                 if ($gradeable->getHighestVersion() === 0) {
                     return $this->uploadResult("No submission found. There should not be any files from a previous submission.", false);
                 }
@@ -1005,28 +978,13 @@
                 if($merge_previous) {
                     for($i = 1; $i <= $gradeable->getNumParts(); $i++) {
                         if(isset($uploaded_files[$i])) {
-<<<<<<< HEAD
-                            $previous_files[$i] = array();
-=======
                             $current_files_set = array_flip($uploaded_files[$i]["name"]);
                             $previous_files_src[$i] = array();
                             $previous_files_dst[$i] = array();
->>>>>>> 819bd3e1
                             $to_search = FileUtils::joinPaths($previous_part_path[$i], "*");
                             $filenames = glob($to_search);
                             $j = 0;
                             foreach($filenames as $filename) {
-<<<<<<< HEAD
-                                $previous_files[$i][$j++] = basename($filename);
-                            }
-                            if(!$clobber) {
-                                $old_to_new_filenames = FileUtils::renameNoClobber($uploaded_files[$i]["name"], $previous_files[$i]);
-                                for($j = 0; $j < $count[$i]; $j++) {
-                                    $old_filename = $uploaded_files[$i]["name"][$j];
-                                    $new_filename = $old_to_new_filenames[$old_filename];
-                                    $uploaded_files[$i]["name"][$j] = $new_filename;
-                                }
-=======
                                 $file_base_name = basename($filename);
                                 $previous_files_src[$i][$j] = $file_base_name;
                                 if(!$clobber && isset($current_files_set[$file_base_name])) {
@@ -1036,7 +994,6 @@
                                 }
                                 $previous_files_dst[$i][$j] = $file_base_name;
                                 $j++;
->>>>>>> 819bd3e1
                             }
                         }
                     }
@@ -1080,13 +1037,8 @@
                         }
                     }
                 }
-<<<<<<< HEAD
-                if(isset($previous_part_path[$i]) && isset($previous_files[$i])) {
-                    foreach ($previous_files[$i] as $prev_file) {
-=======
                 if(isset($previous_part_path[$i]) && isset($previous_files_src[$i])) {
                     foreach ($previous_files_src[$i] as $prev_file) {
->>>>>>> 819bd3e1
                         $file_size += filesize(FileUtils::joinPaths($previous_part_path[$i], $prev_file));
                     }
                 }
