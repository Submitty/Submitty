<?php

namespace app\controllers\admin;

use app\controllers\AbstractController;
use app\libraries\FileUtils;
use app\libraries\ForumUtils;
use app\libraries\response\JsonResponse;
use app\libraries\routers\AccessControl;
use app\libraries\response\MultiResponse;
use app\libraries\response\WebResponse;
use app\models\RainbowCustomizationJSON;
use app\views\admin\ConfigurationView;
use Symfony\Component\Routing\Annotation\Route;

/**
 * Class ConfigurationController
 * @package app\controllers\admin
 * @AccessControl(role="INSTRUCTOR")
 */
class ConfigurationController extends AbstractController {

    // The message that should be returned to the user if they fail the required validation to enable the nightly
    // rainbow grades build checkbox
    const FAIL_AUTO_RG_MSG = 'You may not enable automatic rainbow grades generation until you have supplied a ' .
    'customization.json file.  To have one generated for you, you may use the Web-Based Rainbow Grades Generation inside the Grade ' .
    'Reports tab.  You may also manually create the file and upload it to your course\'s rainbow_grades directory.';

    /**
     * @Route("/api/courses/{_semester}/{_course}/config", methods={"GET"})
     * @Route("/courses/{_semester}/{_course}/config", methods={"GET"})
     * @return MultiResponse
     */
    public function viewConfiguration(): MultiResponse {
        $fields = [
            'course_name'                    => $this->core->getConfig()->getCourseName(),
            'course_home_url'                => $this->core->getConfig()->getCourseHomeUrl(),
            'default_hw_late_days'           => $this->core->getConfig()->getDefaultHwLateDays(),
            'default_student_late_days'      => $this->core->getConfig()->getDefaultStudentLateDays(),
            'zero_rubric_grades'             => $this->core->getConfig()->shouldZeroRubricGrades(),
            'upload_message'                 => $this->core->getConfig()->getUploadMessage(),
            'display_rainbow_grades_summary' => $this->core->getConfig()->displayRainbowGradesSummary(),
            'display_custom_message'         => $this->core->getConfig()->displayCustomMessage(),
            'course_email'                   => $this->core->getConfig()->getCourseEmail(),
            'vcs_base_url'                   => $this->core->getConfig()->getVcsBaseUrl(),
            'vcs_type'                       => $this->core->getConfig()->getVcsType(),
            'forum_enabled'                  => $this->core->getConfig()->isForumEnabled(),
            'forum_create_thread_message'    => $this->core->getConfig()->getForumCreateThreadMessage(),
            'regrade_enabled'                => $this->core->getConfig()->isRegradeEnabled(),
            'regrade_message'                => $this->core->getConfig()->getRegradeMessage(),
            'private_repository'             => $this->core->getConfig()->getPrivateRepository(),
            'room_seating_gradeable_id'      => $this->core->getConfig()->getRoomSeatingGradeableId(),
            'seating_only_for_instructor'    => $this->core->getConfig()->isSeatingOnlyForInstructor(),
            'auto_rainbow_grades'            => $this->core->getConfig()->getAutoRainbowGrades(),
            'queue_enabled'                  => $this->core->getConfig()->isQueueEnabled(),
            'queue_contact_info'             => $this->core->getConfig()->getQueueContactInfo(),
            'queue_message'                  => $this->core->getConfig()->getQueueMessage(),
<<<<<<< HEAD
            'seek_message_enabled'                  => $this->core->getConfig()->isSeekMessageEnabled(),
            'seek_message_instructions'             => $this->core->getConfig()->getSeekMessageInstructions(),
=======
            'queue_announcement_message'     => $this->core->getConfig()->getQueueAnnouncementMessage(),
>>>>>>> df815e42
            'polls_enabled'                  => $this->core->getConfig()->isPollsEnabled(),
            'polls_pts_for_correct'          => $this->core->getConfig()->getPollsPtsForCorrect(),
            'polls_pts_for_incorrect'        => $this->core->getConfig()->getPollsPtsForIncorrect(),
        ];
        $seating_options = $this->getGradeableSeatingOptions();
        $admin_in_course = false;
        if ($this->core->getConfig()->isSubmittyAdminUserVerified()) {
            $admin_in_course =  $this->core->getQueries()->checkIsInstructorInCourse(
                $this->core->getConfig()->getVerifiedSubmittyAdminUser(),
                $this->core->getConfig()->getCourse(),
                $this->core->getConfig()->getSemester()
            );
        }

        return new MultiResponse(
            JsonResponse::getSuccessResponse([
                'config' => $fields,
                'gradeable_seating_options' => $seating_options,
                'email_enabled' => $this->core->getConfig()->isEmailEnabled(),
                'submitty_admin_user' => [
                    'user_id' => $this->core->getConfig()->getVerifiedSubmittyAdminUser(),
                    'verified' => $this->core->getConfig()->isSubmittyAdminUserVerified(),
                    'in_course' => $admin_in_course,
                ]
            ]),
            new WebResponse(
                ConfigurationView::class,
                'viewConfig',
                $fields,
                $seating_options,
                $this->core->getConfig()->isEmailEnabled(),
                [
                    'user_id' => $this->core->getConfig()->getVerifiedSubmittyAdminUser(),
                    'verified' => $this->core->getConfig()->isSubmittyAdminUserVerified(),
                    'in_course' => $admin_in_course,
                ],
                $this->core->getCsrfToken()
            )
        );
    }

    /**
     * @Route("/api/courses/{_semester}/{_course}/config", methods={"POST"})
     * @Route("/courses/{_semester}/{_course}/config", methods={"POST"})
     * @return MultiResponse
     */
    public function updateConfiguration(): MultiResponse {
        if (!isset($_POST['name'])) {
            return MultiResponse::JsonOnlyResponse(
                JsonResponse::getFailResponse('Name of config value not provided')
            );
        }
        $name = $_POST['name'];

        if (!isset($_POST['entry'])) {
            return MultiResponse::JsonOnlyResponse(
                JsonResponse::getFailResponse('Name of config entry not provided')
            );
        }
        $entry = $_POST['entry'];

        if ($name === "room_seating_gradeable_id") {
            $gradeable_seating_options = $this->getGradeableSeatingOptions();
            $gradeable_ids = [];
            foreach ($gradeable_seating_options as $option) {
                $gradeable_ids[] = $option['g_id'];
            }
            if (!in_array($entry, $gradeable_ids)) {
                return MultiResponse::JsonOnlyResponse(
                    JsonResponse::getFailResponse('Invalid gradeable chosen for seating')
                );
            }
        }
        elseif (in_array($name, ['default_hw_late_days', 'default_student_late_days'])) {
            if (!ctype_digit($entry)) {
                return MultiResponse::JsonOnlyResponse(
                    JsonResponse::getFailResponse('Must enter a number for this field')
                );
            }
            $entry = intval($entry);
        }
        elseif (
            in_array(
                $name,
                [
                    'zero_rubric_grades',
                    'display_rainbow_grades_summary',
                    'display_custom_message',
                    'forum_enabled',
                    'regrade_enabled',
                    'seating_only_for_instructor',
                    'queue_enabled',
                    'queue_contact_info',
                    'seek_message_enabled',
                    'seek_message_instructions',
                    'polls_enabled'
                ]
            )
        ) {
            $entry = $entry === "true";
        }
        elseif ($name == "course_home_url") {
            if (!filter_var($entry, FILTER_VALIDATE_URL) && !empty($entry)) {
                return MultiResponse::JsonOnlyResponse(
                    JsonResponse::getFailResponse($entry . ' is not a valid URL')
                );
            }
        }
        elseif ($name === 'auto_rainbow_grades') {
            // Special validation for auto_rainbow_grades checkbox
            // Get a new customization json object
            $customization_json = new RainbowCustomizationJSON($this->core);

            // If a custom_customization.json does not exist, then check for the presence of a regular one
            if (!$customization_json->doesCustomCustomizationExist()) {
                // Attempt to populate it from the customization.json in the course rainbow_grades directory
                // If no file exists do not allow user to enable this check mark until one is supplied
                try {
                    $customization_json->loadFromJsonFile();
                }
                catch (\Exception $e) {
                    return MultiResponse::JsonOnlyResponse(
                        JsonResponse::getFailResponse(ConfigurationController::FAIL_AUTO_RG_MSG)
                    );
                }
            }

            $entry = $entry === "true";
        }

        if ($name === 'forum_enabled' && $entry == 1) {
            // Only create default categories when there is no existing categories (only happens when first enabled)
            if (empty($this->core->getQueries()->getCategories())) {
                $categories = ["General Questions", "Homework Help", "Quizzes" , "Tests"];
                foreach ($categories as $category) {
                    $this->core->getQueries()->addNewCategory($category);
                }
            }
        }

        $config_json = $this->core->getConfig()->getCourseJson();
        if (!isset($config_json['course_details'][$name])) {
            return MultiResponse::JsonOnlyResponse(
                JsonResponse::getFailResponse('Not a valid config name')
            );
        }
        $config_json['course_details'][$name] = $entry;

        if (!$this->core->getConfig()->saveCourseJson(['course_details' => $config_json['course_details']])) {
            return MultiResponse::JsonOnlyResponse(
                JsonResponse::getFailResponse('Could not save config file')
            );
        }

        return MultiResponse::JsonOnlyResponse(
            JsonResponse::getSuccessResponse(null)
        );
    }

    private function getGradeableSeatingOptions(): array {
        $gradeable_seating_options = $this->core->getQueries()->getAllGradeablesIdsAndTitles();

        $seating_dir = FileUtils::joinPaths($this->core->getConfig()->getCoursePath(), 'reports', 'seating');

        $gradeable_seating_options = array_filter($gradeable_seating_options, function ($seating_option) use ($seating_dir) {
            return is_dir(FileUtils::joinPaths($seating_dir, $seating_option['g_id']));
        });

        return array_merge([['g_id' => '', 'g_title' => '--None--']], $gradeable_seating_options);
    }
}<|MERGE_RESOLUTION|>--- conflicted
+++ resolved
@@ -55,12 +55,9 @@
             'queue_enabled'                  => $this->core->getConfig()->isQueueEnabled(),
             'queue_contact_info'             => $this->core->getConfig()->getQueueContactInfo(),
             'queue_message'                  => $this->core->getConfig()->getQueueMessage(),
-<<<<<<< HEAD
-            'seek_message_enabled'                  => $this->core->getConfig()->isSeekMessageEnabled(),
-            'seek_message_instructions'             => $this->core->getConfig()->getSeekMessageInstructions(),
-=======
+            'seek_message_enabled'           => $this->core->getConfig()->isSeekMessageEnabled(),
+            'seek_message_instructions'      => $this->core->getConfig()->getSeekMessageInstructions(),
             'queue_announcement_message'     => $this->core->getConfig()->getQueueAnnouncementMessage(),
->>>>>>> df815e42
             'polls_enabled'                  => $this->core->getConfig()->isPollsEnabled(),
             'polls_pts_for_correct'          => $this->core->getConfig()->getPollsPtsForCorrect(),
             'polls_pts_for_incorrect'        => $this->core->getConfig()->getPollsPtsForIncorrect(),
