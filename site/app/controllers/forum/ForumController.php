<?php

namespace app\controllers\forum;

use app\libraries\Core;
use app\libraries\ForumUtils;
use app\models\Notification;
use app\controllers\AbstractController;
use app\libraries\Utils;
use app\libraries\FileUtils;
use app\libraries\DateUtils;
use app\libraries\routers\AccessControl;
use Symfony\Component\Routing\Annotation\Route;
use WebSocket;

/**
 * Class ForumHomeController
 *
 * Controller to deal with the submitty home page. Once the user has been authenticated, but before they have
 * selected which course they want to access, they are forwarded to the home page.
 */
class ForumController extends AbstractController {
    /**
     * ForumHomeController constructor.
     *
     * @param Core $core
     */
    public function __construct(Core $core) {
        parent::__construct($core);
    }

    private function showDeleted() {
        return ($this->core->getUser()->accessGrading() && isset($_COOKIE['show_deleted']) && $_COOKIE['show_deleted'] == "1");
    }

    private function showMergedThreads($currentCourse) {
        return (isset($_COOKIE["{$currentCourse}_show_merged_thread"]) && $_COOKIE["{$currentCourse}_show_merged_thread"] == "1");
    }

    private function returnUserContentToPage($error, $isThread, $thread_id) {
        //Notify User
        $this->core->addErrorMessage($error);

        if ($isThread) {
            $url = $this->core->buildCourseUrl(['forum', 'threads', 'new']);
        }
        else {
            $url = $this->core->buildCourseUrl(['forum', 'threads', $thread_id]);
        }
        return array(-1, $url);
    }

    /**
     * @Route("/{_semester}/{_course}/forum/threads/status", methods={"POST"})
     */
    public function changeThreadStatus($status, $thread_id = null) {
        if (is_null($thread_id)) {
            $thread_id = $_POST['thread_id'];
        }
        if ($this->core->getQueries()->getAuthorOfThread($thread_id) === $this->core->getUser()->getId() || $this->core->getUser()->accessGrading()) {
            if ($this->core->getQueries()->updateResolveState($thread_id, $status)) {
                return $this->core->getOutput()->renderJsonSuccess();
            }
            else {
                return $this->core->getOutput()->renderJsonFail('The thread resolve state could not be updated. Please try again.');
            }
        }
        else {
            return $this->core->getOutput()->renderJsonFail("You do not have permissions to do that.");
        }
    }

    private function checkGoodAttachment($isThread, $thread_id, $file_post) {
        if ((!isset($_FILES[$file_post])) || $_FILES[$file_post]['error'][0] === UPLOAD_ERR_NO_FILE) {
            return array(0);
        }
        if (count($_FILES[$file_post]['tmp_name']) > 5) {
            return $this->returnUserContentToPage("Max file upload size is 5. Please try again.", $isThread, $thread_id);
        }
        $imageCheck = Utils::checkUploadedImageFile($file_post) ? 1 : 0;
        if ($imageCheck == 0 && !empty($_FILES[$file_post]['tmp_name'])) {
            return $this->returnUserContentToPage("Invalid file type. Please upload only image files. (PNG, JPG, GIF, BMP...)", $isThread, $thread_id);
        }
        return array($imageCheck);
    }

    private function isValidCategories($inputCategoriesIds = -1, $inputCategoriesName = -1) {
        $rows = $this->core->getQueries()->getCategories();
        if (is_array($inputCategoriesIds)) {
            if (count($inputCategoriesIds) < 1) {
                return false;
            }
            foreach ($inputCategoriesIds as $category_id) {
                $match_found = false;
                foreach ($rows as $index => $values) {
                    if ($values["category_id"] === $category_id) {
                        $match_found = true;
                        break;
                    }
                }
                if (!$match_found) {
                    return false;
                }
            }
        }
        if (is_array($inputCategoriesName)) {
            if (count($inputCategoriesName) < 1) {
                return false;
            }
            foreach ($inputCategoriesName as $category_name) {
                $match_found = false;
                foreach ($rows as $index => $values) {
                    if ($values["category_desc"] === $category_name) {
                        $match_found = true;
                        break;
                    }
                }
                if (!$match_found) {
                    return false;
                }
            }
        }
        return true;
    }

    private function isCategoryDeletionGood($category_id) {
        // Check if not the last category which exists
        $rows = $this->core->getQueries()->getCategories();
        foreach ($rows as $index => $values) {
            if (((int) $values["category_id"]) !== $category_id) {
                return true;
            }
        }
        return false;
    }

    /**
     * @Route("/{_semester}/{_course}/forum/categories/new", methods={"POST"})
     * @AccessControl(permission="forum.modify_category")
     */
    public function addNewCategory($category = []) {
        $result = array();
        if (!empty($_POST["newCategory"])) {
            $category = trim($_POST["newCategory"]);
            if ($this->isValidCategories(-1, array($category))) {
                return $this->core->getOutput()->renderJsonFail("That category already exists.");
            }
            else {
                if (strlen($category) > 50) {
                    return $this->core->getOutput()->renderJsonFail("Category name is more than 50 characters.");
                }
                else {
                    $newCategoryId = $this->core->getQueries()->addNewCategory($category);
                    $result["new_id"] = $newCategoryId["category_id"];
                }
            }
        }
        elseif (count($category) > 0) {
            $result["new_ids"] = [];
            foreach ($category as $categoryName) {
                if (!$this->isValidCategories(-1, array($categoryName))) {
                    $newCategoryId = $this->core->getQueries()->addNewCategory($categoryName);
                    $result["new_ids"][] = $newCategoryId;
                }
            }
        }
        else {
            return $this->core->getOutput()->renderJsonFail("No category data submitted. Please try again.");
        }
        return $this->core->getOutput()->renderJsonSuccess($result);
    }

    /**
     * @Route("/{_semester}/{_course}/forum/categories/delete", methods={"POST"})
     * @AccessControl(permission="forum.modify_category")
     */
    public function deleteCategory() {
        if (!empty($_POST["deleteCategory"])) {
            $category = (int) $_POST["deleteCategory"];
            if (!$this->isValidCategories(array($category))) {
                return $this->core->getOutput()->renderJsonFail("That category doesn't exists.");
            }
            elseif (!$this->isCategoryDeletionGood($category)) {
                return $this->core->getOutput()->renderJsonFail("Last category can't be deleted.");
            }
            else {
                if ($this->core->getQueries()->deleteCategory($category)) {
                    return $this->core->getOutput()->renderJsonSuccess();
                }
                else {
                    return $this->core->getOutput()->renderJsonFail("Category is in use.");
                }
            }
        }
        else {
            return $this->core->getOutput()->renderJsonFail("No category data submitted. Please try again.");
        }
    }

    /**
     * @Route("/{_semester}/{_course}/forum/categories/edit", methods={"POST"})
     * @AccessControl(permission="forum.modify_category")
     */
    public function editCategory() {
        $category_id = $_POST["category_id"];
        $category_desc = null;
        $category_color = null;

        if (!empty($_POST["category_desc"])) {
            $category_desc = trim($_POST["category_desc"]);
            if ($this->isValidCategories(-1, array($category_desc))) {
                return $this->core->getOutput()->renderJsonFail("That category already exists.");
            }
            elseif (strlen($category_desc) > 50) {
                return $this->core->getOutput()->renderJsonFail("Category name is more than 50 characters.");
            }
        }
        if (!empty($_POST["category_color"])) {
            $category_color = $_POST["category_color"];
            if (!in_array(strtoupper($category_color), $this->getAllowedCategoryColor())) {
                return $this->core->getOutput()->renderJsonFail("Given category color is not allowed.");
            }
        }

        $this->core->getQueries()->editCategory($category_id, $category_desc, $category_color);
        return $this->core->getOutput()->renderJsonSuccess();
    }

    /**
     * @Route("/{_semester}/{_course}/forum/categories/reorder", methods={"POST"})
     * @AccessControl(permission="forum.modify_category")
     */
    public function reorderCategories() {
        $rows = $this->core->getQueries()->getCategories();

        $current_order = array();
        foreach ($rows as $row) {
            $current_order[] = (int) $row['category_id'];
        }
        $new_order = array();
        foreach ($_POST['categorylistitem'] as $item) {
            $new_order[] = (int) $item;
        }

        if (count(array_diff(array_merge($current_order, $new_order), array_intersect($current_order, $new_order))) === 0) {
            $this->core->getQueries()->reorderCategories($new_order);
            return $this->core->getOutput()->renderJsonSuccess();
        }
        else {
            return $this->core->getOutput()->renderJsonFail("Different Categories IDs given");
        }
    }

    //CODE WILL BE CONSOLIDATED IN FUTURE

    /**
     * @Route("/{_semester}/{_course}/forum/threads/new", methods={"POST"})
     * @AccessControl(permission="forum.publish")
     */
    public function publishThread() {
        $markdown = !empty($_POST['markdown_status']);
        $current_user_id = $this->core->getUser()->getId();
        $result = array();
        $thread_title = trim($_POST["title"]);
        $thread_post_content = str_replace("\r", "", $_POST["thread_post_content"]);
        $anon = (isset($_POST["Anon"]) && $_POST["Anon"] == "Anon") ? 1 : 0;

        if (strlen($thread_post_content) > ForumUtils::FORUM_CHAR_POST_LIMIT) {
            $result['next_page'] = $this->core->buildUrl(['forum', 'threads', 'new']);
            return $this->core->getOutput()->renderJsonFail("Posts cannot be over " . ForumUtils::FORUM_CHAR_POST_LIMIT . " characters long", $result);
        }

        if (!empty($_POST['lock_thread_date']) && $this->core->getUser()->accessAdmin()) {
            $lock_thread_date = $_POST['lock_thread_date'];
        }
        else {
            $lock_thread_date = null;
        }


        $thread_status = $_POST["thread_status"];

        $announcement = (isset($_POST["Announcement"]) && $_POST["Announcement"] == "Announcement" && $this->core->getUser()->accessFullGrading()) ? 1 : 0;

        $categories_ids  = array();
        foreach ($_POST["cat"] as $category_id) {
            $categories_ids[] = (int) $category_id;
        }
        if (empty($thread_title) || empty($thread_post_content)) {
            $this->core->addErrorMessage("One of the fields was empty or bad. Please re-submit your thread.");
            $result['next_page'] = $this->core->buildCourseUrl(['forum', 'threads', 'new']);
        }
        elseif (!$this->isValidCategories($categories_ids)) {
            $this->core->addErrorMessage("You must select valid categories. Please re-submit your thread.");
            $result['next_page'] = $this->core->buildCourseUrl(['forum', 'threads', 'new']);
        }
        else {
            $hasGoodAttachment = $this->checkGoodAttachment(true, -1, 'file_input');
            if ($hasGoodAttachment[0] == -1) {
                $result['next_page'] = $hasGoodAttachment[1];
            }
            else {
                // Good Attachment
                $result = $this->core->getQueries()->createThread($markdown, $current_user_id, $thread_title, $thread_post_content, $anon, $announcement, $thread_status, $hasGoodAttachment[0], $categories_ids, $lock_thread_date);

                $thread_id = $result["thread_id"];
                $post_id = $result["post_id"];

                if ($hasGoodAttachment[0] == 1) {
                    $thread_dir = FileUtils::joinPaths(FileUtils::joinPaths($this->core->getConfig()->getCoursePath(), "forum_attachments"), $thread_id);
                    FileUtils::createDir($thread_dir);

                    $post_dir = FileUtils::joinPaths($thread_dir, $post_id);
                    FileUtils::createDir($post_dir);

                    for ($i = 0; $i < count($_FILES["file_input"]["name"]); $i++) {
                        $target_file = $post_dir . "/" . basename($_FILES["file_input"]["name"][$i]);
                        move_uploaded_file($_FILES["file_input"]["tmp_name"][$i], $target_file);
                    }
                }
                $full_course_name = $this->core->getFullCourseName();
                $metadata = json_encode(array('url' => $this->core->buildCourseUrl(['forum', 'threads', $thread_id]), 'thread_id' => $thread_id));
                if ($announcement) {
                    // notify on a new announcement
                    $subject = "New Announcement: " . Notification::textShortner($thread_title);
                    $content = "An Instructor or Teaching Assistant made an announcement in:\n" . $full_course_name . "\n\n" . $thread_title . "\n\n" . $thread_post_content;
                    $event = ['component' => 'forum', 'metadata' => $metadata, 'content' => $content, 'subject' => $subject];
                    $this->core->getNotificationFactory()->onNewAnnouncement($event);
                }
                else {
                    // notify on a new thread
                    $subject = "New Thread: " . Notification::textShortner($thread_title);
                    $content = "A new discussion thread was created in:\n" . $full_course_name . "\n\n" . $thread_title . "\n\n" . $thread_post_content;
                    $event = ['component' => 'forum', 'metadata' => $metadata, 'content' => $content, 'subject' => $subject];
                    $this->core->getNotificationFactory()->onNewThread($event);
                }

                try{
                    $client = new Websocket\Client("ws://".$_SERVER['HTTP_HOST'].":8080");
                    $client->send(json_encode(["type" => "new_thread", "data" => [
                        "thread_id" => $thread_id,
                        "user_id" => $current_user_id
                    ]]));
                    $client->close();
                }
                catch(WebSocket\ConnectionException $e){
                    ;
                }
                $result['next_page'] = $this->core->buildCourseUrl(['forum', 'threads', $thread_id]);
            }
        }
        return $this->core->getOutput()->renderJsonSuccess($result);
    }

    /**
     * @Route("/{_semester}/{_course}/forum/search", methods={"POST"})
     */
    public function search() {
        $results = $this->core->getQueries()->searchThreads($_POST['search_content']);
        $this->core->getOutput()->renderOutput('forum\ForumThread', 'searchResult', $results);
    }

    /**
     * @Route("/{_semester}/{_course}/forum/posts/new", methods={"POST"})
     * @AccessControl(permission="forum.publish")
     */
    public function publishPost() {
        $current_user_id = $this->core->getUser()->getId();
        $result = array();
        $parent_id = (!empty($_POST["parent_id"])) ? htmlentities($_POST["parent_id"], ENT_QUOTES | ENT_HTML5, 'UTF-8') : -1;
        $post_content_tag = 'thread_post_content';
        $file_post = 'file_input';
        $post_content = str_replace("\r", "", $_POST[$post_content_tag]);
        $thread_id = htmlentities($_POST["thread_id"], ENT_QUOTES | ENT_HTML5, 'UTF-8');

        if (strlen($post_content) > ForumUtils::FORUM_CHAR_POST_LIMIT) {
            $result['next_page'] = $this->core->buildUrl(['forum', 'threads']);
            return $this->core->getOutput()->renderJsonFail("Posts cannot be over " . ForumUtils::FORUM_CHAR_POST_LIMIT . " characters long", $result);
        }

        if (isset($_POST['thread_status'])) {
            $this->changeThreadStatus($_POST['thread_status'], $thread_id);
        }

        $markdown = !empty($_POST['markdown_status']);

        setcookie("markdown_enabled", ($markdown ? 1 : 0), time() + (86400 * 30), "/");

        $display_option = (!empty($_POST["display_option"])) ? htmlentities($_POST["display_option"], ENT_QUOTES | ENT_HTML5, 'UTF-8') : "tree";
        $anon = (isset($_POST["Anon"]) && $_POST["Anon"] == "Anon") ? 1 : 0;
        if (empty($post_content) || empty($thread_id)) {
            $this->core->addErrorMessage("There was an error submitting your post. Please re-submit your post.");
            $result['next_page'] = $this->core->buildCourseUrl(['forum', 'threads']);
        }
        elseif (!$this->core->getQueries()->existsThread($thread_id)) {
            $this->core->addErrorMessage("There was an error submitting your post. Thread doesn't exist.");
            $result['next_page'] = $this->core->buildCourseUrl(['forum', 'threads']);
        }
        elseif (!$this->core->getQueries()->existsPost($thread_id, $parent_id)) {
            $this->core->addErrorMessage("There was an error submitting your post. Parent post doesn't exist in given thread.");
            $result['next_page'] = $this->core->buildCourseUrl(['forum', 'threads']);
        }
        elseif ($this->core->getQueries()->isThreadLocked($thread_id) && !$this->core->getUser()->accessAdmin()) {
            $this->core->addErrorMessage("Thread is locked.");
            $result['next_page'] = $this->core->buildCourseUrl(['forum', 'threads', $thread_id]);
        }
        else {
            $hasGoodAttachment = $this->checkGoodAttachment(false, $thread_id, $file_post);
            if ($hasGoodAttachment[0] == -1) {
                $result['next_page'] = $hasGoodAttachment[1];
            }
            else {
                $post_id = $this->core->getQueries()->createPost($current_user_id, $post_content, $thread_id, $anon, 0, false, $hasGoodAttachment[0], $markdown, $parent_id);
                $thread_dir = FileUtils::joinPaths(FileUtils::joinPaths($this->core->getConfig()->getCoursePath(), "forum_attachments"), $thread_id);

                if (!is_dir($thread_dir)) {
                    FileUtils::createDir($thread_dir);
                }

                if ($hasGoodAttachment[0] == 1) {
                    $post_dir = FileUtils::joinPaths($thread_dir, $post_id);
                    FileUtils::createDir($post_dir);
                    for ($i = 0; $i < count($_FILES[$file_post]["name"]); $i++) {
                        $target_file = $post_dir . "/" . basename($_FILES[$file_post]["name"][$i]);
                        move_uploaded_file($_FILES[$file_post]["tmp_name"][$i], $target_file);
                    }
                }

                $full_course_name = $this->core->getFullCourseName();
                $thread_title = $this->core->getQueries()->getThread($thread_id)[0]['title'];
                $parent_post = $this->core->getQueries()->getPost($parent_id);
                $parent_post_content = $parent_post['content'];

                $metadata = json_encode(array('url' => $this->core->buildCourseUrl(['forum', 'threads', $thread_id]), 'thread_id' => $thread_id));

                $subject = "New Reply: " . Notification::textShortner($thread_title);
                $content = "A new message was posted in:\n" . $full_course_name . "\n\nThread Title: " . $thread_title . "\nPost: " . Notification::textShortner($parent_post_content) . "\n\nNew Reply:\n\n" . $post_content;
                $event = ['component' => 'forum', 'metadata' => $metadata, 'content' => $content, 'subject' => $subject, 'post_id' => $post_id, 'thread_id' => $thread_id];
                $this->core->getNotificationFactory()->onNewPost($event);

                try {
                    $client = new Websocket\Client("ws://" . $_SERVER['HTTP_HOST'] . ":8080");
                    $client->send(json_encode(["type" => "new_post", "data" => [
                        "post_id" => $post_id,
                        "thread_id" => $thread_id,
                        "parent_id" => $parent_id,
                        "user_id" => $current_user_id
                    ]]));
                    $client->close();
                }
                catch(WebSocket\ConnectionException $e){
                    ;
                }

                $result['next_page'] = $this->core->buildCourseUrl(['forum', 'threads', $thread_id]) . '?' . http_build_query(['option' => $display_option]);
            }
        }
        return $this->core->getOutput()->renderJsonSuccess($result);
    }

    /**
     * @Route("/{_semester}/{_course}/forum/announcements", methods={"POST"})
     * @AccessControl(permission="forum.modify_announcement")
     */
    public function alterAnnouncement($type) {
        $thread_id = $_POST["thread_id"];
        $this->core->getQueries()->setAnnouncement($thread_id, $type);

        //TODO: notify on edited announcement
    }

    /**
     * @Route("/{_semester}/{_course}/forum/threads/pin", methods={"POST"})
     */
    public function pinThread($type) {
        $thread_id = $_POST["thread_id"];
        $current_user = $this->core->getUser()->getId();
        $this->core->getQueries()->addPinnedThread($current_user, $thread_id, $type);
        $response = array('user' => $current_user, 'thread' => $thread_id, 'type' => $type);
        return $this->core->getOutput()->renderJsonSuccess($response);
    }

    /**
     * Alter content/delete/undelete post of a thread
     *
     * If applied on the first post of a thread, same action will be reflected on the corresponding thread
     *
     * @param integer(0/1/2) $modifyType - 0 => delete, 1 => edit content, 2 => undelete
     *
     * @Route("/{_semester}/{_course}/forum/posts/modify", methods={"POST"})
     */
    public function alterPost($modify_type) {
        $full_course_name = $this->core->getFullCourseName();
        $post_id = $_POST["post_id"] ?? $_POST["edit_post_id"];
        $post = $this->core->getQueries()->getPost($post_id);
        $current_user_id = $this->core->getUser()->getId();

        $markdown = !empty($_POST['markdown_status']);

        if (!$this->core->getAccess()->canI("forum.modify_post", ['post_author' => $post['author_user_id']])) {
                return $this->core->getOutput()->renderJsonFail('You do not have permissions to do that.');
        }
        if (!empty($_POST['edit_thread_id']) && $this->core->getQueries()->isThreadLocked($_POST['edit_thread_id']) && !$this->core->getUser()->accessAdmin()) {
            $this->core->addErrorMessage("Thread is locked.");
            $this->core->redirect($this->core->buildCourseUrl(['forum', 'threads', $_POST['edit_thread_id']]));
        }
        elseif ($this->core->getQueries()->isThreadLocked($_POST['thread_id']) && !$this->core->getUser()->accessAdmin()) {
            return $this->core->getOutput()->renderJsonFail('Thread is locked');
        }
        elseif ($modify_type == 0) { //delete post or thread
            $thread_id = $_POST["thread_id"];
            $thread_title = $this->core->getQueries()->getThread($thread_id)[0]['title'];
            if ($this->core->getQueries()->setDeletePostStatus($post_id, $thread_id, 1)) {
                $type = "thread";
            }
            else {
                $type = "post";
            }

            $post_author_id = $post['author_user_id'];
            $metadata = json_encode(array());
            $subject = "Deleted: " . Notification::textShortner($post["content"]);
            $content = "In " . $full_course_name . "\n\nThread: " . $thread_title . "\n\nPost:\n" . $post["content"] . " was deleted.";
            $event = [ 'component' => 'forum', 'metadata' => $metadata, 'content' => $content, 'subject' => $subject, 'recipient' => $post_author_id, 'preference' => 'all_modifications_forum'];
            $this->core->getNotificationFactory()->onPostModified($event);

            $this->core->getQueries()->removeNotificationsPost($post_id);
            return $this->core->getOutput()->renderJsonSuccess(array('type' => $type));
        }
        elseif ($modify_type == 2) { //undelete post or thread
            $thread_id = $_POST["thread_id"];
            $result = $this->core->getQueries()->setDeletePostStatus($post_id, $thread_id, 0);
            if (is_null($result)) {
                $error = "Parent post must be undeleted first.";
                return $this->core->getOutput()->renderJsonFail($error);
            }
            else {
                // We want to reload same thread again, in both case (thread/post undelete)
                $thread_title = $this->core->getQueries()->getThread($thread_id)[0]['title'];
                $post_author_id = $post['author_user_id'];
                $metadata = json_encode(array('url' => $this->core->buildCourseUrl(['forum', 'threads', $thread_id]) . '#' . (string) $post_id, 'thread_id' => $thread_id, 'post_id' => $post_id));
                $subject = "Undeleted: " . Notification::textShortner($post["content"]);
                $content = "In " . $full_course_name . "\n\nThe following post was undeleted.\n\nThread: " . $thread_title . "\n\n" . $post["content"];
                $event = ['component' => 'forum', 'metadata' => $metadata, 'content' => $content, 'subject' => $subject, 'recipient' => $post_author_id, 'preference' => 'all_modifications_forum'];
                $this->core->getNotificationFactory()->onPostModified($event);
                $type = "post";
                return $this->core->getOutput()->renderJsonSuccess(array('type' => $type));
            }
        }
        elseif ($modify_type == 1) { //edit post or thread
            $thread_id = $_POST["edit_thread_id"];
            $status_edit_thread = $this->editThread();
            $status_edit_post   = $this->editPost();

            $any_changes = false;
            $type = null;
            $isError = false;
            $messageString = '';
             // Author of first post and thread must be same
            if (is_null($status_edit_thread) && is_null($status_edit_post)) {
                $this->core->addErrorMessage("No data submitted. Please try again.");
            }
            elseif (is_null($status_edit_thread) || is_null($status_edit_post)) {
                $type = is_null($status_edit_thread) ? "Post" : "Thread";
                if ($status_edit_thread || $status_edit_post) {
                    //$type is true
                    $messageString = "{$type} updated successfully.";
                    $any_changes = true;
                }
                else {
                    $isError = true;
                    $messageString = "{$type} update failed. Please try again.";
                }
            }
            else {
                if ($status_edit_thread && $status_edit_post) {
                    $type = "Thread and Post";
                    $messageString = "Thread and post updated successfully.";
                    $any_changes = true;
                }
                else {
                    $type = ($status_edit_thread) ? "Thread" : "Post";
                    $type_opposite = (!$status_edit_thread) ? "Thread" : "Post";
                    $isError = true;
                    if ($status_edit_thread || $status_edit_post) {
                        //$type is true
                        $messageString = "{$type} updated successfully. {$type_opposite} update failed. Please try again.";
                        $any_changes = true;
                    }
                    else {
                        $messageString = "Thread and Post update failed. Please try again.";
                    }
                }
            }
            if ($any_changes) {
                $thread_title = $this->core->getQueries()->getThread($thread_id)[0]['title'];
                $post_author_id = $post['author_user_id'];
                $metadata = json_encode(array('url' => $this->core->buildCourseUrl(['forum', 'threads', $thread_id]) . '#' . (string) $post_id, 'thread_id' => $thread_id, 'post_id' => $post_id));
                if ($type == "Post") {
                    $post_content = $_POST["thread_post_content"];
                    $subject = "Post Edited: " . Notification::textShortner($post_content);
                    $content = "A message was edited in:\n" . $full_course_name . "\n\nThread Title: " . $thread_title . "\n\nEdited Post: \n\n" . $post_content;
                }
                elseif ($type == "Thread and Post") {
                    $post_content = $_POST["thread_post_content"];
                    $subject = "Thread Edited: " . Notification::textShortner($thread_title);
                    $content = "A thread was edited in:\n" . $full_course_name . "\n\nEdited Thread: " . $thread_title . "\n\nEdited Post: \n\n" . $post_content;
                }

                $event = ['component' => 'forum', 'metadata' => $metadata, 'content' => $content, 'subject' => $subject, 'recipient' => $post_author_id, 'preference' => 'all_modifications_forum'];
                $this->core->getNotificationFactory()->onPostModified($event);
            }
            if ($isError) {
                return $this->core->getOutput()->renderJsonFail($messageString);
            }
            $this->core->redirect($this->core->buildCourseUrl(['forum', 'threads', $thread_id]));
        }
    }

    /**
     * @Route("/{_semester}/{_course}/forum/threads/merge", methods={"POST"})
     * @AccessControl(permission="forum.merge_thread")
     */
    public function mergeThread() {
        $current_user_id = $this->core->getUser()->getId();
        $parent_thread_id = $_POST["merge_thread_parent"];
        $child_thread_id = $_POST["merge_thread_child"];
        preg_match('/\((.*?)\)/', $parent_thread_id, $result);
        $parent_thread_id = $result[1];
        $thread_id = $child_thread_id;
        if (is_numeric($parent_thread_id) && is_numeric($child_thread_id)) {
            $message = "";
            $child_root_post = -1;
            if ($this->core->getQueries()->mergeThread($parent_thread_id, $child_thread_id, $message, $child_root_post)) {
                $child_thread_dir = FileUtils::joinPaths(FileUtils::joinPaths($this->core->getConfig()->getCoursePath(), "forum_attachments"), $child_thread_id);
                if (is_dir($child_thread_dir)) {
                    $parent_thread_dir = FileUtils::joinPaths(FileUtils::joinPaths($this->core->getConfig()->getCoursePath(), "forum_attachments"), $parent_thread_id);
                    if (!is_dir($parent_thread_dir)) {
                        FileUtils::createDir($parent_thread_dir);
                    }
                    $child_posts_dirs = FileUtils::getAllDirs($child_thread_dir);
                    foreach ($child_posts_dirs as $post_id) {
                        $child_post_dir = FileUtils::joinPaths($child_thread_dir, $post_id);
                        $parent_post_dir = FileUtils::joinPaths($parent_thread_dir, $post_id);
                        rename($child_post_dir, $parent_post_dir);
                    }
                }

                $full_course_name = $this->core->getFullCourseName();
                $child_thread = $this->core->getQueries()->getThread($child_thread_id)[0];
                $child_thread_author = $child_thread['created_by'];
                $child_thread_title = $child_thread['title'];
                $parent_thread_title = $this->core->getQueries()->getThreadTitle($parent_thread_id)['title'];
                $metadata = json_encode(array('url' => $this->core->buildCourseUrl(['forum', 'threads', $parent_thread_id]) . '#' . (string) $child_root_post, 'thread_id' => $parent_thread_id, 'post_id' => $child_root_post));
                $subject = "Thread Merge: " . Notification::textShortner($child_thread_title);
                $content = "Two threads were merged in:\n" . $full_course_name . "\n\nAll messages posted in Merged Thread:\n" . $child_thread_title . "\n\nAre now contained within Parent Thread:\n" . $parent_thread_title;
                $event = [ 'component' => 'forum', 'metadata' => $metadata, 'content' => $content, 'subject' => $subject, 'recipient' => $child_thread_author, 'preference' => 'merge_threads'];
                $this->core->getNotificationFactory()->onPostModified($event);
                $this->core->addSuccessMessage("Threads merged!");
                $thread_id = $parent_thread_id;
            }
            else {
                $this->core->addErrorMessage("Merging Failed! " . $message);
            }
        }
        $this->core->redirect($this->core->buildCourseUrl(['forum', 'threads', $thread_id]));
    }

    private function editThread() {
        // Ensure authentication before call
        if (!empty($_POST["title"])) {
            $thread_id = $_POST["edit_thread_id"];
            if (!empty($_POST['lock_thread_date']) && $this->core->getUser()->accessAdmin()) {
                $lock_thread_date = $_POST['lock_thread_date'];
            }
            else {
                $lock_thread_date = null;
            }
            $thread_title = $_POST["title"];
            $status = $_POST["thread_status"];
            $categories_ids  = array();
            if (!empty($_POST["cat"])) {
                foreach ($_POST["cat"] as $category_id) {
                    $categories_ids[] = (int) $category_id;
                }
            }
            if (!$this->isValidCategories($categories_ids)) {
                return false;
            }
            return $this->core->getQueries()->editThread($thread_id, $thread_title, $categories_ids, $status, $lock_thread_date);
        }
        return null;
    }

    private function editPost() {
        // Ensure authentication before call
        $new_post_content = $_POST["thread_post_content"];
        if (!empty($new_post_content)) {
            if (strlen($new_post_content) > ForumUtils::FORUM_CHAR_POST_LIMIT) {
                $this->core->addErrorMessage("Posts cannot be over " . ForumUtils::FORUM_CHAR_POST_LIMIT . " characters long");
                return null;
            }

            $post_id = $_POST["edit_post_id"];
            $original_post = $this->core->getQueries()->getPost($post_id);
            if (!empty($original_post)) {
                $original_creator = $original_post['author_user_id'];
            }
            $anon = (!empty($_POST["Anon"]) && $_POST["Anon"] == "Anon") ? 1 : 0;
            $current_user = $this->core->getUser()->getId();
            if (!$this->modifyAnonymous($original_creator)) {
                $anon = $original_post["anonymous"] ? 1 : 0;
            }

            $markdown = !empty($_POST['markdown_status']);

            return $this->core->getQueries()->editPost($original_creator, $current_user, $post_id, $new_post_content, $anon, $markdown);
        }
        return null;
    }

    private function getSortedThreads($categories_ids, $max_thread, $show_deleted, $show_merged_thread, $thread_status, $unread_threads, &$blockNumber, $thread_id = -1) {
        $current_user = $this->core->getUser()->getId();
        if (!$this->isValidCategories($categories_ids)) {
            // No filter for category
            $categories_ids = array();
        }

        $thread_block = $this->core->getQueries()->loadThreadBlock($categories_ids, $thread_status, $unread_threads, $show_deleted, $show_merged_thread, $current_user, $blockNumber, $thread_id);

        $ordered_threads = $thread_block['threads'];
        $blockNumber = $thread_block['block_number'];

        foreach ($ordered_threads as &$thread) {
            $list = array();
            foreach (explode("|", $thread['categories_ids']) as $id) {
                $list[] = (int) $id;
            }
            $thread['categories_ids'] = $list;
            $thread['categories_desc'] = explode("|", $thread['categories_desc']);
            $thread['categories_color'] = explode("|", $thread['categories_color']);
        }
        return $ordered_threads;
    }

    /**
     * @Route("/{_semester}/{_course}/forum/threads", methods={"POST"})
     */
    public function getThreads($page_number = null) {
        $pageNumber = !empty($page_number) && is_numeric($page_number) ? (int) $page_number : 1;
        $show_deleted = $this->showDeleted();
        $currentCourse = $this->core->getConfig()->getCourse();
        $show_merged_thread = $this->showMergedThreads($currentCourse);
        $categories_ids = array_key_exists('thread_categories', $_POST) && !empty($_POST["thread_categories"]) ? explode("|", $_POST['thread_categories']) : array();
        $thread_status = array_key_exists('thread_status', $_POST) && ($_POST["thread_status"] === "0" || !empty($_POST["thread_status"])) ? explode("|", $_POST['thread_status']) : array();
        $unread_threads = ($_POST["unread_select"] === 'true');
        if (empty($categories_ids) && !empty($_COOKIE[$currentCourse . '_forum_categories'])) {
            $categories_ids = explode("|", $_COOKIE[$currentCourse . '_forum_categories']);
        }
        if (empty($thread_status) && !empty($_COOKIE['forum_thread_status'])) {
            $thread_status = explode("|", $_COOKIE['forum_thread_status']);
        }
        foreach ($categories_ids as &$id) {
            $id = (int) $id;
        }
        foreach ($thread_status as &$status) {
            $status = (int) $status;
        }
        $max_thread = 0;
        $threads = $this->getSortedThreads($categories_ids, $max_thread, $show_deleted, $show_merged_thread, $thread_status, $unread_threads, $pageNumber, -1);
        $currentCategoriesIds = (!empty($_POST['currentCategoriesId'])) ? explode("|", $_POST["currentCategoriesId"]) : array();
        $currentThreadId = array_key_exists('currentThreadId', $_POST) && !empty($_POST["currentThreadId"]) && is_numeric($_POST["currentThreadId"]) ? (int) $_POST["currentThreadId"] : -1;
        $this->core->getOutput()->renderOutput('forum\ForumThread', 'showAlteredDisplayList', $threads, true, $currentThreadId, $currentCategoriesIds);
        $this->core->getOutput()->useHeader(false);
        $this->core->getOutput()->useFooter(false);
        return $this->core->getOutput()->renderJsonSuccess(array(
                "html" => $this->core->getOutput()->getOutput(),
                "count" => count($threads),
                "page_number" => $pageNumber,
            ));
    }

    /**
     * @Route("/{_semester}/{_course}/forum", methods={"GET"})
     * @Route("/{_semester}/{_course}/forum/threads", methods={"GET"})
     * @Route("/{_semester}/{_course}/forum/threads/{thread_id}", methods={"GET", "POST"}, requirements={"thread_id": "\d+"})
     */
    public function showThreads($thread_id = null, $option = 'tree') {
        $user = $this->core->getUser()->getId();
        $currentCourse = $this->core->getConfig()->getCourse();
        $category_id = in_array('thread_category', $_POST) ? $_POST['thread_category'] : -1;
        $category_id = array($category_id);
        $thread_status = array();
        $new_posts = array();
        $unread_threads = false;
        if (!empty($_COOKIE[$currentCourse . '_forum_categories']) && $category_id[0] == -1) {
            $category_id = explode('|', $_COOKIE[$currentCourse . '_forum_categories']);
        }
        if (!empty($_COOKIE['forum_thread_status'])) {
            $thread_status = explode("|", $_COOKIE['forum_thread_status']);
        }
        if (!empty($_COOKIE['unread_select_value'])) {
            $unread_threads = ($_COOKIE['unread_select_value'] === 'true');
        }
        foreach ($category_id as &$id) {
            $id = (int) $id;
        }
        foreach ($thread_status as &$status) {
            $status = (int) $status;
        }

        $max_thread = 0;
        $show_deleted = $this->showDeleted();
        $show_merged_thread = $this->showMergedThreads($currentCourse);
        $current_user = $this->core->getUser()->getId();

        $thread_resolve_state = 0;

        $posts = null;
        $option = 'tree';
        if (!empty($_COOKIE['forum_display_option'])) {
            $option = $_COOKIE['forum_display_option'];
        }
        $option = ($this->core->getUser()->accessGrading() || $option != 'alpha') ? $option : 'tree';
        if (!empty($thread_id)) {
            $thread_id = (int) $thread_id;
            $thread_resolve_state = $this->core->getQueries()->getResolveState($thread_id)[0]['status'];
            $this->core->getQueries()->markNotificationAsSeen($user, -2, (string) $thread_id);
            $unread_p = $this->core->getQueries()->getUnviewedPosts($thread_id, $current_user);
            foreach ($unread_p as $up) {
                $new_posts[] = $up["id"];
            }
            $thread = $this->core->getQueries()->getThread($thread_id);
            if (!empty($thread)) {
                $thread = $thread[0];
                if ($thread['merged_thread_id'] != -1) {
                    // Redirect merged thread to parent
                    $this->core->addSuccessMessage("Requested thread is merged into current thread.");
                    $this->core->redirect($this->core->buildCourseUrl(['forum', 'threads', $thread['merged_thread_id']]));
                    return;
                }
                if ($option == "alpha") {
                    $posts = $this->core->getQueries()->getPostsForThread($current_user, $thread_id, $show_deleted, 'alpha');
                }
                elseif ($option == "reverse-time") {
                    $posts = $this->core->getQueries()->getPostsForThread($current_user, $thread_id, $show_deleted, 'reverse-time');
                }
                else {
                    $posts = $this->core->getQueries()->getPostsForThread($current_user, $thread_id, $show_deleted, 'tree');
                }
                if (empty($posts)) {
                    $this->core->addErrorMessage("No posts found for selected thread.");
                }
            }
        }
        if (empty($thread_id) || empty($posts)) {
            $new_posts = $this->core->getQueries()->getUnviewedPosts(-1, $current_user);
            $posts = $this->core->getQueries()->getPostsForThread($current_user, -1, $show_deleted);
        }
        $thread_id = -1;
        if (!empty($posts)) {
            $thread_id = $posts[0]["thread_id"];
        }
        foreach ($posts as &$post) {
            do {
                $post['content'] = preg_replace('/(?:!\[(.*?)\]\((.*?)\))/', '$2', $post['content'], -1, $count);
            } while ($count > 0);
        }
        $pageNumber = 0;
        $threads = $this->getSortedThreads($category_id, $max_thread, $show_deleted, $show_merged_thread, $thread_status, $unread_threads, $pageNumber, $thread_id);

        if (!empty($_REQUEST["ajax"])) {
            $this->core->getOutput()->renderTemplate('forum\ForumThread', 'showForumThreads', $user, $posts, $new_posts, $threads, $show_deleted, $show_merged_thread, $option, $max_thread, $pageNumber, $thread_resolve_state, ForumUtils::FORUM_CHAR_POST_LIMIT, true);
        }
        else {
            $this->core->getOutput()->renderOutput('forum\ForumThread', 'showForumThreads', $user, $posts, $new_posts, $threads, $show_deleted, $show_merged_thread, $option, $max_thread, $pageNumber, $thread_resolve_state, ForumUtils::FORUM_CHAR_POST_LIMIT, false);
        }
    }

    private function getAllowedCategoryColor() {
        $colors = array();
        $colors["MAROON"]   = "#800000";
        $colors["OLIVE"]    = "#808000";
        $colors["GREEN"]    = "#008000";
        $colors["TEAL"]     = "#008080";
        $colors["NAVY"]     = "#000080";
        $colors["PURPLE"]   = "#800080";
        $colors["GRAY"]     = "#808080";
        $colors["BLACK"]    = "#000000";
        return $colors;
    }

    /**
     * @Route("/{_semester}/{_course}/forum/threads/new", methods={"GET"})
     */
    public function showCreateThread() {
        if (empty($this->core->getQueries()->getCategories())) {
            $this->core->redirect($this->core->buildCourseUrl(['forum', 'threads']));
            return;
        }
        $this->core->getOutput()->renderOutput('forum\ForumThread', 'createThread', $this->getAllowedCategoryColor());
    }

    /**
     * @Route("/{_semester}/{_course}/forum/categories", methods={"GET"})
     */
    public function showCategories() {
        $this->core->getOutput()->renderOutput('forum\ForumThread', 'showCategories', $this->getAllowedCategoryColor());
    }

    /**
     * @Route("/{_semester}/{_course}/forum/posts/history", methods={"POST"})
     * @AccessControl(role="LIMITED_ACCESS_GRADER")
     */
    public function getHistory() {
        $post_id = $_POST["post_id"];
        $output = array();
        $_post = array();
        $older_posts = $this->core->getQueries()->getPostHistory($post_id);
        $current_post = $this->core->getQueries()->getPost($post_id);
        $oc = $current_post["author_user_id"];
        $anon = $current_post["anonymous"];
        foreach ($older_posts as $post) {
            $_post['user'] = !$this->modifyAnonymous($oc) && $oc == $post["edit_author"] && $anon ? '' : $post["edit_author"];
            $_post['content'] = $return = $this->core->getOutput()->renderTwigTemplate("forum/RenderPost.twig", [
                "post_content" => $post["content"]
            ]);
            $_post['post_time'] = DateUtils::parseDateTime($post['edit_timestamp'], $this->core->getConfig()->getTimezone())->format("n/j g:i A");
            $output[] = $_post;
        }
        if (count($output) == 0) {
            // Current post
            $_post['user'] = !$this->modifyAnonymous($oc) && $anon ? '' : $oc;
            $_post['content'] = $return = $this->core->getOutput()->renderTwigTemplate("forum/RenderPost.twig", [
                "post_content" => $current_post["content"]
            ]);
            $_post['post_time'] = DateUtils::parseDateTime($current_post['timestamp'], $this->core->getConfig()->getTimezone())->format("n/j g:i A");
            $output[] = $_post;
        }
        // Fetch additional information
        foreach ($output as &$_post) {
            $emptyUser = empty($_post['user']);
            $_post['user_info'] = $emptyUser ? array('first_name' => 'Anonymous', 'last_name' => '', 'email' => '') : $this->core->getQueries()->getDisplayUserInfoFromUserId($_post['user']);
            $_post['is_staff_post'] = $emptyUser ? false : $this->core->getQueries()->isStaffPost($_post['user']);
        }
        return $this->core->getOutput()->renderJsonSuccess($output);
    }

    public function modifyAnonymous($author) {
        return $this->core->getUser()->accessFullGrading() || $this->core->getUser()->getId() === $author;
    }

    /**
     * @Route("/{_semester}/{_course}/forum/posts/get", methods={"POST"})
     */
    public function getEditPostContent() {
        $post_id = $_POST["post_id"];
        if (!empty($post_id)) {
            $result = $this->core->getQueries()->getPost($post_id);
            if ($this->core->getAccess()->canI("forum.modify_post", ['post_author' => $result['author_user_id']])) {
                $output = array();
                $output['post'] = $result["content"];
                $output['post_time'] = $result['timestamp'];
                $output['anon'] = $result['anonymous'];
                $output['change_anon'] = $this->modifyAnonymous($result["author_user_id"]);
                $output['user'] = $output['anon'] ? 'Anonymous' : $result["author_user_id"];
                $output['markdown'] = $result['render_markdown'];
                if (isset($_POST["thread_id"])) {
                    $this->getThreadContent($_POST["thread_id"], $output);
                }
                return $this->core->getOutput()->renderJsonSuccess($output);
            }
            else {
                return $this->core->getOutput()->renderJsonFail("You do not have permissions to do that.");
            }
        }
        return $this->core->getOutput()->renderJsonFail("Empty edit post content.");
    }

<<<<<<< HEAD
    /**
     * @Route("/{_semester}/{_course}/forum/posts/get_html", methods={"POST"})
     */
    public function getHTMLPostContent(){
        $post_id = $_POST["post_id"];
        $thread_id = $_POST['thread_id'];
        $post_box_id = $_POST['post_box_id'];
        $post = $this->core->getQueries()->getPost($post_id);
        return $this->core->getOutput()->renderOutput('forum\ForumThread', 'renderPost', $thread_id, $post, $post_box_id);
    }

    /**
     * @Route("/{_semester}/{_course}/forum/threads/get_list_item", methods={"POST"})
     */
    public function getThreadListItem(){
        $thread_id = $_POST['thread_id'];
        $result = $this->core->getQueries()->getThread($thread_id)[0];
        $categories_ids = $this->core->getQueries()->getCategoriesIdForThread($thread_id);
        $show_deleted = $this->showDeleted();
        $currentCourse = $this->core->getConfig()->getCourse();
        $show_merged_thread = $this->showMergedThreads($currentCourse);
        $pageNumber = 1;
        $threads = $this->getSortedThreads($categories_ids, 0, $show_deleted, $show_merged_thread, [$result['status']], false, $pageNumber, $thread_id);
        return $this->core->getOutput()->renderOutput('forum\ForumThread', 'renderSingleThreadListItem', $threads, $thread_id);
    }


    private function getThreadContent($thread_id, &$output){
=======
    private function getThreadContent($thread_id, &$output) {
>>>>>>> c617b754
        $result = $this->core->getQueries()->getThread($thread_id)[0];
        $output['lock_thread_date'] = $result['lock_thread_date'];
        $output['title'] = $result["title"];
        $output['categories_ids'] = $this->core->getQueries()->getCategoriesIdForThread($thread_id);
        $output['thread_status'] = $result["status"];
    }

    /**
     * @Route("/{_semester}/{_course}/forum/stats")
     */
    public function showStats() {
        $posts = $this->core->getQueries()->getPosts();
        $num_posts = count($posts);
        $users = array();
        for ($i = 0; $i < $num_posts; $i++) {
            $user = $posts[$i]["author_user_id"];
            $content = $posts[$i]["content"];
            if (!isset($users[$user])) {
                $users[$user] = array();
                $u = $this->core->getQueries()->getSubmittyUser($user);
                $users[$user]["first_name"] = htmlspecialchars($u -> getDisplayedFirstName());
                $users[$user]["last_name"] = htmlspecialchars($u -> getDisplayedLastName());
                $users[$user]["posts"] = array();
                $users[$user]["id"] = array();
                $users[$user]["timestamps"] = array();
                $users[$user]["total_threads"] = 0;
                $users[$user]["num_deleted_posts"] = count($this->core->getQueries()->getDeletedPostsByUser($user));
            }
            if ($posts[$i]["parent_id"] == -1) {
                $users[$user]["total_threads"]++;
            }
            $users[$user]["posts"][] = $content;
            $users[$user]["id"][] = $posts[$i]["id"];
            $users[$user]["timestamps"][] = DateUtils::parseDateTime($posts[$i]["timestamp"], $this->core->getConfig()->getTimezone())->format("n/j g:i A");
            $users[$user]["thread_id"][] = $posts[$i]["thread_id"];
            $users[$user]["thread_title"][] = $this->core->getQueries()->getThreadTitle($posts[$i]["thread_id"]);
        }
        ksort($users);
        $this->core->getOutput()->renderOutput('forum\ForumThread', 'statPage', $users);
    }
}<|MERGE_RESOLUTION|>--- conflicted
+++ resolved
@@ -977,7 +977,6 @@
         return $this->core->getOutput()->renderJsonFail("Empty edit post content.");
     }
 
-<<<<<<< HEAD
     /**
      * @Route("/{_semester}/{_course}/forum/posts/get_html", methods={"POST"})
      */
@@ -1006,9 +1005,6 @@
 
 
     private function getThreadContent($thread_id, &$output){
-=======
-    private function getThreadContent($thread_id, &$output) {
->>>>>>> c617b754
         $result = $this->core->getQueries()->getThread($thread_id)[0];
         $output['lock_thread_date'] = $result['lock_thread_date'];
         $output['title'] = $result["title"];
