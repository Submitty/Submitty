<?php
namespace app\views\forum;

use app\authentication\DatabaseAuthentication;
use app\libraries\DateUtils;
use app\views\AbstractView;
use app\models\Course;
use app\libraries\FileUtils;


class ForumThreadView extends AbstractView {

	public function forumAccess(){
        return $this->core->getConfig()->isForumEnabled();
    }

    public function searchResult($threads){

    	$this->core->getOutput()->addBreadcrumb("Discussion Forum", $this->core->buildUrl(array('component' => 'forum', 'page' => 'view_thread')));
    	$this->core->getOutput()->addBreadcrumb("Search");

    	$return = <<<HTML

    	<style>
	    	.hoverable:hover {
			    -webkit-filter: brightness(85%);
			    -webkit-transition: all .5s ease;
			    -moz-transition: all .5s ease;
			    -o-transition: all .5s ease;
			    -ms-transition: all .5s ease;
			    transition: all .5s ease;
			}
    	</style>

    	<div class="content forum_content">
HTML;

		$buttons = array(
			array(
			"required_rank" => 4,
			"display_text" => 'Create Thread',
			"style" => 'position:relative;top:3px;',
			"link" => array(true, $this->core->buildUrl(array('component' => 'forum', 'page' => 'create_thread'))),
			"optional_class" => '',
			"title" => 'Create Thread',
			"onclick" => array(false)
			),
			array(
				"required_rank" => 4,
				"display_text" => 'Back to Threads',
				"style" => 'position:relative;top:3px;',
				"link" => array(true, $this->core->buildUrl(array('component' => 'forum', 'page' => 'view_thread'))),
				"optional_class" => '',
				"title" => 'Back to threads',
				"onclick" => array(false)
			)

		);

		$return .= $this->core->getOutput()->renderTwigTemplate("forum/ForumBar.twig", [
									"forum_bar_buttons" => $buttons,
									"show_threads" => false,
									"thread_exists" => true
		]);

		$return .= <<<HTML
		<div id="search_wrapper">

    	<table style="" class="table table-striped table-bordered persist-area table-hover">

    	<thead class="persist-thead">
            <tr>                
                <td width="45%">Post Content</td>
                <td width="25%">Author</td>
                <td width="10%">Timestamp</td>
            </tr>	

        </thead>

        <tbody>


HTML;
		$threadArray = array();
		$fromIdtoTitle = array();
		foreach($threads as $thread){
			if(!array_key_exists($thread["thread_id"], $threadArray)) {
				$threadArray[$thread["thread_id"]] = array();
				$fromIdtoTitle[$thread["thread_id"]] = $thread["thread_title"];
			}
			$threadArray[$thread["thread_id"]][] = $thread;
		}
		$count = 1;
		foreach($threadArray as $thread_id => $data){
			$thread_title = htmlentities($fromIdtoTitle[$thread_id], ENT_QUOTES | ENT_HTML5, 'UTF-8');
			$return .= <<<HTML
			<tr class="info persist-header hoverable" title="Go to thread" style="cursor: pointer;" onclick="window.location = '{$this->core->buildUrl(array('component' => 'forum', 'page' => 'view_thread', 'thread_id' => $thread_id))}';">            
				<td colspan="10" style="text-align: center"><h4>{$thread_title}</h4></td>
			</tr>
HTML;
			foreach($data as $post) {
				$author = htmlentities($post['author'], ENT_QUOTES | ENT_HTML5, 'UTF-8');
				$user_info = $this->core->getQueries()->getDisplayUserInfoFromUserId($post["p_author"]);
				$first_name = htmlentities(trim($user_info["first_name"]), ENT_QUOTES | ENT_HTML5, 'UTF-8');
				$last_name = htmlentities(trim($user_info["last_name"]), ENT_QUOTES | ENT_HTML5, 'UTF-8');
				$visible_username = $first_name . " " . substr($last_name, 0 , 1) . ".";

				if($post["anonymous"]){
					$visible_username = 'Anonymous';
				} 

				//convert legacy htmlentities being saved in db
                $post_content = html_entity_decode($post["post_content"], ENT_QUOTES | ENT_HTML5, 'UTF-8');
                $pre_post = preg_replace('#(<a href=[\'"])(.*?)([\'"].*>)(.*?)(</a>)#', '[url=$2]$4[/url]', $post_content);

                if(!empty($pre_post)){
                    $post_content = $pre_post;
				}
				$post_content = htmlentities($post_content, ENT_QUOTES | ENT_HTML5, 'UTF-8');
				$posted_on = date_format(DateUtils::parseDateTime($post['timestamp_post'], $this->core->getConfig()->getTimezone()), "n/j g:i A");
				$return .= <<<HTML

				<tr title="Go to post" style="cursor: pointer;" onclick="window.location = '{$this->core->buildUrl(array('component' => 'forum', 'page' => 'view_thread', 'thread_id' => $thread_id))}#{$post['p_id']}';" id="search-row-{$count}" class="hoverable">
	                <td align="left"><pre class='pre_forum'><p class="post_content" style="white-space: pre-wrap; ">{$post_content}</p></pre></td>
	                <td>{$visible_username}</td>
	                <td>{$posted_on}</td>      

		        </tr>
	            

HTML;
				$count++;
			}
		}
		
            

        $return .= <<<HTML

        </tbody>

        </table>
HTML;

		if(count($threads) == 0) {
		$return .= <<<HTML
			<h4 style="padding-bottom:20px;text-align:center;margin-top:20px;">No threads match your search criteria.</h4>
HTML;
		}

    	$return .= <<<HTML
    	</div> </div> 
HTML;
    	return $return;
    }
	
	/** Shows Forums thread splash page, including all posts
		for a specific thread, in addition to head of the threads
		that have been created after applying filter and to be
		displayed in the left panel.
	*/
	public function showForumThreads($user, $posts, $threadsHead, $show_deleted, $show_merged_thread, $display_option, $max_thread, $initialPageNumber) {
		if(!$this->forumAccess()){
			$this->core->redirect($this->core->buildUrl(array('component' => 'navigation')));
			return;
		}

		$threadExists = $this->core->getQueries()->threadExists();
		$filteredThreadExists = (count($threadsHead)>0);
		$currentThread = -1;
		$currentCategoriesIds = array();
		$currentCourse = $this->core->getConfig()->getCourse();
		$threadFiltering = $threadExists && !$filteredThreadExists && !(empty($_COOKIE[$currentCourse . '_forum_categories']) && empty($_COOKIE['forum_thread_status']));


		$this->core->getOutput()->addBreadcrumb("Discussion Forum", $this->core->buildUrl(array('component' => 'forum', 'page' => 'view_thread')));
		
		//Body Style is necessary to make sure that the forum is still readable...
		$return = <<<HTML

		<link rel="stylesheet" href="{$this->core->getConfig()->getBaseUrl()}css/iframe/codemirror.css" />
		<link rel="stylesheet" href="{$this->core->getConfig()->getBaseUrl()}css/iframe/eclipse.css" />
		<script type="text/javascript" language="javascript" src="{$this->core->getConfig()->getBaseUrl()}js/iframe/codemirror.js"></script>
		<script type="text/javascript" language="javascript" src="{$this->core->getConfig()->getBaseUrl()}js/iframe/clike.js"></script>
		<script type="text/javascript" language="javascript" src="{$this->core->getConfig()->getBaseUrl()}js/iframe/python.js"></script>
		<script type="text/javascript" language="javascript" src="{$this->core->getConfig()->getBaseUrl()}js/iframe/shell.js"></script>
		<script type="text/javascript" language="javascript" src="{$this->core->getConfig()->getBaseUrl()}js/drag-and-drop.js"></script>
		<script type="text/javascript" language="javascript" src="{$this->core->getConfig()->getBaseUrl()}js/jquery.are-you-sure.min.js"></script>
		<script src="https://maxcdn.bootstrapcdn.com/bootstrap/3.3.7/js/bootstrap.min.js" integrity="sha384-Tc5IQib027qvyjSMfHjOMaLkfuWVxZxUPnCJA7l2mCWNIpG9mGCD8wGNIcPD7Txa" crossorigin="anonymous"></script>
		<style>body {min-width: 925px;}</style>



		<script>

			$( document ).ready(function() {
			    enableTabsInTextArea('.post_content_reply');
				saveScrollLocationOnRefresh('posts_list');
				addCollapsable();
				$('#{$display_option}').attr('checked', 'checked'); //Saves the radiobutton state when refreshing the page
				$(".post_reply_from").submit(publishPost);
				$("form").areYouSure();
			});

		</script>

HTML;
	if($filteredThreadExists || $threadFiltering) {
		$currentThread = isset($_GET["thread_id"]) && is_numeric($_GET["thread_id"]) && (int)$_GET["thread_id"] < $max_thread && (int)$_GET["thread_id"] > 0 ? (int)$_GET["thread_id"] : $posts[0]["thread_id"];
		$currentCategoriesIds = $this->core->getQueries()->getCategoriesIdForThread($currentThread);
	}
	if($show_merged_thread) {
		$show_merged_thread_class = "active";
		$show_merged_thread_action = "alterShowMergeThreadStatus(0,'" . $currentCourse . "');";
		$show_merged_thread_title = "Hide Merged Threads";
	} else {
		$show_merged_thread_class = "";
		$show_merged_thread_action = "alterShowMergeThreadStatus(1,'" . $currentCourse . "');";
		$show_merged_thread_title = "Show Merged Threads";
	}
	$return .= <<<HTML
		<div class="full_height content forum_content forum_show_threads">
HTML;
	$show_deleted_class = '';
	$show_deleted_action = '';

	if($this->core->getUser()->getGroup() <= 3){
		if($show_deleted) {
			$show_deleted_class = "active";
			$show_deleted_action = "alterShowDeletedStatus(0);";
      $show_deleted_thread_title = "Hide Deleted Threads";
		} else {
			$show_deleted_class = "";
			$show_deleted_action = "alterShowDeletedStatus(1);";
      $show_deleted_thread_title = "Show Deleted Threads";
		}
	}
	$categories = $this->core->getQueries()->getCategories();

	$cookieSelectedCategories = array();
	$cookieSelectedThreadStatus = array();
	$category_ids_array = array_column($categories, 'category_id');
	if(!empty($_COOKIE[$currentCourse . '_forum_categories'])) {
		foreach(explode('|', $_COOKIE[$currentCourse . '_forum_categories']) as $selectedId) {
			if(in_array((int)$selectedId, $category_ids_array)) {
				$cookieSelectedCategories[] = $selectedId;
			}
		}
	}
	if(!empty($_COOKIE['forum_thread_status'])) {
		foreach(explode('|', $_COOKIE['forum_thread_status']) as $selectedStatus) {
			if(in_array((int)$selectedStatus, array(-1,0,1))) {
				$cookieSelectedThreadStatus[] = $selectedStatus;
			}
		}
	}

	$default_button = array(
		array(
			"required_rank" => 4,
			"display_text" => 'Create Thread',
			"style" => 'float:right;position:relative;top:3px;',
			"link" => array(true, $this->core->buildUrl(array('component' => 'forum', 'page' => 'create_thread'))),
			"optional_class" => '',
			"title" => 'Create Thread',
			"onclick" => array(false)
		)

	);

	$button_params = [
								"current_thread" => $currentThread,
								"forum_bar_buttons_right" => $default_button,
								"show_threads" => true,
								"thread_exists" => true
	];

        if(!$threadExists){
        $button_params["show_threads"] = false;
        $button_params["thread_exists"] = false;
        $return .= $this->core->getOutput()->renderTwigTemplate("forum/ForumBar.twig", $button_params);
		$return .= <<<HTML
						<h4 style="text-align:center;">A thread hasn't been created yet. Be the first to do so!</h4>
				</div>
HTML;
		} else {
<<<<<<< HEAD
			$more_data = array(
					array(
							"filter_option" => $display_option
					),
					array(
=======
			$other_buttons = array(
						array(
							"required_rank" => 4,
							"display_text" => $show_merged_thread_title,
							"style" => 'position:relative;top:3px;display:inline-block;',
							"link" => array(false),
							"optional_class" => $show_merged_thread_class,
							"title" => $show_merged_thread_title,
							"onclick" => array(true, $show_merged_thread_action)
						),
						array(

							"required_rank" => 3,
>>>>>>> 69d23426
							"display_text" => 'Show Deleted Threads',
							"optional_class" => $show_deleted_class,
<<<<<<< HEAD
							"title" => 'Show Deleted Threads',
							"onclick" => $show_deleted_action
						)
			);

			$other_buttons = array(
						// array(
						// 	"required_rank" => 2,
						// 	"display_text" => 'Show Deleted Threads',
						// 	"style" => 'position:relative;top:3px;display:inline-block;',
						// 	"link" => array(false),
						// 	"optional_class" => $show_deleted_class,
						// 	"title" => 'Show Deleted Threads',
						// 	"onclick" => array(true, $show_deleted_action)
						// ),
						// array(
						// 	"required_rank" => 2,
						// 	"display_text" => 'Stats',
						// 	"style" => 'position:relative;top:3px;display:inline-block;',
						// 	"link" => array(true, $this->core->buildUrl(array('component' => 'forum', 'page' => 'show_stats'))),
						// 	"optional_class" => '',
						// 	"title" => 'Show Stats',
						// 	"onclick" => array(true, 'resetScrollPosition();')
						// ),
=======
							"title" => $show_deleted_thread_title,
							"onclick" => array(true, $show_deleted_action)
						),
						array(
							"required_rank" => 3,
							"display_text" => 'Stats',
							"style" => 'position:relative;top:3px;display:inline-block;',
							"link" => array(true, $this->core->buildUrl(array('component' => 'forum', 'page' => 'show_stats'))),
							"optional_class" => '',
							"title" => 'Show Stats',
							"onclick" => array(true, 'resetScrollPosition();')
						),
>>>>>>> 69d23426
						array(
							"required_rank" => 4,
							"display_text" => 'Filter <i class="fas fa-filter"></i>',
							"style" => 'display:inline-block;',
							"link" => array(false),
							"optional_class" => '',
							"title" => 'Filter Threads based on Categories',
							"onclick" => array(true, "$('#category_wrapper').css('display','block');")
						)
			);
					$button_params["more_data"] = $more_data;
					$button_params["forum_bar_buttons_left"] = $other_buttons;
					$return .= $this->core->getOutput()->renderTwigTemplate("forum/ForumBar.twig", $button_params);
					$next_page = $initialPageNumber + 1;
					$prev_page = ($initialPageNumber == 1)?0:($initialPageNumber - 1);
					$arrowup_visibility = ($initialPageNumber == 1)?"display:none;":"";
					$return .= <<<HTML
					<div style="position:relative; height:100%; overflow-y:hidden;" class="row">

  						<div id="thread_list" style="max-height: 100%" class="col-3" prev_page="{$prev_page}" next_page="{$next_page}">
						<i class="fas fa-spinner fa-spin fa-2x fa-fw fill-available" style="color:gray;display: none;" aria-hidden="true"></i>
						<i class="fas fa-caret-up fa-2x fa-fw fill-available" style="color:gray;{$arrowup_visibility}" aria-hidden="true"></i>
HTML;
						$activeThreadAnnouncement = false;
						$activeThreadTitle = "";
						$function_date = 'date_format';
						$activeThread = array();
						$return .= $this->displayThreadList($threadsHead, false, $activeThreadAnnouncement, $activeThreadTitle, $activeThread, $currentThread, $currentCategoriesIds);
						if(count($activeThread) == 0) {
							$activeThread = $this->core->getQueries()->getThread($currentThread)[0];
							$activeThreadTitle = $activeThread['title'];
						}
						$activeThreadTitle = htmlentities(html_entity_decode($activeThreadTitle, ENT_QUOTES | ENT_HTML5, 'UTF-8'), ENT_QUOTES | ENT_HTML5, 'UTF-8');

						$thread_id = -1;
						$userAccessToAnon = ($this->core->getUser()->getGroup() < 4) ? true : false;
						$title_html = '';

						$return .= <<<HTML
						<i class="fas fa-caret-down fa-2x fa-fw fill-available" style="color:gray;" aria-hidden="true"></i>
						<i class="fas fa-spinner fa-spin fa-2x fa-fw fill-available" style="color:gray;display: none;" aria-hidden="true"></i>
					</div>
					<script type="text/javascript">
						$(function(){
							dynamicScrollContentOnDemand($('#thread_list'), buildUrl({'component': 'forum', 'page': 'get_threads', 'page_number':'{{#}}'}), {$currentThread}, '', '{$currentCourse}');
							var active_thread = $('#thread_list .active');
							if(active_thread.length > 0) {
								active_thread[0].scrollIntoView(true); 
							}
						});
					</script>
					<div id="posts_list" style="margin-top:10px;max-height: 100%" class="col-9">
HTML;
		$return .= $this->generatePostList($currentThread, $posts, $currentCourse, true, $threadExists, $display_option, $categories, $cookieSelectedCategories, $cookieSelectedThreadStatus, $currentCategoriesIds);

		$return .= <<<HTML
			<script>
				$(function() {
					generateCodeMirrorBlocks(document);
				});
			</script>

			</div>
			</div>
			</div>
HTML;

		}
          

		return $return;
	}

	public function generatePostList($currentThread, $posts, $currentCourse, $includeReply = false, $threadExists = false, $display_option = 'time', $categories = [], $cookieSelectedCategories = [], $cookieSelectedThreadStatus = [], $currentCategoriesIds = []) {

		$return = '';
		$title_html = '';

		$activeThread = $this->core->getQueries()->getThread($currentThread)[0];



		$activeThreadTitle = ($this->core->getUser()->getGroup() <= 2 ? "({$activeThread['id']}) " : '') . $activeThread['title'];
		$activeThreadAnnouncement = $activeThread['pinned'];
		$thread_id = $activeThread['id'];
		$function_date = 'date_format';

		$return .= <<<HTML
			
HTML;

		  $title_html .= <<<HTML
            <h3 style="max-width: 95%; display:inline-block;word-wrap: break-word;margin-top:10px; margin-left: 5px;">
HTML;
					if($this->core->getUser()->getGroup() <= 2 && $activeThreadAnnouncement){
                        $title_html .= <<<HTML
							<a style="display:inline-block; color:orange; " onClick="alterAnnouncement({$activeThread['id']}, 'Are you sure you want to remove this thread as an announcement?', 'remove_announcement')" title="Remove Announcement"><i class="fas fa-star" onmouseleave="changeColor(this, 'gold')" onmouseover="changeColor(this, '#e0e0e0')" style="position:relative; display:inline-block; color:gold; -webkit-text-stroke-width: 1px;
    -webkit-text-stroke-color: black;" aria-hidden="true"></i></a>
HTML;
                    } else if($activeThreadAnnouncement){
                        $title_html .= <<<HTML
						 <i class="fas fa-star" style="position:relative; display:inline-block; color:gold; -webkit-text-stroke-width: 1px; -webkit-text-stroke-color: black;" title = "Announcement" aria-hidden="true"></i>
HTML;
                    } else if($this->core->getUser()->getGroup() <= 2 && !$activeThreadAnnouncement){
                        $title_html .= <<<HTML
							<a style="position:relative; display:inline-block; color:orange; " onClick="alterAnnouncement({$activeThread['id']}, 'Are you sure you want to make this thread an announcement?', 'make_announcement')" title="Make thread an announcement"><i class="fas fa-star" title = "Make Announcement" onmouseleave="changeColor(this, '#e0e0e0')" onmouseover="changeColor(this, 'gold')" style="position:relative; display:inline-block; color:#e0e0e0; -webkit-text-stroke-width: 1px;
    -webkit-text-stroke-color: black;" aria-hidden="true"></i></a>
HTML;
                    }
                    if(isset($activeThread['favorite']) && $activeThread['favorite']) {
                    	$title_html .= <<<HTML
							<a style="position:relative; display:inline-block; color:orange; " onClick="pinThread({$activeThread['id']}, 'unpin_thread');" title="Pin Thread"><i class="fas fa-thumbtack" onmouseleave="changeColor(this, 'gold')" onmouseover="changeColor(this, '#e0e0e0')" style="position:relative; display:inline-block; color:gold; -webkit-text-stroke-width: 1px;-webkit-text-stroke-color: black;" aria-hidden="true"></i></a>
HTML;
					} else {
                    	$title_html .= <<<HTML
							<a style="position:relative; display:inline-block; color:orange; " onClick="pinThread({$activeThread['id']}, 'pin_thread');" title="Pin Thread"><i class="fas fa-thumbtack" onmouseleave="changeColor(this, '#e0e0e0')" onmouseover="changeColor(this, 'gold')" style="position:relative; display:inline-block; color:#e0e0e0; -webkit-text-stroke-width: 1px;-webkit-text-stroke-color: black;" aria-hidden="true"></i></a>
HTML;
					}
                    $title_html .= <<< HTML
					{$activeThreadTitle}</h3>
HTML;
					$first = true;
					$first_post_id = 1;
					if($display_option == "tree"){
						$order_array = array();
						$reply_level_array = array();
						foreach($posts as $post){
							if($thread_id == -1) {
								$thread_id = $post["thread_id"];
							}
							if($first){
								$first= false;
								$first_post_id = $post["id"];
							}
							if($post["parent_id"] > $first_post_id){
								$place = array_search($post["parent_id"], $order_array);
								$tmp_array = array($post["id"]);
								$parent_reply_level = $reply_level_array[$place];
								while($place && $place+1 < sizeof($reply_level_array) && $reply_level_array[$place+1] > $parent_reply_level){
									$place++;
								}
								array_splice($order_array, $place+1, 0, $tmp_array);
								array_splice($reply_level_array, $place+1, 0, $parent_reply_level+1);
							} else {
								array_push($order_array, $post["id"]);
								array_push($reply_level_array, 1);
							}
						}
						$i = 0;
						$first = true;
						foreach($order_array as $ordered_post){
							foreach($posts as $post){
								if($post["id"] == $ordered_post){
									if($post["parent_id"] == $first_post_id) {
										$reply_level = 1;	
									} else {
										$reply_level = $reply_level_array[$i];
									}
										
									$return .= $this->createPost($thread_id, $post, $function_date, $title_html, $first, $reply_level, $display_option, $includeReply);
									break;
								}						
							}
							if($first){
								$first= false;
							}
							$i++;
						}	
					} else {
						foreach($posts as $post){
							if($thread_id == -1) {
								$thread_id = $post["thread_id"];
							}
                            $first_post_id = $this->core->getQueries()->getFirstPostForThread($thread_id)['id'];
							$return .= $this->createPost($thread_id, $post, $function_date, $title_html, $first, 1, $display_option, $includeReply);		
							if($first){
								$first= false;
							}			
						}
					}
			if($includeReply) {
			$return .= <<<HTML

			<hr style="border-top:1px solid #999;margin-bottom: 5px;" />
			
					<form style="margin-right:17px;" class="post_reply_from" method="POST" onsubmit="post.disabled=true; post.value='Submitting post...'; return true;" action="{$this->core->buildUrl(array('component' => 'forum', 'page' => 'publish_post'))}" enctype="multipart/form-data">
						<input type="hidden" name="thread_id" value="{$thread_id}" />
						<input type="hidden" name="parent_id" value="{$first_post_id}" />
						<input type="hidden" name="display_option" value="{$display_option}" />
HTML;
						$GLOBALS['post_box_id'] = $post_box_id = isset($GLOBALS['post_box_id'])?$GLOBALS['post_box_id']+1:1;


							$return .= $this->core->getOutput()->renderTwigTemplate("forum/ThreadPostForm.twig", [
								"show_post" => true,
								"post_content_placeholder" => "Enter your reply to all here...",
								"show_merge_thread_button" => true,
								"post_box_id" => $post_box_id,
								"attachment_script" => true,
								"show_anon" => true,
								"submit_label" => "Submit Reply to All",
							]);
						}
						
						$return .= <<<HTML
	            	</form>
	            	<br/>
HTML;

        if($this->core->getUser()->getGroup() <= 3){
        	$this->core->getOutput()->addInternalCss('chosen.min.css');
        	$this->core->getOutput()->addInternalJs('chosen.jquery.min.js');
			$current_thread_first_post = $this->core->getQueries()->getFirstPostForThread($currentThread);
			$current_thread_date = $current_thread_first_post["timestamp"];
			$merge_thread_list = $this->core->getQueries()->getThreadsBefore($current_thread_date, 1);
			$return .= $this->core->getOutput()->renderTwigTemplate("forum/MergeThreadsForm.twig", [
				"current_thread_date" => $current_thread_date,
				"current_thread" => $currentThread,
				"possibleMerges" => $merge_thread_list
			]);
		}
		$return .= $this->core->getOutput()->renderTwigTemplate("forum/EditPostForm.twig");
		$return .= $this->core->getOutput()->renderTwigTemplate("forum/HistoryForm.twig");

		$return .= $this->core->getOutput()->renderTwigTemplate("forum/FilterForm.twig", [
			"categories" => $categories,
			"current_thread" => $currentThread,
			"current_category_ids" => $currentCategoriesIds,
			"current_course" => $currentCourse,
			"cookie_selected_categories" => $cookieSelectedCategories,
			"cookie_selected_thread_status" => $cookieSelectedThreadStatus,
			"display_option" => $display_option,
			"thread_exists" => $threadExists
		]);

		return $return;
	}

	public function showAlteredDisplayList($threads, $filtering, $thread_id, $categories_ids){
		$tempArray = array();
		$threadAnnouncement = false;
		$activeThreadTitle = "";
		return $this->displayThreadList($threads, $filtering, $threadAnnouncement, $activeThreadTitle, $tempArray, $thread_id, $categories_ids);
	}

	public function displayThreadList($threads, $filtering, &$activeThreadAnnouncement, &$activeThreadTitle, &$activeThread, $thread_id_p, $current_categories_ids){
					$return = "";
					$used_active = false; //used for the first one if there is not thread_id set
					$current_user = $this->core->getUser()->getId();
					$display_thread_ids = $this->core->getUser()->getGroup() <= 2;
					$start = 0;
					$activeThreadAnnouncement = false;
					$activeThreadTitle = "";
					$function_date = 'date_format';
					$activeThread = array();
					$end = 10;
					foreach($threads as $thread){
						$first_post = $this->core->getQueries()->getFirstPostForThread($thread["id"]);
						if(is_null($first_post)) {
							// Thread without any posts(eg. Merged Thread)
							$first_post = array('content' => "");
							$date = null;
						} else {
							$date = DateUtils::parseDateTime($first_post['timestamp'], $this->core->getConfig()->getTimezone());
						}
						if($thread['merged_thread_id'] != -1){
							// For the merged threads
							$thread['status'] = 0;
						}

						$class = "thread_box";
						// $current_categories_ids should be subset of $thread["categories_ids"]
						$issubset = (count(array_intersect($current_categories_ids, $thread["categories_ids"])) == count($current_categories_ids));
						if(((isset($_REQUEST["thread_id"]) && $_REQUEST["thread_id"] == $thread["id"]) || $thread_id_p == $thread["id"] || $thread_id_p == -1) && !$used_active && $issubset) {
							$class .= " active";
							$used_active = true;
							$activeThreadTitle = ($display_thread_ids ? "({$thread['id']}) " : '') . $thread["title"];
							$activeThread = $thread;
							if($thread["pinned"])
								$activeThreadAnnouncement = true;
							if($thread_id_p == -1)
								$thread_id_p = $thread["id"];
						}
						if($this->core->getQueries()->viewedThread($current_user, $thread["id"])){
							$class .= " viewed";
						}
						if($thread["deleted"]) {
							$class .= " deleted";
						}

						//fix legacy code
						$titleDisplay = html_entity_decode($thread['title'], ENT_QUOTES | ENT_HTML5, 'UTF-8');
						$first_post_content = html_entity_decode($first_post['content'], ENT_QUOTES | ENT_HTML5, 'UTF-8');

						//replace tags from displaying in sidebar
						$first_post_content = str_replace("[/code]", "", str_replace("[code]", "", strip_tags($first_post["content"])));
						$temp_first_post_content = preg_replace('#\[url=(.*?)\](.*?)(\[/url\])#', '$2', $first_post_content);

						if(!empty($temp_first_post_content)){
							$first_post_content = $temp_first_post_content;
						}

						$sizeOfContent = strlen($first_post_content);
						$contentDisplay = substr($first_post_content, 0, ($sizeOfContent < 80) ? $sizeOfContent : strrpos(substr($first_post_content, 0, 80), " "));
						$titleLength = strlen($thread['title']);

						$titleDisplay = substr($titleDisplay, 0, ($titleLength < 40) ? $titleLength : strrpos(substr($titleDisplay, 0, 40), " "));

						if(strlen($first_post["content"]) > 80){
							$contentDisplay .= "...";
						}
						if(strlen($thread["title"]) > 40){
							//Fix ... appearing
							if(empty($titleDisplay))
								$titleDisplay .= substr($thread['title'], 0, 30);
							$titleDisplay .= "...";
						}
						$titleDisplay = ($display_thread_ids ? "({$thread['id']}) " : '') . $titleDisplay;
						$titleDisplay = htmlentities($titleDisplay, ENT_QUOTES | ENT_HTML5, 'UTF-8');
						if($thread["current_user_posted"]) {
							$icon = '<i class="fas fa-comments"></i> ';
							$titleDisplay = $icon . $titleDisplay;
						}
						$first_post_content = htmlentities($first_post_content, ENT_QUOTES | ENT_HTML5, 'UTF-8');
						$return .= <<<HTML
						<a href="{$this->core->buildUrl(array('component' => 'forum', 'page' => 'view_thread', 'thread_id' => $thread['id']))}">
						<div class="{$class}">
HTML;
						if($thread["pinned"] == true){
							$return .= <<<HTML

							<i class="fas fa-star" style="padding-left:3px;position:relative; float:right; display:inline-block; color:gold; -webkit-text-stroke-width: 1px;
    -webkit-text-stroke-color: black;" title = "Announcement" aria-hidden="true"></i>
HTML;
						}
						if(isset($thread['favorite']) && $thread['favorite']) {
							$return .= <<<HTML
							<i class="fas fa-thumbtack" style="padding-left:3px;position:relative; float:right; display:inline-block; color:gold; -webkit-text-stroke-width: 1px;
    -webkit-text-stroke-color: black;" title="Pinned as my favorite" aria-hidden="true"></i>
HTML;
						}
						if($thread['merged_thread_id'] != -1) {
							$return .= <<<HTML
							<i class="fas fa-link" style="padding-left:3px;position:relative; float:right; display:inline-block; color: white; -webkit-text-stroke-width: 1px;
    -webkit-text-stroke-color: black;" title="Thread Merged" aria-hidden="true"></i>
HTML;
						}
						if (!isset($thread['status'])) {
                            $thread['status'] = 0;
                        }
						if($thread['status'] !=0) {
							if($thread['status'] == 1) {
								$fa_icon = "fa-check";
								$fa_color = "#5cb85c";
								$fa_margin_right = "0px";
								$fa_font_size = "1.5em";
								$tooltip = "Thread Resolved";
							} else {
								$fa_icon = "fa-question";
								$fa_color = "#ffcc00";
								$fa_margin_right = "5px";
								$fa_font_size = "1.8em";
								$tooltip = "Thread Unresolved";
							}
							$return .= <<<HTML
							<i class="fa ${fa_icon}" style="margin-right:${fa_margin_right}; padding-left:3px; position:relative; float:right; display:inline-block; color:${fa_color}; font-size:${fa_font_size};" title = "${tooltip}" aria-hidden="true"></i>
HTML;
						}
						$categories_content = array();
						foreach ($thread["categories_desc"] as $category_desc) {
							$categories_content[] = array(htmlentities($category_desc, ENT_QUOTES | ENT_HTML5, 'UTF-8'));
						}
						for ($i = 0; $i < count($thread["categories_color"]); $i+=1) {
							$categories_content[$i][] = $thread["categories_color"][$i];
						}
						$return .= <<<HTML
						<h4>{$titleDisplay}</h4>
						<h5 style="font-weight: normal;">{$contentDisplay}</h5>
HTML;
						foreach ($categories_content as $category_content) {
							$return .= <<<HTML
							<span class="label_forum" style="background-color: {$category_content[1]}">{$category_content[0]}</span>
HTML;
						}
						if(!is_null($date)) {
							$return .= <<<HTML
							<h5 style="float:right; font-weight:normal;margin-top:5px">{$function_date($date,"n/j g:i A")}</h5>
HTML;
						}
						$return .= <<<HTML
						</div>
						</a>
						<hr style="margin-top: 0px;margin-bottom:0px;">
HTML;
					}
					return $return;
	}

	public function filter_post_content($original_post_content) {
		$post_content = html_entity_decode($original_post_content, ENT_QUOTES | ENT_HTML5, 'UTF-8');
		$pre_post = preg_replace('#(<a href=[\'"])(.*?)([\'"].*>)(.*?)(</a>)#', '[url=$2]$4[/url]', $post_content);

		if(!empty($pre_post)){
			$post_content = $pre_post;
		}

		$post_content = htmlentities($post_content, ENT_QUOTES | ENT_HTML5, 'UTF-8');

		preg_match_all('#\&lbrack;url&equals;(.*?)&rsqb;(.*?)(&lbrack;&sol;url&rsqb;)#', $post_content, $result);
		$accepted_schemes = array("https", "http");
		$pos = 0;
		if(count($result) > 0) {
			foreach($result[1] as $url){
				$decoded_url = filter_var(trim(strip_tags(html_entity_decode($url, ENT_QUOTES | ENT_HTML5, 'UTF-8'))), FILTER_SANITIZE_URL);
				$parsed_url = parse_url($decoded_url, PHP_URL_SCHEME);
				if(filter_var($decoded_url, FILTER_VALIDATE_URL, FILTER_FLAG_SCHEME_REQUIRED | FILTER_FLAG_HOST_REQUIRED) !== false && in_array($parsed_url, $accepted_schemes, true)){
					$pre_post = preg_replace('#\&lbrack;url&equals;(.*?)&rsqb;(.*?)(&lbrack;&sol;url&rsqb;)#', '<a href="' . htmlspecialchars($decoded_url, ENT_QUOTES) . '" target="_blank" rel="noopener nofollow">'. $result[2][$pos] .'</a>', $post_content, 1);
				} else {
					$pre_post = preg_replace('#\&lbrack;url&equals;(.*?)&rsqb;(.*?)(&lbrack;&sol;url&rsqb;)#', htmlentities(htmlspecialchars($decoded_url), ENT_QUOTES | ENT_HTML5, 'UTF-8'), $post_content, 1);
				}
				if(!empty($pre_post)){
					$post_content = $pre_post;
				}
				$pre_post = "";
				$pos++;
			}
		}
		//This code is for legacy posts that had an extra \r per newline
		if(strpos($original_post_content, "\r") !== false){
			$post_content = str_replace("\r","", $post_content);
		}

		//end link handling

		//handle converting code segments
		$post_content = preg_replace('/&lbrack;code&rsqb;(.*?)&lbrack;&sol;code&rsqb;/', '<textarea class="code">$1</textarea>', $post_content);

		return $post_content;
	}

	public function createPost($thread_id, $post, $function_date, $title_html, $first, $reply_level, $display_option, $includeReply){
		$current_user = $this->core->getUser()->getId();
		$post_html = "";
		$post_id = $post["id"];
		$thread_dir = FileUtils::joinPaths(FileUtils::joinPaths($this->core->getConfig()->getCoursePath(), "forum_attachments"), $thread_id);

		$date = DateUtils::parseDateTime($post["timestamp"], $this->core->getConfig()->getTimezone());
		if(!is_null($post["edit_timestamp"])) {
			$edit_date = $function_date(DateUtils::parseDateTime($post["edit_timestamp"], $this->core->getConfig()->getTimezone()),"n/j g:i A");
		} else {
			$edit_date = null;
		}
		$user_info = $this->core->getQueries()->getDisplayUserInfoFromUserId($post["author_user_id"]);
		$author_email = htmlentities(trim($user_info['user_email']), ENT_QUOTES | ENT_HTML5, 'UTF-8');
		$first_name = htmlentities(trim($user_info["first_name"]), ENT_QUOTES | ENT_HTML5, 'UTF-8');
		$last_name = htmlentities(trim($user_info["last_name"]), ENT_QUOTES | ENT_HTML5, 'UTF-8');
		$visible_username = $first_name . " " . substr($last_name, 0 , 1) . ".";
		$thread_resolve_state = $this->core->getQueries()->getResolveState($thread_id)[0]['status'];

		if($display_option != 'tree'){
			$reply_level = 1;
		}
		
		if($post["anonymous"]){
			$visible_username = "Anonymous";
		} 
		$classes = "post_box";						
		if($first && $display_option != 'alpha'){
			$classes .= " first_post";
		}

		if($this->core->getQueries()->isStaffPost($post["author_user_id"])){
			$classes .= " important";
		}
		if($post["deleted"]) {
			$classes .= " deleted";
			$deleted = true;
		} else {
			$deleted = false;
		}
		$offset = min(($reply_level - 1) * 30, 180);
		
		$return = <<<HTML
			<div class="$classes" id="$post_id" style="margin-left:{$offset}px;" reply-level="$reply_level">
HTML;


		if($first){
            $return .= $title_html;
        } 

        //handle converting links 


        //convert legacy htmlentities being saved in db
        $post_content = $this->filter_post_content($post['content']);

		//end code segment handling
		$return .= <<<HTML
			<pre class='pre_forum'><p class="post_content" style="white-space: pre-wrap; ">{$post_content}</p></pre>		
			<hr style="margin-bottom:3px;">
HTML;
		if($display_option == 'tree'){
			if(!$first){
				$return .= <<<HTML
					<a class="btn btn-default btn-sm" style=" text-decoration: none;" onClick="replyPost({$post['id']})"> Reply</a>
HTML;
			} else {
				$return .= <<<HTML
					<a class="btn btn-default btn-sm" style=" text-decoration: none;" onClick="$('html, #posts_list').animate({ scrollTop: document.getElementById('posts_list').scrollHeight }, 'slow');"> Reply</a>
HTML;
			}
			if($this->core->getUser()->getGroup() <= 3) {
				$return .= <<<HTML
					<a class="btn btn-default btn-sm" style=" text-decoration: none;" onClick="showHistory({$post['id']})">Show History</a>
HTML;
			}
		}
		if($includeReply && ($this->core->getUser()->getGroup() <= 3 || $post['author_user_id'] === $current_user) && $first && $thread_resolve_state == -1) {
			//resolve button
			$return .= <<<HTML
				<a class="btn btn-default btn-sm" style="text-decoration: none;" onClick="changeThreadStatus({$post['thread_id']})" title="Mark thread as resolved">Mark as resolved</a>
HTML;
		}
		$return .= <<<HTML
			<span style="margin-top:8px;margin-left:10px;float:right;">							
HTML;
       if($this->core->getUser()->getGroup() <= 2 && $post["author_user_id"]!=$current_user){
            $return .= <<<HTML
                <a style=" margin-right:2px;display:inline-block; color:black; " onClick='$(this).next().toggle();' title="Show/Hide email address"><i class="fas fa-envelope" aria-hidden="true"></i></a>
                <a href="mailto:{$author_email}" style="display: none;">{$author_email}</a>
HTML;
}
		if($this->core->getUser()->getGroup() <= 2){
			$info_name = $first_name . " " . $last_name . " (" . $post['author_user_id'] . ")";
			$visible_user_json = json_encode($visible_username);
			$info_name = json_encode($info_name);
			$jscriptAnonFix = $post['anonymous'] ? 'true' : 'false' ;
			$jscriptAnonFix = json_encode($jscriptAnonFix);
			$return .= <<<HTML
				<a style=" margin-right:2px;display:inline-block; color:black; " onClick='changeName(this.parentNode, {$info_name}, {$visible_user_json}, {$jscriptAnonFix})' title="Show full user information"><i class="fas fa-eye" aria-hidden="true"></i></a>
HTML;
}
		if(!$first){
			$return .= <<<HTML
				<a class="expand btn btn-default btn-sm" style="float:right; text-decoration:none; margin-top: -8px" onClick="hidePosts(this, {$post['id']})"></a>
HTML;
		}
		if($this->core->getUser()->getGroup() <= 3 || $post['author_user_id'] === $current_user) {
			if($deleted && $this->core->getUser()->getGroup() <= 3){
				$ud_toggle_status = "false";
				$ud_button_title = "Undelete post";
				$ud_button_icon = "fa-undo";
			} else {
				$ud_toggle_status = "true";
				$ud_button_title = "Remove post";
				$ud_button_icon = "fa-trash";
			}
			$return .= <<<HTML
			<a class="post_button" style="bottom: 1px;position:relative; display:inline-block; float:right;" onClick="deletePostToggle({$ud_toggle_status}, {$post['thread_id']}, {$post['id']}, '{$post['author_user_id']}', '{$function_date($date,'n/j g:i A')}' )" title="{$ud_button_title}"><i class="fa {$ud_button_icon}" aria-hidden="true"></i></a>
HTML;
		}
		if($this->core->getUser()->getGroup() <= 3 || $post['author_user_id'] === $current_user) {
			$shouldEditThread = null;
			$edit_button_title = "";
			if($first) {
				$shouldEditThread = "true";
				$edit_button_title = "Edit thread and post";
			} else {
				$shouldEditThread = "false";
				$edit_button_title = "Edit post";
			}
			$return .= <<<HTML
				<a class="post_button" style="position:relative; display:inline-block; color:black; float:right;" onClick="editPost({$post['id']}, {$post['thread_id']}, {$shouldEditThread})" title="{$edit_button_title}"><i class="fas fa-edit" aria-hidden="true"></i></a>
HTML;
		} 

		$return .= <<<HTML
		<h7 style="position:relative; right:5px;">
			<strong id="post_user_id">{$visible_username}</strong>
			{$function_date($date,"n/j g:i A")}
HTML;
		if(!is_null($edit_date)) {
			$return .= <<<HTML
			(<i>Last edit at {$edit_date}</i>)
HTML;
		}
		$return .= <<<HTML
		</h7>
		</span>
HTML;

		if($post["has_attachment"]){
			$post_dir = FileUtils::joinPaths($thread_dir, $post["id"]);
			$files = FileUtils::getAllFiles($post_dir);
			foreach($files as $file){
				$path = rawurlencode($file['path']);
				$name = rawurlencode($file['name']);
				$name_display = htmlentities(rawurldecode($file['name']), ENT_QUOTES | ENT_HTML5, 'UTF-8');
				$return .= <<<HTML
					<a href="#" style="text-decoration:none;display:inline-block;white-space: nowrap;" class="btn-default btn-sm" onclick="openFileForum('forum_attachments', '{$name}', '{$path}')" > {$name_display} </a>
HTML;
			}					
		}
			$offset = $offset + 30;
						$return .= <<<HTML
</div>

					<form class="reply-box post_reply_from" id="$post_id-reply" onsubmit="post.disabled=true; post.value='Submitting post...'; return true;" style="margin-left:{$offset}px" method="POST" action="{$this->core->buildUrl(array('component' => 'forum', 'page' => 'publish_post'))}" enctype="multipart/form-data">
						<input type="hidden" name="thread_id" value="{$thread_id}" />
						<input type="hidden" name="parent_id" value="{$post_id}" />
	            		<br/>
HTML;
	            		$GLOBALS['post_box_id'] = $post_box_id = isset($GLOBALS['post_box_id'])?$GLOBALS['post_box_id']+1:1;
						$return .= $this->core->getOutput()->renderTwigTemplate("forum/ThreadPostForm.twig", [
							"show_post" => true,
							"post_content_placeholder" => "Enter your reply to {$visible_username} here...",
							"show_merge_thread_button" => false,
							"post_box_id" => $post_box_id,
							"show_anon" => true,
							"submit_label" => "Submit Reply to {$visible_username}",
						]);
						$return .= <<<HTML
	            	</form>
HTML;

		return $return;
	}

	public function createThread($category_colors) {

		if(!$this->forumAccess()){
			$this->core->redirect($this->core->buildUrl(array('component' => 'navigation')));
			return;
		}

		$this->core->getOutput()->addBreadcrumb("Discussion Forum", $this->core->buildUrl(array('component' => 'forum', 'page' => 'view_thread')));
		$this->core->getOutput()->addBreadcrumb("Create Thread", $this->core->buildUrl(array('component' => 'forum', 'page' => 'create_thread')));
		$return = <<<HTML
		<script type="text/javascript" language="javascript" src="{$this->core->getConfig()->getBaseUrl()}js/jquery.are-you-sure.min.js"></script>
		<script type="text/javascript" src="{$this->core->getConfig()->getBaseUrl()}js/drag-and-drop.js"></script>
		<script> 
			$( document ).ready(function() {
				enableTabsInTextArea("[name=thread_post_content]");
				$("#thread_form").submit(createThread);
				$("form").areYouSure();
			});
		 </script>
HTML;
        if($this->core->getUser()->getGroup() <= 3){
            $categories = $this->core->getQueries()->getCategories();

            $dummy_category = array('color' => '#000000', 'category_desc' => 'dummy', 'category_id' => "dummy");
            array_unshift($categories, $dummy_category);

            $return .= $this->core->getOutput()->renderTwigTemplate("forum/CategoriesForm.twig", [
                "categories" => $categories,
                "category_colors" => $category_colors
            ]);
        }

		$return .= <<<HTML
		<div class="content forum_content">
		
HTML;

	$buttons = array(
		array(
			"required_rank" => 4,
			"display_text" => 'Back to Threads',
			"style" => 'position:relative;top:3px;',
			"link" => array(true, $this->core->buildUrl(array('component' => 'forum', 'page' => 'view_thread'))),
			"optional_class" => '',
			"title" => 'Back to threads',
			"onclick" => array(false)
		)
	);

	$thread_exists = $this->core->getQueries()->threadExists();

	if($thread_exists) {
<<<<<<< HEAD
		// $buttons = array_merge($buttons, array(
		// 	"required_rank" => 2,
		// 	"display_text" => 'Stats',
		// 	"style" => 'position:relative;top:3px;display:inline-block;',
		// 	"link" => array(true, $this->core->buildUrl(array('component' => 'forum', 'page' => 'show_stats'))),
		// 	"optional_class" => '',
		// 	"title" => 'Show Stats',
		// 	"onclick" => array(true, 'resetScrollPosition();')
		// ));
=======
		$buttons = array_merge($buttons, array(
			"required_rank" => 3,
			"display_text" => 'Stats',
			"style" => 'position:relative;top:3px;display:inline-block;',
			"link" => array(true, $this->core->buildUrl(array('component' => 'forum', 'page' => 'show_stats'))),
			"optional_class" => '',
			"title" => 'Show Stats',
			"onclick" => array(true, 'resetScrollPosition();')
		));
>>>>>>> 69d23426
	}

	$return .= $this->core->getOutput()->renderTwigTemplate("forum/ForumBar.twig", [
								"forum_bar_buttons" => $buttons,
								"show_threads" => false,
								"thread_exists" => $thread_exists
	]);


		$return .= <<<HTML

			<form style="margin-right: 15px; margin-left:15px;" id="thread_form" method="POST" action="{$this->core->buildUrl(array('component' => 'forum', 'page' => 'publish_thread'))}" enctype="multipart/form-data">
			<h3 style="margin-bottom:10px;"> Create Thread </h3>
HTML;

				$return .= $this->core->getOutput()->renderTwigTemplate("forum/ThreadPostForm.twig", [
					"show_title" => true,
					"show_post" => true,
					"post_textarea_large" => true,
					"post_content_placeholder" => "Enter your post here...",
					"show_categories" => true,
					"post_box_id" => 1,
					"attachment_script" => true,
					"show_anon" => true,
					"show_thread_status" => true,
					"show_announcement" => true,
					"show_editcat" => true,
					"submit_label" => "Submit Post",
				]);
			$return .= <<<HTML
			</form>
		</div>
HTML;

		return $return;
	}



	public function statPage($users) {

		if(!$this->forumAccess() || $this->core->getUser()->getGroup() > 3){
			$this->core->redirect($this->core->buildUrl(array('component' => 'navigation')));
			return;
		}

		$this->core->getOutput()->addBreadcrumb("Discussion Forum", $this->core->buildUrl(array('component' => 'forum', 'page' => 'view_thread')));
		$this->core->getOutput()->addBreadcrumb("Statistics", $this->core->buildUrl(array('component' => 'forum', 'page' => 'show_stats')));

		$return = <<<HTML

		<div class="content forum_content">

HTML;

		$buttons = array(
			array(
				"required_rank" => 4,
				"display_text" => 'Back to Threads',
				"style" => 'position:relative;top:3px;',
				"link" => array(true, $this->core->buildUrl(array('component' => 'forum', 'page' => 'view_thread'))),
				"optional_class" => '',
				"title" => 'Back to threads',
				"onclick" => array(false)
			)
		);

		$thread_exists = $this->core->getQueries()->threadExists();

		$return .= $this->core->getOutput()->renderTwigTemplate("forum/ForumBar.twig", [
									"forum_bar_buttons" => $buttons,
									"show_threads" => false,
									"thread_exists" => $thread_exists
		]);

		$return .= <<<HTML
			<div style="padding-left:20px;padding-bottom: 10px;border-radius:3px;padding-right:20px;">
				<table class="table table-striped table-bordered persist-area" id="forum_stats_table">
					<tr>			
				        <td style = "cursor:pointer;" width="15%" id="user_down">User &darr;</td>
				        <td style = "cursor:pointer;" width="15%" id="total_posts_down">Total Posts (not deleted)</td>
				        <td style = "cursor:pointer;" width="15%" id="total_threads_down">Total Threads</td>
				        <td style = "cursor:pointer;" width="15%" id="total_deleted_down">Total Deleted Posts</td>
				        <td width="40%">Show Posts</td>
					</tr>
HTML;
		foreach($users as $user => $details){
			$first_name = $details["first_name"];
			$last_name = $details["last_name"];
			$post_count = count($details["posts"]);
			$posts = htmlspecialchars(json_encode($details["posts"]), ENT_QUOTES, 'UTF-8');
			$ids = htmlspecialchars(json_encode($details["id"]), ENT_QUOTES, 'UTF-8');
			$timestamps = htmlspecialchars(json_encode($details["timestamps"]), ENT_QUOTES, 'UTF-8');
			$thread_ids = htmlspecialchars(json_encode($details["thread_id"]), ENT_QUOTES, 'UTF-8');
			$thread_titles = htmlspecialchars(json_encode($details["thread_title"]), ENT_QUOTES, 'UTF-8');
			$num_deleted = ($details["num_deleted_posts"]);
			$return .= <<<HTML
			<tbody>
				<tr>
					<td>{$last_name}, {$first_name}</td>
					<td>{$post_count}</td>
					<td>{$details["total_threads"]}</td>
					<td>{$num_deleted}</td>
					<td><button class="btn btn-default" data-action = "expand" data-posts="{$posts}" data-id="{$ids}" data-timestamps="{$timestamps}" data-thread_id="{$thread_ids}" data-thread_titles="{$thread_titles}">Expand</button></td>
				</tr>
			</tbody>
HTML;
			
		}
		
		$return .= <<<HTML
				</table>
			</div>
			</div>

			<script>
				$("td").click(function(){
					if($(this).attr('id')=="user_down"){
						sortTable(0);
					}
					if($(this).attr('id')=="total_posts_down"){
						sortTable(1);
					}
					if($(this).attr('id')=="total_threads_down"){
						sortTable(2);
					}
					if($(this).attr('id')=="total_deleted_down"){
						sortTable(3);
					}
					
				});
				$("button").click(function(){
					
					var action = $(this).data('action');
					var posts = $(this).data('posts');
					var ids = $(this).data('id');
					var timestamps = $(this).data('timestamps');
					var thread_ids = $(this).data('thread_id');
					var thread_titles = $(this).data('thread_titles');
					if(action=="expand"){
						
						
						for(var i=0;i<posts.length;i++){
							var post_string = posts[i];
							post_string = escapeSpecialChars(post_string);
							var thread_title = thread_titles[i]["title"];
							thread_title = escapeSpecialChars(thread_title);
							$(this).parent().parent().parent().append('<tr id="'+ids[i]+'"><td></td><td>'+timestamps[i]+'</td><td style = "cursor:pointer;" data-type = "thread" data-thread_id="'+thread_ids[i]+'"><pre class="pre_forum" style="white-space: pre-wrap;">'+thread_title+'</pre></td><td colspan = "2" style = "cursor:pointer;" align = "left" data-type = "post" data-thread_id="'+thread_ids[i]+'"><pre class="pre_forum" style="white-space: pre-wrap;">'+post_string+'</pre></td></tr> ');
							
						}
						$(this).html("Collapse");
						$(this).data('action',"collapse");
						$("td").click(function(){
						
							if($(this).data('type')=="post" || $(this).data('type')=="thread"){
			
								var id = $(this).data('thread_id');
								var url = buildUrl({'component' : 'forum', 'page' : 'view_thread', 'thread_id' : id});
								window.open(url);
							}
						
					});
					}
					else{
						for(var i=0;i<ids.length;i++){
							var item = document.getElementById(ids[i]);
							item.remove();
						}
						
						$(this).html("Expand");
						$(this).data('action',"expand");
					}
					
					
					return false;
				});


				

				function sortTable(sort_element_index){
					var table = document.getElementById("forum_stats_table");
					var switching = true;
					while(switching){
						switching=false;
						var rows = table.getElementsByTagName("TBODY");
						for(var i=1;i<rows.length-1;i++){

							var a = rows[i].getElementsByTagName("TR")[0].getElementsByTagName("TD")[sort_element_index];
							var b = rows[i+1].getElementsByTagName("TR")[0].getElementsByTagName("TD")[sort_element_index];
							if(sort_element_index == 0 ? a.innerHTML>b.innerHTML : parseInt(a.innerHTML) < parseInt(b.innerHTML)){
								rows[i].parentNode.insertBefore(rows[i+1],rows[i]);
								switching=true;
							}
						}

					}

					var row0 = table.getElementsByTagName("TBODY")[0].getElementsByTagName("TR")[0];
					var headers = row0.getElementsByTagName("TD");
					
					for(var i = 0;i<headers.length;i++){
						var index = headers[i].innerHTML.indexOf(' ↓');
						
						if(index> -1){

							headers[i].innerHTML = headers[i].innerHTML.substr(0, index);
							break;
						}
					}

					headers[sort_element_index].innerHTML = headers[sort_element_index].innerHTML + ' ↓';

				}


			</script>
HTML;
		return $return;

	}

}
<|MERGE_RESOLUTION|>--- conflicted
+++ resolved
@@ -284,30 +284,13 @@
 				</div>
 HTML;
 		} else {
-<<<<<<< HEAD
 			$more_data = array(
 					array(
 							"filter_option" => $display_option
 					),
 					array(
-=======
-			$other_buttons = array(
-						array(
-							"required_rank" => 4,
-							"display_text" => $show_merged_thread_title,
-							"style" => 'position:relative;top:3px;display:inline-block;',
-							"link" => array(false),
-							"optional_class" => $show_merged_thread_class,
-							"title" => $show_merged_thread_title,
-							"onclick" => array(true, $show_merged_thread_action)
-						),
-						array(
-
-							"required_rank" => 3,
->>>>>>> 69d23426
 							"display_text" => 'Show Deleted Threads',
 							"optional_class" => $show_deleted_class,
-<<<<<<< HEAD
 							"title" => 'Show Deleted Threads',
 							"onclick" => $show_deleted_action
 						)
@@ -332,20 +315,6 @@
 						// 	"title" => 'Show Stats',
 						// 	"onclick" => array(true, 'resetScrollPosition();')
 						// ),
-=======
-							"title" => $show_deleted_thread_title,
-							"onclick" => array(true, $show_deleted_action)
-						),
-						array(
-							"required_rank" => 3,
-							"display_text" => 'Stats',
-							"style" => 'position:relative;top:3px;display:inline-block;',
-							"link" => array(true, $this->core->buildUrl(array('component' => 'forum', 'page' => 'show_stats'))),
-							"optional_class" => '',
-							"title" => 'Show Stats',
-							"onclick" => array(true, 'resetScrollPosition();')
-						),
->>>>>>> 69d23426
 						array(
 							"required_rank" => 4,
 							"display_text" => 'Filter <i class="fas fa-filter"></i>',
@@ -1027,7 +996,6 @@
 	$thread_exists = $this->core->getQueries()->threadExists();
 
 	if($thread_exists) {
-<<<<<<< HEAD
 		// $buttons = array_merge($buttons, array(
 		// 	"required_rank" => 2,
 		// 	"display_text" => 'Stats',
@@ -1037,17 +1005,7 @@
 		// 	"title" => 'Show Stats',
 		// 	"onclick" => array(true, 'resetScrollPosition();')
 		// ));
-=======
-		$buttons = array_merge($buttons, array(
-			"required_rank" => 3,
-			"display_text" => 'Stats',
-			"style" => 'position:relative;top:3px;display:inline-block;',
-			"link" => array(true, $this->core->buildUrl(array('component' => 'forum', 'page' => 'show_stats'))),
-			"optional_class" => '',
-			"title" => 'Show Stats',
-			"onclick" => array(true, 'resetScrollPosition();')
-		));
->>>>>>> 69d23426
+
 	}
 
 	$return .= $this->core->getOutput()->renderTwigTemplate("forum/ForumBar.twig", [
