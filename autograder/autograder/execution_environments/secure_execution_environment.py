--- conflicted
+++ resolved
@@ -4,348 +4,7 @@
 import stat
 import traceback
 
-<<<<<<< HEAD
-from submitty_utils import dateutils
 from .. import autograding_utils
-
-class SecureExecutionEnvironment():
-  """
-  ABSTRACT CLASS: A secure execution environment must be able to securely set up for and
-  execute the various phases of compilation, including running the input generation,
-  execution/compilation, output generation, archival, and pre_command phases of grading.
-  """
-  def __init__(self, config, job_id, untrusted_user, testcase_directory, is_vcs, is_batch_job, complete_config_obj,
-               testcase_info, autograding_directory, log_path, stack_trace_log_path, is_test_environment):
-    self.job_id = job_id
-    self.is_batch = is_batch_job
-    self.untrusted_user = untrusted_user
-    self.is_vcs = is_vcs
-    self.log_path = log_path
-    self.stack_trace_log_path = stack_trace_log_path
-    self.name = testcase_directory
-    self.patterns = complete_config_obj['autograding']
-    self.pre_commands = testcase_info.get('pre_commands', list())
-    self.is_test_environment = is_test_environment
-
-    self.tmp = autograding_directory
-    self.tmp_work = os.path.join(autograding_directory, 'TMP_WORK')
-    self.tmp_autograding = os.path.join(autograding_directory, 'TMP_AUTOGRADING')
-    self.tmp_submission = os.path.join(autograding_directory, 'TMP_SUBMISSION')
-    self.tmp_logs = os.path.join(autograding_directory,"TMP_SUBMISSION","tmp_logs")
-    self.tmp_results = os.path.join(autograding_directory,"TMP_RESULTS")
-    self.checkout_path = os.path.join(self.tmp_submission, "checkout")
-    self.checkout_subdirectory = complete_config_obj["autograding"].get("use_checkout_subdirectory","")
-    self.directory = os.path.join(self.tmp_work, testcase_directory)
-    self.random_input_directory = os.path.join(self.tmp_work, 'random_input', testcase_directory)
-    self.instructor_solution_path = os.path.join(self.tmp_autograding, "instructor_solution")
-    self.random_output_directory = os.path.join(self.tmp_work,"random_output", testcase_directory)
-
-    # If we are not in a test environment, we are able to load configuration variables using the CONFIG_PATH.
-    if is_test_environment == False:
-      self.SUBMITTY_INSTALL_DIR = config.submitty['submitty_install_dir']
-
-
-  def _run_pre_commands(self, target_directory):
-    """
-    Run pre commands for a given directory. Currently only cp is supported.
-    """
-    for pre_command in self.pre_commands:
-      command = pre_command['command']
-      source_testcase   = pre_command["testcase"]
-      source_directory  = pre_command['source']
-      destination = pre_command['destination']
-
-      if command == 'cp':
-        try:
-          autograding_utils.pre_command_copy_file(source_testcase, source_directory, target_directory,
-                                                  destination, self.job_id, self.tmp_logs,
-                                                  self.log_path, self.stack_trace_log_path)
-        except Exception as e:
-          self.log_message("Encountered an error while processing pre-command. See traces entry for more details.")
-          self.log_stack_trace(traceback.format_exc())
-      else:
-        self.log_message("Encountered an error while processing pre-command. See traces entry for more details.")
-        print("Invalid pre-command '{0}'".format(command))
-
-
-  def _setup_single_directory_for_compilation(self, directory):
-    """ Prepare a directory to be used by a compilation testcase. """
-
-    provided_code_path = os.path.join(self.tmp_autograding, 'provided_code')
-    bin_path = os.path.join(self.tmp_autograding, 'bin')
-    submission_path = os.path.join(self.tmp_submission, 'submission')
-
-    # Create the directory
-    os.makedirs(directory)
-
-    # Copy in provided and submitted code.
-    autograding_utils.pattern_copy("submission_to_compilation", self.patterns['submission_to_compilation'], submission_path, directory, self.tmp_logs)
-
-    if self.is_vcs:
-      checkout_subdir_path = os.path.join(self.tmp_submission, 'checkout', self.checkout_subdirectory)
-      autograding_utils.pattern_copy("checkout_to_compilation",self.patterns['submission_to_compilation'],checkout_subdir_path, directory,self.tmp_logs)
-
-    if os.path.exists(provided_code_path):
-      autograding_utils.copy_contents_into(self.job_id, provided_code_path, directory, self.tmp_logs, self.log_path, self.stack_trace_log_path)
-
-    # Copy compile.out to the current directory.
-    shutil.copy (os.path.join(bin_path,"compile.out"),os.path.join(directory,"my_compile.out"))
-
-    # Permission the directory. NOTE: After execution, lockdown_directory_after_execution will be called.
-    autograding_utils.add_permissions(os.path.join(directory,"my_compile.out"), stat.S_IXUSR | stat.S_IXGRP | stat.S_IROTH | stat.S_IWOTH | stat.S_IXOTH)
-    autograding_utils.add_all_permissions(directory)
-
-
-  def lockdown_directory_after_execution(self, directory=None):
-    """ Lock down a directory so that the untrusted user does not have access. """
-    directory = self.directory if directory is None else directory
-
-    # If we are not in a test environment, there is an untrusted user, and we must get access to files back from them.
-    if self.is_test_environment == False:
-        autograding_utils.untrusted_grant_rwx_access(self.SUBMITTY_INSTALL_DIR, self.untrusted_user, directory)
-    # First give daemon all permissions, then lock down the folder permissions (700).
-    autograding_utils.add_all_permissions(directory)
-    autograding_utils.lock_down_folder_permissions(directory)
-
-
-  def _setup_single_directory_for_execution(self, directory, testcase_dependencies):
-    """ Prepare a directory to be used by an execution testcase. """
-
-    # Make the testcase directory.
-    os.makedirs(directory)
-
-    submission_path = os.path.join(self.tmp_submission, 'submission')
-    checkout_path = os.path.join(self.tmp_submission, "checkout")
-
-    # Copy in submitted code.
-    autograding_utils.pattern_copy("submission_to_runner",self.patterns["submission_to_runner"],
-                            submission_path, directory, self.tmp_logs)
-
-    # Copy these helper files for computing access duration
-    # TODO: This could/should be restricted to test cases that require these files,
-    # that have the field      "copy_access_files" : true,
-    # for example, more_autograding_examples/notebook_time_limit/config/config.json
-    shutil.copy(self.tmp_submission+"/queue_file.json",directory)
-
-    user_assignment_settings = os.path.join(self.tmp_submission, "user_assignment_settings.json")
-    submit_timestamp = os.path.join(self.tmp_submission, "submission", ".submit.timestamp")
-    user_assignment_access = os.path.join(self.tmp_submission, "user_assignment_access.json")
-
-    if os.path.exists(user_assignment_settings):
-      shutil.copy(user_assignment_settings, directory)
-
-    if os.path.exists(submit_timestamp):
-      shutil.copy(submit_timestamp, directory)
-
-    if os.path.exists(user_assignment_access):
-      shutil.copy(user_assignment_access, directory)
-
-    # Copy in checkout code.
-    if self.is_vcs:
-        autograding_utils.pattern_copy("checkout_to_runner",self.patterns["submission_to_runner"],
-                            os.path.join(checkout_path, self.checkout_subdirectory), directory, self.tmp_logs)
-
-    # For the moment, we define testcase dependencies to be on any previous compilation testcases.
-    # For these testcase, we copy in compilation_to_runner.
-    # TODO: Update this as our idea of testcase_dependencies develops.
-    for c in testcase_dependencies:
-        if c.type == 'Compilation':
-            autograding_utils.pattern_copy("compilation_to_runner", self.patterns['compilation_to_runner'],
-                         c.secure_environment.directory, directory, self.tmp_logs)
-
-    # Copy in test input files.
-    test_input_path = os.path.join(self.tmp_work, 'test_input')
-    autograding_utils.copy_contents_into(self.job_id, test_input_path, directory, self.tmp_logs, self.log_path, self.stack_trace_log_path)
-
-    if os.path.exists(self.random_input_directory):
-      autograding_utils.pattern_copy("random_input_to_runner", ["*.txt",], self.random_input_directory, directory, self.tmp_logs)
-
-    # Copy runner.out to the current directory.
-    bin_runner = os.path.join(self.tmp_autograding, "bin","run.out")
-    my_runner  = os.path.join(directory, "my_runner.out")
-    shutil.copy(bin_runner, my_runner)
-
-    # Permission the runner.
-    autograding_utils.add_permissions(my_runner, stat.S_IXUSR | stat.S_IXGRP |stat.S_IROTH | stat.S_IWOTH | stat.S_IXOTH)
-
-    # If we are not in a test environment, there is an untrusted user, and we must get access to files back from them.
-    if self.is_test_environment == False:
-      autograding_utils.untrusted_grant_rwx_access(self.SUBMITTY_INSTALL_DIR, self.untrusted_user, directory)
-
-    # Permission the directory. NOTE: After execution, lockdown_directory_after_execution will be called.
-    autograding_utils.add_all_permissions(directory)
-
-
-  def _setup_single_directory_for_random_output(self, directory, testcase_dependencies):
-    """ Prepare a directory to run instructor code. """
-
-    # First, we set up the directory as we would an execution directory.
-    self._setup_single_directory_for_execution(directory, testcase_dependencies)
-
-    # Copy any instructor provided solution to the testcase folder
-    autograding_utils.copy_contents_into(self.job_id, self.instructor_solution_path, directory, self.tmp_logs, self.log_path, self.stack_trace_log_path)
-
-    # Fix permissions on the solution code.
-    if self.is_test_environment == False:
-      autograding_utils.untrusted_grant_rwx_access(self.SUBMITTY_INSTALL_DIR, self.untrusted_user, directory)
-    autograding_utils.add_all_permissions(directory)
-
-
-  def setup_for_input_generation(self):
-    """ Setup a directory to run input generation commands.  """
-
-    # Make the random input directory.
-    os.makedirs(self.random_input_directory)
-
-    # copy any instructor provided solution code files to testcase folder (This is where generation code lives right now).
-    # TODO: Should we separate out input generation code from the instructor_solution directory?
-    autograding_utils.copy_contents_into(self.job_id, self.instructor_solution_path, self.random_input_directory, self.tmp_logs, self.log_path, self.stack_trace_log_path)
-
-    # copy run.out to the current directory
-    bin_path = os.path.join(self.tmp_autograding, 'bin')
-    shutil.copy (os.path.join(bin_path,"run.out"),os.path.join(self.random_input_directory,"my_runner.out"))
-
-    # If we are not in a test environment, there is an untrusted user, and we must get access to files back from them.
-    if self.is_test_environment == False:
-      autograding_utils.untrusted_grant_rwx_access(self.SUBMITTY_INSTALL_DIR, self.untrusted_user, self.random_input_directory)
-
-    # Permission the directory. NOTE: After execution, lockdown_directory_after_execution will be called.
-    autograding_utils.add_permissions(os.path.join(self.random_input_directory, "my_runner.out"), stat.S_IXUSR | stat.S_IXGRP |stat.S_IROTH | stat.S_IWOTH | stat.S_IXOTH)
-    autograding_utils.add_all_permissions(self.random_input_directory)
-
-
-  def setup_for_random_output(self, testcase_dependencies):
-    """
-    The default random output setup function just sets up this testcase's random_output_directory
-    for execution. This must be overridden if different directories are to be used (e.g. by container_network)
-    """
-    os.chdir(self.tmp_work)
-    self._setup_single_directory_for_random_output(self.random_output_directory, testcase_dependencies)
-    self._run_pre_commands(self.random_output_directory)
-
-
-  def setup_for_compilation_testcase(self):
-    """
-    The default compilation setup function just sets up this testcase's directory
-    for execution. This must be overridden if different directories are to be used (e.g. by container_network)
-    """
-    os.chdir(self.tmp_work)
-    self._setup_single_directory_for_compilation(self.directory)
-    # Run any necessary pre_commands
-    self._run_pre_commands(self.directory)
-
-  def setup_for_execution_testcase(self, testcase_dependencies):
-    """
-    The default execution setup function just sets up this testcase's directory
-    for execution. This must be overridden if different directories are to be used (e.g. by container_network)
-    """
-    os.chdir(self.tmp_work)
-    self._setup_single_directory_for_execution(self.directory, testcase_dependencies)
-    self._run_pre_commands(self.directory)
-
-  def setup_for_testcase_archival(self, overall_log):
-    """
-    The default execution setup function just sets up this testcase's directory
-    for archival. This must be overridden if different directories are being used (e.g. by container_network)
-    """
-
-    # Make the necessary details directories for archival.
-    os.makedirs(os.path.join(self.tmp_results,"details"), exist_ok=True)
-    os.makedirs(os.path.join(self.tmp_results,"results_public"), exist_ok=True)
-    os.chdir(self.tmp_work)
-
-    details_dir = os.path.join(self.tmp_results, "details", self.name)
-    public_dir = os.path.join(self.tmp_results,"results_public", self.name)
-
-    os.mkdir(details_dir)
-    os.mkdir(public_dir)
-
-    # Remove any test input files.
-    test_input_path = os.path.join(self.tmp_work, 'test_input')
-    autograding_utils.remove_test_input_files(overall_log, test_input_path, self.directory)
-
-    if os.path.exists(self.random_output_directory):
-        autograding_utils.remove_test_input_files(overall_log, test_input_path, self.random_output_directory)
-
-
-  def execute_random_input(self, untrusted_user, executable, arguments, logfile, cwd):
-    """
-    NOT IMPLEMENTED IN BASE CLASS: execute_random_input should be overridden to define
-    how a given Secure Environment handles execution of the random input execution step.
-    """
-    raise NotImplementedError
-
-
-  def execute_random_output(self, untrusted_user, executable, arguments, logfile, cwd):
-    """
-    NOT IMPLEMENTED IN BASE CLASS: execute_random_output should be overridden to define
-    how a given Secure Environment handles execution of the random output generation step.
-    """
-    raise NotImplementedError
-
-
-  def execute(self, untrusted_user, executable, arguments, logfile, cwd):
-    """
-    NOT IMPLEMENTED IN BASE CLASS: execute should be overridden to define
-    how a given Secure Environment handles the execution step.
-    """
-    raise NotImplementedError
-
-
-  def verify_execution_status(self):
-    """
-    A check to make certain this secure environment is being run in the
-    environment it says it is.
-    """
-    # TODO: Restore this to working order or remove as this script is hooked into
-    # the new test suite. For now, let's just always say that we are running
-    # in the appropriate environment.
-    return
-    # is_production = not self.is_test_environment
-
-    # config_exists = os.path.isdir(CONFIG_PATH)
-
-    # # If we are production but cannot access the config directory, throw an error
-    # if config_exists == False and is_production:
-    #   raise Exception("ERROR: cannot find the submitty configuration directory.")
-
-    # # If we are in a test environment, there should NOT be a config directory
-    # if config_exists == True and self.is_test_environment:
-    #   raise Exception("ERROR: This script does not appear to truly be running in a test environment")
-
-    # if config_exists and is_production:
-    #   with open(os.path.join(CONFIG_PATH, 'submitty_users.json')) as open_file:
-    #       OPEN_JSON = json.load(open_file)
-    #   DAEMON_UID = OPEN_JSON['daemon_uid']
-
-    #   # If we are in production but we are not the daemon user, throw an error
-    #   if int(os.getuid()) != int(DAEMON_UID):
-    #     raise Exception("ERROR: grade_item should be run by submitty_daemon in a production environment")
-
-
-  def log_message(self, message):
-    """ A useful wrapper for the atuograding_utils.log_message function. """
-    autograding_utils.log_message(self.log_path,
-                                job_id = self.job_id,
-                                is_batch = self.is_batch,
-                                which_untrusted = self.untrusted_user,
-                                message = message)
-
-
-  """ A useful wrapper for the atuograding_utils.log_message function. """
-  def log_stack_trace(self, trace):
-    autograding_utils.log_stack_trace(self.stack_trace_log_path,
-                                      job_id = self.job_id,
-                                      is_batch = self.is_batch,
-                                      which_untrusted = self.untrusted_user,
-                                      trace = trace)
-
-  """ A useful wrapper for the atuograding_utils.log_message function. """
-  def log_container_meta(self, event, name='', container='', time=0):
-    log_path = os.path.join(self.tmp_logs,'meta_log.txt')
-    autograding_utils.log_container_meta(log_path, event, name, container, time)
-=======
-from .. import autograding_utils, CONFIG_PATH
 
 
 class SecureExecutionEnvironment():
@@ -357,6 +16,7 @@
 
     def __init__(
         self,
+        config,
         job_id,
         untrusted_user,
         testcase_directory,
@@ -365,6 +25,7 @@
         complete_config_obj,
         testcase_info,
         autograding_directory,
+        # Remove these
         log_path,
         stack_trace_log_path,
         is_test_environment
@@ -407,10 +68,7 @@
         # If we are not in a test environment, we are able to load configuration
         # variables using the CONFIG_PATH.
         if is_test_environment is False:
-            from .. import CONFIG_PATH
-            with open(os.path.join(CONFIG_PATH, 'submitty.json')) as open_file:
-                OPEN_JSON = json.load(open_file)
-            self.SUBMITTY_INSTALL_DIR = OPEN_JSON['submitty_install_dir']
+            self.SUBMITTY_INSTALL_DIR = config.submitty['submitty_install_dir']
 
     def _run_pre_commands(self, target_directory):
         """
@@ -784,32 +442,36 @@
         environment it says it is.
         """
 
-        is_production = not self.is_test_environment
-
-        config_exists = os.path.isdir(CONFIG_PATH)
-
-        # If we are production but cannot access the config directory, throw an error
-        if config_exists is False and is_production:
-            raise Exception("ERROR: cannot find the submitty configuration directory.")
-
-        # If we are in a test environment, there should NOT be a config directory
-        if config_exists is True and self.is_test_environment:
-            raise Exception(
-                "ERROR: This script does not appear to truly "
-                "be running in a test environment"
-            )
-
-        if config_exists and is_production:
-            with open(os.path.join(CONFIG_PATH, 'submitty_users.json')) as open_file:
-                OPEN_JSON = json.load(open_file)
-            DAEMON_UID = OPEN_JSON['daemon_uid']
-
-            # If we are in production but we are not the daemon user, throw an error
-            if int(os.getuid()) != int(DAEMON_UID):
-                raise Exception(
-                  "ERROR: grade_item should be run by submitty_daemon in a "
-                  "production environment"
-                )
+        # TODO: Restore this to working order or remove as this script is hooked into
+        # the new test suite. For now, let's just always say that we are running
+        # in the appropriate environment.
+        return
+        # is_production = not self.is_test_environment
+
+        # config_exists = os.path.isdir(CONFIG_PATH)
+
+        # # If we are production but cannot access the config directory, throw an error
+        # if config_exists is False and is_production:
+        #     raise Exception("ERROR: cannot find the submitty configuration directory.")
+
+        # # If we are in a test environment, there should NOT be a config directory
+        # if config_exists is True and self.is_test_environment:
+        #     raise Exception(
+        #         "ERROR: This script does not appear to truly "
+        #         "be running in a test environment"
+        #     )
+
+        # if config_exists and is_production:
+        #     with open(os.path.join(CONFIG_PATH, 'submitty_users.json')) as open_file:
+        #         OPEN_JSON = json.load(open_file)
+        #     DAEMON_UID = OPEN_JSON['daemon_uid']
+
+        #     # If we are in production but we are not the daemon user, throw an error
+        #     if int(os.getuid()) != int(DAEMON_UID):
+        #         raise Exception(
+        #           "ERROR: grade_item should be run by submitty_daemon in a "
+        #           "production environment"
+        #         )
 
     def log_message(self, message):
         """ A useful wrapper for the atuograding_utils.log_message function. """
@@ -834,5 +496,4 @@
     def log_container_meta(self, event, name='', container='', time=0):
         """ A useful wrapper for the atuograding_utils.log_message function. """
         log_path = os.path.join(self.tmp_logs, 'meta_log.txt')
-        autograding_utils.log_container_meta(log_path, event, name, container, time)
->>>>>>> 899a045b
+        autograding_utils.log_container_meta(log_path, event, name, container, time)