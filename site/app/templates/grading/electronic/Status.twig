--- conflicted
+++ resolved
@@ -21,11 +21,8 @@
                 {% else %}
                     href="{{ core.buildUrl({'component': 'grading', 'page': 'electronic', 'action' :  'details', 'gradeable_id' :  gradeable_id, 'view' : (core.getUser().getGradingRegistrationSections()|length == 0) ? 'all' : null}) }}">
                 {% endif %}
-<<<<<<< HEAD
+
                 Index of Grading Details for All Students
-=======
-                Grading Details
->>>>>>> 008c0057
             </a>
             {% if core.getUser().getGradingRegistrationSections()|length != 0 %}
                 <a class="btn btn-primary"
@@ -63,13 +60,10 @@
     {% else %}
         <div class = "tab">
             <button class="btn btn-primary" type="button" onclick="openStat(event, 'Numerical Data'), this.blur()" id="defaultOpen">Numerical Data</button>
-<<<<<<< HEAD
+
             <button class="btn btn-primary" type="button" onclick="openStat(event, 'Total Score Histogram'), this.blur()">Total Histogram</button>
             <button class="btn btn-primary" type="button" onclick="openStat(event, 'Autograding Score Histogram'), this.blur()">Autograding Histogram</button>
-=======
-            <button class="btn btn-primary" type="button" onclick="openStat(event, 'Total Histogram'), this.blur()">Total Histogram</button>
-            <button class="btn btn-primary" type="button" onclick="openStat(event, 'Autograding Histogram'), this.blur()">Autograding Histogram</button>
->>>>>>> 008c0057
+
             <button class="btn btn-primary" type="button" onclick="openStat(event, 'Component Averages'), this.blur()">Component Averages</button>
             <div id = "Total Histogram" class = "tabcontent">
                 {% if overall_average == null or overall_average.getCount() == 0 %}
@@ -261,15 +255,9 @@
                         var yValue = [];
                         var yValue2 = [];
                         {% for comp in component_averages %}
-<<<<<<< HEAD
                             xValue.push('{{comp.getTitle()|escape("js")}}');
                             yValue.push({{comp.getAverageScore()}});
                             yValue2.push({{comp.getMaxValue()}});
-=======
-                        xValue.push('{{comp.getTitle()|escape("js")}}');
-                        yValue.push({{comp.getAverageScore()}});
-                        yValue2.push({{comp.getMaxValue()}});
->>>>>>> 008c0057
                         {% endfor %}
 
 
@@ -604,25 +592,16 @@
             tabcontent[i].style.display = "none";
         }
 
-<<<<<<< HEAD
+
         // Get all elements with class="btn btn-primary" and remove the class "active"
         tablinks = document.getElementsByClassName("btn btn-primary");
-=======
-        // Get all elements with class="tablinks" and remove the class "active"
-        tablinks = document.getElementsByClassName("tablinks");
->>>>>>> 008c0057
         for (i = 0; i < tablinks.length; i++) {
             tablinks[i].className = tablinks[i].className.replace(" active", "");
         }
 
         // Show the current tab, and add an "active" class to the button that opened the tab
         document.getElementById(statName).style.display = "block";
-<<<<<<< HEAD
         evt.currentTarget.className += " active";
-=======
-        //to make active, do this, not good for current implementation
-        //evt.currentTarget.className += " active";
->>>>>>> 008c0057
 
     }
     // Get the element with id="defaultOpen" and click on it
