--- conflicted
+++ resolved
@@ -501,13 +501,8 @@
         $show_export_teams_button = $show_edit_teams && (count($all_teams) == count($empty_teams));
         $past_grade_start_date = $gradeable->getDates()['grade_start_date'] < $this->core->getDateTimeNow();
 
-<<<<<<< HEAD
-
         $team_gradeable_view_history = $gradeable->isTeamAssignment() ? $this->core->getQueries()->getAllTeamViewedTimesForGradeable($gradeable) : array();
         $this->core->getOutput()->renderOutput(array('grading', 'ElectronicGrader'), 'detailsPage', $gradeable, $graded_gradeables, $teamless_users, $graders, $empty_teams, $show_all_sections_button, $show_import_teams_button, $show_export_teams_button, $show_edit_teams, $past_grade_start_date, $view_all, $sort, $direction, $team_gradeable_view_history);
-=======
-        $this->core->getOutput()->renderOutput(array('grading', 'ElectronicGrader'), 'detailsPage', $gradeable, $graded_gradeables, $teamless_users, $graders, $empty_teams, $show_all_sections_button, $show_import_teams_button, $show_export_teams_button, $show_edit_teams, $past_grade_start_date, $view_all, $sort, $direction);
->>>>>>> 23f9dd31
 
         if ($show_edit_teams) {
             $all_reg_sections = $this->core->getQueries()->getRegistrationSections();
@@ -522,13 +517,9 @@
             foreach ($all_rot_sections as $i => $section) {
                 $all_rot_sections[$i] = $section[$key];
             }
-<<<<<<< HEAD
             
             $students = $this->core->getQueries()->getAllUsers();
             $this->core->getOutput()->renderOutput(array('grading', 'ElectronicGrader'), 'adminTeamForm', $gradeable, $all_reg_sections, $all_rot_sections, $students);
-=======
-            $this->core->getOutput()->renderOutput(array('grading', 'ElectronicGrader'), 'adminTeamForm', $gradeable, $all_reg_sections, $all_rot_sections);
->>>>>>> 23f9dd31
             $this->core->getOutput()->renderOutput(array('grading', 'ElectronicGrader'), 'importTeamForm', $gradeable);
 
             $this->core->getOutput()->renderOutput(array('grading','ElectronicGrader'), 'randomizeButtonWarning', $gradeable);
