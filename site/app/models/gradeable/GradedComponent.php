<?php

namespace app\models\gradeable;

use app\libraries\GradeableType;
use app\models\AbstractModel;
use app\libraries\Core;
use app\libraries\DateUtils;
use app\models\User;

/**
 * Class GradedComponent
 * @package app\models\gradeable
 *
 * @method int getComponentId()
 * @method float getScore()
 * @method string getComment()
 * @method void setComment($comment)
 * @method string getGraderId()
 * @method int getGradedVersion()
 * @method void setGradedVersion($graded_version)
 * @method \DateTime getGradeTime()
 * @method int[] getMarkIds()
 * @method int[]|null getDbMarkIds()
 * @method bool isMarksModified()
 */
class GradedComponent extends AbstractModel {
    /** @var Component Reference to component */
    private $component = null;
    /** @var TaGradedGradeable Reference to TaGradedGradeable this component belongs to */
    private $ta_graded_gradeable = null;
    /** @property @var string Id of the component this grade is attached to */
    protected $component_id = 0;

    /** @var User The grader of this component */
    private $grader = null;

    /** @var Mark[] References to the marks this graded component received */
    private $marks = array();

    /** @property @var int[] The mark ids the submitter received for this component */
    protected $mark_ids = array();
    /** @property @var int[]|null The mark ids the submitter received for this component as reflected in the db */
    protected $db_mark_ids = null;

    /** @property @var bool True if the marks array was modified after construction */
    protected $marks_modified = false;

    /** @property @var float The score for this component (or custom mark point value) */
    protected $score = 0;
    /** @property @var string The comment on this mark / custom mark description */
    protected $comment = "";
    /** @property @var string The Id of the grader who most recently updated the component's grade */
    protected $grader_id = "";
    /** @property @var int The submission version this grade is for */
    protected $graded_version = 0;
    /** @property @var \DateTime The time which this grade was most recently updated */
    protected $grade_time = null;

    /**
     * GradedComponent constructor.
     * @param Core $core
     * @param TaGradedGradeable $ta_graded_gradeable The grade this component belongs to
     * @param Component $component The component this grade is associated with
     * @param User $grader The user who graded this component
     * @param array $details any remaining properties
     * @throws \InvalidArgumentException if any of the details are invalid, or the component/grader are null
     */
<<<<<<< HEAD
    public function __construct(Core $core, Component $component, User $grader, array $details) {
=======
    public function __construct(Core $core, TaGradedGradeable $ta_graded_gradeable, Component $component, User $grader, array $details) {
>>>>>>> 3c8d9fa4
        parent::__construct($core);

        if($ta_graded_gradeable === null) {
            throw new \InvalidArgumentException('Cannot create GradedComponent with null TaGradedGradeable');
        }
        $this->ta_graded_gradeable = $ta_graded_gradeable;

        $this->setComponent($component);
        $this->setGrader($grader);

        $this->setComment($details['comment'] ?? '');
        $this->setGradedVersion($details['graded_version'] ?? 0);
        $this->setGradeTime($details['grade_time'] ?? new \DateTime());

        // assign the default score if its not electronic (or rather not a custom mark)
        if ($component->getGradeable()->getType() === GradeableType::ELECTRONIC_FILE) {
            $score = $details['score'] ?? 0;
        } else {
            $score = $details['score'] ?? $component->getDefault();
        }
        $this->setScore($score);

        $this->modified = false;
    }

    public function toArray() {
        $details = parent::toArray();

        // Make sure to convert the date into a string
        $details['grade_time'] = DateUtils::dateTimeToString($this->grade_time);

        return $details;
    }

    /**
     * Gets the component associated with this component data
     * @return Component
     */
    public function getComponent() {
        return $this->component;
    }

    /**
     * Gets the TaGradedGradeable that owns this graded component
     * @return TaGradedGradeable
     */
    public function getTaGradedGradeable() {
        return $this->ta_graded_gradeable;
    }

    /**
     * Gets the user who graded this component
     * @return User
     */
    public function getGrader() {
        return $this->grader;
    }

    /**
     * Gets references to the marks that the submitter received
     * @return Mark[]
     */
    public function getMarks() {
        return $this->marks;
    }

    /* Overridden setters with validation */

    /**
     * Sets the component reference for this data
     * @param Component $component
     */
    private function setComponent(Component $component) {
        if ($component === null) {
            throw new \InvalidArgumentException('Component cannot be null');
        }
        $this->component = $component;
        $this->component_id = $component->getId();
    }

    /**
     * Sets the marks the submitter received for this component
     * @param int[] $mark_ids
     */
    public function setMarkIds(array $mark_ids) {
        // This may seem redundant, but by fetching the marks from the component and calling setMarks, we
        //  effectively filter out any of the invalid values in $mark_ids
        $marks = [];
        $actual_ids = [];
        foreach ($this->component->getMarks() as $mark) {
            if (in_array($mark->getId(), $mark_ids)) {
                $marks[] = $mark;
                $actual_ids[] = $mark->getId();
            }
        }
        $this->marks = $marks;
        $this->mark_ids = $actual_ids;
        $this->marks_modified = true;
    }

    /**
     * Called from the db methods to load the mark ids the submitter received
     * @param int[] $db_mark_ids
     * @internal
     */
    public function setMarkIdsFromDb(array $db_mark_ids) {
        $this->setMarkIds($db_mark_ids);
        $this->db_mark_ids = $db_mark_ids;
        $this->marks_modified = false;
    }

    /**
     * Sets the last time this component data was changed
     * @param \DateTime|string $grade_time Either a \DateTime object, or a date-time string
     * @throws \InvalidArgumentException if $grade_time is a string and failed to parse into a \DateTime object
     */
    public function setGradeTime($grade_time) {
        if ($grade_time === null) {
            $this->grade_time = null;
        } else {
            try {
                $this->grade_time = DateUtils::parseDateTime($grade_time, $this->core->getConfig()->getTimezone());
            } catch (\Exception $e) {
                throw new \InvalidArgumentException('Invalid date string format');
            }
        }
        $this->modified = true;
    }

    /**
     * Sets the user who most recently changed the component data
     * @param User $grader
     */
    public function setGrader(User $grader) {
        $this->grader = $grader;
        $this->grader_id = $this->grader !== null ? $grader->getId() : '';
        $this->modified = true;
    }

    /**
     * Sets the score the submitter received for this component--clamped or custom mark--not clamped
     * @param float $score
     */
    public function setScore($score) {
        if ($this->component->getGradeable()->getType() === GradeableType::ELECTRONIC_FILE) {
            $this->score = $score;
        } else {
            // clamp the score (no error if not in bounds)
            //  min(max(a,b),c) will clamp the value 'b' in the range [a,c]
            $this->score = min(max($this->component->getLowerClamp(), $score), $this->component->getUpperClamp());
        }
        $this->score = $this->getComponent()->getGradeable()->roundPointValue($this->score);
        $this->modified = true;
    }

    /* Intentionally Unimplemented accessor methods */

    /** @internal */
    public function setComponentId() {
        throw new \BadFunctionCallException('Cannot set component data\'s component Id');
    }

    /** @internal */
    public function setGraderId() {
        throw new \BadFunctionCallException('Cannot set grader Id');
    }

    /** @internal */
    public function setDbMarkIds() {
        throw new \BadFunctionCallException('Cannot set db mark ids');
    }
}<|MERGE_RESOLUTION|>--- conflicted
+++ resolved
@@ -66,11 +66,7 @@
      * @param array $details any remaining properties
      * @throws \InvalidArgumentException if any of the details are invalid, or the component/grader are null
      */
-<<<<<<< HEAD
-    public function __construct(Core $core, Component $component, User $grader, array $details) {
-=======
     public function __construct(Core $core, TaGradedGradeable $ta_graded_gradeable, Component $component, User $grader, array $details) {
->>>>>>> 3c8d9fa4
         parent::__construct($core);
 
         if($ta_graded_gradeable === null) {
