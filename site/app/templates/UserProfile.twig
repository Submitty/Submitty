<div class="content">
    <h1>
        My Profile
    </h1>
    <div class="user-info-wrapper">
        <div id="user-card-img">
            <div class="user-img-cont">
                {% set image = user.getDisplayImage() %}
                {% if image is not null %}
                    {{ base64_image(image.getImageBase64MaxDimension(250), image.getMimeType(), '%s %s'|format(user.getDisplayedGivenName(), user.getDisplayedFamilyName())) }}
                {% else %}
                    <span class="center-img-tag">N/A</span>
                {% endif %}
            </div>
            <span class="edit-user-img">
                <button class="icon" tabindex="0" onclick="showUpdateProfilePhotoForm()" aria-label="Edit user profile photo" title="Edit user profile photo">
                    <i class="fas fa-upload"></i> Upload profile photo
                </button>
            </span>
            <span class="red-message" id="flagged-message" data-flagged="{{ user.getDisplayImageState }}">Your preferred image was flagged as inappropriate.</span>
        </div>
        <div id="user-card">
            <div class="user-info-cont">
                <div class="user-info-title" id="basic_info">
                    <span>Basic Information</span>
                </div>
                <div class="user-info">
                    <div class="flex-row" id="username-row">
                        <span class="label">
                            Username:
                        </span>
                        <span class="value">
                            {{ user.getId() }}
                        </span>
                    </div>
                    <div class="flex-row" id="givenname-row">
                        <span class="label">
                            First Name:
                        </span>
                        <button class="icon" tabindex="0" onclick="showUpdatePrefNameForm()" aria-label="Edit user preferred name" title="Edit user preferred name">
                            <i class="fas fa-pencil-alt"></i> {{ user.getDisplayedGivenName() }}
                        </button>
                    </div>
                    <div class="flex-row" id="familyname-row">
                        <span class="label">
                            Last Name:
                        </span>
                        <button class="icon" tabindex="0" onclick="showUpdatePrefNameForm()" aria-label="Edit user preferred name" title="Edit user preferred name">
                            <i class="fas fa-pencil-alt"></i> {{ user.getDisplayedFamilyName() }}
<<<<<<< HEAD
=======
                        </button>
                    </div>
                    <div class="flex-row" id="last-initial-format-row">
                        <span class="label">
                            Abbreviated Name:
                        </span>
                        <button class="icon" tabindex="0" onclick="showUpdateLastInitialFormatForm()" aria-label="Edit user last initial format" title="Edit user last initial format">
                            <i class="fas fa-pencil-alt"></i> {{ user.getDisplayAbbreviatedName() }}
                        </button>
                    </div>
                    <div class="flex-row" id="pronouns-row">
                        <span class="label">
                            Pronouns:
                        </span>
                        <button id='pronouns_val' class="icon" tabindex="0" onclick="showUpdatePronounsForm()" aria-label="Edit user pronouns" title="Edit user pronouns">
                            <i class="fas fa-pencil-alt"></i> {{ user.getPronouns() }}
>>>>>>> 012001a8
                        </button>
                    </div>
                    <div class="flex-row" id="email-row">
                        <span class="label">
                            Primary Email:
                        </span>
                        <span class="value">
                            {{ user.getEmail() }}
                        </span>
                    </div>
                    <div class="flex-row" id="secondary-email-row">
                        <span class="label">
                            Secondary Email:
                        </span>
                        <button class="icon" tabindex="0" onclick="showUpdateSecondaryEmailForm()" aria-label="Edit user secondary email" title="Edit user secondary email">
                            <i class="fas fa-pencil-alt"></i> {{ user.getSecondaryEmail() }}
                        </button>
                    </div>
                    <div class="flex-row" id="secondary-email-notify-row">
                        <span class="label">
                            Send Email to Secondary Address:
                        </span>
                        <button class="icon" tabindex="0" onclick="showUpdateSecondaryEmailForm()" aria-label="Edit user secondary email" title="Edit user secondary email">
                            <i class="fas fa-pencil-alt"></i> {% if user.getEmailBoth() %}True{% else %}False{% endif %}
                        </button>
                    </div>
                    {% if display_access_level %}
                        <div class="flex-row" id="access-row">
                            <span class="label">
                                Access Level:
                            </span>
                            <span class="value">
                                {{ access_level }}
                            </span>
                        </div>
                    {% endif %}
                    {% if show_change_password %}
                        <div class="flex-row-col" id="password-row">
                            <span>
                                Change Password:
                            </span>
                            <span>
                                <button class="icon" tabindex="0" onclick="showUpdatePasswordForm()" aria-label="Change password" title="Change password">
                                    <i class="fas fa-pencil-alt"></i>
                                </button>
                            </span>
                        </div>
                    {% endif %}
                </div>
            </div>
            <div class="user-info-cont">
                <div class="user-info-title">
                   <span id="time_zone_selector_label"
                         data-user_time_zone="{{ user_time_zone_with_offset }}"
                         data-available_time_zones="{{ available_time_zones }}"
                   >Time Zone (<span id="utc_offset_stub">UTC Offset <span id="user_utc_offset">{{ user_utc_offset }}</span></span>):
                       <a target=_blank href="https://submitty.org/student#how-can-i-specify-my-local-timezone" aria-label="How can I specify my local timezone">
                           <i style="font-style:normal;" class="fa-question-circle"></i>
                       </a>
                   </span>
                </div>
                <div class="user-info">
                    <div class="flex-row-col">
                        <label for="time_zone_drop_down">Select Timezone: </label>
                        <select id="time_zone_drop_down"></select>
                    </div>
                </div>
            </div>
            <div class="user-info-cont">
                <div class="user-info-title">
                    <span>Color Theme:</span>
                </div>
                <div class="user-info">
                    <div class="flex-row-col">
                        <label for="theme_change_select">Choose a color theme</label>
                        <select id="theme_change_select" class="form-control" aria-label="Change Submitty's Theme">
                            <option value="system">Follow Device Theme</option>
                            <option value="system_black">Follow Device Theme (Black)</option>
                            <option value="light">Light Mode</option>
                            <option value="dark">Dark Mode</option>
                            <option value="dark_black">Dark Mode (Black)</option>
                        </select>
                    </div>
                </div>
            </div>
            <div>
            <span class="option-alt" id="browser-support">Submitty supports an installable Progressive Web App (PWA) which requires Chrome, see <a href="https://support.google.com/chrome/answer/9658361">here</a> for installation instructions</span>
            <button class="addpwa btn btn-primary">Install App</button>
            <span class="option-alt" id="pwa-uninstall-lable">The Submitty Progressive Web App (PWA) has already been installed, see <a href="https://support.google.com/chrome/answer/9658361">here</a> to uninstall it</span>
            </div>
        </div>
    </div>
</div>
{% include 'EditNameForm.twig' %}
{% include 'EditLastInitialFormatForm.twig' %}
{% include 'EditProfilePhotoForm.twig' %}
{% include 'EditSecondaryEmailForm.twig' %}
{% include 'EditPronounsForm.twig' %}
{% if show_change_password %}
    {% include 'ChangePasswordForm.twig' %}
{% endif %}<|MERGE_RESOLUTION|>--- conflicted
+++ resolved
@@ -47,8 +47,6 @@
                         </span>
                         <button class="icon" tabindex="0" onclick="showUpdatePrefNameForm()" aria-label="Edit user preferred name" title="Edit user preferred name">
                             <i class="fas fa-pencil-alt"></i> {{ user.getDisplayedFamilyName() }}
-<<<<<<< HEAD
-=======
                         </button>
                     </div>
                     <div class="flex-row" id="last-initial-format-row">
@@ -65,7 +63,6 @@
                         </span>
                         <button id='pronouns_val' class="icon" tabindex="0" onclick="showUpdatePronounsForm()" aria-label="Edit user pronouns" title="Edit user pronouns">
                             <i class="fas fa-pencil-alt"></i> {{ user.getPronouns() }}
->>>>>>> 012001a8
                         </button>
                     </div>
                     <div class="flex-row" id="email-row">
