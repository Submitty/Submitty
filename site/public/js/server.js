--- conflicted
+++ resolved
@@ -1013,7 +1013,6 @@
         $('#'+ post_id + '-reply').css('display', 'block');
     }
 }
-<<<<<<< HEAD
 
 function addNewCategory(){
     var newCategory = $("#new_category_text").val();
@@ -1049,9 +1048,7 @@
     })
 }
 
-=======
 /*This function ensures that only one reply box is open at a time*/
->>>>>>> f49925a2
 function hideReplies(){
     var hide_replies = document.getElementsByClassName("reply-box");
     for(var i = 0; i < hide_replies.length; i++){
