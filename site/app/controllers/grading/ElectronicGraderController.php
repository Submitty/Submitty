<?php

namespace app\controllers\grading;

use app\libraries\DateUtils;
use app\libraries\DiffViewer;
use app\libraries\GradeableType;
use app\libraries\response\RedirectResponse;
use app\libraries\routers\AccessControl;
use app\models\gradeable\Component;
use app\models\gradeable\Gradeable;
use app\models\gradeable\GradedComponent;
use app\models\gradeable\GradedGradeable;
use app\models\gradeable\LateDayInfo;
use app\models\gradeable\LateDays;
use app\models\gradeable\Mark;
use app\models\gradeable\Submitter;
use app\models\gradeable\TaGradedGradeable;
use app\models\GradeableAutocheck;
use app\libraries\Logger;
use app\models\GradingOrder;
use app\models\User;
use app\libraries\FileUtils;
use app\libraries\response\JsonResponse;
use app\controllers\AbstractController;
use Symfony\Component\Routing\Annotation\Route;
 
class ElectronicGraderController extends AbstractController {
    /**
     * Checks that a given diff viewer option is valid using DiffViewer::isValidSpecialCharsOption
     * @param  string $option
     * @return bool
     */
    private function validateDiffViewerOption(string $option) {
        if (!DiffViewer::isValidSpecialCharsOption($option)) {
            $this->core->getOutput()->renderJsonFail('Invalid diff viewer option parameter');
            return false;
        }
        return true;
    }

    /**
     * Checks that a given diff viewer type is valid using DiffViewer::isValidType
     * @param string $type
     * @return bool
     */
    private function validateDiffViewerType(string $type) {
        if (!DiffViewer::isValidType($type)) {
            $this->core->getOutput()->renderJsonFail('Invalid diff viewer type parameter');
            return false;
        }
        return true;
    }

    /**
     * Gnenerates histogram data needed for the TA stats page
     * @param GradedGradeable[] $overall_scores
     * @return array of histogram data
     */
    public function generateHistogramData($overall_scores) {
        $histogram = [
            "bTA" => [],
            "tTA" => [],
            "bAuto" => [],
            "VerConf" => 0,
            "noSub" => 0,
            "noActive" => 0,
            "GradeInq" => 0,
            "IncompGrading" => 0,
            "cancelledSub" => 0
        ];

        // Iterate through all the Scores
        foreach ($overall_scores as $ov) {
            if ($ov->getTaGradedGradeable() == null) {
                continue;
            }

            // If Autograded, add the points to the array of autograded scores
            if ($ov->getAutoGradedGradeable()->getHighestVersion() != 0 && $ov->getTaGradedGradeable() != null) {
                if ($ov->getTaGradedGradeable()->getGradedGradeable()->getSubmitter()->getRegistrationSection() != null) {
                    if ($ov->getGradeable()->getAutogradingConfig()->getTotalNonExtraCredit() != 0) {
                        if ($ov->getAutoGradedGradeable()->getTotalPoints() >= 0 || $ov->getAutoGradedGradeable()->getTotalPoints() < 0) {
                            $histogram["bAuto"] = array_merge($histogram["bAuto"], [$ov->getAutoGradedGradeable()->getTotalPoints()]);
                        }
                        else {
                            $histogram["cancelledSub"] += 1;
                        }
                    }
                }
            }

            if (!$ov->getAutoGradedGradeable()->hasSubmission()) {
                // if no submission and not in Null section add to count
                if ($ov->getTaGradedGradeable() != null && $ov->getTaGradedGradeable()->getGradedGradeable()->getSubmitter()->getRegistrationSection() != null) {
                    $histogram["noSub"] += 1;
                }
            }
            elseif ($ov->getAutoGradedGradeable()->getActiveVersion() == 0) {
                // if no active version and not in Null section add to count
                if ($ov->getTaGradedGradeable() != null && $ov->getTaGradedGradeable()->getGradedGradeable()->getSubmitter()->getRegistrationSection() != null) {
                    $histogram["noActive"] += 1;
                }
            }
            elseif ($ov->getGradeable()->isTaGrading()) {
                if ($ov->getOrCreateTaGradedGradeable()->anyGrades()) {
                    // if grade inquiry and not in Null section add to count
                    if ($ov->hasActiveGradeInquiry()) {
                        if ($ov->getTaGradedGradeable() != null && $ov->getTaGradedGradeable()->getGradedGradeable()->getSubmitter()->getRegistrationSection() != null) {
                            $histogram["noActive"] += 1;
                        }
                    }
                    elseif ($ov->getTaGradedGradeable() != null && $ov->getTaGradedGradeable()->hasVersionConflict()) {
                        // if version conflict and not in Null section add to count
                        if ($ov->getTaGradedGradeable()->getGradedGradeable()->getSubmitter()->getRegistrationSection() != null) {
                            $histogram["VerConf"] += 1;
                        }
                    }
                    elseif (!$ov->isTaGradingComplete()) {
                        // if assignment incomplete and not in Null section add to count
                        $histogram["IncompGrading"] += 1;
                    }
                    elseif ($ov->isTaGradingComplete()) {
                        // otherwise add the overall grade to array and total score possible to array (possible future use)
                        if ($ov->getTaGradedGradeable() != null && $ov->getTaGradedGradeable()->getGradedGradeable()->getSubmitter()->getRegistrationSection() != null) {
                            $histogram["bTA"] = array_merge($histogram["bTA"], [$ov->getTaGradedGradeable()->getTotalScore() + $ov->getAutoGradedGradeable()->getTotalPoints()]);
                            $histogram["tTA"] = array_merge($histogram["tTA"], [$ov->getGradeable()->getManualGradingPoints()]);
                        }
                    }
                }
            }
        }
        return $histogram;
    }

    /**
     * Helper function for Randomization
     * @param Array $student_array
     * @param int $number_to_grade
     * @return Array $final_grading_info
     */
    private function setRandomizedGraders(array $student_array, int $number_to_grade) {
        $final_grading_info = [];
        $graded_array = $student_array;
        /*n_array_peers : An Array of arrays that holds information on to be graded peers
        [ [A,B,C,D,E,F], [E,F,A,B,C,D], [C,D,E,F,A,B] ]
        A grades C and E and is graded by C and E.
        */
        $n_array_peers = [];
        shuffle($student_array);
        array_push($n_array_peers, $student_array);
        /*final_grading_info : An Array with clear structure of grading rules for peer grading
        [ [A,[C,E]],[B,[F,D]], ...]
        A grades C and E, B grades F and D ..and so on!
        */
            $max_offset = count($student_array);
            $offset_array = [];
            $temp_offset = [];
        for ($i = 1; $i < $max_offset; ++$i) {
            array_push($temp_offset, $i);
        }
        /* $offset_array contains randomly chosen offsets.
        $temp_offset helps to ensure no duplicate offsets exist (By removing already chosen offsets)
        Upon every random choice of an offset from $temp_offset, the value is removed from it.
        */
        for ($i = 0; $i < $number_to_grade; ++$i) {
            $random_offset = array_rand($temp_offset, 1);
            array_push($offset_array, $temp_offset[$random_offset]);
            unset($temp_offset[$random_offset]);
        }
        foreach ($offset_array as $element) {
            $temp_array = $student_array;
            for ($i = 0; $i < $element; $i++) {
                array_push($temp_array, array_shift($temp_array));
            }
            array_push($n_array_peers, $temp_array);
        }
        for ($i = 0; $i < count($n_array_peers[0]); ++$i) {
            $temp = [];
            for ($j = 1; $j < count($n_array_peers); ++$j) {
                array_push($temp, $n_array_peers[$j][$i]);
            }
            array_push($final_grading_info, [$n_array_peers[0][$i],$temp]);
        }
            return $final_grading_info;
    }

    /**
     * Helper function for all grade all in randomized peer assignments
     * @param Array $student_array
     * @return Array $final_grading_info
     */
    private function setAllGradAllGrading($student_array) {
        $final_grading_info = [];
        for ($grader = 0; $grader < count($student_array); ++$grader) {
            $peer_array = $student_array;
            unset($peer_array[$grader]);
            $peer_array = array_values($peer_array);
            array_push($final_grading_info, [$student_array[$grader],$peer_array]);
        }
        return $final_grading_info;
    }
    /**
     * Route for Getting Gradeable
     * @Route("/courses/{_semester}/{_course}/gradeable/{gradeable_id}/getUserGroup", methods={"GET"})
     * @param string $gradeable_id
     * @return JsonResponse
     */
    public function getUserGroup($gradeable_id) {
        $user_group = $this->core->getUser()->getGroup();
        return JsonResponse::getSuccessResponse($user_group);
    }
    /**
     * Route for randomizing peer assignments with 'One Grades Many'
     * @Route("/courses/{_semester}/{_course}/gradeable/{gradeable_id}/RandomizePeers", methods={"POST"})
     * @AccessControl(role="INSTRUCTOR")
     */
    public function RandomizePeers($gradeable_id) {
        /* How does this function work?
        1 - Number of students to grade (Y) is taken from the client using POST
            1.1 - If the number is > number of students, then ALL grade ALL.
        2 - Query DB to get students from registration section(X) (Without taking in students in NULL section)
        3 - Randomize the order of students
        4 - Randomly Select Y offsets
        5 - Shift the random order by the offsets to create the matrix, with no duplicates, and exactly Y assignments and & graders for each student.  no student grades self.
        */
        $restrict_to_registration = ($_POST['restrict_to_registration'] ?? '') === "checked";
        $submit_before_grading = ($_POST['submit_before_grading'] ?? '') === "checked";
        $number_to_grade = $_POST['number_to_grade'] ?? '';
        if (!is_numeric($number_to_grade)) {
            $this->core->addErrorMessage("Peer assignment failed: An invalid number of students to grade was assigned");
            return JsonResponse::getFailResponse("Number of students to grade expects an integer");
        }
        $gradeable = $this->tryGetGradeable($gradeable_id);
        if ($gradeable === false) {
            $this->core->addErrorMessage('Invalid Gradeable!');
            return JsonResponse::getFailResponse("Invalid gradeable ID");
        }
        // Make sure this gradeable is an electronic file gradeable
        if ($gradeable->getType() !== GradeableType::ELECTRONIC_FILE) {
            $this->core->addErrorMessage('This gradeable is not an electronic file gradeable');
            return JsonResponse::getFailResponse('This gradeable is not an electronic file gradeable');
        }
        /* If Restrict to Registration checkbox is checked, then the randomised peer assignments should be restricted to each registration section" */
        if ($restrict_to_registration) {
            $sections = $this->core->getQueries()->getRegistrationSections();
            foreach ($sections as $i => $section) {
                $sections[$i] = $section['sections_registration_id'];
            }
            /* Duplicating the entire functionality of randomization, but for each registration section rather than whole class" */
            $final_grading_info = [];
            foreach ($sections as $section) {
                $student_list = [];
                $all_grade_all_registration = false;
                $student_array = [];
                $students = $this->core->getQueries()->getUsersByRegistrationSections([$section]);
                foreach ($students as $student) {
                    array_push($student_list, ['user_id' => $student->getId()]);
                    if ($submit_before_grading) {
                        if ($this->core->getQueries()->getUserHasSubmission($gradeable, $student->getId()) == $student->getId()) {
                        }
                        else {
                            array_push($student_array, $student->getId());
                        }
                    }
                    else {
                        array_push($student_array, $student->getId());
                    }
                }

                $number_of_students = count($student_array);
                /* If number of students entered is more than number of students in registration section,
                   then for each registration section with less number of students, everyone will grade everyone */
                if ($number_to_grade >= $number_of_students) {
                    $all_grade_all_registration = true;
                }
                if ($all_grade_all_registration) {
                    for ($grader = 0; $grader < count($student_array); ++$grader) {
                        $peer_array = $student_array;
                        unset($peer_array[$grader]);
                        $peer_array = array_values($peer_array);
                        array_push($final_grading_info, [$student_array[$grader],$peer_array]);
                    }
                }
                else {
                    $final_grading_info = $this->setRandomizedGraders($student_array, $number_to_grade);
                }
            }
            $gradeable->setRandomPeerGradersList($final_grading_info);
            return JsonResponse::getSuccessResponse($final_grading_info);
        }

        $all_grade_all = false;
        $order = new GradingOrder($this->core, $gradeable, $this->core->getUser(), true);
        $student_array = [];
        $student_list = [];
        $students = $this->core->getQueries()->getUsersByRegistrationSections($order->getSectionNames());
        foreach ($students as $student) {
             $reg_sec = ($student->getRegistrationSection() === null) ? 'NULL' : $student->getRegistrationSection();
             $sorted_students[$reg_sec][] = $student;
             array_push($student_list, ['user_id' => $student->getId()]);
            if ($submit_before_grading) {
                if ($this->core->getQueries()->getUserHasSubmission($gradeable, $student->getId()) == $student->getId()) {
                }
                else {
                    array_push($student_array, $student->getId());
                }
            }
            else {
                array_push($student_array, $student->getId());
            }
        }
        $number_of_students = count($student_array);
        if ($number_of_students <= 1) {
            $this->core->addErrorMessage("Peer assignments failed: Not enough submissions");
            return JsonResponse::getFailResponse("Not Enough Submissions");
        }
        if ($number_to_grade > $number_of_students) {
            $all_grade_all = true;
        }
        if ($all_grade_all) {
            $final_grading_info = $this->setAllGradAllGrading($student_array);
            $gradeable->setRandomPeerGradersList($final_grading_info);
            return JsonResponse::getSuccessResponse($final_grading_info);
        }
        $final_grading_info = $this->setRandomizedGraders($student_array, $number_to_grade);
        if ($number_to_grade < 1) {
            $gradeable->setRandomPeerGradersList($final_grading_info);
            return JsonResponse::getSuccessResponse("Clear Peer Matrix");
        }
        $gradeable->setRandomPeerGradersList($final_grading_info);
        $gradeable->setPeerGradingSet($number_to_grade);
        return JsonResponse::getSuccessResponse($final_grading_info);
    }
    /**
     * Route for getting whitespace information for the diff viewer
     * @Route("/courses/{_semester}/{_course}/gradeable/{gradeable_id}/grading/student_output/remove")
     */
    public function ajaxRemoveEmpty(
        $gradeable_id,
        $who_id = '',
        $index = '',
        $option = 'original',
        $version = '',
        $which = 'actual',
        $autocheck_cnt = '0'
    ) {
        //There are three options: original (Don't show empty space), escape (with escape codes), and unicode (with characters)
        if (!$this->validateDiffViewerOption($option)) {
            return;
        }

        // Type can be either 'actual' or 'expected'
        if (!$this->validateDiffViewerType($which)) {
            return;
        }

        // Get the gradeable
        $gradeable = $this->tryGetGradeable($gradeable_id);
        if ($gradeable === false) {
            return;
        }

        // Make sure this gradeable is an electronic file gradeable
        if ($gradeable->getType() !== GradeableType::ELECTRONIC_FILE) {
            $this->core->getOutput()->renderJsonFail('This gradeable is not an electronic file gradeable');
            return;
        }

        // Get the graded gradeable
        $graded_gradeable = $this->tryGetGradedGradeable($gradeable, $who_id);
        if ($graded_gradeable === false) {
            return;
        }

        // get the requested version
        $version_instance = $this->tryGetVersion($graded_gradeable->getAutoGradedGradeable(), $version);
        if ($version_instance === false) {
            return;
        }

        // Get the requested testcase
        $testcase = $this->tryGetTestcase($version_instance, $index);
        if ($testcase === false) {
            return;
        }

        // Get the requested autocheck
        $autocheck = $this->tryGetAutocheck($testcase, $autocheck_cnt);
        if ($autocheck === false) {
            return;
        }

        try {
            $results = $this->removeEmpty($autocheck, $option, $which);
            $this->core->getOutput()->renderJsonSuccess($results);
        }
        catch (\Exception $e) {
            $this->core->getOutput()->renderJsonError($e->getMessage());
        }
    }

    private function removeEmpty(GradeableAutocheck $autocheck, string $option, string $type) {
        $diff_viewer = $autocheck->getDiffViewer();

        //There are currently two views, the view of student's code and the expected view.
        if ($type === DiffViewer::ACTUAL) {
            $html = $diff_viewer->getDisplayActual($option);
        }
        else {
            $html = $diff_viewer->getDisplayExpected($option);
        }
        $white_spaces = $diff_viewer->getWhiteSpaces();
        return ['html' => $html, 'whitespaces' => $white_spaces];
    }

    /**
     * Route for verifying the grader of a graded component
     * @param string $gradeable_id verify all components or not
     * @param bool $verify_all false be default
     * @Route("/courses/{_semester}/{_course}/gradeable/{gradeable_id}/components/verify", methods={"POST"})
     * @AccessControl(permission="grading.electronic.verify_grader")
     */
    public function ajaxVerifyComponent($gradeable_id, $verify_all = false) {
        $anon_id = $_POST['anon_id'] ?? '';

        $grader = $this->core->getUser();

        // Get the gradeable
        $gradeable = $this->tryGetGradeable($gradeable_id);
        if ($gradeable === false) {
            return;
        }
        // Make sure this gradeable is an electronic file gradeable
        if ($gradeable->getType() !== GradeableType::ELECTRONIC_FILE) {
            $this->core->getOutput()->renderJsonFail('This gradeable is not an electronic file gradeable');
            return;
        }
        // Get user id from the anon id
        $submitter_id = $this->tryGetSubmitterIdFromAnonId($anon_id, $gradeable_id);
        if ($submitter_id === false) {
            return;
        }
        // Get the graded gradeable
        $graded_gradeable = $this->tryGetGradedGradeable($gradeable, $submitter_id);
        if ($graded_gradeable === false) {
            return;
        }
        // Get / create the TA grade
        $ta_graded_gradeable = $graded_gradeable->getOrCreateTaGradedGradeable();
        if (!$verify_all) {
            $component_id = $_POST['component_id'] ?? '';
            // get the component
            $component = $this->tryGetComponent($gradeable, $component_id);
            if ($component === false) {
                return;
            }

            // Get / create the graded component
            $graded_component = $ta_graded_gradeable->getOrCreateGradedComponent($component, $grader, false);

            // Verifying individual component should fail if its ungraded
            if ($graded_component === null) {
                $this->core->getOutput()->renderJsonFail('Cannot verify ungraded component');
                return;
            }
        }
        try {
            if ($verify_all === 'true') {
                foreach ($gradeable->getComponents() as $comp) {
                    if (!$comp->isPeerComponent()) {
                        $graded_component = $ta_graded_gradeable->getGradedComponent($comp);
                        if ($graded_component !== null && $graded_component->getGraderId() != $grader->getId()) {
                            $graded_component->setVerifier($grader);
                            $graded_component->setVerifyTime($this->core->getDateTimeNow());
                        }
                    }
                }
            }
            else {
                if (!isset($graded_component)) {
                    throw new \RuntimeException('Graded component should not be null if $verify_all === false');
                }
                $graded_component->setVerifier($grader);
                $graded_component->setVerifyTime($this->core->getDateTimeNow());
            }
            $this->core->getQueries()->saveTaGradedGradeable($ta_graded_gradeable);
            $this->core->getOutput()->renderJsonSuccess();
        }
        catch (\InvalidArgumentException $e) {
            $this->core->getOutput()->renderJsonFail($e->getMessage());
        }
        catch (\Exception $e) {
            $this->core->getOutput()->renderJsonError($e->getMessage());
        }
    }

    /**
     * Shows statistics for the grading status of a given electronic submission. This is shown to all full access
     * graders. Limited access graders will only see statistics for the sections they are assigned to.
     * @AccessControl(role="LIMITED_ACCESS_GRADER")
     * @Route("/courses/{_semester}/{_course}/gradeable/{gradeable_id}/grading/status")
     */
    public function showStatus($gradeable_id) {
        $gradeable = $this->tryGetGradeable($gradeable_id, false);
        if ($gradeable === false) {
            $this->core->addErrorMessage('Invalid gradeable id');
            $this->core->redirect($this->core->buildCourseUrl());
        }

        // Make sure this gradeable is an electronic file gradeable
        if ($gradeable->getType() !== GradeableType::ELECTRONIC_FILE) {
            $this->core->addErrorMessage('This gradeable is not an electronic file gradeable');
            $this->core->redirect($this->core->buildCourseUrl());
        }

        if (!$this->core->getAccess()->canI("grading.electronic.status", ["gradeable" => $gradeable])) {
            $this->core->addErrorMessage("You do not have permission to grade {$gradeable->getTitle()}");
            $this->core->redirect($this->core->buildCourseUrl());
        }

        $gradeableUrl = $this->core->buildCourseUrl(['gradeable', $gradeable->getId(), 'grading', 'details']);
        $this->core->getOutput()->addBreadcrumb("{$gradeable->getTitle()} Grading", $gradeableUrl);
        $this->core->getOutput()->addBreadcrumb("Grading Stats");

        $isPeerGradeable = false;
        if ($gradeable->hasPeerComponent() && ($this->core->getUser()->getGroup() < User::GROUP_STUDENT)) {
            $isPeerGradeable = true;
        }
        $peer = false;
        if ($gradeable->hasPeerComponent() && ($this->core->getUser()->getGroup() == User::GROUP_STUDENT)) {
            $peer = true;
        }

        //get all graded gradeables for queue stats
        $submissions_in_queue = 0;
        $gradeables[] = $gradeable;
        $graded_gradeables = $this->core->getQueries()->getGradedGradeables($gradeables);
        //check every submission (inactive and active) for every student
        //NOTE: Let's eventually refactor this nested loop to instead look at the items
        //in the autograding queue and check for matches.
        foreach ($graded_gradeables as $g) {
            $highest_version = $g->getAutoGradedGradeable()->getHighestVersion();
            if ($highest_version > 0) {
                for ($i = 1; $i < $highest_version + 1; $i++) {
                    $display_version_instance = $g->getAutoGradedGradeable()->getAutoGradedVersionInstance($i);
                    if ($display_version_instance->isQueued()) {
                        $submissions_in_queue += 1;
                    }
                }
            }
        }

        /*
         * we need number of students per section
         */

        $team_users = [];
        $no_team_users = [];
        $my_grading = 0;
        $num_components = 0;
        $graded_components = [];
        $late_components = [];
        $ta_graded_components = [];
        $graders = [];
        $average_scores = [];
        $sections = [];
        $total_users = [];
        $component_averages = [];
        $histogram_data = [];
        $autograded_average = null;
        $overall_average = null;
        $overall_scores = null;
        $order = null;
        $num_submitted = [];
        $num_unsubmitted = 0;
        $total_indvidual_students = 0;
        $viewed_grade = 0;
        $num_gradeables = 1;
        $total_who_submitted = 0;
        $peers_to_grade = 0;
        $peer_graded_components = 0;
        $peer_components = 0;
        $total_users_who_submitted = [];

<<<<<<< HEAD
        // Assure late day cache is calculated
        $this->core->getQueries()->generateLateDayCacheForUsers();

        $regrade_requests = $this->core->getQueries()->getNumberGradeInquiries($gradeable_id, $gradeable->isGradeInquiryPerComponentAllowed());
=======
        $grade_inquiries = $this->core->getQueries()->getNumberGradeInquiries($gradeable_id, $gradeable->isGradeInquiryPerComponentAllowed());
>>>>>>> 5593a8e6
        if ($isPeerGradeable) {
            $total_users_who_submitted = $this->core->getQueries()->getTotalSubmittedUserCountByGradingSections($gradeable_id, $sections, 'registration_section');
            $peer_graded_components = 0;
            $order = new GradingOrder($this->core, $gradeable, $this->core->getUser(), true);
            $student_array = [];
            $student_list = [];
            $students = $this->core->getQueries()->getUsersByRegistrationSections($order->getSectionNames());
            foreach ($students as $student) {
                $reg_sec = ($student->getRegistrationSection() === null) ? 'NULL' : $student->getRegistrationSection();
                $sorted_students[$reg_sec][] = $student;
                array_push($student_list, ['user_id' => $student->getId()]);
                array_push($student_array, $student->getId());
            }
            foreach ($student_array as $student) {
                $peer_graded_components += $this->core->getQueries()->getNumGradedPeerComponents($gradeable_id, $student);
                $peer_components += count($this->core->getQueries()->getPeerAssignment($gradeable_id, $student));
            }
        }
        if ($peer) {
            $total_users = $this->core->getQueries()->getTotalUserCountByGradingSections($sections, 'registration_section');
            $peer_array = $this->core->getQueries()->getPeerAssignment($gradeable_id, $this->core->getUser()->getId());
            $peers_to_grade = count($peer_array);
            $num_components = count($gradeable->getPeerComponents());
            $graded_components = $this->core->getQueries()->getGradedPeerComponentsByRegistrationSection($gradeable_id, $sections);
            $late_components = $this->core->getQueries()->getBadTeamSubmissionsByGradingSection($gradeable_id, $sections, $section_key );
            $ta_graded_components = $this->core->getQueries()->getGradedPeerComponentsByRegistrationSection($gradeable_id, $sections);
            $num_gradeables = count($this->core->getQueries()->getPeerGradingAssignmentsForGrader($this->core->getUser()->getId()));
            $my_grading = $this->core->getQueries()->getNumGradedPeerComponents($gradeable_id, $this->core->getUser()->getId());
            $component_averages = [];
            $autograded_average = null;
            $overall_average = null;
            $overall_scores = null;
            $section_key = 'registration_section';
        }
        elseif ($gradeable->isGradeByRegistration()) {
            if (!$this->core->getAccess()->canI("grading.electronic.status.full")) {
                $sections = $this->core->getUser()->getGradingRegistrationSections();
            }
            else {
                $sections = $this->core->getQueries()->getRegistrationSections();
                foreach ($sections as $i => $section) {
                    $sections[$i] = $section['sections_registration_id'];
                }
            }
            $section_key = 'registration_section';
            if (count($sections) > 0) {
                $graders = $this->core->getQueries()->getGradersForRegistrationSections($sections);
            }
            $num_components = count($gradeable->getNonPeerComponents());
        }
        else {
            //grading by rotating section
            if (!$this->core->getAccess()->canI("grading.electronic.status.full")) {
                $sections = $this->core->getQueries()->getRotatingSectionsForGradeableAndUser($gradeable_id, $this->core->getUser()->getId());
            }
            else {
                $sections = $this->core->getQueries()->getRotatingSections();
                foreach ($sections as $i => $section) {
                    $sections[$i] = $section['sections_rotating_id'];
                }
            }
            $section_key = 'rotating_section';
            if (count($sections) > 0) {
                $graders = $this->core->getQueries()->getGradersForRotatingSections($gradeable_id, $sections);
            }
        }

        //Check if this is a team project or a single-user project
        if ($gradeable->isTeamAssignment()) {
            $num_submitted = $this->core->getQueries()->getSubmittedTeamCountByGradingSections($gradeable_id, $sections, $section_key);
            $late_submitted = $this->core->getQueries()->getBadTeamSubmissionsByGradingSection($gradeable_id, $sections, $section_key);
        }
        else {
            $num_submitted = $this->core->getQueries()->getTotalSubmittedUserCountByGradingSections($gradeable_id, $sections, $section_key);
            $late_submitted = $this->core->getQueries()->getBadUserSubmissionsByGradingSection($gradeable_id, $sections, $section_key);
        }

        if (count($sections) > 0) {
            if ($gradeable->isTeamAssignment()) {
                $total_users = $this->core->getQueries()->getTotalTeamCountByGradingSections($gradeable_id, $sections, $section_key);
                $no_team_users = $this->core->getQueries()->getUsersWithoutTeamByGradingSections($gradeable_id, $sections, $section_key);
                $team_users = $this->core->getQueries()->getUsersWithTeamByGradingSections($gradeable_id, $sections, $section_key);
                $individual_viewed_grade = $this->core->getQueries()->getNumUsersWhoViewedTeamAssignmentBySection($gradeable, $sections);
            }
            else {
                $total_users = $this->core->getQueries()->getTotalUserCountByGradingSections($sections, $section_key);
                $no_team_users = [];
                $team_users = [];
                $individual_viewed_grade = 0;
            }
            $graded_components = $this->core->getQueries()->getGradedComponentsCountByGradingSections($gradeable_id, $sections, $section_key, $gradeable->isTeamAssignment());
            $late_components = $this->core->getQueries()->getBadGradedComponentsCountByGradingSections($gradeable_id, $sections, $section_key, $gradeable->isTeamAssignment());
            $ta_graded_components = $this->core->getQueries()->getGradedComponentsCountByGradingSections($gradeable_id, $sections, $section_key, $gradeable->isTeamAssignment());
            $component_averages = $this->core->getQueries()->getAverageComponentScores($gradeable_id, $section_key, $gradeable->isTeamAssignment());
            $autograded_average = $this->core->getQueries()->getAverageAutogradedScores($gradeable_id, $section_key, $gradeable->isTeamAssignment());
            $override_cookie = array_key_exists('include_grade_override', $_COOKIE) ? $_COOKIE['include_grade_override'] : 'omit';
            $overall_average = $this->core->getQueries()->getAverageForGradeable($gradeable_id, $section_key, $gradeable->isTeamAssignment(), $override_cookie);
            $order = new GradingOrder($this->core, $gradeable, $this->core->getUser(), true);
            $overall_scores = [];
            $overall_scores = $order->getSortedGradedGradeables();
            $num_components = count($gradeable->getNonPeerComponents());
            $viewed_grade = $this->core->getQueries()->getNumUsersWhoViewedGradeBySections($gradeable, $sections);
            $histogram_data = $this->generateHistogramData($overall_scores);
        }
        $sections = [];
        //Either # of teams or # of students (for non-team assignments). Either case
        // this is the max # of submitted copies for this gradeable.
        $total_submissions = 0;
        if (count($total_users) > 0) {
            foreach ($total_users as $key => $value) {
                if ($key == 'NULL') {
                    continue;
                }
                $total_submissions += $value;
            }
            foreach ($total_users_who_submitted as $key => $value) {
                if ($key === 'NULL') {
                    continue;
                }
                $total_who_submitted += $value;
            }
            if (!$gradeable->isTeamAssignment() && $isPeerGradeable) {
                $sections['peer_stu_grad'] = [
                   // Total peer components to grade = Number of peer components * Number of Students who submitted
                   'total_who_submitted' => $total_who_submitted,
                   'total_components' => count($gradeable->getPeerComponents()) * $total_who_submitted,
                   'non_late_total_components' => count($gradeable->getPeerComponents()) * $total_who_submitted,
                   'graded_components' => 0,
                   'non_late_graded_components' => 0,
                   'view_peer_graded_components' => $peer_graded_components,
                   'view_peer_components' => $peer_components,
                   'ta_graded_components' => 0,
                   'num_gradeables' => $num_gradeables,
                   'graders' => [],
                   'valid_graders' => []
                ];
            }
            if ($peer) {
                 // If a team assignment => Team Peer Grading Stats Should be Visible
                 // Stats are broken, Update this after Teams work fine with Randomized Peer Assignments
                if ($gradeable->isTeamAssignment()) {
                    $sections['stu_grad'] = [
                       'total_components' => count($gradeable->getPeerComponents()), // Multiply it by number of teams assigned to grade
                       'non_late_total_components' => count($gradeable->getPeerComponents()),
                       'graded_components' => $my_grading,
                       'non_late_graded_components' => $my_grading,
                       'num_gradeables' => $num_gradeables,
                       'ta_graded_components' => 0,
                       'graders' => [],
                       'valid_graders' => []
                    ];
                    $sections['all'] = [
                       'total_components' => 0,
                       'graded_components' => 0,
                       'non_late_total_components' => 0,
                       'non_late_graded_components' => 0,
                       'graders' => [],
                       'valid_graders' => []
                    ];
                    foreach ($total_users as $key => $value) {
                        if ($key == 'NULL') {
                            continue;
                        }
                        $sections['all']['total_components'] += $value * $num_components;
                        $sections['all']['graded_components'] += isset($graded_components[$key]) ? $graded_components[$key] : 0;
                    }
                    $sections['all']['total_components'] -= $num_components;
                    $sections['all']['graded_components'] -= $my_grading;
                    $sections['all']['non_late_total_components'] = $sections['all']['total_components'];
                    $sections['all']['non_late_graded_components'] = $sections['all']['graded_components'];
                    $sections['stu_grad']['no_team'] = 0;
                    $sections['stu_grad']['team'] = 0;
                    $sections['all']['no_team'] = 0;
                    $sections['all']['team'] = 0;
                }
                else {
                    // If not a team assignment => Individual Peer Grading Stats Should be Visible
                    $sections['stu_grad'] = [
                        'total_components' => $num_components * $peers_to_grade,
                        'non_late_total_components' => $num_components * $peers_to_grade,
                        'graded_components' => $my_grading,
                        'non_late_graded_components' => $my_grading,
                        'num_gradeables' => $num_gradeables,
                        'ta_graded_components' => 0,
                        'graders' => [],
                        'valid_graders' => []
                    ];
                    $sections['all'] = [
                        'total_components' => 0,
                        'graded_components' => 0,
                        'non_late_total_components' => 0,
                        'non_late_graded_components' => 0,
                        'graders' => [],
                        'valid_graders' => []
                    ];
                    foreach ($total_users as $key => $value) {
                        if ($key == 'NULL') {
                            continue;
                        }
                        $sections['all']['total_components'] += $value * $num_components;
                        $sections['all']['graded_components'] += isset($graded_components[$key]) ? $graded_components[$key] : 0;
                    }
                    $sections['all']['total_components'] -= $num_components;
                    $sections['all']['graded_components'] -= $my_grading;
                    $sections['all']['non_late_total_components'] = $sections['all']['total_components'];
                    $sections['all']['non_late_graded_components'] = $sections['all']['graded_components'];
                }
            }
            else {
                foreach ($total_users as $key => $value) {
                    if (array_key_exists($key, $num_submitted)) {
                        $sections[$key] = [
                            'total_components' => $num_submitted[$key],
                            'non_late_total_components' => $num_submitted[$key] - (array_key_exists($key, $late_submitted) ? $late_submitted[$key] : 0),
                            'graded_components' => 0,
                            'non_late_graded_components' => 0,
                            'ta_graded_components' => 0,
                            'graders' => [],
                            'valid_graders' => []
                        ];
                    }
                    else {
                        $sections[$key] = [
                            'total_components' => 0,
                            'graded_components' => 0,
                            'non_late_total_components' => 0,
                            'non_late_graded_components' => 0,
                            'graders' => [],
                            'valid_graders' => []
                        ];
                    }
                    if ($gradeable->isTeamAssignment()) {
                        $sections[$key]['no_team'] = $no_team_users[$key];
                        $sections[$key]['team'] = $team_users[$key];
                    }
                    if (isset($graded_components[$key])) {
                        // Clamp to total components if unsubmitted assignment is graded for whatever reason
                        $sections[$key]['graded_components'] = $graded_components[$key];
                        $sections[$key]['non_late_graded_components'] = $graded_components[$key] - $late_components[$key];
                        $sections[$key]['ta_graded_components'] = min(intval($graded_components[$key]), $sections[$key]['total_components']);
                    }
                    if (isset($graders[$key])) {
                        $sections[$key]['graders'] = $graders[$key];

                        if ($key !== "NULL") {
                            $valid_graders = [];
                            foreach ($graders[$key] as $valid_grader) {
                                /* @var User $valid_grader */
                                if ($this->core->getAccess()->canUser($valid_grader, "grading.electronic.grade", ["gradeable" => $gradeable])) {
                                    $valid_graders[] = $valid_grader->getDisplayedGivenName();
                                }
                            }
                            $sections[$key]["valid_graders"] = $valid_graders;
                        }
                    }
                }
            }
        }
        $registered_but_not_rotating = count($this->core->getQueries()->getRegisteredUsersWithNoRotatingSection());
        $rotating_but_not_registered = count($this->core->getQueries()->getUnregisteredStudentsWithRotatingSection());

        $show_warnings = $this->core->getAccess()->canI("grading.electronic.status.warnings");

        if (isset($order) && $gradeable->isTeamAssignment()) {
            $total_students_submitted = 0;
            foreach ($order->getSortedGradedGradeables() as $g) {
                $team = $g->getSubmitter()->getTeam();
                $team_section = $gradeable->isGradeByRegistration() ? $team->getRegistrationSection() : $team->getRotatingSection();
                if (array_key_exists($team_section, $total_users)) {
                    if ($this->core->getQueries()->getActiveVersionForTeam($gradeable->getId(), $team->getId()) != 0) {
                        $total_students_submitted += count($team->getMembers());
                    }
                }
            }
        }
        else {
            $total_students_submitted = 0;
        }
        $this->core->getOutput()->renderOutput(
            ['grading', 'ElectronicGrader'],
            'statusPage',
            $gradeable,
            $sections,
            $component_averages,
            $autograded_average,
            $overall_scores,
            $overall_average,
            $histogram_data,
            $total_submissions,
            $individual_viewed_grade ?? 0,
            $total_students_submitted,
            $registered_but_not_rotating,
            $rotating_but_not_registered,
            $viewed_grade,
            $section_key,
            $grade_inquiries,
            $show_warnings,
            $submissions_in_queue
        );
    }

    /**
     * Shows the list of submitters
     * @Route("/courses/{_semester}/{_course}/gradeable/{gradeable_id}/grading/details")
     */
    public function showDetails(string $gradeable_id) {
        // Default is viewing your sections
        // Limited grader does not have "View All" option
        // If nothing to grade, Instructor will see all sections
        $view_all = isset($_COOKIE['view']) && $_COOKIE['view'] === 'all';

        $gradeable = $this->tryGetGradeable($gradeable_id);
        if ($gradeable === false) {
            $this->core->addErrorMessage('Invalid Gradeable!');
            $this->core->redirect($this->core->buildCourseUrl());
        }

        if ($gradeable->getType() !== GradeableType::ELECTRONIC_FILE) {
            return new RedirectResponse($this->core->buildCourseUrl(['gradeable', $gradeable->getId(), 'grading']));
        }

        $gradeableUrl = $this->core->buildCourseUrl(['gradeable', $gradeable->getId(), 'grading', 'details']);
        $this->core->getOutput()->addBreadcrumb("{$gradeable->getTitle()} Grading", $gradeableUrl);

        $peer = ($gradeable->hasPeerComponent() && $this->core->getUser()->getGroup() == User::GROUP_STUDENT);
        if (!$this->core->getAccess()->canI("grading.electronic.details", ["gradeable" => $gradeable])) {
            $this->core->addErrorMessage("You do not have permission to grade {$gradeable->getTitle()}");
            $this->core->redirect($this->core->buildCourseUrl());
        }
        $anon_mode = isset($_COOKIE['anon_mode']) && $_COOKIE['anon_mode'] === 'on';
        $sort = isset($_COOKIE['sort']) ? $_COOKIE['sort'] : 'id';
        $direction = isset($_COOKIE['direction']) ? $_COOKIE['direction'] : 'ASC';

        //Checks to see if the Grader has access to all users in the course,
        //Will only show the sections that they are graders for if not TA or Instructor
        $can_show_all = $this->core->getAccess()->canI("grading.electronic.details.show_all");
        $show_all = $view_all && $can_show_all;

        $order = new GradingOrder($this->core, $gradeable, $this->core->getUser(), $show_all);

        $order->sort($sort, $direction);

        $section_submitters = $order->getSectionSubmitters();
        $section_key = $order->getSectionKey();
        $graders = $order->getSectionGraders();
        $sections = $order->getSectionNames();

        $student_ids = [];
        foreach ($section_submitters as $section) {
            $student_ids = array_merge($student_ids, array_map(function (Submitter $submitter) {
                return $submitter->getId();
            }, $section));
        }

        $show_empty_teams = $this->core->getAccess()->canI("grading.electronic.details.show_empty_teams");
        $all_teams = [];
        $empty_teams = [];
        if ($gradeable->isTeamAssignment()) {
            // Only give getGradeables one User ID per team
            $all_teams = $this->core->getQueries()->getTeamsByGradeableId($gradeable_id);
            foreach ($all_teams as $team) {
                $student_ids = array_diff($student_ids, $team->getMembers());
                $team_section = $gradeable->isGradeByRegistration() ? $team->getRegistrationSection() : $team->getRotatingSection();
                if ($team->getSize() > 0 && (in_array($team_section, $sections) || $show_all)) {
                    $student_ids[] = $team->getLeaderId();
                }
                if ($team->getSize() === 0 && $show_empty_teams) {
                    $empty_teams[] = $team;
                }
            }
        }

        $graded_gradeables = [];
        $user_ids = [];
        if ($gradeable->isTeamAssignment()) {
            $user_ids = $this->core->getQueries()->getUsersOnTeamsForGradeable($gradeable);
            // Collect user ids so we know who isn't on a team
        }
        /** @var GradedGradeable $g */
        foreach ($order->getSortedGradedGradeables() as $g) {
            $graded_gradeables[] = $g;
            if ($gradeable->isTeamAssignment()) {
                $user_ids = array_merge($user_ids, $g->getSubmitter()->getTeam()->getMemberUserIds());
            }
        }
        $teamless_users = [];
        if ($gradeable->isTeamAssignment()) {
            //Find teamless users
            if ($show_all) {
                $students = $this->core->getQueries()->getAllUsers();
            }
            else {
                if ($gradeable->isGradeByRegistration()) {
                    $students = $this->core->getQueries()->getUsersByRegistrationSections($order->getSectionNames());
                }
                else {
                    $students = $this->core->getQueries()->getUsersByRotatingSections($order->getSectionNames());
                }
            }
            foreach ($students as $user) {
                if (!in_array($user->getId(), $user_ids)) {
                    $teamless_users[] = $user;
                }
            }
        }
        $show_all_sections_button = $can_show_all;
        $show_edit_teams = $this->core->getAccess()->canI("grading.electronic.show_edit_teams") && $gradeable->isTeamAssignment();
        $show_import_teams_button = $show_edit_teams && (count($all_teams) > count($empty_teams));
        $show_export_teams_button = $show_edit_teams && (count($all_teams) == count($empty_teams));
        $past_grade_start_date = $gradeable->getDates()['grade_start_date'] < $this->core->getDateTimeNow();

        $rawOverrides = $this->core->getQueries()->getRawUsersWithOverriddenGrades($gradeable->getId());
        $overrides = [];
        foreach ($rawOverrides as $o) {
            $overrides[] = $o['user_id'];
        }

        $rawAnonIds = $this->core->getQueries()->getAllAnonIdsByGradeableWithUserIds($gradeable->getId());
        if ($gradeable->isTeamAssignment()) {
            $rawAnonIds = array_merge($rawAnonIds, $this->core->getQueries()->getAllTeamAnonIdsByGradeable($gradeable->getId()));
        }
        $anon_ids = [];
        foreach ($rawAnonIds as $anon) {
            if (key_exists('team_id', $anon)) {
                $anon_ids[$anon['team_id']] = $anon['anon_id'];
            }
            else {
                $anon_ids[$anon['user_id']] = $anon['anon_id'];
            }
        }

        $this->core->getOutput()->renderOutput(['grading', 'ElectronicGrader'], 'detailsPage', $gradeable, $graded_gradeables, $teamless_users, $graders, $empty_teams, $show_all_sections_button, $show_import_teams_button, $show_export_teams_button, $show_edit_teams, $past_grade_start_date, $view_all, $sort, $direction, $anon_mode, $overrides, $anon_ids);

        if ($show_edit_teams) {
            $all_reg_sections = $this->core->getQueries()->getRegistrationSections();
            $key = 'sections_registration_id';
            foreach ($all_reg_sections as $i => $section) {
                $all_reg_sections[$i] = $section[$key];
            }

            $all_rot_sections = $this->core->getQueries()->getRotatingSections();
            $key = 'sections_rotating_id';

            foreach ($all_rot_sections as $i => $section) {
                $all_rot_sections[$i] = $section[$key];
            }

            $students = $this->core->getQueries()->getAllUsers();
            $this->core->getOutput()->renderOutput(['grading', 'ElectronicGrader'], 'adminTeamForm', $gradeable, $all_reg_sections, $all_rot_sections, $students);
            $this->core->getOutput()->renderOutput(['grading', 'ElectronicGrader'], 'importTeamForm', $gradeable);

            $this->core->getOutput()->renderOutput(['grading','ElectronicGrader'], 'randomizeButtonWarning', $gradeable);
        }
    }

    /**
     * Get attachments for a gradeable
     * @Route("/courses/{_semester}/{_course}/gradeable/{gradeable_id}/grading/attachments", methods={"GET"})
     */
    public function ajaxGetAttachments($gradeable_id) {
        $anon_id = $_POST['anon_id'] ?? '';
        $grader_id = $_POST['grader_id'] ?? '';

        $grader = $this->core->getQueries()->getUserById($grader_id);
        if ($grader === null) {
            $this->core->getOutput()->renderJsonFail('Insufficient permissions to get attachments.');
            return;
        }
        $gradeable = $this->tryGetGradeable($gradeable_id);
        if ($gradeable === false) {
            $this->core->getOutput()->renderJsonFail('Insufficient permissions to get attachments.');
            return;
        }
        // Make sure this gradeable is an electronic file gradeable
        if ($gradeable->getType() !== GradeableType::ELECTRONIC_FILE) {
            $this->core->getOutput()->renderJsonFail('This gradeable is not an electronic file gradeable');
            return;
        }
        $submitter_id = $this->tryGetSubmitterIdFromAnonId($anon_id, $gradeable_id);
        if ($submitter_id === false) {
            $this->core->getOutput()->renderJsonFail('Insufficient permissions to get attachments.');
            return;
        }
        $graded_gradeable = $this->tryGetGradedGradeable($gradeable, $submitter_id);
        if ($graded_gradeable === false) {
            $this->core->getOutput()->renderJsonFail('Insufficient permissions to get attachments.');
            return;
        }

        // checks if user has permission
        if (!$this->core->getAccess()->canI("path.read.attachments", ["gradeable" => $gradeable, "graded_gradeable" => $graded_gradeable])) {
            $this->core->getOutput()->renderJsonFail('Insufficient permissions to get attachments.');
            return;
        }

        $ta_graded_gradeable = $graded_gradeable->getTaGradedGradeable();

        if ($ta_graded_gradeable !== null) {
            $this->core->getOutput()->renderJsonSuccess($ta_graded_gradeable->getAttachments($grader));
        }
        else {
            $this->core->getOutput()->renderJsonSuccess([]);
        }
    }

    /**
     * Upload an attachment for a grader
     * @Route("/courses/{_semester}/{_course}/gradeable/{gradeable_id}/grading/attachments/upload", methods={"POST"})
     */
    public function uploadAttachment($gradeable_id) {
        $anon_id = $_POST['anon_id'] ?? '';

        //Get the user uploading attachment
        $grader = $this->core->getUser();
        if (!$grader->accessGrading()) {
            $this->core->getOutput()->renderJsonFail('Insufficient permissions to upload attachments.');
            return;
        }

        // Get the gradeable
        $gradeable = $this->tryGetGradeable($gradeable_id);
        if ($gradeable === false) {
            $this->core->getOutput()->renderJsonFail('Insufficient permissions to upload attachments.');
            return;
        }

        // Make sure this gradeable is an electronic file gradeable
        if ($gradeable->getType() !== GradeableType::ELECTRONIC_FILE) {
            $this->core->getOutput()->renderJsonFail('This gradeable is not an electronic file gradeable');
            return;
        }

        // Get user id from the anon id
        $submitter_id = $this->tryGetSubmitterIdFromAnonId($anon_id, $gradeable_id);
        if ($submitter_id === false) {
            $this->core->getOutput()->renderJsonFail('Insufficient permissions to upload attachments.');
            return;
        }

        // Get the graded gradeable
        $graded_gradeable = $this->tryGetGradedGradeable($gradeable, $submitter_id);
        if ($graded_gradeable === false) {
            $this->core->getOutput()->renderJsonFail('Insufficient permissions to upload attachments.');
            return;
        }

        // Check access
        if (!$this->core->getAccess()->canI("path.write.attachments", ["gradeable" => $gradeable, "graded_gradeable" => $graded_gradeable])) {
            $this->core->getOutput()->renderJsonFail('Insufficient permissions to upload attachments.');
            return;
        }

        if (empty($_FILES) || empty($_FILES['attachment']) || empty($_FILES['attachment']['tmp_name'])) {
            $this->core->getOutput()->renderJsonFail('Missing attachment to save.');
            return;
        }

        $attachment = $_FILES['attachment'];
        $status = FileUtils::validateUploadedFiles($attachment);
        if (!$status[0]["success"]) {
            $this->core->getOutput()->renderJsonFail('Failed to validate upload: ' . $status[0]["error"]);
            return;
        }
        $attachment_path_folder = FileUtils::joinPaths($this->core->getConfig()->getCoursePath(), 'attachments', $gradeable->getId(), $submitter_id, $grader->getId());
        FileUtils::createDir($attachment_path_folder, true);
        $attachment_path = FileUtils::joinPaths($attachment_path_folder, $attachment['name']);
        if (!move_uploaded_file($attachment["tmp_name"], $attachment_path)) {
            $this->core->getOutput()->renderJsonFail('Failed to upload file.');
        }
        else {
            // Get the TA graded gradeable
            $ta_graded_gradeable = $graded_gradeable->getOrCreateTaGradedGradeable();

            // New info, so reset the user viewed date
            $ta_graded_gradeable->resetUserViewedDate();

            // Finally, save the changes to the database
            $this->core->getQueries()->saveTaGradedGradeable($ta_graded_gradeable);
            $submitter = $ta_graded_gradeable->getGradedGradeable()->getSubmitter();
            if ($submitter->isTeam()) {
                $this->core->getQueries()->clearTeamViewedTime($submitter->getId());
            }
            $this->core->getOutput()->renderJsonSuccess(
                [
                    "name" => $attachment['name'],
                    "path" => $attachment_path
                ]
            );
        }
    }

    /**
     * Delete an attachment for a grader
     * @Route("/courses/{_semester}/{_course}/gradeable/{gradeable_id}/grading/attachments/delete", methods={"POST"})
     */
    public function deleteAttachment($gradeable_id) {
        $anon_id = $_POST['anon_id'] ?? '';
        $grader = $this->core->getUser();

        // Get the gradeable
        $gradeable = $this->tryGetGradeable($gradeable_id);
        if ($gradeable === false) {
            $this->core->getOutput()->renderJsonFail('Insufficient permissions to delete attachments.');
            return;
        }

        // Make sure this gradeable is an electronic file gradeable
        if ($gradeable->getType() !== GradeableType::ELECTRONIC_FILE) {
            $this->core->getOutput()->renderJsonFail('This gradeable is not an electronic file gradeable');
            return;
        }

        // Get user id from the anon id
        $submitter_id = $this->tryGetSubmitterIdFromAnonId($anon_id, $gradeable_id);
        if ($submitter_id === false) {
            $this->core->getOutput()->renderJsonFail('Insufficient permissions to delete attachments.');
            return;
        }

        // Get the graded gradeable
        $graded_gradeable = $this->tryGetGradedGradeable($gradeable, $submitter_id);
        if ($graded_gradeable === false) {
            $this->core->getOutput()->renderJsonFail('Insufficient permissions to delete attachment.');
            return;
        }

        // Check access
        if (!$this->core->getAccess()->canI("path.write.attachments", ["gradeable" => $gradeable, "graded_gradeable" => $graded_gradeable])) {
            $this->core->getOutput()->renderJsonFail('Insufficient permissions to delete attachments.');
            return;
        }

        if (empty($_POST['attachment'])) {
            $this->core->getOutput()->renderJsonFail('Missing attachment to delete.');
            return;
        }

        if (strpos($_POST['attachment'], "..") !== false) {
            $this->core->getOutput()->renderJsonFail('Invalid path.');
            return;
        }

        $attachment_path = FileUtils::joinPaths($this->core->getConfig()->getCoursePath(), 'attachments', $gradeable->getId(), $submitter_id, $grader->getId(), $_POST["attachment"]);
        if (is_file($attachment_path)) {
            if (@unlink($attachment_path)) {
                $this->core->getOutput()->renderJsonSuccess();
            }
            else {
                $this->core->getOutput()->renderJsonFail('Failed to remove file.');
            }
        }
        else {
            $this->core->getOutput()->renderJsonFail('File not found.');
        }
    }

    /**
     * Imports teams from a csv file upload
     * @Route("/courses/{_semester}/{_course}/gradeable/{gradeable_id}/grading/teams/import", methods={"POST"})
     */
    public function importTeams($gradeable_id) {
        $gradeable = $this->tryGetGradeable($gradeable_id, false);
        if ($gradeable === false) {
            $this->core->addErrorMessage("Failed to load gradeable: {$gradeable_id}");
            $this->core->redirect($this->core->buildCourseUrl());
        }

        // Make sure this gradeable is an electronic file gradeable
        if ($gradeable->getType() !== GradeableType::ELECTRONIC_FILE) {
            $this->core->addErrorMessage('This gradeable is not an electronic file gradeable');
            $this->core->redirect($this->core->buildCourseUrl());
        }

        $return_url = $this->core->buildCourseUrl(['gradeable', $gradeable_id, 'grading', 'details']);

        if (!$this->core->getAccess()->canI("grading.electronic.import_teams", ["gradeable" => $gradeable])) {
            $this->core->addErrorMessage("You do not have permission to do that.");
            $this->core->redirect($this->core->buildCourseUrl());
        }

        if (!$gradeable->isTeamAssignment()) {
            $this->core->addErrorMessage("{$gradeable->getTitle()} is not a team assignment");
            $this->core->redirect($return_url);
        }

        if ($_FILES['upload_team']['name'] == "") {
            $this->core->addErrorMessage("No input file specified");
            $this->core->redirect($return_url);
        }

        $csv_file = $_FILES['upload_team']['tmp_name'];
        register_shutdown_function(
            function () use ($csv_file) {
                unlink($csv_file);
            }
        );
        ini_set("auto_detect_line_endings", '1');

        $contents = file($csv_file, FILE_IGNORE_NEW_LINES | FILE_SKIP_EMPTY_LINES);
        if ($contents === false) {
            $this->core->addErrorMessage("File was not properly uploaded. Contact your sysadmin.");
            $this->core->redirect($return_url);
        }

        $row_num = 1;
        $error_message = "";
        /** @var string[][] */
        $new_teams_members = [];
        $team_names = [];
        foreach ($contents as $content) {
            $vals = str_getcsv($content);
            $vals = array_map('trim', $vals);
            if (count($vals) != 7) {
                $error_message .= "ERROR on row {$row_num}, csv row do not follow specified format<br>";
                continue;
            }
            if ($row_num == 1) {
                $row_num += 1;
                continue;
            }
            $team_name = $vals[4];
            $team_id = $vals[3];
            $user_id = $vals[2];

            if ($team_name == '') {
                $team_name = null;
            }

            if ($this->core->getQueries()->getUserById($user_id) === null) {
                $error_message .= "ERROR on row {$row_num}, user_id doesn't exists<br>";
                continue;
            }
            if (!array_key_exists($team_id, $new_teams_members)) {
                $new_teams_members[$team_id] = [];
            }
            $new_teams_members[$team_id][] = $user_id;
            $team_names[$team_id] = $team_name;
        }

        if ($error_message != "") {
            $this->core->addErrorMessage($error_message);
            $this->core->redirect($return_url);
        }

        $gradeable_path = FileUtils::joinPaths($this->core->getConfig()->getCoursePath(), "submissions", $gradeable_id);
        if (!FileUtils::createDir($gradeable_path)) {
            $this->core->addErrorMessage("Failed to make folder for this assignment");
            $this->core->redirect($return_url);
        }

        foreach ($new_teams_members as $team_id => $members) {
            $leader_id = $members[0];

            $leader = $this->core->getQueries()->getUserById($leader_id);
            $members = $this->core->getQueries()->getUsersById(array_slice($members, 1));
            try {
                $gradeable->createTeam($leader, $members, '', -1, $team_names[$team_id]);
            }
            catch (\Exception $e) {
                $this->core->addErrorMessage("Team may not have been properly initialized ($leader_id): {$e->getMessage()}");
            }
        }

        $this->core->addSuccessMessage("All Teams are imported to the gradeable");
        $this->core->redirect($return_url);
    }

    /**
     * Exports team into a csv file and displays it to the user
     * @Route("/courses/{_semester}/{_course}/gradeable/{gradeable_id}/grading/teams/export")
     */
    public function exportTeams($gradeable_id) {
        $gradeable = $this->tryGetGradeable($gradeable_id, false);
        if ($gradeable === false) {
            $this->core->addErrorMessage("Failed to load gradeable: {$gradeable_id}");
            $this->core->redirect($this->core->buildCourseUrl());
        }

        // Make sure this gradeable is an electronic file gradeable
        if ($gradeable->getType() !== GradeableType::ELECTRONIC_FILE) {
            $this->core->addErrorMessage('This gradeable is not an electronic file gradeable');
            $this->core->redirect($this->core->buildCourseUrl());
        }

        if (!$this->core->getAccess()->canI("grading.electronic.export_teams", ["gradeable" => $gradeable])) {
            $this->core->addErrorMessage("You do not have permission to do that.");
            $this->core->redirect($this->core->buildCourseUrl());
        }

        $all_teams = $gradeable->getTeams();
        $nl = "\n";
        $csvdata = "Given Name,Family Name,User ID,Team ID,Team Name,Team Registration Section,Team Rotating Section" . $nl;
        foreach ($all_teams as $team) {
            if ($team->getSize() != 0) {
                foreach ($team->getMemberUsers() as $user) {
                    $csvdata .= implode(',', [
                        $user->getDisplayedGivenName(),
                        $user->getDisplayedFamilyName(),
                        $user->getId(),
                        $team->getId(),
                        $team->getTeamName(),
                        $team->getRegistrationSection(),
                        $team->getRotatingSection()
                    ]);
                    $csvdata .= $nl;
                }
            }
        }
        $filename = $this->core->getConfig()->getCourse() . "_" . $gradeable_id . "_teams.csv";
        $this->core->getOutput()->renderFile($csvdata, $filename);
    }

    /**
     * Randomly redistributes teams with members into Rotating Grading Sections
     * Evenly distributes them between all sections, giving extra teams to Sections numerically if necessary
     * Ex: 13 teams in 3 sections will always give Section 1: 5 teams; Section 2: 4 teams;  Section 3: 4 teams
     * @Route("/courses/{_semester}/{_course}/gradeable/{gradeable_id}/grading/teams/randomize_rotating")
     */
    public function randomizeTeamRotatingSections($gradeable_id) {
        $gradeable = $this->tryGetGradeable($gradeable_id);
        if ($gradeable === false) {
            $this->core->addErrorMessage("Failed to load gradeable: {$gradeable_id}");
            $this->core->redirect($this->core->buildCourseUrl());
        }
        // Make sure this gradeable is an electronic file gradeable
        if ($gradeable->getType() !== GradeableType::ELECTRONIC_FILE) {
            $this->core->addErrorMessage('This gradeable is not an electronic file gradeable');
            $this->core->redirect($this->core->buildCourseUrl());
        }
        $section_count = $this->core->getQueries()->getMaxRotatingSection();
        $return_url = $this->core->buildCourseUrl(['gradeable', $gradeable_id, 'grading', 'details']);
        $teams = $this->core->getQueries()->getTeamsWithMembersFromGradeableID($gradeable_id);

        //Does nothing if there are no sections or no teams
        if ($section_count <= 0 || empty($teams)) {
            $this->core->redirect($return_url);
            return;
        }

        shuffle($teams);

        $cur_group = 1;
        foreach ($teams as $team_id) {
            $this->core->getQueries()->updateTeamRotatingSection($team_id, $cur_group);
            $cur_group++;
            if ($cur_group > $section_count) {
                $cur_group = 1;
            }
        }

        $this->core->redirect($return_url);
    }

    /**
     * Handle requests to create individual teams via the AdminTeamForm
     * @AccessControl(permission="grading.electronic.submit_team_form")
     * @Route("/courses/{_semester}/{_course}/gradeable/{gradeable_id}/grading/teams/new", methods={"POST"})
     */
    public function adminTeamSubmit($gradeable_id) {
        $new_team = ($_POST['new_team'] ?? '') === 'true';
        $leader_id = $_POST['new_team_user_id'] ?? '';
        $team_id = $_POST['edit_team_team_id'] ?? '';
        $reg_section = $_POST['reg_section'] ?? 'NULL';
        $rot_section = $_POST['rot_section'] ?? 'NULL';

        if ($rot_section === 'NULL') {
            $rot_section = 0;
        }
        else {
            $rot_section = intval($rot_section);
        }

        $gradeable = $this->tryGetGradeable($gradeable_id, false);
        if ($gradeable === false) {
            $this->core->addErrorMessage("Failed to load gradeable: {$gradeable_id}");
            $this->core->redirect($this->core->buildCourseUrl());
        }

        // Make sure this gradeable is an electronic file gradeable
        if ($gradeable->getType() !== GradeableType::ELECTRONIC_FILE) {
            $this->core->addErrorMessage('This gradeable is not an electronic file gradeable');
            $this->core->redirect($this->core->buildCourseUrl());
        }

        $return_url = $this->core->buildCourseUrl(['gradeable', $gradeable_id, 'grading', 'details']);

        if (!$gradeable->isTeamAssignment()) {
            $this->core->addErrorMessage("{$gradeable->getTitle()} is not a team assignment");
            $this->core->redirect($return_url);
        }

        $num_users = intval($_POST['num_users']);
        $user_ids = [];
        for ($i = 0; $i < $num_users; $i++) {
            $id = trim(htmlentities($_POST["user_id_{$i}"]));
            if (in_array($id, $user_ids)) {
                $this->core->addErrorMessage("ERROR: {$id} is already on this team");
                $this->core->redirect($return_url);
            }
            // filter empty strings and leader
            if ($id !== "" && $id !== $leader_id) {
                $user_ids[] = $id;
            }
        }

        // Load the user instances from the database
        $users = $this->core->getQueries()->getUsersById($user_ids);
        $invalid_members = array_diff($user_ids, array_keys($users));
        if (count($invalid_members) > 0) {
            $members_message = implode(', ', $invalid_members);
            $this->core->addErrorMessage("ERROR: {$members_message} are not valid User IDs");
            $this->core->redirect($return_url);
        }

        $team_name = $_POST['team_name'] ?? null;

        if ($new_team) {
            $leader = $this->core->getQueries()->getUserById($leader_id);
            try {
                $gradeable->createTeam($leader, $users, $reg_section, $rot_section, $team_name);
                $this->core->addSuccessMessage("Created New Team {$team_id}");
            }
            catch (\Exception $e) {
                $this->core->addErrorMessage("Team may not have been properly initialized: {$e->getMessage()}");
                $this->core->redirect($return_url);
            }
        }
        else {
            $team = $this->core->getQueries()->getTeamById($team_id);
            if ($team === null) {
                $this->core->addErrorMessage("ERROR: {$team_id} is not a valid Team ID");
                $this->core->redirect($return_url);
            }
            $new_team_name = false;
            if ($team_name !== $team->getTeamName()) {
                $new_team_name = true;
            }
            $team_members = $team->getMembers();
            $add_user_ids = [];
            foreach ($user_ids as $id) {
                if (!in_array($id, $team_members)) {
                    if ($this->core->getQueries()->getTeamByGradeableAndUser($gradeable_id, $id) !== null) {
                        $this->core->addErrorMessage("ERROR: {$id} is already on a team");
                        $this->core->redirect($return_url);
                    }
                    $add_user_ids[] = $id;
                }
            }
            $remove_user_ids = [];
            foreach ($team_members as $id) {
                if (!in_array($id, $user_ids)) {
                    $remove_user_ids[] = $id;
                }
            }

            $this->core->getQueries()->updateTeamRegistrationSection($team_id, $reg_section === 'NULL' ? null : $reg_section);
            $this->core->getQueries()->updateTeamRotatingSection($team_id, $rot_section === 0 ? null : $rot_section);
            $this->core->getQueries()->updateTeamName($team_id, $team_name);
            foreach ($add_user_ids as $id) {
                $this->core->getQueries()->declineAllTeamInvitations($gradeable_id, $id);
                $this->core->getQueries()->acceptTeamInvitation($team_id, $id);
            }
            foreach ($remove_user_ids as $id) {
                $this->core->getQueries()->leaveTeam($team_id, $id);
            }
            $this->core->addSuccessMessage("Updated Team {$team_id}");

            $current_time = $this->core->getDateTimeNow()->format("Y-m-d H:i:sO") . " " . $this->core->getConfig()->getTimezone()->getName();
            $settings_file = FileUtils::joinPaths($this->core->getConfig()->getCoursePath(), "submissions", $gradeable_id, $team_id, "user_assignment_settings.json");
            $json = FileUtils::readJsonFile($settings_file);
            if ($json === false) {
                $this->core->addErrorMessage("Failed to open settings file");
                $this->core->redirect($return_url);
            }
            foreach ($add_user_ids as $id) {
                $json["team_history"][] = ["action" => "admin_add_user", "time" => $current_time,
                    "admin_user" => $this->core->getUser()->getId(), "added_user" => $id];
            }
            foreach ($remove_user_ids as $id) {
                $json["team_history"][] = ["action" => "admin_remove_user", "time" => $current_time,
                    "admin_user" => $this->core->getUser()->getId(), "removed_user" => $id];
            }
            if ($new_team_name) {
                $json["team_history"][] = ["action" => "change_name", "time" => $current_time, "user" => $this->core->getUser()->getId()];
            }
            if (!@file_put_contents($settings_file, FileUtils::encodeJson($json))) {
                $this->core->addErrorMessage("Failed to write to team history to settings file");
            }
        }

        $this->core->redirect($return_url);
    }

    /**
     * Given a gradeable, the logged in user, and if the logged in user is a peer
     * determine if the user should be single, double, or unblind grading
     */

    private function amIBlindGrading($gradeable, $user, $peer) {
        if ($peer && $gradeable->getPeerBlind() === Gradeable::DOUBLE_BLIND_GRADING) {
            return "double";
        }

        if (($peer && $gradeable->getPeerBlind() === Gradeable::SINGLE_BLIND_GRADING) || ($gradeable->getLimitedAccessBlind() === Gradeable::SINGLE_BLIND_GRADING && $this->core->getUser()->getGroup() === User::GROUP_LIMITED_ACCESS_GRADER)) {
            return "single";
        }

        return "unblind";
    }

    /**
     * Display the electronic grading page
     *
     * @param string $who_id This is the user we wish to view, this field will only be passed on when the request originates
     *                  on the grading index page
     * @param string $from This is the user that was being viewed when a navigation button was clicked on the TA grading
     *                  interface.  Knowing who we were viewing allows us to decide who to view next.
     * @param null|string $to Used to determine the direction to move in, either 'prev' or 'next'
     *
     * @Route("/courses/{_semester}/{_course}/gradeable/{gradeable_id}/grading/grade")
     */
    public function showGrading(
        $gradeable_id,
        $who_id = '',
        $from = "",
        $to = null,
        $gradeable_version = null,
        $sort = "id",
        $direction = "ASC",
        $component_id = "-1",
        $anon_mode = false,
        $filter = 'default',
        $navigate_assigned_students_only = "true"
    ) {
        if (empty($this->core->getQueries()->getTeamsById([$who_id])) && $this->core->getQueries()->getUserById($who_id) == null) {
            $anon_mode = true;
        }
        /** @var Gradeable $gradeable */

        $gradeable = $this->tryGetGradeable($gradeable_id, false);
        if ($gradeable === false) {
            $this->core->addErrorMessage('Invalid Gradeable!');
            $this->core->redirect($this->core->buildCourseUrl());
        }
        // Make sure this gradeable is an electronic file gradeable
        if ($gradeable->getType() !== GradeableType::ELECTRONIC_FILE) {
            $this->core->addErrorMessage('This gradeable is not an electronic file gradeable');
            $this->core->redirect($this->core->buildCourseUrl());
        }
        $peer = $gradeable->hasPeerComponent() && $this->core->getUser()->getGroup() == User::GROUP_STUDENT;
        $team = $gradeable->isTeamAssignment();
        if ($gradeable->hasPeerComponent() && $this->core->getUser()->getGroup() == User::GROUP_STUDENT) {
            $peer = true;
        }
        $blind_grading = $this->amIBlindGrading($gradeable, $this->core->getUser(), $peer);

        // If $who_id is empty string then this request came from the TA grading interface navigation buttons
        // We must decide who to display prev/next and assign them to $who_id
        $order_all_sections = null;
        if ($who_id === '') {
            $order_grading_sections = new GradingOrder($this->core, $gradeable, $this->core->getUser());
            $order_grading_sections->sort($sort, $direction);

            // Only need to instantiate this order if the user is a full access grader
            // Limited access graders should never need the order that includes all sections
            if ($this->core->getUser()->accessFullGrading() && $navigate_assigned_students_only === "false") {
                $order_all_sections = new GradingOrder($this->core, $gradeable, $this->core->getUser(), true);
                $order_all_sections->sort($sort, $direction);
            }

            // Get the graded gradeable for the $from user
            $id_from_anon = $this->core->getQueries()->getSubmitterIdFromAnonId($from, $gradeable_id);
            if ($blind_grading !== "unblind" || $anon_mode) {
                $from_graded_gradeable = $this->tryGetGradedGradeable($gradeable, $id_from_anon, false);
            }
            else {
                $from_graded_gradeable = $this->tryGetGradedGradeable($gradeable, $from, false);
            }

            if ($from_graded_gradeable === false) {
                $this->core->redirect($this->core->buildCourseUrl(['gradeable', $gradeable_id, 'grading', 'details']));
            }

            // Get the user ID of the user we were viewing on the TA grading interface
            $from_id = $from_graded_gradeable->getSubmitter();

            // Determine the student to go to based on the button that was pressed
            // For full access graders, pressing the single arrow should navigate to the next submission, regardless
            // of if that submission is in their assigned section
            // Limited access graders should only be able to navigate to submissions in their assigned sections
            $goToStudent = null;
            if ($to === 'prev' && $navigate_assigned_students_only === "false" && $this->core->getUser()->accessFullGrading()) {
                $goToStudent = $order_all_sections->getPrevSubmitter($from_id, is_numeric($component_id) ? $component_id : -1, $filter);
            }
            elseif ($to === 'prev') {
                $goToStudent = $order_grading_sections->getPrevSubmitter($from_id, is_numeric($component_id) ? $component_id : -1, $filter);
            }
            elseif ($to === 'next' && $navigate_assigned_students_only === "false" && $this->core->getUser()->accessFullGrading()) {
                $goToStudent = $order_all_sections->getNextSubmitter($from_id, is_numeric($component_id) ? $component_id : -1, $filter);
            }
            elseif ($to === 'next') {
                $goToStudent = $order_grading_sections->getNextSubmitter($from_id, is_numeric($component_id) ? $component_id : -1, $filter);
            }
            // Reassign who_id
            if ($goToStudent !== null) {
                $who_id = $goToStudent->getId();
                if ($blind_grading || $anon_mode) {
                    $who_id = $goToStudent->getAnonId($gradeable_id);
                }
            }
            if (empty($who_id)) {
                $message = "You've reached the ";
                $message .= $to === 'prev' ? " start" : " end";
                $message .= " of";
                $message .= $navigate_assigned_students_only !== "false" ? " your assigned sections" : " the list";
                $message .= $filter !== 'default' ? " (using filter '" . $filter . "')." : ".";
                $this->core->addSuccessMessage($message);
                $this->core->redirect($this->core->buildCourseUrl(['gradeable', $gradeable_id, 'grading', 'details'])  . '?' . http_build_query(['sort' => $sort, 'direction' => $direction]));
            }
        }
        // Get the graded gradeable for the submitter we are requesting
        $graded_gradeable = false;
        $id_from_anon = $this->core->getQueries()->getSubmitterIdFromAnonId($who_id, $gradeable_id);
        if ($blind_grading !== "unblind" || $anon_mode) {
            $graded_gradeable = $this->tryGetGradedGradeable($gradeable, $id_from_anon, false);
        }
        else {
            $graded_gradeable = $this->tryGetGradedGradeable($gradeable, $who_id, false);
        }
        if ($graded_gradeable === false) {
            $this->core->redirect($this->core->buildCourseUrl(['gradeable', $gradeable_id, 'grading', 'details'])  . '?' . http_build_query(['sort' => $sort, 'direction' => $direction]));
            $peer = false;
        }

        $gradeableUrl = $this->core->buildCourseUrl(['gradeable', $gradeable->getId(), 'grading', 'details']);
        $this->core->getOutput()->addBreadcrumb("{$gradeable->getTitle()} Grading", $gradeableUrl);
        $indexUrl = $this->core->buildCourseUrl(['gradeable', $gradeable_id, 'grading', 'details']);
        $this->core->getOutput()->addBreadcrumb('Grading Interface ' . GradingOrder::getGradingOrderMessage($sort, $direction));
        $graded = 0;
        $total = 0;
        $total_submitted = 0;
        $non_late_total_submitted = 0;
        $non_late_graded = 0;

        // Assure late day cache is calculated
        $this->core->getQueries()->generateLateDayCacheForUsers();

        if ($peer) {
            $section_key = 'registration_section';
            $total = $gradeable->getPeerGradeSet();
            $graded = $this->core->getQueries()->getNumGradedPeerComponents($gradeable->getId(), $this->core->getUser()->getId()) / count($gradeable->getPeerComponents());
            $non_late_total_submitted = $total_submitted;
            $non_late_graded = $graded;
        }
        elseif ($gradeable->isGradeByRegistration()) {
            $section_key = "registration_section";
            $sections = $this->core->getUser()->getGradingRegistrationSections();
            if ($this->core->getAccess()->canI("grading.electronic.grade.if_no_sections_exist") && $sections == null) {
                $sections = $this->core->getQueries()->getRegistrationSections();
                for ($i = 0; $i < count($sections); $i++) {
                    $sections[$i] = $sections[$i]['sections_registration_id'];
                }
            }
            if ($team) {
                $graded = array_sum($this->core->getQueries()->getGradedComponentsCountByGradingSections($gradeable_id, $sections, 'registration_section', $team));
                $total = array_sum($this->core->getQueries()->getTotalTeamCountByGradingSections($gradeable_id, $sections, 'registration_section'));
                $total_submitted = array_sum($this->core->getQueries()->getSubmittedTeamCountByGradingSections($gradeable_id, $sections, 'registration_section'));
                $late_submitted = $this->core->getQueries()->getBadTeamSubmissionsByGradingSection($gradeable_id, $sections, 'registration_section');
                $non_late_total_submitted = $total_submitted - array_sum($late_submitted);
                $late_graded = $this->core->getQueries()->getBadGradedComponentsCountByGradingSections($gradeable_id, $sections, 'registration_section', $gradeable->isTeamAssignment());

                $non_late_graded = $graded - array_sum($late_graded);
            }
            else {
                $graded = array_sum($this->core->getQueries()->getGradedComponentsCountByGradingSections($gradeable_id, $sections, 'registration_section', $team));

                $total = array_sum($this->core->getQueries()->getTotalUserCountByGradingSections($sections, 'registration_section'));
                $total_submitted = array_sum($this->core->getQueries()->getTotalSubmittedUserCountByGradingSections($gradeable_id, $sections, 'registration_section'));
                $late_submitted = $this->core->getQueries()->getBadUserSubmissionsByGradingSection($gradeable_id, $sections, 'registration_section');
                $non_late_total_submitted = $total_submitted - array_sum($late_submitted);
                $late_graded = $this->core->getQueries()->getBadGradedComponentsCountByGradingSections($gradeable_id, $sections, 'registration_section', $gradeable->isTeamAssignment());

                $non_late_graded = $graded - array_sum($late_graded);
            }
        }
        else {
            $sections = $this->core->getQueries()->getRotatingSectionsForGradeableAndUser($gradeable_id, $this->core->getUser()->getId());
            if ($this->core->getAccess()->canI("grading.electronic.grade.if_no_sections_exist") && $sections == null) {
                $sections = $this->core->getQueries()->getRotatingSections();
                for ($i = 0; $i < count($sections); $i++) {
                    $sections[$i] = $sections[$i]['sections_rotating_id'];
                }
            }
            if ($team) {
                //$total = array_sum($this->core->getQueries()->getTotalTeamCountByGradingSections($gradeable_id, $sections, 'rotating_section'));
                $late_submitted = $this->core->getQueries()->getBadTeamSubmissionsByGradingSection($gradeable_id, $sections, 'rotating_section');
                $total_submitted = array_sum($this->core->getQueries()->getSubmittedTeamCountByGradingSections($gradeable_id, $sections, 'rotating_section'));
            }
            else {
                $late_submitted = $this->core->getQueries()->getBadUserSubmissionsByGradingSection($gradeable_id, $sections, 'rotating_section');
                $total_submitted = array_sum($this->core->getQueries()->getTotalSubmittedUserCountByGradingSections($gradeable->getId(), $sections, 'rotating_section'));
            }
            $late_graded = $this->core->getQueries()->getBadGradedComponentsCountByGradingSections($gradeable_id, $sections, 'rotating_section', $gradeable->isTeamAssignment());
            $non_late_total_submitted = $total_submitted - array_sum($late_submitted);
            $graded = array_sum($this->core->getQueries()->getGradedComponentsCountByGradingSections($gradeable_id, $sections, 'rotating_section', $team));
            $non_late_graded = $graded - array_sum($late_graded);
        }
        //multiplies users and the number of components a gradeable has together
        if ($team) {
            $total_submitted = ($total_submitted * count($gradeable->getComponents()));
        }
        else {
            $total_submitted = ($total_submitted * count($gradeable->getComponents()));
        }
        if ($total_submitted == 0) {
            $progress = 100;
        }
        else {
            $progress = round(($graded / $total_submitted) * 100, 1);

            if (array_key_exists('include_late_submissions', $_COOKIE) && $_COOKIE['include_late_submissions'] == 'false') {
                $progress = round(($non_late_graded / $non_late_total_submitted) * 100, 1);
            }
        }


        if (!$this->core->getAccess()->canI("grading.electronic.grade", ["gradeable" => $gradeable, "graded_gradeable" => $graded_gradeable])) {
            $this->core->addErrorMessage("ERROR: You do not have access to grade the requested student.");
            $this->core->redirect($this->core->buildCourseUrl(['gradeable', $gradeable->getId(), 'grading', 'status']));
        }

        $show_verify_all = false;
        //check if verify all button should be shown or not
        foreach ($gradeable->getComponents() as $component) {
            $graded_component = $graded_gradeable->getOrCreateTaGradedGradeable()->getGradedComponent($component, $this->core->getUser());
            if ($graded_component === null) {
                continue;
            }
            if ($graded_component->getGrader()->getId() !== $this->core->getUser()->getId() && $graded_component->getVerifierId() === '') {
                $show_verify_all = true;
                break;
            }
        }
        $can_inquiry = $this->core->getAccess()->canI("grading.electronic.grade_inquiry", ['graded_gradeable' => $graded_gradeable]);
        $can_verify = $this->core->getAccess()->canI("grading.electronic.verify_grader");
        $show_verify_all = $show_verify_all && $can_verify;

        $show_silent_edit = $this->core->getAccess()->canI("grading.electronic.silent_edit");

        $display_version = intval($gradeable_version ?? '0');
        if ($display_version <= 0) {
            $display_version = $graded_gradeable->getAutoGradedGradeable()->getActiveVersion();
        }

        $late_days_user = null;
        if ($gradeable->isTeamAssignment()) {
            // If its a team assignment, use the leader for late days...
            $late_days_user = $this->core->getQueries()->getUserById($graded_gradeable->getSubmitter()->getTeam()->getLeaderId());
        }
        else {
            $late_days_user = $graded_gradeable->getSubmitter()->getUser();
        }

        $ldi = (new LateDays($this->core, $late_days_user, [$graded_gradeable]))->getLateDayInfoByGradeable($gradeable);
        if ($ldi === null) {
            $late_status = LateDayInfo::STATUS_GOOD;  // Assume its good
        }
        else {
            $late_status = $ldi->getStatus();
        }
        $rollbackSubmission = -1;
        $previousVersion =  $graded_gradeable->getAutoGradedGradeable()->getActiveVersion() - 1;
        // check for rollback submission only if the Active version is greater than 1 and that too is late.
        if ($previousVersion && $late_status !== LateDayInfo::STATUS_GOOD) {
            while ($previousVersion) {
                $prevVersionInstance = $graded_gradeable->getAutoGradedGradeable()->getAutoGradedVersionInstance($previousVersion);
                if ($prevVersionInstance == null) {
                    $rollbackSubmission = -1;
                    break;
                }
                $lateInfo = LateDays::fromUser($this->core, $late_days_user)->getLateDayInfoByGradeable($gradeable);
                $daysLate = $prevVersionInstance->getDaysLate();

                // If this version is a good submission then it the rollback Submission
                if ($lateInfo == null || ($lateInfo->getStatus($daysLate) == LateDayInfo::STATUS_GOOD)) {
                    $rollbackSubmission = $previousVersion;
                    break;
                }
                // applying same condition for previous version. i.e going back one version
                $previousVersion -= 1;
            }
        }

        $logger_params = [
            "course_semester" => $this->core->getConfig()->getSemester(),
            "course_name" => $this->core->getDisplayedCourseName(),
            "gradeable_id" => $gradeable_id,
            "grader_id" => $this->core->getUser()->getId(),
            "submitter_id" => $who_id,
            "action" => "VIEW_PAGE",
        ];
        Logger::logTAGrading($logger_params);
        $anon_mode = isset($_COOKIE['anon_mode']) && $_COOKIE['anon_mode'] === 'on';
        $submitter_itempool_map = $this->getItempoolMapForSubmitter($gradeable, $graded_gradeable->getSubmitter()->getId());
        $solution_ta_notes = $this->getSolutionTaNotesForGradeable($gradeable, $submitter_itempool_map) ?? [];

        $this->core->getOutput()->addInternalCss('forum.css');
        $this->core->getOutput()->addInternalCss('electronic.css');

        $this->core->getOutput()->addInternalJs('forum.js');
        $this->core->getOutput()->addInternalCss('grade-inquiry.css');
        $this->core->getOutput()->addInternalJs('grade-inquiry.js');
        $this->core->getOutput()->addInternalJs('websocket.js');
        $show_hidden = $this->core->getAccess()->canI("autograding.show_hidden_cases", ["gradeable" => $gradeable]);
        $this->core->getOutput()->renderOutput(['grading', 'ElectronicGrader'], 'hwGradingPage', $gradeable, $graded_gradeable, $display_version, $progress, $show_hidden, $can_inquiry, $can_verify, $show_verify_all, $show_silent_edit, $late_status, $rollbackSubmission, $sort, $direction, $who_id, $solution_ta_notes, $submitter_itempool_map, $anon_mode, $blind_grading);
        $this->core->getOutput()->renderOutput(['grading', 'ElectronicGrader'], 'popupStudents');
        $this->core->getOutput()->renderOutput(['grading', 'ElectronicGrader'], 'popupMarkConflicts');
        $this->core->getOutput()->renderOutput(['grading', 'ElectronicGrader'], 'popupSettings');
    }

    /**
     * Route for fetching a gradeable's rubric information
     * @Route("/courses/{_semester}/{_course}/gradeable/{gradeable_id}/rubric", methods={"GET"})
     */
    public function ajaxGetGradeableRubric($gradeable_id) {
        $grader = $this->core->getUser();
        // Get the gradeable
        $gradeable = $this->tryGetGradeable($gradeable_id);
        if ($gradeable === false) {
            return;
        }

        // Make sure that this gradeable is an electronic file gradeable
        if ($gradeable->getType() !== GradeableType::ELECTRONIC_FILE) {
            $this->core->getOutput()->renderJsonFail('This gradeable is not an electronic file gradeable');
            return;
        }

        // checks if user has permission
        if (!$this->core->getAccess()->canI("grading.electronic.grade", ["gradeable" => $gradeable])) {
            $this->core->getOutput()->renderJsonFail('Insufficient permissions to get gradeable rubric data');
            return;
        }

        try {
            // Once we've parsed the inputs and checked permissions, perform the operation
            $results = $this->getGradeableRubric($gradeable, $grader);
            $this->core->getOutput()->renderJsonSuccess($results);
        }
        catch (\InvalidArgumentException $e) {
            $this->core->getOutput()->renderJsonFail($e->getMessage());
        }
        catch (\Exception $e) {
            $this->core->getOutput()->renderJsonError($e->getMessage());
        }
    }

    public function getGradeableRubric(Gradeable $gradeable, User $grader) {
        $return = [
            'id' => $gradeable->getId(),
            'precision' => $gradeable->getPrecision()
        ];
        // Filter out the components that we shouldn't see
        //  TODO: instructors see all components, some may not be visible in non-super-edit-mode
        $return['components'] = array_map(function (Component $component) {
                return $component->toArray();
        }, array_filter($gradeable->getComponents(), function (Component $component) use ($gradeable) {
                return $this->core->getAccess()->canI('grading.electronic.view_component', ['gradeable' => $gradeable, 'component' => $component]);
        }));
        $return['components'] = array_values($return['components']);
        return $return;
    }

    /**
     * Gets a component and all of its marks
     * @Route("/courses/{_semester}/{_course}/gradeable/{gradeable_id}/components")
     */
    public function ajaxGetComponent($gradeable_id, $component_id) {
        // Get the gradeable
        $gradeable = $this->tryGetGradeable($gradeable_id);
        if ($gradeable === false) {
            return;
        }
        // Make sure that this gradeable is an electronic file gradeable
        if ($gradeable->getType() !== GradeableType::ELECTRONIC_FILE) {
            $this->core->getOutput()->renderJsonFail('This gradeable is not an electronic file gradeable');
            return;
        }

        $graded_gradeable = $this->tryGetGradedGradeable($gradeable, $this->core->getUser()->getId(), false);

        // Get the component
        $component = $this->tryGetComponent($gradeable, $component_id);
        if ($component === false) {
            return;
        }

        // checks if user has permission
        if (!$this->core->getAccess()->canI("grading.electronic.view_component", ["gradeable" => $gradeable, "component" => $component])) {
            $this->core->getOutput()->renderJsonFail('Insufficient permissions to get component');
            return;
        }

        try {
            // Once we've parsed the inputs and checked permissions, perform the operation
            $this->core->getOutput()->renderJsonSuccess($component->toArray());
        }
        catch (\InvalidArgumentException $e) {
            $this->core->getOutput()->renderJsonFail($e->getMessage());
        }
        catch (\Exception $e) {
            $this->core->getOutput()->renderJsonError($e->getMessage());
        }
    }

    /**
     * Route for getting information about a individual grader
     * @Route("/courses/{_semester}/{_course}/gradeable/{gradeable_id}/grading/graded_gradeable")
     */
    public function ajaxGetGradedGradeable($gradeable_id, $anon_id = '', $all_peers = false) {
        // Get the gradeable
        $gradeable = $this->tryGetGradeable($gradeable_id);
        if ($gradeable === false) {
            return;
        }
        // Make sure that this gradeable is an electronic file gradeable
        if ($gradeable->getType() !== GradeableType::ELECTRONIC_FILE) {
            $this->core->getOutput()->renderJsonFail('This gradeable is not an electronic file gradeable');
            return;
        }

        $all_peers = ($all_peers === "true");

        $grader = $this->core->getUser();

        // Get user id from the anon id
        $submitter_id = $this->tryGetSubmitterIdFromAnonId($anon_id, $gradeable_id);
        if ($submitter_id === false) {
            return;
        }

        $section = null;

        if ($gradeable->isGradeByRegistration()) {
            $section = $this->core->getQueries()->getSubmitterById($submitter_id)->getRegistrationSection();
        }
        else {
            $section = $this->core->getQueries()->getSubmitterById($submitter_id)->getRotatingSection();
        }

        // Get the graded gradeable
        $graded_gradeable = $this->tryGetGradedGradeable($gradeable, $submitter_id);
        if ($graded_gradeable === false) {
            return;
        }

        // checks if user has permission
        if (!$this->core->getAccess()->canI("grading.electronic.grade", ["gradeable" => $gradeable, "graded_gradeable" => $graded_gradeable, "section" => $section])) {
            $this->core->getOutput()->renderJsonFail('Insufficient permissions to get graded gradeable');
            return;
        }

        // Check if user has permission to view all peer grades
        /*if ($all_peers) {
            $this->core->getOutput()->renderJsonFail('Insufficient permissions to get view peer panel');
            return;
        }*/

        // Get / create the TA grade
        $ta_graded_gradeable = $graded_gradeable->getOrCreateTaGradedGradeable();

        try {
            // Once we've parsed the inputs and checked permissions, perform the operation
            $response_data = null;
            if ($ta_graded_gradeable !== null) {
                $response_data = $this->getGradedGradeable($ta_graded_gradeable, $grader, $all_peers);
            }
            $this->core->getOutput()->renderJsonSuccess($response_data);
        }
        catch (\InvalidArgumentException $e) {
            $this->core->getOutput()->renderJsonFail($e->getMessage());
        }
        catch (\Exception $e) {
            $this->core->getOutput()->renderJsonError($e->getMessage());
        }
    }

    public function getGradedGradeable(TaGradedGradeable $ta_graded_gradeable, User $grader, $all_peers = false) {

        // Passing null returns grading for all graders.
        $grading_done_by = ($all_peers ? null : $grader);
        $response_data = $ta_graded_gradeable->toArray($grading_done_by);
        $response_data_with_peer = $ta_graded_gradeable->toArray();
        $graded_gradeable = $ta_graded_gradeable->getGradedGradeable();
        $gradeable = $graded_gradeable->getGradeable();
        $submitter = $graded_gradeable->getSubmitter()->getId();
        $combined_score = 0;
        foreach ($response_data_with_peer['peer_scores'] as $score) {
            $combined_score += $score;
        }
        //remove non peer component scores from combined score to get the combined peer score
        $combined_peer_score = $combined_score - $ta_graded_gradeable->getTotalTaScore($this->core->getUser());

        // If there is autograding, also send that information TODO: this should be restricted to non-peer
        if (count($gradeable->getAutogradingConfig()->getPersonalizedTestcases($submitter)) > 1) {
            // NOTE/REDESIGN FIXME: We might have autograding that is
            // penalty only.  The available positive autograding
            // points might be zero.  Testing for autograding > 1 is
            // ignoring the submission limit test case... but this is
            // also imperfect.  We want to render the column if any
            // student has received the penalty.  But if no one has
            // received the penalty maybe we omit it?  (expensive?/confusing?)
            // See also note in ElectronicGraderView.php
            // if ($gradeable->getAutogradingConfig()->anyPoints()) {
            $response_data['auto_grading_total'] = $gradeable->getAutogradingConfig()->getTotalNonExtraCredit();

            // Furthermore, if the user has a grade, send that information
            if ($graded_gradeable->getAutoGradedGradeable()->hasActiveVersion()) {
                $response_data['auto_grading_earned'] = $graded_gradeable->getAutoGradedGradeable()->getActiveVersionInstance()->getTotalPoints();
            }
        }
        //send ta score information
        $response_data['ta_grading_total'] = $gradeable->getTaPoints();
        if ($gradeable->hasPeerComponent()) {
            $response_data['ta_grading_earned'] = $ta_graded_gradeable->getTotalTaScore($this->core->getUser());
            $response_data['see_peer_grade'] = $ta_graded_gradeable->getTotalPeerScore($grading_done_by);
            $response_data['peer_grade_earned'] = $ta_graded_gradeable->getTotalScore($this->core->getUser());
            $response_data['peer_total'] = $gradeable->getPeerPoints();
            $response_data['user_group'] = $this->core->getUser()->getGroup();
            $response_data['peer_gradeable'] = true;
            $response_data['combined_peer_score'] = $combined_peer_score;
        }
        else {
            $response_data['ta_grading_earned'] = $ta_graded_gradeable->getTotalScore(null);
            $response_data['user_group'] = $this->core->getUser()->getGroup();
            $response_data['peer_gradeable'] = false;
        }

        $response_data['anon_id'] = $graded_gradeable->getSubmitter()->getAnonId($gradeable->getId());

        $response_data['itempool_items'] = [];
        $components = $gradeable->getComponents();
        $submitter_itempool_map = $this->getItempoolMapForSubmitter($gradeable, $submitter);
        foreach ($components as $key => $value) {
            $response_data['itempool_items'][$value->getId()] = $value->getItempool() === '' ? '' : $submitter_itempool_map[$value->getItempool()];
        }

        return $response_data;
    }

    /**
     * Route for saving the marks the submitter received for a component
     * @Route("/courses/{_semester}/{_course}/gradeable/{gradeable_id}/grading/graded_gradeable/graded_component", methods={"POST"})
     */
    public function ajaxSaveGradedComponent($gradeable_id) {
        $anon_id = $_POST['anon_id'] ?? '';
        $component_id = $_POST['component_id'] ?? '';
        $custom_message = $_POST['custom_message'] ?? null;
        $custom_points = $_POST['custom_points'] ?? null;
        $component_version = $_POST['graded_version'] ?? null;
        // Optional marks parameter
        $marks = $_POST['mark_ids'] ?? [];

        // Validate required parameters
        if ($custom_message === null) {
            $this->core->getOutput()->renderJsonFail('Missing custom_message parameter');
            return;
        }
        if ($custom_points === null) {
            $this->core->getOutput()->renderJsonFail('Missing custom_points parameter');
            return;
        }
        if (!is_numeric($custom_points)) {
            $this->core->getOutput()->renderJsonFail('Invalid custom_points parameter');
            return;
        }
        if ($component_version === null) {
            $this->core->getOutput()->renderJsonFail('Missing graded_version parameter');
            return;
        }
        if (!ctype_digit($component_version)) {
            $this->core->getOutput()->renderJsonFail('Invalid graded_version parameter');
            return;
        }

        // Convert the mark ids to integers
        $numeric_mark_ids = [];
        foreach ($marks as $mark) {
            if (!ctype_digit($mark)) {
                $this->core->getOutput()->renderJsonFail('One of provided mark ids was invalid');
                return;
            }
            $numeric_mark_ids[] = intval($mark);
        }
        $marks = $numeric_mark_ids;

        // Parse the strings into ints/floats
        $component_version = intval($component_version);
        $custom_points = floatval($custom_points);

        // Optional Parameters
        $silent_edit = ($_POST['silent_edit'] ?? 'false') === 'true';

        $grader = $this->core->getUser();

        // Get the gradeable
        $gradeable = $this->tryGetGradeable($gradeable_id);
        if ($gradeable === false) {
            return;
        }
        // Make sure that this gradeable is an electronic file gradeable
        if ($gradeable->getType() !== GradeableType::ELECTRONIC_FILE) {
            $this->core->getOutput()->renderJsonFail('This gradeable is not an electronic file gradeable');
            return;
        }
        // get the component
        $component = $this->tryGetComponent($gradeable, $component_id);
        if ($component === false) {
            return;
        }

        // Get user id from the anon id
        $submitter_id = $this->tryGetSubmitterIdFromAnonId($anon_id, $gradeable_id);
        if ($submitter_id === false) {
            return;
        }

        // Get the graded gradeable
        $graded_gradeable = $this->tryGetGradedGradeable($gradeable, $submitter_id);
        if ($graded_gradeable === false) {
            return;
        }


        // checks if user has permission
        if (!$this->core->getAccess()->canI("grading.electronic.save_graded_component", ["gradeable" => $gradeable, "graded_gradeable" => $graded_gradeable, "component" => $component])) {
            $this->core->getOutput()->renderJsonFail('Insufficient permissions to save component/marks');
            return;
        }

        //don't allow custom marks if they are disabled
        if ($custom_message != null || $custom_points != null) {
            if (!$gradeable->getAllowCustomMarks()) {
                $this->core->getOutput()->renderJsonFail('Custom marks are disabled for this assignment');
                return;
            }
        }

        //don't allow peer graders to save custom marks no matter how gradeable is configured
        if (($custom_message != null || $custom_points != null) && $gradeable->hasPeerComponent()) {
            if ($this->core->getUser()->getGroup() == User::GROUP_STUDENT) {
                $this->core->getOutput()->renderJsonFail('Insufficient permissions to save component/marks');
                return;
            }
        }
        // Check if the user can silently edit assigned marks
        if (!$this->core->getAccess()->canI('grading.electronic.silent_edit')) {
            $silent_edit = false;
        }

        $logger_params = [
            "course_semester" => $this->core->getConfig()->getSemester(),
            "course_name" => $this->core->getDisplayedCourseName(),
            "gradeable_id" => $gradeable_id,
            "grader_id" => $this->core->getUser()->getId(),
            "component_id" => $component_id,
            "action" => "SAVE_COMPONENT",
            "submitter_id" => $submitter_id
        ];
        Logger::logTAGrading($logger_params);

        // Get / create the TA grade
        $ta_graded_gradeable = $graded_gradeable->getOrCreateTaGradedGradeable();

        // Get / create the graded component
        $graded_component = $ta_graded_gradeable->getOrCreateGradedComponent($component, $grader, true);

        try {
            // Once we've parsed the inputs and checked permissions, perform the operation
            $this->saveGradedComponent(
                $ta_graded_gradeable,
                $graded_component,
                $grader,
                $custom_points,
                $custom_message,
                $marks,
                $component_version,
                !$silent_edit
            );
            $this->core->getOutput()->renderJsonSuccess();
        }
        catch (\InvalidArgumentException $e) {
            $this->core->getOutput()->renderJsonFail($e->getMessage());
        }
        catch (\Exception $e) {
            $this->core->getOutput()->renderJsonError($e->getMessage());
        }
    }

    public function saveGradedComponent(TaGradedGradeable $ta_graded_gradeable, GradedComponent $graded_component, User $grader, float $custom_points, string $custom_message, array $mark_ids, int $component_version, bool $overwrite) {
        // Only update the grader if we're set to overwrite it
        if ($overwrite) {
            $graded_component->setGrader($grader);
        }
        $version_updated = $graded_component->getGradedVersion() !== $component_version;
        if ($version_updated) {
            $graded_component->setGradedVersion($component_version);
        }
        $graded_component->setComment($custom_message);
        $graded_component->setScore($custom_points);
        $graded_component->setGradeTime($this->core->getDateTimeNow());

        // Set the marks the submitter received
        $graded_component->setMarkIds($mark_ids);

        // Check if this graded component should be deleted
        if (
            count($graded_component->getMarkIds()) === 0
            && $graded_component->getScore() === 0.0
            && $graded_component->getComment() === ''
        ) {
            $ta_graded_gradeable->deleteGradedComponent($graded_component->getComponent(), $graded_component->getGrader());
            $graded_component = null;
        }
        else {
            //change the component to be unverified after changing a mark
            if ($graded_component->isMarksModified()) {
                $graded_component->setVerifier();
                $graded_component->setVerifyTime(null);
            }
        }

        // TODO: is this desirable
        // Reset the user viewed date since we updated the grade
        $ta_graded_gradeable->resetUserViewedDate();

        // Finally, save the changes to the database
        $this->core->getQueries()->saveTaGradedGradeable($ta_graded_gradeable);
        $submitter = $ta_graded_gradeable->getGradedGradeable()->getSubmitter();
        if ($submitter->isTeam()) {
            $this->core->getQueries()->clearTeamViewedTime($submitter->getId());
        }
    }

    /**
     * Route for saving a component's properties (not its marks)
     * @Route("/courses/{_semester}/{_course}/gradeable/{gradeable_id}/components/save", methods={"POST"})
     */
    public function ajaxSaveComponent($gradeable_id) {
        // Required parameters
        $component_id = $_POST['component_id'] ?? '';
        $title = $_POST['title'] ?? '';
        $ta_comment = $_POST['ta_comment'] ?? '';
        $student_comment = $_POST['student_comment'] ?? '';
        $lower_clamp = $_POST['lower_clamp'] ?? null;
        $default = $_POST['default'] ?? null;
        $max_value = $_POST['max_value'] ?? null;
        $upper_clamp = $_POST['upper_clamp'] ?? null;
        $is_itempool_linked = $_POST['is_itempool_linked'] ?? false;
        $itempool_option = $_POST['itempool_option'] ?? null;

        // Use 'page_number' since 'page' is used in the router
        $page = $_POST['page_number'] ?? '';

        // Validate required parameters
        if ($lower_clamp === null) {
            $this->core->getOutput()->renderJsonFail('Missing lower_clamp parameter');
            return;
        }
        if ($default === null) {
            $this->core->getOutput()->renderJsonFail('Missing default parameter');
            return;
        }
        if ($max_value === null) {
            $this->core->getOutput()->renderJsonFail('Missing max_value parameter');
            return;
        }
        if ($upper_clamp === null) {
            $this->core->getOutput()->renderJsonFail('Missing upper_clamp parameter');
            return;
        }
        if ($page === '') {
            $this->core->getOutput()->renderJsonFail('Missing page parameter');
        }
        if (!is_numeric($lower_clamp)) {
            $this->core->getOutput()->renderJsonFail('Invalid lower_clamp parameter');
            return;
        }
        if (!is_numeric($default)) {
            $this->core->getOutput()->renderJsonFail('Invalid default parameter');
            return;
        }
        if (!is_numeric($max_value)) {
            $this->core->getOutput()->renderJsonFail('Invalid max_value parameter');
            return;
        }
        if (!is_numeric($upper_clamp)) {
            $this->core->getOutput()->renderJsonFail('Invalid upper_clamp parameter');
            return;
        }
        if (strval(intval($page)) !== $page) {
            $this->core->getOutput()->renderJsonFail('Invalid page parameter');
        }

        // Get the gradeable
        $gradeable = $this->tryGetGradeable($gradeable_id);
        if ($gradeable === false) {
            return;
        }

        // Make sure this gradeable is an electronic file gradeable
        if ($gradeable->getType() !== GradeableType::ELECTRONIC_FILE) {
            $this->core->getOutput()->renderJsonFail('This gradeable is not an electronic file gradeable');
            return;
        }

        // get the component
        $component = $this->tryGetComponent($gradeable, $component_id);
        if ($component === false) {
            return;
        }

        // checks if user has permission
        if (!$this->core->getAccess()->canI("grading.electronic.save_component", ["gradeable" => $gradeable])) {
            $this->core->getOutput()->renderJsonFail('Insufficient permissions to save components');
            return;
        }

        $is_notebook_gradeable = ($gradeable->getAutogradingConfig() !== null) && $gradeable->getAutogradingConfig()->isNotebookGradeable();

        if ($is_notebook_gradeable) {
            if ($is_itempool_linked === 'true') {
                if (!$itempool_option) {
                    $this->core->getOutput()->renderJsonFail('Missing itempool_option parameter');
                    return;
                }
            }
        }

        try {
            // Once we've parsed the inputs and checked permissions, perform the operation
            $component->setTitle($title);
            $component->setTaComment($ta_comment);
            $component->setStudentComment($student_comment);
            $component->setPoints([
                'lower_clamp' => $lower_clamp,
                'default' => $default,
                'max_value' => $max_value,
                'upper_clamp' => $upper_clamp
                ]);
            $component->setPage($page);
            if ($is_notebook_gradeable) {
                if ($is_itempool_linked === 'true') {
                    $component->setIsItempoolLinked(true);
                    $component->setItempool($itempool_option);
                }
                else {
                    $component->setIsItempoolLinked(false);
                    $component->setItempool('');
                }
            }

            $this->core->getQueries()->saveComponent($component);
            $this->core->getOutput()->renderJsonSuccess();
        }
        catch (\InvalidArgumentException $e) {
            $this->core->getOutput()->renderJsonFail($e->getMessage());
        }
        catch (\Exception $e) {
            $this->core->getOutput()->renderJsonError($e->getMessage());
        }
    }

    /**
     * Route for saving the order of components in a gradeable
     * @Route("/courses/{_semester}/{_course}/gradeable/{gradeable_id}/components/order", methods={"POST"})
     */
    public function ajaxSaveComponentOrder($gradeable_id) {
        // Required parameters
        $order = json_decode($_POST['order'] ?? '[]', true);

        // Validate required parameters
        if (count($order) === 0) {
            $this->core->getOutput()->renderJsonFail('Missing order parameter');
            return;
        }

        // Get the gradeable
        $gradeable = $this->tryGetGradeable($gradeable_id);
        if ($gradeable === false) {
            return;
        }

        // Make sure this gradeable is an electronic file gradeable
        if ($gradeable->getType() !== GradeableType::ELECTRONIC_FILE) {
            $this->core->getOutput()->renderJsonFail('This gradeable is not an electronic file gradeable');
            return;
        }

        // checks if user has permission
        if (!$this->core->getAccess()->canI("grading.electronic.save_component", ["gradeable" => $gradeable])) {
            $this->core->getOutput()->renderJsonFail('Insufficient permissions to save marks');
            return;
        }

        try {
            // Once we've parsed the inputs and checked permissions, perform the operation
            $this->saveComponentOrder($gradeable, $order);
            $this->core->getOutput()->renderJsonSuccess();
        }
        catch (\InvalidArgumentException $e) {
            $this->core->getOutput()->renderJsonFail($e->getMessage());
        }
        catch (\Exception $e) {
            $this->core->getOutput()->renderJsonError($e->getMessage());
        }
    }

    public function saveComponentOrder(Gradeable $gradeable, array $orders) {
        foreach ($gradeable->getComponents() as $component) {
            if (!isset($orders[$component->getId()])) {
                throw new \InvalidArgumentException('Missing component id in order array');
            }
            $order = $orders[$component->getId()];
            if (!is_int($order) || $order < 0) {
                throw new \InvalidArgumentException('All order values must be non-negative integers');
            }
            $component->setOrder(intval($order));
        }
        $this->core->getQueries()->updateGradeable($gradeable);
    }

    /**
     * Route for saving the page numbers of the components
     * NOTE: the 'pages' parameter can be an associate array to set the page numbers of each component,
     *  or a single-element array with the key 'page' of the page number to set all components' page to
     *
     * @Route("/courses/{_semester}/{_course}/gradeable/{gradeable_id}/components/save_pages", methods={"POST"})
     */
    public function ajaxSaveComponentPages($gradeable_id) {
        // Required parameters
        $pages = json_decode($_POST['pages'] ?? '[]', true);

        // Validate required parameters
        if (count($pages) === 0) {
            $this->core->getOutput()->renderJsonFail('Missing pages parameter');
            return;
        }

        // Get the gradeable
        $gradeable = $this->tryGetGradeable($gradeable_id);
        if ($gradeable === false) {
            return;
        }

        // Make sure this gradeable is an electronic file gradeable
        if ($gradeable->getType() !== GradeableType::ELECTRONIC_FILE) {
            $this->core->getOutput()->renderJsonFail('This gradeable is not an electronic file gradeable');
            return;
        }

        // checks if user has permission
        if (!$this->core->getAccess()->canI("grading.electronic.save_component", ["gradeable" => $gradeable])) {
            $this->core->getOutput()->renderJsonFail('Insufficient permissions to save marks');
            return;
        }

        try {
            // Once we've parsed the inputs and checked permissions, perform the operation
            if (isset($pages['page']) && count($pages) === 1) {
                // if one page is sent, set all to that page.  This is useful
                //  for setting the page settings to 'none' or 'student-assign'
                $this->saveComponentsPage($gradeable, $pages['page']);
            }
            else {
                $this->saveComponentPages($gradeable, $pages);
            }
            $this->core->getQueries()->updateGradeable($gradeable);
            $this->core->getOutput()->renderJsonSuccess();
        }
        catch (\InvalidArgumentException $e) {
            $this->core->getOutput()->renderJsonFail($e->getMessage());
        }
        catch (\Exception $e) {
            $this->core->getOutput()->renderJsonError($e->getMessage());
        }
    }

    public function saveComponentPages(Gradeable $gradeable, array $pages) {
        foreach ($gradeable->getComponents() as $component) {
            if (!isset($pages[$component->getId()])) {
                throw new \InvalidArgumentException('Missing component id in pages array');
            }
            $page = $pages[$component->getId()];
            if (!is_int($page)) {
                throw new \InvalidArgumentException('All page values must be integers');
            }
            $component->setPage(max(intval($page), -1));
        }
    }

    public function saveComponentsPage(Gradeable $gradeable, int $page) {
        foreach ($gradeable->getComponents() as $component) {
            $component->setPage(max($page, -1));
        }
    }

    /**
     * Route for adding a new component to a gradeable
     * @Route("/courses/{_semester}/{_course}/gradeable/{gradeable_id}/components/new", methods={"POST"})
     */
    public function ajaxAddComponent($gradeable_id) {
        // Get the gradeable
        $gradeable = $this->tryGetGradeable($gradeable_id);
        if ($gradeable === false) {
            return;
        }

        // Make sure this gradeable is an electronic file gradeable
        if ($gradeable->getType() !== GradeableType::ELECTRONIC_FILE) {
            $this->core->getOutput()->renderJsonFail('This gradeable is not an electronic file gradeable');
            return;
        }

        $peer = $_POST['peer'] === 'true';

        // checks if user has permission
        if (!$this->core->getAccess()->canI("grading.electronic.add_component", ["gradeable" => $gradeable])) {
            $this->core->getOutput()->renderJsonFail('Insufficient permissions to add components');
            return;
        }

        try {
            $page = $gradeable->isPdfUpload() ? ($gradeable->isStudentPdfUpload() ? Component::PDF_PAGE_STUDENT : 1) : Component::PDF_PAGE_NONE;

            // Once we've parsed the inputs and checked permissions, perform the operation
            $component = $gradeable->addComponent(
                'Problem ' . strval(count($gradeable->getComponents()) + 1),
                '',
                '',
                0,
                0,
                0,
                0,
                false,
                $peer,
                $page
            );
            $component->addMark('No Credit', 0.0, false);
            $this->core->getQueries()->updateGradeable($gradeable);
            $this->core->getOutput()->renderJsonSuccess(['component_id' => $component->getId()]);
        }
        catch (\InvalidArgumentException $e) {
            $this->core->getOutput()->renderJsonFail($e->getMessage());
        }
        catch (\Exception $e) {
            $this->core->getOutput()->renderJsonError($e->getMessage());
        }
    }

    /**
     * Route for deleting a component from a gradeable
     * @Route("/courses/{_semester}/{_course}/gradeable/{gradeable_id}/components/delete", methods={"POST"})
     */
    public function ajaxDeleteComponent($gradeable_id) {
        // Required parameters
        $component_id = $_POST['component_id'] ?? '';

        // Get the gradeable
        $gradeable = $this->tryGetGradeable($gradeable_id);
        if ($gradeable === false) {
            return;
        }

        // get the component
        $component = $this->tryGetComponent($gradeable, $component_id);
        if ($component === false) {
            return;
        }

        // Make sure this gradeable is an electronic file gradeable
        if ($gradeable->getType() !== GradeableType::ELECTRONIC_FILE) {
            $this->core->getOutput()->renderJsonFail('This gradeable is not an electronic file gradeable');
            return;
        }

        // checks if user has permission
        if (!$this->core->getAccess()->canI("grading.electronic.delete_component", ["gradeable" => $gradeable])) {
            $this->core->getOutput()->renderJsonFail('Insufficient permissions to delete components');
            return;
        }

        try {
            // Once we've parsed the inputs and checked permissions, perform the operation
            $gradeable->deleteComponent($component);
            $this->core->getQueries()->updateGradeable($gradeable);
            $this->core->getOutput()->renderJsonSuccess();
        }
        catch (\InvalidArgumentException $e) {
            $this->core->getOutput()->renderJsonFail($e->getMessage());
        }
        catch (\Exception $e) {
            $this->core->getOutput()->renderJsonError($e->getMessage());
        }
    }

    /**
     * Route for saving a mark's title/point value
     * @Route("/courses/{_semester}/{_course}/gradeable/{gradeable_id}/components/marks/save", methods={"POST"})
     */
    public function ajaxSaveMark($gradeable_id) {
        // Required parameters
        $component_id = $_POST['component_id'] ?? '';
        $mark_id = $_POST['mark_id'] ?? '';
        $points = $_POST['points'] ?? '';
        $title = $_POST['title'] ?? null;
        $publish = ($_POST['publish'] ?? 'false') === 'true';

        // Validate required parameters
        if ($title === null) {
            $this->core->getOutput()->renderJsonFail('Missing title parameter');
            return;
        }
        if ($points === null) {
            $this->core->getOutput()->renderJsonFail('Missing points parameter');
            return;
        }
        if (!is_numeric($points)) {
            $this->core->getOutput()->renderJsonFail('Invalid points parameter');
            return;
        }

        $points = floatval($points);

        // Get the gradeable
        $gradeable = $this->tryGetGradeable($gradeable_id);
        if ($gradeable === false) {
            return;
        }

        // Make sure this gradeable is an electronic file gradeable
        if ($gradeable->getType() !== GradeableType::ELECTRONIC_FILE) {
            $this->core->getOutput()->renderJsonFail('This gradeable is not an electronic file gradeable');
            return;
        }

        // get the component
        $component = $this->tryGetComponent($gradeable, $component_id);
        if ($component === false) {
            return;
        }

        // get the mark
        $mark = $this->tryGetMark($component, $mark_id);
        if ($mark === false) {
            return;
        }

        // checks if user has permission
        if (!$this->core->getAccess()->canI("grading.electronic.save_mark", ["gradeable" => $gradeable])) {
            $this->core->getOutput()->renderJsonFail('Insufficient permissions to save marks');
            return;
        }

        try {
            // Once we've parsed the inputs and checked permissions, perform the operation
            $this->saveMark($mark, $points, $title, $publish);
            $this->core->getOutput()->renderJsonSuccess();
        }
        catch (\InvalidArgumentException $e) {
            $this->core->getOutput()->renderJsonFail($e->getMessage());
        }
        catch (\Exception $e) {
            $this->core->getOutput()->renderJsonError($e->getMessage());
        }
    }

    public function saveMark(Mark $mark, float $points, string $title, bool $publish) {
        if ($mark->getPoints() !== $points) {
            $mark->setPoints($points);
        }
        if ($mark->getTitle() !== $title) {
            $mark->setTitle($title);
        }
        if ($mark->isPublish() !== $publish) {
            $mark->setPublish($publish);
        }
        $this->core->getQueries()->updateGradeable($mark->getComponent()->getGradeable());
    }

    /**
     * Route for saving a the order of marks in a component
     * @Route("/courses/{_semester}/{_course}/gradeable/{gradeable_id}/components/marks/save_order", methods={"POST"})
     */
    public function ajaxSaveMarkOrder($gradeable_id) {
        // Required parameters
        $component_id = $_POST['component_id'] ?? '';
        $order = json_decode($_POST['order'] ?? '[]', true);

        // Validate required parameters
        if (count($order) === 0) {
            $this->core->getOutput()->renderJsonFail('Missing order parameter');
            return;
        }

        // Get the gradeable
        $gradeable = $this->tryGetGradeable($gradeable_id);
        if ($gradeable === false) {
            return;
        }

        // Make sure this gradeable is an electronic file gradeable
        if ($gradeable->getType() !== GradeableType::ELECTRONIC_FILE) {
            $this->core->getOutput()->renderJsonFail('This gradeable is not an electronic file gradeable');
            return;
        }

        // get the component
        $component = $this->tryGetComponent($gradeable, $component_id);
        if ($component === false) {
            return;
        }

        // checks if user has permission
        if (!$this->core->getAccess()->canI("grading.electronic.save_mark", ["gradeable" => $gradeable])) {
            $this->core->getOutput()->renderJsonFail('Insufficient permissions to save marks');
            return;
        }

        try {
            // Once we've parsed the inputs and checked permissions, perform the operation
            $this->saveMarkOrder($component, $order);
            $this->core->getOutput()->renderJsonSuccess();
        }
        catch (\InvalidArgumentException $e) {
            $this->core->getOutput()->renderJsonFail($e->getMessage());
        }
        catch (\Exception $e) {
            $this->core->getOutput()->renderJsonError($e->getMessage());
        }
    }

    public function saveMarkOrder(Component $component, array $orders) {
        foreach ($component->getMarks() as $mark) {
            if (!isset($orders[$mark->getId()])) {
                throw new \InvalidArgumentException('Missing mark id in order array');
            }
            $order = $orders[$mark->getId()];
            if (!is_int($order) || $order < 0) {
                throw new \InvalidArgumentException('All order values must be non-negative integers');
            }
            $mark->setOrder(intval($order));
        }
        $this->core->getQueries()->saveComponent($component);
    }

    /**
     * Route for getting the student's program output for the diff-viewer
     * @Route("/courses/{_semester}/{_course}/gradeable/{gradeable_id}/grading/student_output")
     */
    public function ajaxGetStudentOutput($gradeable_id, $who_id = '', $version = '', $index = '') {
        // Get the gradeable
        $gradeable = $this->tryGetGradeable($gradeable_id);
        if ($gradeable === false) {
            return;
        }

        // Make sure this gradeable is an electronic file gradeable
        if ($gradeable->getType() !== GradeableType::ELECTRONIC_FILE) {
            $this->core->getOutput()->renderJsonFail('This gradeable is not an electronic file gradeable');
            return;
        }

        // Get the graded gradeable
        $who_id = $this->core->getQueries()->getSubmitterIdFromAnonId($who_id, $gradeable_id);
        $graded_gradeable = $this->tryGetGradedGradeable($gradeable, $who_id);
        if ($graded_gradeable === false) {
            return;
        }

        // get the requested version
        $version_instance = $this->tryGetVersion($graded_gradeable->getAutoGradedGradeable(), $version);
        if ($version_instance === false) {
            return;
        }

        // Get the requested testcase
        $testcase = $this->tryGetTestcase($version_instance, $index);
        if ($testcase === false) {
            return;
        }

        // Check access
        if (!$this->core->getAccess()->canI("autograding.load_checks", ["gradeable" => $gradeable, "graded_gradeable" => $graded_gradeable])) {
            // TODO: streamline permission error strings
            $this->core->getOutput()->renderJsonFail('You have insufficient permissions to access this command');
            return;
        }

        try {
            //display hidden testcases only if the user can view the entirety of this gradeable.
            $can_view_hidden = $this->core->getAccess()->canI("autograding.show_hidden_cases", ["gradeable" => $gradeable, "graded_gradeable" => $graded_gradeable]);
            $popup_css = "diff-viewer.css";
            $this->core->getOutput()->renderJsonSuccess(
                $this->core->getOutput()->renderTemplate(
                    'AutoGrading',
                    'loadAutoChecks',
                    $graded_gradeable,
                    $version_instance,
                    $testcase,
                    $popup_css,
                    $who_id,
                    $can_view_hidden
                )
            );
        }
        catch (\Exception $e) {
            $this->core->getOutput()->renderJsonError($e->getMessage());
        }
    }

    /**
     * Route for adding a mark to a component
     * @Route("/courses/{_semester}/{_course}/gradeable/{gradeable_id}/components/marks/add", methods={"POST"})
     */
    public function ajaxAddNewMark($gradeable_id) {
        // Required parameters
        $component_id = $_POST['component_id'] ?? '';
        $points = $_POST['points'] ?? '';
        $title = $_POST['title'] ?? null;
        $publish = ($_POST['publish'] ?? 'false') === 'true';

        // Validate required parameters
        if ($title === null) {
            $this->core->getOutput()->renderJsonFail('Missing title parameter');
            return;
        }
        if ($points === null) {
            $this->core->getOutput()->renderJsonFail('Missing points parameter');
            return;
        }
        if (!is_numeric($points)) {
            $this->core->getOutput()->renderJsonFail('Invalid points parameter');
            return;
        }

        // Get the gradeable
        $gradeable = $this->tryGetGradeable($gradeable_id);
        if ($gradeable === false) {
            return;
        }

        // Make sure this gradeable is an electronic file gradeable
        if ($gradeable->getType() !== GradeableType::ELECTRONIC_FILE) {
            $this->core->getOutput()->renderJsonFail('This gradeable is not an electronic file gradeable');
            return;
        }

        // get the component
        $component = $this->tryGetComponent($gradeable, $component_id);
        if ($component === false) {
            return;
        }

        // checks if user has permission
        if (!$this->core->getAccess()->canI("grading.electronic.add_new_mark", ["gradeable" => $gradeable])) {
            $this->core->getOutput()->renderJsonFail('Insufficient permissions to add mark');
            return;
        }

        try {
            // Once we've parsed the inputs and checked permissions, perform the operation
            $mark = $this->addNewMark($component, $title, $points, $publish);
            $this->core->getOutput()->renderJsonSuccess(['mark_id' => $mark->getId()]);
        }
        catch (\InvalidArgumentException $e) {
            $this->core->getOutput()->renderJsonFail($e->getMessage());
        }
        catch (\Exception $e) {
            $this->core->getOutput()->renderJsonError($e->getMessage());
        }
    }

    public function addNewMark(Component $component, string $title, float $points, bool $publish) {
        $mark = $component->addMark($title, $points, $publish);
        $this->core->getQueries()->saveComponent($component);
        return $mark;
    }

    /**
     * Route for deleting a mark from a component
     * @Route("/courses/{_semester}/{_course}/gradeable/{gradeable_id}/components/marks/delete", methods={"POST"})
     */
    public function ajaxDeleteMark($gradeable_id) {
        // Required parameters
        $component_id = $_POST['component_id'] ?? '';
        $mark_id = $_POST['mark_id'] ?? '';

        // Get the gradeable
        $gradeable = $this->tryGetGradeable($gradeable_id);
        if ($gradeable === false) {
            return;
        }

        // Make sure this gradeable is an electronic file gradeable
        if ($gradeable->getType() !== GradeableType::ELECTRONIC_FILE) {
            $this->core->getOutput()->renderJsonFail('This gradeable is not an electronic file gradeable');
            return;
        }

        // get the component
        $component = $this->tryGetComponent($gradeable, $component_id);
        if ($component === false) {
            return;
        }

        // get the mark
        $mark = $this->tryGetMark($component, $mark_id);
        if ($mark === false) {
            return;
        }

        // checks if user has permission
        if (!$this->core->getAccess()->canI("grading.electronic.delete_mark", ["gradeable" => $gradeable])) {
            $this->core->getOutput()->renderJsonFail('Insufficient permissions to delete marks');
            return;
        }

        try {
            // Once we've parsed the inputs and checked permissions, perform the operation
            $this->deleteMark($mark);
            $this->core->getOutput()->renderJsonSuccess();
        }
        catch (\InvalidArgumentException $e) {
            $this->core->getOutput()->renderJsonFail($e->getMessage());
        }
        catch (\Exception $e) {
            $this->core->getOutput()->renderJsonError($e->getMessage());
        }
    }

    public function deleteMark(Mark $mark) {
        $mark->getComponent()->deleteMark($mark);
        $this->core->getQueries()->saveComponent($mark->getComponent());
    }

    /**
     * Route for saving the general comment for the gradeable
     * @Route("/courses/{_semester}/{_course}/gradeable/{gradeable_id}/grading/comments", methods={"POST"})
     */
    public function ajaxSaveOverallComment($gradeable_id) {
        $anon_id = $_POST['anon_id'] ?? '';
        $comment = $_POST['overall_comment'] ?? '';
        $grader = $this->core->getUser();

        // Get the gradeable
        $gradeable = $this->tryGetGradeable($gradeable_id);
        if ($gradeable === false) {
            return;
        }

        // Make sure this gradeable is an electronic file gradeable
        if ($gradeable->getType() !== GradeableType::ELECTRONIC_FILE) {
            $this->core->getOutput()->renderJsonFail('This gradeable is not an electronic file gradeable');
            return;
        }

        // Get user id from the anon id
        $submitter_id = $this->tryGetSubmitterIdFromAnonId($anon_id, $gradeable_id);
        if ($submitter_id === false) {
            return;
        }

        // Get the graded gradeable
        $graded_gradeable = $this->tryGetGradedGradeable($gradeable, $submitter_id);
        if ($graded_gradeable === false) {
            return;
        }

        // Check access
        if (!$this->core->getAccess()->canI("grading.electronic.save_general_comment", ["gradeable" => $gradeable, "graded_gradeable" => $graded_gradeable])) {
            $this->core->getOutput()->renderJsonFail('Insufficient permissions to save component general comment');
            return;
        }

        // Get the Ta graded gradeable
        $ta_graded_gradeable = $graded_gradeable->getOrCreateTaGradedGradeable();

        try {
            // Once we've parsed the inputs and checked permissions, perform the operation
            $this->saveOverallComment($ta_graded_gradeable, $comment, $grader);
            $this->core->getOutput()->renderJsonSuccess();
        }
        catch (\InvalidArgumentException $e) {
            $this->core->getOutput()->renderJsonFail($e->getMessage());
        }
        catch (\Exception $e) {
            $this->core->getOutput()->renderJsonError($e->getMessage());
        }
    }

    public function saveOverallComment(TaGradedGradeable $ta_graded_gradeable, string $comment, User $grader) {
        // Set the comment
        $ta_graded_gradeable->setOverallComment($comment, $grader->getId());

        // New info, so reset the user viewed date
        $ta_graded_gradeable->resetUserViewedDate();

        // Finally, save the graded gradeable
        $this->core->getQueries()->saveTaGradedGradeable($ta_graded_gradeable);
        $submitter = $ta_graded_gradeable->getGradedGradeable()->getSubmitter();
        if ($submitter->isTeam()) {
            $this->core->getQueries()->clearTeamViewedTime($submitter->getId());
        }
    }

    /**
     * Route for getting a GradedComponent
     * @Route("/courses/{_semester}/{_course}/gradeable/{gradeable_id}/grading/graded_gradeable/graded_component", methods={"GET"})
     */
    public function ajaxGetGradedComponent($gradeable_id, $anon_id = '', $component_id = '') {
        $grader = $this->core->getUser();

        // Get the gradeable
        $gradeable = $this->tryGetGradeable($gradeable_id);
        if ($gradeable === false) {
            return;
        }

        // Make sure this gradeable is an electronic file gradeable
        if ($gradeable->getType() !== GradeableType::ELECTRONIC_FILE) {
            $this->core->getOutput()->renderJsonFail('This gradeable is not an electronic file gradeable');
            return;
        }

        // get the component
        $component = $this->tryGetComponent($gradeable, $component_id);
        if ($component === false) {
            return;
        }

        // Get user id from the anon id
        $submitter_id = $this->tryGetSubmitterIdFromAnonId($anon_id, $gradeable_id);
        if ($submitter_id === false) {
            return;
        }

        // Get the graded gradeable
        $graded_gradeable = $this->tryGetGradedGradeable($gradeable, $submitter_id);
        if ($graded_gradeable === false) {
            return;
        }

        // checks if user has permission
        if (!$this->core->getAccess()->canI("grading.electronic.view_component_grade", ["gradeable" => $gradeable, "graded_gradeable" => $graded_gradeable, "component" => $component])) {
            $this->core->getOutput()->renderJsonFail('Insufficient permissions to get component data');
            return;
        }

        // Get / create the TA grade
        $ta_graded_gradeable = $graded_gradeable->getOrCreateTaGradedGradeable();

        // Get / create the graded component
        $graded_component = $ta_graded_gradeable->getGradedComponent($component, $grader);

        $logger_params = [
            "course_semester" => $this->core->getConfig()->getSemester(),
            "course_name" => $this->core->getDisplayedCourseName(),
            "gradeable_id" => $gradeable_id,
            "grader_id" => $this->core->getUser()->getId(),
            "component_id" => $component_id,
            "action" => "OPEN_COMPONENT",
            "submitter_id" => $submitter_id
        ];
        Logger::logTAGrading($logger_params);


        try {
            // Once we've parsed the inputs and checked permissions, perform the operation
            $response_data = null;
            if ($graded_component !== null) {
                $response_data = $graded_component->toArray();
            }
            $this->core->getOutput()->renderJsonSuccess($response_data);
        }
        catch (\InvalidArgumentException $e) {
            $this->core->getOutput()->renderJsonFail($e->getMessage());
        }
        catch (\Exception $e) {
            $this->core->getOutput()->renderJsonError($e->getMessage());
        }
    }

    /**
     * Route for getting the overall comment for the currently logged in user.
     * @param string $gradeable_id
     * @param string $anon_id, the anonymous id of the student
     * @Route("/courses/{_semester}/{_course}/gradeable/{gradeable_id}/grading/comments", methods={"GET"})
     */
    public function ajaxGetOverallComment($gradeable_id, $anon_id = '') {
        // Get the gradeable
        $gradeable = $this->tryGetGradeable($gradeable_id);
        if ($gradeable === false) {
            return;
        }

        // Make sure this gradeable is an electronic file gradeable
        if ($gradeable->getType() !== GradeableType::ELECTRONIC_FILE) {
            $this->core->getOutput()->renderJsonFail('This gradeable is not an electronic file gradeable');
            return;
        }

        // Get user id from the anon id
        $submitter_id = $this->tryGetSubmitterIdFromAnonId($anon_id, $gradeable_id);
        if ($submitter_id === false) {
            return;
        }
        $commenter = $this->core->getUser();

        // Get the graded gradeable
        $graded_gradeable = $this->tryGetGradedGradeable($gradeable, $submitter_id);
        if ($graded_gradeable === false) {
            return;
        }

        // checks if user has permission
        if (!$this->core->getAccess()->canI("grading.electronic.get_gradeable_comment", ["gradeable" => $gradeable, "graded_gradeable" => $graded_gradeable])) {
            $this->core->getOutput()->renderJsonFail('Insufficient permissions to save gradeable comment');
            return;
        }

        // Get / create the TA grade
        $ta_graded_gradeable = $graded_gradeable->getOrCreateTaGradedGradeable();

        // Once we've parsed the inputs and checked permissions, perform the operation
        $this->core->getOutput()->renderJsonSuccess($ta_graded_gradeable->getOverallComments($commenter));
    }

    /**
     * Route for getting all submitters that received a mark and stats about that mark
     * @Route("/courses/{_semester}/{_course}/gradeable/{gradeable_id}/components/marks/stats", methods={"POST"})
     */
    public function ajaxGetMarkStats($gradeable_id) {
        // Required parameters
        $component_id = $_POST['component_id'] ?? '';
        $mark_id = $_POST['mark_id'] ?? '';

        $grader = $this->core->getUser();

        // Get the gradeable
        $gradeable = $this->tryGetGradeable($gradeable_id);
        if ($gradeable === false) {
            return;
        }

        // Make sure this gradeable is an electronic file gradeable
        if ($gradeable->getType() !== GradeableType::ELECTRONIC_FILE) {
            $this->core->getOutput()->renderJsonFail('This gradeable is not an electronic file gradeable');
            return;
        }

        // get the component
        $component = $this->tryGetComponent($gradeable, $component_id);
        if ($component === false) {
            return;
        }

        // get the mark
        $mark = $this->tryGetMark($component, $mark_id);
        if ($mark === false) {
            return;
        }

        // checks if user has permission
        if (!$this->core->getAccess()->canI("grading.electronic.get_marked_users", ["gradeable" => $gradeable])) {
            $this->core->getOutput()->renderJsonFail('Insufficient permissions to view marked users');
            return;
        }

        try {
            // Once we've parsed the inputs and checked permissions, perform the operation
            $results = $this->getMarkStats($mark, $grader);
            $this->core->getOutput()->renderJsonSuccess($results);
        }
        catch (\InvalidArgumentException $e) {
            $this->core->getOutput()->renderJsonFail($e->getMessage());
        }
        catch (\Exception $e) {
            $this->core->getOutput()->renderJsonError($e->getMessage());
        }
    }

    private function getMarkStats(Mark $mark, User $grader) {
        $gradeable = $mark->getComponent()->getGradeable();

        $anon = $this->amIBlindGrading($gradeable, $grader, false);

        $section_submitter_ids = $this->core->getQueries()->getSubmittersWhoGotMarkBySection($mark, $grader, $gradeable, $anon);
        $all_submitter_ids     = $this->core->getQueries()->getAllSubmittersWhoGotMark($mark, $anon);

        // Show all submitters if grader has permissions, otherwise just section submitters
        $submitter_ids = ($grader->accessFullGrading() ? $all_submitter_ids : $section_submitter_ids);

        if ($gradeable->isTeamAssignment()) {
            $submitter_anon_ids = ($anon != 'unblind') ? $submitter_ids : $this->core->getQueries()->getTeamAnonId($submitter_ids);
        }
        else {
            $submitter_anon_ids = ($anon != 'unblind') ? $submitter_ids : $this->core->getQueries()->getAnonId($submitter_ids, $gradeable->getId());
        }

        $section_graded_component_count = 0;
        $section_total_component_count  = 0;
        $total_graded_component_count   = 0;
        $total_total_component_count    = 0;

        $this->getStats($gradeable, $grader, true, $total_graded_component_count, $total_total_component_count);
        $this->getStats($gradeable, $grader, false, $section_graded_component_count, $section_total_component_count);

        return [
            'section_submitter_count' => count($section_submitter_ids),
            'total_submitter_count'   => count($all_submitter_ids),
            'section_graded_component_count' => $section_graded_component_count,
            'total_graded_component_count'   => $total_graded_component_count,
            'section_total_component_count' => $section_total_component_count,
            'total_total_component_count'   => $total_total_component_count,
            'submitter_ids' => $submitter_ids,
            'submitter_anon_ids' => $submitter_anon_ids
        ];
    }

    /**
     * Gets... stats
     * @param Gradeable $gradeable
     * @param User      $grader
     * @param bool      $full_stats
     */
    private function getStats(Gradeable $gradeable, User $grader, bool $full_stats, &$total_graded, &$total_total) {
        $num_components = $this->core->getQueries()->getTotalComponentCount($gradeable->getId());
        $sections = [];
        if ($full_stats) {
            $sections = $this->core->getQueries()->getAllSectionsForGradeable($gradeable);
        }
        elseif ($gradeable->isGradeByRegistration()) {
            $sections = $grader->getGradingRegistrationSections();
        }
        else {
            $sections = $this->core->getQueries()->getRotatingSectionsForGradeableAndUser($gradeable->getId(), $grader->getId());
        }

        $section_key = ($gradeable->isGradeByRegistration() ? 'registration_section' : 'rotating_section');
        $total_users       = [];
        $graded_components = [];
        $ta_graded_components = [];
        if (count($sections) > 0) {
            $total_users = ($gradeable->isTeamAssignment()) ?
                $this->core->getQueries()->getTotalTeamCountByGradingSections($gradeable->getId(), $sections, $section_key) :
                $this->core->getQueries()->getTotalUserCountByGradingSections($sections, $section_key);
            $graded_components = $this->core->getQueries()->getGradedComponentsCountByGradingSections($gradeable->getId(), $sections, $section_key, $gradeable->isTeamAssignment());
        }

        foreach ($graded_components as $key => $value) {
            $total_graded += intval($value);
        }
        foreach ($total_users as $key => $value) {
            $total_total += $value * $num_components;
        }
    }

    /**
     * @param Gradeable $gradeable
     * @param string $who_id
     * @return array
     */
    protected function getItempoolMapForSubmitter($gradeable, $who_id) {
        $user_item_map = [];
        // read config file
        $gradeable_config = $gradeable->getAutogradingConfig();

        $notebook_config = $gradeable_config->getNotebookConfig();
        $hashes = $gradeable_config->getUserSpecificNotebook($who_id)->getHashes();
        $que_idx = 0;
        // loop through the notebook key, and find from_pool key in each object (or question)
        foreach ($notebook_config as $key => $item) {
            // store those question which are having count(from_pool array) > 1
            if (isset($item['type']) && $item['type'] === 'item') {
                $item_id = !empty($item['item_label']) ? $item["item_label"] : "item";
                $item_id = isset($user_item_map[$item_id]) ? $item_id . '_' . $key : $item_id;
                $selected_idx = $item["user_item_map"][$who_id] ?? null;
                if (is_null($selected_idx)) {
                    $selected_idx = $hashes[$que_idx] % count($item['from_pool']);
                    $que_idx++;
                }
                $user_item_map[$item_id] = $item['from_pool'][$selected_idx];
            }
        }
        return $user_item_map;
    }

    /**
     * @param Gradeable $gradeable
     * @param array $submitter_itempool_map
     * @return array
     */
    public function getSolutionTaNotesForGradeable($gradeable, $submitter_itempool_map) {
        $solutions = [];
        try {
            $result_rows = $this->core->getQueries()->getSolutionForAllComponentIds($gradeable->getId());

            foreach ($result_rows as $row) {
                foreach ($row as $values) {
                    // itempool_name === '' indicates that the component is not linked with the itempool
                    if (empty($values['itempool_name']) || $submitter_itempool_map[$values['itempool_name']] === $values['itempool_item']) {
                        $solutions[$values['component_id']] = $values;
                        break;
                    }
                }
            }
        }
        catch (\Exception $exception) {
            $error = $exception->getMessage();
            $this->core->getOutput()->renderResultMessage("Something went wrong while fetching solutions " . $error, false);
        }
        return $solutions;
    }

    /**
     * @Route("/courses/{_semester}/{_course}/gradeable/{gradeable_id}/solution_ta_notes", methods={"POST"})
     * @return JsonResponse
     */
    public function updateSolutionTaNotes($gradeable_id) {
        $solution_text = $_POST['solution_text'] ?? '';
        $component_id = $_POST['component_id'];
        $gradeable = $this->tryGetGradeable($gradeable_id);
        $author_id = $this->core->getUser()->getId();
        $itempool_item = $_POST['itempool_item'] ?? '';
        $error = "";
        $solution_row = [];
        $componentItempoolInfo = $this->core->getQueries()->componentItempoolInfo($gradeable_id, $component_id);
        if (!$gradeable) {
            $error = "Invalid Gradeable ID given!";
        }
        elseif ($gradeable->getType() !== GradeableType::ELECTRONIC_FILE) {
            $error = 'This gradeable is not an electronic file gradeable';
        }
        elseif ($componentItempoolInfo['is_linked'] && empty($itempool_item)) {
            //Itempool must be non-empty when component is linked with the itempool
            $error = 'This component expects only non-empty itempool-item!';
        }
        elseif (!$componentItempoolInfo['is_linked'] && !empty($itempool_item)) {
            // Itempool item passed when the component is not linked with itempool
            $error = 'This Component expects only non-empty itempool-item!' . json_encode($componentItempoolInfo) . $itempool_item;
        }
        else {
            try {
                $this->core->getQueries()->addSolutionForComponentId($gradeable_id, $component_id, $itempool_item, $solution_text, $author_id);
                $solution_row = $this->core->getQueries()->getSolutionForComponentItempoolItem($gradeable_id, $component_id, $itempool_item);
            }
            catch (\Exception $exception) {
                $error = $exception->getMessage();
            }
        }

        return empty($error) ? JsonResponse::getSuccessResponse([
            "author" => $author_id,
            "current_user_id" => $this->core->getUser()->getId(),
            "edited_at" => DateUtils::convertTimeStamp(
                $this->core->getUser(),
                $solution_row['edited_at'],
                $this->core->getConfig()->getDateTimeFormat()->getFormat('solution_ta_notes')
            ),
            "solution_text" => $solution_text,
            "component_id" => $component_id,
            "itempool_item" => $solution_row['itempool_item'],
        ]) : JsonResponse::getErrorResponse($error);
    }

    /**
     * @Route("/courses/{_semester}/{_course}/gradeable/{gradeable_id}/feedback/set", methods={"POST"})
     */
    public function ajaxSetPeerFeedback($gradeable_id) {
        $grader_id = $_POST['grader_id'] ?? '';
        $user_id = $_POST['user_id'] ?? '';
        $feedback = $_POST['feedback'];
        $gradeable = $this->tryGetGradeable($gradeable_id);
        if ($gradeable === false) {
            return null;
        }
        // Make sure this gradeable is an electronic file gradeable
        if ($gradeable->getType() !== GradeableType::ELECTRONIC_FILE) {
            $this->core->getOutput()->renderJsonError("This gradeable is not an electronic file gradeable");
            return null;
        }
        $graded_gradeable = $this->tryGetGradedGradeable($gradeable, $user_id)->getGradeableId() == $gradeable_id;
        if ($graded_gradeable === false) {
            return null;
        }
        if ($gradeable->setPeerFeedback($this->core->getQueries()->getUserFromAnon($grader_id, $gradeable_id)[$grader_id], $user_id, $feedback)) {
            $this->core->getOutput()->renderJsonSuccess("Feedback successfully uploaded");
        }
        else {
            $this->core->getOutput()->renderJsonError("Failed to save feedback");
        }
        return true;
    }

    /**
     * @Route("/courses/{_semester}/{_course}/gradeable/{gradeable_id}/grading/clear_peer_marks", methods={"POST"})
     * @AccessControl(role="FULL_ACCESS_GRADER")
     */
    public function ajaxClearPeerMarks($gradeable_id) {
        $submitter_id = $_POST['submitter_id'] ?? '';
        $peer_id = $_POST['peer_id'] ?? '';
        $gradeable = $this->tryGetGradeable($gradeable_id);
        if ($gradeable === false) {
            $this->core->getOutput()->renderJsonFail('Could not fetch gradeable');
            return;
        }
        // Make sure this gradeable is an electronic file gradeable
        if ($gradeable->getType() !== GradeableType::ELECTRONIC_FILE) {
            $this->core->getOutput()->renderJsonFail('This gradeable is not an electronic file gradeable');
            return;
        }
        $graded_gradeable = $this->tryGetGradedGradeable($gradeable, $submitter_id);
        if ($graded_gradeable === false) {
            $this->core->getOutput()->renderJsonFail('Could not fetch graded gradeable');
            return;
        }
        $ta_graded_gradeable = $graded_gradeable->getOrCreateTaGradedGradeable();
        foreach ($ta_graded_gradeable->getGradedComponentContainers() as $container) {
            $component = $container->getComponent();
            $ta_graded_gradeable->deleteGradedComponent($component, $this->core->getQueries()->getUserById($peer_id));
        }
        $ta_graded_gradeable->removeOverallComment($peer_id);
        $this->core->getQueries()->deleteOverallComment($gradeable_id, $peer_id);
        $this->core->getQueries()->deleteTaGradedGradeableByIds($gradeable_id, $peer_id);
        $ta_graded_gradeable->resetUserViewedDate();

        // Finally, save the graded gradeable
        $this->core->getQueries()->saveTaGradedGradeable($ta_graded_gradeable);
        $submitter = $ta_graded_gradeable->getGradedGradeable()->getSubmitter();
        if ($submitter->isTeam()) {
            $this->core->getQueries()->clearTeamViewedTime($submitter->getId());
        }
        $this->core->getOutput()->renderJsonSuccess("Marks removed successfully!");
        return true;
    }
}<|MERGE_RESOLUTION|>--- conflicted
+++ resolved
@@ -583,14 +583,10 @@
         $peer_components = 0;
         $total_users_who_submitted = [];
 
-<<<<<<< HEAD
         // Assure late day cache is calculated
         $this->core->getQueries()->generateLateDayCacheForUsers();
 
-        $regrade_requests = $this->core->getQueries()->getNumberGradeInquiries($gradeable_id, $gradeable->isGradeInquiryPerComponentAllowed());
-=======
         $grade_inquiries = $this->core->getQueries()->getNumberGradeInquiries($gradeable_id, $gradeable->isGradeInquiryPerComponentAllowed());
->>>>>>> 5593a8e6
         if ($isPeerGradeable) {
             $total_users_who_submitted = $this->core->getQueries()->getTotalSubmittedUserCountByGradingSections($gradeable_id, $sections, 'registration_section');
             $peer_graded_components = 0;
