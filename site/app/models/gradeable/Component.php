--- conflicted
+++ resolved
@@ -69,11 +69,8 @@
 
     /** @property @var Mark[] Array of marks loaded from the database */
     private $db_marks = [];
-<<<<<<< HEAD
-=======
     /** @property @var bool If any submitters have grades for this component */
     private $any_grades = false;
->>>>>>> 816f6830
 
     /** @var int Pass to setPage to indicate student-assigned pdf page */
     const PDF_PAGE_STUDENT = -1;
@@ -133,11 +130,7 @@
      * @return Mark[]
      */
     public function getDeletedMarks() {
-<<<<<<< HEAD
-        return array_diff($this->db_marks, $this->marks);
-=======
         return array_udiff($this->db_marks, $this->marks, Utils::getCompareByReference());
->>>>>>> 816f6830
     }
 
     /**
@@ -272,25 +265,17 @@
                 throw new \InvalidArgumentException('Object in marks array wasn\'t a mark');
             }
         }
-<<<<<<< HEAD
-        $deleted_marks = array_diff($this->marks, $marks);
-=======
 
         // Get the implied deleted marks from this operation and make sure that we aren't
         //  deleting any marks that are in use.
         $deleted_marks = array_udiff($this->marks, $marks, Utils::getCompareByReference());
->>>>>>> 816f6830
         if (in_array(true, array_map(function (Mark $mark) {
                 return $mark->anyReceivers();
             }, $deleted_marks))) {
             throw new \InvalidArgumentException('Call to setMarks implied deletion of marks with receivers');
         }
 
-<<<<<<< HEAD
-        $this->marks = array_values($marks);
-=======
         $this->marks = $marks;
->>>>>>> 816f6830
 
         // sort by order
         usort($this->marks, function (Mark $a, Mark $b) {
@@ -299,8 +284,6 @@
     }
 
     /**
-<<<<<<< HEAD
-=======
      * Deletes a mark from this component without checking if a submitter has received it yet
      * @param Mark $mark
      * @throws \InvalidArgumentException If this component doesn't own the provided mark
@@ -319,20 +302,13 @@
     }
 
     /**
->>>>>>> 816f6830
      * Sets the array of marks, only to be called from the database loading methods
      * @param array $marks
      * @internal
      */
-<<<<<<< HEAD
-    public function setMarksFromDb(array $marks) {
-        $this->setMarks($marks);
-        $this->db_marks = $marks;
-=======
     public function setMarksFromDatabase(array $marks) {
         $this->setMarks($marks);
         $this->db_marks = $this->marks;
->>>>>>> 816f6830
     }
 
     /**
