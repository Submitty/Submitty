--- conflicted
+++ resolved
@@ -1144,19 +1144,11 @@
  * @param csrf_token
  */
 
-<<<<<<< HEAD
-function handleUploadCourseMaterials(csrf_token, expand_zip, hide_from_students, cmPath, requested_path, cmTime, sortPriority, sections, sections_lock) {
+function handleUploadCourseMaterials(csrf_token, expand_zip, hide_from_students, cmPath, requested_path, cmTime, sortPriority, sections, sections_lock, overwrite_all) {
     const submit_url = buildCourseUrl(['course_materials', 'upload']);
     const return_url = buildCourseUrl(['course_materials']);
     const formData = new FormData();
     const priority = parseFloat(sortPriority);
-=======
-function handleUploadCourseMaterials(csrf_token, expand_zip, hide_from_students, cmPath, requested_path, cmTime, sortPriority, sections, sections_lock, overwrite_all) {
-    var submit_url = buildCourseUrl(['course_materials', 'upload']);
-    var return_url = buildCourseUrl(['course_materials']);
-    var formData = new FormData();
-    var priority = parseFloat(sortPriority);
->>>>>>> 8ae9417e
 
     if (priority < 0 || isNaN(priority)) {
         alert('Floating point priority must be a number greater than 0.');
@@ -1174,14 +1166,12 @@
     if (sections !== null) {
         formData.append('sections', sections);
     }
-<<<<<<< HEAD
-    let target_path = cmPath; // this one has slash at the end.
-=======
+
     if (overwrite_all !== null) {
         formData.append('overwrite_all', overwrite_all);
     }
-    var target_path = cmPath; // this one has slash at the end.
->>>>>>> 8ae9417e
+    let target_path = cmPath; // this one has slash at the end.
+
     if (requested_path && requested_path.trim().length) {
         target_path = cmPath + requested_path;
     }
@@ -1284,20 +1274,11 @@
 /**
  * @param csrf_token
  */
-
-<<<<<<< HEAD
-function handleEditCourseMaterials(csrf_token, hide_from_students, id, sectionsEdit, partialSections, cmTime, sortPriority, sections_lock, folderUpdate, link_url, link_title) {
+function handleEditCourseMaterials(csrf_token, hide_from_students, id, sectionsEdit, partialSections, cmTime, sortPriority, sections_lock, folderUpdate, link_url, link_title, overwrite) {
     const edit_url = buildCourseUrl(['course_materials', 'edit']);
     const return_url = buildCourseUrl(['course_materials']);
     const formData = new FormData();
     const priority = parseFloat(sortPriority);
-=======
-function handleEditCourseMaterials(csrf_token, hide_from_students, id, sectionsEdit, partialSections, cmTime, sortPriority, sections_lock, folderUpdate, link_url, link_title, overwrite) {
-    var edit_url = buildCourseUrl(['course_materials', 'edit']);
-    var return_url = buildCourseUrl(['course_materials']);
-    var formData = new FormData();
-    var priority = parseFloat(sortPriority);
->>>>>>> 8ae9417e
 
     if (priority < 0 || isNaN(priority)) {
         alert('Floating point priority must be a number greater than 0.');
