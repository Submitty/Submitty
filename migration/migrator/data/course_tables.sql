--- conflicted
+++ resolved
@@ -1806,11 +1806,8 @@
     registration_type character varying(255) DEFAULT 'graded'::character varying,
     user_pronouns character varying(255) DEFAULT ''::character varying,
     user_last_initial_format integer DEFAULT 0 NOT NULL,
-<<<<<<< HEAD
     display_pronouns boolean DEFAULT false,
-=======
     display_name_order character varying(255) DEFAULT 'GIVEN_F'::character varying NOT NULL,
->>>>>>> a7ca534a
     CONSTRAINT check_registration_type CHECK (((registration_type)::text = ANY (ARRAY[('graded'::character varying)::text, ('audit'::character varying)::text, ('withdrawn'::character varying)::text, ('staff'::character varying)::text]))),
     CONSTRAINT users_user_group_check CHECK (((user_group >= 1) AND (user_group <= 4))),
     CONSTRAINT users_user_last_initial_format_check CHECK (((user_last_initial_format >= 0) AND (user_last_initial_format <= 3)))
