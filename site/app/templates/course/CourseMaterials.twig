--- conflicted
+++ resolved
@@ -64,23 +64,12 @@
                     <a href="{{ course_material.getUrl }}" onclick="markViewed([{{ course_material.getId }}])" onauxclick="markViewed([{{ course_material.getId }}])">{{ course_material.getUrlTitle }}</a>
                 {% else %}
                     <i class="fas fa-file" style="vertical-align: text-bottom;"></i>
-<<<<<<< HEAD
-                {% endif %}
-                {% set extension = name|split('.')|last|lower %}
-                {% if '.' ~ extension in ['.pdf', '.jpg', '.jpeg', '.c', '.cpp', '.s', '.twig', '.py', '.java', '.png', '.txt', '.h', '.html', '.php', '.js', '.sql', '.sh', '.md', '.csv', '.salsa', '.erl', '.oz', '.pl', '.hs', '.gif'] %}
-                    <a class="popout-item" target="_blank" href="{{ links[course_material.getId] }}" aria-label="Pop up {{ name }} in a new window" tabindex="0" style="text-decoration: none;">{{ name }} <i class="fas fa-window-restore" title="Pop up the file in a new window"></i></a>
-                {% else %}
-                    {{ name }}
-                {% endif %}
-                {% if not course_material.isLink %}
-=======
                     {% set extension = name|split('.')|last|lower %}
                     {% if '.' ~ extension in ['.pdf', '.jpg', '.jpeg', '.c', '.cpp', '.s', '.twig', '.py', '.java', '.png', '.txt', '.h', '.html', '.php', '.js', '.sql', '.sh', '.md', '.csv', '.salsa', '.erl', '.oz', '.pl', '.hs', '.gif'] %}
-                        <a class="popout-item" target="_blank" href="{{ display_file_url }}?course_material_id={{ course_material.getId }}" aria-label="Pop up {{ name }} in a new window" tabindex="0" style="text-decoration: none;">{{ name }} <i class="fas fa-window-restore" title="Pop up the file in a new window"></i></a>
+                        <a class="popout-item" target="_blank" href="{{ links[course_material.getId] }}" aria-label="Pop up {{ name }} in a new window" tabindex="0" style="text-decoration: none;">{{ name }} <i class="fas fa-window-restore" title="Pop up the file in a new window"></i></a>
                     {% else %}
                         {{ name }}
                     {% endif %}
->>>>>>> 21b4b2bb
                     <a class="key_to_click" onclick='downloadCourseMaterial("{{ course_material.getId }}")' aria-label="Download {{ name }}" tabindex="0"><i class="fas fa-download" title="Download the file"></i></a>
                 {% endif %}
                 {% if user_group == 1 %}
