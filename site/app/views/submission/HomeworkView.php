<?php

namespace app\views\submission;

use app\libraries\DateUtils;
use app\models\gradeable\AutoGradedTestcase;
use app\models\gradeable\AutoGradedVersion;
use app\models\gradeable\Component;
use app\models\gradeable\Gradeable;
use app\models\gradeable\GradedComponent;
use app\models\gradeable\GradedGradeable;
use app\models\gradeable\LateDays;
use app\models\gradeable\SubmissionTextBox;
use app\models\User;
use app\views\AbstractView;
use app\libraries\FileUtils;
use app\libraries\Utils;

class HomeworkView extends AbstractView {

    public function unbuiltGradeable(Gradeable $gradeable) {
        return $this->core->getOutput()->renderTwigTemplate('error/UnbuiltGradeable.twig', [
            'title' => $gradeable->getTitle()
        ]);
    }

    /**
     * @param Gradeable $gradeable
     * @param GradedGradeable|null $graded_gradeable
     * @param int $display_version
     * @param bool $show_hidden_testcases
     * @return string
     */
    public function showGradeable(Gradeable $gradeable, $graded_gradeable, int $display_version, bool $show_hidden_testcases = false) {
        $return = '';

        $this->core->getOutput()->addInternalJs('drag-and-drop.js');

        $version_instance = null;
        if ($graded_gradeable !== null) {
            $version_instance = $graded_gradeable->getAutoGradedGradeable()->getAutoGradedVersions()[$display_version] ?? null;
        }

        // Only show the late banner if the submission has a due date
        $late_days_used = 0;
        if (LateDays::filterCanView($this->core, $gradeable)) {
            $late_days = LateDays::fromUser($this->core, $this->core->getUser());
            $late_days_used = $late_days->getLateDaysUsed();
            $return .= $this->renderLateDayMessage($late_days, $gradeable, $graded_gradeable);
        }

        // showing submission if user is full grader or student can submit
        if ($this->core->getUser()->accessFullGrading()) {
            $return .= $this->renderSubmitBox($gradeable, $graded_gradeable, $version_instance, $late_days_use);
        } else if ($gradeable->isStudentSubmit()) {
            if ($gradeable->canStudentSubmit()) {
                $return .= $this->renderSubmitBox($gradeable, $graded_gradeable, $version_instance, $late_days_use);
            } else {
                $return .= $this->renderSubmitNotAllowedBox();
            }
        }
        $all_directories = $gradeable->getSplitPdfFiles();
        if ($this->core->getUser()->accessFullGrading() && count($all_directories) > 0) {
            $return .= $this->renderBulkUploadBox($gradeable);
        }

        /*
          See #1624 and #1967

          if (!$this->core->getOutput()->bufferOutput()) {
              echo $return;
              $return = '';
          }
         */

        $auto_graded_gradeable = $graded_gradeable !== null ? $graded_gradeable->getAutoGradedGradeable() : null;
        $submission_count = $auto_graded_gradeable !== null ? $auto_graded_gradeable->getHighestVersion() : 0;
        $active_version = $auto_graded_gradeable !== null ? $auto_graded_gradeable->getActiveVersion() : 0;
        if ($submission_count === 0) {
            $return .= $this->renderNoSubmissionBox($graded_gradeable);
        } else {
            $return .= $this->renderVersionBox($graded_gradeable, $version_instance, $show_hidden_testcases);
        }

        $regrade_available = $this->core->getConfig()->isRegradeEnabled()
            && $gradeable->isTaGradeReleased()
            && $gradeable->isTaGrading()
            && $graded_gradeable !== null
            && $graded_gradeable->isTaGradingComplete()
            && $gradeable->isRegradeOpen()
            && $submission_count !== 0;

        if ($gradeable->isTaGradeReleased()
            && $gradeable->isTaGrading()
            && $submission_count !== 0
            && $active_version !== 0) {
            $return .= $this->renderTAResultsBox($graded_gradeable, $regrade_available);
        }
        if ($regrade_available) {
            $return .= $this->renderRegradeBox($graded_gradeable);
        }
        return $return;
    }

    /**
     * Render the late days banner
     * @param LateDays $late_days
     * @param Gradeable $gradeable
     * @param GradedGradeable|null $graded_gradeable
     * @return string
     */
<<<<<<< HEAD
    public function renderLateDayMessage(LateDays $late_days, Gradeable $gradeable, $graded_gradeable) {
        $extensions = 0;
        $active_version = null;
        if ($graded_gradeable !== null) {
            $extensions = $graded_gradeable->getLateDayException($this->core->getUser());
            $active_version = $graded_gradeable->getAutoGradedGradeable()->getActiveVersionInstance();
        }
        $late_days_remaining = $late_days->getLateDaysRemaining();
        $active_days_late =  $active_version !== null ? $active_version->getDaysLate() : 0;
=======
    public function renderLateDayMessage(\app\models\Gradeable $gradeable, int $extensions) {
        $order_by = [
            'CASE WHEN eg.eg_submission_due_date IS NOT NULL THEN eg.eg_submission_due_date ELSE g.g_grade_released_date END'
        ];
        $total_late_used = 0;
        $student_late_days = 0;
        $late_day_budget = 0;
        foreach ($this->core->getQueries()->getGradeablesIterator(null, $gradeable->getUser()->getId(), 'registration_section', 'u.user_id', 0, $order_by) as $g) {
            $g->calculateLateDays($total_late_used);
            if($g->getId() === $gradeable->getId()){
                $student_late_days = $g->getStudentAllowedLateDays();
                $late_day_budget = $student_late_days-$total_late_used;
            }
            // make sure we don't "double count" late days used on this assignment
            else{
                $total_late_used -= $g->getLateDayExceptions();
            }
        }

        $active_days_late = $gradeable->getActiveVersion() == 0 ? 0 : $gradeable->getActiveDaysLate();
        $late_days_remaining = $student_late_days - $total_late_used + $extensions;
>>>>>>> 1461db45
        $would_be_days_late = $gradeable->getWouldBeDaysLate();
        $late_day_info = $late_days->getLateDayInfoByGradeable($gradeable);
        $late_days_allowed = $gradeable->getLateDays();
        $late_day_budget = $late_day_info->getLateDaysAllowed();

        $error = false;
        $messages = [];

        // ------------------------------------------------------------
        // ALWAYS PRINT DEADLINE EXTENSION (IF ANY)
        if ($extensions > 0) {
            $messages[] = ['type' => 'extension', 'info' => [
                'extensions' => $extensions
            ]];
        }

        // HOW MANY DAYS LATE...  MINUS EXTENSIONS?
        $active_days_charged = max(0, $active_days_late - $extensions);

        // ------------------------------------------------------------
        // IF STUDENT HAS ALREADY SUBMITTED AND THE ACTIVE VERSION IS LATE, PRINT LATE DAY INFORMATION FOR THE ACTIVE VERSION
        if ($active_version >= 1 && $active_days_late > 0) {
            // BAD STATUS - AUTO ZERO BECAUSE INSUFFICIENT LATE DAYS REMAIN
            if ($student_late_days < $active_days_late) {
                $error = true;
                $messages[] = ['type' => 'too_few_remain', 'info' => [
                    'late' => $active_days_late,
                    'remaining' => $student_late_days
                ]];
            } // BAD STATUS - AUTO ZERO BECAUSE TOO MANY LATE DAYS USED ON THIS ASSIGNMENT
            else if ($active_days_charged > $late_days_allowed) {
                $error = true;
                $messages[] = ['type' => 'too_many_used', 'info' => [
                    'late' => $active_days_late,
                    'charged' => $active_days_charged,
                    'allowed' => $late_days_allowed
                ]];
            } // LATE STATUS
            else {
                $messages[] = ['type' => 'late', 'info' => [
                    'late' => $active_days_late,
                    'charged' => $active_days_charged,
                    'remaining' => $late_days_remaining
                ]];
            }
            if ($error) {
                //You're going to get a zero
                $messages[] = ['type' => 'getting_zero'];
            }
        }

        // ------------------------------------------------------------
        // (IF LATE) PRINT LATE DAY INFORMATION
        if ($would_be_days_late > 0) {

            // HOW MANY DAYS LATE...  MINUS EXTENSIONS?
            $new_late_charged = max(0, $would_be_days_late - $extensions);

            // if unsubmitted, or submitted but still in the late days allowed window
            if ($active_version < 1 ||
                ($new_late_charged <= $late_days_remaining &&
                    $new_late_charged <= $late_days_allowed)) {

                // PRINT WOULD BE HOW MANY DAYS LATE
                $messages[] = ['type' => 'would_late', 'info' => [
                    'late' => $would_be_days_late
                ]];

                // SUBMISSION NOW WOULD BE BAD STATUS -- INSUFFICIENT LATE DAYS
                if ($new_late_charged > $late_days_remaining) {
                    $messages[] = ['type' => 'would_too_few_remain', 'info' => [
                        'remaining' => $late_days_remaining
                    ]];
                    $error = true;
                    $messages[] = ['type' => 'would_get_zero'];
                } // SUBMISSION NOW WOULD BE BAD STATUS -- EXCEEDS LIMIT FOR THIS ASSIGNMENT
                else if ($new_late_charged > $late_days_allowed) {
                    $messages[] = ['type' => 'would_too_many_used', 'info' => [
                        'allowed' => $late_days_allowed
                    ]];
                    $error = true;
                    $messages[] = ['type' => 'would_get_zero'];
                } // SUBMISSION NOW WOULD BE LATE
                else {
                    $new_late_days_remaining = $late_days_remaining - $new_late_charged;
                    $messages[] = ['type' => 'would_allowed', 'info' => [
                        'charged' => $new_late_charged,
                        'remaining' => $new_late_days_remaining
                    ]];
                }
            }
        }

        // ------------------------------------------------------------
        // IN CASE OF AUTOMATIC ZERO, MAKE THE MESSAGE RED
        if ($error == true) {
            $messages[] = ['type' => 'contact_instructor', 'info' => [
                'extensions' => $extensions
            ]];
        }

        return $this->core->getOutput()->renderTwigTemplate('submission/homework/LateDayMessage.twig', [
            'messages' => $messages,
            'error' => $error
        ]);
    }

    private function renderSubmitNotAllowedBox() {
        return $this->core->getOutput()->renderTwigOutput("submission/homework/SubmitNotAllowedBox.twig");
    }

    /**
     * @param Gradeable $gradeable
     * @param GradedGradeable|null $graded_gradeable
     * @param AutoGradedVersion|null $version_instance
     * @param int $late_days_use
     * @return string
     */
    private function renderSubmitBox(Gradeable $gradeable, $graded_gradeable, $version_instance, int $late_days_use): string {
        $student_page = $gradeable->isStudentPdfUpload();
        $students_full = [];
        $textboxes = $gradeable->getAutogradingConfig()->getTextboxes();
        $old_files = [];
        $display_version = 0;

        if ($this->core->getUser()->accessGrading()) {
            $students = $this->core->getQueries()->getAllUsers();
            $student_ids = array();
            foreach ($students as $student) {
                $student_ids[] = $student->getId();
            }

            // FIXME: this works, but does not really use new model.  We don't need all that much of the info anyway
            $gradeables = $this->core->getQueries()->getGradeables($gradeable->getId(), $student_ids);
            $students_version = array();
            foreach ($gradeables as $g) {
                $students_version[] = array($g->getUser(), $g->getHighestVersion());
            }
            $students_full = json_decode(Utils::getAutoFillData($students, $students_version));
        }

        $image_data = [];
        if (!$gradeable->isVcs()) {
            foreach ($textboxes as $textbox) {
                foreach ($textbox->getImages() as $image) {
                    $image_name = $image['name'];
                    $imgPath = FileUtils::joinPaths(
                        $this->core->getConfig()->getCoursePath(),
                        'test_input',
                        $gradeable->getId(),
                        $image_name
                    );
                    $content_type = FileUtils::getContentType($imgPath);
                    if (substr($content_type, 0, 5) === 'image') {
                        // Read image path, convert to base64 encoding
                        $textBoxImageData = base64_encode(file_get_contents($imgPath));
                        // Format the image SRC:  data:{mime};base64,{data};
                        $textBoximagesrc = 'data: ' . mime_content_type($imgPath) . ';charset=utf-8;base64,' . $textBoxImageData;
                        // insert the sample image data

                        $image_data[$image_name] = $textBoximagesrc;
                    }
                }
            }

            if($version_instance !== null) {
                $display_version = $version_instance->getVersion();
                for ($i = 1; $i <= $gradeable->getAutogradingConfig()->getNumParts(); $i++) {
                    foreach ($version_instance->getPartFiles($i)['submissions'] as $file) {
                        $size = number_format($file['size'] / 1024, 2);
                        // $escape_quote_filename = str_replace('\'','\\\'',$file['name']);
                        if (substr($file['relative_name'], 0, strlen("part{$i}/")) === "part{$i}/") {
                            $escape_quote_filename = str_replace('\'', '\\\'', substr($file['relative_name'], strlen("part{$i}/")));
                        } else {
                            $escape_quote_filename = str_replace('\'', '\\\'', $file['relative_name']);
                        }

                        $old_files[] = ['name' => $escape_quote_filename, 'size' => $size, 'part' => $i];
                    }
                }
            }
        }

        $component_names = array_map(function(Component $component) {
            return $component->getTitle();
        }, $gradeable->getComponents());

        $textbox_data = array_map(function(SubmissionTextBox $text_box) {
            return $text_box->toArray();
        }, $textboxes);

        $highest_version = $graded_gradeable !== null ? $graded_gradeable->getAutoGradedGradeable()->getHighestVersion() : 0;

        // instructors can access this page even if they aren't on a team => don't create errors
        $my_team = $graded_gradeable !== null ? $graded_gradeable->getSubmitter()->getTeam() : "";
        $my_repository = $graded_gradeable !== null ? $gradeable->getRepositoryPath($this->core->getUser(),$my_team) : "";

        $DATE_FORMAT = "m/d/Y @ H:i";

        return $this->core->getOutput()->renderTwigTemplate('submission/homework/SubmitBox.twig', [
            'gradeable_id' => $gradeable->getId(),
            'gradeable_name' => $gradeable->getTitle(),
            'formatted_due_date' => $gradeable->getSubmissionDueDate()->format($DATE_FORMAT),
            'part_names' => $gradeable->getAutogradingConfig()->getPartNames(),
            'is_vcs' => $gradeable->isVcs(),
            'vcs_subdirectory' => $gradeable->getVcsSubdirectory(),
            'has_due_date' => $gradeable->hasDueDate(),
            'repository_path' => $my_repository,
            'show_no_late_submission_warning' => !$gradeable->isLateSubmissionAllowed() && $gradeable->isSubmissionClosed(),
            // This is only used as a placeholder, so the who loads this page is the 'user' unless the
            //  client overrides the user
            'user_id' => $this->core->getUser()->getId(),
            'has_assignment_message' => $gradeable->getAutogradingConfig()->getAssignmentMessage() !== '',
            'assignment_message' => $gradeable->getAutogradingConfig()->getAssignmentMessage(),
            'allowed_late_days' => $gradeable->getLateDays(),
            'num_text_boxes' => $gradeable->getAutogradingConfig()->getNumTextBoxes(),
            'max_submissions' => $gradeable->getAutogradingConfig()->getMaxSubmissions(),
            'display_version' => $display_version,
            'highest_version' => $highest_version,
            'student_page' => $student_page,
            'students_full' => $students_full,
            'late_days_use' => $late_days_use,
            'old_files' => $old_files,
            'textboxes' => $textbox_data,
            'image_data' => $image_data,
            'component_names' => $component_names,
            'upload_message' => $this->core->getConfig()->getUploadMessage()
        ]);
    }

    /**
     * @param Gradeable $gradeable
     * @return string
     */
    private function renderBulkUploadBox(Gradeable $gradeable): string {
        $all_directories = $gradeable->getSplitPdfFiles();

        $files = [];
        $count = 1;
        $count_array = array();
        foreach ($all_directories as $timestamp => $content) {
            $dir_files = $content['files'];
            $json_file = '';
            foreach ($dir_files as $filename => $details) {
                if($filename === 'decoded.json'){
                    $json_file = $details['path'];
                }
                $clean_timestamp = str_replace('_', ' ', $timestamp);
                $path = rawurlencode(htmlspecialchars($details['path']));
                if (strpos($filename, 'cover') === false || pathinfo($filename)['extension'] === '.json') {
                    continue;
                }
                // get the full filename for PDF popout
                // add 'timestamp / full filename' to count_array so that path to each filename is to the full PDF, not the cover
                $filename = rawurlencode(htmlspecialchars($filename));
                $url = $this->core->buildUrl([
                    'component' => 'misc',
                    'page' => 'display_file',
                    'dir' => 'split_pdf',
                    'file' => $filename,
                    'path' => $path,
                    'ta_grading' => 'false'
                ]);
                $filename_full = str_replace('_cover.pdf', '.pdf', $filename);
                $path_full = str_replace('_cover.pdf', '.pdf', $path);
                $url_full = $this->core->buildUrl([
                    'component' => 'misc',
                    'page' => 'display_file',
                    'dir' => 'uploads',
                    'file' => $filename_full,
                    'path' => $path_full,
                    'ta_grading' => 'false'
                ]);
                $count_array[$count] = FileUtils::joinPaths($timestamp, rawurlencode($filename_full));
                //decode the filename after to display correctly for users
                $filename_full = rawurldecode($filename_full);
                $files[] = [
                    'clean_timestamp' => $clean_timestamp,
                    'filename_full' => $filename_full,
                    'url' => $url,
                    'url_full' => $url_full,
                ];
                $count++;
            }
        }
        $semester = $this->core->getConfig()->getSemester();
        $course = $this->core->getConfig()->getCourse();
        $gradeable_id = $_REQUEST['gradeable_id'] ?? '';
        $current_time = $this->core->getDateTimeNow()->format("m-d-Y_H:i:sO");
        $ch = curl_init();
        //$user = $this->core->getQueries()->getUserById($id);

        $json_data = ($json_file !== '') ? FileUtils::readJsonFile($json_file) : '';
        $use_qr_codes = false;
        //check for invalid ID's
        if($json_data != ''){
            $use_qr_codes = true;
            for($i = 0; $i < count($files); $i++){
                for($j = 0; $j < count($files); $j++){
                    if($files[$i]['filename_full'] == $json_data[$j+1]['pdf_name']){
                        $files[$i]['page_count'] = $json_data[$j+1]['page_count'];
                                    //validate users
                        $files[$i]['user_id']['id'] = $json_data[$j+1]['id'];
                        $files[$i]['user_id']['valid'] = ($this->core->getQueries()->getUserById($json_data[$j+1]['id']) === null) ? false : true;
                    }
                }
            }
        }
        return $this->core->getOutput()->renderTwigTemplate('submission/homework/BulkUploadBox.twig', [
            'gradeable_id' => $gradeable->getId(),
            'team_assignment' => $gradeable->isTeamAssignment(),
            'max_team_size' => $gradeable->getTeamSizeMax(),
            'count_array' => $count_array,
            'files' => $files,
            'use_qr_codes' => $use_qr_codes,
        ]);
    }

    /**
     * @param GradedGradeable $graded_gradeable
     * @return string
     */
    private function renderNoSubmissionBox($graded_gradeable): string {
        $team_assignment = $graded_gradeable === null ? true : $graded_gradeable->getGradeable()->isTeamAssignment();
        $member_list = $graded_gradeable !== null && $team_assignment
                    ? $graded_gradeable->getSubmitter()->getTeam()->getMemberList() : '';
        return $this->core->getOutput()->renderTwigTemplate('submission/homework/NoSubmissionBox.twig', [
            'team_assignment' => $team_assignment,
            'member_list' => $member_list
        ]);
    }

    /**
     * @param GradedGradeable $graded_gradeable
     * @param AutoGradedVersion|null $version_instance
     * @param bool $show_hidden
     * @return string
     */
    private function renderVersionBox(GradedGradeable $graded_gradeable, $version_instance, bool $show_hidden): string {
        $gradeable = $graded_gradeable->getGradeable();
        $autograding_config = $gradeable->getAutogradingConfig();
        $auto_graded_gradeable = $graded_gradeable->getAutoGradedGradeable();
        $active_version_number = $auto_graded_gradeable->getActiveVersion();
        $display_version = 0;

        $version_data = array_map(function(AutoGradedVersion $version) use ($gradeable) {
            return [
                'points' => $version->getNonHiddenPoints(),
                'days_late' => $gradeable->isStudentSubmit() && $gradeable->hasDueDate() ? $version->getDaysLate() : 0
            ];
        }, $auto_graded_gradeable->getAutoGradedVersions());

        //sort array by version number after values have been mapped
        ksort($version_data);

        $param = [];
        $show_testcases = false;
        $show_incentive_message = false;
        $history = null;

        if ($version_instance !== null) {
            $display_version = $version_instance->getVersion();
            $history = $version_instance->getLatestHistory();

            foreach ($version_instance->getTestcases() as $testcase) {
                if ($testcase->canView()) {
                    $show_testcases = true;
                    break;
                }
            }

            $show_incentive_message = $autograding_config->hasEarlySubmissionIncentive()
                && $active_version_number > 0
                && $version_instance->getEarlyIncentivePoints() >= $autograding_config->getEarlySubmissionMinimumPoints()
                && $version_instance->getDaysEarly() > $autograding_config->getEarlySubmissionMinimumDaysEarly();

            $files = $version_instance->getFiles();

            $param = array_merge($param, [
                'in_queue' => $version_instance->isQueued(),
                'grading' => $version_instance->isGrading(),
                'db_submission_time' => DateUtils::dateTimeToString($version_instance->getSubmissionTime()),
                'days_late' => $version_instance->getDaysLate(),
                'num_autogrades' => $version_instance->getHistoryCount(),
                'files' => array_merge($files['submissions'], $files['checkout']),
                'display_version_days_late' => $version_instance->getDaysLate(),
                'result_text' => $this->core->getOutput()->renderTemplate('AutoGrading', 'showResults', $version_instance, $show_hidden)
            ]);

            if ($history !== null) {
                $param = array_merge($param, [
                    'results' => 0,
                    'grade_time' => $history->getGradeTime(),
                    'history_submission_time' => DateUtils::dateTimeToString($history->getSubmissionTime()),
                    'grading_finished' => DateUtils::dateTimeToString($history->getGradingFinished()),
                    'wait_time' => $history->getWaitTime(),
                    'revision' => $history->getVcsRevision(),
                ]);
            }

            if($version_instance->isQueued()) {
                $param = array_merge($param, [
                    'queue_pos' => $version_instance->getQueuePosition(),
                    'queue_total' => $this->core->getGradingQueue()->getQueueCount()
                ]);
            }
        }

        // If its not git checkout
        $can_download = !$gradeable->isVcs();

        $active_same_as_graded = true;
        if ($active_version_number !== 0 || $display_version !== 0) {
            if ($graded_gradeable->hasTaGradingInfo()) {
                $active_same_as_graded = $graded_gradeable->getTaGradedGradeable()->getGradedVersion() === $active_version_number;
            }
        }

        $cancel_url = $this->core->buildUrl([
            'component' => 'student',
            'action' => 'update',
            'gradeable_id' => $gradeable->getId(),
            'new_version' => 0
        ]);

        $change_version_url = $this->core->buildUrl([
            'component' => 'student',
            'action' => 'update',
            'gradeable_id' => $gradeable->getId(),
            'new_version' => $display_version
        ]);

        $view_version_url = $this->core->buildUrl([
            'component' => 'student',
            'gradeable_id' => $gradeable->getId(),
            'gradeable_version' => ''
        ]);

        $check_refresh_submission_url = $this->core->buildUrl([
            'component' => 'student',
            'page' => 'submission',
            'action' => 'check_refresh',
            'gradeable_id' => $gradeable->getId(),
            'gradeable_version' => $display_version
        ]);

        $param = array_merge($param, [
            'gradeable_id' => $gradeable->getId(),
            'has_manual_grading' => $gradeable->isTaGrading(),
            // TODO: change this to submitter ID when the MiscController uses new model
            'user_id' => $this->core->getUser()->getId(),
            'team_assignment' => $gradeable->isTeamAssignment(),
            'team_members' => $gradeable->isTeamAssignment() ? $graded_gradeable->getSubmitter()->getTeam()->getMemberList() : [],
            'display_version' => $display_version,
            'active_version' => $active_version_number,
            'cancel_url' => $cancel_url,
            'change_version_url' => $change_version_url,
            'view_version_url' => $view_version_url,
            'check_refresh_submission_url' => $check_refresh_submission_url,
            'versions' => $version_data,
            'total_points' => $autograding_config->getTotalNonHiddenNonExtraCredit(),
            'allowed_late_days' => $gradeable->getLateDays(),

            'ta_grades_released' => $gradeable->isTaGradeReleased(),
            'is_vcs' => $gradeable->isVcs(),
            'can_download' => $can_download,
            'can_change_submissions' => $this->core->getUser()->accessGrading() || $gradeable->isStudentSubmit(),
            'can_see_all_versions' => $this->core->getUser()->accessGrading() || $gradeable->isStudentSubmit(),
            'show_testcases' => $show_testcases,
            'active_same_as_graded' => $active_same_as_graded,
            'show_incentive_message' => $show_incentive_message
        ]);

        return $this->core->getOutput()->renderTwigTemplate('submission/homework/CurrentVersionBox.twig', $param);
    }

    /**
     * @param GradedGradeable $graded_gradeable
     * @param bool $regrade_available
     * @return string
     */
    private function renderTAResultsBox(GradedGradeable $graded_gradeable, bool $regrade_available): string {
        $rendered_ta_results = '';
        $been_ta_graded = false;
        if ($graded_gradeable->isTaGradingComplete()) {
            $been_ta_graded = true;
            $rendered_ta_results = $this->core->getOutput()->renderTemplate('AutoGrading', 'showTAResultsNew',
                $graded_gradeable->getTaGradedGradeable(), $regrade_available, $graded_gradeable->getAutoGradedGradeable()->getActiveVersionInstance()->getFiles());
        }
        return $this->core->getOutput()->renderTwigTemplate('submission/homework/TAResultsBox.twig', [
            'been_ta_graded' => $been_ta_graded,
            'rendered_ta_results' => $rendered_ta_results
        ]);
    }

    /**
     * @param GradedGradeable $graded_gradeable
     * @return string
     */
    private function renderRegradeBox(GradedGradeable $graded_gradeable): string {
        return $this->core->getOutput()->renderTwigTemplate('submission/homework/RegradeBox.twig', [
            'graded_gradeable' => $graded_gradeable
        ]);
    }

    /**
     * @param GradedGradeable $graded_gradeable
     * @return string
     */
    public function showRegradeDiscussion(GradedGradeable $graded_gradeable): string {
        $regrade_message = $this->core->getConfig()->getRegradeMessage();
        if (!$graded_gradeable->hasRegradeRequest() && !$this->core->getUser()->accessGrading()) {
            $btn_type = 'request';
            $url = $this->core->buildUrl(array('component' => 'student',
                'gradeable_id' => $graded_gradeable->getGradeable()->getId(),
                'submitter_id' => $graded_gradeable->getSubmitter()->getId(),
                'action' => 'request_regrade',
            ));
            $action = 'request_regrade';
        } else if ($this->core->getUser()->accessGrading()) {
            if(!$graded_gradeable->hasRegradeRequest()){
                //incase a TA/instructor wants to open a regrade discussion with a student
                $btn_type = 'request';
                $url = $this->core->buildUrl(array('component' => 'student',
                    'gradeable_id' => $graded_gradeable->getGradeable()->getId(),
                    'submitter_id' => $this->core->getUser()->getId(),
                    'action' => 'request_regrade',
                 ));
                $action = 'request_regrade';
            }
            else if ($graded_gradeable->hasActiveRegradeRequest()) {
                $btn_type = 'admin_open';
                $url = $this->core->buildUrl(array('component' => 'student',
                    'gradeable_id' => $graded_gradeable->getGradeable()->getId(),
                    'submitter_id' => $graded_gradeable->getSubmitter()->getId(),
                    'action' => 'make_request_post',
                    'resolved' => false
                ));
                $action = 'make_request_post_admin';
            } else {
                $btn_type = 'admin_closed';
                $url = $this->core->buildUrl(array('component' => 'student',
                    'gradeable_id' => $graded_gradeable->getGradeable()->getId(),
                    'submitter_id' => $graded_gradeable->getSubmitter()->getId(),
                    'action' => 'make_request_post',
                    'resolved' => true
                ));
                $action = 'make_request_post_admin';
            }
        } else if ($graded_gradeable->hasActiveRegradeRequest()) {
            $btn_type = 'pending';
            $url = $this->core->buildUrl(array('component' => 'student',
                'gradeable_id' => $graded_gradeable->getGradeable()->getId(),
                'submitter_id' => $graded_gradeable->getSubmitter()->getId(),
                'action' => 'make_request_post',
            ));
            $action = 'make_request_post';
        } else {
            $btn_type = 'completed';
            $url = $this->core->buildUrl(array('component' => 'student',
                'gradeable_id' => $graded_gradeable->getGradeable()->getId(),
                'submitter_id' => $graded_gradeable->getSubmitter()->getId(),
                'action' => 'make_request_post',
            ));
            $action = 'request_regrade';
        }

        $posts = [];

        if ($graded_gradeable->hasRegradeRequest()) {
            $threads = $this->core->getQueries()->getRegradeDiscussion($graded_gradeable->getRegradeRequest());
            foreach ($threads as $thread) {
                if (empty($threads)) break;
                $is_staff = $this->core->getQueries()->isStaffPost($thread['user_id']);
                $name = $this->core->getQueries()->getUserById($thread['user_id'])->getDisplayedFirstName();
                $date = DateUtils::parseDateTime($thread['timestamp'], $this->core->getConfig()->getTimezone());
                $content = $thread['content'];
                $posts[] = [
                    'is_staff' => $is_staff,
                    'date' => date_format($date, 'm/d/Y g:i A'),
                    'name' => $name,
                    'content' => $content
                ];

            }
        }
        return $this->core->getOutput()->renderTwigTemplate('submission/regrade/Discussion.twig', [
            'btn_type' => $btn_type,
            'url' => $url,
            'action' => $action,
            'posts' => $posts,
            'gradeable_id' => $graded_gradeable->getGradeableId(),
            'thread_id' => $graded_gradeable->hasRegradeRequest() ? $graded_gradeable->getRegradeRequest()->getId() : 0,
            'submitter_id' => $graded_gradeable->getSubmitter()->getId(),
            'regrade_message' => $regrade_message
        ]);
    }
}<|MERGE_RESOLUTION|>--- conflicted
+++ resolved
@@ -109,7 +109,6 @@
      * @param GradedGradeable|null $graded_gradeable
      * @return string
      */
-<<<<<<< HEAD
     public function renderLateDayMessage(LateDays $late_days, Gradeable $gradeable, $graded_gradeable) {
         $extensions = 0;
         $active_version = null;
@@ -119,29 +118,6 @@
         }
         $late_days_remaining = $late_days->getLateDaysRemaining();
         $active_days_late =  $active_version !== null ? $active_version->getDaysLate() : 0;
-=======
-    public function renderLateDayMessage(\app\models\Gradeable $gradeable, int $extensions) {
-        $order_by = [
-            'CASE WHEN eg.eg_submission_due_date IS NOT NULL THEN eg.eg_submission_due_date ELSE g.g_grade_released_date END'
-        ];
-        $total_late_used = 0;
-        $student_late_days = 0;
-        $late_day_budget = 0;
-        foreach ($this->core->getQueries()->getGradeablesIterator(null, $gradeable->getUser()->getId(), 'registration_section', 'u.user_id', 0, $order_by) as $g) {
-            $g->calculateLateDays($total_late_used);
-            if($g->getId() === $gradeable->getId()){
-                $student_late_days = $g->getStudentAllowedLateDays();
-                $late_day_budget = $student_late_days-$total_late_used;
-            }
-            // make sure we don't "double count" late days used on this assignment
-            else{
-                $total_late_used -= $g->getLateDayExceptions();
-            }
-        }
-
-        $active_days_late = $gradeable->getActiveVersion() == 0 ? 0 : $gradeable->getActiveDaysLate();
-        $late_days_remaining = $student_late_days - $total_late_used + $extensions;
->>>>>>> 1461db45
         $would_be_days_late = $gradeable->getWouldBeDaysLate();
         $late_day_info = $late_days->getLateDayInfoByGradeable($gradeable);
         $late_days_allowed = $gradeable->getLateDays();
@@ -165,11 +141,11 @@
         // IF STUDENT HAS ALREADY SUBMITTED AND THE ACTIVE VERSION IS LATE, PRINT LATE DAY INFORMATION FOR THE ACTIVE VERSION
         if ($active_version >= 1 && $active_days_late > 0) {
             // BAD STATUS - AUTO ZERO BECAUSE INSUFFICIENT LATE DAYS REMAIN
-            if ($student_late_days < $active_days_late) {
+            if ($active_days_charged > $late_day_budget) {
                 $error = true;
                 $messages[] = ['type' => 'too_few_remain', 'info' => [
                     'late' => $active_days_late,
-                    'remaining' => $student_late_days
+                    'remaining' => $late_days_remaining
                 ]];
             } // BAD STATUS - AUTO ZERO BECAUSE TOO MANY LATE DAYS USED ON THIS ASSIGNMENT
             else if ($active_days_charged > $late_days_allowed) {
