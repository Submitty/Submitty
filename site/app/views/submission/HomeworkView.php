<?php

namespace app\views\submission;

use app\libraries\DateUtils;
use app\models\gradeable\AutoGradedTestcase;
use app\models\gradeable\AutoGradedVersion;
use app\models\gradeable\Component;
use app\models\gradeable\Gradeable;
use app\models\gradeable\GradedComponent;
use app\models\gradeable\GradedGradeable;
use app\models\gradeable\LateDays;
use app\models\gradeable\SubmissionTextBox;
use app\models\User;
use app\views\AbstractView;
use app\libraries\FileUtils;
use app\libraries\Utils;
use app\models\gradeable\AbstractGradeableInput;

class HomeworkView extends AbstractView {

    public function unbuiltGradeable(Gradeable $gradeable) {
        return $this->core->getOutput()->renderTwigTemplate('error/UnbuiltGradeable.twig', [
            'title' => $gradeable->getTitle()
        ]);
    }

    /**
     * @param Gradeable $gradeable
     * @param GradedGradeable|null $graded_gradeable
     * @param int $display_version
     * @param bool $show_hidden_testcases
     * @return string
     */
    public function showGradeable(Gradeable $gradeable, $graded_gradeable, int $display_version, bool $show_hidden_testcases = false) {
        $return = '';

        $this->core->getOutput()->addInternalJs('drag-and-drop.js');

        // The number of days late this gradeable would be if submitted now (including exceptions)
        $late_days_use = 0;
        $version_instance = null;
        if ($graded_gradeable !== null) {
            $version_instance = $graded_gradeable->getAutoGradedGradeable()->getAutoGradedVersions()[$display_version] ?? null;
            $late_days_use = max(0, $gradeable->getWouldBeDaysLate() - $graded_gradeable->getLateDayException($this->core->getUser()));
        }

        $is_admin = $this->core->getAccess()->canI('admin.wrapper', []);
        $on_team = $this->core->getUser()->onTeam($gradeable->getId());

        // Only show the late banner if the submission has a due date
        // Instructors shouldn't see this banner if they're not on a team (they won't have proper information)
        if (LateDays::filterCanView($this->core, $gradeable) && !($is_admin && !$on_team)) {
            $late_days = LateDays::fromUser($this->core, $this->core->getUser());
            $return .= $this->renderLateDayMessage($late_days, $gradeable, $graded_gradeable);
        }

        // showing submission if user is full grader or student can submit
        if ($this->core->getUser()->accessFullGrading()) {
            $return .= $this->renderSubmitBox($gradeable, $graded_gradeable, $version_instance, $late_days_use);
        } else if ($gradeable->isStudentSubmit()) {
            if ($gradeable->canStudentSubmit()) {
                $return .= $this->renderSubmitBox($gradeable, $graded_gradeable, $version_instance, $late_days_use);
            } else {
                $return .= $this->renderSubmitNotAllowedBox();
            }
        }
        $all_directories = $gradeable->getSplitPdfFiles();
        if ($this->core->getUser()->accessFullGrading() && count($all_directories) > 0) {
            $return .= $this->renderBulkUploadBox($gradeable);
        }

        /*
          See #1624 and #1967

          if (!$this->core->getOutput()->bufferOutput()) {
              echo $return;
              $return = '';
          }
         */

        $auto_graded_gradeable = $graded_gradeable !== null ? $graded_gradeable->getAutoGradedGradeable() : null;
        $submission_count = $auto_graded_gradeable !== null ? $auto_graded_gradeable->getHighestVersion() : 0;
        $active_version = $auto_graded_gradeable !== null ? $auto_graded_gradeable->getActiveVersion() : 0;
        if ($submission_count === 0) {
            $return .= $this->renderNoSubmissionBox($graded_gradeable);
        } else {
            $return .= $this->renderVersionBox($graded_gradeable, $version_instance, $show_hidden_testcases);
        }

        $regrade_available = $this->core->getConfig()->isRegradeEnabled()
            && $gradeable->isTaGradeReleased()
            && $gradeable->isTaGrading()
            && $graded_gradeable !== null
            && $graded_gradeable->isTaGradingComplete()
            && $gradeable->isRegradeOpen()
            && $submission_count !== 0;

        if ($gradeable->isTaGradeReleased()
            && $gradeable->isTaGrading()
            && $submission_count !== 0
            && $active_version !== 0) {
            $return .= $this->renderTAResultsBox($graded_gradeable, $regrade_available);
        }
        if ($regrade_available || $graded_gradeable !== null && $graded_gradeable->hasRegradeRequest()) {
            $return .= $this->renderRegradeBox($graded_gradeable);
        }
        return $return;
    }

    /**
     * Render the late days banner
     * @param LateDays $late_days
     * @param Gradeable $gradeable
     * @param GradedGradeable|null $graded_gradeable
     * @return string
     */
    public function renderLateDayMessage(LateDays $late_days, Gradeable $gradeable, $graded_gradeable) {
        $extensions = 0;
        $active_version_instance = null;
        $active_version = 0;
        if ($graded_gradeable !== null) {
            $extensions = $graded_gradeable->getLateDayException($this->core->getUser());
            $active_version_instance = $graded_gradeable->getAutoGradedGradeable()->getActiveVersionInstance();
            $active_version = $graded_gradeable->getAutoGradedGradeable()->getActiveVersion();
        }
        $late_days_remaining = $late_days->getLateDaysRemaining();
        $active_days_late =  $active_version_instance !== null ? $active_version_instance->getDaysLate() : 0;
        $would_be_days_late = $gradeable->getWouldBeDaysLate();
        $late_day_info = $late_days->getLateDayInfoByGradeable($gradeable);
        $late_days_allowed = $gradeable->getLateDays();
        $late_day_budget = $late_day_info->getLateDaysAllowed();

        $error = false;
        $messages = [];

        // ------------------------------------------------------------
        // ALWAYS PRINT DEADLINE EXTENSION (IF ANY)
        if ($extensions > 0) {
            $messages[] = ['type' => 'extension', 'info' => [
                'extensions' => $extensions
            ]];
        }

        // HOW MANY DAYS LATE...  MINUS EXTENSIONS?
        $active_days_charged = max(0, $active_days_late - $extensions);

        // ------------------------------------------------------------
        // IF STUDENT HAS ALREADY SUBMITTED AND THE ACTIVE VERSION IS LATE, PRINT LATE DAY INFORMATION FOR THE ACTIVE VERSION
        if ($active_version >= 1 && $active_days_late > 0) {
            // BAD STATUS - AUTO ZERO BECAUSE INSUFFICIENT LATE DAYS REMAIN
            if ($active_days_charged > $late_day_budget) {
                $error = true;
                $messages[] = ['type' => 'too_few_remain', 'info' => [
                    'late' => $active_days_late,
                    'remaining' => $late_days_remaining
                ]];
            } // BAD STATUS - AUTO ZERO BECAUSE TOO MANY LATE DAYS USED ON THIS ASSIGNMENT
            else if ($active_days_charged > $late_days_allowed) {
                $error = true;
                $messages[] = ['type' => 'too_many_used', 'info' => [
                    'late' => $active_days_late,
                    'charged' => $active_days_charged,
                    'allowed' => $late_days_allowed
                ]];
            } // LATE STATUS
            else {
                $messages[] = ['type' => 'late', 'info' => [
                    'late' => $active_days_late,
                    'charged' => $active_days_charged,
                    'remaining' => $late_days_remaining
                ]];
            }
            if ($error) {
                //You're going to get a zero
                $messages[] = ['type' => 'getting_zero'];
            }
        }

        // ------------------------------------------------------------
        // (IF LATE) PRINT LATE DAY INFORMATION
        if ($would_be_days_late > 0) {

            // HOW MANY DAYS LATE...  MINUS EXTENSIONS?
            $new_late_charged = max(0, $would_be_days_late - $extensions);

            // if unsubmitted, or submitted but still in the late days allowed window
            if ($active_version < 1 ||
                ($new_late_charged <= $late_days_remaining &&
                    $new_late_charged <= $late_days_allowed)) {

                // PRINT WOULD BE HOW MANY DAYS LATE
                $messages[] = ['type' => 'would_late', 'info' => [
                    'late' => $would_be_days_late
                ]];

                // SUBMISSION NOW WOULD BE BAD STATUS -- INSUFFICIENT LATE DAYS
                if ($new_late_charged > $late_days_remaining) {
                    $messages[] = ['type' => 'would_too_few_remain', 'info' => [
                        'remaining' => $late_days_remaining
                    ]];
                    $error = true;
                    $messages[] = ['type' => 'would_get_zero'];
                } // SUBMISSION NOW WOULD BE BAD STATUS -- EXCEEDS LIMIT FOR THIS ASSIGNMENT
                else if ($new_late_charged > $late_days_allowed) {
                    $messages[] = ['type' => 'would_too_many_used', 'info' => [
                        'allowed' => $late_days_allowed
                    ]];
                    $error = true;
                    $messages[] = ['type' => 'would_get_zero'];
                } // SUBMISSION NOW WOULD BE LATE
                else {
                    $new_late_days_remaining = $late_days_remaining - $new_late_charged;
                    $messages[] = ['type' => 'would_allowed', 'info' => [
                        'charged' => $new_late_charged,
                        'remaining' => $new_late_days_remaining
                    ]];
                }
            }
        }

        // ------------------------------------------------------------
        // IN CASE OF AUTOMATIC ZERO, MAKE THE MESSAGE RED
        if ($error == true) {
            $messages[] = ['type' => 'contact_instructor', 'info' => [
                'extensions' => $extensions
            ]];
        }

        return $this->core->getOutput()->renderTwigTemplate('submission/homework/LateDayMessage.twig', [
            'messages' => $messages,
            'error' => $error
        ]);
    }

    private function renderSubmitNotAllowedBox() {
        return $this->core->getOutput()->renderTwigOutput("submission/homework/SubmitNotAllowedBox.twig");
    }

    /**
     * @param Gradeable $gradeable
     * @param GradedGradeable|null $graded_gradeable
     * @param AutoGradedVersion|null $version_instance
     * @param int $late_days_use
     * @return string
     */
    private function renderSubmitBox(Gradeable $gradeable, $graded_gradeable, $version_instance, int $late_days_use): string {
        $student_page = $gradeable->isStudentPdfUpload();
        $students_full = [];
        $inputs = $gradeable->getAutogradingConfig()->getInputs();
        $notebook = $gradeable->getAutogradingConfig()->getNotebook();
        $old_files = [];
        $display_version = 0;

        if ($this->core->getUser()->accessGrading()) {
            $students = $this->core->getQueries()->getAllUsers();
            $student_ids = array();
            foreach ($students as $student) {
                $student_ids[] = $student->getId();
            }

            $students_version = array();
            foreach ($this->core->getQueries()->getGradedGradeables([$gradeable], $student_ids) as $gg) {
                /** @var GradedGradeable $gg */
                $students_version[$gg->getSubmitter()->getId()] = $gg->getAutoGradedGradeable()->getHighestVersion();
            }
            $students_full = json_decode(Utils::getAutoFillData($students, $students_version));
        }

        $github_user_id = '';
        $github_repo_id = '';

        $image_data = [];
        if (!$gradeable->isVcs()) {

            // Prepare notebook image data for displaying
            foreach ($notebook as $cell) {
                if (isset($cell['type']) && $cell['type'] == "image")
                {
                    $image_name = $cell['image'];
                    $imgPath = FileUtils::joinPaths(
                        $this->core->getConfig()->getCoursePath(),
                        'test_input',
                        $gradeable->getId(),
                        $image_name
                    );
                    $content_type = FileUtils::getContentType($imgPath);
                    if (substr($content_type, 0, 5) === 'image') {
                        // Read image path, convert to base64 encoding
                        $inputImageData = base64_encode(file_get_contents($imgPath));
                        // Format the image SRC:  data:{mime};base64,{data};
                        $inputimagesrc = 'data: ' . mime_content_type($imgPath) . ';charset=utf-8;base64,' . $inputImageData;
                        // insert the sample image data
                        $image_data[$image_name] = $inputimagesrc;
                    }
                }
            }

            if($version_instance !== null) {
                $display_version = $version_instance->getVersion();
                for ($i = 1; $i <= $gradeable->getAutogradingConfig()->getNumParts(); $i++) {
                    foreach ($version_instance->getPartFiles($i)['submissions'] as $file) {
                        $size = number_format($file['size'] / 1024, 2);
                        // $escape_quote_filename = str_replace('\'','\\\'',$file['name']);
                        if (substr($file['relative_name'], 0, strlen("part{$i}/")) === "part{$i}/") {
                            $escape_quote_filename = str_replace('\'', '\\\'', substr($file['relative_name'], strlen("part{$i}/")));
                        } else {
                            $escape_quote_filename = str_replace('\'', '\\\'', $file['relative_name']);
                        }

                        $old_files[] = ['name' => $escape_quote_filename, 'size' => $size, 'part' => $i];
                    }
                }
            }
        }
        else {
            // Get path to VCS_CHECKOUT
            $gradeable_path = FileUtils::joinPaths($this->core->getConfig()->getCoursePath(), "submissions", $gradeable->getId());
            $who_id = $this->core->getUser()->getId();
            $user_path = FileUtils::joinPaths($gradeable_path, $who_id);
            $highest_version = $graded_gradeable->getAutoGradedGradeable()->getHighestVersion();
            $version_path = FileUtils::joinPaths($user_path, $highest_version);
            $path = FileUtils::joinPaths($version_path, ".submit.VCS_CHECKOUT");

            // Load repo and user id
            if (file_exists($path)) {
                $json = json_decode(file_get_contents($path), true);
                if (!is_null($json)) {
                    if (isset($json["git_user_id"]))
                        $github_user_id = $json["git_user_id"];
                    if (isset($json["git_repo_id"]))
                        $github_repo_id = $json["git_repo_id"];
                }
            }
        }

        $component_names = array_map(function(Component $component) {
            return $component->getTitle();
        }, $gradeable->getComponents());

        $input_data = array_map(function(AbstractGradeableInput $inp) {
            return $inp->toArray();
        }, $inputs);

        $highest_version = $graded_gradeable !== null ? $graded_gradeable->getAutoGradedGradeable()->getHighestVersion() : 0;

        // instructors can access this page even if they aren't on a team => don't create errors
        $my_team = $graded_gradeable !== null ? $graded_gradeable->getSubmitter()->getTeam() : "";
        $my_repository = $graded_gradeable !== null ? $gradeable->getRepositoryPath($this->core->getUser(),$my_team) : "";
        $notebook_data = $graded_gradeable !== null ? $graded_gradeable->getUpdatedNotebook() : array();
        $testcase_messages = $version_instance !== null ? $version_instance->getTestcaseMessages() : array();

        // Import custom stylesheet to style notebook items
        $this->core->getOutput()->addInternalCss('gradeable-notebook.css');

        // Import custom js for notebook items
        $this->core->getOutput()->addInternalJs('gradeable-notebook.js');

        $DATE_FORMAT = "m/d/Y @ H:i";
        return $this->core->getOutput()->renderTwigTemplate('submission/homework/SubmitBox.twig', [
            'base_url' => $this->core->getConfig()->getBaseUrl(),
            'gradeable_id' => $gradeable->getId(),
            'gradeable_name' => $gradeable->getTitle(),
            'formatted_due_date' => $gradeable->getSubmissionDueDate()->format($DATE_FORMAT),
            'part_names' => $gradeable->getAutogradingConfig()->getPartNames(),
            'is_vcs' => $gradeable->isVcs(),
            'vcs_subdirectory' => $gradeable->getVcsSubdirectory(),
            'vcs_host_type' => $gradeable->getVcsHostType(),
            'github_user_id' => $github_user_id,
            'github_repo_id' => $github_repo_id,
            'has_due_date' => $gradeable->hasDueDate(),
            'repository_path' => $my_repository,
            'show_no_late_submission_warning' => !$gradeable->isLateSubmissionAllowed() && $gradeable->isSubmissionClosed(),
            // This is only used as a placeholder, so the who loads this page is the 'user' unless the
            //  client overrides the user
            'user_id' => $this->core->getUser()->getId(),
            'has_gradeable_message' => $gradeable->getAutogradingConfig()->getGradeableMessage() !== null
               && $gradeable->getAutogradingConfig()->getGradeableMessage() !== '',
            'gradeable_message' => $gradeable->getAutogradingConfig()->getGradeableMessage(),
            'allowed_late_days' => $gradeable->getLateDays(),
            'num_inputs' => $gradeable->getAutogradingConfig()->getNumInputs(),
            'max_submissions' => $gradeable->getAutogradingConfig()->getMaxSubmissions(),
            'display_version' => $display_version,
            'highest_version' => $highest_version,
            'student_page' => $student_page,
            'students_full' => $students_full,
            'late_days_use' => $late_days_use,
            'old_files' => $old_files,
            'inputs' => $input_data,
            'notebook' => $notebook_data,
            'testcase_messages' => $testcase_messages,
            'image_data' => $image_data,
            'component_names' => $component_names,
            'upload_message' => $this->core->getConfig()->getUploadMessage(),
            "csrf_token" => $this->core->getCsrfToken()
        ]);
    }

    /**
     * @param Gradeable $gradeable
     * @return string
     */
    private function renderBulkUploadBox(Gradeable $gradeable): string {
        $all_directories = $gradeable->getSplitPdfFiles();

        $files = [];
        $cover_images = [];
        $count = 1;
        $count_array = array();
        $bulk_upload_data = [];
        foreach ($all_directories as $timestamp => $content) {
            $dir_files = $content['files'];
            foreach ($dir_files as $filename => $details) {
                if($filename === 'decoded.json'){
                    $bulk_upload_data +=  FileUtils::readJsonFile($details['path']);
                }
                $clean_timestamp = str_replace('_', ' ', $timestamp);
                $path = rawurlencode(htmlspecialchars($details['path']));
                //get the cover image if it exists
                if(strpos($filename, '_cover.jpg') && pathinfo($filename)['extension'] === 'jpg'){
                    $corrected_filename = rawurlencode(htmlspecialchars($filename));
                    $url = $this->core->buildUrl([
                        'component' => 'misc',
                        'page' => 'display_file',
                        'dir' => 'split_pdf',
                        'file' => $corrected_filename,
                        'path' => $path,
                        'ta_grading' => 'false'
                    ]);
                    $cover_images[] = [
                        'filename' => $corrected_filename,
                        'url' => $url,
                    ];
                }
                if (strpos($filename, 'cover') === false || pathinfo($filename)['extension'] === 'json' || 
                    pathinfo($filename)['extension'] === "jpg") {
                    continue;
                }
                // get the full filename for PDF popout
                // add 'timestamp / full filename' to count_array so that path to each filename is to the full PDF, not the cover
                $filename = rawurlencode(htmlspecialchars($filename));
                $url = $this->core->buildUrl([
                    'component' => 'misc',
                    'page' => 'display_file',
                    'dir' => 'split_pdf',
                    'file' => $filename,
                    'path' => $path,
                    'ta_grading' => 'false'
                ]);
                $filename_full = str_replace('_cover.pdf', '.pdf', $filename);
                $path_full = str_replace('_cover.pdf', '.pdf', $path);
                $url_full = $this->core->buildUrl([
                    'component' => 'misc',
                    'page' => 'display_file',
                    'dir' => 'uploads',
                    'file' => $filename_full,
                    'path' => $path_full,
                    'ta_grading' => 'false'
                ]);
                $count_array[$count] = FileUtils::joinPaths($timestamp, rawurlencode($filename_full));
                //decode the filename after to display correctly for users
                $filename_full = rawurldecode($filename_full);
                $cover_image_name = substr($filename,0,-3) . "jpg";
                $cover_image = [];
                foreach ($cover_images as $img) {
                    if($img['filename'] === $cover_image_name)
                        $cover_image = $img;
                }
                $files[] = [
                    'clean_timestamp' => $clean_timestamp,
                    'filename_full' => $filename_full,
                    'filename' => $filename,
                    'url' => $url,
                    'url_full' => $url_full,
                    'cover_image' => $cover_image
                ];
                $count++;
            }
        }

        for ($i = 0; $i < count($files); $i++) {
            if($bulk_upload_data['is_qr'] && !array_key_exists($files[$i]['filename_full'], $bulk_upload_data)){
                continue;
            }else if($bulk_upload_data['is_qr']){
                $data = $bulk_upload_data[ $files[$i]['filename_full'] ];
            }

            $page_count = 0;
            $is_valid = true;
            $id = '';

            if($bulk_upload_data['is_qr']){
                $id = $data['id'];
                $is_valid = $this->core->getQueries()->getUserById($id);
                $page_count = $data['page_count'];
            }else{
                $is_valid = true;
                $id = '';
                $page_count = $bulk_upload_data['page_count'];
            }

            $files[$i] += ['page_count' => $page_count, 
                           'id' => $id, 
                           'valid' => $is_valid ];
        }

        $semester = $this->core->getConfig()->getSemester();
        $course = $this->core->getConfig()->getCourse();
        $gradeable_id = $_REQUEST['gradeable_id'] ?? '';
        $current_time = $this->core->getDateTimeNow()->format("m-d-Y_H:i:sO");
        $ch = curl_init();
        return $this->core->getOutput()->renderTwigTemplate('submission/homework/BulkUploadBox.twig', [
            'gradeable_id' => $gradeable->getId(),
            'team_assignment' => $gradeable->isTeamAssignment(),
            'max_team_size' => $gradeable->getTeamSizeMax(),
            'count_array' => $count_array,
            'files' => $files,
<<<<<<< HEAD
            'use_qr_codes' => $use_qr_codes,
            'csrf_token' => $this->core->getCsrfToken()
=======
>>>>>>> 027f1891
        ]);
    }

    /**
     * @param GradedGradeable $graded_gradeable
     * @return string
     */
    private function renderNoSubmissionBox($graded_gradeable): string {
        $team_assignment = $graded_gradeable === null ? true : $graded_gradeable->getGradeable()->isTeamAssignment();
        $member_list = $graded_gradeable !== null && $team_assignment
                    ? $graded_gradeable->getSubmitter()->getTeam()->getMemberList() : '';
        return $this->core->getOutput()->renderTwigTemplate('submission/homework/NoSubmissionBox.twig', [
            'team_assignment' => $team_assignment,
            'member_list' => $member_list
        ]);
    }

    /**
     * @param GradedGradeable $graded_gradeable
     * @param AutoGradedVersion|null $version_instance
     * @param bool $show_hidden
     * @return string
     */
    private function renderVersionBox(GradedGradeable $graded_gradeable, $version_instance, bool $show_hidden): string {
        $gradeable = $graded_gradeable->getGradeable();
        $autograding_config = $gradeable->getAutogradingConfig();
        $auto_graded_gradeable = $graded_gradeable->getAutoGradedGradeable();
        $active_version_number = $auto_graded_gradeable->getActiveVersion();
        $display_version = 0;

        $version_data = array_map(function(AutoGradedVersion $version) use ($gradeable) {
            return [
                'points' => $version->getNonHiddenPoints(),
                'days_late' => $gradeable->isStudentSubmit() && $gradeable->hasDueDate() ? $version->getDaysLate() : 0
            ];
        }, $auto_graded_gradeable->getAutoGradedVersions());

        //sort array by version number after values have been mapped
        ksort($version_data);

        $param = [];
        $show_testcases = false;
        $show_incentive_message = false;
        $history = null;

        if ($version_instance !== null) {
            $display_version = $version_instance->getVersion();

            if ($version_instance->isAutogradingComplete()) {
                $history = $version_instance->getLatestHistory();

                foreach ($version_instance->getTestcases() as $testcase) {
                    if ($testcase->canView()) {
                        $show_testcases = true;
                        break;
                    }
                }
            }

            $show_incentive_message = $autograding_config->hasEarlySubmissionIncentive()
                && $active_version_number > 0
                && $version_instance->getEarlyIncentivePoints() >= $autograding_config->getEarlySubmissionMinimumPoints()
                && $version_instance->getDaysEarly() > $autograding_config->getEarlySubmissionMinimumDaysEarly();

            $files = $version_instance->getFiles();

            $param = array_merge($param, [
                'in_queue' => $version_instance->isQueued(),
                'grading' => $version_instance->isGrading(),
                'submission_time' => DateUtils::dateTimeToString($version_instance->getSubmissionTime()),
                'days_late' => $version_instance->getDaysLate(),
                'num_autogrades' => $version_instance->getHistoryCount(),
                'files' => array_merge($files['submissions'], $files['checkout']),
                'display_version_days_late' => $version_instance->getDaysLate(),
                'result_text' => $this->core->getOutput()->renderTemplate('AutoGrading', 'showResults', $version_instance, $show_hidden)
            ]);

            if ($history !== null) {
                $param = array_merge($param, [
                    'results' => 0,
                    'grade_time' => $history->getGradeTime(),
                    'grading_finished' => DateUtils::dateTimeToString($history->getGradingFinished()),
                    'wait_time' => $history->getWaitTime(),
                    'revision' => $history->getVcsRevision(),
                ]);
            }

            if($version_instance->isQueued()) {
                $param = array_merge($param, [
                    'queue_pos' => $version_instance->getQueuePosition(),
                    'queue_total' => $this->core->getGradingQueue()->getQueueCount()
                ]);
            }
        }

        // If its not git checkout
        $can_download = !$gradeable->isVcs();

        $active_same_as_graded = true;
        if ($active_version_number !== 0 || $display_version !== 0) {
            if ($graded_gradeable->hasTaGradingInfo()) {
                $active_same_as_graded = $graded_gradeable->getTaGradedGradeable()->getGradedVersion() === $active_version_number;
            }
        }

        $cancel_url = $this->core->buildUrl([
            'component' => 'student',
            'action' => 'update',
            'gradeable_id' => $gradeable->getId(),
            'new_version' => 0
        ]);

        $change_version_url = $this->core->buildUrl([
            'component' => 'student',
            'action' => 'update',
            'gradeable_id' => $gradeable->getId(),
            'new_version' => $display_version
        ]);

        $view_version_url = $this->core->buildUrl([
            'component' => 'student',
            'gradeable_id' => $gradeable->getId(),
            'gradeable_version' => ''
        ]);

        $check_refresh_submission_url = $this->core->buildUrl([
            'component' => 'student',
            'page' => 'submission',
            'action' => 'check_refresh',
            'gradeable_id' => $gradeable->getId(),
            'gradeable_version' => $display_version
        ]);

        $param = array_merge($param, [
            'gradeable_id' => $gradeable->getId(),
            'has_manual_grading' => $gradeable->isTaGrading(),
            // TODO: change this to submitter ID when the MiscController uses new model
            'user_id' => $this->core->getUser()->getId(),
            'team_assignment' => $gradeable->isTeamAssignment(),
            'team_members' => $gradeable->isTeamAssignment() ? $graded_gradeable->getSubmitter()->getTeam()->getMemberList() : [],
            'display_version' => $display_version,
            'active_version' => $active_version_number,
            'cancel_url' => $cancel_url,
            'change_version_url' => $change_version_url,
            'view_version_url' => $view_version_url,
            'check_refresh_submission_url' => $check_refresh_submission_url,
            'versions' => $version_data,
            'total_points' => $autograding_config->getTotalNonHiddenNonExtraCredit(),
            'allowed_late_days' => $gradeable->getLateDays(),

            'ta_grades_released' => $gradeable->isTaGradeReleased(),
            'is_vcs' => $gradeable->isVcs(),
            'can_download' => $can_download,
            'can_change_submissions' => $this->core->getUser()->accessGrading() || $gradeable->isStudentSubmit(),
            'can_see_all_versions' => $this->core->getUser()->accessGrading() || $gradeable->isStudentSubmit(),
            'show_testcases' => $show_testcases,
            'active_same_as_graded' => $active_same_as_graded,
            'show_incentive_message' => $show_incentive_message,
            "csrf_token" => $this->core->getCsrfToken()
        ]);

        return $this->core->getOutput()->renderTwigTemplate('submission/homework/CurrentVersionBox.twig', $param);
    }

    /**
     * @param GradedGradeable $graded_gradeable
     * @param bool $regrade_available
     * @return string
     */
    private function renderTAResultsBox(GradedGradeable $graded_gradeable, bool $regrade_available): string {
        $rendered_ta_results = '';
        $been_ta_graded = false;
        if ($graded_gradeable->isTaGradingComplete()) {
            $been_ta_graded = true;
            $rendered_ta_results = $this->core->getOutput()->renderTemplate('AutoGrading', 'showTAResultsNew',
                $graded_gradeable->getTaGradedGradeable(), $regrade_available, $graded_gradeable->getAutoGradedGradeable()->getActiveVersionInstance()->getFiles());
        }
        return $this->core->getOutput()->renderTwigTemplate('submission/homework/TAResultsBox.twig', [
            'been_ta_graded' => $been_ta_graded,
            'rendered_ta_results' => $rendered_ta_results
        ]);
    }

    /**
     * @param GradedGradeable $graded_gradeable
     * @return string
     */
    private function renderRegradeBox(GradedGradeable $graded_gradeable): string {
        return $this->core->getOutput()->renderTwigTemplate('submission/homework/RegradeBox.twig', [
            'graded_gradeable' => $graded_gradeable
        ]);
    }

    /**
     * @param GradedGradeable $graded_gradeable
     * @return string
     */
    public function showRegradeDiscussion(GradedGradeable $graded_gradeable): string {
        $regrade_message = $this->core->getConfig()->getRegradeMessage();
        if (!$graded_gradeable->hasRegradeRequest() && !$this->core->getUser()->accessGrading()) {
            $btn_type = 'request';
            $url = $this->core->buildUrl(array('component' => 'student',
                'gradeable_id' => $graded_gradeable->getGradeable()->getId(),
                'submitter_id' => $graded_gradeable->getSubmitter()->getId(),
                'action' => 'request_regrade',
            ));
            $action = 'request_regrade';
        } else if ($this->core->getUser()->accessGrading()) {
            if(!$graded_gradeable->hasRegradeRequest()){
                //incase a TA/instructor wants to open a regrade discussion with a student
                $btn_type = 'request';
                $url = $this->core->buildUrl(array('component' => 'student',
                    'gradeable_id' => $graded_gradeable->getGradeable()->getId(),
                    'submitter_id' => $this->core->getUser()->getId(),
                    'action' => 'request_regrade',
                 ));
                $action = 'request_regrade';
            }
            else if ($graded_gradeable->hasActiveRegradeRequest()) {
                $btn_type = 'admin_open';
                $url = $this->core->buildUrl(array('component' => 'student',
                    'gradeable_id' => $graded_gradeable->getGradeable()->getId(),
                    'submitter_id' => $graded_gradeable->getSubmitter()->getId(),
                    'action' => 'make_request_post',
                    'resolved' => false
                ));
                $action = 'make_request_post_admin';
            } else {
                $btn_type = 'admin_closed';
                $url = $this->core->buildUrl(array('component' => 'student',
                    'gradeable_id' => $graded_gradeable->getGradeable()->getId(),
                    'submitter_id' => $graded_gradeable->getSubmitter()->getId(),
                    'action' => 'make_request_post',
                    'resolved' => true
                ));
                $action = 'make_request_post_admin';
            }
        } else if ($graded_gradeable->hasActiveRegradeRequest()) {
            $btn_type = 'pending';
            $url = $this->core->buildUrl(array('component' => 'student',
                'gradeable_id' => $graded_gradeable->getGradeable()->getId(),
                'submitter_id' => $graded_gradeable->getSubmitter()->getId(),
                'action' => 'make_request_post',
            ));
            $action = 'make_request_post';
        } else {
            $btn_type = 'completed';
            $url = $this->core->buildUrl(array('component' => 'student',
                'gradeable_id' => $graded_gradeable->getGradeable()->getId(),
                'submitter_id' => $graded_gradeable->getSubmitter()->getId(),
                'action' => 'make_request_post',
            ));
            $action = 'request_regrade';
        }

        $posts = [];
        if ($graded_gradeable->hasRegradeRequest()) {
            $threads = $this->core->getQueries()->getRegradeDiscussion($graded_gradeable->getRegradeRequest());
            foreach ($threads as $thread) {
                if (empty($threads)) break;
                $is_staff = $this->core->getQueries()->isStaffPost($thread['user_id']);
                $name = $this->core->getQueries()->getUserById($thread['user_id'])->getDisplayedFirstName();
                $date = DateUtils::parseDateTime($thread['timestamp'], $this->core->getConfig()->getTimezone());
                $content = $thread['content'];
                $posts[] = [
                    'is_staff' => $is_staff,
                    'date' => date_format($date, 'm/d/Y g:i A'),
                    'name' => $name,
                    'content' => $content
                ];

            }
        }

        return $this->core->getOutput()->renderTwigTemplate('submission/regrade/Discussion.twig', [
            'btn_type' => $btn_type,
            'url' => $url,
            'action' => $action,
            'posts' => $posts,
            'has_submission' => $graded_gradeable->hasSubmission(),
            'gradeable_id' => $graded_gradeable->getGradeableId(),
            'thread_id' => $graded_gradeable->hasRegradeRequest() ? $graded_gradeable->getRegradeRequest()->getId() : 0,
            'submitter_id' => $graded_gradeable->getSubmitter()->getId(),
            'regrade_message' => $regrade_message
        ]);
    }
}<|MERGE_RESOLUTION|>--- conflicted
+++ resolved
@@ -515,11 +515,8 @@
             'max_team_size' => $gradeable->getTeamSizeMax(),
             'count_array' => $count_array,
             'files' => $files,
-<<<<<<< HEAD
             'use_qr_codes' => $use_qr_codes,
             'csrf_token' => $this->core->getCsrfToken()
-=======
->>>>>>> 027f1891
         ]);
     }
 
