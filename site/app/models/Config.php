<?php

namespace app\models;

use app\controllers\admin\WrapperController;
use app\exceptions\ConfigException;
use app\libraries\Core;
use app\libraries\FileUtils;

/**
 * Class Config
 *
 * This class handles and contains all of the variables necessary for running
 * the application. These variables are loaded from a combination of files and tables from
 * the database. We also allow for using this to write back to the variables within the database
 * (but not the variables in the files).
 *
<<<<<<< HEAD
 * @method string|null getSemester()
 * @method string|null getCourse()
=======
 * @method string getTerm()
 * @method string getCourse()
>>>>>>> da33bd5a
 * @method string getBaseUrl()
 * @method string getVcsUrl()
 * @method string getCgiUrl()
 * @method integer getWebsocketPort()
 * @method string getSubmittyPath()
 * @method string getCgiTmpPath()
 * @method string getCoursePath()
 * @method string getDatabaseDriver()
 * @method array getSubmittyDatabaseParams()
 * @method array getCourseDatabaseParams()
 * @method string getCourseName()
 * @method string getCourseHomeUrl()
 * @method integer getDefaultHwLateDays()
 * @method integer getDefaultStudentLateDays()
 * @method string getConfigPath()
 * @method string getAuthentication()
 * @method array getLdapOptions()
 * @method void setLdapOptions(array $options)
 * @method array getSamlOptions()
 * @method void setSamlOptions(array $options)
 * @method \DateTimeZone getTimezone()
 * @method setTimezone(\DateTimeZone $timezone)
 * @method string getUploadMessage()
 * @method array getHiddenDetails()
 * @method string getCourseJsonPath()
 * @method void setCourseLoaded(bool $loaded)
 * @method bool isCourseLoaded()
 * @method string getInstitutionName()
 * @method string getInstitutionHomepage()
 * @method string getCourseCodeRequirements()
 * @method bool isForumEnabled()
 * @method string getForumCreateThreadMessage()
 * @method bool isEmailEnabled()
 * @method string getGradeInquiryMessage()
 * @method string getVcsBaseUrl()
 * @method string getSysAdminEmail()
 * @method string getSysAdminUrl()
 * @method string getCourseEmail()
 * @method string getVcsUser()
 * @method string getVcsType()
 * @method string getPrivateRepository()
 * @method string getRoomSeatingGradeableId()
 * @method void setRoomSeatingGradeableId(string $gradeable_id)
 * @method bool isSeatingOnlyForInstructor()
 * @method array getCourseJson()
 * @method string getSecretSession()
 * @method string getAutoRainbowGrades()
 * @method string|null getVerifiedSubmittyAdminUser()
 * @method bool isQueueEnabled()
 * @method bool isSeekMessageEnabled()
 * @method bool isPollsEnabled()
 * @method void setTerm(string $term)
 * @method void setCourse(string $course)
 * @method void setCoursePath(string $course_path)
 * @method void setSubmittyPath(string $submitty_path)
 * @method void setDebug(bool $debug)
 * @method string getQueueMessage()
 * @method string getSeekMessageInstructions()
 * @method string getQueueAnnouncementMessage()
 * @method string getSubmittyInstallPath()
 * @method bool isDuckBannerEnabled()
 * @method string getPhpUser()
 */

class Config extends AbstractModel {
    /**
     * Variable to set the system to debug mode, which allows, among other things
     * easier access to user switching and to always output full exceptions. Never
     * turn on if running server in production environment.
     * @prop
     * @var bool
     */
    protected $debug = false;

    /** @prop @var string contains the term to use, generally from the $_REQUEST['semester'] global */
    protected $term;
    /** @prop @var string contains the course to use, generally from the $_REQUEST['course'] global */
    protected $course;

    /** @prop @var string path on the filesystem that points to the course data directory */
    protected $config_path;
    /** @prop @var string path to the json file that contains all the course specific settings */
    protected $course_json_path;

    /** @prop @var array */
    protected $course_json = [];

    /**
     * Indicates whether a course config has been successfully loaded.
     * @var bool
     * @prop
     */
    protected $course_loaded = false;

    /*** MASTER CONFIG ***/
    /** @prop @var string */
    protected $base_url;
    /** @prop @var string */
    protected $vcs_url;
    /** @prop @var string */
    protected $cgi_url;
    /** @prop @var int */
    protected $websocket_port = 8443;
    /** @prop @var string */
    protected $authentication;
    /**
     * @prop
     * @var array
     **/
    protected $ldap_options = [];
    /** @prop @var array */
    protected $saml_options = [];
    /** @prop @var DateTimeZone */
    protected $timezone;
    /** @var string */
    protected $default_timezone = 'America/New_York';
    /** @prop @var string */
    protected $submitty_path;
    /** @prop @var string */
    protected $course_path;
    /** @prop @var string */
    protected $submitty_log_path;
    /** @prop @var bool */
    protected $log_exceptions;
    /** @prop @var string */
    protected $cgi_tmp_path;

    /** @prop @var string */
    protected $database_driver = "pgsql";

    /**
     * The name of the institution that deployed Submitty. Added to the breadcrumb bar if non-empty.
     * @var string
     * @prop
     */
    protected $institution_name = "";

    /**
     * The url of the institution's homepage. Linked to from the breadcrumb created with institution_name.
     * @var string
     * @prop
     */
    protected $institution_homepage = "";

    /**
     * The text to be shown to a user when they attempt to change their username.
     * @var string
     * @prop
     */
    protected $username_change_text = "";

    /**
     * The text to be shown when an instructor enters a course code for a new course.
     * @var string
     * @prop
     */
    protected $course_code_requirements = "";

    /**
     * Email address of the System Administration
     * @var string
     * @prop
     */
    protected $sys_admin_email = "";

    /**
     * Webpage URL for a help page (not hosted by submitty).
     * @var string
     * @prop
     */
    protected $sys_admin_url = "";

    /** @prop @var string Text shown to all users for system announcement */
    protected $system_message = '';

    /** @prop @var array */
    protected $submitty_database_params = [];

    /** @prop @var array */
    protected $course_database_params = [];

    /** @prop @var array */
    protected $wrapper_files = [];

    /** @prop @var bool */
    protected $email_enabled;

    /** @prop @var string */
    protected $latest_tag;
    /** @prop @var string */
    protected $latest_commit;

    /** @prop @var string */
    protected $course_name;
    /** @prop @var string */
    protected $course_home_url;
    /** @prop @var int */
    protected $default_hw_late_days;
    /** @prop @var int */
    protected $default_student_late_days;
    /** @prop @var bool */
    protected $zero_rubric_grades;

    /** @prop @var string */
    protected $upload_message;
    /** @prop @var bool */
    protected $display_rainbow_grades_summary;
    /** @prop @var bool */
    protected $display_custom_message;
    /** @prop @var string*/
    protected $course_email;
    /** @prop @var string */
    protected $vcs_base_url;
    /** @prop @var string */
    protected $vcs_type;
    /** @prop @var string */
    protected $private_repository;
    /** @prop @var array */
    protected $hidden_details;
    /** @prop @var bool */
    protected $forum_enabled;
    /** @prop @var string */
    protected $forum_create_thread_message;
    /** @prop @var string */
    protected $grade_inquiry_message;
    /** @prop @var bool */
    protected $seating_only_for_instructor;
    /** @prop @var string|null */
    protected $room_seating_gradeable_id;
    /** @prop @var bool */
    protected $auto_rainbow_grades;
    /** @prop @var string */
    protected $secret_session;
    /** @prop-read @var string|null */
    protected $verified_submitty_admin_user = null;
    /** @prop @var bool */
    protected $queue_enabled;
    /** @prop @var bool */
    protected $seek_message_enabled;
    /** @prop @var string */
    protected $queue_message;
    /** @prop @var string */
    protected $seek_message_instructions;
    /** @prop @var string */
    protected $queue_announcement_message;
    /** @prop @var string */
    protected $submitty_install_path;
    /** @prop @var bool */
    protected $duck_banner_enabled;
    /** @prop @var bool */
    protected $polls_enabled;


    /** @prop-read @var array */
    protected $feature_flags = [];

    /** @prop @var DateTimeFormat */
    protected $date_time_format;

    /** @prop @var string */
    protected $php_user;

    /**
     * Config constructor.
     *
     * @param Core   $core
     */
    public function __construct(Core $core) {
        parent::__construct($core);
        $this->timezone = new \DateTimeZone($this->default_timezone);

        // For now this will be set to 'MDY', and configured as a property of the Config class
        // Eventually this should be moved to the User class and configured on a per-user basis
        $this->date_time_format = new DateTimeFormat($this->core, 'MDY');
    }

    public function loadMasterConfigs($config_path) {
        if (!is_dir($config_path)) {
            throw new ConfigException("Could not find config directory: " . $config_path, true);
        }
        $this->config_path = $config_path;
        // Load config details from the master config file
        $database_json = FileUtils::readJsonFile(FileUtils::joinPaths($this->config_path, 'database.json'));

        if (!$database_json) {
            throw new ConfigException("Could not find database config: {$this->config_path}/database.json");
        }

        $this->submitty_database_params = [
            'dbname' => 'submitty',
            'host' => $database_json['database_host'],
            'port' => $database_json['database_port'],
            'username' => $database_json['database_user'],
            'password' => $database_json['database_password']
        ];

        if (isset($database_json['driver'])) {
            $this->database_driver = $database_json['driver'];
        }

        $this->debug = $database_json['debugging_enabled'] === true;

        $authentication_json = FileUtils::readJsonFile(FileUtils::joinPaths($this->config_path, 'authentication.json'));
        if (!$authentication_json) {
            throw new ConfigException("Could not find authentication config: {$this->config_path}/authentication.json");
        }
        $this->authentication = $authentication_json['authentication_method'];
        $this->ldap_options = $authentication_json['ldap_options'];
        if ($this->authentication === 'LdapAuthentication') {
            foreach (['url', 'uid', 'bind_dn'] as $key) {
                if (!isset($this->ldap_options[$key])) {
                    throw new ConfigException("Missing config value for ldap options: {$key}");
                }
            }
        }
        $this->saml_options = $authentication_json['saml_options'];
        if ($this->authentication === 'SamlAuthentication') {
            foreach (['name', 'username_attribute'] as $key) {
                if (!isset($this->saml_options[$key])) {
                    throw new ConfigException("Missing config value for saml options: {$key}");
                }
            }
        }

        $submitty_json = FileUtils::readJsonFile(FileUtils::joinPaths($this->config_path, 'submitty.json'));
        if (!$submitty_json) {
            throw new ConfigException("Could not find submitty config: {$this->config_path}/submitty.json");
        }

        $this->log_exceptions = true;

        $this->base_url = $submitty_json['submission_url'];
        $this->duck_banner_enabled = $submitty_json['duck_special_effects'] === true;

        $this->sys_admin_email = $submitty_json['sys_admin_email'] ?? '';
        $this->sys_admin_url = $submitty_json['sys_admin_url'] ?? '';

        if (isset($submitty_json['timezone'])) {
            if (!in_array($submitty_json['timezone'], \DateTimeZone::listIdentifiers())) {
                throw new ConfigException("Invalid Timezone identifier: {$submitty_json['timezone']}");
            }
            $this->timezone = new \DateTimeZone($submitty_json['timezone']);
        }

        if (isset($submitty_json['institution_name'])) {
            $this->institution_name = $submitty_json['institution_name'];
        }

        if (isset($submitty_json['institution_homepage'])) {
            $this->institution_homepage = $submitty_json['institution_homepage'];
        }

        if (isset($submitty_json['username_change_text'])) {
            $this->username_change_text = $submitty_json['username_change_text'];
        }

        if (isset($submitty_json['course_code_requirements'])) {
            $this->course_code_requirements = $submitty_json['course_code_requirements'];
        }

        if (isset($submitty_json['system_message'])) {
            $this->system_message = strval($submitty_json['system_message']);
        }

        if (isset($submitty_json['websocket_port'])) {
            $this->websocket_port = $submitty_json['websocket_port'];
        }

        $this->base_url = rtrim($this->base_url, "/") . "/";

        if (!empty($submitty_json['cgi_url'])) {
            $this->cgi_url = rtrim($submitty_json['cgi_url'], "/") . "/";
        }
        else {
            $this->cgi_url = $this->base_url . "cgi-bin/";
        }

        if (empty($submitty_json['vcs_url'])) {
            $this->vcs_url = $this->base_url . '{$vcs_type}/';
        }
        else {
            $this->vcs_url = rtrim($submitty_json['vcs_url'], '/') . '/';
        }

        $this->submitty_path = $submitty_json['submitty_data_dir'];
        $this->submitty_log_path = $submitty_json['site_log_path'];
        $this->submitty_install_path = $submitty_json['submitty_install_dir'];

        $this->cgi_tmp_path = FileUtils::joinPaths($this->submitty_path, "tmp", "cgi");

        // Check that the paths from the config file are valid
        foreach (['submitty_path', 'submitty_log_path', 'submitty_install_path'] as $path) {
            if (!is_dir($this->$path)) {
                throw new ConfigException("Invalid path for setting {$path}: {$this->$path}");
            }
            $this->$path = rtrim($this->$path, "/");
        }

        foreach (['autograding', 'access', 'site_errors', 'ta_grading'] as $path) {
            if (!is_dir(FileUtils::joinPaths($this->submitty_log_path, $path))) {
                throw new ConfigException("Missing log folder: {$path}");
            }
        }

        $secrets_json = FileUtils::readJsonFile(FileUtils::joinPaths($this->config_path, 'secrets_submitty_php.json'));
        if (!$secrets_json) {
            throw new ConfigException("Could not find secrets config: {$this->config_path}/secrets_submitty_php.json");
        }

        foreach (['session'] as $key) {
            $var = "secret_{$key}";
            $secrets_json[$key] = trim($secrets_json[$key]) ?? '';
            if (empty($secrets_json[$key])) {
                throw new ConfigException("Missing secret var: {$key}");
            }
            elseif (strlen($secrets_json[$key]) < 32) {
                // enforce a minimum 32 bytes for the secrets
                throw new ConfigException("Secret {$key} is too weak. It should be at least 32 bytes.");
            }
            $this->$var = $secrets_json[$key];
        }

        $email_json = FileUtils::readJsonFile(FileUtils::joinPaths($this->config_path, 'email.json'));
        if (!$email_json) {
            throw new ConfigException("Could not find email config: {$this->config_path}/email.json");
        }
        $this->email_enabled = $email_json['email_enabled'];


        $version_json = FileUtils::readJsonFile(FileUtils::joinPaths($this->config_path, 'version.json'));
        if (!$version_json) {
            throw new ConfigException("Could not find version file: {$this->config_path}/version.json");
        }
        if (
            !isset($version_json['most_recent_git_tag'])
            || !isset($version_json['short_installed_commit'])
        ) {
            throw new ConfigException("Error parsing version information: {$this->config_path}/version.json");
        }
        $this->latest_tag = $version_json['most_recent_git_tag'];
        $this->latest_commit = $version_json['short_installed_commit'];

        $users_json = FileUtils::readJsonFile(FileUtils::joinPaths($this->config_path, 'submitty_users.json'));
        if ($users_json !== false) {
            if (isset($users_json['verified_submitty_admin_user'])) {
                $this->verified_submitty_admin_user = $users_json['verified_submitty_admin_user'];
            }

            $this->php_user = $users_json['php_user'];
        }
    }

    public function loadCourseJson($semester, $course, $course_json_path) {
        $this->term = $semester;
        $this->course = $course;
        $this->course_path = FileUtils::joinPaths($this->getSubmittyPath(), "courses", $semester, $course);

        if (!file_exists($course_json_path)) {
            throw new ConfigException("Could not find course config file: " . $course_json_path, true);
        }
        $this->course_json_path = $course_json_path;
        $this->course_json = json_decode(file_get_contents($course_json_path), true);
        if ($this->course_json === null) {
            throw new ConfigException("Error parsing the config file: " . json_last_error_msg());
        }

        if (!isset($this->course_json['database_details']) || !is_array($this->course_json['database_details'])) {
            throw new ConfigException("Missing config section 'database_details' in json file");
        }

        $database_json = FileUtils::readJsonFile(FileUtils::joinPaths($this->config_path, 'database.json'));

        $this->course_database_params = [
            'dbname' => $this->course_json['database_details']['dbname'],
            'host' => $database_json['database_host'],
            'port' => $database_json['database_port'],
            'username' => $database_json['database_course_user'],
            'password' => $database_json['database_course_password']
        ];

        $array = [
            'course_name', 'course_home_url', 'default_hw_late_days', 'default_student_late_days',
            'zero_rubric_grades', 'upload_message', 'display_rainbow_grades_summary',
            'display_custom_message', 'room_seating_gradeable_id', 'course_email', 'vcs_base_url', 'vcs_type',
            'private_repository', 'forum_enabled', 'forum_create_thread_message', 'seating_only_for_instructor',
            'grade_inquiry_message', 'auto_rainbow_grades', 'queue_enabled', 'queue_message', 'polls_enabled', 'queue_announcement_message', 'seek_message_enabled', 'seek_message_instructions'
        ];
        $this->setConfigValues($this->course_json, 'course_details', $array);

        if (empty($this->vcs_base_url)) {
            $this->vcs_base_url = $this->vcs_url . $this->term . '/' . $this->course;
        }

        $this->vcs_base_url = rtrim($this->vcs_base_url, "/") . "/";

        if (isset($this->course_json['hidden_details'])) {
            $this->hidden_details = $this->course_json['hidden_details'];
            if (isset($this->course_json['hidden_details']['course_url'])) {
                $this->base_url = rtrim($this->course_json['hidden_details']['course_url'], "/") . "/";
            }
        }

        foreach (['default_hw_late_days', 'default_student_late_days'] as $key) {
            $this->$key = intval($this->$key);
        }

        $array = [
            'zero_rubric_grades',
            'display_rainbow_grades_summary',
            'display_custom_message',
            'forum_enabled',
            'seating_only_for_instructor',
            'queue_enabled',
            'polls_enabled',
            'seek_message_enabled',
        ];
        foreach ($array as $key) {
            $this->$key = (bool) $this->$key;
        }

        if (!empty($this->course_json['feature_flags']) && is_array($this->course_json['feature_flags'])) {
            $this->feature_flags = $this->course_json['feature_flags'];
        }

        $wrapper_files_path = FileUtils::joinPaths($this->getCoursePath(), 'site');
        foreach (WrapperController::WRAPPER_FILES as $file) {
            $path = FileUtils::joinPaths($wrapper_files_path, $file);
            if (file_exists($path)) {
                $this->wrapper_files[$file] = $path;
            }
        }

        $this->course_loaded = true;
    }

    private function setConfigValues($config, $section, $keys) {
        if (!isset($config[$section]) || !is_array($config[$section])) {
            throw new ConfigException("Missing config section '{$section}' in json file");
        }

        foreach ($keys as $key) {
            if (!isset($config[$section][$key])) {
                throw new ConfigException("Missing config setting '{$section}.{$key}' in configuration json file");
            }
            $this->$key = $config[$section][$key];
        }
    }

    public function isSubmittyAdminUserVerified() {
        return !empty($this->verified_submitty_admin_user);
    }

    /**
     * @return boolean
     */
    public function isDebug() {
        return $this->debug;
    }

    /**
     * @return bool
     */
    public function shouldLogExceptions() {
        return $this->log_exceptions;
    }

    /**
     * @return bool
     */
    public function shouldZeroRubricGrades() {
        return $this->zero_rubric_grades;
    }

    /**
     * @return bool
     */
    public function displayCustomMessage() {
        return $this->display_custom_message;
    }

    /**
     * @return bool
     */
    public function displayRainbowGradesSummary() {
        return $this->display_rainbow_grades_summary;
    }

    /**
     * @return bool
     */
    public function displayRoomSeating() {
        return $this->room_seating_gradeable_id !== "";
    }


    public function getLogPath() {
        return $this->submitty_log_path;
    }

    public function saveCourseJson($save): bool {
        return FileUtils::writeJsonFile($this->course_json_path, array_merge($this->course_json, $save));
    }

    public function wrapperEnabled() {
        return $this->course_loaded
            && (count($this->wrapper_files) > 0);
    }

    public function getWrapperFiles() {
        //Return empty if not logged in because we can't access them
        return ($this->core->getUser() === null ? [] : $this->wrapper_files);
    }

    /**
     * Checks to see if a given feature flag is enabled or not. If the site
     * is running under debug, we assume all flags are enabled, else, the
     * flag must exist in the course config.json file and be set to true.
     */
    public function checkFeatureFlagEnabled(string $flag): bool {
        return $this->debug
            || (
                isset($this->feature_flags[$flag])
                && $this->feature_flags[$flag] === true
            );
    }
}<|MERGE_RESOLUTION|>--- conflicted
+++ resolved
@@ -15,13 +15,8 @@
  * the database. We also allow for using this to write back to the variables within the database
  * (but not the variables in the files).
  *
-<<<<<<< HEAD
- * @method string|null getSemester()
+ * @method string|null getTerm()
  * @method string|null getCourse()
-=======
- * @method string getTerm()
- * @method string getCourse()
->>>>>>> da33bd5a
  * @method string getBaseUrl()
  * @method string getVcsUrl()
  * @method string getCgiUrl()
