<?php

namespace app\controllers\grading;

use app\libraries\DiffViewer;
use app\models\AbstractModel;
use app\models\gradeable\Component;
use app\models\gradeable\Gradeable;
use app\models\gradeable\GradedComponent;
use app\models\gradeable\GradedGradeable;
use app\models\gradeable\Mark;
use app\models\gradeable\TaGradedGradeable;
use app\models\GradeableAutocheck;
use app\models\Team;
use app\models\User;
use app\libraries\FileUtils;
use app\controllers\GradingController;


class ElectronicGraderController extends GradingController {
    public function run() {
        switch ($_REQUEST['action']) {
            case 'details':
                $this->showDetails();
                break;
            case 'submit_team_form':
                $this->adminTeamSubmit();
                break;
            case 'export_teams':
                $this->exportTeams();
                break;
            case 'import_teams':
                $this->importTeams();
                break;
            case 'grade':
                $this->showGrading();
                break;
            case 'delete_component':
                $this->ajaxDeleteComponent();
                break;
            case 'add_component':
                $this->ajaxAddComponent();
                break;
            case 'save_graded_component':
                $this->ajaxSaveGradedComponent();
                break;
            case 'save_mark':
                $this->ajaxSaveMark();
                break;
            case 'save_mark_order':
                $this->ajaxSaveMarkOrder();
                break;
            case 'save_overall_comment':
                $this->ajaxSaveOverallComment();
                break;
            case 'save_component':
                $this->ajaxSaveComponent();
                break;
            case 'save_component_order':
                $this->ajaxSaveComponentOrder();
                break;
            case 'save_component_pages':
                $this->ajaxSaveComponentPages();
                break;
            case 'get_graded_component':
                $this->ajaxGetGradedComponent();
                break;
            case 'get_gradeable_rubric':
                $this->ajaxGetGradeableRubric();
                break;
            case 'get_component_rubric':
                $this->ajaxGetComponent();
                break;
            case 'get_graded_gradeable':
                $this->ajaxGetGradedGradeable();
                break;
            case 'get_overall_comment':
                $this->ajaxGetOverallComment();
                break;
            case 'get_mark_stats':
                $this->ajaxGetMarkStats();
                break;
            case 'add_new_mark':
                $this->ajaxAddNewMark();
                break;
            case 'delete_mark':
                $this->ajaxDeleteMark();
                break;
            case 'load_student_file':
                $this->ajaxGetStudentOutput();
                break;
            case 'verify_component':
                $this->ajaxVerifyComponent();
                break;
            case 'verify_all_components':
                $this->ajaxVerifyAllComponents();
                break;
            case 'remove_empty':
                $this->ajaxRemoveEmpty();
                break;
            case '':
                $this->showStatus();
                break;
            default:
                // TODO: this is for testing
                throw new \InvalidArgumentException('AHHH');
                break;
        }
    }

    /**
     * Checks that a given diff viewer option is valid using DiffViewer::isValidSpecialCharsOption
     * @param string $option
     * @return bool
     */
    private function validateDiffViewerOption(string $option) {
        if (!DiffViewer::isValidSpecialCharsOption($option)) {
            $this->core->getOutput()->renderJsonFail('Invalid diff viewer option parameter');
            return false;
        }
        return true;
    }

    /**
     * Checks that a given diff viewer type is valid using DiffViewer::isValidType
     * @param string $type
     * @return bool
     */
    private function validateDiffViewerType(string $type) {
        if (!DiffViewer::isValidType($type)) {
            $this->core->getOutput()->renderJsonFail('Invalid diff viewer type parameter');
            return false;
        }
        return true;
    }

    /**
     * Route for getting whitespace information for the diff viewer
     */
    public function ajaxRemoveEmpty() {
        $gradeable_id = $_REQUEST['gradeable_id'] ?? '';
        $submitter_id = $_REQUEST['who_id'] ?? '';
        $index = $_REQUEST['index'] ?? '';
        $option = $_REQUEST['option'] ?? 'original';
        $version = $_REQUEST['version'] ?? '';
        $type = $_REQUEST['which'] ?? 'actual';
        $autocheck_cnt = $_REQUEST['autocheck_cnt'] ?? '0';

        //There are three options: original (Don't show empty space), escape (with escape codes), and unicode (with characters)
        if (!$this->validateDiffViewerOption($option)) {
            return;
        }

        // Type can be either 'actual' or 'expected'
        if (!$this->validateDiffViewerType($type)) {
            return;
        }

        // Get the gradeable
        $gradeable = $this->tryGetGradeable($gradeable_id);
        if ($gradeable === false) {
            return;
        }

        // Get the graded gradeable
        $graded_gradeable = $this->tryGetGradedGradeable($gradeable, $submitter_id);
        if ($graded_gradeable === false) {
            return;
        }

        // get the requested version
        $version_instance = $this->tryGetVersion($graded_gradeable->getAutoGradedGradeable(), $version);
        if ($version_instance === false) {
            return;
        }

        // Get the requested testcase
        $testcase = $this->tryGetTestcase($version_instance, $index);
        if ($testcase === false) {
            return;
        }

        // Get the requested autocheck
        $autocheck = $this->tryGetAutocheck($testcase, $autocheck_cnt);
        if ($autocheck === false) {
            return;
        }

        try {
            $results = $this->removeEmpty($autocheck, $option, $type);
            $this->core->getOutput()->renderJsonSuccess($results);
        } catch (\Exception $e) {
            $this->core->getOutput()->renderJsonError($e->getMessage());
        }
    }

    private function removeEmpty(GradeableAutocheck $autocheck, string $option, string $type) {
        $diff_viewer = $autocheck->getDiffViewer();

        //There are currently two views, the view of student's code and the expected view.
        if ($type === DiffViewer::ACTUAL) {
            $html = $diff_viewer->getDisplayActual($option);
        } else {
            $html = $diff_viewer->getDisplayExpected($option);
        }
        $white_spaces = $diff_viewer->getWhiteSpaces();
        return ['html' => $html, 'whitespaces' => $white_spaces];
    }

    /**
     * Route for verifying the grader of a graded component
     * Note: Until verify graders migration gets added, this just overwrites the grader
     */
    private function ajaxVerifyComponent() {
        $gradeable_id = $_POST['gradeable_id'] ?? '';
        $component_id = $_POST['component_id'] ?? '';
        $anon_id = $_POST['anon_id'] ?? '';

        $grader = $this->core->getUser();

        // Get the gradeable
        $gradeable = $this->tryGetGradeable($gradeable_id);
        if ($gradeable === false) {
            return;
        }

        // get the component
        $component = $this->tryGetComponent($gradeable, $component_id);
        if ($component === false) {
            return;
        }

        // Get user id from the anon id
        $submitter_id = $this->tryGetSubmitterIdFromAnonId($anon_id);
        if ($submitter_id === false) {
            return;
        }

        // Get the graded gradeable
        $graded_gradeable = $this->tryGetGradedGradeable($gradeable, $submitter_id);
        if ($graded_gradeable === false) {
            return;
        }

        // checks if user has permission TODO: make these permissions should be more refined
        if (!$this->core->getAccess()->canI("grading.electronic.verify_grader")) {
            $this->core->getOutput()->renderJsonFail('Insufficient permissions to verify component');
            return;
        }

        // Get / create the TA grade
        $ta_graded_gradeable = $graded_gradeable->getOrCreateTaGradedGradeable();

        // Get / create the graded component
        $graded_component = $ta_graded_gradeable->getOrCreateGradedComponent($component, $grader, false);

        // Verifying individual component should fail if its ungraded
        if ($graded_component === null) {
            $this->core->getOutput()->renderJsonFail('Cannot verify ungraded component');
            return;
        }

        try {
            // Once we've parsed the inputs and checked permissions, perform the operation
            $this->verifyComponent($graded_component, $grader);
            $this->core->getQueries()->saveTaGradedGradeable($ta_graded_gradeable);

            $this->core->getOutput()->renderJsonSuccess();
        } catch (\InvalidArgumentException $e) {
            $this->core->getOutput()->renderJsonFail($e->getMessage());
        } catch (\Exception $e) {
            $this->core->getOutput()->renderJsonError($e->getMessage());
        }
    }

    /**
     * Route for verifying all components of a graded gradeable
     * Note: Until verify graders migration gets added, this just overwrites the graders
     */
    private function ajaxVerifyAllComponents() {
        $gradeable_id = $_POST['gradeable_id'] ?? '';
        $anon_id = $_POST['anon_id'] ?? '';

        $grader = $this->core->getUser();

        // Get the gradeable
        $gradeable = $this->tryGetGradeable($gradeable_id);
        if ($gradeable === false) {
            return;
        }

        // Get user id from the anon id
        $submitter_id = $this->tryGetSubmitterIdFromAnonId($anon_id);
        if ($submitter_id === false) {
            return;
        }

        // Get the graded gradeable
        $graded_gradeable = $this->tryGetGradedGradeable($gradeable, $submitter_id);
        if ($graded_gradeable === false) {
            return;
        }

        // checks if user has permission TODO: make these permissions should be more refined
        if (!$this->core->getAccess()->canI("grading.electronic.verify_all")) {
            $this->core->getOutput()->renderJsonFail('Insufficient permissions to verify component');
            return;
        }

        // Verifying all components should not fail because there are no components to verify,
        //  but it should only verify components with a grader
        if ($graded_gradeable->hasTaGradingInfo()) {
            $this->core->getOutput()->renderJsonSuccess();
        }

        // Get / create the TA grade
        $ta_graded_gradeable = $graded_gradeable->getTaGradedGradeable();

        try {
            // Once we've parsed the inputs and checked permissions, perform the operation
            foreach ($gradeable->getComponents() as $component) {
                $graded_component = $ta_graded_gradeable->getGradedComponent($component);
                if ($graded_component !== null) {
                    $this->verifyComponent($graded_component, $grader);
                }
            }
            $this->core->getQueries()->saveTaGradedGradeable($ta_graded_gradeable);

            $this->core->getOutput()->renderJsonSuccess();
        } catch (\InvalidArgumentException $e) {
            $this->core->getOutput()->renderJsonFail($e->getMessage());
        } catch (\Exception $e) {
            $this->core->getOutput()->renderJsonError($e->getMessage());
        }
    }

    private function verifyComponent(GradedComponent $graded_component, User $verifier) {
        // TODO: swap out body of this function with verifying logic
        $graded_component->setGrader($verifier);
    }

    /**
     * Shows statistics for the grading status of a given electronic submission. This is shown to all full access
     * graders. Limited access graders will only see statistics for the sections they are assigned to.
     */
    public function showStatus() {
        $gradeable_id = $_REQUEST['gradeable_id'] ?? '';

        $gradeable = $this->tryGetGradeable($gradeable_id, false);
        if ($gradeable === false) {
            $this->core->addErrorMessage('Invalid gradeable id');
            $this->core->redirect($this->core->buildUrl());
        }

        if (!$this->core->getAccess()->canI("grading.electronic.status", ["gradeable" => $gradeable])) {
            $this->core->addErrorMessage("You do not have permission to grade {$gradeable->getTitle()}");
            $this->core->redirect($this->core->getConfig()->getSiteUrl());
        }

        $gradeableUrl = $this->core->buildUrl(array('component' => 'grading', 'page' => 'electronic', 'gradeable_id' => $gradeable_id));
        $this->core->getOutput()->addBreadcrumb("{$gradeable->getTitle()} Grading", $gradeableUrl);

        $peer = false;
        if ($gradeable->isPeerGrading() && ($this->core->getUser()->getGroup() == User::GROUP_STUDENT)) {
            $peer = true;
        }

        /*
         * we need number of students per section
         */

        $no_team_users = array();
        $graded_components = array();
        $graders = array();
        $average_scores = array();
        $sections = array();
        $total_users = array();
        $component_averages = array();
        $autograded_average = null;
        $overall_average = null;
        $num_submitted = array();
        $num_unsubmitted = 0 ;
        $total_indvidual_students = 0;
        $viewed_grade = 0;
        $regrade_requests = $this->core->getQueries()->getNumberRegradeRequests($gradeable_id);
        if ($peer) {
            $peer_grade_set = $gradeable->getPeerGradeSet();
            $total_users = $this->core->getQueries()->getTotalUserCountByGradingSections($sections, 'registration_section');
            $num_components = count($gradeable->getPeerComponents());
            $graded_components = $this->core->getQueries()->getGradedPeerComponentsByRegistrationSection($gradeable_id, $sections);
            $my_grading = $this->core->getQueries()->getNumGradedPeerComponents($gradeable_id, $this->core->getUser()->getId());
            $component_averages = array();
            $autograded_average = null;
            $overall_average = null;
            $section_key='registration_section';
        }
        else if ($gradeable->isGradeByRegistration()) {
            if(!$this->core->getAccess()->canI("grading.electronic.status.full")) {
                $sections = $this->core->getUser()->getGradingRegistrationSections();
            }
            else {
                $sections = $this->core->getQueries()->getRegistrationSections();
                foreach ($sections as $i => $section) {
                    $sections[$i] = $section['sections_registration_id'];
                }
            }
            $section_key='registration_section';
            if (count($sections) > 0) {
                $graders = $this->core->getQueries()->getGradersForRegistrationSections($sections);
            }
            $num_components = count($gradeable->getNonPeerComponents());
        }
        //grading by rotating section
        else {
            if(!$this->core->getAccess()->canI("grading.electronic.status.full")) {
                $sections = $this->core->getQueries()->getRotatingSectionsForGradeableAndUser($gradeable_id, $this->core->getUser()->getId());
            }
            else {
                $sections = $this->core->getQueries()->getRotatingSections();
                foreach ($sections as $i => $section) {
                    $sections[$i] = $section['sections_rotating_id'];
                }
            }
            $section_key='rotating_section';
            if (count($sections) > 0) {
                $graders = $this->core->getQueries()->getGradersForRotatingSections($gradeable_id, $sections);
            }
        }
        //Check if this is a team project or a single-user project
        if($gradeable->isTeamAssignment()){
            $num_submitted = $this->core->getQueries()->getSubmittedTeamCountByGradingSections($gradeable_id, $sections, 'registration_section');
        }
        else{
            $num_submitted = $this->core->getQueries()->getTotalSubmittedUserCountByGradingSections($gradeable_id, $sections, $section_key);
        }
        if (count($sections) > 0) {
            if ($gradeable->isTeamAssignment()) {
                $total_users = $this->core->getQueries()->getTotalTeamCountByGradingSections($gradeable_id, $sections, $section_key);
                $no_team_users = $this->core->getQueries()->getUsersWithoutTeamByGradingSections($gradeable_id, $sections, $section_key);
                $team_users = $this->core->getQueries()->getUsersWithTeamByGradingSections($gradeable_id, $sections, $section_key);
            }
            else {
                $total_users = $this->core->getQueries()->getTotalUserCountByGradingSections($sections, $section_key);
                $no_team_users = array();
                $team_users = array();
            }
            $graded_components = $this->core->getQueries()->getGradedComponentsCountByGradingSections($gradeable_id, $sections, $section_key, $gradeable->isTeamAssignment());
            $component_averages = $this->core->getQueries()->getAverageComponentScores($gradeable_id, $section_key, $gradeable->isTeamAssignment());
            $autograded_average = $this->core->getQueries()->getAverageAutogradedScores($gradeable_id, $section_key, $gradeable->isTeamAssignment());
            $overall_average = $this->core->getQueries()->getAverageForGradeable($gradeable_id, $section_key, $gradeable->isTeamAssignment());
            $num_components = count($gradeable->getNonPeerComponents());
            $viewed_grade = $this->core->getQueries()->getNumUsersWhoViewedGrade($gradeable_id);
        }
        $sections = array();
        //Either # of teams or # of students (for non-team assignments). Either case
        // this is the max # of submitted copies for this gradeable.
        $total_submissions = 0;
        if (count($total_users) > 0) {
            foreach ($total_users as $key => $value) {
                if ($key == 'NULL') continue;
                $total_submissions += $value;
            }
            if ($peer) {
                $sections['stu_grad'] = array(
                    'total_components' => $num_components * $peer_grade_set,
                    'graded_components' => $my_grading,
                    'graders' => array()
                );
                $sections['all'] = array(
                    'total_components' => 0,
                    'graded_components' => 0,
                    'graders' => array()
                );
                foreach($total_users as $key => $value) {
                    if($key == 'NULL') continue;
                    $sections['all']['total_components'] += $value *$num_components*$peer_grade_set;
                    $sections['all']['graded_components'] += isset($graded_components[$key]) ? $graded_components[$key] : 0;
                }
                $sections['all']['total_components'] -= $peer_grade_set*$num_components;
                $sections['all']['graded_components'] -= $my_grading;
            }
            else {
                foreach ($total_users as $key => $value) {
                    if(array_key_exists($key, $num_submitted)){
                        $sections[$key] = array(
                            'total_components' => $num_submitted[$key] * $num_components,
                            'graded_components' => 0,
                            'graders' => array()
                        );
                    } else{
                        $sections[$key] = array(
                            'total_components' => 0,
                            'graded_components' => 0,
                            'graders' => array()
                        );
                    }
                    if ($gradeable->isTeamAssignment()) {
                        $sections[$key]['no_team'] = $no_team_users[$key];
                        $sections[$key]['team'] = $team_users[$key];
                    }
                    if (isset($graded_components[$key])) {
                        // Clamp to total components if unsubmitted assigment is graded for whatever reason
                        $sections[$key]['graded_components'] = min(intval($graded_components[$key]), $sections[$key]['total_components']);
                    }
                    if (isset($graders[$key])) {
                        $sections[$key]['graders'] = $graders[$key];

                        if ($key !== "NULL") {
                            $valid_graders = array();
                            foreach ($graders[$key] as $valid_grader) {
                                /* @var User $valid_grader */
                                if ($this->core->getAccess()->canUser($valid_grader, "grading.electronic.grade", ["gradeable" => $gradeable])) {
                                    $valid_graders[] = $valid_grader->getDisplayedFirstName();
                                }
                            }
                            $sections[$key]["valid_graders"] = $valid_graders;
                        }
                    }
                }
            }
        }
        $registered_but_not_rotating = count($this->core->getQueries()->getRegisteredUsersWithNoRotatingSection());
        $rotating_but_not_registered = count($this->core->getQueries()->getUnregisteredStudentsWithRotatingSection());

        $show_warnings = $this->core->getAccess()->canI("grading.electronic.status.warnings");

        $this->core->getOutput()->renderOutput(array('grading', 'ElectronicGrader'), 'statusPage', $gradeable, $sections, $component_averages, $autograded_average, $overall_average, $total_submissions, $registered_but_not_rotating, $rotating_but_not_registered, $viewed_grade, $section_key, $regrade_requests, $show_warnings);
    }

    /**
     * Shows the list of submitters
     */
    public function showDetails() {
        $gradeable_id = $_REQUEST['gradeable_id'] ?? '';
        // Default is viewing your sections
        // Limited grader does not have "View All" option
        // If nothing to grade, Instructor will see all sections
        $view_all = isset($_GET['view']) && $_GET['view'] === 'all';

        $gradeable = $this->tryGetGradeable($gradeable_id);
        if ($gradeable === false) {
            $this->core->addErrorMessage('Invalid Gradeable!');
            $this->core->redirect($this->core->buildUrl());
        }

        $gradeableUrl = $this->core->buildUrl(array('component' => 'grading', 'page' => 'electronic', 'gradeable_id' => $gradeable_id));
        $this->core->getOutput()->addBreadcrumb("{$gradeable->getTitle()} Grading", $gradeableUrl);

        $this->core->getOutput()->addBreadcrumb('Student Index');

        $peer = ($gradeable->isPeerGrading() && $this->core->getUser()->getGroup() == User::GROUP_STUDENT);
        if (!$this->core->getAccess()->canI("grading.electronic.details", ["gradeable" => $gradeable])) {
            $this->core->addErrorMessage("You do not have permission to grade {$gradeable->getTitle()}");
            $this->core->redirect($this->core->getConfig()->getSiteUrl());
        }

        //Checks to see if the Grader has access to all users in the course,
        //Will only show the sections that they are graders for if not TA or Instructor
        $can_show_all = $this->core->getAccess()->canI("grading.electronic.details.show_all");
        $show_all = isset($_GET['view']) && $_GET['view'] === "all" && $can_show_all;

        $students = array();
        //If we are peer grading, load in all students to be graded by this peer.
        if ($peer) {
            $student_ids = $this->core->getQueries()->getPeerAssignment($gradeable->getId(), $this->core->getUser()->getId());
            $graders = array();
            $section_key = "registration_section";
        }
        else if ($gradeable->isGradeByRegistration()) {
            $section_key = "registration_section";
            $sections = $this->core->getUser()->getGradingRegistrationSections();
            if (!$show_all) {
                $students = $this->core->getQueries()->getUsersByRegistrationSections($sections);
            }
            $graders = $this->core->getQueries()->getGradersForRegistrationSections($sections);
        }
        else {
            $section_key = "rotating_section";
            if (!$show_all) {
                $sections = $this->core->getQueries()->getRotatingSectionsForGradeableAndUser($gradeable_id,
                    $this->core->getUser()->getId());
                $students = $this->core->getQueries()->getUsersByRotatingSections($sections);
            }
            else {
                $sections = $this->core->getQueries()->getRotatingSectionsForGradeableAndUser($gradeable_id);
            }
            $graders = $this->core->getQueries()->getGradersForRotatingSections($gradeable->getId(), $sections);
        }
        if ($show_all) {
            $students = $this->core->getQueries()->getAllUsers($section_key);
        }
        if(!$peer) {
            $student_ids = array_map(function(User $student) { return $student->getId(); }, $students);
        }

        $show_empty_teams = $this->core->getAccess()->canI("grading.electronic.details.show_empty_teams");
        $empty_teams = array();
        if ($gradeable->isTeamAssignment()) {
            // Only give getGradeables one User ID per team
            $all_teams = $this->core->getQueries()->getTeamsByGradeableId($gradeable_id);
            foreach($all_teams as $team) {
                $student_ids = array_diff($student_ids, $team->getMembers());
                $team_section = $gradeable->isGradeByRegistration() ? $team->getRegistrationSection() : $team->getRotatingSection();
                if ($team->getSize() > 0 && (in_array($team_section, $sections) || $show_all)) {
                    $student_ids[] = $team->getLeaderId();
                }
                if ($team->getSize() === 0 && $show_empty_teams) {
                    $empty_teams[] = $team;
                }
            }
        }

        $graded_gradeables = [];
        $user_ids = []; // Collect user ids so we know who isn't on a team
        /** @var GradedGradeable $g */
        foreach ($this->core->getQueries()->getGradedGradeables([$gradeable], $student_ids, null, [$section_key, 'user_id', 'team_id']) as $g) {
            $graded_gradeables[] = $g;
            if($gradeable->isTeamAssignment()) {
                $user_ids = array_merge($user_ids, $g->getSubmitter()->getTeam()->getMemberUserIds());
            }
        }
        $teamless_users = [];
        if ($gradeable->isTeamAssignment()) {
            // Get al users and separate by section (registration or rotating)
            $get_user_section = function (User $user) use ($gradeable) {
                return $gradeable->isGradeByRegistration() ? $user->getRegistrationSection() ?? 'NULL' : $user->getRotatingSection();
            };
            foreach ($students as $user) {
                if (!in_array($user->getId(), $user_ids)) {
                    $teamless_users[] = $user;
                }
            }
        }

        if ($peer) {
            $grading_count = $gradeable->getPeerGradeSet();
        } else if ($gradeable->isGradeByRegistration()) {
            $grading_count = count($this->core->getUser()->getGradingRegistrationSections());
        } else {
            $grading_count = count($this->core->getQueries()->getRotatingSectionsForGradeableAndUser($gradeable->getId(), $this->core->getUser()->getId()));
        }

        $show_all_sections_button = $can_show_all;
        $show_edit_teams = $this->core->getAccess()->canI("grading.electronic.show_edit_teams") && $gradeable->isTeamAssignment();
        $show_import_teams_button = $show_edit_teams && (count($all_teams) > count($empty_teams));
        $show_export_teams_button = $show_edit_teams && (count($all_teams) == count($empty_teams));

        $this->core->getOutput()->renderOutput(array('grading', 'ElectronicGrader'), 'detailsPage', $gradeable, $graded_gradeables, $teamless_users, $graders, $empty_teams, $show_all_sections_button, $show_import_teams_button, $show_export_teams_button, $show_edit_teams, $view_all);

        if ($show_edit_teams) {
            $all_reg_sections = $this->core->getQueries()->getRegistrationSections();
            $key = 'sections_registration_id';
            foreach ($all_reg_sections as $i => $section) {
                $all_reg_sections[$i] = $section[$key];
            }

            $all_rot_sections = $this->core->getQueries()->getRotatingSections();
            $key = 'sections_rotating_id';

            foreach ($all_rot_sections as $i => $section) {
                $all_rot_sections[$i] = $section[$key];
            }
            $this->core->getOutput()->renderOutput(array('grading', 'ElectronicGrader'), 'adminTeamForm', $gradeable, $all_reg_sections, $all_rot_sections);
            $this->core->getOutput()->renderOutput(array('grading', 'ElectronicGrader'), 'importTeamForm', $gradeable);
        }
    }

    /**
     * Imports teams from a csv file upload
     */
    public function importTeams() {
        $gradeable_id = $_REQUEST['gradeable_id'] ?? '';

        $gradeable = $this->tryGetGradeable($gradeable_id, false);
        if ($gradeable === false) {
            $this->core->addErrorMessage("Failed to load gradeable: {$gradeable_id}");
            $this->core->redirect($this->core->buildUrl());
        }

        $return_url = $this->core->buildUrl(array('component' => 'grading', 'page' => 'electronic', 'action' => 'details', 'gradeable_id' => $gradeable_id));

        if (!$this->core->getAccess()->canI("grading.electronic.import_teams", ["gradeable" => $gradeable])) {
            $this->core->addErrorMessage("You do not have permission to do that.");
            $this->core->redirect($this->core->getConfig()->getSiteUrl());
        }

        if (!$gradeable->isTeamAssignment()) {
            $this->core->addErrorMessage("{$gradeable->getTitle()} is not a team assignment");
            $this->core->redirect($return_url);
        }

        if ($_FILES['upload_team']['name'] == "") {
            $this->core->addErrorMessage("No input file specified");
            $this->core->redirect($return_url);
        }

        $csv_file = $_FILES['upload_team']['tmp_name'];
        register_shutdown_function(
            function () use ($csv_file) {
                unlink($csv_file);
            }
        );
        ini_set("auto_detect_line_endings", true);

        $contents = file($csv_file, FILE_IGNORE_NEW_LINES | FILE_SKIP_EMPTY_LINES);
        if ($contents === false) {
            $this->core->addErrorMessage("File was not properly uploaded. Contact your sysadmin.");
            $this->core->redirect($return_url);
        }

        $row_num = 1;
        $error_message = "";
        $new_teams_members = array();
        foreach ($contents as $content) {
            $vals = str_getcsv($content);
            $vals = array_map('trim', $vals);
            if (count($vals) != 6) {
                $error_message .= "ERROR on row {$row_num}, csv row do not follow specified format<br>";
                continue;
            }
            if ($row_num == 1) {
                $row_num += 1;
                continue;
            }
            $team_id = $vals[3];
            $user_id = $vals[2];

            if ($this->core->getQueries()->getUserById($user_id) === null) {
                $error_message .= "ERROR on row {$row_num}, user_id doesn't exists<br>";
                continue;
            }
            if (!array_key_exists($team_id, $new_teams_members)) {
                $new_teams_members[$team_id] = array();
            }
            array_push($new_teams_members[$team_id], $user_id);
        }

        if ($error_message != "") {
            $this->core->addErrorMessage($error_message);
            $this->core->redirect($return_url);
        }

        $gradeable_path = FileUtils::joinPaths($this->core->getConfig()->getCoursePath(), "submissions", $gradeable_id);
        if (!FileUtils::createDir($gradeable_path)) {
            $this->core->addErrorMessage("Failed to make folder for this assignment");
            $this->core->redirect($return_url);
        }

        foreach ($new_teams_members as $team_id => $members) {
            $leader_id = $members[0];

            $leader = $this->core->getQueries()->getUserById($leader_id);
            $members = $this->core->getQueries()->getUsersById(array_slice($members, 1));
            try {
                $gradeable->createTeam($leader, $members);
            } catch (\Exception $e) {
                $this->core->addErrorMessage("Team may not have been properly initialized ($leader_id): {$e->getMessage()}");
            }
        }

        $this->core->addSuccessMessage("All Teams are imported to the gradeable");
        $this->core->redirect($return_url);
    }

    /**
     * Exports team into a csv file and displays it to the user
     */
    public function exportTeams() {
        $gradeable_id = $_REQUEST['gradeable_id'] ?? '';

        $gradeable = $this->tryGetGradeable($gradeable_id, false);
        if ($gradeable === false) {
            $this->core->addErrorMessage("Failed to load gradeable: {$gradeable_id}");
            $this->core->redirect($this->core->buildUrl());
        }

        if (!$this->core->getAccess()->canI("grading.electronic.export_teams", ["gradeable" => $gradeable])) {
            $this->core->addErrorMessage("You do not have permission to do that.");
            $this->core->redirect($this->core->getConfig()->getSiteUrl());
        }

        $all_teams = $gradeable->getTeams();
        $nl = "\n";
        $csvdata = "First Name,Last Name,User ID,Team ID,Team Registration Section,Team Rotating Section" . $nl;
        foreach ($all_teams as $team) {
            if ($team->getSize() != 0) {
                foreach ($team->getMemberUsers() as $user) {
                    $csvdata .= implode(',', [
                        $user->getDisplayedFirstName(),
                        $user->getDisplayedLastName(),
                        $user->getId(),
                        $team->getId(),
                        $team->getRegistrationSection(),
                        $team->getRotatingSection()
                    ]);
                    $csvdata .= $nl;
                }
            }
        }
        $filename = $this->core->getConfig()->getCourse() . "_" . $gradeable_id . "_teams.csv";
        $this->core->getOutput()->renderFile($csvdata, $filename);
    }

    /**
     * Handle requests to create individual teams via the AdminTeamForm
     */
    public function adminTeamSubmit() {
        if (!$this->core->getAccess()->canI("grading.electronic.submit_team_form")) {
            $this->core->addErrorMessage("You do not have permission to do that.");
            $this->core->redirect($this->core->getConfig()->getSiteUrl());
        }

        $gradeable_id = $_REQUEST['gradeable_id'] ?? '';
        $view = $_REQUEST['view'] ?? '';
        $new_team = ($_POST['new_team'] ?? '') === 'true' ? true : false;
        $leader_id = $_POST['new_team_user_id'] ?? '';
        $team_id = $_POST['edit_team_team_id'] ?? '';
        $reg_section = $_POST['reg_section'] ?? 'NULL';
        $rot_section = $_POST['rot_section'] ?? 'NULL';

        if ($rot_section === 'NULL') {
            $rot_section = 0;
        } else {
            $rot_section = intval($rot_section);
        }

        $gradeable = $this->tryGetGradeable($gradeable_id, false);
        if ($gradeable === false) {
            $this->core->addErrorMessage("Failed to load gradeable: {$gradeable_id}");
            $this->core->redirect($this->core->buildUrl());
        }

        $return_url = $this->core->buildUrl(array('component' => 'grading', 'page' => 'electronic', 'action' => 'details', 'gradeable_id' => $gradeable_id));
        if ($view !== '') $return_url .= "&view={$view}";

        if (!$gradeable->isTeamAssignment()) {
            $this->core->addErrorMessage("{$gradeable->getTitle()} is not a team assignment");
            $this->core->redirect($return_url);
        }

        $num_users = intval($_POST['num_users']);
        $user_ids = array();
        for ($i = 0; $i < $num_users; $i++) {
            $id = trim(htmlentities($_POST["user_id_{$i}"]));
            if (in_array($id, $user_ids)) {
                $this->core->addErrorMessage("ERROR: {$id} is already on this team");
                $this->core->redirect($return_url);
            }
            // filter empty strings and leader
            if ($id !== "" && $id !== $leader_id) {
                $user_ids[] = $id;
            }
        }

        // Load the user instances from the database
        $users = $this->core->getQueries()->getUsersById($user_ids);
        $invalid_members = array_diff($user_ids, array_keys($users));
        if (count($invalid_members) > 0) {
            $members_message = implode(', ', $invalid_members);
            $this->core->addErrorMessage("ERROR: {$members_message} are not valid User IDs");
            $this->core->redirect($return_url);
        }

        if ($new_team) {
            $leader = $this->core->getQueries()->getUserById($leader_id);
            try {
                $gradeable->createTeam($leader, $users, $reg_section, $rot_section);
                $this->core->addSuccessMessage("Created New Team {$team_id}");
            } catch (\Exception $e) {
                $this->core->addErrorMessage("Team may not have been properly initialized: {$e->getMessage()}");
                $this->core->redirect($return_url);
            }
        } else {
            $team = $this->core->getQueries()->getTeamById($team_id);
            if ($team === null) {
                $this->core->addErrorMessage("ERROR: {$team_id} is not a valid Team ID");
                $this->core->redirect($return_url);
            }
            $team_members = $team->getMembers();
            $add_user_ids = array();
            foreach ($user_ids as $id) {
                if (!in_array($id, $team_members)) {
                    if ($this->core->getQueries()->getTeamByGradeableAndUser($gradeable_id, $id) !== null) {
                        $this->core->addErrorMessage("ERROR: {$id} is already on a team");
                        $this->core->redirect($return_url);
                    }
                    $add_user_ids[] = $id;
                }
            }
            $remove_user_ids = array();
            foreach ($team_members as $id) {
                if (!in_array($id, $user_ids)) {
                    $remove_user_ids[] = $id;
                }
            }

            $this->core->getQueries()->updateTeamRegistrationSection($team_id, $reg_section === 'NULL' ? null : $reg_section);
            $this->core->getQueries()->updateTeamRotatingSection($team_id, $rot_section === 0 ? null : $rot_section);
            foreach ($add_user_ids as $id) {
                $this->core->getQueries()->declineAllTeamInvitations($gradeable_id, $id);
                $this->core->getQueries()->acceptTeamInvitation($team_id, $id);
            }
            foreach ($remove_user_ids as $id) {
                $this->core->getQueries()->leaveTeam($team_id, $id);
            }
            $this->core->addSuccessMessage("Updated Team {$team_id}");

            $current_time = $this->core->getDateTimeNow()->format("Y-m-d H:i:sO") . " " . $this->core->getConfig()->getTimezone()->getName();
            $settings_file = FileUtils::joinPaths($this->core->getConfig()->getCoursePath(), "submissions", $gradeable_id, $team_id, "user_assignment_settings.json");
            $json = FileUtils::readJsonFile($settings_file);
            if ($json === false) {
                $this->core->addErrorMessage("Failed to open settings file");
                $this->core->redirect($return_url);
            }
            foreach ($add_user_ids as $id) {
                $json["team_history"][] = array("action" => "admin_add_user", "time" => $current_time,
                    "admin_user" => $this->core->getUser()->getId(), "added_user" => $id);
            }
            foreach ($remove_user_ids as $id) {
                $json["team_history"][] = array("action" => "admin_remove_user", "time" => $current_time,
                    "admin_user" => $this->core->getUser()->getId(), "removed_user" => $id);
            }
            if (!@file_put_contents($settings_file, FileUtils::encodeJson($json))) {
                $this->core->addErrorMessage("Failed to write to team history to settings file");
            }
        }

        $this->core->redirect($return_url);
    }

    /**
     * Display the electronic grading page
     */
    public function showGrading() {
        $gradeable_id = $_REQUEST['gradeable_id'] ?? '';
        $submitter_id = $_REQUEST['who_id'] ?? '';

        /** @var Gradeable $gradeable */
        $gradeable = $this->tryGetGradeable($gradeable_id, false);
        if ($gradeable === false) {
            $this->core->addErrorMessage('Invalid Gradeable!');
            $this->core->redirect($this->core->buildUrl());
        }

        $graded_gradeable = $this->tryGetGradedGradeable($gradeable, $submitter_id, false);
        if($graded_gradeable === false) {
            $this->core->redirect($this->core->buildUrl(array('component'=>'grading', 'page'=>'electronic', 'action'=>'details',
                'gradeable_id' => $gradeable_id)));
        }

        $peer = false;
        if($gradeable->isPeerGrading() && $this->core->getUser()->getGroup() == User::GROUP_STUDENT) {
            $peer = true;
        }

        $gradeableUrl = $this->core->buildUrl(array('component' => 'grading', 'page' => 'electronic', 'gradeable_id' => $gradeable_id));
        $this->core->getOutput()->addBreadcrumb("{$gradeable->getTitle()} Grading", $gradeableUrl);
        $indexUrl = $this->core->buildUrl(array('component' => 'grading', 'page' => 'electronic', 'action' => 'details', 'gradeable_id' => $gradeable_id));
        $this->core->getOutput()->addBreadcrumb('Student Index', $indexUrl);

        $graded = 0;
        $total = 0;
        $team = $gradeable->isTeamAssignment();
        if($peer) {
            $section_key = 'registration_section';
            $user_ids_to_grade = $this->core->getQueries()->getPeerAssignment($gradeable->getId(), $this->core->getUser()->getId());
            $total = $gradeable->getPeerGradeSet();
            $graded = $this->core->getQueries()->getNumGradedPeerComponents($gradeable->getId(), $this->core->getUser()->getId()) / count($gradeable->getPeerComponents());
        }
        else if ($gradeable->isGradeByRegistration()) {
            $section_key = "registration_section";
            $sections = $this->core->getUser()->getGradingRegistrationSections();
            if ($this->core->getAccess()->canI("grading.electronic.grade.if_no_sections_exist") && $sections == null) {
                $sections = $this->core->getQueries()->getRegistrationSections();
                for ($i = 0; $i < count($sections); $i++) {
                    $sections[$i] = $sections[$i]['sections_registration_id'];
                }
            }
            if ($team) {
                $teams_to_grade = $this->core->getQueries()->getTeamsByGradeableId($gradeable_id);
                //order teams first by registration section, then by leader id.
                usort($teams_to_grade, function(Team $a, Team $b) {
                    if($a->getRegistrationSection() == $b->getRegistrationSection())
                        return $a->getLeaderId() < $b->getLeaderId() ? -1 : 1;
                    return $a->getRegistrationSection() < $b->getRegistrationSection() ? -1 : 1;
                });

            }
            else {
                $users_to_grade = $this->core->getQueries()->getUsersByRegistrationSections($sections,$orderBy="registration_section,user_id;");
            }
            if($team){
                $graded = array_sum($this->core->getQueries()->getGradedComponentsCountByGradingSections($gradeable_id, $sections, 'registration_section',$team));
                $total = array_sum($this->core->getQueries()->getTotalTeamCountByGradingSections($gradeable_id, $sections, 'registration_section'));
                $total_submitted=array_sum($this->core->getQueries()->getSubmittedTeamCountByGradingSections($gradeable_id, $sections, 'registration_section'));
            }
            else {
                $graded = array_sum($this->core->getQueries()->getGradedComponentsCountByGradingSections($gradeable_id, $sections, 'registration_section', $team));
                $total = array_sum($this->core->getQueries()->getTotalUserCountByGradingSections($sections, 'registration_section'));
                $total_submitted=array_sum($this->core->getQueries()->getTotalSubmittedUserCountByGradingSections($gradeable_id, $sections, 'registration_section'));
            }
        }
        else {
            $section_key = "rotating_section";
            $sections = $this->core->getQueries()->getRotatingSectionsForGradeableAndUser($gradeable_id, $this->core->getUser()->getId());
            if ($this->core->getAccess()->canI("grading.electronic.grade.if_no_sections_exist") && $sections == null) {
                $sections = $this->core->getQueries()->getRotatingSections();
                for ($i = 0; $i < count($sections); $i++) {
                    $sections[$i] = $sections[$i]['sections_rotating_id'];
                }
            }
            if ($team) {
                $teams_to_grade = $this->core->getQueries()->getTeamsByGradeableId($gradeable_id);
                //order teams first by rotating section, then by leader id.
                usort($teams_to_grade, function(Team $a, Team $b) {
                    if($a->getRotatingSection() == $b->getRotatingSection())
                        return $a->getMembers()[0] < $b->getMembers()[0] ? -1 : 1;
                    return $a->getRotatingSection() < $b->getRotatingSection() ? -1 : 1;
                });
                //$total = array_sum($this->core->getQueries()->getTotalTeamCountByGradingSections($gradeable_id, $sections, 'rotating_section'));
                $total = array_sum($this->core->getQueries()->getTotalTeamCountByGradingSections($gradeable_id, $sections, 'rotating_section'));
                $total_submitted=array_sum($this->core->getQueries()->getSubmittedTeamCountByGradingSections($gradeable_id, $sections, 'rotating_section'));
            }
            else {
                $users_to_grade = $this->core->getQueries()->getUsersByRotatingSections($sections,$orderBy="rotating_section,user_id;");
                $total = array_sum($this->core->getQueries()->getTotalUserCountByGradingSections($sections, 'rotating_section'));
                $total_submitted=array_sum($this->core->getQueries()->getTotalSubmittedUserCountByGradingSections($gradeable->getId(), $sections, 'rotating_section'));
            }
            $graded = array_sum($this->core->getQueries()->getGradedComponentsCountByGradingSections($gradeable_id, $sections, 'rotating_section', $team));
        }
        //multiplies users and the number of components a gradeable has together
        if($team) {
            $total_submitted = $total_submitted * count($gradeable->getComponents());
        }
        else {
            $total_submitted = $total_submitted * count($gradeable->getComponents());
        }
        if($total_submitted == 0) {
            $progress = 100;
        }
        else {
            $progress = round(($graded / $total_submitted) * 100, 1);
        }
        if(!$peer && !$team) {
            $user_ids_to_grade = array_map(function(User $user) { return $user->getId(); }, $users_to_grade);
        }
        if(!$peer && $team) {
            /* @var Team[] $teams_assoc */
            $teams_assoc = [];

            foreach ($teams_to_grade as $team_id) {
                $teams_assoc[$team_id->getId()] = $team_id;
                $user_ids_to_grade[] = $team_id->getId();
            }
        }

        //$gradeables_to_grade = $this->core->getQueries()->getGradeables($gradeable_id, $user_ids_to_grade, $section_key);

        $prev_id = "";
        $next_id = "";
<<<<<<< HEAD
        $break_next = false;
        if($who_id === ""){
            $this->core->redirect($this->core->buildUrl(array('component'=>'grading', 'page'=>'electronic', 'action'=>'details',
                'gradeable_id' => $gradeable_id)));
        }

        $index = array_search($who_id, $user_ids_to_grade);
=======
        
        $index = array_search($submitter_id, $user_ids_to_grade);
>>>>>>> 65f2f5b1
        $not_in_my_section = false;
        //If the student isn't in our list of students to grade.
        if($index === false){
            //If we are a full access grader, let us access the student anyway (but don't set next and previous)
            $prev_id = "";
            $next_id = "";
            $not_in_my_section = true;
        }
        else {
            //If the student is in our list of students to grade, set next and previous index appropriately
            if ($index > 0) {
                $prev_id = $user_ids_to_grade[$index - 1];
            }
            if ($index < count($user_ids_to_grade) - 1) {
                $next_id = $user_ids_to_grade[$index + 1];
            }
        }

        if (!$this->core->getAccess()->canI("grading.electronic.grade", ["gradeable" => $gradeable])) {
            $this->core->addErrorMessage("ERROR: You do not have access to grade the requested student.");
            $this->core->redirect($this->core->buildUrl(array('component'=>'grading', 'page'=>'electronic', 'gradeable_id' => $gradeable_id)));
        }

        $show_verify_all = false;
        //check if verify all button should be shown or not
        foreach ($gradeable->getComponents() as $component) {
            $graded_component = $graded_gradeable->getOrCreateTaGradedGradeable()->getGradedComponent($component, $this->core->getUser());
            if ($graded_component === null) {
                continue;
            }
            if ($graded_component->getGrader()->getId() !== $this->core->getUser()->getId()) {
                $show_verify_all = true;
                break;
            }
        }
        $can_verify = $this->core->getAccess()->canI("grading.electronic.verify_grader");
        $show_verify_all = $show_verify_all && $can_verify;

        $show_silent_edit = $this->core->getAccess()->canI("grading.electronic.silent_edit");

        $display_version = intval($_REQUEST['gradeable_version'] ?? '0');
        if($display_version <= 0) {
            $display_version = $graded_gradeable->getAutoGradedGradeable()->getActiveVersion();
        }

        // TODO: delete this once late days are using new model
        $old_gradeable = null;
        if($graded_gradeable->getSubmitter()->isTeam()) {
            $old_gradeable = $this->core->getQueries()->getGradeable($gradeable_id, $graded_gradeable->getSubmitter()->getTeam()->getLeaderId());
        } else {
            $old_gradeable = $this->core->getQueries()->getGradeable($gradeable_id, $submitter_id);
        }
        $late_status = $old_gradeable->calculateLateStatus();
        // TODO: End region

        $this->core->getOutput()->addInternalCss('ta-grading.css');
        $show_hidden = $this->core->getAccess()->canI("autograding.show_hidden_cases", ["gradeable" => $gradeable]);
        $this->core->getOutput()->renderOutput(array('grading', 'ElectronicGrader'), 'hwGradingPage', $gradeable, $graded_gradeable, $display_version, $progress, $prev_id, $next_id, $not_in_my_section, $show_hidden, $can_verify, $show_verify_all, $show_silent_edit, $late_status);
        $this->core->getOutput()->renderOutput(array('grading', 'ElectronicGrader'), 'popupStudents');
        $this->core->getOutput()->renderOutput(array('grading', 'ElectronicGrader'), 'popupMarkConflicts');
        $this->core->getOutput()->renderOutput(array('grading', 'ElectronicGrader'), 'popupSettings');
    }

    /**
     * Route for fetching a gradeable's rubric information
     */
    public function ajaxGetGradeableRubric() {
        $gradeable_id = $_GET['gradeable_id'] ?? '';

        $grader = $this->core->getUser();

        // Get the gradeable
        $gradeable = $this->tryGetGradeable($gradeable_id);
        if ($gradeable === false) {
            return;
        }

        // checks if user has permission
        if (!$this->core->getAccess()->canI("grading.electronic.grade", ["gradeable" => $gradeable])) {
            $this->core->getOutput()->renderJsonFail('Insufficient permissions to get gradeable rubric data');
            return;
        }

        try {
            // Once we've parsed the inputs and checked permissions, perform the operation
            $results = $this->getGradeableRubric($gradeable, $grader);
            $this->core->getOutput()->renderJsonSuccess($results);
        } catch (\InvalidArgumentException $e) {
            $this->core->getOutput()->renderJsonFail($e->getMessage());
        } catch (\Exception $e) {
            $this->core->getOutput()->renderJsonError($e->getMessage());
        }
    }

    public function getGradeableRubric(Gradeable $gradeable, User $grader) {
        $return = [
            'id' => $gradeable->getId(),
            'precision' => $gradeable->getPrecision()
        ];

        // Filter out the components that we shouldn't see
        //  TODO: instructors see all components, some may not be visible in non-super-edit-mode
        $return['components'] = array_map(function (Component $component) {
            return $component->toArray();
        }, array_filter($gradeable->getComponents(), function (Component $component) use ($grader, $gradeable) {
            return $this->core->getAccess()->canUser($grader, 'grading.electronic.view_component', ['gradeable' => $gradeable, 'component' => $component]);
        }));
        // return $grader->getGroup() === User::GROUP_INSTRUCTOR || ($component->isPeer() === ($grader->getGroup() === User::GROUP_STUDENT));
        return $return;
    }

    /**
     * Gets a component and all of its marks
     */
    public function ajaxGetComponent() {
        $gradeable_id = $_GET['gradeable_id'] ?? '';
        $component_id = $_GET['component_id'] ?? '';

        // Get the gradeable
        $gradeable = $this->tryGetGradeable($gradeable_id);
        if ($gradeable === false) {
            return;
        }

        // Get the component
        $component = $this->tryGetComponent($gradeable, $component_id);
        if ($component === false) {
            return;
        }

        // checks if user has permission
        if (!$this->core->getAccess()->canI("grading.electronic.view_component", ["gradeable" => $gradeable, "component" => $component])) {
            $this->core->getOutput()->renderJsonFail('Insufficient permissions to get component');
            return;
        }

        try {
            // Once we've parsed the inputs and checked permissions, perform the operation
            $this->core->getOutput()->renderJsonSuccess($component->toArray());
        } catch (\InvalidArgumentException $e) {
            $this->core->getOutput()->renderJsonFail($e->getMessage());
        } catch (\Exception $e) {
            $this->core->getOutput()->renderJsonError($e->getMessage());
        }
    }

    /**
     * Route for getting information about a individual grader
     */
    public function ajaxGetGradedGradeable() {
        $gradeable_id = $_GET['gradeable_id'] ?? '';
        $anon_id = $_GET['anon_id'] ?? '';

        $grader = $this->core->getUser();

        // Get the gradeable
        $gradeable = $this->tryGetGradeable($gradeable_id);
        if ($gradeable === false) {
            return;
        }

        // Get user id from the anon id
        $submitter_id = $this->tryGetSubmitterIdFromAnonId($anon_id);
        if ($submitter_id === false) {
            return;
        }

        // Get the graded gradeable
        $graded_gradeable = $this->tryGetGradedGradeable($gradeable, $submitter_id);
        if ($graded_gradeable === false) {
            return;
        }

        // checks if user has permission
        if (!$this->core->getAccess()->canI("grading.electronic.grade", ["gradeable" => $graded_gradeable])) {
            $this->core->getOutput()->renderJsonFail('Insufficient permissions to get graded gradeable');
            return;
        }

        // Get / create the TA grade
        $ta_graded_gradeable = $graded_gradeable->getOrCreateTaGradedGradeable();

        try {
            // Once we've parsed the inputs and checked permissions, perform the operation
            $response_data = null;
            if ($ta_graded_gradeable !== null) {
                $response_data = $this->getGradedGradeable($ta_graded_gradeable, $grader);
            }
            $this->core->getOutput()->renderJsonSuccess($response_data);
        } catch (\InvalidArgumentException $e) {
            $this->core->getOutput()->renderJsonFail($e->getMessage());
        } catch (\Exception $e) {
            $this->core->getOutput()->renderJsonError($e->getMessage());
        }
    }

    public function getGradedGradeable(TaGradedGradeable $ta_graded_gradeable, User $grader) {
        $response_data = $ta_graded_gradeable->toArray($grader);

        $graded_gradeable = $ta_graded_gradeable->getGradedGradeable();
        $gradeable = $graded_gradeable->getGradeable();

        // If there is autograding, also send that information TODO: this should be restricted to non-peer
        if ($gradeable->getAutogradingConfig()->anyPoints()) {
            $response_data['auto_grading_total'] = $gradeable->getAutogradingConfig()->getTotalNonExtraCredit();

            // Furthermore, if the user has a grade, send that information
            if ($graded_gradeable->getAutoGradedGradeable()->hasActiveVersion()) {
                $response_data['auto_grading_earned'] = $graded_gradeable->getAutoGradedGradeable()->getActiveVersionInstance()->getTotalPoints();
            }
        }

        // If it is graded at all, then send ta score information
        $response_data['ta_grading_total'] = $gradeable->getTaPoints();
        if ($ta_graded_gradeable->getPercentGraded() !== 0.0) {
            $response_data['ta_grading_earned'] = $ta_graded_gradeable->getTotalScore();
        }

        $response_data['anon_id'] = $graded_gradeable->getSubmitter()->getAnonId();
        return $response_data;
    }

    /**
     * Route for saving the marks the submitter received for a component
     */
    public function ajaxSaveGradedComponent() {
        $gradeable_id = $_POST['gradeable_id'] ?? '';
        $anon_id = $_POST['anon_id'] ?? '';
        $component_id = $_POST['component_id'] ?? '';
        $custom_message = $_POST['custom_message'] ?? null;
        $custom_points = $_POST['custom_points'] ?? null;
        $component_version = $_POST['graded_version'] ?? null;

        // Optional marks parameter
        $marks = $_POST['mark_ids'] ?? [];

        // Validate required parameters
        if ($custom_message === null) {
            $this->core->getOutput()->renderJsonFail('Missing custom_message parameter');
            return;
        }
        if ($custom_points === null) {
            $this->core->getOutput()->renderJsonFail('Missing custom_points parameter');
            return;
        }
        if (!is_numeric($custom_points)) {
            $this->core->getOutput()->renderJsonFail('Invalid custom_points parameter');
            return;
        }
        if ($component_version === null) {
            $this->core->getOutput()->renderJsonFail('Missing graded_version parameter');
            return;
        }
        if (!ctype_digit($component_version)) {
            $this->core->getOutput()->renderJsonFail('Invalid graded_version parameter');
            return;
        }

        // Convert the mark ids to integers
        $numeric_mark_ids = [];
        foreach ($marks as $mark) {
            if(!ctype_digit($mark)) {
                $this->core->getOutput()->renderJsonFail('One of provided mark ids was invalid');
                return;
            }
            $numeric_mark_ids[] = intval($mark);
        }
        $marks = $numeric_mark_ids;

        // Parse the strings into ints/floats
        $component_version = intval($component_version);
        $custom_points = floatval($custom_points);

        // Optional Parameters
        $silent_edit = ($_POST['silent_edit'] ?? 'false') === 'true';

        $grader = $this->core->getUser();

        // Get the gradeable
        $gradeable = $this->tryGetGradeable($gradeable_id);
        if ($gradeable === false) {
            return;
        }

        // get the component
        $component = $this->tryGetComponent($gradeable, $component_id);
        if ($component === false) {
            return;
        }

        // Get user id from the anon id
        $submitter_id = $this->tryGetSubmitterIdFromAnonId($anon_id);
        if ($submitter_id === false) {
            return;
        }

        // Get the graded gradeable
        $graded_gradeable = $this->tryGetGradedGradeable($gradeable, $submitter_id);
        if ($graded_gradeable === false) {
            return;
        }

        // checks if user has permission
        if (!$this->core->getAccess()->canI("grading.electronic.save_graded_component", ["gradeable" => $graded_gradeable, "component" => $component])) {
            $this->core->getOutput()->renderJsonFail('Insufficient permissions to save component/marks');
            return;
        }

        // Check if the user can silently edit assigned marks
        if (!$this->core->getAccess()->canI('grading.electronic.silent_edit')) {
            $silent_edit = false;
        }

        // Get / create the TA grade
        $ta_graded_gradeable = $graded_gradeable->getOrCreateTaGradedGradeable();

        // Get / create the graded component
        $graded_component = $ta_graded_gradeable->getOrCreateGradedComponent($component, $grader, true);

        try {
            // Once we've parsed the inputs and checked permissions, perform the operation
            $this->saveGradedComponent($ta_graded_gradeable, $graded_component, $grader, $custom_points,
                $custom_message, $marks, $component_version, !$silent_edit);
            $this->core->getOutput()->renderJsonSuccess();
        } catch (\InvalidArgumentException $e) {
            $this->core->getOutput()->renderJsonFail($e->getMessage());
        } catch (\Exception $e) {
            $this->core->getOutput()->renderJsonError($e->getMessage());
        }
    }

    public function saveGradedComponent(TaGradedGradeable $ta_graded_gradeable, GradedComponent $graded_component, User $grader, float $custom_points, string $custom_message, array $mark_ids, int $component_version, bool $overwrite) {
        // Only update the grader if we're set to overwrite it
        if ($overwrite) {
            $graded_component->setGrader($grader);
        }
        $version_updated = $graded_component->getGradedVersion() !== $component_version;
        if ($version_updated) {
            $graded_component->setGradedVersion($component_version);
        }
        $graded_component->setComment($custom_message);
        $graded_component->setScore($custom_points);
        $graded_component->setGradeTime($this->core->getDateTimeNow());

        // Set the marks the submitter received
        $graded_component->setMarkIds($mark_ids);

        // Check if this graded component should be deleted
        if (count($graded_component->getMarkIds()) === 0
            && $graded_component->getScore() === 0.0
            && $graded_component->getComment() === '') {
            $ta_graded_gradeable->deleteGradedComponent($graded_component->getComponent(), $graded_component->getGrader());
            $graded_component = null;
        }

        // TODO: is this desirable
        // Reset the user viewed date since we updated the grade
        $ta_graded_gradeable->resetUserViewedDate();

        // Finally, save the changes to the database
        $this->core->getQueries()->saveTaGradedGradeable($ta_graded_gradeable);
    }

    /**
     * Route for saving a component's properties (not its marks)
     */
    public function ajaxSaveComponent() {
        // Required parameters
        $gradeable_id = $_POST['gradeable_id'] ?? '';
        $component_id = $_POST['component_id'] ?? '';
        $title = $_POST['title'] ?? '';
        $ta_comment = $_POST['ta_comment'] ?? '';
        $student_comment = $_POST['student_comment'] ?? '';
        $lower_clamp = $_POST['lower_clamp'] ?? null;
        $default = $_POST['default'] ?? null;
        $max_value = $_POST['max_value'] ?? null;
        $upper_clamp = $_POST['upper_clamp'] ?? null;
        $peer = $_POST['peer'] ?? 'false';
        // Use 'page_number' since 'page' is used in the router
        $page = $_POST['page_number'] ?? '';

        // Validate required parameters
        if ($lower_clamp === null) {
            $this->core->getOutput()->renderJsonFail('Missing lower_clamp parameter');
            return;
        }
        if ($default === null) {
            $this->core->getOutput()->renderJsonFail('Missing default parameter');
            return;
        }
        if ($max_value === null) {
            $this->core->getOutput()->renderJsonFail('Missing max_value parameter');
            return;
        }
        if ($upper_clamp === null) {
            $this->core->getOutput()->renderJsonFail('Missing upper_clamp parameter');
            return;
        }
        if ($page === '') {
            $this->core->getOutput()->renderJsonFail('Missing page parameter');
        }
        if (!is_numeric($lower_clamp)) {
            $this->core->getOutput()->renderJsonFail('Invalid lower_clamp parameter');
            return;
        }
        if (!is_numeric($default)) {
            $this->core->getOutput()->renderJsonFail('Invalid default parameter');
            return;
        }
        if (!is_numeric($max_value)) {
            $this->core->getOutput()->renderJsonFail('Invalid max_value parameter');
            return;
        }
        if (!is_numeric($upper_clamp)) {
            $this->core->getOutput()->renderJsonFail('Invalid upper_clamp parameter');
            return;
        }
        if (strval(intval($page)) !== $page) {
            $this->core->getOutput()->renderJsonFail('Invalid page parameter');
        }
        $peer = $peer === 'true';

        // Get the gradeable
        $gradeable = $this->tryGetGradeable($gradeable_id);
        if ($gradeable === false) {
            return;
        }

        // get the component
        $component = $this->tryGetComponent($gradeable, $component_id);
        if ($component === false) {
            return;
        }

        // checks if user has permission
        if (!$this->core->getAccess()->canI("grading.electronic.save_component", ["gradeable" => $gradeable])) {
            $this->core->getOutput()->renderJsonFail('Insufficient permissions to save components');
            return;
        }

        try {
            // Once we've parsed the inputs and checked permissions, perform the operation
            $component->setTitle($title);
            $component->setTaComment($ta_comment);
            $component->setStudentComment($student_comment);
            $component->setPoints([
                'lower_clamp' => $lower_clamp,
                'default' => $default,
                'max_value' => $max_value,
                'upper_clamp' => $upper_clamp
            ]);
            $component->setPage($page);
            $component->setPeer($peer);
            $this->core->getQueries()->saveComponent($component);
            $this->core->getOutput()->renderJsonSuccess();
        } catch (\InvalidArgumentException $e) {
            $this->core->getOutput()->renderJsonFail($e->getMessage());
        } catch (\Exception $e) {
            $this->core->getOutput()->renderJsonError($e->getMessage());
        }
    }

    /**
     * Route for saving the order of components in a gradeable
     */
    public function ajaxSaveComponentOrder() {
        // Required parameters
        $gradeable_id = $_POST['gradeable_id'] ?? '';
        $order = json_decode($_POST['order'] ?? '[]', true);

        // Validate required parameters
        if (count($order) === 0) {
            $this->core->getOutput()->renderJsonFail('Missing order parameter');
            return;
        }

        // Get the gradeable
        $gradeable = $this->tryGetGradeable($gradeable_id);
        if ($gradeable === false) {
            return;
        }

        // checks if user has permission
        if (!$this->core->getAccess()->canI("grading.electronic.save_component", ["gradeable" => $gradeable])) {
            $this->core->getOutput()->renderJsonFail('Insufficient permissions to save marks');
            return;
        }

        try {
            // Once we've parsed the inputs and checked permissions, perform the operation
            $this->saveComponentOrder($gradeable, $order);
            $this->core->getOutput()->renderJsonSuccess();
        } catch (\InvalidArgumentException $e) {
            $this->core->getOutput()->renderJsonFail($e->getMessage());
        } catch (\Exception $e) {
            $this->core->getOutput()->renderJsonError($e->getMessage());
        }
    }

    public function saveComponentOrder(Gradeable $gradeable, array $orders) {
        foreach ($gradeable->getComponents() as $component) {
            if (!isset($orders[$component->getId()])) {
                throw new \InvalidArgumentException('Missing component id in order array');
            }
            $order = $orders[$component->getId()];
            if (!is_int($order) || $order < 0) {
                throw new \InvalidArgumentException('All order values must be non-negative integers');
            }
            $component->setOrder(intval($order));
        }
        $this->core->getQueries()->updateGradeable($gradeable);
    }

    /**
     * Route for saving the page numbers of the components
     * NOTE: the 'pages' parameter can be an associate array to set the page numbers of each component,
     *  or a single-element array with the key 'page' of the page number to set all components' page to
     */
    public function ajaxSaveComponentPages() {
        // Required parameters
        $gradeable_id = $_POST['gradeable_id'] ?? '';
        $pages = json_decode($_POST['pages'] ?? '[]', true);

        // Validate required parameters
        if (count($pages) === 0) {
            $this->core->getOutput()->renderJsonFail('Missing pages parameter');
            return;
        }

        // Get the gradeable
        $gradeable = $this->tryGetGradeable($gradeable_id);
        if ($gradeable === false) {
            return;
        }

        // checks if user has permission
        if (!$this->core->getAccess()->canI("grading.electronic.save_component", ["gradeable" => $gradeable])) {
            $this->core->getOutput()->renderJsonFail('Insufficient permissions to save marks');
            return;
        }

        try {
            // Once we've parsed the inputs and checked permissions, perform the operation
            if(isset($pages['page']) && count($pages) === 1) {
                // if one page is sent, set all to that page.  This is useful
                //  for setting the page settings to 'none' or 'student-assign'
                $this->saveComponentsPage($gradeable, $pages['page']);
            } else {
                $this->saveComponentPages($gradeable, $pages);
            }
            $this->core->getQueries()->updateGradeable($gradeable);
            $this->core->getOutput()->renderJsonSuccess();
        } catch (\InvalidArgumentException $e) {
            $this->core->getOutput()->renderJsonFail($e->getMessage());
        } catch (\Exception $e) {
            $this->core->getOutput()->renderJsonError($e->getMessage());
        }
    }

    public function saveComponentPages(Gradeable $gradeable, array $pages) {
        foreach ($gradeable->getComponents() as $component) {
            if (!isset($orders[$component->getId()])) {
                throw new \InvalidArgumentException('Missing component id in pages array');
            }
            $page = $pages[$component->getId()];
            if (!is_int($page)) {
                throw new \InvalidArgumentException('All page values must be integers');
            }
            $component->setPage(max(intval($page), -1));
        }
    }

    public function saveComponentsPage(Gradeable $gradeable, int $page) {
        foreach ($gradeable->getComponents() as $component) {
            $component->setPage(max($page, -1));
        }
    }

    /**
     * Route for adding a new component to a gradeable
     */
    public function ajaxAddComponent() {
        // Required parameters
        $gradeable_id = $_POST['gradeable_id'] ?? '';

        // Get the gradeable
        $gradeable = $this->tryGetGradeable($gradeable_id);
        if ($gradeable === false) {
            return;
        }

        // checks if user has permission
        if (!$this->core->getAccess()->canI("grading.electronic.add_component", ["gradeable" => $gradeable])) {
            $this->core->getOutput()->renderJsonFail('Insufficient permissions to add components');
            return;
        }

        try {
            $page = $gradeable->isPdfUpload() ? ($gradeable->isStudentPdfUpload() ? Component::PDF_PAGE_STUDENT : 1) : Component::PDF_PAGE_NONE;

            // Once we've parsed the inputs and checked permissions, perform the operation
            $component = $gradeable->addComponent('Problem ' . strval(count($gradeable->getComponents()) + 1), '', '', 0, 0,
                0, 0, false, false, $page);
            $component->addMark('No Credit', 0.0, false);
            $this->core->getQueries()->updateGradeable($gradeable);
            $this->core->getOutput()->renderJsonSuccess(['component_id' => $component->getId()]);
        } catch (\InvalidArgumentException $e) {
            $this->core->getOutput()->renderJsonFail($e->getMessage());
        } catch (\Exception $e) {
            $this->core->getOutput()->renderJsonError($e->getMessage());
        }
    }

    /**
     * Route for deleting a component from a gradeable
     */
    public function ajaxDeleteComponent() {
        // Required parameters
        $gradeable_id = $_POST['gradeable_id'] ?? '';
        $component_id = $_POST['component_id'] ?? '';

        // Get the gradeable
        $gradeable = $this->tryGetGradeable($gradeable_id);
        if ($gradeable === false) {
            return;
        }

        // get the component
        $component = $this->tryGetComponent($gradeable, $component_id);
        if ($component === false) {
            return;
        }

        // checks if user has permission
        if (!$this->core->getAccess()->canI("grading.electronic.delete_component", ["gradeable" => $gradeable])) {
            $this->core->getOutput()->renderJsonFail('Insufficient permissions to delete components');
            return;
        }

        try {
            // Once we've parsed the inputs and checked permissions, perform the operation
            $gradeable->deleteComponent($component);
            $this->core->getQueries()->updateGradeable($gradeable);
            $this->core->getOutput()->renderJsonSuccess();
        } catch (\InvalidArgumentException $e) {
            $this->core->getOutput()->renderJsonFail($e->getMessage());
        } catch (\Exception $e) {
            $this->core->getOutput()->renderJsonError($e->getMessage());
        }
    }

    /**
     * Route for saving a mark's title/point value
     */
    public function ajaxSaveMark() {
        // Required parameters
        $gradeable_id = $_POST['gradeable_id'] ?? '';
        $component_id = $_POST['component_id'] ?? '';
        $mark_id = $_POST['mark_id'] ?? '';
        $points = $_POST['points'] ?? '';
        $title = $_POST['title'] ?? null;
        $publish = ($_POST['publish'] ?? 'false') === 'true';

        // Validate required parameters
        if ($title === null) {
            $this->core->getOutput()->renderJsonFail('Missing title parameter');
            return;
        }
        if ($points === null) {
            $this->core->getOutput()->renderJsonFail('Missing points parameter');
            return;
        }
        if (!is_numeric($points)) {
            $this->core->getOutput()->renderJsonFail('Invalid points parameter');
            return;
        }

        $points = floatval($points);

        // Get the gradeable
        $gradeable = $this->tryGetGradeable($gradeable_id);
        if ($gradeable === false) {
            return;
        }

        // get the component
        $component = $this->tryGetComponent($gradeable, $component_id);
        if ($component === false) {
            return;
        }

        // get the mark
        $mark = $this->tryGetMark($component, $mark_id);
        if ($mark === false) {
            return;
        }

        // checks if user has permission
        if (!$this->core->getAccess()->canI("grading.electronic.save_mark", ["gradeable" => $gradeable])) {
            $this->core->getOutput()->renderJsonFail('Insufficient permissions to save marks');
            return;
        }

        try {
            // Once we've parsed the inputs and checked permissions, perform the operation
            $this->saveMark($mark, $points, $title, $publish);
            $this->core->getOutput()->renderJsonSuccess();
        } catch (\InvalidArgumentException $e) {
            $this->core->getOutput()->renderJsonFail($e->getMessage());
        } catch (\Exception $e) {
            $this->core->getOutput()->renderJsonError($e->getMessage());
        }
    }

    public function saveMark(Mark $mark, float $points, string $title, bool $publish) {
        if ($mark->getPoints() !== $points) {
            $mark->setPoints($points);
        }
        if ($mark->getTitle() !== $title) {
            $mark->setTitle($title);
        }
        if ($mark->isPublish() !== $publish) {
            $mark->setPublish($publish);
        }
        $this->core->getQueries()->updateGradeable($mark->getComponent()->getGradeable());
    }

    /**
     * Route for saving a the order of marks in a component
     */
    public function ajaxSaveMarkOrder() {
        // Required parameters
        $gradeable_id = $_POST['gradeable_id'] ?? '';
        $component_id = $_POST['component_id'] ?? '';
        $order = json_decode($_POST['order'] ?? '[]', true);

        // Validate required parameters
        if (count($order) === 0) {
            $this->core->getOutput()->renderJsonFail('Missing order parameter');
            return;
        }

        // Get the gradeable
        $gradeable = $this->tryGetGradeable($gradeable_id);
        if ($gradeable === false) {
            return;
        }

        // get the component
        $component = $this->tryGetComponent($gradeable, $component_id);
        if ($component === false) {
            return;
        }

        // checks if user has permission
        if (!$this->core->getAccess()->canI("grading.electronic.save_mark", ["gradeable" => $gradeable])) {
            $this->core->getOutput()->renderJsonFail('Insufficient permissions to save marks');
            return;
        }

        try {
            // Once we've parsed the inputs and checked permissions, perform the operation
            $this->saveMarkOrder($component, $order);
            $this->core->getOutput()->renderJsonSuccess();
        } catch (\InvalidArgumentException $e) {
            $this->core->getOutput()->renderJsonFail($e->getMessage());
        } catch (\Exception $e) {
            $this->core->getOutput()->renderJsonError($e->getMessage());
        }
    }

    public function saveMarkOrder(Component $component, array $orders) {
        foreach ($component->getMarks() as $mark) {
            if (!isset($orders[$mark->getId()])) {
                throw new \InvalidArgumentException('Missing mark id in order array');
            }
            $order = $orders[$mark->getId()];
            if (!is_int($order) || $order < 0) {
                throw new \InvalidArgumentException('All order values must be non-negative integers');
            }
            $mark->setOrder(intval($order));
        }
        $this->core->getQueries()->saveComponent($component);
    }

    /**
     * Route for getting the student's program output for the diff-viewer
     */
    public function ajaxGetStudentOutput() {
        $gradeable_id = $_REQUEST['gradeable_id'] ?? '';
        $submitter_id = $_REQUEST['who_id'] ?? '';
        $version = $_REQUEST['version'] ?? '';
        $index = $_REQUEST['index'] ?? '';

        // Get the gradeable
        $gradeable = $this->tryGetGradeable($gradeable_id);
        if ($gradeable === false) {
            return;
        }

        // Get the graded gradeable
        $graded_gradeable = $this->tryGetGradedGradeable($gradeable, $submitter_id);
        if ($graded_gradeable === false) {
            return;
        }

        // get the requested version
        $version_instance = $this->tryGetVersion($graded_gradeable->getAutoGradedGradeable(), $version);
        if ($version_instance === false) {
            return;
        }

        // Get the requested testcase
        $testcase = $this->tryGetTestcase($version_instance, $index);
        if ($testcase === false) {
            return;
        }

        // Check access
        if (!$this->core->getAccess()->canI("autograding.load_checks", ["gradeable" => $graded_gradeable])) {
            // TODO: streamline permission error strings
            $this->core->getOutput()->renderJsonFail('You have insufficient permissions to access this command');
        }

        try {
            //display hidden testcases only if the user can view the entirety of this gradeable.
            $can_view_hidden = $this->core->getAccess()->canI("autograding.show_hidden_cases", ["gradeable" => $graded_gradeable]);
            $popup_css = "{$this->core->getConfig()->getBaseUrl()}css/diff-viewer.css";
            $this->core->getOutput()->renderJsonSuccess(
                $this->core->getOutput()->renderTemplate('AutoGrading', 'loadAutoChecks',
                    $graded_gradeable, $version_instance, $testcase, $popup_css, $submitter_id, $can_view_hidden)
            );
        } catch (\Exception $e) {
            $this->core->getOutput()->renderJsonError($e->getMessage());
        }
    }

    /**
     * Route for adding a mark to a component
     */
    public function ajaxAddNewMark() {
        // Required parameters
        $gradeable_id = $_POST['gradeable_id'] ?? '';
        $component_id = $_POST['component_id'] ?? '';
        $points = $_POST['points'] ?? '';
        $title = $_POST['title'] ?? null;

        // Validate required parameters
        if ($title === null) {
            $this->core->getOutput()->renderJsonFail('Missing title parameter');
            return;
        }
        if ($points === null) {
            $this->core->getOutput()->renderJsonFail('Missing points parameter');
            return;
        }
        if (!is_numeric($points)) {
            $this->core->getOutput()->renderJsonFail('Invalid points parameter');
            return;
        }

        // Get the gradeable
        $gradeable = $this->tryGetGradeable($gradeable_id);
        if ($gradeable === false) {
            return;
        }

        // get the component
        $component = $this->tryGetComponent($gradeable, $component_id);
        if ($component === false) {
            return;
        }

        // checks if user has permission
        if (!$this->core->getAccess()->canI("grading.electronic.add_new_mark", ["gradeable" => $gradeable])) {
            $this->core->getOutput()->renderJsonFail('Insufficient permissions to add mark');
            return;
        }

        try {
            // Once we've parsed the inputs and checked permissions, perform the operation
            $mark = $this->addNewMark($component, $title, $points);
            $this->core->getOutput()->renderJsonSuccess(['mark_id' => $mark->getId()]);
        } catch (\InvalidArgumentException $e) {
            $this->core->getOutput()->renderJsonFail($e->getMessage());
        } catch (\Exception $e) {
            $this->core->getOutput()->renderJsonError($e->getMessage());
        }
    }

    public function addNewMark(Component $component, string $title, float $points) {
        $mark = $component->addMark($title, $points, false);
        $this->core->getQueries()->saveComponent($component);
        return $mark;
    }

    /**
     * Route for deleting a mark from a component
     */
    public function ajaxDeleteMark() {
        // Required parameters
        $gradeable_id = $_POST['gradeable_id'] ?? '';
        $component_id = $_POST['component_id'] ?? '';
        $mark_id = $_POST['mark_id'] ?? '';

        // Get the gradeable
        $gradeable = $this->tryGetGradeable($gradeable_id);
        if ($gradeable === false) {
            return;
        }

        // get the component
        $component = $this->tryGetComponent($gradeable, $component_id);
        if ($component === false) {
            return;
        }

        // get the mark
        $mark = $this->tryGetMark($component, $mark_id);
        if ($mark === false) {
            return;
        }

        // checks if user has permission
        if (!$this->core->getAccess()->canI("grading.electronic.delete_mark", ["gradeable" => $gradeable])) {
            $this->core->getOutput()->renderJsonFail('Insufficient permissions to delete marks');
            return;
        }

        try {
            // Once we've parsed the inputs and checked permissions, perform the operation
            $this->deleteMark($mark);
            $this->core->getOutput()->renderJsonSuccess();
        } catch (\InvalidArgumentException $e) {
            $this->core->getOutput()->renderJsonFail($e->getMessage());
        } catch (\Exception $e) {
            $this->core->getOutput()->renderJsonError($e->getMessage());
        }
    }

    public function deleteMark(Mark $mark) {
        $mark->getComponent()->deleteMark($mark);
        $this->core->getQueries()->saveComponent($mark->getComponent());
    }

    /**
     * Route for saving the general comment for the gradeable
     */
    public function ajaxSaveOverallComment() {
        $gradeable_id = $_POST['gradeable_id'] ?? '';
        $anon_id = $_POST['anon_id'] ?? '';
        $comment = $_POST['overall_comment'] ?? '';

        // Get the gradeable
        $gradeable = $this->tryGetGradeable($gradeable_id);
        if ($gradeable === false) {
            return;
        }

        // Get user id from the anon id
        $submitter_id = $this->tryGetSubmitterIdFromAnonId($anon_id);
        if ($submitter_id === false) {
            return;
        }

        // Get the graded gradeable
        $graded_gradeable = $this->tryGetGradedGradeable($gradeable, $submitter_id);
        if ($graded_gradeable === false) {
            return;
        }

        // Check access
        if (!$this->core->getAccess()->canI("grading.electronic.save_general_comment", ["gradeable" => $graded_gradeable])) {
            $this->core->getOutput()->renderJsonFail('Insufficient permissions to save component general comment');
            return;
        }

        // Get the Ta graded gradeable
        $ta_graded_gradeable = $graded_gradeable->getOrCreateTaGradedGradeable();

        try {
            // Once we've parsed the inputs and checked permissions, perform the operation
            $this->saveOverallComment($ta_graded_gradeable, $comment);
            $this->core->getOutput()->renderJsonSuccess();
        } catch (\InvalidArgumentException $e) {
            $this->core->getOutput()->renderJsonFail($e->getMessage());
        } catch (\Exception $e) {
            $this->core->getOutput()->renderJsonError($e->getMessage());
        }
    }

    public function saveOverallComment(TaGradedGradeable $ta_graded_gradeable, string $comment) {
        // Set the comment
        $ta_graded_gradeable->setOverallComment($comment);

        // New info, so reset the user viewed date
        $ta_graded_gradeable->resetUserViewedDate();

        // Finally, save the graded gradeable
        $this->core->getQueries()->saveTaGradedGradeable($ta_graded_gradeable);
    }

    /**
     * Route for getting a GradedComponent
     */
    protected function ajaxGetGradedComponent() {
        $gradeable_id = $_GET['gradeable_id'] ?? '';
        $anon_id = $_GET['anon_id'] ?? '';
        $component_id = $_GET['component_id'] ?? '';

        $grader = $this->core->getUser();

        // Get the gradeable
        $gradeable = $this->tryGetGradeable($gradeable_id);
        if ($gradeable === false) {
            return;
        }

        // get the component
        $component = $this->tryGetComponent($gradeable, $component_id);
        if ($component === false) {
            return;
        }

        // Get user id from the anon id
        $submitter_id = $this->tryGetSubmitterIdFromAnonId($anon_id);
        if ($submitter_id === false) {
            return;
        }

        // Get the graded gradeable
        $graded_gradeable = $this->tryGetGradedGradeable($gradeable, $submitter_id);
        if ($graded_gradeable === false) {
            return;
        }

        // checks if user has permission
        if (!$this->core->getAccess()->canI("grading.electronic.view_component_grade", ["gradeable" => $graded_gradeable, "component" => $component])) {
            $this->core->getOutput()->renderJsonFail('Insufficient permissions to get component data');
            return;
        }

        // Get / create the TA grade
        $ta_graded_gradeable = $graded_gradeable->getOrCreateTaGradedGradeable();

        // Get / create the graded component
        $graded_component = $ta_graded_gradeable->getGradedComponent($component, $grader);

        try {
            // Once we've parsed the inputs and checked permissions, perform the operation
            $response_data = null;
            if ($graded_component !== null) {
                $response_data = $graded_component->toArray();
            }
            $this->core->getOutput()->renderJsonSuccess($response_data);
        } catch (\InvalidArgumentException $e) {
            $this->core->getOutput()->renderJsonFail($e->getMessage());
        } catch (\Exception $e) {
            $this->core->getOutput()->renderJsonError($e->getMessage());
        }
    }

    /**
     * Route for getting the overall comment for the graded gradeable
     */
    public function ajaxGetOverallComment() {
        $gradeable_id = $_POST['gradeable_id'] ?? '';
        $anon_id = $_POST['anon_id'] ?? '';

        // Get the gradeable
        $gradeable = $this->tryGetGradeable($gradeable_id);
        if ($gradeable === false) {
            return;
        }
        // Get user id from the anon id
        $submitter_id = $this->tryGetSubmitterIdFromAnonId($anon_id);
        if ($submitter_id === false) {
            return;
        }

        // Get the graded gradeable
        $graded_gradeable = $this->tryGetGradedGradeable($gradeable, $submitter_id);
        if ($graded_gradeable === false) {
            return;
        }

        // checks if user has permission
        if (!$this->core->getAccess()->canI("grading.electronic.get_gradeable_comment", ["gradeable" => $graded_gradeable])) {
            $this->core->getOutput()->renderJsonFail('Insufficient permissions to save gradeable comment');
            return;
        }

        // Get / create the TA grade
        $ta_graded_gradeable = $graded_gradeable->getOrCreateTaGradedGradeable();

        // Once we've parsed the inputs and checked permissions, perform the operation
        $this->core->getOutput()->renderJsonSuccess($ta_graded_gradeable->getOverallComment());
    }

    /**
     * Route for getting all submitters that received a mark and stats about that mark
     */
    public function ajaxGetMarkStats() {
        // Required parameters
        $gradeable_id = $_POST['gradeable_id'] ?? '';
        $component_id = $_POST['component_id'] ?? '';
        $mark_id = $_POST['mark_id'] ?? '';

        $grader = $this->core->getUser();

        // Get the gradeable
        $gradeable = $this->tryGetGradeable($gradeable_id);
        if ($gradeable === false) {
            return;
        }

        // get the component
        $component = $this->tryGetComponent($gradeable, $component_id);
        if ($component === false) {
            return;
        }

        // get the mark
        $mark = $this->tryGetMark($component, $mark_id);
        if ($mark === false) {
            return;
        }

        // checks if user has permission
        if (!$this->core->getAccess()->canI("grading.electronic.get_marked_users", ["gradeable" => $gradeable])) {
            $this->core->getOutput()->renderJsonFail('Insufficient permissions to view marked users');
            return;
        }

        try {
            // Once we've parsed the inputs and checked permissions, perform the operation
            $results = $this->getMarkStats($mark, $grader);
            $this->core->getOutput()->renderJsonSuccess($results);
        } catch (\InvalidArgumentException $e) {
            $this->core->getOutput()->renderJsonFail($e->getMessage());
        } catch (\Exception $e) {
            $this->core->getOutput()->renderJsonError($e->getMessage());
        }
    }

    private function getMarkStats(Mark $mark, User $grader) {
        // TODO: filter users based on who the grader is allowed to see
        $submitter_ids = $this->core->getQueries()->getSubmittersWhoGotMark($mark);

        // TODO: this function should not return this data...
        $sections = array();
        $this->getStats($mark->getComponent()->getGradeable(), $grader, $sections);

        return [
            'submitter_ids' => $submitter_ids,
            'sections' => $sections
        ];
    }

    /**
     * Gets... stats
     * FIXME: make this less gross
     * @param Gradeable $gradeable
     * @param User $grader
     * @param $sections
     * @param array $graders
     * @param array $total_users
     * @param array $no_team_users
     * @param array $graded_components
     */
    private function getStats(Gradeable $gradeable, User $grader, &$sections, $graders=array(), $total_users=array(), $no_team_users=array(), $graded_components=array()) {
        $gradeable_id = $gradeable->getId();
        if ($gradeable->isGradeByRegistration()) {
            if(!$this->core->getAccess()->canI("grading.electronic.get_marked_users.full_stats")){
                $sections = $grader->getGradingRegistrationSections();
            }
            else {
                $sections = $this->core->getQueries()->getRegistrationSections();
                foreach ($sections as $i => $section) {
                    $sections[$i] = $section['sections_registration_id'];
                }
            }
            $section_key='registration_section';
            if (count($sections) > 0) {
                $graders = $this->core->getQueries()->getGradersForRegistrationSections($sections);
            }
        }
        else {
            if(!$this->core->getAccess()->canI("grading.electronic.get_marked_users.full_stats")){
                $sections = $this->core->getQueries()->getRotatingSectionsForGradeableAndUser($gradeable_id, $grader->getId());
            }
            else {
                $sections = $this->core->getQueries()->getRotatingSections();
                foreach ($sections as $i => $section) {
                    $sections[$i] = $section['sections_rotating_id'];
                }
            }
            $section_key='rotating_section';
            if (count($sections) > 0) {
                $graders = $this->core->getQueries()->getGradersForRotatingSections($gradeable_id, $sections);
            }
        }

        if (count($sections) > 0) {
            if ($gradeable->isTeamAssignment()) {
                $total_users = $this->core->getQueries()->getTotalTeamCountByGradingSections($gradeable_id, $sections, $section_key);
                $no_team_users = $this->core->getQueries()->getUsersWithoutTeamByGradingSections($gradeable_id, $sections, $section_key);
                $graded_components = $this->core->getQueries()->getGradedComponentsCountByTeamGradingSections($gradeable_id, $sections, $section_key, true);
            }
            else {
                $total_users = $this->core->getQueries()->getTotalUserCountByGradingSections($sections, $section_key);
                $no_team_users = array();
                $graded_components = $this->core->getQueries()->getGradedComponentsCountByGradingSections($gradeable_id, $sections, $section_key, false);
            }
        }

        $num_components = $this->core->getQueries()->getTotalComponentCount($gradeable_id);
        $sections = array();
        if (count($total_users) > 0) {
            foreach ($total_users as $key => $value) {
                $sections[$key] = array(
                    'total_components' => $value * $num_components,
                    'graded_components' => 0,
                    'graders' => array()
                );
                if ($gradeable->isTeamAssignment()) {
                    $sections[$key]['no_team'] = $no_team_users[$key];
                }
                if (isset($graded_components[$key])) {
                    $sections[$key]['graded_components'] = intval($graded_components[$key]);
                }
                if (isset($graders[$key])) {
                    $sections[$key]['graders'] = $graders[$key];
                }
            }
        }
    }
}<|MERGE_RESOLUTION|>--- conflicted
+++ resolved
@@ -1058,18 +1058,8 @@
 
         $prev_id = "";
         $next_id = "";
-<<<<<<< HEAD
-        $break_next = false;
-        if($who_id === ""){
-            $this->core->redirect($this->core->buildUrl(array('component'=>'grading', 'page'=>'electronic', 'action'=>'details',
-                'gradeable_id' => $gradeable_id)));
-        }
-
-        $index = array_search($who_id, $user_ids_to_grade);
-=======
         
         $index = array_search($submitter_id, $user_ids_to_grade);
->>>>>>> 65f2f5b1
         $not_in_my_section = false;
         //If the student isn't in our list of students to grade.
         if($index === false){
