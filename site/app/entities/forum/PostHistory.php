--- conflicted
+++ resolved
@@ -18,23 +18,13 @@
     #[ORM\Column(type: Types::STRING)]
     protected string $edit_author;
 
-    public function getEditAuthor(): string {
-        return $this->edit_author;
-    }
-
     #[ORM\Id]
     #[ORM\Column(type: Types::TEXT)]
     protected string $content;
 
-    public function getContent(): string {
-        return $this->content;
-    }
-
     #[ORM\Column(type: Types::DATETIMETZ_MUTABLE)]
     protected DateTime $edit_timestamp;
 
-<<<<<<< HEAD
-=======
     #[ORM\Column(type: Types::INTEGER)]
     protected int $version_id;
     
@@ -46,17 +36,10 @@
         return $this->content;
     }
 
->>>>>>> 5909e1ef
     public function getEditTimestamp(): DateTime {
         return $this->edit_timestamp;
     }
 
-<<<<<<< HEAD
-    #[ORM\Column(type: Types::INTEGER)]
-    protected int $version_id;
-
-=======
->>>>>>> 5909e1ef
     /**
      * @return Collection<PostAttachment>
      */
