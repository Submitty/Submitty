--- conflicted
+++ resolved
@@ -29,11 +29,7 @@
                 </tr>
                 <tbody id="{{ info.section_id }}_tbody">
                     {% for g_info in info.gradeables %}
-<<<<<<< HEAD
-                    <tr class="gradeable_row" id="{{g_info.id}}">
-=======
                     <tr class="gradeable_row" id="{{ g_info.id }}">
->>>>>>> 43093448
                         <td>
                             <label>{{ g_info.name }}</label>
                             {% if g_info.url|trim != "" %}
@@ -65,14 +61,10 @@
 
 {% macro renderButton(button) %}
     {% if button != null %}
-<<<<<<< HEAD
         <a class="{{ button.getClass() }}"
             {% if button.getName() != null %}
                 name="{{ button.getName() }}"
             {% endif %}
-=======
-        <a class="{{ button.getClass() }}" name="{{ button.getTitle()|lower }}_button"
->>>>>>> 43093448
             {% if button.isDisabled() %}
                 disabled
             {% else %}
