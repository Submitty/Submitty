--- conflicted
+++ resolved
@@ -426,11 +426,7 @@
         return $return;       
     }
 
-<<<<<<< HEAD
     public function configureGradeableForPlagiarismForm($new_or_edit, $gradeable_ids_titles = null, $prior_term_gradeables, $saved_config = null, $incomingTitle) {
-=======
-    public function configureGradeableForPlagiarismForm($new_or_edit, $gradeable_ids_titles = null, $prior_term_gradeables, $saved_config = null, $title = '') {
->>>>>>> e518a904
         $this->core->getOutput()->addBreadcrumb('Plagiarism Detection', $this->core->buildCourseUrl(['plagiarism']));
         $this->core->getOutput()->addBreadcrumb('Configure New Gradeable');
         $prior_term_gradeables_json = json_encode($prior_term_gradeables);
@@ -519,13 +515,12 @@
         }
 
         else if($new_or_edit == "edit") {
-<<<<<<< HEAD
+          
             $title = '';
             if (isset($saved_config['gradeable']) && $saved_config['gradeable'] !== null) {
                 $title = $incomingTitle;
-            }
-=======
->>>>>>> e518a904
+        }
+          
             $return .= <<<HTML
                     $title
 HTML;
