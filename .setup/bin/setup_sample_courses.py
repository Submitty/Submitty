--- conflicted
+++ resolved
@@ -1155,16 +1155,13 @@
                          eg_submission_open_date=self.submission_open_date,
                          eg_submission_due_date=self.submission_due_date,
                          eg_is_repository=self.is_repository, eg_subdirectory=self.subdirectory,
-<<<<<<< HEAD
-                         eg_use_ta_grading=self.use_ta_grading, eg_student_view=self.student_view, 
-                         eg_student_submit=self.student_submit, eg_student_download=self.student_download,
-                         eg_student_any_version=self.student_any_version, eg_config_path=self.config_path,
-=======
                          eg_team_assignment=self.team_assignment,
                          eg_max_team_size=self.max_team_size,
                          eg_team_lock_date=self.team_lock_date,
-                         eg_use_ta_grading=self.use_ta_grading, eg_config_path=self.config_path,
->>>>>>> 1bc76e54
+                         eg_use_ta_grading=self.use_ta_grading, 
+                         eg_student_view=self.student_view, 
+                         eg_student_submit=self.student_submit, eg_student_download=self.student_download,
+                         eg_student_any_version=self.student_any_version, eg_config_path=self.config_path,
                          eg_late_days=self.late_days, eg_precision=self.precision, eg_peer_grading=self.peer_grading)
 
         for component in self.components:
