--- conflicted
+++ resolved
@@ -18,20 +18,13 @@
     #[ORM\Column(type: Types::STRING)]
     protected string $user_id;
 
-    public function getUserId(): string {
-        return $this->user_id;
-    }
-
     #[ORM\Column(type: Types::DATETIMETZ_MUTABLE)]
     protected DateTime $timestamp;
 
-<<<<<<< HEAD
-=======
     public function getUserId(): string {
         return $this->user_id;
     }
     
->>>>>>> 5909e1ef
     public function getTimestamp(): DateTime {
         return $this->timestamp;
     }
