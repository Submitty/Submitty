
<div id="queue_status">
{% if viewer.inQueue() == 0 %}
  <form method="post" id="add_to_queue" action="{{base_url}}/no_code_added/add">
    <input type="hidden" name="csrf_token" value="{{ csrf_token }}"/>
    <label for="name_box">Your Name:</label>
    <input type="text" id="name_box" name="name" maxlength="20" placeholder="Queue Name" value="{{viewer.getName()}}" style="margin:.5rem" required="required">
    <br>
    <div class="form-group">
      <label for="queue_code">Queue Name:
      </label>
      <select id="queue_code" class="form-control" name="code" required="required">
        <option value="">Queue Name</option>
        {% for queue in viewer.getAllOpenQueues() %}
          <option value="{{queue['code']}}">{{queue['code']}}</option>
        {% endfor %}
      </select>
    </div>
    <label for="token-box">Queue Access Code:</label>
    <input type="text" name="token" id="token-box" placeholder="Queue Access Code" style="margin:.5rem" autocomplete="on">
    <br>
    <div class="enter-contact-info" style="display: none">
      <label for="contact_info">My Contact Information (follow instructor directions):</label>
      <input type="text" name="contact_info" id="contact_info" style="margin:.5rem" placeholder="Contact Information (follow instructor directions)" value="{{viewer.getContactInfo()}}" autocomplete="on">
      <br>
    </div>
    <button id="join_queue_btn" type="submit" class="btn btn-primary">Join</button>
  </form>
    <script>
        $('#queue_code').change(function(){
            document.getElementById('add_to_queue').action = '{{base_url}}/'+encodeURIComponent(this.value)+'/add';

            const selected_queue =  $("#queue_code").val();
            let queue='temp';
            let found = false;
            {% for queue in viewer.getAllQueues()|filter(queue => queue['contact_information'] == 'true') %}
                queue = "{{ queue['code'] }}";
                if (queue === selected_queue){
                    $('.enter-contact-info').css('display', 'block');
                    $('#contact_info').prop('required', true);
                    found = true;
                }
            {% endfor %}
            if (found === false){
                $('.enter-contact-info').css('display', 'none');
                $('#contact_info').prop('required', false);
            }
        });
    </script>

{% elseif viewer.getCurrentQueueStatus() == 'waiting' %}
    {% if viewer.getQueueSocketMessage() %}
        <div class = "queue-message">
            <p id="queue-message-msg-time" style="position: relative; float: right;">Today at {{ viewer.getQueueSocketMessageSentTime() }} </p>
            <h3 id="queue-message-prompt">
                Message From Queue Admins:<br>
            </h3>
            <p id="queue-message-msg">
                {{ viewer.getQueueSocketMessage() }}
            </p>
        </div>
    {% endif %}
<br>
  <div id="queue_status">
  <h2>My Queue Status</h2>
    <p>
      {% set num_ahead = viewer.getQueueNumberAheadOfYou(viewer.getCurrentQueueCode()) - 1 %}
      There
      {{plurality_picker(num_ahead, 'is', 'are')}}
      currently {{ num_ahead }}
      {{plurality_picker(num_ahead, 'person', 'people')}}
      ahead of you in the queue
    </p>

    <p>You are currently in queue:
      <b>{{viewer.getCurrentQueueCode()}}</b>
    </p>

    <p>
      {% if viewer.firstTimeInQueueThisWeek(viewer.getCurrentQueueLastHelped()) %}
        Because you have not yet been helped through this queue during the last week, you may be prioritized.
      {% elseif viewer.firstTimeInQueueToday(viewer.getCurrentQueueLastHelped()) %}
        Because you have not yet been helped through this queue today, you may be prioritized.
      {% else %}
        However, because you have been helped through this queue today, you may be de-prioritized.
      {% endif %}
    </p>

    <p>
      {% set num_ahead_week = viewer.getNumberAheadInQueueThisWeek() %}
      {% set num_ahead_today = viewer.getNumberAheadInQueueToday() %}
      {% set queue_text = 'in the queue who' %}
      {% set position_text = 'not yet been helped in the last week, and' %}
      {% set end_text = 'ahead of you in the queue who have not yet been helped today' %}
      {% if viewer.firstTimeInQueueThisWeek(viewer.getCurrentQueueLastHelped()) %}
          {% set queue_text = 'ahead of you in the queue who' %}
      {% elseif not viewer.firstTimeInQueueToday(viewer.getCurrentQueueLastHelped()) %}
          {% set end_text = 'in the queue who have not yet been helped today' %}
      {% endif %}
      There {{plurality_picker(num_ahead_week, 'is', 'are')}} currently
      {{num_ahead_week}} {{plurality_picker(num_ahead_week, 'person', 'people')}}
      {{ queue_text }} {{plurality_picker(num_ahead_week, 'has', 'have')}}
      {{ position_text }} {{num_ahead_today}} additional
      {{plurality_picker(num_ahead_today, 'person', 'people')}} {{ end_text }}.
    </p>

    <form method="post" action="{{base_url}}/{{ viewer.getCurrentQueueCode() | url_encode }}/remove" onsubmit="return confirm('Are you sure you want to leave the queue? Leaving will reset your position in the queue');">
      <input type="hidden" name="csrf_token" value="{{ csrf_token }}"/>
      <input type="hidden" name="user_id" value="{{viewer.getUserId()}}"/>
      <input type="hidden" name="queue_code" value="{{ viewer.getCurrentQueueCode() }}"/>
      <button id="leave_queue" type="submit" class="btn btn-danger">Leave Queue</button>
    </form>

      {# Display the switch queue form if there is more than 1 open queue or the queue code we got does not match the 1 open queue 
      e.g if an instructor closes the queue we are in and opens are new one#}

      {% set my_queue = 'code' %}
      {% set open_queues = viewer.getAllOpenQueues()%}
      {% if open_queues|length == 1 %}
          {% for queue in open_queues %}
            {% set my_queue = queue['code'] %}
          {% endfor %}
      {% endif %}
      {% if open_queues|length > 1  or my_queue != viewer.getCurrentQueueCode() %}
      <form method="post" action="{{ base_url }}/{{ viewer.getCurrentQueueCode() | url_encode }}/switch">
          <input type="hidden" name="csrf_token" value="{{ csrf_token }}"/>
          <input type="hidden" id="name_box" name="name" maxlength="20" value="{{viewer.getName()}}" style="margin:.5rem" required="required">
          <input type="hidden" name="time_in" value="{{ viewer.getCurrentQueueTimeIn() }}"/>
          <input type="hidden" name="user_id" value="{{viewer.getUserId()}}"/>
          <div class="form-group">
              <br>
              <h2>Switch My Queue</h2>
              NOTE: Your queue entry time will be preserved<br>
              <label for="queue_code">Queue:
              </label>
              <select id="switch_queue_code" class="form-control" name="code" required="required" onchange="toggleSwitchQueueForm()">
                  <option value="">Queue Name</option>
                  {% for queue in open_queues %}
                      {% if queue['code'] != viewer.getCurrentQueueCode() %}
                        <option value="{{queue['code']}}">{{queue['code']}}</option>
                      {% endif %}
                  {% endfor %}
              </select>
              <div id="switch_queue_form" class="form-group" style="display: none;">
                  <label for="token-box">Queue Access Code:</label>
                  <input type="text" name="token" id="token-box" placeholder="Queue Access Code" style="margin:.5rem" autocomplete="on">
                  <div class="enter-contact-info" style="display: none">
                      <label for="contact_info">My Contact Information (follow instructor directions):</label>
                      <input type="text" name="contact_info" id="contact_info" style="margin:.5rem" placeholder="Contact Information (follow instructor directions)" value="{{viewer.getContactInfo()}}" autocomplete="on">
                      <br>
                  </div>
              </div>
              <button id="join_queue_btn" type="submit" class="btn btn-primary">Switch Queue</button>
          </div>
      </form>
    <br>
      {% endif %}
      <script>
          $('#switch_queue_code').change(function(){
              const selected_queue =  $('#switch_queue_code').val();
              let queue='temp';
              let found = false;
              {% for queue in viewer.getAllQueues()|filter(queue => queue['contact_information'] == 'true') %}
              queue = "{{ queue['code'] }}";
              if (queue === selected_queue){
                  $('.enter-contact-info').css('display', 'block');
                  $('#contact_info').prop('required', true);
                  found = true;
              }
              {% endfor %}
              if (found === false){
                  $('.enter-contact-info').css('display', 'none');
                  $('#contact_info').prop('required', false);
              }
          });
      </script>
    <h2>Pause My Queue Position</h2>
    <p>
    Use the pause button if you must step away from your computer for a few minutes.<br>
    This will preserve your position in the queue.
    </p>
    <form method="post" action="{{base_url}}/togglePause">
      <input type="hidden" name="csrf_token" value="{{ csrf_token }}"/>
      <input type="hidden" name="pause_state" value="{{ viewer.isCurrentlyPaused()?'false':'true' }}"/>
      <button id="pause_user" type="submit" class="btn btn-primary">
        {% if viewer.isCurrentlyPaused() %}
          Unpause position in queue
        {% else %}
          Pause position in queue
        {% endif %}
      </button>
      <p>Total time paused since you entered the queue:</p>
      {% if viewer.getCurrentTimePausedStart() == NULL %}
        <p>{{viewer.intToStringTimePaused(viewer.getCurrentTimePaused())}}</p>
      {% else %}
        <p id="student_timer" help_time="{{ viewer.timeToISO(viewer.getCurrentTimePausedStart()) }}"></p>
      {% endif %}
      <p>
      WARNING: If you remain paused for more than a few minutes, you may be removed by the teaching staff.<br>
      Please refer to the course syllabus for office hour queue usage policies.
      </p>
    </form>
  </div>
{% else %}
  <div id="queue_status">
    <p>You are currently being helped</p>
    <form
      method="post"
      id="finish_help"
      action="{{base_url}}/{{ viewer.getCurrentQueueCode() | url_encode }}/finishHelp"
      onsubmit="return confirm('WARNING: Do not click this unless the mentor/TA forgot to do it. This button is only a backup so that you dont get stuck if a mentor forgets.');">
      <input type="hidden" name="csrf_token" value="{{ csrf_token }}"/>
      <input type="hidden" name="user_id" value="{{viewer.getUserId()}}"/>
      <input type="hidden" name="queue_code" value="{{ viewer.getCurrentQueueCode() }}"/>
      <button id="self_finish_help" type="submit" class="btn btn-danger">Finish Being Helped</button>
    </form>
  </div>
{% endif %}
<br>
<a id="view_queue_occupancy" onclick="toggleQueueOccupancy()"><button class="btn btn-primary">View Queue Occupancy</button></a>
<a id="close_queue_occupancy" onclick="toggleQueueOccupancy()" style="display: none"><button class="btn btn-primary">Close Table</button></a>
<br><br>
<div class="container queue_occupancy" style="display: none">
    <table class="table">
        <thead>
            <tr>
                <th scope="col">Queue</th>
                <th scope="col">People In Queue</th>
            </tr>
        </thead>
        <tbody>
        {% for name, number in viewer.getQueueOccupancy() %}
            <tr>
                <td>{{ name }}</td>
                <td>{{ number }}</td>
            </tr>
        {% endfor %}
        </tbody>
    </table>
</div>
<script>
<<<<<<< HEAD

    function queueMessage(message) {
        let title = "SUBMITTY - New Message From Office Hours Queue Staff: ";
        let options = {
            body: message,
            icon: "{{ base_url }}/img/favicon.ico"
        }
        if (Notification.permission === "granted") {
            // If it's okay let's create a notification
            let notification = new Notification(title, options);
        }
        // Otherwise, we need to ask the user for permission
        else if (Notification.permission !== 'denied' || Notification.permission === "default") {
            Notification.requestPermission(function (permission) {
                if (permission === "granted") {
                    let notification = new Notification(title, options);
                }
            });
        //if notification permissions are denied
        }else{
            alert('New Message From Office Hours Queue Staff');
        }
    }

    function toggleSwitchQueueForm() {
=======
    function toggleQueueOccupancy(){
        $('.queue_occupancy').toggle();
        $('#close_queue_occupancy').toggle();
        $('#view_queue_occupancy').toggle();
    }

    function toggleSwitchQueueForm(){
>>>>>>> 28f6bffc
        $("#switch_queue_form").css('display', 'block');
    }


</script>

<|MERGE_RESOLUTION|>--- conflicted
+++ resolved
@@ -239,7 +239,6 @@
     </table>
 </div>
 <script>
-<<<<<<< HEAD
 
     function queueMessage(message) {
         let title = "SUBMITTY - New Message From Office Hours Queue Staff: ";
@@ -264,8 +263,7 @@
         }
     }
 
-    function toggleSwitchQueueForm() {
-=======
+
     function toggleQueueOccupancy(){
         $('.queue_occupancy').toggle();
         $('#close_queue_occupancy').toggle();
@@ -273,7 +271,6 @@
     }
 
     function toggleSwitchQueueForm(){
->>>>>>> 28f6bffc
         $("#switch_queue_form").css('display', 'block');
     }
 
