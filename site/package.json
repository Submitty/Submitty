{
  "name": "submitty",
  "description": "Homework Submission, Automated Grading, and TA grading system.",
  "license": "BSD-3-Clause",
  "repository": {
    "type": "git",
    "url": "git+https://github.com/Submitty/Submitty.git"
  },
  "bugs": {
    "url": "https://github.com/Submitty/Submitty/issues"
  },
  "homepage": "https://github.com/Submitty/Submitty#readme",
  "dependencies": {
    "@codemirror/autocomplete": "6.18.6",
    "@codemirror/commands": "6.8.1",
    "@codemirror/lang-cpp": "6.0.3",
    "@codemirror/lang-java": "6.0.2",
    "@codemirror/lang-json": "6.0.2",
    "@codemirror/lang-python": "6.2.1",
    "@codemirror/language": "6.11.2",
    "@codemirror/language-data": "6.5.1",
    "@codemirror/legacy-modes": "6.5.1",
    "@codemirror/lint": "6.8.5",
    "@codemirror/search": "6.5.11",
    "@codemirror/state": "6.5.2",
    "@codemirror/theme-one-dark": "6.1.3",
    "@codemirror/view": "6.38.0",
    "@fortawesome/fontawesome-free": "7.0.0",
    "@highlightjs/cdn-assets": "11.11.1",
    "bootstrap": "4.6.0",
    "chosen-js": "1.8.7",
    "codemirror": "5.65.19",
    "codemirror-spell-checker": "1.1.2",
    "flatpickr": "4.6.13",
    "jquery": "3.7.1",
    "jquery-ui-dist": "1.13.3",
    "jquery.are-you-sure": "1.9.0",
    "js-cookie": "3.0.5",
    "jspdf": "^3.0.1",
<<<<<<< HEAD
    "katex": "^0.16.22",
    "luxon": "3.6.1",
    "mermaid": "11.7.0",
    "pdfjs-dist": "5.3.93",
    "plotly.js-dist": "3.0.1",
=======
    "luxon": "3.7.1",
    "pdfjs-dist": "5.3.93",
    "mermaid": "11.9.0",
    "plotly.js-dist": "3.0.3",
>>>>>>> 740bc699
    "select2": "4.1.0-rc.0",
    "select2-bootstrap-5-theme": "1.3.0",
    "shortcut-buttons-flatpickr": "0.4.0",
    "twig": "1.17.1",
    "vue": "^3.5.18"
  },
  "devDependencies": {
    "@babel/core": "^7.27.8",
    "@babel/preset-env": "^7.28.0",
    "@babel/preset-typescript": "^7.27.1",
    "@cypress/skip-test": "^2.6.1",
    "@stylistic/eslint-plugin": "^5.2.2",
    "@tsconfig/node20": "^20.1.6",
    "@types/jest": "^30.0.0",
    "@types/jquery": "^3.5.32",
    "@types/jquery.are-you-sure": "^0.0.34",
    "@types/jqueryui": "^1.12.24",
    "@types/js-cookie": "^3.0.6",
<<<<<<< HEAD
    "@types/katex": "^0.16.7",
    "@types/luxon": "^3.6.2",
    "@types/node": "^24.0.10",
=======
    "@types/luxon": "^3.7.1",
    "@types/node": "^24.1.0",
>>>>>>> 740bc699
    "@types/node-fetch": "^2.6.12",
    "@types/twig": "^1.12.17",
    "@typescript-eslint/parser": "^8.36.0",
    "@vitejs/plugin-vue": "^6.0.1",
    "@vue/eslint-config-typescript": "^14.6.0",
    "@vue/tsconfig": "^0.7.0",
    "babel-jest": "^30.0.5",
    "cypress": "^14.5.3",
    "cypress-browser-permissions": "^1.1.0",
    "cypress-file-upload": "^5.0.8",
    "esbuild": "^0.25.8",
    "eslint": "^9.32.0",
    "eslint-plugin-cypress": "^5.1.0",
    "eslint-plugin-jest": "^29.0.1",
    "eslint-plugin-no-unsanitized": "^4.1.2",
    "eslint-plugin-vue": "^10.4.0",
    "globals": "^16.3.0",
    "jest": "^30.0.5",
    "jest-environment-jsdom": "^30.0.5",
    "node-fetch": "^2.7.0",
    "prettier": "^3.6.2",
    "regenerator-runtime": "^0.14.1",
    "stylelint": "^16.23.0",
    "stylelint-config-standard": "^38.0.0",
    "typescript": "^5.9.2",
    "typescript-eslint": "^8.36.0",
    "vite": "^7.0.6",
    "vnu-jar": "^24.10.17",
    "vue-tsc": "^3.0.5"
  },
  "scripts": {
    "prettier": "prettier --check \"public/css/**/*.css\"",
    "prettier:fix": "prettier --write \"public/css/**/*.css\"",
    "css-stylelint": "stylelint \"**/*.css\"",
    "css-stylelint:fix": "stylelint \"**/*.css\" --fix",
    "eslint": "eslint .",
    "eslint:fix": "eslint . --fix",
    "test": "jest",
    "test:api": "jest --config jest.config.api.js",
    "build": "vue-tsc && node .build.js && vite build vue"
  }
}<|MERGE_RESOLUTION|>--- conflicted
+++ resolved
@@ -37,18 +37,11 @@
     "jquery.are-you-sure": "1.9.0",
     "js-cookie": "3.0.5",
     "jspdf": "^3.0.1",
-<<<<<<< HEAD
     "katex": "^0.16.22",
-    "luxon": "3.6.1",
-    "mermaid": "11.7.0",
-    "pdfjs-dist": "5.3.93",
-    "plotly.js-dist": "3.0.1",
-=======
     "luxon": "3.7.1",
     "pdfjs-dist": "5.3.93",
     "mermaid": "11.9.0",
     "plotly.js-dist": "3.0.3",
->>>>>>> 740bc699
     "select2": "4.1.0-rc.0",
     "select2-bootstrap-5-theme": "1.3.0",
     "shortcut-buttons-flatpickr": "0.4.0",
@@ -67,14 +60,9 @@
     "@types/jquery.are-you-sure": "^0.0.34",
     "@types/jqueryui": "^1.12.24",
     "@types/js-cookie": "^3.0.6",
-<<<<<<< HEAD
     "@types/katex": "^0.16.7",
-    "@types/luxon": "^3.6.2",
-    "@types/node": "^24.0.10",
-=======
     "@types/luxon": "^3.7.1",
     "@types/node": "^24.1.0",
->>>>>>> 740bc699
     "@types/node-fetch": "^2.6.12",
     "@types/twig": "^1.12.17",
     "@typescript-eslint/parser": "^8.36.0",
