--- conflicted
+++ resolved
@@ -29,12 +29,7 @@
 {% block buttons %}
     <div class="btn-wrapper wrap-reverse float-right">
         {{ block('close_button') }}
-<<<<<<< HEAD
-        <button class="btn btn-primary" type="button" value="Download CSV"  onclick="downloadCSV('{{ code }}');">Download CSV</button>
-        <button class="btn btn-primary" type="button"  id="copybuttonid" value="Copy Emails to Clipboard"  onclick="copyToClipboard('{{ code }}');">Copy Emails to Clipboard</button>
-=======
-        <input class="btn btn-primary key_to_click" tabindex="0" type="button" value="Download CSV" onclick="downloadCSV('{{ code }}');" />
-        <input class="btn btn-primary key_to_click" tabindex="0" type="button" id="copybuttonid" value="Copy Emails to Clipboard" onclick="copyToClipboard('{{ code }}');" />
->>>>>>> 188fc0a9
+        <button class="btn btn-primary key_to_click" tabindex="0" type="button" value="Download CSV" onclick="downloadCSV('{{ code }}');">Download CSV</button>
+        <button class="btn btn-primary key_to_click" tabindex="0" type="button" id="copybuttonid" value="Copy Emails to Clipboard" onclick="copyToClipboard('{{ code }}');">Copy Emails to Clipboard</button>
     </div>
 {% endblock %}