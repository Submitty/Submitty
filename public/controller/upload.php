<?php

require_once("controller/data_functions.php");


//Upload the stuff

$course = "UPLOAD_NONE_A";

   if (isset($_GET["course"])) {
   $tmp = htmlspecialchars($_GET["course"]);
   if (!is_valid_course($tmp)) {
       $course = "UPLOAD_NONE_B".$tmp;
   } else {
   $course = $tmp;
   }
   }

if (isset($_FILES["file"])) {

    if (!isset($_GET["course"])) {
        echo "No course id";
        exit();
    }
    $course = htmlspecialchars($_GET["course"]);
    if ($course != "csci1100" &&
        $course != "csci1200" &&
        $course != "csci1200test" &&
        $course != "csci1100test" &&
<<<<<<< HEAD
        $course != "default"
        ) {
=======
        $course != "csci4960") {
>>>>>>> a0819f5e
        echo "BAD COURSE '".$course."'";
        exit();
    }

    if (!isset($_GET["assignment_id"])) {
        echo "No assignment id";
        exit();
    }
    $assignment_id = htmlspecialchars($_GET["assignment_id"]);
    if (strpos($assignment_id," ")) {
        //Go to error page?
        echo "Invalid assignment id";
        exit();
    }
    $uploaded_file = $_FILES["file"];//THIS NEEDS TO BE MADE HACKER PROOF
    $result = upload_homework($_SESSION["id"], $course, $assignment_id,$uploaded_file);
    if (isset($result["error"])) {
        //Go to error page?
        if ($result["error"] == "assignment_closed") {
            $_SESSION["status"] = "assignment_closed";
            header("Location: index.php?page=displaymessage&course=".$course."&assignment_id=".$assignment_id);
            exit();
        }
        $_SESSION["status"] = isset($result["message"]) ? $result["message"] : "upload_failed";
        header("Location: index.php?page=displaymessage&course=".$course."&assignment_id=".$assignment_id);
        exit();
    }
}
//Go back to homework page
$_SESSION["status"] = "uploaded_no_error";
header("Location: index.php?page=displaymessage&course=".$course."&assignment_id=".$assignment_id);

?><|MERGE_RESOLUTION|>--- conflicted
+++ resolved
@@ -27,12 +27,8 @@
         $course != "csci1200" &&
         $course != "csci1200test" &&
         $course != "csci1100test" &&
-<<<<<<< HEAD
-        $course != "default"
-        ) {
-=======
-        $course != "csci4960") {
->>>>>>> a0819f5e
+        $course != "csci4960" &&
+        $course != "default") {
         echo "BAD COURSE '".$course."'";
         exit();
     }
