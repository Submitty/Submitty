--- conflicted
+++ resolved
@@ -843,16 +843,12 @@
         $pageNumber = 0;
         $threads = $this->getSortedThreads($category_id, $max_thread, $show_deleted, $show_merged_thread, $thread_status, $unread_threads, $pageNumber, $thread_id);
 
-<<<<<<< HEAD
-        $this->core->getOutput()->renderOutput('forum\ForumThread', 'showForumThreads', $user, $posts, $new_posts, $threads, $show_deleted, $show_merged_thread, $option, $max_thread, $pageNumber, $thread_resolve_state);
-=======
         if(!empty($_REQUEST["ajax"])){
-            $this->core->getOutput()->renderTemplate('forum\ForumThread', 'showForumThreads', $user, $posts, $new_posts, $threads, $show_deleted, $show_merged_thread, $option, $max_thread, $pageNumber, true);
+            $this->core->getOutput()->renderTemplate('forum\ForumThread', 'showForumThreads', $user, $posts, $new_posts, $threads, $show_deleted, $show_merged_thread, $option, $max_thread, $pageNumber, $thread_resolve_state, true);
         }
         else {
-            $this->core->getOutput()->renderOutput('forum\ForumThread', 'showForumThreads', $user, $posts, $new_posts, $threads, $show_deleted, $show_merged_thread, $option, $max_thread, $pageNumber, false);
-        }
->>>>>>> 8c9e55b7
+            $this->core->getOutput()->renderOutput('forum\ForumThread', 'showForumThreads', $user, $posts, $new_posts, $threads, $show_deleted, $show_merged_thread, $option, $max_thread, $pageNumber, $thread_resolve_state, false);
+        }
     }
 
     private function getAllowedCategoryColor() {
