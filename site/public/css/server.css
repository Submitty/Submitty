--- conflicted
+++ resolved
@@ -536,13 +536,8 @@
 
 .submission-page-total-header {
   padding: 6px;
-<<<<<<< HEAD
   color: var(--text-black);
   background-color: var(--standard-light-gray);
-=======
-  color: var(--text-white);
-  background-color: var(--actionable-blue);
->>>>>>> 159dd33e
 }
 
 .viewed_post{
