--- conflicted
+++ resolved
@@ -106,11 +106,7 @@
 }
 
 function updateCacheBuildStatus(url, confirm_message, status) {
-<<<<<<< HEAD
-    var confirm = window.confirm(confirm_message);
-=======
     const confirm = window.confirm(confirm_message);
->>>>>>> 038d9acf
     if (confirm) {
         // show rebuild status message
         $('#rebuild-status-panel').show();
@@ -127,25 +123,6 @@
                 window.location.reload();
             },
             error: function() {
-<<<<<<< HEAD
-                window.alert("Something went wrong. Please try again.");
-            }
-        })
-    }
-}
-
-function calculateLateDayCache() {
-    const url = buildCourseUrl(['bulk_late_days', 'calculate']);
-    const confirm_message = "Are you sure you want to recalculate the cache? Calculating the remaining late day information for every user may take a while.";
-    const status = "Recaclulating...";
-    updateCacheBuildStatus(url, confirm_message, status);
-}
-
-function flushLateDayCache() {
-    const url = buildCourseUrl(['bulk_late_days', 'flush']);
-    const confirm_message = "Are you sure you want to flush the cache? This will remove the late day cache for every user.";
-    const status = "Flushing...";
-=======
                 window.alert('Something went wrong. Please try again.');
             },
         });
@@ -167,6 +144,5 @@
     const url = buildCourseUrl(['late_days_forensics', 'flush']);
     const confirm_message = 'Are you sure you want to flush the cache? This will remove the late day cache for every user.';
     const status = 'Flushing...';
->>>>>>> 038d9acf
     updateCacheBuildStatus(url, confirm_message, status);
 }