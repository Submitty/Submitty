/* exported changeDiffView addMarkdownCode renderMarkdown previewMarkdown getFocusableElements popOutSubmittedFile
   openPopUp enableTabsInTextArea submitAJAX getFileExtension toggleSidebar updateSidebarPreference detectColorScheme
   setAllRelease deleteOverriddenGrades flagUserImage peerFeedbackUpload resizeNoScrollTextareas checkBulkProgress
   updateTheme openSetAllRelease setChildNewDateTime escapeSpecialChars loadOverriddenGrades updateGradeOverride
   confirmBypass loadOverriddenGrades resizeFrame openFrame changeName openUrl toggleCMFolders toggleCMFolder
   markViewed openDiv changeColor downloadCourseMaterialZip downloadSubmissionZip downloadStudentAnnotations
   downloadTestCaseResult downloadCourseMaterial downloadFile toggleDiv checkVersionChange versionChange gradeableChange
   removeMessagePopup validateHtml togglePageDetails copyToClipboard downloadCSV setFolderRelease
   newEditCourseMaterialsForm newEditCourseMaterialsFolderForm newUploadCourseMaterialsForm newUploadImagesForm
   newOverwriteCourseMaterialForm newDeleteCourseMaterialForm displayCloseSubmissionsWarning newDeleteGradeableForm
   markAllViewed */
/* global csrfToken my_window:writable file_path:writable updateBulkProgress icon:writable detectColorScheme
   createArray readPrevious disableFullUpdate registerSelect2Widget */

////////////Begin: Removed redundant link in breadcrumbs////////////////////////
//See this pr for why we might want to remove this code at some point
//https://github.com/Submitty/Submitty/pull/5071
window.addEventListener('resize', () => {
    loadInBreadcrumbLinks();
    adjustBreadcrumbLinks();
});

// eslint-disable-next-line no-var
var mobileHomeLink = null;
// eslint-disable-next-line no-var
var desktopHomeLink = null;
document.addEventListener('DOMContentLoaded', () => {
    loadInBreadcrumbLinks();
    adjustBreadcrumbLinks();
});
function loadInBreadcrumbLinks() {
    mobileHomeLink = mobileHomeLink !== null ? mobileHomeLink : $('#home-button').attr('href');
    desktopHomeLink = desktopHomeLink !== null ? desktopHomeLink : $('#desktop_home_link').attr('href');
}

function adjustBreadcrumbLinks() {
    if ($(document).width() > 528) {
        $('#home-button').attr('href', '');
        $('#desktop_home_link').attr('href', desktopHomeLink);
    }
    else {
        $('#home-button').attr('href', mobileHomeLink);
        $('#desktop_home_link').attr('href', '');
    }
}
////////////End: Removed redundant link in breadcrumbs//////////////////////////

/**
 * Acts in a similar fashion to Core->buildUrl() function within the PHP code
 *
 * @param {object} parts - Object representing URL parts to append to the URL
 * @returns {string} - Built up URL to use
 */
function buildUrl(parts = []) {
    return document.body.dataset.baseUrl + parts.join('/');
}

/**
 * Acts in a similar fashion to Core->buildCourseUrl() function within the PHP code
 * Course information is prepended to the URL constructed.
 *
 * @param {object} parts - Object representing URL parts to append to the URL
 * @returns {string} - Built up URL to use
 */
function buildCourseUrl(parts = []) {
    return `${document.body.dataset.courseUrl}/${parts.join('/')}`;
}

function changeDiffView(div_name, gradeable_id, who_id, version, index, autocheck_cnt, helper_id) {
    const actual_div_name = `#${div_name}_0`;
    const expected_div_name = `#${div_name}_1`;
    const actual_div = $(actual_div_name).children()[0];
    const expected_div = $(expected_div_name).children()[0];
    const list_white_spaces = {};
    $(`#${helper_id}`).empty();
    let option = '';
    if ($(`#show_char_${index}_${autocheck_cnt}`).text() === 'Visualize whitespace characters') {
        $(`#show_char_${index}_${autocheck_cnt}`).removeClass('btn-default');
        $(`#show_char_${index}_${autocheck_cnt}`).addClass('btn-primary');
        $(`#show_char_${index}_${autocheck_cnt}`).html('Display whitespace/non-printing characters as escape sequences');
        list_white_spaces['newline'] = '&#9166;';
        option = 'unicode';
    }
    else if ($(`#show_char_${index}_${autocheck_cnt}`).text() === 'Display whitespace/non-printing characters as escape sequences') {
        $(`#show_char_${index}_${autocheck_cnt}`).html('Original View');
        list_white_spaces['newline'] = '\\n';
        option = 'escape';
    }
    else {
        $(`#show_char_${index}_${autocheck_cnt}`).removeClass('btn-primary');
        $(`#show_char_${index}_${autocheck_cnt}`).addClass('btn-default');
        $(`#show_char_${index}_${autocheck_cnt}`).html('Visualize whitespace characters');
        option = 'original';
    }
    //Insert actual and expected one at a time
    let url = `${buildCourseUrl(['gradeable', gradeable_id, 'grading', 'student_output', 'remove'])
    }?who_id=${who_id}&version=${version}&index=${index}&autocheck_cnt=${autocheck_cnt}&option=${option}&which=expected`;

    const assertSuccess = function(data) {
        if (data.status === 'fail') {
            alert(`Error loading diff: ${data.message}`);
            return false;
        }
        else if (data.status === 'error') {
            alert(`Internal server error: ${data.message}`);
            return false;
        }
        return true;
    };

    $.getJSON({
        url: url,
        success: function (response) {
            if (!assertSuccess(response)) {
                return;
            }
            for (const property in response.data.whitespaces) {
                list_white_spaces[property] = response.data.whitespaces[property];
            }
            $(expected_div).empty();
            $(expected_div).html(response.data.html);
            url = `${buildCourseUrl(['gradeable', gradeable_id, 'grading', 'student_output', 'remove'])
            }?who_id=${who_id}&version=${version}&index=${index}&autocheck_cnt=${autocheck_cnt}&option=${option}&which=actual`;
            $.getJSON({
                url: url,
                success: function (response) {
                    if (!assertSuccess(response)) {
                        return;
                    }
                    for (const property in response.data.whitespaces) {
                        list_white_spaces[property] = response.data.whitespaces[property];
                    }
                    for (const property in list_white_spaces) {
                        $(`#${helper_id}`).append(`<span style="outline:1px blue solid;">${list_white_spaces[property]}</span> = ${property} `);
                    }
                    $(actual_div).empty();
                    $(actual_div).html(response.data.html);
                },
                error: function () {
                    alert('Could not load diff, please refresh the page and try again.');
                },
            });
        },
        error: function () {
            alert('Could not load diff, please refresh the page and try again.');
        },
    });

}

function newDeleteGradeableForm(form_action, gradeable_name) {
    $('.popup-form').css('display', 'none');
    const form = $('#delete-gradeable-form');
    $('[id="delete-gradeable-message"]', form).html('');
    $('[id="delete-gradeable-message"]', form).append(`<b>${gradeable_name}</b>`);
    $('[name="delete-confirmation"]', form).attr('action', form_action);
    form.css('display', 'block');
    captureTabInModal('delete-gradeable-form');
}

function displayCloseSubmissionsWarning(form_action, gradeable_name) {
    $('.popup-form').css('display', 'none');
    const form = $('#close-submissions-form');
    $('[id="close-submissions-message"]', form).html('');
    $('[id="close-submissions-message"]', form).append(`<b>${gradeable_name}</b>`);
    $('[name="close-submissions-confirmation"]', form).attr('action', form_action);
    form.css('display', 'block');
    captureTabInModal('close-submissions-form');
    form.find('.form-body').scrollTop(0);
}

function newDeleteCourseMaterialForm(id, file_name, str_id = null) {
    const url = `${buildCourseUrl(['course_materials', 'delete'])}?id=${id}`;
    const current_y_offset = window.pageYOffset;
    Cookies.set('jumpToScrollPosition', current_y_offset);

    const cm_ids = (Cookies.get('cm_data') || '').split('|').filter(n => n.length);

    $('[id^=div_viewer_]').each(function() {
        const cm_id = this.id.replace('div_viewer_', '').trim();
        const elem = $(`#div_viewer_${cm_id}`);
        if (!cm_id.length || !elem) {
            return;
        }

        if (elem.hasClass('open')) {
            if (!cm_ids.includes(cm_id)) {
                cm_ids.push(cm_id);
            }
        }
        else {
            if (cm_ids.includes(cm_id)) {
                cm_ids.splice(cm_ids.indexOf(cm_id, 1));
            }
        }
    });

    Cookies.set('cm_data', cm_ids.join('|'));

    $('.popup-form').css('display', 'none');
    const form = $('#delete-course-material-form');
    const deleteMessageElement = form.find('.delete-course-material-message')[0];
    deleteMessageElement.innerHTML = '';

    const cm_message = document.createElement('b');
    cm_message.textContent = file_name;

    if (str_id !== null) {
        const files_or_links = $(`[id^=file_viewer_${str_id}]`);
        const num_of_links = files_or_links.filter(function () {
            return (($(this).siblings('.file-viewer').children('a[data-is-link="1"]').length) === 1);
        }).length;
        const num_of_files = files_or_links.length - num_of_links;
        const file_s = (num_of_files > 1) ? 's' : '';
        const link_s = (num_of_links > 1) ? 's' : '';
        const num_links_txt = (num_of_links === 0) ? '</em>)' : ` and <b>${num_of_links}</b> link${link_s}</em>)`;

        const emElement = document.createElement('em');
        emElement.innerHTML = ` (<b>contains ${num_of_files}</b> file${file_s}${num_links_txt}`;

        cm_message.appendChild(emElement);
    }

    deleteMessageElement.appendChild(cm_message);

    $('[name="delete-confirmation"]', form).attr('action', url);
<<<<<<< HEAD
    openPopup("#delete-course-material-form");
    captureTabInModal("delete-course-material-form");
=======
    form.css('display', 'block');
    captureTabInModal('delete-course-material-form');
>>>>>>> a81f5222
    form.find('.form-body').scrollTop(0);
}

function newOverwriteCourseMaterialForm(clashing_names, is_link, is_edit_form) {
    const form = $('#overwrite-course-material-form');
    form.css('display', 'block');
    if (clashing_names.length === 1) {
        const to_replace = [[' All', '']];
        if (is_link) {
            to_replace.push(['file', 'link']);
        }
        form.html((i, html) => {
            to_replace.forEach((elem) => {
                html = html.replaceAll(elem[0], elem[1]);
            });
            return html;
        });
    }
    else {
        const singular = ['Material', 'file', 'name', 'one'];
        form.html((i, html) => {
            singular.forEach((elem) => {
                // replace singular words with plural by appending 's', taking care of the occurrences ending with . and :
                html = html.replaceAll(RegExp(`( a){0,1}( ${elem})([ .:])`, 'g'), '$2s$3');
            });
            return html;
        });
    }
    const clash_list = $('#existing-names');
    clash_list.html('');
    clashing_names.forEach((elem) => {
        clash_list.append($('<li>', {
            text: elem,
        }));
    });
    captureTabInModal('overwrite-course-material-form');
    if (is_edit_form) {
        $('#overwrite-submit').attr('is-edit-form', 1);
    }
    form.find('.form-body').scrollTop(0);
}

function newUploadImagesForm() {
    $('.popup-form').css('display', 'none');
    const form = $('#upload-images-form');
    form.css('display', 'block');
    captureTabInModal('upload-images-form');
    form.find('.form-body').scrollTop(0);
    $('[name="upload"]', form).val(null);
}

function newUploadCourseMaterialsForm() {

    createArray(1);

    const fileList = document.getElementsByClassName('file-viewer-data');

    const files = [];
    for (let i=0;i<fileList.length;i++) {
        const file = fileList[i];
        files.push(file.getAttribute('data-file_url'));
        readPrevious(file.getAttribute('data-file_url'), 1);
    }

<<<<<<< HEAD
    openPopup('.popup-form');
    var form = $("#upload-course-materials-form");
=======
    $('.popup-form').css('display', 'none');
    const form = $('#upload-course-materials-form');
>>>>>>> a81f5222

    $('[name="existing-file-list"]', form).html('');
    $('[name="existing-file-list"]', form).append(`<b>${JSON.stringify(files)}</b>`);

    form.css('display', 'block');
    captureTabInModal('upload-course-materials-form');
    form.find('.form-body').scrollTop(0);
    $('[name="upload"]', form).val(null);
    $('#overwrite-materials-flag').remove();
}

function newEditCourseMaterialsFolderForm(tag) {
    const id = $(tag).data('id');
    const dir = $(tag).data('priority');
    const folder_sections = $(tag).data('sections');
    const partial_sections = $(tag).data('partial-sections');
    const release_time =  $(tag).data('release-time');
    const is_hidden = $(tag).data('hidden-state');
    const partially_hidden = 2;
    const form = $('#edit-course-materials-folder-form');

    const element = document.getElementById('edit-folder-picker');
    element._flatpickr.setDate(release_time);

    const hide_materials_box = $('#hide-folder-materials-checkbox-edit', form);
    if (is_hidden > 0) {
        hide_materials_box.prop('checked', true).trigger('change');
        if (is_hidden === partially_hidden) {
            hide_materials_box.attr('class', 'partial-checkbox');
            $(hide_materials_box.siblings()[0]).before('<span><br><em>(Currently, some materials inside this folder are hidden.)</em></span>');
        }
    }
    else {
        hide_materials_box.prop('checked', false).trigger('change');
    }

    $('#show-some-section-selection-folder-edit :checkbox:enabled').prop('checked', false);
    const showSections = function() {
        $('#all-sections-showing-no-folder', form).prop('checked', false);
        $('#all-sections-showing-yes-folder', form).prop('checked', true);
        $('#show-some-section-selection-folder-edit', form).show();
    };
    let sectionsVisible = false;
    if (folder_sections.length !== 0) {
        for (let index = 0; index < folder_sections.length; ++index) {
            $(`#section-folder-edit-${folder_sections[index]}`, form).prop('checked', true);
            $(`#section-folder-edit-${folder_sections[index]}`, form).removeClass('partial-checkbox');
            if ($(this).attr('class') === '') {
                $(this).removeAttr('class');
            }
        }
        showSections();
        sectionsVisible = true;
    }
    else {
        $('#show-some-section-selection-folder-edit', form).hide();
        $('#all-sections-showing-yes-folder', form).prop('checked', false);
        $('#all-sections-showing-no-folder', form).prop('checked', true);
    }
    if (partial_sections.length !== 0) {
        for (let index = 0; index < partial_sections.length; ++index) {
            $(`#section-folder-edit-${partial_sections[index]}`, form).attr('class', 'partial-checkbox');
            $(`#section-folder-edit-${partial_sections[index]}`, form).prop('checked', true);
        }
        if (!sectionsVisible) {
            showSections();
        }
    }

    $('#material-folder-edit-form', form).attr('data-id', id);
    $('#edit-folder-sort', form).attr('value', dir);
    disableFullUpdate();
<<<<<<< HEAD
    openPopup('#edit-course-materials-folder-form');
    captureTabInModal("edit-course-materials-folder-form");
=======
    form.css('display', 'block');
    captureTabInModal('edit-course-materials-folder-form');
>>>>>>> a81f5222
}

function newEditCourseMaterialsForm(tag) {
    const id = $(tag).data('id');
    const dir = $(tag).data('priority');
    const this_file_section = $(tag).data('sections');
    const this_hide_from_students = $(tag).data('hidden-state');
    const release_time = $(tag).data('release-time');
    const is_link = $(tag).data('is-link');
    const title = $(tag).data('title');
    const link_url = $(tag).data('link-url');
    const file_path = $(tag).data('path');
    const form = $('#edit-course-materials-form');

    const element = document.getElementById('edit-picker');

    element._flatpickr.setDate(release_time);

    if (this_hide_from_students === 1) {
        $('#hide-materials-checkbox-edit', form).prop('checked', true).trigger('change');
    }

    else {
        $('#hide-materials-checkbox-edit', form).prop('checked', false).trigger('change');
    }

    $('#hide-materials-checkbox-edit:checked ~ #edit-form-hide-warning').show();
    $('#hide-materials-checkbox-edit:not(:checked) ~ #edit-form-hide-warning').hide();

    $('#show-some-section-selection-edit :checkbox:enabled').prop('checked', false);

    if (this_file_section.length !== 0) {
        for (let index = 0; index < this_file_section.length; ++index) {
            $(`#section-edit-${this_file_section[index]}`, form).prop('checked', true);
        }
        $('#all-sections-showing-no', form).prop('checked', false);
        $('#all-sections-showing-yes', form).prop('checked', true);
        $('#show-some-section-selection-edit', form).show();
    }
    else {
        $('#show-some-section-selection-edit', form).hide();
        $('#all-sections-showing-yes', form).prop('checked', false);
        $('#all-sections-showing-no', form).prop('checked', true);
    }
    const title_label = $('#edit-title-label', form);
    const url_label = $('#edit-url-url-label', form);
    const path = $('#new-file-name');
    const titleVal = $('#edit-title');
    title_label.css('display', 'block');
    if (is_link === 1) {
        titleVal.val(title.replace('link-', ''));
        url_label.css('display', 'block');
        const url = $('#edit-url-url');
        url.prop('disabled', false);
        url.val(link_url);
    }
    else {
        titleVal.val(file_path.substring(file_path.lastIndexOf('/') + 1));
        if (url_label.css('display') !== 'none') {
            url_label.css('display', 'none');
        }
    }

    editFilePathRecommendations();
    if (is_link === 1) {
        path.val(decodeURIComponent(file_path.substring(file_path.indexOf('course_materials/') + 17).replace('link-', '')));
    }
    else {
        path.val(file_path.substring(1));
    }
    registerSelect2Widget('new-file-name', 'material-edit-form');

    $('#material-edit-form', form).attr('data-id', id);
    $('#edit-picker', form).attr('value', release_time);
    $('#edit-sort', form).attr('value', dir);
    $('#overwrite-materials-flag').remove();
<<<<<<< HEAD
    openPopup('#edit-course-materials-form');
    captureTabInModal("edit-course-materials-form");
=======
    form.css('display', 'block');
    captureTabInModal('edit-course-materials-form');
>>>>>>> a81f5222
}

/**
 * Edits the suggested options for the Edit Course Materials Popup so that
 * they use the current file name.
 */
function editFilePathRecommendations() {
    const fileNameInput = $('#edit-title');
    const fileName = fileNameInput.val();

    const options = document.getElementById('new-file-name').options;
    for (let i = 0; i < options.length; i++) {
        const optionString = options[i].value;
        const lastSlash = optionString.lastIndexOf('/');
        const currentOptionMinusFile = optionString.substring(0, lastSlash);

        let newOption;
        if (lastSlash !== -1) {
            newOption = `${currentOptionMinusFile}/${fileName}`;
        }
        else {
            newOption = fileName;
        }

        options[i].value = newOption;
        options[i].innerHTML = newOption;
    }
    registerSelect2Widget('new-file-name', 'material-edit-form');
}

<<<<<<< HEAD

function openPopup(selector) {
    if (selector.startsWith('.')) {
        $(selector).css('display', 'none');

    } else if (selector.startsWith('#')) {
        $(selector).css('display', 'block');
    }

    document.body.classList.add("no-scroll");
}


=======
// eslint-disable-next-line no-var
>>>>>>> a81f5222
var lastActiveElement = null;
function captureTabInModal(formName, resetFocus=true) {
    if (resetFocus) {
        lastActiveElement = document.activeElement;
    }

    const form = $('#'.concat(formName));
    form.off('keydown');//Remove any old redirects

    /*get all the elements to tab through*/
    const inputs = form.find(':tabbable').filter(':visible');
    const firstInput = inputs.first();
    const lastInput = inputs.last();

    /*set focus on first element*/
    if (resetFocus) {
        firstInput.focus();
    }

    /*redirect last tab to first element*/
    form.on('keydown', (e) => {
        if ((e.which === 9 && !e.shiftKey && $(lastInput).is(':focus'))) {
            firstInput.focus();
            e.preventDefault();
        }
        else if ((e.which === 9 && e.shiftKey && $(firstInput).is(':focus'))) {
            lastInput.focus();
            e.preventDefault();
        }
    });

    //Watch for the modal to be hidden
    const observer = new MutationObserver(() => {
        if (form[0].style.display === 'none') {
            releaseTabFromModal(formName);
        }
    });
    observer.observe(form[0], { attributes: true, childList: true });
}

function releaseTabFromModal(formName) {
    const form = $('#'.concat(formName));
    form.off('keydown');
    lastActiveElement.focus();
}

<<<<<<< HEAD
function setFolderRelease(changeActionVariable,releaseDates,id,cm_id){
    
    openPopup('.popup-form');
=======
function setFolderRelease(changeActionVariable, releaseDates, id, cm_id) {

    $('.popup-form').css('display', 'none');
>>>>>>> a81f5222

    const form = $('#set-folder-release-form');
    form.css('display', 'block');

    captureTabInModal('set-folder-release-form');

    form.find('.form-body').scrollTop(0);
    $('[id="release_title"]', form).attr('data-path', changeActionVariable);
    $('[name="release_date"]', form).val(releaseDates);
    $('[name="release_date"]', form).attr('data-fp', changeActionVariable);

    $('[name="submit"]', form).attr('data-iden', id);
    $('[name="submit"]', form).attr('data-id', cm_id);

}

function copyToClipboard(code) {
    const download_info = JSON.parse($('#download_info_json_id').val());
    let required_emails = [];

    $('#download-form input:checkbox').each(function() {
        if ($(this).is(':checked')) {
            const thisVal = $(this).val();

            if (thisVal === 'instructor') {
                for (let i = 0; i < download_info.length; ++i) {
                    if (download_info[i].group === 'Instructor') {
                        required_emails.push(download_info[i].email);
                    }
                }
            }
            else if (thisVal === 'full_access_grader') {
                for (let i = 0; i < download_info.length; ++i) {
                    if (download_info[i].group === 'Full Access Grader (Grad TA)') {
                        required_emails.push(download_info[i].email);
                    }
                }
            }
            else if (thisVal === 'limited_access_grader') {
                for (let i = 0; i < download_info.length; ++i) {
                    if (download_info[i].group === 'Limited Access Grader (Mentor)') {
                        required_emails.push(download_info[i].email);
                    }
                }
            }
            else {
                for (let i = 0; i < download_info.length; ++i) {
                    if (code === 'user') {
                        if (download_info[i].reg_section === thisVal) {
                            required_emails.push(download_info[i].email);
                        }
                    }
                    else if (code === 'grader') {
                        if (download_info[i].reg_section === 'All') {
                            required_emails.push(download_info[i].email);
                        }

                        if ($.inArray(thisVal, download_info[i].reg_section.split(',')) !== -1) {
                            required_emails.push(download_info[i].email);
                        }
                    }
                }
            }
        }
    });

    required_emails = $.unique(required_emails);
    const temp_element = $('<textarea></textarea>').text(required_emails.join(','));
    $(document.body).append(temp_element);
    temp_element.select();
    document.execCommand('copy');
    temp_element.remove();
    setTimeout(() => {
        $('#copybuttonid').prop('value', 'Copied');
    }, 0);
    setTimeout(() => {
        $('#copybuttonid').prop('value', 'Copy Emails to Clipboard');
    }, 1000);
}

function downloadCSV(code) {
    const download_info = JSON.parse($('#download_info_json_id').val());
    let csv_data = 'Given Name,Family Name,User ID,Email,Secondary Email,UTC Offset,Time Zone,Registration Section,Rotation Section,Group\n';
    const required_user_id = [];

    $('#download-form input:checkbox').each(function() {
        if ($(this).is(':checked')) {
            const thisVal = $(this).val();

            if (thisVal === 'instructor') {
                for (let i = 0; i < download_info.length; ++i) {
                    if ((download_info[i].group === 'Instructor') && ($.inArray(download_info[i].user_id, required_user_id) === -1)) {
                        csv_data += `${[download_info[i].given_name, download_info[i].family_name, download_info[i].user_id, download_info[i].email, download_info[i].secondary_email, download_info[i].utc_offset, download_info[i].time_zone, `"${download_info[i].reg_section}"`, download_info[i].rot_section, download_info[i].group].join(',')}\n`;
                        required_user_id.push(download_info[i].user_id);
                    }
                }
            }
            else if (thisVal === 'full_access_grader') {
                for (let i = 0; i < download_info.length; ++i) {
                    if ((download_info[i].group === 'Full Access Grader (Grad TA)') && ($.inArray(download_info[i].user_id, required_user_id) === -1)) {
                        csv_data += `${[download_info[i].given_name, download_info[i].family_name, download_info[i].user_id, download_info[i].email, download_info[i].secondary_email, download_info[i].utc_offset, download_info[i].time_zone, `"${download_info[i].reg_section}"`, download_info[i].rot_section, download_info[i].group].join(',')}\n`;
                        required_user_id.push(download_info[i].user_id);
                    }
                }
            }
            else if (thisVal === 'limited_access_grader') {
                for (let i = 0; i < download_info.length; ++i) {
                    if ((download_info[i].group === 'Limited Access Grader (Mentor)') && ($.inArray(download_info[i].user_id, required_user_id) === -1)) {
                        csv_data += `${[download_info[i].given_name, download_info[i].family_name, download_info[i].user_id, download_info[i].email, download_info[i].secondary_email, download_info[i].utc_offset, download_info[i].time_zone, `"${download_info[i].reg_section}"`, download_info[i].rot_section, download_info[i].group].join(',')}\n`;
                        required_user_id.push(download_info[i].user_id);
                    }
                }
            }
            else {
                for (let i = 0; i < download_info.length; ++i) {
                    if (code === 'user') {
                        if ((download_info[i].reg_section === thisVal) && ($.inArray(download_info[i].user_id, required_user_id) === -1)) {
                            csv_data += `${[download_info[i].given_name, download_info[i].family_name, download_info[i].user_id, download_info[i].email, download_info[i].secondary_email, download_info[i].utc_offset, download_info[i].time_zone, `"${download_info[i].reg_section}"`, download_info[i].rot_section, download_info[i].group].join(',')}\n`;
                            required_user_id.push(download_info[i].user_id);
                        }
                    }
                    else if (code === 'grader') {
                        if ((download_info[i].reg_section === 'All') && ($.inArray(download_info[i].user_id, required_user_id) === -1)) {
                            csv_data += `${[download_info[i].given_name, download_info[i].family_name, download_info[i].user_id, download_info[i].email, download_info[i].secondary_email, download_info[i].utc_offset, download_info[i].time_zone, `"${download_info[i].reg_section}"`, download_info[i].rot_section, download_info[i].group].join(',')}\n`;
                            required_user_id.push(download_info[i].user_id);
                        }
                        if (($.inArray(thisVal, download_info[i].reg_section.split(',')) !== -1) && ($.inArray(download_info[i].user_id, required_user_id) === -1)) {
                            csv_data += `${[download_info[i].given_name, download_info[i].family_name, download_info[i].user_id, download_info[i].email, download_info[i].secondary_email, download_info[i].utc_offset, download_info[i].time_zone, `"${download_info[i].reg_section}"`, download_info[i].rot_section, download_info[i].group].join(',')}\n`;
                            required_user_id.push(download_info[i].user_id);
                        }
                    }
                }
            }
        }
    });

    // Setup default name for the CSV file
    const course = $('#download_info_json_id').data('course');
    const semester = $('#download_info_json_id').data('semester');
    const csv_name = `${[semester, course, 'users', 'data'].join('_')}.csv`;

    const temp_element = $('<a id="downloadlink"></a>');
    const address = `data:text/csv;charset=utf-8,${encodeURIComponent(csv_data)}`;
    temp_element.attr('href', address);
    temp_element.attr('download', csv_name);
    temp_element.css('display', 'none');
    $(document.body).append(temp_element);
    $('#downloadlink')[0].click();
    $('#downloadlink').remove();
}

/**
 * Toggles the page details box of the page, showing or not showing various information
 * such as number of queries run, length of time for script execution, and other details
 * useful for developers, but shouldn't be shown to normal users
 */
function togglePageDetails() {
    const element = document.getElementById('page-info');
    if (element.style.display === 'block') {
        element.style.display = 'none';
    }
    else {
        element.style.display = 'block';
        // Hide the box if you click outside of it
        document.body.addEventListener('mouseup', function pageInfo(event) {
            if (!element.contains(event.target)) {
                element.style.display = 'none';
                document.body.removeEventListener('mouseup', pageInfo, false);
            }
        });
    }
}

/**
 * Opens a new tab on https://validator.w3.org with the contents of the current html page
 */
function validateHtml() {
    //Code copied from https://validator.w3.org/nu/about.html under "Check serialized DOM of current page" section
    function c(a, b) {
        const c = document.createElement('textarea');
        c.name = a;
        c.value = b;
        d.appendChild(c);
    }
    const e = ((a) => {
        // eslint-disable-next-line no-var, no-redeclare
        for (var b = '', a = a.firstChild; a;) {
            switch (a.nodeType) {
                case Node.ELEMENT_NODE:
                    b += a.outerHTML;
                    break;
                case Node.TEXT_NODE:
                    b += a.nodeValue;
                    break;
                case Node.CDATA_SECTION_NODE:
                    b += `<![CDATA[${a.nodeValue}]]>`;
                    break;
                case Node.COMMENT_NODE:
                    b += `<!--${a.nodeValue}-->`;
                    break;
                case Node.DOCUMENT_TYPE_NODE:
                    b += `<!DOCTYPE ${a.name}>\n`;
            }
            a = a.nextSibling;
        }
        return b;
    })(document);
    const d = document.createElement('form');
    d.method = 'POST';
    d.action = 'https://validator.w3.org/nu/';
    d.enctype = 'multipart/form-data';
    d.target = '_blank';
    d.acceptCharset = 'utf-8';
    c('showsource', 'yes');
    c('content', e);
    document.body.appendChild(d);
    d.submit();
    d.outerHTML = '';
}

/**
 * Remove an alert message from display. This works for successes, warnings, or errors to the
 * user
 * @param elem
 */
function removeMessagePopup(elem) {
    $(`#${elem}`).fadeOut('slow', () => {
        $(`#${elem}`).remove();
    });
}

function gradeableChange(url, sel) {
    url = url + sel.value;
    window.location.href = url;
}
function versionChange(url, sel) {
    url = url + sel.value;
    window.location.href = url;
}

function checkVersionChange(days_late, late_days_allowed) {
    if (days_late > late_days_allowed) {
        let message = `The max late days allowed for this assignment is ${late_days_allowed} days. `;
        message += 'You are not supposed to change your active version after this time unless you have permission from the instructor. Are you sure you want to continue?';
        return confirm(message);
    }
    return true;
}

function toggleDiv(id) {
    $(`#${id}`).toggle();
    return true;
}


function checkRefreshPage(url) {
    setTimeout(() => {
        check_server(url);
    }, 1000);
}

function check_server(url) {
    $.get(url,
        (data) => {
            if (data.indexOf('REFRESH_ME') > -1) {
                location.reload();
            }
            else {
                checkRefreshPage(url);
            }
        },
    );
}

function downloadFile(path, dir) {
    let download_path = `${buildCourseUrl(['download'])}?dir=${encodeURIComponent(dir)}&path=${encodeURIComponent(path)}`;
    if ($('#submission_browser').length > 0) {
        download_path += `&gradeable_id=${$('#submission_browser').data('gradeable-id')}`;
    }
    window.location = download_path;
}

function downloadCourseMaterial(id) {
    window.location = `${buildCourseUrl(['download'])}?course_material_id=${id}`;
}

function downloadTestCaseResult(testcase, name, version, gradeable, user) {
    window.location = `${buildCourseUrl(['gradeable', gradeable, 'downloadTestCaseResult'])}?version=${version}&test_case=${testcase+1}&file_name=${name}&user_id=${user}`;
}

function downloadStudentAnnotations(url) {
    window.open(url, '_blank', 'toolbar=no, scrollbars=yes, resizable=yes, width=700, height=600');
}

function downloadSubmissionZip(grade_id, user_id, version, origin = null, is_anon = false) {
    window.open(`${buildCourseUrl(['gradeable', grade_id, 'download_zip'])}?dir=submissions&user_id=${user_id}&version=${version}&origin=${origin}&is_anon=${is_anon}`, '_blank');
    return false;
}

function downloadCourseMaterialZip(id) {
    window.location = `${buildCourseUrl(['course_materials', 'download_zip'])}?course_material_id=${id}`;
}

function checkColorActivated() {
    // eslint-disable-next-line no-undef
    pos = 0;
    // eslint-disable-next-line no-undef
    seq = "&&((%'%'BA\r";
    const rainbow_mode = JSON.parse(localStorage.getItem('rainbow-mode'));

    function inject() {
        $(document.body).prepend('<div id="rainbow-mode" class="rainbow"></div>');
    }
    function remove() {
        $(document.body).find('#rainbow-mode').remove();
    }

    function toggle(flag) {
        if (flag) {
            inject();
        }
        else {
            remove();
        }
    }

    if (rainbow_mode === true) {
        inject();
    }

    $(document.body).keyup((e) => {
        // eslint-disable-next-line no-undef
        pos = seq.charCodeAt(pos) === e.keyCode ? pos + 1 : 0;
        // eslint-disable-next-line no-undef
        if (pos === seq.length) {
            // eslint-disable-next-line no-undef
            flag = JSON.parse(localStorage.getItem('rainbow-mode')) === true;
            // eslint-disable-next-line no-undef
            localStorage.setItem('rainbow-mode', !flag);
            // eslint-disable-next-line no-undef
            toggle(!flag);
            // eslint-disable-next-line no-undef
            pos = 0;
        }
    });
}
$(checkColorActivated);

function changeColor(div, hexColor) {
    div.style.color = hexColor;
}

function openDiv(id) {
    const elem = $(`#${id}`);
    if (elem.hasClass('open')) {
        elem.hide();
        elem.removeClass('open');
        $(`#${id}-span`).removeClass('fa-folder-open').addClass('fa-folder');
    }
    else {
        elem.show();
        elem.addClass('open');
        $(`#${id}-span`).removeClass('fa-folder').addClass('fa-folder-open');
    }
    return false;
}

function markViewed(ids) {
    const data = new FormData();
    data.append('ids', ids);
    data.append('csrf_token', csrfToken);
    $.ajax({
        url: buildCourseUrl(['course_materials', 'view']),
        type: 'POST',
        data: data,
        contentType: false,
        processData: false,
    });
}

function markAllViewed() {
    const data = new FormData();
    data.append('csrf_token', csrfToken);
    $.ajax({
        url: buildCourseUrl(['course_materials', 'viewAll']),
        type: 'POST',
        data: data,
        contentType: false,
        processData: false,
        success: () => {
            // Delete badges
            const badges = document.querySelectorAll('.course-material-badge');
            badges.forEach((badge) => {
                badge.remove();
            });
        },
        error: (e) => {
            displayErrorMessage('Failed to mark all viewed.');
            console.error(e);
        },
    });

}

function toggleCMFolder(id, open) {
    const elem = $(`#div_viewer_${id}`);
    if (typeof open === 'undefined') {
        open = !elem.hasClass('open');
    }
    if (!open) {
        elem.hide();
        elem.removeClass('open');
        elem.prev().find('.open-all-folder').removeClass('fa-folder-open').addClass('fa-folder');
    }
    else {
        elem.show();
        elem.addClass('open');
        elem.prev().find('.open-all-folder').removeClass('fa-folder').addClass('fa-folder-open');
    }
    return open;
}

function toggleCMFolders(open) {
    const elem = $('[id^="div_viewer_"]');
    if (typeof open === 'undefined') {
        open = !elem.hasClass('open');
    }
    if (!open) {
        elem.hide();
        elem.removeClass('open');
        elem.prev().find('.open-all-folder').removeClass('fa-folder-open').addClass('fa-folder');
    }
    else {
        elem.show();
        elem.addClass('open');
        elem.prev().find('.open-all-folder').removeClass('fa-folder').addClass('fa-folder-open');
    }
    return open;
}

function openUrl(url) {
    window.open(url, '_blank', 'toolbar=no, scrollbars=yes, resizable=yes, width=700, height=600');
    return false;
}

function changeName(element, user, visible_username, anon) {
    const new_element = element.getElementsByTagName('strong')[0];
    // eslint-disable-next-line eqeqeq
    anon = anon == 'true';
    icon = element.getElementsByClassName('fas fa-eye')[0];
    if (icon === undefined) {
        icon = element.getElementsByClassName('fas fa-eye-slash')[0];
        if (anon) {
            new_element.style.color = 'black';
            new_element.style.fontStyle = 'normal';
        }
        new_element.innerHTML = visible_username;
        icon.className = 'fas fa-eye';
        icon.title = 'Show full user information';
    }
    else {
        if (anon) {
            new_element.style.color = 'grey';
            new_element.style.fontStyle = 'italic';
        }
        new_element.innerHTML = user;
        icon.className = 'fas fa-eye-slash';
        icon.title = 'Hide full user information';
    }
}

function openFrame(url, id, filename, ta_grading_interpret=false) {
    const iframe = $(`#file_viewer_${id}`);
    if (!iframe.hasClass('open')) {
        const iframeId = `file_viewer_${id}_iframe`;
        if (ta_grading_interpret) {
            const display_file_url = buildCourseUrl(['display_file']);
            let directory = '';
            if (url.includes('submissions')) {
                directory = 'submissions';
            }
            else if (url.includes('results_public')) {
                directory = 'results_public';
            }
            else if (url.includes('results')) {
                directory = 'results';
            }
            else if (url.includes('checkout')) {
                directory = 'checkout';
            }
            else if (url.includes('attachments')) {
                directory = 'attachments';
            }
            url = `${display_file_url}?dir=${encodeURIComponent(directory)}&file=${encodeURIComponent(filename)}&path=${encodeURIComponent(url)}&ta_grading=true`;
        }
        if ($('#submission_browser').length > 0) {
            url += `&gradeable_id=${$('#submission_browser').data('gradeable-id')}`;
        }
        // handle pdf
        if (filename.substring(filename.length - 3) === 'pdf') {
            iframe.html(`<iframe id='${iframeId}' src='${url}' width='750px' height='1200px' style='border: 0'></iframe>`);
        }
        else {
            iframe.html(`<iframe id='${iframeId}' onload='resizeFrame("${iframeId}");' src='${url}' width='750px' style='border: 0'></iframe>`);
        }
        iframe.addClass('open');
    }

    if (!iframe.hasClass('shown')) {
        iframe.show();
        iframe.addClass('shown');
        $($($(iframe.parent().children()[0]).children()[0]).children()[0]).removeClass('fa-plus-circle').addClass('fa-minus-circle');
    }
    else {
        iframe.hide();
        iframe.removeClass('shown');
        $($($(iframe.parent().children()[0]).children()[0]).children()[0]).removeClass('fa-minus-circle').addClass('fa-plus-circle');
    }
    return false;
}

function resizeFrame(id, max_height = 500, force_height = -1) {
    let img = undefined;
    const visible = $(`iframe#${id}`).is(':visible');
    img = $(`iframe#${id}`).contents().find('img');
    let height = 0;
    if ($(`iframe#${id}`).contents().find('html').length !== 0) {
        $(`iframe#${id}`).contents().find('html').css('height', 'inherit');
        img = $(`iframe#${id}`).contents().find('img');
        if (img.length !== 0) {
            img.removeAttr('width');
            img.removeAttr('height');
            img.css('width', '');
            img.css('height', '');
            img.css('max-width', '100%');
        }
        height = parseInt($(`iframe#${id}`).contents().find('body').css('height').slice(0, -2));
    }
    else { //Handling issue with FireFox and jQuery not being able to access iframe contents for PDF reader
        height = max_height;
    }
    if (force_height !== -1) {
        $(`iframe#${id}`).height(force_height);
    }
    else if (height >= max_height) {
        $(`iframe#${id}`).height(max_height);
    }
    else {
        $(`iframe#${id}`).height(height + 18);
    }
    //Workarounds for FireFox changing height/width of img sometime after this code runs
    if (img.length !== 0) {
        const observer = new ResizeObserver((mutationsList, observer) => {
            img.removeAttr('width');
            img.removeAttr('height');
            img.css('width', '');
            img.css('height', '');
            observer.disconnect();
        });
        observer.observe(img[0]);
    }
    if (!visible) {
        const observer = new IntersectionObserver((entries, observer) => {
            if ($(`iframe#${id}`).is(':visible')) {
                $(`iframe#${id}`).removeAttr('height');
                const iframeFunc = $(`iframe#${id}`)[0].contentWindow.iFrameInit;
                if (typeof(iframeFunc) === 'function') {
                    iframeFunc();
                }
                observer.disconnect();
                resizeFrame(id, max_height, force_height);
            }
        });
        observer.observe($(`iframe#${id}`)[0]);
    }
}

/**
 * TODO: This may be unused.  Check, and potentially remove this function.
 */
// eslint-disable-next-line no-unused-vars
function batchImportJSON(url, csrf_token) {
    $.ajax(url, {
        type: 'POST',
        data: {
            csrf_token: csrf_token,
        },
    })
        .done((response) => {
            window.alert(response);
            location.reload(true);
        })
        .fail(() => {
            window.alert('[AJAX ERROR] Refresh page');
        });
}

function submitAJAX(url, data, callbackSuccess, callbackFailure) {
    $.ajax(url, {
        type: 'POST',
        data: data,
    })
        .done((response) => {
            try {
                response = JSON.parse(response);
                if (response['status'] === 'success') {
                    callbackSuccess(response);
                }
                else {
                    console.log(response['message']);
                    callbackFailure();
                    if (response['status'] === 'error') {
                        window.alert('[SAVE ERROR] Refresh Page');
                    }
                }
            }
            catch (e) {
                console.log(response);
                callbackFailure();
                window.alert('[SAVE ERROR] Refresh Page');
            }
        })
        .fail(() => {
            window.alert('[SAVE ERROR] Refresh Page');
        });
}

$(() => {
    if (window.location.hash !== '') {
        if ($(window.location.hash).offset().top > 0) {
            const minus = 60;
            $('html, body').animate({scrollTop: ($(window.location.hash).offset().top - minus)}, 800);
        }
    }

    for (const elem of document.getElementsByClassName('alert-success')) {
        setTimeout(() => {
            $(elem).fadeOut();
        }, 5000);
    }
});

function getFileExtension(filename) {
    return (filename.substring(filename.lastIndexOf('.')+1)).toLowerCase();
}

function openPopUp(css, title, count, testcase_num, side) {
    const element_id = `container_${count}_${testcase_num}_${side}`;
    let elem_html = `<link rel="stylesheet" type="text/css" href="${css}" />`;
    elem_html += title + document.getElementById(element_id).innerHTML;
    my_window = window.open('', '_blank', 'status=1,width=750,height=500');
    my_window.document.write(elem_html);
    my_window.document.close();
    my_window.focus();
}

let messages = 0;

function displayErrorMessage(message) {
    displayMessage(message, 'error');
}

function displaySuccessMessage(message) {
    displayMessage(message, 'success');
}

function displayWarningMessage(message) {
    displayMessage(message, 'warning');
}

/**
 * Display a toast message after an action.
 *
 * The styling here should match what's used in GlobalHeader.twig to define the messages coming from PHP
 *
 * @param {string} message
 * @param {string} type either 'error', 'success', or 'warning'
 */
function displayMessage(message, type) {
    const id = `${type}-js-${messages}`;
    message = `<div id="${id}" class="inner-message alert alert-${type}"><span><i style="margin-right:3px;" class="fas fa${type === 'error' ? '-times' : (type === 'success' ? '-check' : '')}-circle${type === 'warning' ? '-exclamation' : ''}"></i>${message.replace(/(?:\r\n|\r|\n)/g, '<br />')}</span><a class="fas fa-times" onClick="removeMessagePopup('${type}-js-${messages}');"></a></div>`;
    $('#messages').append(message);
    $('#messages').fadeIn('slow');
    if (type === 'success' || type === 'warning') {
        setTimeout(() => {
            $(`#${id}`).fadeOut();
        }, 5000);
    }
    messages++;
}

/**
 * Enables the use of TAB key to indent within a textarea control.
 *
 * VPAT requires that keyboard navigation through all controls is always available.
 * Since TAB is being redefined to indent code/text, ESC will be defined, in place
 * of TAB, to proceed to the next control element.  SHIFT+TAB  shall be preserved
 * with its default behavior of returning to the previous control element.
 *
 * @param string jQuerySelector
 */
function enableTabsInTextArea(jQuerySelector) {
    const t = $(jQuerySelector);
    t.on('input', function() {
        $(this).outerHeight(38).outerHeight(this.scrollHeight);
    });
    t.trigger('input');
    t.keydown(function(event) {
        if (event.which === 27) {  //ESC was pressed, proceed to next control element.
            // Next control element may not be a sibling, so .next().focus() is not guaranteed
            // to work.  There is also no guarantee that controls are properly wrapped within
            // a <form>.  Therefore, retrieve a master list of all visible controls and switch
            // focus to the next control in the list.
            const controls = $(':tabbable').filter(':visible');
            controls.eq(controls.index(this) + 1).focus();
            return false;
        }
        else if (!event.shiftKey && event.code === 'Tab') { //TAB was pressed without SHIFT, text indent
            const text = this.value;
            const beforeCurse = this.selectionStart;
            const afterCurse = this.selectionEnd;
            this.value = `${text.substring(0, beforeCurse)}\t${text.substring(afterCurse)}`;
            this.selectionStart = this.selectionEnd = beforeCurse+1;
            return false;
        }
        // No need to test for SHIFT+TAB as it is not being redefined.
    });
}

function confirmBypass(str, redirect) {
    if (confirm(str)) {
        location.href = redirect;
    }
}

function updateGradeOverride() {
    const fd = new FormData($('#gradeOverrideForm').get(0));
    const url = buildCourseUrl(['grade_override', $('#g_id').val(), 'update']);
    $.ajax({
        url: url,
        type: 'POST',
        data: fd,
        processData: false,
        cache: false,
        contentType: false,
        success: function(data) {
            let json = {};
            try {
                json = JSON.parse(data);
            }
            catch (err) {
                displayErrorMessage('Error parsing data. Please try again.');
                return;
            }
            if (json['status'] === 'fail') {
                displayErrorMessage(json['message']);
                return;
            }
            refreshOnResponseOverriddenGrades(json);
            $('#user_id').val(this.defaultValue);
            $('#marks').val(this.defaultValue);
            $('#comment').val(this.defaultValue);
            displaySuccessMessage(`Updated overridden Grades for ${json['data']['gradeable_id']}`);
        },
        error: function() {
            window.alert('Something went wrong. Please try again.');
        },
    });
    return false;
}

function loadOverriddenGrades(g_id) {
    const url = buildCourseUrl(['grade_override', g_id]);
    $.ajax({
        url: url,
        success: function(data) {
            let json = {};
            try {
                json = JSON.parse(data);
            }
            catch (err) {
                displayErrorMessage('Error parsing data. Please try again.');
                return;
            }
            if (json['status'] === 'fail') {
                displayErrorMessage(json['message']);
                return;
            }
            refreshOnResponseOverriddenGrades(json);
        },
        error: function() {
            window.alert('Something went wrong. Please try again.');
        },
    });
}

function refreshOnResponseOverriddenGrades(json) {
    $('#grade-override-table tr:gt(0)').remove();
    const title = `Overridden Grades for ${json['data']['gradeable_id']}`;
    $('#title').text(title);
    if (json['data']['users'].length === 0) {
        $('#load-overridden-grades').addClass('d-none');
        $('#empty-table').removeClass('d-none');
        $('#empty-table').text('There are no overridden grades for this homework');
    }
    else {
        json['data']['users'].forEach((elem) => {
            const delete_button = `<a onclick="deleteOverriddenGrades('${elem['user_id']}', '${json['data']['gradeable_id']}');"><i class='fas fa-trash'></i></a>`;
            const bits = [`<tr><td class="align-left">${elem['user_id']}`, elem['user_givenname'], elem['user_familyname'], elem['marks'], elem['comment'], `${delete_button}</td></tr>`];
            $('#grade-override-table').append(bits.join('</td><td class="align-left">'));
        });
        $('#load-overridden-grades').removeClass('d-none');
        $('#empty-table').addClass('d-none');
    }
}

function deleteOverriddenGrades(user_id, g_id) {
    const url = buildCourseUrl(['grade_override', g_id, 'delete']);
    const confirm = window.confirm('Are you sure you would like to delete this entry?');
    if (confirm) {
        $.ajax({
            url: url,
            type: 'POST',
            data: {
                csrf_token: csrfToken,
                user_id: user_id,
            },
            success: function(data) {
                const json = JSON.parse(data);
                if (json['status'] === 'fail') {
                    displayErrorMessage(json['message']);
                    return;
                }
                displaySuccessMessage('Overridden Grades deleted.');
                refreshOnResponseOverriddenGrades(json);
            },
            error: function() {
                window.alert('Something went wrong. Please try again.');
            },
        });
    }
    return false;
}

/**
  * Taken from: https://stackoverflow.com/questions/1787322/htmlspecialchars-equivalent-in-javascript
  */
function escapeSpecialChars(text) {
    const map = {
        '&': '&amp;',
        '<': '&lt;',
        '>': '&gt;',
        '"': '&quot;',
        "'": '&#039;',
    };

    return text.replace(/[&<>"']/g, (m) => {
        return map[m];
    });
}

function setChildNewDateTime(path, changeDate, handleData) {
    //change the date and time of the subfiles in the folder with the time chosen for the whole
    //folder (passed in)
    let success;
    success = false;
    success  = changeFolderNewDateTime(path, changeDate, (output) => {
        if (output) {
            success =true;
            if (handleData) {
                handleData(success);
            }
        }
    });
}

function openSetAllRelease() {
    openPopup('#set-all-release-form');
}

function setAllRelease(newdatatime) {
    const url = buildCourseUrl(['course_materials', 'release_all']);
    $.ajax({
        type: 'POST',
        url: url,
        data: {'csrf_token': csrfToken, 'newdatatime': newdatatime},
        success: function (res) {
            const jsondata = JSON.parse(res);
            if (jsondata.status !== 'success') {
                alert('Failed to set dates');
            }
            location.reload();
        },
    });
}

function changeFolderNewDateTime(id, newdatatime, handleData) {
    // send to server to handle folder date/time change
    const url = `${buildCourseUrl(['course_materials', 'modify_timestamp'])}?newdatatime=${newdatatime}`;
    $.ajax({
        type: 'POST',
        url: url,
        data: {'id':id, 'csrf_token': csrfToken},
        success: function(data) {
            const jsondata = JSON.parse(data);
            if (jsondata.status === 'fail') {
                alert('ERROR: Invalid date.');
                return false;
            }

            if (handleData) {
                handleData(data);
            }
            return true;
        },
        error: function() {
            alert('Encounter saving the NewDateTime.');
            return false;
        },
    });
}

// edited slightly from https://stackoverflow.com/a/40658647
// returns a boolean value indicating whether or not the element is entirely in the viewport
// i.e. returns false iff there is some part of the element outside the viewport
$.fn.isInViewport = function() {                                        // jQuery method: use as $(selector).isInViewPort()
    const elementTop = $(this).offset().top;                              // get top offset of element
    const elementBottom = elementTop + $(this).outerHeight();             // add height to top to get bottom

    const viewportTop = $(window).scrollTop();                            // get top of window
    const viewportBottom = viewportTop + $(window).height();              // add height to get bottom

    return elementTop > viewportTop && elementBottom < viewportBottom;
};

function CollapseSidebarOnNarrowView() {
    if ($(document.body).width() < 1150) {
        Cookies.set('collapse_sidebar', 'true', { path: '/' });
        $('aside').toggleClass('collapsed', true);
    }
    else {
        Cookies.set('collapse_sidebar', 'false', { path: '/' });
        $('aside').toggleClass('collapsed', false);
    }
}

function DisableAutomaticCollapse() {
    Cookies.set('collapse_sidebar', 'false', { path: '/' });
    $('aside').toggleClass('collapsed', false);
}

function updateTheme() {
    const choice = $('#theme_change_select option:selected').val();
    if (choice === 'system_black') {
        localStorage.removeItem('theme');
        localStorage.setItem('black_mode', 'black');
    }
    else if (choice === 'light') {
        localStorage.setItem('theme', 'light');
    }
    else if (choice === 'dark') {
        localStorage.setItem('theme', 'dark');
        localStorage.setItem('black_mode', 'dark');
    }
    else if (choice === 'dark_black') {
        localStorage.setItem('theme', 'dark');
        localStorage.setItem('black_mode', 'black');
    }
    else { //choice === "system"
        localStorage.removeItem('black_mode');
        localStorage.removeItem('theme');
    }
    detectColorScheme();
}
$(document).ready(() => {
    if (localStorage.getItem('theme')) {
        if (localStorage.getItem('theme') === 'dark') {
            if (localStorage.getItem('black_mode') === 'black') {
                $('#theme_change_select').val('dark_black');
            }
            else {
                $('#theme_change_select').val('dark');
            }
        }
        else {
            $('#theme_change_select').val('light');
        }
    }
    else {
        if (localStorage.getItem('black_mode') === 'black') {
            $('#theme_change_select').val('system_black');
        }
        else {
            $('#theme_change_select').val('system');
        }
    }
});


function updateSidebarPreference() {
    const collapse_preference = $('#desktop_sidebar_preference option:selected').val();
    // Update local storage with the selected preference
    localStorage.setItem('desktop-sidebar-preference', collapse_preference);
}

//Called from the DOM collapse button, toggle collapsed and save to localStorage
function toggleSidebar() {
    const sidebar = $('aside');
    const shown = sidebar.hasClass('collapsed');
    Cookies.set('collapse_sidebar', !shown, { path: '/' });
    sidebar.toggleClass('collapsed', !shown);
}

$(document).ready(() => {
    //Collapsed sidebar tooltips with content depending on state of sidebar
    $('[data-toggle="tooltip"]').tooltip({
        position: { my: 'right+0 bottom+0' },
        content: function () {
            if ($('aside').hasClass('collapsed')) {
                if ($(this).attr('title') === 'Collapse Sidebar') {
                    return 'Expand Sidebar';
                }
                return $(this).attr('title');
            }
            else {
                return '';
            }
        },
    });

    if (localStorage.getItem('desktop-sidebar-preference')) {
        if (localStorage.getItem('desktop-sidebar-preference') === 'automatic') {
            $('#desktop_sidebar_preference').val('automatic');
            window.addEventListener('resize', CollapseSidebarOnNarrowView);
        }
        else {
            $('#desktop_sidebar_preference').val('manual');
            window.addEventListener('resize', DisableAutomaticCollapse);
        }
    }
});

function checkBulkProgress(gradeable_id) {
    const url = buildCourseUrl(['gradeable', gradeable_id, 'bulk', 'progress']);
    $.ajax({
        url: url,
        data: null,
        type: 'GET',
        success: function(data) {
            data = JSON.parse(data)['data'];
            updateBulkProgress(data['job_data'], data['count']);
        },
        error: function() {
            console.log('Failed to check job queue');
        },
    });
}
// Credit to https://stackoverflow.com/a/24676492/2972004
//      Solution to autoexpand the height of a textarea
function auto_grow(element) {
    element.style.height = '5px';
    element.style.height = `${element.scrollHeight + 5}px`;
}

/**
 * Sets the 'noscroll' textareas to have the correct height
 */
function resizeNoScrollTextareas() {
    // Make sure textareas resize correctly
    $('textarea.noscroll').each(function() {
        auto_grow(this);
    });
}

$(document).ready(() => {
    enableKeyToClick();
});

function keyToClickKeydown(event) {
    if (event.code === 'Enter') {
        event.preventDefault();
        event.stopPropagation();
        $(event.target).click();
    }
}

function keyToClickKeyup(event) {
    if (event.code === 'Space') {
        event.preventDefault();
        event.stopPropagation();
        $(event.target).click();
    }
}

function enableKeyToClick() {
    const key_to_click = document.getElementsByClassName('key_to_click');
    for (let i = 0; i < key_to_click.length; i++) {
    //In case this function is run multiple times, we need to remove the old event listeners
        key_to_click[i].removeEventListener('keyup', keyToClickKeyup);
        key_to_click[i].removeEventListener('keydown', keyToClickKeydown);

        key_to_click[i].addEventListener('keyup', keyToClickKeyup);
        key_to_click[i].addEventListener('keydown', keyToClickKeydown);
    }
}

function peerFeedbackUpload(grader_id, user_id, g_id, feedback) {
    $('#save_status').html('Saving Feedback...');
    const url = buildCourseUrl(['gradeable', g_id, 'feedback', 'set']);
    const formData = new FormData();
    formData.append('csrf_token', csrfToken);
    formData.append('grader_id', grader_id);
    formData.append('user_id', user_id);
    formData.append('feedback', feedback);
    $.getJSON({
        url: url,
        type: 'POST',
        data: formData,
        processData: false,
        cache: false,
        contentType: false,
        success: function(data) {
            if (data.status === 'success') {
                $('#save_status').html('All Changes Saved');
            }
            else {
                $('#save_status').html('Error Saving Changes');
            }
        },
        error: function() {
            window.alert('Something went wrong. Please try again.');
            $('#save_status').html('<span style="color: red">Some Changes Failed!</span>');
        },
    });
}

function popOutSubmittedFile(html_file, url_file) {
    let directory = '';
    const display_file_url = buildCourseUrl(['display_file']);
    if (url_file.includes('submissions')) {
        directory = 'submissions';
    }
    else if (url_file.includes('results_public')) {
        directory = 'results_public';
    }
    else if (url_file.includes('results')) {
        directory = 'results';
    }
    else if (url_file.includes('checkout')) {
        directory = 'checkout';
    }
    else if (url_file.includes('split_pdf')) {
        directory = 'split_pdf';
    }
    else if (url_file.includes('attachments')) {
        directory = 'attachments';
    }
    file_path= `${display_file_url}?dir=${encodeURIComponent(directory)}&file=${encodeURIComponent(html_file)}&path=${encodeURIComponent(url_file)}&ta_grading=true`;
    if ($('#submission_browser').length > 0) {
        file_path += `&gradeable_id=${$('#submission_browser').data('gradeable-id')}`;
    }
    window.open(file_path, '_blank', 'toolbar=no,scrollbars=yes,resizable=yes, width=700, height=600');
    return false;
}

/**
 * Function for course staff to flag/unflag a user's preferred photo as inappropriate.
 *
 * @param user_id The user_id of the user who's preferred photo should be flagged
 * @param flag A boolean indicating whether to flag or unflag the image.
 *             True to flag
 *             False to unflag
 */
function flagUserImage(user_id, flag) {
    let confirm_message;
    let success_message;

    if (flag) {
        confirm_message = `You are flagging ${user_id}'s preferred image as inappropriate.\nThis should be done if the image is not a recognizable passport style photo.\n\nDo you wish to proceed?`;
        success_message = `${user_id}'s preferred image was successfully flagged.`;
    }
    else {
        confirm_message = `${user_id}'s preferred image has be flagged as inappropriate.\nThis was done because the image is not a recognizable, passport style photo.\n\nYou are reverting to ${user_id}'s preferred image.\nDo you wish to proceed?`;
        success_message = `${user_id}'s preferred image was successfully restored.`;
    }

    const confirmed = confirm(confirm_message);

    if (confirmed) {
        const url = buildCourseUrl(['flag_user_image']);

        const form_data = new FormData();
        form_data.append('user_id', user_id);
        form_data.append('csrf_token', csrfToken);
        form_data.append('flag', flag);

        const makeRequest = async () => {
            const image_container = document.querySelector(`.${user_id}-image-container`);

            // Show working message
            const working_message = document.createElement('i');
            working_message.innerHTML = '<span style="color:var(--no-image-available)">Working...</span>';
            image_container.removeChild(image_container.firstElementChild);
            image_container.prepend(working_message);

            const response = await fetch(url, {method: 'POST', body: form_data});
            const result = await response.json();

            if (result.status === 'success') {
                const data = result.data;

                // Change image
                let new_content;
                if (data.image_data && data.image_mime_type) {
                    new_content = document.createElement('img');
                    new_content.setAttribute('alt', data.given_family_username);
                    new_content.setAttribute('src', `data:${data.image_mime_type};base64,${data.image_data}`);
                }
                else {
                    new_content = document.createElement('i');
                    new_content.innerHTML = '<span style="color:var(--no-image-available)">No Image Available</span>';
                }

                image_container.removeChild(image_container.firstElementChild);
                image_container.prepend(new_content);

                // Change icon
                const a = image_container.querySelector('a');
                a.href = data.href;
                a.innerHTML = data.icon_html;

                displaySuccessMessage(success_message);
            }
            else {
                displayErrorMessage(result.message);
            }
        };

        try {
            makeRequest();
        }
        catch (err) {
            console.error(err);
            displayErrorMessage('Something went wrong!');
        }
    }
}

/**
 * Get an array of all focusable elements currently in the dom.
 *
 * @returns {Element[]}
 */
function getFocusableElements() {
    const focusable_elements = $(':focusable:tabbable');
    return Array.from(focusable_elements);
}

/**
 * Function to toggle markdown rendering preview
 *
 * @param {string} mode String representing what mode to switch the markdown area to.
 *                      - `'preview'` activates preview mode
 *                      - Anything else will activate write/edit mode
 */
function previewMarkdown(mode) {
    const markdown_area = $(this).closest('.markdown-area');
    const markdown_header = markdown_area.find('.markdown-area-header');
    const markdown_toolbar = markdown_area.find('.markdown-area-toolbar');
    const markdown_textarea = markdown_area.find('.markdown-textarea');
    const markdown_preview = markdown_area.find('.markdown-preview');
    const markdown_preview_load_spinner = markdown_area.find('.markdown-preview-load-spinner');
    const accessibility_message = markdown_area.find('.accessibility-message');

    const data = {
        content: markdown_textarea.val(),
    };

    //basic sanity checking
    if (!(typeof mode === 'string'))   {
        throw new TypeError(`Expected type 'string' for 'mode'. Got '${typeof mode}'`);
    }
    if (!(typeof data === 'object'))   {
        throw new TypeError (`Expected type 'object' for 'data'. Got '${typeof data}'`);
    }
    if (!markdown_area.length)         {
        throw new Error('Could not obtain markdown_area.');
    }
    if (!markdown_header.length)       {
        throw new Error('Could not obtain markdown_header.');
    }
    if (!markdown_textarea.length)     {
        throw new Error('Could not obtain markdown_textarea');
    }
    if (!markdown_preview.length)      {
        throw new Error('Could not obtain markdown_preview');
    }
    if (!accessibility_message.length) {
        throw new Error('Could not obtain accessibility_message');
    }

    if (mode === 'preview') {
        if (markdown_header.attr('data-mode') === 'preview') {
            return;
        }
        accessibility_message.hide();
        markdown_textarea.hide();
        markdown_preview.show();
        markdown_preview_load_spinner.show();
        markdown_toolbar.hide();
        $.ajax({
            url: buildUrl(['markdown']),
            type: 'POST',
            data: {
                ...data,
                csrf_token: csrfToken,
            },
            success: function(markdown_data) {
                markdown_preview_load_spinner.hide();
                markdown_preview.html(markdown_data);
                markdown_header.attr('data-mode', 'preview');
            },
            error: function() {
                displayErrorMessage('Something went wrong while trying to preview markdown. Please try again.');
            },
        });
    }
    else {
        markdown_preview.empty();
        markdown_preview.hide();
        markdown_textarea.show();
        markdown_toolbar.show();
        markdown_header.attr('data-mode', 'edit');
        accessibility_message.show();
    }
}

/**
 * Function to toggle markdown rendering preview
 *
 * @param markdownContainer JQuery element of the textarea where the markdown should be rendered
 * @param url url to send ajax request to
 * @param content Text content of the unrendered markdown
 */
function renderMarkdown(markdownContainer, url, content) {
    $.ajax({
        url: url,
        type: 'POST',
        data: {
            enablePreview: true,
            content: content,
            csrf_token: csrfToken,
        },
        success: function(data) {
            markdownContainer.empty();
            markdownContainer.append(data);
        },
        error: function() {
            displayErrorMessage('Something went wrong while trying to preview markdown. Please try again.');
        },
    });
}

/**
 * Function to toggle markdown rendering preview
 *
 * @param {string} type string representing what type of markdown preset to insert.
 *                      * `'code'`
 *                      * `'link'`
 *                      * `'bold'`
 *                      * `'italic'`
 */
function addMarkdownCode(type) {
    const markdown_area = $(this).closest('.markdown-area');
    const markdown_header = markdown_area.find('.markdown-area-header');
    //don't allow markdown insertion if we are in preview mode
    if (markdown_header.attr('data-mode') === 'preview') {
        return;
    }

    const cursor = $(this).prop('selectionStart');
    const text = $(this).val();
    let insert = '';
    switch (type) {
        case 'code':
            if (text.substring(text.substring(0, cursor).split('').lastIndexOf('\n'), cursor).length !== 1) {
                insert = '\n';
            }
            insert += '```\ncode\n```\n';
            break;
        case 'link':
            insert = '[display text](url)';
            break;
        case 'bold':
            insert = '__bold text__';
            break;
        case 'italic':
            insert = '_italic text_';
            break;
    }
    $(this).val(text.substring(0, cursor) + insert + text.substring(cursor));
    $(this).focus();
    $(this)[0].setSelectionRange(cursor + insert.length, cursor + insert.length);
}

/**
 * Check local timezone against user timezone and show warning if they are different
 */
function tzWarn() {
    const user_offstr = $(document.body).data('user-tz-off');
    if (!user_offstr) {
        return;
    }
    const [ h, m ] = user_offstr.match(/\d+/g)?.map(n => +n) || [ NaN, NaN ];
    if (isNaN(h) || isNaN(m)) {
        return;
    }

    const user_off = (h + m / 60) * (user_offstr[0] === '-' ? -1 : 1);

    const local_off = new Date().getTimezoneOffset() / -60;
    if (user_off === local_off) {
        return;
    }

    const THRESHOLD = 60*60*1000; // will wait one hour after each warning
    // retrieve timestamp cookie
    const last = Number(Cookies.get('last_tz_warn_time'));
    const elapsed = isNaN(last) ? Infinity : Date.now() - last;
    if (elapsed > THRESHOLD) {
        displayWarningMessage('Warning: Local timezone does not match user timezone. Consider updating user timezone in profile.');
        Cookies.set('last_tz_warn_time', Date.now());
    }
}
document.addEventListener('DOMContentLoaded', tzWarn);<|MERGE_RESOLUTION|>--- conflicted
+++ resolved
@@ -224,13 +224,8 @@
     deleteMessageElement.appendChild(cm_message);
 
     $('[name="delete-confirmation"]', form).attr('action', url);
-<<<<<<< HEAD
     openPopup("#delete-course-material-form");
     captureTabInModal("delete-course-material-form");
-=======
-    form.css('display', 'block');
-    captureTabInModal('delete-course-material-form');
->>>>>>> a81f5222
     form.find('.form-body').scrollTop(0);
 }
 
@@ -295,13 +290,8 @@
         readPrevious(file.getAttribute('data-file_url'), 1);
     }
 
-<<<<<<< HEAD
     openPopup('.popup-form');
     var form = $("#upload-course-materials-form");
-=======
-    $('.popup-form').css('display', 'none');
-    const form = $('#upload-course-materials-form');
->>>>>>> a81f5222
 
     $('[name="existing-file-list"]', form).html('');
     $('[name="existing-file-list"]', form).append(`<b>${JSON.stringify(files)}</b>`);
@@ -374,13 +364,9 @@
     $('#material-folder-edit-form', form).attr('data-id', id);
     $('#edit-folder-sort', form).attr('value', dir);
     disableFullUpdate();
-<<<<<<< HEAD
     openPopup('#edit-course-materials-folder-form');
     captureTabInModal("edit-course-materials-folder-form");
-=======
-    form.css('display', 'block');
-    captureTabInModal('edit-course-materials-folder-form');
->>>>>>> a81f5222
+
 }
 
 function newEditCourseMaterialsForm(tag) {
@@ -457,13 +443,9 @@
     $('#edit-picker', form).attr('value', release_time);
     $('#edit-sort', form).attr('value', dir);
     $('#overwrite-materials-flag').remove();
-<<<<<<< HEAD
     openPopup('#edit-course-materials-form');
     captureTabInModal("edit-course-materials-form");
-=======
-    form.css('display', 'block');
-    captureTabInModal('edit-course-materials-form');
->>>>>>> a81f5222
+
 }
 
 /**
@@ -494,8 +476,6 @@
     registerSelect2Widget('new-file-name', 'material-edit-form');
 }
 
-<<<<<<< HEAD
-
 function openPopup(selector) {
     if (selector.startsWith('.')) {
         $(selector).css('display', 'none');
@@ -507,10 +487,6 @@
     document.body.classList.add("no-scroll");
 }
 
-
-=======
-// eslint-disable-next-line no-var
->>>>>>> a81f5222
 var lastActiveElement = null;
 function captureTabInModal(formName, resetFocus=true) {
     if (resetFocus) {
@@ -557,15 +533,9 @@
     lastActiveElement.focus();
 }
 
-<<<<<<< HEAD
 function setFolderRelease(changeActionVariable,releaseDates,id,cm_id){
     
     openPopup('.popup-form');
-=======
-function setFolderRelease(changeActionVariable, releaseDates, id, cm_id) {
-
-    $('.popup-form').css('display', 'none');
->>>>>>> a81f5222
 
     const form = $('#set-folder-release-form');
     form.css('display', 'block');
