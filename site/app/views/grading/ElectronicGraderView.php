<?php

namespace app\views\grading;

use app\models\Gradeable;
use app\models\User;
use app\models\LateDaysCalculation;
use app\views\AbstractView;
use app\libraries\FileUtils;

class ElectronicGraderView extends AbstractView {
    /**
     * @param Gradeable $gradeable
     * @param array     $sections
     * @return string
     */
    public function statusPage($gradeable, $sections) {
        $course = $this->core->getConfig()->getCourse();
        $semester = $this->core->getConfig()->getSemester();
        $graded = 0;
        $total = 0;
        $no_team_total = 0;
        foreach ($sections as $key => $section) {
            if ($key === "NULL") {
                continue;
            }
            $graded += $section['graded_components'];
            $total += $section['total_components'];
            if ($gradeable->isTeamAssignment()) {
                $no_team_total += $section['no_team'];
            }
        }
        if ($total === 0 && $no_team_total === 0){
            $percentage = -1;
        }
        else if ($total === 0 && $no_team_total > 0){
            $percentage = 0;
        }
        else{
            $percentage = round(($graded / $total) * 100);
        }
        $return = <<<HTML
<div class="content">
    <h2>Status of {$gradeable->getName()}</h2>
HTML;
    if($percentage === -1){
        $view = 'all';
        $return .= <<<HTML
    <div class="sub">
        No Grading To Be Done! :)
    </div>
HTML;

    }
    else{
        $view = null;
        $return .= <<<HTML
    <div class="sub">
        Current percentage of grading done: {$percentage}% ({$graded}/{$total})
HTML;
        if ($gradeable->isTeamAssignment() && $no_team_total > 0) {
            $return .= <<<HTML
         - {$no_team_total} students with no team
HTML;
        }
        $return .= <<<HTML
        <br />
        <br />
        By Grading Sections:
        <div style="margin-left: 20px">
HTML;
        foreach ($sections as $key => $section) {
            $percentage = $section['total_components'] !== 0 ? round(($section['graded_components'] / $section['total_components']) * 100) : 0;
            $return .= <<<HTML
            Section {$key}: {$percentage}% ({$section['graded_components']} / {$section['total_components']})
HTML;
            if ($gradeable->isTeamAssignment() && $section['no_team'] > 0) {
                $return .= <<<HTML
             - {$section['no_team']} students with no team
HTML;
            }
            $return .= <<<HTML
            <br />
HTML;
        }
        $return .= <<<HTML
        </div>
        <br />
        Graders:
        <div style="margin-left: 20px">
HTML;
        foreach ($sections as $key => $section) {
            if ($key === "NULL") {
                continue;
            }
            if (count($section['graders']) > 0) {
                $graders = implode(", ", array_map(function($grader) { return $grader->getId(); }, $section['graders']));
            }
            else {
                $graders = "Nobody";
            }
            $return .= <<<HTML
            Section {$key}: {$graders}<br />
HTML;
        }
        $return .= <<<HTML
        </div>
    </div>
HTML;
    }
    //{$this->core->getConfig()->getTABaseUrl()}account/account-summary.php?course={$course}&semester={$semester}&g_id={$gradeable->getId()}
    $return .= <<<HTML
    <div style="margin-top: 20px">
HTML;
        if($percentage !== -1 || $this->core->getUser()->accessFullGrading()){
            $return .= <<<HTML
        <a class="btn btn-primary" 
            href="{$this->core->buildUrl(array('component'=>'grading', 'page'=>'electronic', 'action' => 'details', 'gradeable_id' => $gradeable->getId(), 'view' => $view))}"">
            Grading Details
        </a>
HTML;
            if(count($this->core->getUser()->getGradingRegistrationSections()) !== 0){
                $return .= <<<HTML
        <a class="btn btn-primary"
            href="{$this->core->buildUrl(array('component'=>'grading', 'page'=>'electronic', 'action'=>'grade', 'gradeable_id'=>$gradeable->getId(), 'individual'=>'0'))}">
            Grade Next Student
        </a>
        <a class="btn btn-primary"
            href="{$this->core->buildUrl(array('component'=>'misc', 'page'=>'download_all_assigned', 'dir'=>'submissions', 'gradeable_id'=>$gradeable->getId()))}">
            Download Zip of All Assigned Students
        </a>
HTML;
            }
            if($this->core->getUser()->accessFullGrading()) {
                $return .= <<<HTML
        <a class="btn btn-primary" 
            href="{$this->core->buildUrl(array('component'=>'misc', 'page'=>'download_all_assigned', 'dir'=>'submissions', 'gradeable_id'=>$gradeable->getId(), 'type'=>'All'))}">
            Download Zip of All Students
        </a>
HTML;
            }
        }
        $return .= <<<HTML
    </div>
</div>
HTML;
        return $return;
    }

    /**
     * @param Gradeable   $gradeable
     * @param Gradeable[] $rows
     * @param array       $graders
     * @return string
     */
    public function detailsPage($gradeable, $rows, $graders) {
        $return = <<<HTML
<div class="content">
    
HTML;
        // Default is viewing your sections
        // Limited grader does not have "View All" option
        // If nothing to grade, Instructor will see all sections
        if (!isset($_GET['view']) || $_GET['view'] !== 'all') {
            $text = 'View All';
            $view = 'all';
        }
        else{
            $text = 'View Your Sections';
            $view = null;
        }
        if($gradeable->isGradeByRegistration()){
            $grading_count = count($this->core->getUser()->getGradingRegistrationSections());
        }
        else{
            $grading_count = count($this->core->getQueries()->getRotatingSectionsForGradeableAndUser($gradeable->getId(),$this->core->getUser()->getId()));
        }

        if($this->core->getUser()->accessFullGrading() && (!$this->core->getUser()->accessAdmin() || $grading_count !== 0)){
            $return .= <<<HTML
    <div style="float: right; margin-bottom: 10px">
        <a class="btn btn-default"
            href="{$this->core->buildUrl(array('component' => 'grading', 'page' => 'electronic', 'action' => 'details', 'gradeable_id' => $gradeable->getId(), 'view' => $view))}">
            $text
        </a>
    </div>
HTML;
        }
        $show_auto_grading_points = true;
        $return .= <<<HTML
    <h2>Grade Details for {$gradeable->getName()}</h2>
    <table class="table table-striped table-bordered persist-area">
        <thead class="persist-thead">
            <tr>
HTML;
        if ($gradeable->isTeamAssignment()) {
            $cols = 3;
            $return .= <<<HTML
                <td width="3%"></td>
                <td width="5%">Section</td>
                <td width="50%">Team Members</td>
HTML;
        }
        else {
            $cols = 5;
            $return .= <<<HTML
                <td width="3%"></td>
                <td width="5%">Section</td>
                <td width="20%">User ID</td>
                <td width="15%">First Name</td>
                <td width="15%">Last Name</td>
HTML;
        }
        if($gradeable->getTotalAutograderNonExtraCreditPoints() !== 0) {
            $cols += 5;
            $return .= <<<HTML
                <td width="9%">Autograding</td>
                <td width="8%">TA Grading</td>
                <td width="7%">Total</td>
                <td width="10%">Active Version</td>
                <td width="8%">Viewed Grade</td>
            </tr>
        </thead>
HTML;
        }
        else {
            $show_auto_grading_points = false;
            $cols += 4;
            $return .= <<<HTML
                <td width="12%">TA Grading</td>
                <td width="12%">Total</td>
                <td width="10%">Active Version</td>
                <td width="8%">Viewed Grade</td>
            </tr>
        </thead>
HTML;
        }
            $count = 1;
            $last_section = false;
            $tbody_open = false;
            foreach ($rows as $row) {
                $active_version = $row->getActiveVersion();
                $highest_version = $row->getHighestVersion();
                $autograding_score = $row->getGradedAutograderPoints();
                if ($row->beenTAgraded()){
                    if ($row->getUserViewedDate() === null || $row->getUserViewedDate() === "") {
                        $viewed_grade = "&#10008;";
                        $grade_viewed = "";
                        $grade_viewed_color = "color: red; font-size: 1.5em;";
                    }
                    else {
                        $viewed_grade = "&#x2714;";
                        $grade_viewed = "Last Viewed: " . date("F j, Y, g:i a", strtotime($row->getUserViewedDate()));
                        $grade_viewed_color = "color: #5cb85c; font-size: 1.5em;";
                    }
                }
                else{
                    $viewed_grade = "";
                    $grade_viewed = "";
                    $grade_viewed_color = "";
                }
                $total_possible = $row->getTotalAutograderNonExtraCreditPoints() + $row->getTotalTANonExtraCreditPoints();
                $graded = $autograding_score + $row->getGradedTAPoints();

                if ($graded < 0) $graded = 0;
                if ($gradeable->isGradeByRegistration()) {
                    $section = $row->getTeam() === null ? $row->getUser()->getRegistrationSection() : $row->getTeam()->getRegistrationSection();
                }
                else {
                    $section = $row->getTeam() === null ? $row->getUser()->getRotatingSection() : $row->getTeam()->getRotatingSection();
                }
                $display_section = ($section === null) ? "NULL" : $section;
                if ($section !== $last_section) {
                    $last_section = $section;
                    $count = 1;
                    if (isset($graders[$display_section]) && count($graders[$display_section]) > 0) {
                        $section_graders = implode(", ", array_map(function(User $user) { return $user->getId(); }, $graders[$display_section]));
                    }
                    else {
                        $section_graders = "Nobody";
                    }
                    if ($tbody_open) {
                        $return .= <<<HTML
        </tbody>
HTML;
                    }
                    $tbody_open = true;
                    $return .= <<<HTML
        <tr class="info persist-header">
            <td colspan="{$cols}" style="text-align: center">Students Enrolled in Section {$display_section}</td>
        </tr>
        <tr class="info">
            <td colspan="{$cols}" style="text-align: center">Graders: {$section_graders}</td>
        </tr>
        <tbody>
HTML;
                }
                $style = "";
                if ($row->getUser()->accessGrading()) {
                    $style = "style='background: #7bd0f7;'";
                }
                if ($gradeable->isTeamAssignment() && $row->getTeam() === null) {
                    $return .= <<<HTML
            <tr id="user-row-{$row->getUser()->getId()}" {$style}>
                <td>{$count}</td>
                <td>{$display_section}</td>
                <td>{$row->getUser()->getId()}</td>
HTML;
                    if ($gradeable->getTotalAutograderNonExtraCreditPoints() !== 0) {
                        $return .= <<<HTML
                <td></td>
HTML;
                    }
                    $return .= <<<HTML
                <td><b><i>No Team</i></b></td>
                <td></td>
                <td></td>
                <td></td>
            </tr>
HTML;
                }
                else {
                    $return .= <<<HTML
            <tr id="{user-row-{$row->getUser()->getId()}}" {$style}>
                <td>{$count}</td>
                <td>{$display_section}</td>
HTML;
                    if ($gradeable->isTeamAssignment()) {
                        $return .= <<<HTML
                <td>{$row->getTeam()->getMemberList()}</td>
HTML;
                    }
                    else {
                        $return .= <<<HTML
                <td>{$row->getUser()->getId()}</td>
                <td>{$row->getUser()->getDisplayedFirstName()}</td>
                <td>{$row->getUser()->getLastName()}</td>
HTML;
                    }
                    if($show_auto_grading_points) {
                        if ($highest_version != 0) {
                            $return .= <<<HTML
                <td>{$autograding_score}&nbsp;/&nbsp;{$row->getTotalAutograderNonExtraCreditPoints()}</td>
HTML;
                        }
                        else {
                            $return .= <<<HTML
                <td></td>
HTML;
                        }
                    }
                    if ($highest_version != 0) {
                        $return .= <<<HTML
                <td>
HTML;
                        $box_background = "";
                        if ($row->getActiveDaysLate() > $row->getAllowedLateDays()) {
                            $box_background = "late-box";
                        }
                    
                        if ($row->beenTAgraded()) {
                            $btn_class = "btn-default";
                            if($row->validateVersions()) {
                                $contents = "{$row->getGradedTAPoints()}&nbsp;/&nbsp;{$row->getTotalTANonExtraCreditPoints()}";
                            }
                            else{
                                $contents = "Version Conflict";
                            }
                        }
                        else {
                            $btn_class = "btn-primary";
                            $contents = "Grade";
                        }
                        $return .= <<<HTML
                    <a class="btn {$btn_class}" href="{$this->core->buildUrl(array('component'=>'grading', 'page'=>'electronic', 'action'=>'grade', 'gradeable_id'=>$gradeable->getId(), 'who_id'=>$row->getUser()->getId(), 'individual'=>'1'))}">
                        {$contents}
                    </a>
                </td>
HTML;
                        if($row->validateVersions()) {
                            $return .= <<<HTML
                <td><div class="{$box_background}">{$graded}&nbsp;/&nbsp;{$total_possible}</div></td>
HTML;
                        }
                        else{
                            $return .= <<<HTML
                <td></td>
HTML;
                        }
                        if($active_version == $highest_version) {
                            $return .= <<<HTML
                <td>{$active_version}</td>
HTML;
                        }
                        else {
                            $return .= <<<HTML
                <td>{$active_version}&nbsp;/&nbsp;{$highest_version}</td>
HTML;
                        }
                    }
                    else {
                        $return .= <<<HTML
                <td>
                    <a class="btn btn-default" style="color:#a5a5a5;" href="{$this->core->buildUrl(array('component'=>'grading', 'page'=>'electronic', 'action'=>'grade', 'gradeable_id'=>$gradeable->getId(), 'who_id'=>$row->getUser()->getId(), 'individual'=>'1'))}">Grade
                    </a>
                </td>
                <td></td>
                <td></td>
HTML;
                    }
                    $return .= <<<HTML
                <td title="{$grade_viewed}" style="{$grade_viewed_color}">{$viewed_grade}</td>
            </tr>
HTML;
                }
                $count++;
            }
            $return .= <<<HTML
        </tbody>
    </table>
</div>
HTML;
        return $return;
    }

    public function hwGradingPage($gradeable, $progress, $prev_id, $next_id, $individual) {
        $prev_href = $prev_id == '' ? '' : "href=\"{$this->core->buildUrl(array('component'=>'grading', 'page'=>'electronic', 'action'=>'grade', 'gradeable_id'=>$gradeable->getId(), 'who_id'=>$prev_id, 'individual'=>$individual))}\"";
        $next_href = $next_id == '' ? '' : "href=\"{$this->core->buildUrl(array('component'=>'grading', 'page'=>'electronic', 'action'=>'grade', 'gradeable_id'=>$gradeable->getId(), 'who_id'=>$next_id, 'individual'=>$individual))}\"";
        $return = <<<HTML
<div class="grading_toolbar">
    <a {$prev_href}><i title="Go to the previous student" class="fa fa-chevron-left icon-header"></i></a>
    <a href="{$this->core->buildUrl(array('component'=>'grading', 'page'=>'electronic', 'action'=>'details', 'gradeable_id'=>$gradeable->getId()))}"><i title="Go to the main page" class="fa fa-home icon-header" ></i></a>
    <a {$next_href}><i title="Go to the next student" class="fa fa-chevron-right icon-header"></i></a>
    <i title="Reset Rubric Panel Positions (Press R)" class="fa fa-refresh icon-header" onclick="handleKeyPress('KeyR');"></i>
    <i title="Show/Hide Auto-Grading Testcases (Press A)" class="fa fa-list-alt icon-header" onclick="handleKeyPress('KeyA');"></i>
    <i title="Show/Hide Grading Rubric (Press G)" class="fa fa fa-pencil-square-o icon-header" onclick="handleKeyPress('KeyG');"></i>
    <i title="Show/Hide Submission and Results Browser (Press O)" class="fa fa-folder-open icon-header" onclick="handleKeyPress('KeyO');"></i>
    <i title="Show/Hide Student Information (Press S)" class="fa fa-user icon-header" onclick="handleKeyPress('KeyS');"></i>
</div>

<div class="progress_bar">
    <progress class="progressbar" max="100" value="{$progress}" style="width:80%; height: 100%;"></progress>
    <div class="progress-value" style="display:inline;"></div>
</div>

<div id="autograding_results" class="draggable rubric_panel" style="left:15px; top:170px; width:48%; height:36%;">
    <span class="grading_label">Auto-Grading Testcases</span>
    <div class="inner-container">
HTML;
        if ($gradeable->getActiveVersion() === 0){
            $return .= <<<HTML
        <h4>No Submission</h4>
HTML;
        }
        else if (count($gradeable->getTestcases()) === 0) {
            $return .= <<<HTML
        <h4>No Autograding For This Assignment</h4>
HTML;
        }
        else{
            $return .= $this->core->getOutput()->renderTemplate('AutoGrading', 'showResults', $gradeable, true);
        }
        $return .= <<<HTML
    </div>
</div>

<div id="submission_browser" class="draggable rubric_panel" style="left:15px; bottom:40px; width:48%; height:30%">
    <span class="grading_label">Submissions and Results Browser</span>
    <button class="btn btn-default" onclick="openAll()">Expand All</button>
    <button class="btn btn-default" onclick="closeAll()">Close All</button>
    <button class="btn btn-default" onclick="downloadZip('{$gradeable->getId()}','{$gradeable->getUser()->getId()}')">Download Zip File</button>
    <br />
    <div class="inner-container">
HTML;
        function add_files(&$files, $new_files, $start_dir_name) {
            $files[$start_dir_name] = array(); 
            foreach($new_files as $file) {
                $path = explode('/', $file['relative_name']);
                array_pop($path);
                $working_dir = &$files[$start_dir_name];
                foreach($path as $dir) {
                    if (!isset($working_dir[$dir])) {
                        $working_dir[$dir] = array();
                    }
                    $working_dir = &$working_dir[$dir];
                }
                $working_dir[$file['name']] = $file['path'];
            }
        }
        function display_files($files, &$count, $indent, &$return) {
            foreach ($files as $dir => $contents) {
                if (!is_array($contents)) {
                    $dir = htmlentities($dir);
                    $contents = urlencode(htmlentities($contents));
                    $content_url = urldecode($contents); 
                    $indent_offset = $indent * -15;
                    $super_url = $content_url;
                    $return .= <<<HTML
                <div>
                    <div class="file-viewer">
                        <a class='openAllFile' onclick='openFrame("{$dir}", "{$contents}", {$count})'>
                            <span class="fa fa-plus-circle" style='vertical-align:text-bottom;'></span>
                        {$dir}</a> &nbsp;
                        <a onclick='openFile("{$dir}", "{$contents}")'><i class="fa fa-window-restore" aria-hidden="true" title="Pop up the file in a new window"></i></a>
                        <a onclick='downloadFile("{$dir}", "{$contents}")'><i class="fa fa-download" aria-hidden="true" title="Download the file"></i></a>
                    </div><br/>
                    <div id="file_viewer_{$count}" style="margin-left:{$indent_offset}px"></div>
                </div>
HTML;
                    $count++;
                }
            }
            foreach ($files as $dir => $contents) {
                if (is_array($contents)) {
                    $dir = htmlentities($dir);
                    $url = reset($contents);
                    $return .= <<<HTML
            <div>
                <div class="div-viewer">
                    <a class='openAllDiv' onclick='openDiv({$count});'>
                        <span class="fa fa-folder" style='vertical-align:text-top;'></span>
                    {$dir}</a> 
                </div><br/>
                <div id='div_viewer_{$count}' style='margin-left:15px; display: none'>
HTML;
                    $count++;
                    display_files($contents, $count, $indent+1, $return);
                    $return .= <<<HTML
                </div>
            </div>
HTML;
                }
            }
        }
        $files = array();
        add_files($files, array_merge($gradeable->getMetaFiles(), $gradeable->getSubmittedFiles(), $gradeable->getSvnFiles()), 'submissions');
        add_files($files, $gradeable->getResultsFiles(), 'results');
        $count = 1;
        display_files($files,$count,1,$return);
        $return .= <<<HTML
    </div>
</div>
HTML;

        $user = $gradeable->getUser();
        $return .= <<<HTML

<div id="student_info" class="draggable rubric_panel" style="right:15px; bottom:40px; width:48%; height:30%;">
    <span class="grading_label">Student Information</span>
    <div class="inner-container">
        <h5 class='label' style="float:right; padding-right:15px;">Browse Student Submissions:</h5>
        <div class="rubric-title">
HTML;
        $who = $gradeable->getUser()->getId();
        $onChange = "versionChange('{$this->core->buildUrl(array('component' => 'grading', 'page' => 'electronic', 'action' => 'grade', 'gradeable_id' => $gradeable->getId(), 'who_id'=>$who, 'individual'=>$individual,
                                                      'gradeable_version' => ""))}', this)";
        $formatting = "font-size: 13px;";
        $return .= <<<HTML
            <div style="float:right;">
HTML;
        $return .= $this->core->getOutput()->renderTemplate('AutoGrading', 'showVersionChoice', $gradeable, $onChange, $formatting);
        
        // If viewing the active version, show cancel button, otherwise so button to switch active
        if ($gradeable->getCurrentVersionNumber() > 0) {
            if ($gradeable->getCurrentVersionNumber() == $gradeable->getActiveVersion()) {
                $version = 0;
                $button = '<input type="submit" class="btn btn-default btn-xs" style="float:right; margin: 0 10px;" value="Cancel Student Submission">';
            }
            else {
                $version = $gradeable->getCurrentVersionNumber();
                $button = '<input type="submit" class="btn btn-default btn-xs" style="float:right; margin: 0 10px;" value="Grade This Version">';
            }
            $return .= <<<HTML
                <br/><br/>
                <form style="display: inline;" method="post" onsubmit='return checkTaVersionChange();'
                        action="{$this->core->buildUrl(array('component' => 'student',
                                                             'action' => 'update',
                                                             'gradeable_id' => $gradeable->getId(),
                                                             'new_version' => $version, 'ta' => true, 'who' => $who, 'individual' => $individual))}">
                    <input type='hidden' name="csrf_token" value="{$this->core->getCsrfToken()}" />
                    {$button}
                </form>
HTML;
        }
        $return .= <<<HTML
            </div>
HTML;

        if ($gradeable->isTeamAssignment() && $gradeable->getTeam() !== null) {
            $return .= <<<HTML
        <b>Team:<br/>
HTML;
            foreach ($gradeable->getTeam()->getMembers() as $team_member) {
                $team_member = $this->core->getQueries()->getUserById($team_member);
                $return .= <<<HTML
        &emsp;{$team_member->getFirstName()} {$team_member->getLastName()} ({$team_member->getId()})<br/>
HTML;
            }
        }
        else {
            $return .= <<<HTML
        <b>{$user->getFirstName()} {$user->getLastName()} ({$user->getId()})<br/>
HTML;
        }

        $return .= <<<HTML
        Submission Number: {$gradeable->getActiveVersion()} / {$gradeable->getHighestVersion()}<br/>
        Submitted: {$gradeable->getSubmissionTime()->format("m/d/Y H:i:s")}<br/></b>
        </div>
HTML;
        $return .= <<<HTML
        <form id="rubric_form" action="{$this->core->buildUrl(array('component'=>'grading', 'page'=>'electronic', 'action' => 'submit'))}" method="post">
            <input type="hidden" name="csrf_token" value="{$this->core->getCsrfToken()}" />
            <input type="hidden" name="g_id" value="{$gradeable->getId()}" />
            <input type="hidden" name="u_id" value="{$user->getId()}" />
            <input type="hidden" name="individual" value="{$individual}" />
            <input type="hidden" name="graded_version" value="{$gradeable->getActiveVersion()}" />
HTML;

        //Late day calculation
        $ldu = new LateDaysCalculation($this->core);
        $return .= $ldu->generateTableForUserDate($gradeable->getName(), $user->getId(), $gradeable->getDueDate());
        $late_days_data = $ldu->getGradeable($user->getId(), $gradeable->getId());
        $status = $late_days_data['status'];

        $color = "green";
        if($status != "Good" && $status != "Late") {
            $color = "red";
            $return .= <<<HTML
        <script>
            $('body').css('background-color', 'red');
            $("#rubric_form").submit(function(event){
                var confirm = window.confirm("This submission has a bad status. Are you sure you want to submit a grade for it?");
                if(!confirm){
                    event.preventDefault();
                }
            });
        </script>
HTML;
        }
        $return .= <<<HTML
        <b>Status:</b> <span style="color:{$color};">{$status}</span><br />
        </div>
    </div>
</div>

<div id="grading_rubric" class="draggable rubric_panel" style="right:15px; top:140px; width:48%; height:42%;">
    <span class="grading_label">Grading Rubric</span> <span style="float: right; position: relative; top: 10px; right: 1%;"> Overwrite Grader: <input type='checkbox' id="overwrite-id" name='overwrite' value='1' /> </span>
HTML;
        $disabled = '';
        if($gradeable->getCurrentVersionNumber() != $gradeable->getActiveVersion() || $gradeable->getCurrentVersionNumber() == 0){
            $disabled='disabled';
            $return .= <<<HTML
    <div class="red-message" style="text-align: center">Select the correct submission version to grade</div>
HTML;
        }
        $return .= <<<HTML
    <div style="margin:3px;">
        <table class="rubric-table" id="rubric-table">
            <tbody>
HTML;

        $c = 1;
        $precision = floatval($gradeable->getPointPrecision());
        $num_questions = count($gradeable->getComponents());

        foreach ($gradeable->getComponents() as $question) {
            $type = 0; //0 is common deductable, 1 is common additive
            $min = -1000;
            $max = 0;
            foreach ($question->getMarks() as $mark) {
                if($mark->getPoints() < 0) {
                    $min = -1000;
                    $max = 0;
                    $type = 0;
                    break;
                }
                else if ($mark->getPoints() > 0) {
                    $min = 0;  
                    $max = 1000;
                    $type = 1;
                    break;
                }
            }
            $word = ($type === 1) ? "Addition" : "Deduction";
            // hide auto-grading if it has no value
            if (($question->getScore() == 0) && (substr($question->getTitle(), 0, 12) === "AUTO-GRADING")) {
                $question->setScore(floatval($gradeable->getGradedAutograderPoints()));
            }
    
            if(substr($question->getTitle(), 0, 12) === "AUTO-GRADING") {
                $disabled = 'disabled';
            }
    
            $return .= <<<HTML
                <tr>
HTML;
            $penalty = !(intval($question->getMaxValue()) >= 0);
            $message = htmlentities($question->getTitle());
            $message = "<b>{$message}</b>";
            if ($question->getGradedVersion() != -1 && $gradeable->getActiveVersion() != $question->getGradedVersion()) {
                $message .= "  " . "Before submitting regrade, please edit or ensure that comments from version " . $question->getGradedVersion() . " still apply.";
            }
            $note = htmlentities($question->getTaComment());
            if ($note != "") {
                $note = "<br/><div style='margin-bottom:5px; color:#777;'><i><b>Note to TA: </b>" . $note . "</i></div>";
            }

            //adds an icon depending on the question type (extra credit, normal, penalty)
            //adds background color as well.
            if($question->getIsExtraCredit()) {
                $return .= <<<HTML
                    <td style="font-size: 12px; background-color: #D8F2D8;" colspan="4">
                        <i class="fa fa-plus-circle" aria-hidden="true"></i> $message {$note}
HTML;
            }
            else if($penalty) {
                $return .= <<<HTML
                    <td style="font-size: 12px; background-color: #FAD5D3;" colspan="4">
                        <i class="fa fa-minus-circle" aria-hidden="true"></i> $message {$note}
HTML;
            }
            else {
                $return .= <<<HTML
                    <td style="font-size: 12px;" colspan="4">
                        <b>{$message}</b>
HTML;
            }

            //get the grader's id if it exists
            $grader_id = "";
            if($question->getGrader() === null) {
                $grader_id = "Ungraded!";
            } else {
                $grader_id = "Graded by " . $question->getGrader()->getId();
            }

            $return .= <<<HTML
            <span onclick=""> <i id="icon-{$c}" data-question_id="{$question->getId()}" class="fa fa-window-maximize" style="visibility: visible;"></i>
            <span id="graded-by-{$c}" style="float: right; font-style: italic;">{$grader_id}</span> 
            </span> <span id="ta_note-{$c}" style="display: none;"> {$note} </span> 
HTML;

            $student_note = htmlentities($question->getStudentComment());
            if ($student_note != ''){
                $student_note = "<div style='margin-bottom:5px; color:#777;'><i><b>Note to Student: </b>" . $student_note . "</i></div>";
        
            }
            $return .= <<<HTML
                        <span id="student_note-{$c}" style="display: none;">{$student_note}</span>
                    </td>
                </tr>
HTML;

            $min_val = (intval($question->getMaxValue()) > 0) ? 0 : intval($question->getMaxValue());
            $max_val = (intval($question->getMaxValue()) > 0) ? intval($question->getMaxValue()) : 0;


            //gets the initial point value and text
            $initial_text = "";
            $first_text = true;
            if ($type === 0) {
                $question_points = $question->getMaxValue();
            } else {
                $question_points = 0;
            }
            foreach ($question->getMarks() as $mark) {
                if($mark->getHasMark() === true) {
                    $question_points += $mark->getPoints();
                    if ($first_text === true) {
                        $initial_text .= "* " . $mark->getNote();
                        $first_text = false;
                    }
                    else {
                        $initial_text .= "<br>* " . $mark->getNote();
                    }
                }
            }
            if($question->getComment() != "") {
                if ($first_text === true) {
                    $initial_text .= "* " . $question->getComment();
                    $first_text = false;
                }
                else {
                    $initial_text .= "<br>* " . $question->getComment();
                }
            }

            if($initial_text == "") {
                $initial_text = "Click me to grade!";
            }

            $question_points += $question->getScore();
            if ($type === 0) {
                if ($question_points < 0) $question_points = 0;
            } else {
                if ($question_points > $question->getMaxValue()) $question_points = $question->getMaxValue();
            }

            $background = "";
            if ($question->getIsExtraCredit()) {
                $background = "background-color: #D8F2D8;";
            }
            else if ($penalty) {
                $background = "background-color: #FAD5D3;";
            }
            
            $return .= <<<HTML
                <tr id="summary-{$c}" style="background-color: #f9f9f9;" onclick="saveMark(-2,'{$gradeable->getId()}' ,'{$user->getId()}', {$gradeable->getActiveVersion()}); openClose({$c}, {$num_questions});">
                    <td style="white-space:nowrap; vertical-align:middle; text-align:center; {$background}" colspan="1">
                        <strong><span id="grade-{$c}" name="grade-{$c}" class="grades" data-max_points="{$question->getMaxValue()}"> {$question_points}</span> / {$question->getMaxValue()}</strong>
                    </td>
                    <td style="width:98%; {$background}" colspan="3">
                        <div id="rubric-{$c}">
                            <span id="rubric-textarea-{$c}" name="comment-{$c}" rows="4" style="width:95%; height:100%; min-height:80px;  float:left;">{$initial_text}</span>
                        </div>
                    </td>
                </tr>
                <tbody id="extra-{$c}" style="{$background}; display: none" colspan="4">
                <tr id="mark_header_id={$c}" name="mark_header_{$c}">
                    <td colspan="4", style="{$background}">
                            Common Grade {$word}
                        <span onclick="saveMark({$c},'{$gradeable->getId()}' ,'{$user->getId()}', {$gradeable->getActiveVersion()}, {$question->getId()}); openClose({$c}, {$num_questions});" style="float: right; cursor: pointer;"> <i class="fa fa-check" style="color: green;" aria-hidden="true">Done</i>
                        </span>
                    </td>
                </tr>
HTML;

            $d = 0;
            $first = true;
            $noChange = "";
            foreach ($question->getMarks() as $mark) {
                if ($first === true) {
                    $first = false;
                    $noChange = "readonly";
                    $mark_text = ($type === 1) ? "No Credit" : "Full Credit";
                }
                else {
                    $noChange = "";
                    $mark_text = $mark->getNote();
                }
                $icon_mark = ($mark->getHasMark() === true) ? "fa-square" : "fa-square-o";
                $return .= <<<HTML
                <tr id="mark_id-{$c}-{$d}" name="mark_{$c}">
                    <td colspan="1" style="{$background}; text-align: center; width: 12%;"> <input name="mark_points_{$c}_{$d}" type="number" step="{$precision}" onchange="fixMarkPointValue(this);" value="{$mark->getPoints()}" min="{$min}" max="{$max}" style="width: 50%; resize:none;" {$noChange}>
                        <span onclick="selectMark(this);"> <i class="fa {$icon_mark}" name="mark_icon_{$c}_{$d}" style="visibility: visible; cursor: pointer; position: relative; top: 2px;"></i> </span>
                    </td>
                    <td colspan="3" style="{$background}; width: 88%">
                        <textarea name="mark_text_{$c}_{$d}" onkeyup="" rows="1" style="width: 95%; resize:none; float:left;" {$noChange}>{$mark_text}</textarea>
                    </td>
                </tr>
HTML;
            $d++;
            }

                $return .= <<<HTML
                <tr>
                    <td colspan="4" style="{$background};">
                        <span style="cursor: pointer;" onclick="addMark(this, {$c}, '{$background}', {$min}, {$max}, '{$precision}'); return false;"><i class="fa fa-plus-square " aria-hidden="true"></i>
                        Add New {$word}</span>
                    </td>
                </tr>
                <tr id="mark_custom_id-{$c}" name="mark_custom_{$c}">
                    <td colspan="1" style="{$background}; text-align: center;"> <input name="mark_points_custom_{$c}" type="number" step="{$precision}" value="{$question->getScore()}" min="{$min}" max="{$max}" style="width: 50%; resize:none;">
                    </td>
                    <td colspan="3" style="{$background}">
                        <textarea name="mark_text_custom_{$c}" onkeyup="autoResizeComment(event);" rows="1" placeholder="Custom message for student..." style="width:95%; resize:none; float:left;">{$question->getComment()}</textarea>
                    </td>
                </tr>
                </tbody>
HTML;
            $c++;
        }
        $return .= <<<HTML
            <tr>
                <td colspan="4">
                    <b>General Comment</b> <span onclick=""> <i id="icon-general-comment" class="fa fa-window-maximize" style="visibility: visible;"></i>
                </td>
            </tr>
            <tr onclick="saveMark(-2,'{$gradeable->getId()}' ,'{$user->getId()}', {$gradeable->getActiveVersion()}); openClose(-2, {$num_questions});">
                <td colspan="4">
                    <textarea id="comment-general-id" name="comment-general" rows="5" style="width:98%; height:100%; min-height:100px; resize:none; float:left;" onkeyup="autoResizeComment(event);" placeholder="Overall message for student about the gradeable..." comment-position="0" {$disabled}>{$gradeable->getOverallComment()}</textarea>
                </td>
            </tr>
            <tr id="done-general" style="display: none;">
                <td colspan="4">
                    <span onclick="saveMark(-3,'{$gradeable->getId()}' ,'{$user->getId()}', {$gradeable->getActiveVersion()}); openClose(-1, {$num_questions});" style=" cursor: pointer;"> <i class="fa fa-check" style="color: green;" aria-hidden="true">Done</i> </span>
                </td>
            </tr>
HTML;

        $total_points = $gradeable->getTotalAutograderNonExtraCreditPoints() + $gradeable->getTotalTANonExtraCreditPoints();
        $return .= <<<HTML
                <tr>
                    <td style="background-color: #EEE; border-left: 1px solid #EEE; border-top:5px #FAA732 solid;" colspan="1"><strong>TOTAL</strong></td>
                    <td style="background-color: #EEE; border-top:5px #FAA732 solid;" colspan="1"><strong id="score_total">0 / {$total_points}&emsp;&emsp;&emsp;
                        AUTO-GRADING {$gradeable->getGradedAutograderPoints()} / {$gradeable->getTotalAutograderNonExtraCreditPoints()}</strong>
                    </td>
                </tr>
            </tbody>
<<<<<<< HEAD
        </table>
=======
        </table><br/>
        <div style="width:100%;"><b>General Comment:</b>
        <textarea name="comment-general" rows="5" style="width:98%; height:100%; min-height:100px; resize:none; float:left;" onkeyup="autoResizeComment(event);" placeholder="Overall message for student about the gradeable..." comment-position="0" {$disabled}>{$gradeable->getOverallComment()}</textarea>
        </div>
HTML;
        if ($gradeable->beenTAgraded()) {
            // assumes that the person who graded the first question graded everything... also in electronicGraderController:150...have to rewrite to be per component
            $graders = array();
            //foreach($gradeable->getComponents() as $component){
            //    $graders[] = $component->getGrader()->getId();
            //}
            $graders = array_unique($graders);
            $graders = implode(",", $graders);
            $return .= <<<HTML
        <div style="width:100%; margin-left:10px;">
            Graded By: No one<br />Overwrite Grader: <input type='checkbox' name='overwrite' value='1' {$disabled}/><br />
        </div>
HTML;
        }
        else { //Adding this checkbox to simplify checking for grader overwrite.  It's hidden from view so that the first time someone grades, $_POST['overwrite'] is guarenteed to exist
            $return .= <<<HTML
        <input type='checkbox' class='hidden' name='overwrite' value='1' checked='checked' style='display:none;' /> 
>>>>>>> 1bc76e54
HTML;
        $return .= <<<HTML
        <div style="width:100%;">
HTML;
        $now = new \DateTime('now');        
        $return .= <<<HTML
        </div>
    </form>
    </div>
</div>
<script type="text/javascript" src="{$this->core->getConfig()->getBaseUrl()}/js/ta-grading.js"></script>
<script type="text/javascript">
    function openFrame(html_file, url_file, num) {
        var iframe = $('#file_viewer_' + num);
        if (!iframe.hasClass('open')) {
            var iframeId = "file_viewer_" + num + "_iframe";
            // handle pdf
            if(url_file.substring(url_file.length - 3) == "pdf") {
                iframe.html("<iframe id='" + iframeId + "' src='{$this->core->getConfig()->getSiteUrl()}&component=misc&page=display_file&dir=submissions&file=" + html_file + "&path=" + url_file + "' width='750px' height='600px' style='border: 0'></iframe>");
            }
            else {
                iframe.html("<iframe id='" + iframeId + "' onload='resizeFrame(\"" + iframeId + "\");' src='{$this->core->getConfig()->getSiteUrl()}&component=misc&page=display_file&dir=submissions&file=" + html_file + "&path=" + url_file + "' width='750px' style='border: 0'></iframe>");
            }
            iframe.addClass('open');
        }

        if (!iframe.hasClass('shown')) {
            iframe.show();
            iframe.addClass('shown');
            $($($(iframe.parent().children()[0]).children()[0]).children()[0]).removeClass('fa-plus-circle').addClass('fa-minus-circle');
        }
        else {
            iframe.hide();
            iframe.removeClass('shown');
            $($($(iframe.parent().children()[0]).children()[0]).children()[0]).removeClass('fa-minus-circle').addClass('fa-plus-circle');
        }
        return false;
    }

    function downloadZip(grade_id, user_id) {
        window.location = buildUrl({'component': 'misc', 'page': 'download_zip', 'dir': 'submissions', 'gradeable_id': grade_id, 'user_id': user_id});
        return false;
    }

    function downloadFile(html_file, url_file) {
        url_file = decodeURIComponent(url_file);        
        window.location = buildUrl({'component': 'misc', 'page': 'download_file', 'dir': 'submissions', 'file': html_file, 'path': url_file});
        return false;
    }

    function openFile(html_file, url_file) {
        url_file = decodeURIComponent(url_file);
        window.open("{$this->core->getConfig()->getSiteUrl()}&component=misc&page=display_file&dir=submissions&file=" + html_file + "&path=" + url_file,"_blank","toolbar=no,scrollbars=yes,resizable=yes, width=700, height=600");
        return false;
    }

    function calculatePercentageTotal() {
        var total=0;

        $('#rubric-table').find('.grades').each(function() {
            if(!isNaN(parseFloat($(this)[0].innerHTML))) {
                total += parseFloat($(this)[0].innerHTML);
            }
        });
            
        total = Math.max(parseFloat(total + {$gradeable->getGradedAutograderPoints()}), 0);

        $("#score_total").html(total+" / "+parseFloat({$gradeable->getTotalAutograderNonExtraCreditPoints()} + {$gradeable->getTotalTANonExtraCreditPoints()}) + "&emsp;&emsp;&emsp;" + " AUTO-GRADING: " + {$gradeable->getGradedAutograderPoints()} + "/" + {$gradeable->getTotalAutograderNonExtraCreditPoints()});
    }

    function fixMarkPointValue(me) {
        var max = parseFloat($(me).attr('max'));
        var min = parseFloat($(me).attr('min'));
        var current_value = parseFloat($(me).val());
        if (current_value > max) {
            $(me).val(max);
        } else if (current_value < min) {
            $(me).val(min);
        }
    }

    function addMark(me, num, background, min, max, precision) {
        var last_num = -10;
        var current_row = $(me.parentElement.parentElement);
        var current = $('[name=mark_'+num+']').last().attr('id');
        if (current == null) {
            last_num = -1;
        } 
        else {
            last_num = parseInt($('[name=mark_'+num+']').last().attr('id').split('-')[2]);
        }

        var new_num = last_num + 1;
        current_row.before(' \
<tr id="mark_id-'+num+'-'+new_num+'" name="mark_'+num+'"> \
    <td colspan="1" style="'+background+'; text-align: center;"> <input name="mark_points_'+num+'_'+new_num+'" type="number" onchange="fixMarkPointValue(this);" step="'+precision+'" value="0" min="'+min+'" max="'+max+'" style="width: 50%; resize:none;"> \
                        <span onclick="selectMark(this);"> <i class="fa fa-square-o" name="mark_icon_'+num+'_'+new_num+'" style="visibility: visible; cursor: pointer; position: relative; top: 2px;"></i> </span> \
    </td> \
    <td colspan="3" style="'+background+'"> \
        <textarea name="mark_text_'+num+'_'+new_num+'" onkeyup="autoResizeComment(event);" rows="1" style="width:95%; resize:none; float:left;"></textarea> \
        <span id="mark_remove_id-'+num+'-'+new_num+'" onclick="deleteMark(this,'+num+','+new_num+');"> <i class="fa fa-times" style="visibility: visible; cursor: pointer; position: relative; top: 2px; left: 10px;"></i> </span> \
    </td> \
</tr> \
        '); 
    }

    function deleteMark(me, num, last_num) {
        var current_row = $(me.parentElement.parentElement);
        current_row.remove();
        var last_row = $('[name=mark_'+num+']').last().attr('id');
        var totalD = -1;
        if (last_row == null) {
            totalD = -1;
        } 
        else {
            totalD = parseInt($('[name=mark_'+num+']').last().attr('id').split('-')[2]);
        }
        var current_num = parseInt(last_num);
        for (var i = current_num + 1; i <= totalD; i++) {
            var new_num = i-1;
            var current_mark = $('#mark_id-'+num+'-'+i);
            current_mark.find('input[name=mark_points_'+num+'_'+i+']').attr('name', 'mark_points_'+num+'_'+new_num);
            current_mark.find('textarea[name=mark_text_'+num+'_'+i+']').attr('name', 'mark_text_'+num+'_'+new_num);
            current_mark.find('span[id=mark_remove_id-'+num+'-'+i+']').attr('onclick', 'deleteMark(this,'+num+','+new_num+');');
            current_mark.find('i[name=mark_icon_'+num+'_'+i+']').attr('name', 'mark_icon_'+num+'_'+new_num);
            current_mark.find('span[id=mark_remove_id-'+num+'-'+i+']').attr('id', 'mark_remove_id-'+num+'-'+new_num);
            current_mark.attr('id', 'mark_id-'+num+'-'+new_num);
        }
    }

    function selectMark(me) {
        var icon = $(me).find("i");
        icon.toggleClass("fa-square-o fa-square");
    }

    function openClose(row_id, num_questions) {
        var row_num = parseInt(row_id);
        var total_num = parseInt(num_questions);
        //-2 means general comment
        general_comment = document.getElementById('done-general');
        if(row_num === -2) {
            general_comment.style.display = '';
        } else {
            general_comment.style.display = 'none';
        }

        for (var x = 1; x <= num_questions; x++) {
            var current = document.getElementById('extra-' + x);
            var current_summary = document.getElementById('summary-' + x);
            var icon = document.getElementById('icon-' + x);
            var ta_note = document.getElementById('ta_note-' + x);
            var student_note = document.getElementById('student_note-' + x);
            if (x === row_num) {
                if (current.style.display === 'none') {
                    current.style.display = '';
                    current_summary.style.display = 'none';
                    ta_note.style.display = '';
                    student_note.style.display = '';
                    if (icon.classList.contains('fa-window-maximize'))
                    {
                        icon.classList.remove('fa-window-maximize');
                    }
                    if(!(icon.classList.contains('fa-window-close-o'))) {
                        icon.classList.add('fa-window-close-o');
                    }
                } else {
                    current.style.display = 'none';
                    current_summary.style.display = '';
                    ta_note.style.display = 'none';
                    student_note.style.display = 'none';
                    if (icon.classList.contains('fa-window-close-o'))
                    {
                        icon.classList.remove('fa-window-close-o');
                    }
                    if(!(icon.classList.contains('fa-window-maximize'))) {
                        icon.classList.add('fa-window-maximize');
                    }
                }
            } else {
                current.style.display = 'none';
                current_summary.style.display = '';
                ta_note.style.display = 'none';
                student_note.style.display = 'none';
                if (icon.classList.contains('fa-window-close-o'))
                {
                    icon.classList.remove('fa-window-close-o');
                }
                if(!(icon.classList.contains('fa-window-maximize'))) {
                    icon.classList.add('fa-window-maximize');
                }
            }
        }
    }

    //num === -3 means save gradeable comment
    //num === -2 means save last opened component
    //num === -1 means save all components, TO DO?
    function saveMark(num, gradeable_id, user_id, active_version, gc_id = -1) {
        if (num === -3) {
            var comment_row = $('#comment-general-id');
            var gradeable_comment = comment_row.val();
            $.ajax({
                type: "POST",
                url: buildUrl({'component': 'grading', 'page': 'electronic', 'action': 'save_gradeable_comment'}),
                data: {
                    'gradeable_id' : gradeable_id,
                    'user_id' : user_id,
                    'active_version' : active_version,
                    'gradeable_comment' : gradeable_comment
                },
                success: function(data) {
                    console.log("success");
                },
                error: function() {
                    console.log("There was an error with saving the gradeable comment.");
                }
            })
        } else if (num === -2) {
            var index = 1;
            var found = false;
            var doesExist = ($('#icon-' + index).length) ? true : false;
            while(doesExist) {
                if($('#icon-' + index).length) {
                    if ($('#icon-' + index)[0].classList.contains('fa-window-close-o')) {
                        found = true;
                        doesExist = false;
                        index--;
                    }
                }
                else{
                    doesExist = false;
                }
                index++;
            }
            if (found === true) {
                var gradeable_component_id = parseInt($('#icon-' + index)[0].dataset.question_id);
                saveMark(index, gradeable_id, user_id, active_version, gradeable_component_id);
            } else
            {
                saveMark(-3, gradeable_id, user_id, active_version);
            }
        } else if (num === -1) {

        } else {
            var arr_length = $('tr[name=mark_'+num+']').length;
            var mark_data = new Array(arr_length);
            var type = 0; //0 is deducation, 1 is addition
            var keep_checking = true;
            for (var i = 0; i < arr_length; i++) {
                var current_row = $('#mark_id-'+num+'-'+i);
                var delete_mark = $('#mark_remove_id-'+num+'-'+i);
                var is_selected = false;
                var success = true;
                if (current_row.find('i[name=mark_icon_'+num+'_'+i+']')[0].classList.contains('fa-square')) {
                    is_selected = true;
                }

                if (keep_checking) {
                    if(parseFloat(current_row.find('input[name=mark_points_'+num+'_'+i+']').val()) !== 0) {
                        if(parseFloat(current_row.find('input[name=mark_points_'+num+'_'+i+']').val()) > 0) {
                            type = 1;
                        }
                        else
                        {
                            type = 0;
                        }
                        keep_checking = false;
                    }
                }

                var mark = {
                    points: current_row.find('input[name=mark_points_'+num+'_'+i+']').val(),
                    note: current_row.find('textarea[name=mark_text_'+num+'_'+i+']').val(),
                    order: i,
                    selected: is_selected
                };
                mark_data[i] = mark;
                delete_mark.remove();
            }
            current_row = $('#mark_custom_id-'+num);
            var custom_points = current_row.find('input[name=mark_points_custom_'+num+']').val();
            var custom_message = current_row.find('textarea[name=mark_text_custom_'+num+']').val();

            //updates the total number of points and text
            var current_question_num = $('#grade-' + num);
            var current_question_text = $('#rubric-textarea-' + num);
            var max_points = current_question_num[0].dataset.max_points;
            var current_points = (type === 0) ? max_points : 0;
            var new_text = "";
            var first_text = true;
            current_points = parseFloat(current_points);
            for (var i = 0; i < arr_length; i++) {
                if(mark_data[i].selected === true) {
                    current_points += parseFloat(mark_data[i].points);
                    if(first_text === true) {
                        new_text += "* " + mark_data[i].note;
                        first_text = false;
                    } else {
                        new_text += "\<br>* " + mark_data[i].note;
                    }
                }                
            }

            current_points += parseFloat(custom_points);
            if(custom_message != "") {
                if(first_text === true) {
                    new_text += "* " + custom_message;
                    first_text = false;
                } else {
                    new_text += "\<br>* " + custom_message;
                }
            }
            

            if (type === 0) {
                if (current_points < 0) current_points = 0;
            } else {
                if (current_points > max_points) current_points = max_points;
            }
            current_question_num[0].innerHTML = current_points;
            current_question_text[0].innerHTML = new_text;

            calculatePercentageTotal();

            var overwrite = "false";
            if($('#overwrite-id').is(':checked')) {
                overwrite = "true";
            } else {
                overwrite = "false";
            }

            $.ajax({
                type: "POST",
                url: buildUrl({'component': 'grading', 'page': 'electronic', 'action': 'save_one_component'}),
                data: {
                    'gradeable_id' : gradeable_id,
                    'user_id' : user_id,
                    'gradeable_component_id' : gc_id,
                    'num_mark' : arr_length,
                    'active_version' : active_version,
                    'custom_points' : custom_points,
                    'custom_message' : custom_message,
                    'overwrite' : overwrite,
                    marks : mark_data
                },
                success: function(data) {
                    console.log("success");
                    alert(data);
                    data = JSON.parse(data);
                    if (data['modified'] === 'true') {
                        if(($('#graded-by-' + num)[0].innerHTML === "Ungraded!") || (overwrite === "true")) {
                            $('#graded-by-' + num)[0].innerHTML = "Graded by you!";
                        }
                    }
                },
                error: function() {
                    console.log("Something went wront with saving marks...");
                }
            })
        }
    }
</script>
HTML;
        return $return;
    }
}<|MERGE_RESOLUTION|>--- conflicted
+++ resolved
@@ -898,32 +898,7 @@
                     </td>
                 </tr>
             </tbody>
-<<<<<<< HEAD
         </table>
-=======
-        </table><br/>
-        <div style="width:100%;"><b>General Comment:</b>
-        <textarea name="comment-general" rows="5" style="width:98%; height:100%; min-height:100px; resize:none; float:left;" onkeyup="autoResizeComment(event);" placeholder="Overall message for student about the gradeable..." comment-position="0" {$disabled}>{$gradeable->getOverallComment()}</textarea>
-        </div>
-HTML;
-        if ($gradeable->beenTAgraded()) {
-            // assumes that the person who graded the first question graded everything... also in electronicGraderController:150...have to rewrite to be per component
-            $graders = array();
-            //foreach($gradeable->getComponents() as $component){
-            //    $graders[] = $component->getGrader()->getId();
-            //}
-            $graders = array_unique($graders);
-            $graders = implode(",", $graders);
-            $return .= <<<HTML
-        <div style="width:100%; margin-left:10px;">
-            Graded By: No one<br />Overwrite Grader: <input type='checkbox' name='overwrite' value='1' {$disabled}/><br />
-        </div>
-HTML;
-        }
-        else { //Adding this checkbox to simplify checking for grader overwrite.  It's hidden from view so that the first time someone grades, $_POST['overwrite'] is guarenteed to exist
-            $return .= <<<HTML
-        <input type='checkbox' class='hidden' name='overwrite' value='1' checked='checked' style='display:none;' /> 
->>>>>>> 1bc76e54
 HTML;
         $return .= <<<HTML
         <div style="width:100%;">
