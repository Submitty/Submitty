--- conflicted
+++ resolved
@@ -1,12 +1,5 @@
 
 describe('Tests cases abut changing user pronouns', () => {
-<<<<<<< HEAD
-=======
-
-    let oldPronouns = '';
-    const newPronouns = 'They/Them'; // Define constant for new pronouns
-
->>>>>>> 1e45fdb1
     //Set the stage by saving old pronouns and setting a desired pronoun to look for
     before(() => {
         cy.visit('/user_profile');
@@ -15,7 +8,6 @@
         cy.get('#pronouns_val').as('pronounsVal').click(); // Alias for pronouns value
         cy.get('#user-pronouns-change').as('pronounsInput'); // Alias for pronouns input
 
-<<<<<<< HEAD
         //type in new pronouns and check display in forum option
         cy.get('button[aria-label="Clear pronoun input"]').click(); //clear input using trash can
         cy.get('@e').type('They/Them');
@@ -25,17 +17,7 @@
         //ensure pronouns and display option changed on page
         cy.get('#pronouns_val').should('contain','They/Them');
         cy.get('#display_pronouns_val').should('contain','True');
-=======
-        cy.get('@pronounsInput').then(($pronounsInput) => {
-            oldPronouns = $pronounsInput.val();
-        });
 
-        cy.get('button[aria-label="Clear pronoun input"]').click();
-        cy.get('@pronounsInput').type(newPronouns);
-        cy.get('#edit-pronouns-submit').click();
-
-        cy.get('@pronounsVal').contains(newPronouns);
->>>>>>> 1e45fdb1
 
         cy.logout();
     });
@@ -46,7 +28,6 @@
         cy.login('student');
 
         //change back to old pronouns
-<<<<<<< HEAD
         cy.get('#pronouns_val').click();
 
         //set to default
@@ -60,20 +41,7 @@
         //ensure pronouns and display option changed on page
         cy.get('#pronouns_val').should('contain', ' ');
         cy.get('#display_pronouns_val').should('contain','False');
-=======
-        cy.get('#pronouns_val').as('pronounsVal').click();
-        cy.get('#user-pronouns-change').as('pronounsInput');
-        cy.get('button[aria-label="Clear pronoun input"]').click(); //clear input using trash can
-        if (oldPronouns !== '') {
-            cy.get('@pronounsInput').type(oldPronouns);
-        }
-        cy.get('#edit-pronouns-submit').first().click();
 
-        //ensure pronouns changed on page
-        if (oldPronouns !== '') {
-            cy.get('@pronounsVal').contains(oldPronouns);
-        }
->>>>>>> 1e45fdb1
     });
 
     it('Verifies changed pronouns as instructor in Manage Students', () => {
@@ -95,7 +63,6 @@
         cy.login('instructor');
 
         //Select text from photo area and parse to get pronoun
-<<<<<<< HEAD
         cy.get('.student-image-container > .name').first().should('contain','They/Them');
 
     });
@@ -157,9 +124,6 @@
         cy.logout();
         cy.visit(['sample','forum']);
         cy.login('instructor');
-=======
-        cy.get('.student-image-container > .name').first().contains(newPronouns);
->>>>>>> 1e45fdb1
 
         //verify pronouns exist and remove thread
         cy.contains('Test pronouns display').find('.post_user_pronouns').should('contain','They/Them');
