<div class="{{ classes|join(" ") }}" id="{{ post_id }}" style="margin-left:{{ offset }}px;" data-reply_level="{{ reply_level }}" data-parent_id="{{ parent_id }}">
    {% if first == true %}
        <h2 class="create-post-head">

            {% if userGroup <= 2 and activeThreadAnnouncement %}

                {% set expiringVisual = (expiring) ? 'active-thread-remove-expiring-announcement' : 'active-thread-remove-announcement' %}
                <a class="{{expiringVisual}} key_to_click" tabindex="0" onClick="alterAnnouncement({{ activeThread.id }}, 'Are you sure you want to unpin this thread?', 0, '{{ csrf_token }}')" title="Thread is expiring soon click to unpin" aria-label="Thread is expiring soon click to unpin"><i class="fas fa-thumbtack"></i></a>

            {% elseif activeThreadAnnouncement %}

                {% set expiringVisual = (expiring) ? 'active-thread-announcement-expiring' : 'active-thread-announcement' %}
                <i class="fas fa-thumbtack {{expiringVisual}}" title = "Pinned Thread" aria-label="Pinned Thread"></i>

            {% elseif userGroup <= 2 and not activeThreadAnnouncement %}

                <a class="not-active-thread-announcement key_to_click" tabindex="0" onClick="alterAnnouncement({{ activeThread.id }}, 'Are you sure you want to pin this thread to the top for seven days?', 1, '{{ csrf_token }}')" title="Pin thread to the top" aria-label="Pin Thread"><i class="fas fa-thumbtack golden_hover" title = "Pin Thread"></i></a>

            {% endif %}

            {% if isCurrentFavorite %}

                <a class="current-favorite key_to_click" tabindex="0" onClick="bookmarkThread({{ activeThread.id }}, '0');" title="Bookmark Thread" aria-label="Bookmark Thread"><i class="fas fa-bookmark"></i></a>

            {% else %}

                <a class="pinned-thread key_to_click" tabindex="0" onClick="bookmarkThread({{ activeThread.id }}, '1');" title="Bookmark Thread" aria-label="Bookmark Thread"><i class="fas fa-bookmark golden_hover"></i></a>

            {% endif %}

            {{ activeThreadTitle }}

        </h2>

    {% endif %}

    <div class='pre-forum'><span class="post_content">{% include "forum/RenderPost.twig" with { "post_content": post_content, "render_markdown": render_markdown } only %}</span></div>

    <hr style="margin-bottom: 3px;">

    {% if display_option == 'tree' %}

        {% if not (isThreadLocked != 1 or userAccessFullGrading) %}
            {# pass #}
        {% elseif not first %}
            <a class="btn btn-default btn-sm post_button_color text-decoration-none key_to_click" tabindex = "0" onClick="replyPost({{ post.id }})"> Reply</a>
        {% else %}
            <a class="btn btn-default btn-sm post_button_color text-decoration-none key_to_click" tabindex = "0" onClick="$('html, #posts_list').animate({ scrollTop: document.getElementById('posts_list').scrollHeight }, 'slow');"> Reply</a>
        {% endif %}
        {% if userGroup <= 3 %}
            {% if has_history %}
                <a class="btn btn-default btn-sm post_button_color text-decoration-none key_to_click" tabindex = "0" onClick="showHistory({{ post.id }})">Show History</a>
            {% endif %}
            {% if (isThreadLocked != 1 or userAccessFullGrading) and first != 1 %}
                <a class="btn btn-default btn-sm post_button_color text-decoration-none" tabindex = "0" onClick="showSplit({{ post.id }})">
                    {% if thread_previously_merged %}
                        Unmerge Thread
                    {% else %}
                        Split Post
                    {% endif %}
                </a>
            {% endif %}
        {% endif %} 

    {% endif %}

    {% if includeReply and (userGroup <= 3 or post.author_user_id == current_user) and first and thread_resolve_state == -1 %}
        <a class="btn btn-default btn-sm post_button_color text-decoration-none key_to_click" tabindex = "0" onClick="changeThreadStatus({{ post.thread_id }})" title="Mark thread as resolved">Mark as resolved</a>
    {% endif %}

    {% if post.author_user_id == current_user and first and not thread_announced and date() < date(post_date)|date_modify("+1hour") and userGroup <= 2 %}
        <a class="btn btn-primary btn-sm pin-and-email-message text-decoration-none key_to_click" onclick="sendAnnouncement({{activeThread.id }});"> Pin &amp; email this thread </a>
    {% endif %}
    <span class="post-action-container">

        {% if userGroup <= 2 and post.author_user_id != current_user %}
            <a class="post-email-toggle key_to_click" tabindex = "0" onClick='$(this).next().toggle();' title="Show/Hide email address" aria-label="Show/Hide email address"><i class="fas fa-envelope"></i></a>
            <a href="mailto:{{ author_email }}" style="display: none;">{{ author_email }}</a>
        {% endif %}

        {% if userGroup <= 2 %}
            <a class="post-user-info key_to_click" tabindex = "0" onClick='changeName(this.parentNode, {{ post_user_info.info_name }}, {{ post_user_info.visible_user_json}}, {{ post_user_info.jscriptAnonFix}})' title="Show full user information" aria-label="Show full user information"><i class="fas fa-eye"></i></a>
        {% endif %}

        {% if userGroup <= 3 or post.author_user_id == current_user %}
            {% if not (isThreadLocked != 1 or userAccessFullGrading == true) %}
                {#pass#}
            {% else %}
                <a class="post_button delete-post-button key_to_click" tabindex = "0" onClick="deletePostToggle({{ post_buttons.delete.ud_toggle_status }}, {{ post.thread_id }}, {{ post.id }}, '{{ post.author_user_id }}', '{{ post_date }}', '{{ csrf_token }}' )" title="{{ post_buttons.delete.ud_button_title }}" aria-label="{{ post_buttons.delete.ud_button_title }}"><i class="fa {{ post_buttons.delete.ud_button_icon }}"></i></a>
                <a class="post_button edit-post-button key_to_click" tabindex = "0" onClick="showEditPostForm({{ post.id }}, {{ post.thread_id }}, {{ post_buttons.edit.shouldEditThread }}, {{ render_markdown?1:0 }}, '{{ csrf_token }}')" title="{{ post_buttons.edit.edit_button_title }}" aria-label="{{ post_buttons.edit.edit_button_title }}"><i class="fas fa-edit"></i></a>
            {% endif %}
        {% endif %}

        <span class="last-edit">
			<strong class="post_user_id">{{ visible_username }}</strong>
            {% if post_user_info.pronouns and post_user_info.display_pronouns and visible_username !="Anonymous" %}
                <strong class="post_user_pronouns">({{post_user_info.pronouns}})</strong>
            {% endif %}
			{{ post_date }}
            {% if edit_date is not null %}
                (<i>Last edit at {{ edit_date }}</i>)
            {% endif %}
        </span>
    </span>

    {% if post_attachment.exist == true %}

        <a href="#" id="{{ post_attachment.params.button_id }}" onclick="loadInlineImages('{{ post_attachment.params.encoded_data }}');" class="attachment-btn btn btn-default btn-sm key_to_click" tabindex="0" type="button">
                    Attachments <span class="attachment-badge badge">{{ post_attachment.params.num_files }}</span> </a>


        <div id="{{ post_attachment.params.well_id }}" class="attachment-well well well-lg"></div>

    {% endif %}

    <button class="upduck-button text-decoration-none key_to_click" tabindex="0" onClick="toggleLike({{post.id}}, '{{current_user}}', '{{post_up_duck.upduck_user_liked ? 'true' : 'false'}}')">
<<<<<<< HEAD
            <img id="likeIcon_{{post.id}}" src="{{ post_up_duck.upduck_user_liked ? '/img/on-duck-button.svg' : '/img/light-mode-off-duck.svg' }}" alt="Like" width="30" height="30">
    </button>
    <span id="likeCounter_{{post.id}}" style="font-size: 15px; vertical-align: middle; color: {{ post_up_duck.taTrue ? '#ffba00' : 'white' }};">{{ post_up_duck.upduck_count }}</span>
=======
        <img id="likeIcon_{{post.id}}" src="{{ post_up_duck.upduck_user_liked ? '/img/on-duck-button.svg' : '/img/light-mode-off-duck.svg' }}" alt="Like" width="30" height="30">
    </button>
    <span id="likeCounter_{{post.id}}" style="font-size: 15px; vertical-align: middle;">{{ post_up_duck.upduck_count }}</span>
>>>>>>> c3cca237

    {% set offset = offset + 30 %}
</div>

{% if isThreadLocked != 1 or userAccessFullGrading %}
    <form class="reply-box post_reply_form" id="{{ post_id }}-reply" style="margin-left:{{ offset }}px" method="POST" action="{{ form_post_url }}" enctype="multipart/form-data">
        <input type="hidden" name="thread_id" value="{{ thread_id }}" />
        <input type="hidden" name="parent_id" value="{{ post_id }}" />
        <br/>

        {%  include "forum/ThreadPostForm.twig" with {
            "show_post" : true,
            "post_content_placeholder" : "Enter your reply to " ~ visible_username ~ " here...",
            "show_merge_thread_button" : false,
            "post_box_id" : post_box_id,
            "csrf_token" : csrf_token,
            "show_anon" : true,
            "thread_resolve_state": thread_resolve_state,
            "show_unresolve": show_unresolve,
            "visible_username" : visible_username,
            "submit_label" : "Submit Reply to " ~ visible_username,
        } %}

    </form>
{% endif %}<|MERGE_RESOLUTION|>--- conflicted
+++ resolved
@@ -114,15 +114,10 @@
     {% endif %}
 
     <button class="upduck-button text-decoration-none key_to_click" tabindex="0" onClick="toggleLike({{post.id}}, '{{current_user}}', '{{post_up_duck.upduck_user_liked ? 'true' : 'false'}}')">
-<<<<<<< HEAD
-            <img id="likeIcon_{{post.id}}" src="{{ post_up_duck.upduck_user_liked ? '/img/on-duck-button.svg' : '/img/light-mode-off-duck.svg' }}" alt="Like" width="30" height="30">
+        <img id="likeIcon_{{post.id}}" src="{{ post_up_duck.upduck_user_liked ? '/img/on-duck-button.svg' : '/img/light-mode-off-duck.svg' }}" alt="Like" width="30" height="30">
     </button>
     <span id="likeCounter_{{post.id}}" style="font-size: 15px; vertical-align: middle; color: {{ post_up_duck.taTrue ? '#ffba00' : 'white' }};">{{ post_up_duck.upduck_count }}</span>
-=======
-        <img id="likeIcon_{{post.id}}" src="{{ post_up_duck.upduck_user_liked ? '/img/on-duck-button.svg' : '/img/light-mode-off-duck.svg' }}" alt="Like" width="30" height="30">
-    </button>
-    <span id="likeCounter_{{post.id}}" style="font-size: 15px; vertical-align: middle;">{{ post_up_duck.upduck_count }}</span>
->>>>>>> c3cca237
+
 
     {% set offset = offset + 30 %}
 </div>
