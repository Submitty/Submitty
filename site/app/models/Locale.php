--- conflicted
+++ resolved
@@ -44,11 +44,7 @@
         preg_match_all('/\w+/', $key, $parts, PREG_PATTERN_ORDER);
 
         $val = $this->lang_data;
-<<<<<<< HEAD
-        
-=======
 
->>>>>>> 60448ff8
         foreach ($parts[0] as $part) {
             if (gettype($val) !== "array") {
                 break;
