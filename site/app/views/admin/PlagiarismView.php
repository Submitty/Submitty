--- conflicted
+++ resolved
@@ -78,13 +78,9 @@
             "form_action_link" => $this->core->buildCourseUrl(['plagiarism', 'configuration', 'new']) . "?new_or_edit={$new_or_edit}&gradeable_id={$config["gradeable_id"]}&config_id={$config["config_id"]}",
             "csrf_token" => $this->core->getCsrfToken(),
             "plagiarism_link" => $this->core->buildCourseUrl(['plagiarism']),
-<<<<<<< HEAD
             "gradeables_with_plag_configs" => $gradeables_with_plag_configs,
-            "config" => $config
-=======
             "config" => $config,
             "supported_languages" => PlagiarismUtils::SUPPORTED_LANGUAGES
->>>>>>> b54b157d
         ]);
     }
 }