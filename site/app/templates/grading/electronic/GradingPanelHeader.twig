--- conflicted
+++ resolved
@@ -4,8 +4,8 @@
     let regrade_info = {% if isRegradePanel %} true {% else %} false {% endif %};
     let discussion_browser = {% if isDiscussionPanel %} true {% else %} false {% endif %};
     let peer_info = {% if isPeerPanel %} true {% else %} false {% endif %};
+    let is_notebook = {% if is_notebook %} true {% else %} false {% endif %};
 
-    let is_notebook = {% if is_notebook %} true {% else %} false {% endif %};
     updateThePanelsElements({
         autograding_results: true,
         grading_rubric: true,
@@ -61,11 +61,7 @@
         {% endif %}
         <span class="grade-panel" id="solution_ta_notes_btn">
             <button title="Show Solution and TA notes"
-<<<<<<< HEAD
                     class="invisible-btn key_to_click"
-=======
-                    class="invisible-btn"
->>>>>>> 84e930cc
                     tabindex="0"
             >
                 <i class="fas fa-check"></i><span>Solutions/Notes</span>
