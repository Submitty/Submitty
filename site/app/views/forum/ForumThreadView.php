<?php

namespace app\views\forum;

use app\libraries\DateUtils;
use app\views\AbstractView;
use app\libraries\FileUtils;

class ForumThreadView extends AbstractView {

    public function forumAccess() {
        return $this->core->getConfig()->isForumEnabled();
    }

    public function searchResult($threads) {

        $this->core->getOutput()->addBreadcrumb("Discussion Forum", $this->core->buildCourseUrl(['forum']), null, $use_as_heading = true);
        $this->core->getOutput()->addBreadcrumb("Search");

        $buttons = array(
            array(
                "required_rank" => 4,
                "display_text" => 'Create Thread',
                "style" => 'position:absolute;top:3px;right:0px',
                "link" => array(true, $this->core->buildCourseUrl(['forum', 'threads', 'new'])),
                "optional_class" => '',
                "title" => 'Create Thread',
                "onclick" => array(false)
            ),
            array(
                "required_rank" => 4,
                "display_text" => 'Back to Threads',
                "style" => 'position:relative;float:right;top:3px;margin-right:5px;',
                "link" => array(true, $this->core->buildCourseUrl(['forum', 'threads'])),
                "optional_class" => '',
                "title" => 'Back to threads',
                "onclick" => array(false)
            )
        );

        $threadArray = array();
        $fromIdtoTitle = array();
        foreach ($threads as $thread) {
            if (!array_key_exists($thread["thread_id"], $threadArray)) {
                $threadArray[$thread["thread_id"]] = array();
                $fromIdtoTitle[$thread["thread_id"]] = $thread["thread_title"];
            }
            $threadArray[$thread["thread_id"]][] = $thread;
        }
        $count = 1;

        $thread_list = [];

        foreach ($threadArray as $thread_id => $data) {
            $thread_title = $fromIdtoTitle[$thread_id];

            $thread_link = $this->core->buildCourseUrl(['forum', 'threads', $thread_id]);

            $thread_list[$count - 1] = array("thread_title" => $thread_title, "thread_link" => $thread_link, "posts" => array());

            foreach ($data as $post) {
                $author = $post['author'];
                $user_info = $this->core->getQueries()->getDisplayUserInfoFromUserId($post["p_author"]);
                $first_name = trim($user_info["first_name"]);
                $last_name = trim($user_info["last_name"]);
                $visible_username = $first_name . " " . substr($last_name, 0, 1) . ".";

                if ($post["anonymous"]) {
                    $visible_username = 'Anonymous';
                }

                //convert legacy htmlentities being saved in db
                $post_content = html_entity_decode($post["post_content"], ENT_QUOTES | ENT_HTML5, 'UTF-8');
                $pre_post = preg_replace('#(<a href=[\'"])(.*?)([\'"].*>)(.*?)(</a>)#', '[url=$2]$4[/url]', $post_content);

                if (!empty($pre_post)) {
                    $post_content = $pre_post;
                }

                $post_link = $this->core->buildCourseUrl(['forum', 'threads', $thread_id]) . "#" . $post['p_id'];

                $posted_on = date_format(DateUtils::parseDateTime($post['timestamp_post'], $this->core->getConfig()->getTimezone()), "n/j g:i A");

                $thread_list[$count - 1]["posts"][] = array(
                    "post_link" => $post_link,
                    "count" => $count,
                    "post_content" => $post_content,
                    "visible_username" => $visible_username,
                    "posted_on" => $posted_on
                );

                $count++;
            }
        }


        return $this->core->getOutput()->renderTwigTemplate("forum/searchResults.twig", [
            "buttons" => $buttons,
            "count_threads" => count($threads),
            "threads" => $thread_list,
            "search_url" => $this->core->buildCourseUrl(['forum', 'search'])
        ]);
    }

    /** Shows Forums thread splash page, including all posts
        for a specific thread, in addition to head of the threads
        that have been created after applying filter and to be
        displayed in the left panel.
    */

    public function showForumThreads($user, $posts, $unviewed_posts, $threadsHead, $show_deleted, $show_merged_thread, $display_option, $max_thread, $initialPageNumber, $thread_resolve_state, $post_content_limit, $ajax = false) {

        if (!$this->forumAccess()) {
            $this->core->redirect($this->core->buildCourseUrl([]));
            return;
        }
        $threadExists = $this->core->getQueries()->threadExists();
        $filteredThreadExists = (count($threadsHead) > 0);
        $currentThread = -1;
        $currentCategoriesIds = array();
        $show_deleted_thread_title = null;
        $currentCourse = $this->core->getConfig()->getCourse();
        $threadFiltering = $threadExists && !$filteredThreadExists && !(empty($_COOKIE[$currentCourse . '_forum_categories']) && empty($_COOKIE['forum_thread_status']) && empty($_COOKIE['unread_select_value']) === 'false');

        if (!$ajax) {
            $this->core->getOutput()->addBreadcrumb("Discussion Forum", $this->core->buildCourseUrl(['forum']), null, $use_as_heading = true);

            //Body Style is necessary to make sure that the forum is still readable...
            $this->core->getOutput()->addVendorCss('codemirror/codemirror.css');
            $this->core->getOutput()->addVendorCss('codemirror/theme/eclipse.css');
            $this->core->getOutput()->addInternalCss('forum.css');
            $this->core->getOutput()->addVendorJs('codemirror/codemirror.js');
            $this->core->getOutput()->addVendorJs('codemirror/mode/clike/clike.js');
            $this->core->getOutput()->addVendorJs('codemirror/mode/python/python.js');
            $this->core->getOutput()->addVendorJs('codemirror/mode/shell/shell.js');
            $this->core->getOutput()->addInternalJs('drag-and-drop.js');
            $this->core->getOutput()->addInternalJs('forum.js');
            $this->core->getOutput()->addVendorJs('jquery.are-you-sure/jquery.are-you-sure.js');
            $this->core->getOutput()->addVendorJs('bootstrap/js/bootstrap.bundle.min.js');
        }

        if ($filteredThreadExists || $threadFiltering) {
            $currentThread = isset($_GET["thread_id"]) && is_numeric($_GET["thread_id"]) && (int) $_GET["thread_id"] < $max_thread && (int) $_GET["thread_id"] > 0 ? (int) $_GET["thread_id"] : $posts[0]["thread_id"];
            $currentCategoriesIds = $this->core->getQueries()->getCategoriesIdForThread($currentThread);
        }

        $currentThreadArr = array_filter($threadsHead, function ($ar) use ($currentThread) {
            return ($ar['id'] == $currentThread);
        });

        if ($show_merged_thread) {
            $show_merged_thread_class = "active";
            $show_merged_thread_action = "alterShowMergeThreadStatus(0,'" . $currentCourse . "');";
            $show_merged_thread_title = "Hide Merged Threads";
        }
        else {
            $show_merged_thread_class = "";
            $show_merged_thread_action = "alterShowMergeThreadStatus(1,'" . $currentCourse . "');";
            $show_merged_thread_title = "Show Merged Threads";
        }

        $show_deleted_class = '';
        $show_deleted_action = '';
        $show_deleted_thread_title = '';

        if ($this->core->getUser()->accessGrading()) {
            if ($show_deleted) {
                $show_deleted_class = "active";
                $show_deleted_action = "alterShowDeletedStatus(0);";
                $show_deleted_thread_title = "Hide Deleted Threads";
            }
            else {
                $show_deleted_class = "";
                $show_deleted_action = "alterShowDeletedStatus(1);";
                $show_deleted_thread_title = "Show Deleted Threads";
            }
        }

        $categories = $this->core->getQueries()->getCategories();

        $cookieSelectedCategories = array();
        $cookieSelectedThreadStatus = array();
        $cookieSelectedUnread = false;
        $category_ids_array = array_column($categories, 'category_id');

        if (!empty($_COOKIE[$currentCourse . '_forum_categories'])) {
            foreach (explode('|', $_COOKIE[$currentCourse . '_forum_categories']) as $selectedId) {
                if (in_array((int) $selectedId, $category_ids_array)) {
                    $cookieSelectedCategories[] = $selectedId;
                }
            }
        }

        if (!empty($_COOKIE['forum_thread_status'])) {
            foreach (explode('|', $_COOKIE['forum_thread_status']) as $selectedStatus) {
                if (in_array((int) $selectedStatus, array(-1,0,1))) {
                    $cookieSelectedThreadStatus[] = $selectedStatus;
                }
            }
        }

        if (!empty($_COOKIE['unread_select_value'])) {
            $cookieSelectedUnread = $_COOKIE['unread_select_value'];
        }

        $default_button = array(
            array(
                "required_rank" => 4,
                "display_text" => 'Create Thread',
                "style" => 'position:absolute;top:3px;right:0px',
                "link" => array(true, $this->core->buildCourseUrl(['forum', 'threads', 'new'])),
                "optional_class" => '',
                "title" => 'Create Thread',
                "onclick" => array(false)
            )
        );

        $button_params = [
            "current_thread" => $currentThread,
            "forum_bar_buttons_right" => $default_button,
            "forum_bar_buttons_left" => [],
            "show_threads" => true,
            "thread_exists" => true,
            "show_more" => true
        ];

        if ($this->core->getUser()->accessGrading()) {
            if ($show_deleted) {
                $show_deleted_class = "active";
                $show_deleted_action = "alterShowDeletedStatus(0);";
                $show_deleted_thread_title = "Hide Deleted Threads";
            }
            else {
                $show_deleted_class = "";
                $show_deleted_action = "alterShowDeletedStatus(1);";
                $show_deleted_thread_title = "Show Deleted Threads";
            }
        }

        $filterFormData = array(
            "categories" => $categories,
            "current_thread" => $currentThread,
            "current_category_ids" => $currentCategoriesIds,
            "current_course" => $currentCourse,
            "cookie_selected_categories" => $cookieSelectedCategories,
            "cookie_selected_thread_status" => $cookieSelectedThreadStatus,
            "cookie_selected_unread_value" => $cookieSelectedUnread,
            "display_option" => $display_option,
            "thread_exists" => $threadExists
        );

        $next_page = 0;
        $prev_page = 0;
        $arrowup_visibility = 0;
        $displayThreadContent = "";
        $generatePostContent = "";

        if (!$threadExists) {
            $button_params["show_threads"] = false;
            $button_params["thread_exists"] = false;
            $button_params["show_more"] =  $this->core->getUser()->accessGrading();
        }
        else {
            $more_data = array(
                array(
                    "filter_option" => $display_option
                ),
                array(
                    "display_text" => $show_merged_thread_title,
                    "id" => 'merge_thread',
                    "optional_class" => array(!empty($show_merged_thread_class), $show_merged_thread_class),
                    "title" => $show_merged_thread_title,
                    "onclick" => array(true, $show_merged_thread_action),
                    "link" => '#',
                    "required_rank" => 4
                ),
                array(
                    "display_text" => $show_deleted_thread_title,
                    "optional_class" => array(!empty($show_deleted_class), $show_deleted_class),
                    "id" => 'delete',
                    "title" => $show_deleted_thread_title,
                    "link" => '#',
                    "onclick" => array(true, $show_deleted_action),
                    "required_rank" => 3
                ),
                array(
                    "display_text" => 'Stats',
                    "id" => 'forum_stats',
                    "optional_class" => array(false, ''),
                    "title" => 'Forum Statistics',
                    "onclick" => array(false, ''),
                    "link" => $this->core->buildCourseUrl(['forum', 'stats']),
                    "required_rank" => 2
                )
            );
            $other_buttons = array(
                array(
                    "required_rank" => 4,
                    "display_text" => 'Filter (<span id="num_filtered">0</span>)',
                    "style" => 'display:inline-block;',
                    "link" => array(false),
                    "optional_class" => '',
                    "title" => 'Filter Threads based on Categories',
                    "onclick" => array(true, "forumFilterBar()")
                )
            );

            $button_params["more_data"] = $more_data;
            $button_params["forum_bar_buttons_left"] = $other_buttons;
            $next_page = $initialPageNumber + 1;
            $prev_page = ($initialPageNumber == 1) ? 0 : ($initialPageNumber - 1);
            $arrowup_visibility = ($initialPageNumber == 1) ? "display:none;" : "";
            $activeThreadAnnouncement = false;
            $activeThreadTitle = "";
            $activeThread = array();
            $displayThreadContent = $this->displayThreadList($threadsHead, false, $activeThreadAnnouncement, $activeThreadTitle, $activeThread, $currentThread, $currentCategoriesIds, false);

            if (count($activeThread) == 0) {
                $activeThread = $this->core->getQueries()->getThread($currentThread)[0];
            }

            $currentThreadArrValues = array_values($currentThreadArr);
            $currentThreadFavorite = !empty($currentThreadArrValues) ? $currentThreadArrValues[0]['favorite'] : false;
            $generatePostContent = $this->generatePostList($currentThread, $posts, $unviewed_posts, $currentCourse, true, $threadExists, $display_option, $categories, $cookieSelectedCategories, $cookieSelectedThreadStatus, $cookieSelectedUnread, $currentCategoriesIds, $currentThreadFavorite, false);
        }

        if (!empty($activeThread['id'])) {
            $this->core->getQueries()->visitThread($user, $activeThread['id']);
        }

        $return = "";

        $markdown_enabled = 0;
        if (isset($_COOKIE['markdown_enabled'])) {
            $markdown_enabled = $_COOKIE['markdown_enabled'];
        }

        if (!$ajax) {
            $return = $this->core->getOutput()->renderTwigTemplate("forum/ShowForumThreads.twig", [
                "categories" => $categories,
                "filterFormData" => $filterFormData,
                "button_params" => $button_params,
                "thread_exists" => $threadExists,
                "next_page" => $next_page,
                "prev_page" => $prev_page,
                "arrowup_visibility" => $arrowup_visibility,
                "display_thread_content" => $displayThreadContent,
                "display_thread_count" => empty($displayThreadContent) ? 0 : count($displayThreadContent["thread_content"]),
                "currentThread" => $currentThread,
                "currentCourse" => $currentCourse,
                "accessGrading" => $this->core->getUser()->accessGrading(),
                "manage_categories_url" => $this->core->buildCourseUrl(['forum', 'categories']),
                "generate_post_content" => $generatePostContent,
                "thread_resolve_state" => $thread_resolve_state,
                "display_option" => $display_option,
                "render_markdown" => $markdown_enabled,
                "csrf_token" => $this->core->getCsrfToken(),
                "edit_url" => $this->core->buildCourseUrl(['forum', 'posts', 'modify']) . '?' . http_build_query(['modify_type' => '1']),
                "search_url" => $this->core->buildCourseUrl(['forum', 'search']),
                "merge_url" => $this->core->buildCourseUrl(['forum', 'threads', 'merge']),
                "split_url" => $this->core->buildCourseUrl(['forum', 'posts', 'split']),
                "post_content_limit" => $post_content_limit
            ]);
        }
        else {
            $return = $this->core->getOutput()->renderTwigTemplate("forum/GeneratePostList.twig", [
                "userGroup" => $generatePostContent["userGroup"],
                "activeThread" => $generatePostContent["activeThread"],
                "activeThreadAnnouncement" => $generatePostContent["activeThreadAnnouncement"],
                "isCurrentFavorite" => $generatePostContent["isCurrentFavorite"],
                "display_option" => $generatePostContent["display_option"],
                "post_data" => $generatePostContent["post_data"],
                "isThreadLocked" => $generatePostContent["isThreadLocked"],
                "accessFullGrading" => $generatePostContent["accessFullGrading"],
                "includeReply" => $generatePostContent["includeReply"],
                "thread_id" => $generatePostContent["thread_id"],
                "first_post_id" => $generatePostContent["first_post_id"],
                "form_action_link" => $generatePostContent["form_action_link"],
                "thread_resolve_state" => $thread_resolve_state,
                "merge_thread_content" => $generatePostContent["merge_thread_content"],
                "csrf_token" => $generatePostContent["csrf_token"],
                "activeThreadTitle" => $generatePostContent["activeThreadTitle"],
                "post_box_id" => $generatePostContent["post_box_id"],
                "merge_url" => $this->core->buildCourseUrl(['forum', 'threads', 'merge']),
                "split_url" => $this->core->buildCourseUrl(['forum', 'posts', 'split']),
                "post_content_limit" => $post_content_limit
            ]);

            $return = $this->core->getOutput()->renderJsonSuccess(["html" => json_encode($return)]);
        }

        return $return;
    }

    public function generatePostList($currentThread, $posts, $unviewed_posts, $currentCourse, $includeReply = false, $threadExists = false, $display_option = 'time', $categories = [], $cookieSelectedCategories = [], $cookieSelectedThreadStatus = [], $cookieSelectedUnread = [], $currentCategoriesIds = [], $isCurrentFavorite = false, $render = true) {

        $activeThread = $this->core->getQueries()->getThread($currentThread)[0];

        $activeThreadTitle = ($this->core->getUser()->accessFullGrading() ? "({$activeThread['id']}) " : '') . $activeThread['title'];
        $activeThreadAnnouncement = $activeThread['pinned'];

        $thread_id = $activeThread['id'];
        $function_date = 'date_format';

        $first = true;
        $first_post_id = 1;

        $post_data = [];

        $csrf_token = $this->core->getCsrfToken();

        $totalAttachments = 0;

        if ($display_option == "tree") {
            $order_array = array();
            $reply_level_array = array();
            foreach ($posts as $post) {
                if ($thread_id == -1) {
                    $thread_id = $post["thread_id"];
                }
                if ($first) {
                    $first = false;
                    $first_post_id = $post["id"];
                }
                if ($post["parent_id"] > $first_post_id) {
                    $place = array_search($post["parent_id"], $order_array);
                    $tmp_array = array($post["id"]);
                    $parent_reply_level = $reply_level_array[$place];
                    while ($place && $place + 1 < count($reply_level_array) && $reply_level_array[$place + 1] > $parent_reply_level) {
                        $place++;
                    }
                    array_splice($order_array, $place + 1, 0, $tmp_array);
                    array_splice($reply_level_array, $place + 1, 0, $parent_reply_level + 1);
                }
                else {
                    array_push($order_array, $post["id"]);
                    array_push($reply_level_array, 1);
                }
            }
            $i = 0;
            $first = true;

            foreach ($order_array as $ordered_post) {
                foreach ($posts as $post) {
                    if ($post["id"] == $ordered_post) {
                        if ($post["parent_id"] == $first_post_id) {
                            $reply_level = 1;
                        }
                        else {
                            $reply_level = $reply_level_array[$i];
                        }

                        $post_data[] = $this->createPost($thread_id, $post, $unviewed_posts, $function_date, $first, $reply_level, $display_option, $includeReply, $totalAttachments);

                        break;
                    }
                }
                if ($first) {
                    $first = false;
                }
                $i++;
            }
        }
        else {
            foreach ($posts as $post) {
                if ($thread_id == -1) {
                    $thread_id = $post["thread_id"];
                }

                $first_post_id = $this->core->getQueries()->getFirstPostForThread($thread_id)['id'];

                $post_data[] = $this->createPost($thread_id, $post, $unviewed_posts, $function_date, $first, 1, $display_option, $includeReply, $totalAttachments);

                if ($first) {
                    $first = false;
                }
            }
        }

        $isThreadLocked = $this->core->getQueries()->isThreadLocked($thread_id);
        $accessFullGrading = $this->core->getUser()->accessFullGrading();

        $post_box_id = 0;

        $form_action_link = $this->core->buildCourseUrl(['forum', 'posts', 'new']);

        if (($isThreadLocked != 1 || $accessFullGrading ) && $includeReply) {
            $GLOBALS['post_box_id'] = $post_box_id = isset($GLOBALS['post_box_id']) ? $GLOBALS['post_box_id'] + 1 : 1;
        }

        $merge_thread_content = [];

        if ($this->core->getUser()->getGroup() <= 3) {
            $this->core->getOutput()->addVendorCss(FileUtils::joinPaths('chosen-js', 'chosen.min.css'));
            $this->core->getOutput()->addVendorJs(FileUtils::joinPaths('chosen-js', 'chosen.jquery.min.js'));
            $this->core->getOutput()->addVendorCss(FileUtils::joinPaths('flatpickr', 'flatpickr.min.css'));
            $this->core->getOutput()->addVendorJs(FileUtils::joinPaths('flatpickr', 'flatpickr.min.js'));
            $this->core->getOutput()->addVendorJs(FileUtils::joinPaths('flatpickr', 'plugins', 'shortcutButtons', 'shortcut-buttons-flatpickr.min.js'));
            $this->core->getOutput()->addVendorCss(FileUtils::joinPaths('flatpickr', 'plugins', 'shortcutButtons', 'themes', 'light.min.css'));
            $this->core->getOutput()->addInternalJs('forum.js');
            $this->core->getOutput()->addInternalCss('forum.css');
            $current_thread_first_post = $this->core->getQueries()->getFirstPostForThread($currentThread);
            $current_thread_date = $current_thread_first_post["timestamp"];
            $merge_thread_list = $this->core->getQueries()->getThreadsBefore($current_thread_date, 1);

            $merge_thread_content = [
                "current_thread_date" => $current_thread_date,
                "current_thread" => $currentThread,
                "possibleMerges" => $merge_thread_list
            ];
        }

        $return = "";

        if ($render) {
            $return = $this->core->getOutput()->renderTwigTemplate("forum/GeneratePostList.twig", [
                "userGroup" => $this->core->getUser()->getGroup(),
                "activeThread" => $activeThread,
                "activeThreadAnnouncement" => $activeThreadAnnouncement,
                "isCurrentFavorite" => $isCurrentFavorite,
                "display_option" => $display_option,
                "post_data" => $post_data,
                "isThreadLocked" => $isThreadLocked,
                "accessFullGrading" => $accessFullGrading,
                "includeReply" => $includeReply,
                "thread_id" => $thread_id,
                "first_post_id" => $first_post_id,
                "form_action_link" => $form_action_link,
                "merge_thread_content" => $merge_thread_content,
                "csrf_token" => $csrf_token,
                "activeThreadTitle" => $activeThreadTitle,
                "post_box_id" => $post_box_id,
                "total_attachments" => $totalAttachments,
                "merge_url" => $this->core->buildCourseUrl(['forum', 'threads', 'merge']),
                "split_url" => $this->core->buildCourseUrl(['forum', 'posts', 'split'])
            ]);
        }
        else {
            $return = [
                "userGroup" => $this->core->getUser()->getGroup(),
                "activeThread" => $activeThread,
                "activeThreadAnnouncement" => $activeThreadAnnouncement,
                "isCurrentFavorite" => $isCurrentFavorite,
                "display_option" => $display_option,
                "post_data" => $post_data,
                "isThreadLocked" => $isThreadLocked,
                "accessFullGrading" => $accessFullGrading,
                "includeReply" => $includeReply,
                "thread_id" => $thread_id,
                "first_post_id" => $first_post_id,
                "form_action_link" => $form_action_link,
                "merge_thread_content" => $merge_thread_content,
                "csrf_token" => $csrf_token,
                "activeThreadTitle" => $activeThreadTitle,
                "post_box_id" => $post_box_id,
                "total_attachments" => $totalAttachments
            ];
        }

        return $return;
    }

    public function showAlteredDisplayList($threads, $filtering, $thread_id, $categories_ids) {
        $tempArray = array();
        $threadAnnouncement = false;
        $activeThreadTitle = "";
        return $this->displayThreadList($threads, $filtering, $threadAnnouncement, $activeThreadTitle, $tempArray, $thread_id, $categories_ids, true);
    }

    public function contentMarkdownToPlain($str) {
        $str = preg_replace("/\[[^)]+\]/", "", $str);
        $str = preg_replace('/\(([^)]+)\)/s', '$1', $str);
        $str = str_replace("```", "", $str);
        return $str;
    }

    public function displayThreadList($threads, $filtering, &$activeThreadAnnouncement, &$activeThreadTitle, &$activeThread, $thread_id_p, $current_categories_ids, $render) {
        $used_active = false; //used for the first one if there is not thread_id set
        $current_user = $this->core->getUser()->getId();
        $display_thread_ids = $this->core->getUser()->getGroup() <= 2;

        $activeThreadAnnouncement = false;
        $activeThreadTitle = "";
        $function_date = 'date_format';
        $activeThread = [];

        $thread_content = [];

        foreach ($threads as $thread) {
            $first_post = $this->core->getQueries()->getFirstPostForThread($thread["id"]);
            if (is_null($first_post)) {
                // Thread without any posts(eg. Merged Thread)
                $first_post = ['content' => "", 'render_markdown' => 0];
                $date = null;
            }
            else {
                $date = DateUtils::parseDateTime($first_post['timestamp'], $this->core->getConfig()->getTimezone());
            }
            if ($thread['merged_thread_id'] != -1) {
                // For the merged threads
                $thread['status'] = 0;
            }

            $class = "thread_box";
            // $current_categories_ids should be subset of $thread["categories_ids"]
            $issubset = (count(array_intersect($current_categories_ids, $thread["categories_ids"])) == count($current_categories_ids));
            if (((isset($_REQUEST["thread_id"]) && $_REQUEST["thread_id"] == $thread["id"]) || $thread_id_p == $thread["id"] || $thread_id_p == -1) && !$used_active && $issubset) {
                $class .= " active";
                $used_active = true;
                $activeThreadTitle = ($display_thread_ids ? "({$thread['id']}) " : '') . $thread["title"];
                $activeThread = $thread;
                if ($thread["pinned"]) {
                    $activeThreadAnnouncement = true;
                }
                if ($thread_id_p == -1) {
                    $thread_id_p = $thread["id"];
                }
            }
            if (!$this->core->getQueries()->viewedThread($current_user, $thread["id"])) {
                $class .= " new_thread";
            }
            if ($thread["deleted"]) {
                $class .= " deleted";
            }

            if ($this->core->getQueries()->getUserById($thread['created_by'])->accessGrading()) {
                $class .= " important";
            }

            //fix legacy code
            $titleDisplay = $thread['title'];

            //replace tags from displaying in sidebar
            $first_post_content = str_replace("[/code]", "", str_replace("[code]", "", strip_tags($first_post["content"])));
            $temp_first_post_content = preg_replace('#\[url=(.*?)\](.*?)(\[/url\])#', '$2', $first_post_content);

            if (!empty($temp_first_post_content)) {
                $first_post_content = $temp_first_post_content;
            }

            if ($first_post['render_markdown'] == 1) {
                $first_post_content = $this->contentMarkdownToPlain($first_post_content);
            }

            $sizeOfContent = strlen($first_post_content);
            $contentDisplay = substr($first_post_content, 0, ($sizeOfContent < 80) ? $sizeOfContent : strrpos(substr($first_post_content, 0, 80), " "));
            $titleLength = strlen($thread['title']);

            $titleDisplay = substr($titleDisplay, 0, ($titleLength < 40) ? $titleLength : strrpos(substr($titleDisplay, 0, 40), " "));

            if (strlen($first_post["content"]) > 80) {
                $contentDisplay .= "...";
            }
            if (strlen($thread["title"]) > 40) {
                //Fix ... appearing
                if (empty($titleDisplay)) {
                    $titleDisplay .= substr($thread['title'], 0, 30);
                }
                $titleDisplay .= "...";
            }
            $titleDisplay = ($display_thread_ids ? "({$thread['id']}) " : '') . $titleDisplay;

            $link = $this->core->buildCourseUrl(['forum', 'threads', $thread['id']]);

            $favorite = isset($thread['favorite']) && $thread['favorite'];

            $fa_icon = "fa-question";
            $fa_class = "thread-unresolved";
            $tooltip = "Thread Unresolved";

            if (!isset($thread['status'])) {
                $thread['status'] = 0;
            }
            if ($thread['status'] != 0) {
                if ($thread['status'] == 1) {
                    $fa_icon = "fa-check";
                    $fa_class = "thread-resolved";
                    $tooltip = "Thread Resolved";
                }
            }

            $categories_content = [];
            foreach ($thread["categories_desc"] as $category_desc) {
                $categories_content[] = [$category_desc];
            }
            for ($i = 0; $i < count($thread["categories_color"]); $i += 1) {
                $categories_content[$i][] = $thread["categories_color"][$i];
            }

            $date_content = ["not_null" => !is_null($date)];

            if (!is_null($date)) {
                $date_content["formatted"] = $function_date($date, "n/j g:i A");
            }

            $thread_content[] = [
                'thread_id' => $thread['id'],
                "title" => $titleDisplay,
                "content" => $contentDisplay,
                "categories" => $categories_content,
                "link" => $link,
                "class" => $class,
                "pinned" => $thread["pinned"],
                "favorite" => $favorite,
                "merged_thread_id" => $thread['merged_thread_id'],
                "status" => $thread["status"],
                "fa_icon" => $fa_icon,
                "fa_class" => $fa_class,
                "tooltip" => $tooltip,
                "is_locked" => $this->core->getQueries()->isThreadLocked($thread['id']),
                "date" => $date_content,
                "current_user_posted" => $thread["current_user_posted"]
            ];
        }

        $return = "";

        if ($render) {
            $return = $this->core->getOutput()->renderTwigTemplate("forum/displayThreadList.twig", [
                "thread_content" => $thread_content,
            ]);
        }
        else {
            $return = [
                "thread_content" => $thread_content,
            ];
        }

        return $return;
    }

    public function filter_post_content($original_post_content) {
        $post_content = html_entity_decode($original_post_content, ENT_QUOTES | ENT_HTML5, 'UTF-8');
        $pre_post = preg_replace('#(<a href=[\'"])(.*?)([\'"].*>)(.*?)(</a>)#', '[url=$2]$4[/url]', $post_content);

        if (!empty($pre_post)) {
            $post_content = $pre_post;
        }

        preg_match_all('#\&lbrack;url&equals;(.*?)&rsqb;(.*?)(&lbrack;&sol;url&rsqb;)#', $post_content, $result);
        $accepted_schemes = array("https", "http");
        $pos = 0;
        if (count($result) > 0) {
            foreach ($result[1] as $url) {
                $decoded_url = filter_var(trim(strip_tags(html_entity_decode($url, ENT_QUOTES | ENT_HTML5, 'UTF-8'))), FILTER_SANITIZE_URL);
                $parsed_url = parse_url($decoded_url, PHP_URL_SCHEME);
                if (filter_var($decoded_url, FILTER_VALIDATE_URL, FILTER_FLAG_SCHEME_REQUIRED | FILTER_FLAG_HOST_REQUIRED) !== false && in_array($parsed_url, $accepted_schemes, true)) {
                    $pre_post = preg_replace('#\&lbrack;url&equals;(.*?)&rsqb;(.*?)(&lbrack;&sol;url&rsqb;)#', '<a href="' . htmlspecialchars($decoded_url, ENT_QUOTES) . '" target="_blank" rel="noopener nofollow">' . $result[2][$pos] . '</a>', $post_content, 1);
                }
                else {
                    $pre_post = preg_replace('#\&lbrack;url&equals;(.*?)&rsqb;(.*?)(&lbrack;&sol;url&rsqb;)#', htmlentities(htmlspecialchars($decoded_url), ENT_QUOTES | ENT_HTML5, 'UTF-8'), $post_content, 1);
                }
                if (!empty($pre_post)) {
                    $post_content = $pre_post;
                }

                $pos++;
            }
        }
        //This code is for legacy posts that had an extra \r per newline
        if (strpos($original_post_content, "\r") !== false) {
            $post_content = str_replace("\r", "", $post_content);
        }

        //end link handling

        //handle converting code segments
        $post_content = preg_replace('/&lbrack;code&rsqb;(.*?)&lbrack;&sol;code&rsqb;/', '<textarea class="code">$1</textarea>', $post_content);

        return $post_content;
    }

    public function createPost($thread_id, $post, $unviewed_posts, $function_date, $first, $reply_level, $display_option, $includeReply, &$totalAttachments) {
        $current_user = $this->core->getUser()->getId();
        $post_id = $post["id"];

        $thread_dir = FileUtils::joinPaths(FileUtils::joinPaths($this->core->getConfig()->getCoursePath(), "forum_attachments"), $thread_id);

        $date = DateUtils::parseDateTime($post["timestamp"], $this->core->getConfig()->getTimezone());
        if (!is_null($post["edit_timestamp"])) {
            $edit_date = $function_date(DateUtils::parseDateTime($post["edit_timestamp"], $this->core->getConfig()->getTimezone()), "n/j g:i A");
        }
        else {
            $edit_date = null;
        }
        $user_info = $this->core->getQueries()->getDisplayUserInfoFromUserId($post["author_user_id"]);
        $author_email = trim($user_info['user_email']);
        $first_name = trim($user_info["first_name"]);
        $last_name = trim($user_info["last_name"]);
        $visible_username = $first_name . " " . substr($last_name, 0, 1) . ".";
        $thread_resolve_state = $this->core->getQueries()->getResolveState($thread_id)[0]['status'];

        if ($display_option != 'tree') {
            $reply_level = 1;
        }

        if ($post["anonymous"]) {
            $visible_username = "Anonymous";
        }
        $classes = ["post_box"];
        if ($first && $display_option != 'alpha') {
            $classes[] = "first_post";
        }
        if (in_array($post_id, $unviewed_posts)) {
            if ($current_user != $post["author_user_id"]) {
                $classes[] = "new_post";
            }
        }
        else {
            $classes[] = "viewed_post";
        }
        if ($this->core->getQueries()->isStaffPost($post["author_user_id"])) {
            $classes[] = "important";
        }
        if ($post["deleted"]) {
            $classes[] = "deleted";
            $deleted = true;
        }
        else {
            $deleted = false;
        }

        $offset = min(($reply_level - 1) * 30, 180);

        $post_content = $post['content'];
        $markdown = $post["render_markdown"];

        $isThreadLocked = $this->core->getQueries()->isThreadLocked($thread_id);
        $userAccessFullGrading = $this->core->getUser()->accessFullGrading();
        $userGroup = $this->core->getUser()->getGroup();

        $post_user_info = [];

        $merged_thread = false;
        if ($this->core->getUser()->getGroup() <= 2) {
            $info_name = $first_name . " " . $last_name . " (" . $post['author_user_id'] . ")";
            $visible_user_json = json_encode($visible_username);
            $info_name = json_encode($info_name);
            $jscriptAnonFix = $post['anonymous'] ? 'true' : 'false';
            $jscriptAnonFix = json_encode($jscriptAnonFix);

            $post_user_info = [
                "info_name" => $info_name,
                "visible_user_json" => $visible_user_json,
                "jscriptAnonFix" => $jscriptAnonFix
            ];
        }

        $post_button = [];

        if ($this->core->getUser()->getGroup() <= 3 || $post['author_user_id'] === $current_user) {
            if (!($this->core->getQueries()->isThreadLocked($thread_id) != 1 || $this->core->getUser()->accessFullGrading())) {
            }
            else {
                if ($deleted && $this->core->getUser()->getGroup() <= 3) {
                    $ud_toggle_status = "false";
                    $ud_button_title = "Undelete post";
                    $ud_button_icon = "fa-undo";
                }
                else {
                    $ud_toggle_status = "true";
                    $ud_button_title = "Remove post";
                    $ud_button_icon = "fa-trash";
                }

                $post_button["delete"] = [
                    "ud_toggle_status" => $ud_toggle_status,
                    "csrf_token" => $this->core->getCsrfToken(),
                    "ud_button_title" => $ud_button_title,
                    "ud_button_icon" => $ud_button_icon
                ];

                if ($this->core->getUser()->accessGrading()) {
                    $merged_thread_query = $this->core->getQueries()->getPostOldThread($post_id);
                    if ($merged_thread_query["merged_thread_id"] != -1) {
                        $merged_thread = true;
                    }
                }

                $shouldEditThread = null;

                if ($first) {
                    $shouldEditThread = "true";
                    $edit_button_title = "Edit thread and post";
                }
                else {
                    $shouldEditThread = "false";
                    $edit_button_title = "Edit post";
                }

                $post_button["edit"] = [
                    "shouldEditThread" => $shouldEditThread,
                    "edit_button_title" => $edit_button_title,
                    "csrf_token" => $this->core->getCsrfToken()
                ];
            }
        }

        $post_attachment = ["exist" => false];

        if ($post["has_attachment"]) {
            $post_attachment["exist"] = true;

            $post_dir = FileUtils::joinPaths($thread_dir, $post["id"]);
            $files = FileUtils::getAllFiles($post_dir);

            $post_attachment["files"] = [];

            $attachment_num_files = count($files);
            $attachment_id = "attachments_{$post['id']}";
            $attachment_button_id = "button_attachments_{$post['id']}";
            $attachment_file_count = 0;
            $attachment_encoded_data = [];

            foreach ($files as $file) {
                $path = rawurlencode($file['path']);
                $name = rawurlencode($file['name']);
                $url = $this->core->buildCourseUrl(['display_file']) . '?dir=forum_attachments&path=' . $path;

                $post_attachment["files"][] = [
                    "file_viewer_id" => "file_viewer_" . $post_id . "_" . $attachment_file_count
                ];

                $attachment_encoded_data[] = [$url, $post_id . '_' . $attachment_file_count, $name];

                $attachment_file_count++;
                $totalAttachments++;
            }

            $attachment_encoded_data[] = $attachment_id;

            $post_attachment["params"] = [
                "well_id"   => $attachment_id,
                "button_id" => $attachment_button_id,
                "num_files" => $attachment_num_files,
                "encoded_data" => json_encode($attachment_encoded_data)
            ];
        }

        $post_box_id = 1;
        if ($this->core->getQueries()->isThreadLocked($thread_id) != 1 || $this->core->getUser()->accessFullGrading()) {
            $GLOBALS['post_box_id'] = $post_box_id = isset($GLOBALS['post_box_id']) ? $GLOBALS['post_box_id'] + 1 : 1;
        }

        $has_history = $this->core->getQueries()->postHasHistory($post_id);

        return [
            "classes" => $classes,
            "post_id" => $post_id,
            "reply_level" => $reply_level,
            "offset" => $offset,
            "first" => $first,
            "post_content" => $post_content,
            "post" => $post,
            "display_option" => $display_option,
            "isThreadLocked" => $isThreadLocked,
            "userAccessFullGrading" => $userAccessFullGrading,
            "userGroup" => $userGroup,
            "includeReply" => $includeReply,
            "thread_resolve_state" => $thread_resolve_state,
            "current_user" => $current_user,
            "author_email" => $author_email,
            "post_user_info" => $post_user_info,
            "post_date" => $function_date($date, 'n/j g:i A'),
            "edit_date" => $edit_date,
            "post_buttons" => $post_button,
            "visible_username" => $visible_username,
            "post_attachment" => $post_attachment,
            "form_post_url" => $this->core->buildCourseUrl(['forum', 'posts', 'new']),
            "post_box_id" => $post_box_id,
            "thread_id" => $thread_id,
            "parent_id" => $post_id,
            "render_markdown" => $markdown,
<<<<<<< HEAD
            "has_history" => $has_history
=======
            "thread_previously_merged" => $merged_thread
>>>>>>> a03df52d
        ];
    }

    public function createThread($category_colors) {
        if (!$this->forumAccess()) {
            $this->core->redirect($this->core->buildCourseUrl());
            return;
        }

        $this->core->getOutput()->addBreadcrumb("Discussion Forum", $this->core->buildCourseUrl(['forum']), null, $use_as_heading = true);
        $this->core->getOutput()->addBreadcrumb("Create Thread", $this->core->buildCourseUrl(['forum', 'threads', 'new']));

        $this->core->getOutput()->addInternalJs('drag-and-drop.js');
        $this->core->getOutput()->addVendorJs('flatpickr/flatpickr.js');
        $this->core->getOutput()->addVendorJs(FileUtils::joinPaths('flatpickr', 'plugins', 'shortcutButtons', 'shortcut-buttons-flatpickr.min.js'));
        $this->core->getOutput()->addVendorJs('jquery.are-you-sure/jquery.are-you-sure.js');
        $this->core->getOutput()->addVendorCss('flatpickr/flatpickr.min.css');
        $this->core->getOutput()->addVendorCss(FileUtils::joinPaths('flatpickr', 'plugins', 'shortcutButtons', 'themes', 'light.min.css'));

        $this->core->getOutput()->addInternalJs('forum.js');
        $this->core->getOutput()->addInternalCss('forum.css');

        $categories = "";

        $category_colors;

        $categories = $this->core->getQueries()->getCategories();

        $buttons = array(
            array(
                "required_rank" => 4,
                "display_text" => 'Back to Threads',
                "style" => 'position:relative;top:3px;float:right;',
                "link" => array(true, $this->core->buildCourseUrl(['forum', 'threads'])),
                "optional_class" => '',
                "title" => 'Back to threads',
                "onclick" => array(false)
            )
        );

        $thread_exists = $this->core->getQueries()->threadExists();
        $manage_categories_url = $this->core->buildCourseUrl(['forum', 'categories']);

        return $this->core->getOutput()->renderTwigTemplate("forum/createThread.twig", [
            "categories" => $categories,
            "category_colors" => $category_colors,
            "buttons" => $buttons,
            "thread_exists" => $thread_exists,
            "form_action" => $this->core->buildCourseUrl(['forum', 'threads', 'new']),
            "manage_categories_url" => $manage_categories_url,
            "csrf_token" => $this->core->getCsrfToken(),
            "email_enabled" => $this->core->getConfig()->isEmailEnabled(),
            "search_url" => $this->core->buildCourseUrl(['forum', 'search'])
        ]);
    }

    public function showCategories($category_colors) {

        if (!$this->forumAccess()) {
            $this->core->redirect($this->core->buildCourseUrl([]));
            return;
        }

        $this->core->getOutput()->addBreadcrumb("Discussion Forum", $this->core->buildCourseUrl(['forum']), null, $use_as_heading = true);
        $this->core->getOutput()->addBreadcrumb("Manage Categories", $this->core->buildCourseUrl(['forum', 'categories']));

        $this->core->getOutput()->addInternalJs('drag-and-drop.js');
        $this->core->getOutput()->addInternalJs('forum.js');
        $this->core->getOutput()->addVendorJs('flatpickr/flatpickr.js');
        $this->core->getOutput()->addVendorJs('jquery.are-you-sure/jquery.are-you-sure.js');

        $this->core->getOutput()->addVendorCss('flatpickr/flatpickr.min.css');

        $categories = "";
        $category_colors;

        if ($this->core->getUser()->accessGrading()) {
            $categories = $this->core->getQueries()->getCategories();
        }

        $buttons = array(
            array(
                "required_rank" => 4,
                "display_text" => 'Back to Threads',
                "style" => 'position:relative;float:right;top:3px;',
                "link" => array(true, $this->core->buildCourseUrl(['forum', 'threads'])),
                "optional_class" => '',
                "title" => 'Back to threads',
                "onclick" => array(false)
            )
        );
        $thread_exists = $this->core->getQueries()->threadExists();

        $forumBarData = [
            "forum_bar_buttons_right" => $buttons,
            "forum_bar_buttons_left" => [],
            "show_threads" => false,
            "thread_exists" => $thread_exists
        ];

        return $this->core->getOutput()->renderTwigTemplate("forum/ShowCategories.twig", [
            "categories" => $categories,
            "category_colors" => $category_colors,
            "forumBarData" => $forumBarData,
            "csrf_token" => $this->core->getCsrfToken(),
            "search_url" => $this->core->buildCourseUrl(['forum', 'search'])
        ]);
    }

    public function statPage($users) {
        if (!$this->forumAccess()) {
            $this->core->redirect($this->core->buildCourseUrl());
            return;
        }

        if (!$this->core->getUser()->accessFullGrading()) {
            $this->core->redirect($this->core->buildCourseUrl(['forum', 'threads']));
            return;
        }

        $this->core->getOutput()->addBreadcrumb("Discussion Forum", $this->core->buildCourseUrl(['forum']), null, $use_as_heading = true);
        $this->core->getOutput()->addBreadcrumb("Statistics", $this->core->buildCourseUrl(['forum', 'stats']));

        $this->core->getOutput()->addInternalJs('forum.js');
        $this->core->getOutput()->addInternalCss('forum.css');

        $buttons = array(
            array(
                "required_rank" => 4,
                "display_text" => 'Back to Threads',
                "style" => 'position:relative;float:right;top:3px;',
                "link" => array(true, $this->core->buildCourseUrl(['forum', 'threads'])),
                "optional_class" => '',
                "title" => 'Back to threads',
                "onclick" => array(false)
            )
        );

        $thread_exists = $this->core->getQueries()->threadExists();

        $forumBarData = [
            "forum_bar_buttons_right" => $buttons,
            "forum_bar_buttons_left" => [],
            "show_threads" => false,
            "thread_exists" => $thread_exists
        ];

        $userData = [];

        foreach ($users as $user => $details) {
            $first_name = $details["first_name"];
            $last_name = $details["last_name"];
            $post_count = count($details["posts"]);
            $posts = json_encode($details["posts"]);
            $ids = json_encode($details["id"]);
            $timestamps = json_encode($details["timestamps"]);
            $thread_ids = json_encode($details["thread_id"]);
            $thread_titles = json_encode($details["thread_title"]);
            $num_deleted = ($details["num_deleted_posts"]);

            $userData[] = [
                "last_name" => $last_name,
                "first_name" => $first_name,
                "post_count" => $post_count,
                "details_total_threads" => $details["total_threads"],
                "num_deleted" => $num_deleted,
                "posts" => $posts,
                "ids" => $ids,
                "timestamps" => $timestamps,
                "thread_ids" => $thread_ids,
                "thread_titles" => $thread_titles
            ];
        }

        return $this->core->getOutput()->renderTwigTemplate("forum/StatPage.twig", [
            "forumBarData" => $forumBarData,
            "userData" => $userData,
            "search_url" => $this->core->buildCourseUrl(['forum', 'search'])
        ]);
    }
}<|MERGE_RESOLUTION|>--- conflicted
+++ resolved
@@ -971,11 +971,8 @@
             "thread_id" => $thread_id,
             "parent_id" => $post_id,
             "render_markdown" => $markdown,
-<<<<<<< HEAD
-            "has_history" => $has_history
-=======
+            "has_history" => $has_history,
             "thread_previously_merged" => $merged_thread
->>>>>>> a03df52d
         ];
     }
 
