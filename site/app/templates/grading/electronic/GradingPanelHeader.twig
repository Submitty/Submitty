--- conflicted
+++ resolved
@@ -25,41 +25,10 @@
 
 <div id="grading-panel-header">
     <div class="panel-header-box">
-<<<<<<< HEAD
-        <span class="grade-panel" id="autograding_results_btn">
-            <button title="Show/Hide Autograding Testcases (Press A)"
-                    class="invisible-btn"
-                    tabindex="0"
-                    data-testid="show-autograding"
-            >
-                <i class="fas fa-list"></i><span>Autograding</span>
-            </button>
-            {{ self.renderPanelPositionSelector('autograding_results') }}
-        </span>
-        <span class="grade-panel" id="grading_rubric_btn" data-testid="grading-rubric-btn">
-            <button title="Show/Hide Grading Rubric (Press G)"
-                    class="invisible-btn"
-                    tabindex="0"
-            >
-                <i class="fas fa-edit"></i><span>Rubric</span>
-            </button>
-            {{ self.renderPanelPositionSelector('grading_rubric') }}
-        </span>
-        <span class="grade-panel" id="submission_browser_btn" data-testid="submission-browser-btn">
-            <button title="Show/Hide Submission and Results Browser (Press O)"
-                    class="invisible-btn"
-                    tabindex="0"
-                    data-testid="show-submission"
-            >
-                <i class="fas fa-folder-open"></i><span>Files</span>
-            </button>
-            {{ self.renderPanelPositionSelector('submission_browser') }}
-        </span>
-=======
         {% if not isPeerGrader or (isPeerGrader and isPeerAutograding) %}
             <span class="grade-panel" id="autograding_results_btn">
                 <button title="Show/Hide Autograding Testcases (Press A)"
-                        class="invisible-btn key_to_click"
+                        class="invisible-btn"
                         tabindex="0"
                         data-testid="show-autograding"
                 >
@@ -71,7 +40,7 @@
         {% if not isPeerGrader or (isPeerGrader and isPeerRubric) %}
             <span class="grade-panel" id="grading_rubric_btn" data-testid="grading-rubric-btn">
                 <button title="Show/Hide Grading Rubric (Press G)"
-                        class="invisible-btn key_to_click"
+                        class="invisible-btn"
                         tabindex="0"
                 >
                     <i class="fas fa-edit"></i><span>Rubric</span>
@@ -82,7 +51,7 @@
         {% if not isPeerGrader or (isPeerGrader and isPeerFiles) %}
             <span class="grade-panel" id="submission_browser_btn" data-testid="submission-browser-btn">
                 <button title="Show/Hide Submission and Results Browser (Press O)"
-                        class="invisible-btn key_to_click"
+                        class="invisible-btn"
                         tabindex="0"
                         data-testid="show-submission"
                 >
@@ -91,7 +60,6 @@
                 {{ self.renderPanelPositionSelector('submission_browser') }}
             </span>
         {% endif %}
->>>>>>> 587fc0ca
         {% if isStudentInfoPanel %}
             <span class="grade-panel" id="student_info_btn" data-testid="student-info-btn">
                 <button title="Show/Hide Student Information (Press S)"
@@ -103,26 +71,10 @@
             {{ self.renderPanelPositionSelector('student_info') }}
             </span>
         {% endif %}
-<<<<<<< HEAD
-        <span class="grade-panel" id="solution_ta_notes_btn" data-testid="solution-ta-notes-btn">
-            <button title="Show Solution and TA notes"
-                    class="invisible-btn"
-                    tabindex="0"
-            >
-                <i class="fas fa-check"></i><span>Solutions/Notes</span>
-            </button>
-            {{ self.renderPanelPositionSelector('solution_ta_notes') }}
-        </span>
-        {% if isPeerPanel %}
-            <span class="grade-panel" id="peer_info_btn" data-testid="peer-info-btn">
-                <button title="Show/Hide Peer Information (Press P)"
-                        class="invisible-btn"
-=======
         {% if not isPeerGrader or (isPeerGrader and isPeerSolutions) %}
             <span class="grade-panel" id="solution_ta_notes_btn" data-testid="solution-ta-notes-btn">
                 <button title="Show Solution and TA notes"
-                        class="invisible-btn key_to_click"
->>>>>>> 587fc0ca
+                        class="invisible-btn"
                         tabindex="0"
                 >
                     <i class="fas fa-check"></i><span>Solutions/Notes</span>
@@ -130,17 +82,10 @@
                 {{ self.renderPanelPositionSelector('solution_ta_notes') }}
             </span>
         {% endif %}
-<<<<<<< HEAD
-        {% if isDiscussionPanel %}
-            <span class="grade-panel" id="discussion_browser_btn" data-testid="discussion-browser-btn">
-                <button title="Show/Hide Discussion Posts"
-                        class="invisible-btn"
-=======
         {% if isPeerPanel %}
             <span class="grade-panel" id="peer_info_btn" data-testid="peer-info-btn">
                 <button title="Show/Hide Peer Information (Press P)"
-                        class="invisible-btn key_to_click"
->>>>>>> 587fc0ca
+                        class="invisible-btn"
                         tabindex="0"
                 >
                     <i class="fas fa-users"></i><span>Peer</span>
@@ -152,7 +97,7 @@
             {% if isDiscussionPanel %}
                 <span class="grade-panel" id="discussion_browser_btn" data-testid="discussion-browser-btn">
                     <button title="Show/Hide Discussion Posts"
-                            class="invisible-btn key_to_click"
+                            class="invisible-btn"
                             tabindex="0"
                     >
                         <i class="fas fa-comment-alt"></i><span>Discussion</span>
