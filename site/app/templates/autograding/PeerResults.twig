{% import 'functions/Badge.twig' as Badge %}
{% import 'functions/TAResultsFunctions.twig' as TAResultsFunctions %}
{% import _self as self %}

<script>
{# When the user clicks on a peer tab in peer feedback mode, hide all other peer feedback panels, set all other tabs to unselected, set the clicked peer tab to selected and show the corresponding peer feedback panel #}

function open_peer_feedback_tab(user, ordered_graders) {
    $('.page-content').hide();
    $('#peer-feedback-'+user).show();
    for (var i = 0 ; i<{{ordered_graders|json_encode|raw}}.length;i++){
        $('#peer_feedback_nav_'+{{ordered_graders|json_encode|raw}}[i]).removeClass('active-btn');
    }
    $('#peer_feedback_nav_'+user).addClass('active-btn');
}
function set_peer_feedback(grader_id, user_id, g_id, feedback) {
    let peer_feedback_positive = ['no_response', 'thanks', 'helpful', 'detailed'];
    let peer_feedback_negative = ['inappropriate'];
    peer_feedback_positive.forEach(function(feedback, index) {
        $('#peer_feedback_'+ feedback +'_'+grader_id).removeClass("peer_feedback_positive_selected");
        $('#peer_feedback_'+ feedback +'_'+grader_id).addClass("peer_feedback_positive_unselected");
    })
    peer_feedback_negative.forEach(function(feedback, index) {
        $('#peer_feedback_'+ feedback +'_'+grader_id).removeClass("peer_feedback_negative_selected");
        $('#peer_feedback_'+ feedback +'_'+grader_id).addClass("peer_feedback_negative_unselected");
    })
    if(peer_feedback_positive.indexOf(feedback) !== -1){
        $('#peer_feedback_'+ feedback +'_'+grader_id).removeClass("peer_feedback_positive_unselected");
        $('#peer_feedback_'+ feedback +'_'+grader_id).addClass("peer_feedback_positive_selected");
    }
    else{
        $('#peer_feedback_'+ feedback +'_'+grader_id).removeClass("peer_feedback_negative_unselected");
        $('#peer_feedback_'+ feedback +'_'+grader_id).addClass("peer_feedback_negative_selected");
    }
    peerFeedbackUpload(grader_id, user_id, g_id, feedback);

}
function switch_feedback_modes() {
    if($('#switch_feedback_button')[0].textContent == "Switch to Feedback Mode"){
        $('#switch_feedback_button')[0].textContent = "Switch to Normal Display";
        $('#peer_feedback_wrapper').show();
        $('#comments_wrapper').hide();
        $('#normal_peer_wrapper').hide();
    }
    else{
        $('#switch_feedback_button')[0].textContent = "Switch to Feedback Mode";
        $('#normal_peer_wrapper').show();
        $('#comments_wrapper').show();
        $('#peer_feedback_wrapper').hide();
    }
}
</script>

{% if not been_ta_graded %}
    <br>
    <h3>This assignment has not been graded yet</h3>
{% elseif not active_same_as_graded %}
    <br>
    <h3>The version you have selected to be graded above does not match the version graded by your TA/instructor, please contact TA/instructor if necessary to resolve the problem.</h3>
{% elseif not grading_complete %}
    <br>
    <h3>Grading not complete, please contact an instructor/grader</h3>
{% else %}
    <div class="sub">
<<<<<<< HEAD

        <button class = 'btn btn-default' id = "switch_feedback_button" onclick='switch_feedback_modes()'>Switch to Feedback Mode</button>

=======
        <button class = 'btn btn-default' id = "switch_feedback_button" onclick='switch_feedback_modes()'>Switch to Feedback Mode</button>
>>>>>>> 80991544
        {# /Overview #}

        {% if (peer_score >= peer_max) %}
            <canvas id="confetti_canvas"></canvas>
        {% endif %}

        {% if peer_components | length > 0 %}
            <div class="no-border-box submission-page-total-header">
                <div class="box-title-total"
                    {% if peer_score >= peer_max %}
                        onclick="addConfetti();" style="cursor:pointer;"
                    {% endif %}>
                    {{ Badge.render(peer_score, peer_max, false) }}
                    <h4>Peer Grading Total</h4>
                </div>
            </div>

            {# Peer Component boxes #}
            <div id="normal_peer_wrapper">
                {% for component in peer_components %}
                    {% if component.peer_ids | length <= 5 %}
                        {{ self.renderFewPeerResults(component, peer_aliases, ordered_graders)  }}
                    {% else %}
                        {{ self.renderManyPeerResults(component) }}
                    {% endif %}
                {% endfor %}
            </div>
            {{ self.renderPeerFeedbackTable(peer_components, peer_aliases, ordered_graders, overall_comments, uploaded_pdfs, annotated_file_names, student_pdf_view_url, user_id, gradeable_id, peer_feedback)  }}
            {# /Peer Component boxes #}
        {% endif %}

        {# Overview #}
        <div id="comments_wrapper" class="no-border-box" style="padding: 10px; word-break: break-word;">
            {% for user in ordered_graders|filter(user => overall_comments[user] is not empty) %}
                <div class="overall-comment-box">
                    <p class="overall-comment-author">
                        Overall note from {{peer_aliases[user]}}:
                    </p>
                    <p class="overall-comment">
                        <span class='gradeable_comment'>{{ overall_comments[user] | nl2br }}</span>
                    </p>
                </div>

            {% endfor %}
        </div>

        {% if uploaded_pdfs|length >= 1 %}
            <div class = "no-border-box">

                <div class="row">
                    <div class="no-border-box col-sm-3" style="float: right; padding: 20px; width: 25%; word-break: break-word; display: inline-block">
                        {% for file in files %}
                            {% if loop.index != uploaded_pdfs|length %}
                                <div style="margin-bottom: 2em">
                                    {{ file.relative_name }}
                                </div>
                            {% else %}
                                {{ file.relative_name }}
                            {% endif %}

                        {% endfor %}
                    </div>
                    <div class="no-border-box col-sm-5" style="float: center; padding: 20px; width: 40%; word-break: break-word; display: inline-block">
                        {% for file in files %}
                            <p style="text-align:center; vertical-align: middle;">
                                <a class="btn btn-primary" onclick="openUrl('{{ student_pdf_view_url }}?filename={{ file.relative_name }}')" style="margin-right:20px;">View Popup <i class="fas fa-window-restore"></i></a>
                                    {# download icon if student can download files #}
                                    {% if can_download %}
                                        <button class = 'btn btn-default' onclick='downloadFile("{{ file.path|url_encode }}", "submissions")' aria-label="Download the file"> Download
                                            <i class="fas fa-download" title="Download the file"></i></button>
                                    {% endif %}
                            </p>
                            {% if loop.index != files|length %}
                                <br />
                            {% endif %}
                        {% endfor %}
                    </div>
                    <div class="no-border-box col-sm-3" style="float: center; padding: 40px; width: 30%; word-break: break-word; display: inline-block">

                        {% if can_download %}
                            <p style="text-align:center; vertical-align: middle;">
                                Download all files: <button class = "btn btn-default" onclick='downloadSubmissionZip("{{ gradeable_id }}", "{{ user_id }}", "{{ display_version }}")' aria-label="Download zip of all files" > Download Zip
                                    <i class="fas fa-download" title="Download zip of all files"></i></button>
                            </p>
                        {% endif %}

                        {% for file in uploaded_pdfs %}
                            {% if file.encoded_name in annotated_file_names %}
                                {% if loop.index != uploaded_pdfs|length %}
                                    <div style="margin-bottom: 1.28em">
                                        <p style="text-align:center"> {#<a class="btn btn-primary" onclick="openUrl('{{ core.buildUrl({'component':'student', 'page':'PDF', 'action':'download_annotated_pdf', 'gradeable_id': gradeable_id, 'file_name': file.name}) }}')">Download <i class="fas fa-download"></i></a>#}
                                            <a class="btn btn-success" onclick="openUrl('{{ student_pdf_view_url }}?filename={{ file.name }}')">View Popup <i class="fas fa-window-restore"></i></a></p>
                                    </div>
                                {% else %}
                                    <p style="text-align:center"> {#<a class="btn btn-primary" onclick="openUrl('{{ core.buildUrl({'component':'student', 'page':'PDF', 'action':'download_annotated_pdf', 'gradeable_id': gradeable_id, 'file_name': file.name}) }}')">Download <i class="fas fa-download"></i></a>#}
                                        <a class="btn btn-success" onclick="openUrl('{{ student_pdf_view_url }}?filename={{ file.name }}')">View Popup <i class="fas fa-window-restore"></i></a></p>
                                {% endif %}
                            {% else %}
                                {% if loop.index != uploaded_pdfs|length %}
                                    <div style="margin-bottom: 3.4em"></div>
                                {% endif %}
                            {% endif %}

                        {% endfor %}
                    </div>
                </div>

            </div>
        {% endif %}
    {# /Total auto + manual #}
    </div>
{% endif %}


{%- macro renderManyPeerResults(component, num_decimals) -%}
    <div class="box grade-results">
        <div class="no-border-box-badge">
            {{ Badge.render(component.total_score, component.points_possible, component.extra_credit) }}
        </div>
        <div class="no-border-box-info" style="width:100%">
            <h4>
                {{ component.title|escape }}
            </h4>
            <div style="float:left; width:100%;">
                <p style="padding-bottom: 10px;">
                    {{ component.student_comment|nl2br }}
                </p>
                <p>

                {# This is a layout table #}
                <table class="mobile-table" style="border-color:white;">
                     <thead>
                        <tr>
                            <th class="peer-table-header" style="width:90px;"># of Peers</th>
                            <th class="peer-table-header"> Points </th>
                            <th class="peer-table-title-data"> Title  </th>
                        </tr>
                    </thead>
                    <tbody>
                        {% for mark in component.marks|filter((mark) => mark.show_mark) %}
                            <tr>
                                <td class="peer-table-data">
                                    {{ mark.num_earned }}
                                </td>
                                <td class="peer-table-data">
                                    {{ mark.points|number_format(num_decimals) }}
                                </td>
                                <td class="peer-table-title-data">
                                    {{ mark.title|nl2br }}
                                </td>
                            </tr>
                        {% endfor %}
                    </tbody>
                </table>
                </p>
            </div>
        </div>
    </div>
{%- endmacro -%}


{%- macro renderFewPeerResults(component, peer_aliases, ordered_graders, num_decimals) -%}
    <div class="box grade-results">
        <div class="no-border-box-badge">
            {{ Badge.render(component.total_score, component.points_possible, component.extra_credit) }}
        </div>
        <div class="no-border-box-info" style="width:100%">
            <h4>
                {{ component.title|escape }}
            </h4>
            <div style="float:left; width:100%;">
                <p style="padding-bottom: 10px;">{{ component.student_comment|nl2br }}</p>
                <p>

                {# This is a layout table #}
                <table class="mobile-table" style="border-color:white;">
                     <thead>
                        <tr>
                            {% for grader in ordered_graders|filter(grader => grader in component.peer_ids) %}
                                <th class="peer-table-header">
                                    {{ peer_aliases[grader] }}
                                </th>
                            {% endfor %}
                            <th> Points </th>
                            <th class="peer-table-title-data"> Title  </th>
                        </tr>
                    </thead>
                    <tbody>
                        {% for mark in component.marks|filter((mark) => mark.show_mark) %}
                            <tr>
                                {% for grader in ordered_graders|filter(grader => grader in component.peer_ids) %}
                                    <td class="peer-table-data">
                                        {% if mark.earned[grader] %}
                                            <div class="col-no-gutters indicator">
                                                <i class="far fa-check-square fa-1g"></i>
                                            </div>
                                        {% else %}
                                            <div class="col-no-gutters indicator">
                                                <i class="far fa-square fa-1g"></i>
                                            </div>
                                        {% endif %}
                                    </td>
                                {% endfor %}
                                <td class="peer-table-data">
                                    {{ mark.points|number_format(num_decimals) }}
                                </td>
                                <td class="peer-table-title-data">
                                    {{ mark.title|nl2br }}
                                </td>
                            </tr>
                        {% endfor %}
                    </tbody>
                </table>
                </p>
            </div>
        </div>
    </div>
{%- endmacro -%}

{%- macro renderPeerFeedbackTable(peer_components, peer_aliases, ordered_graders, overall_comments, uploaded_pdfs, annotated_file_names, student_pdf_view_url, user_id, gradeable_id, peer_feedback) -%}
    <div id="peer_feedback_wrapper" style="display: none;">
        <div class="box grade-results">
            {% for grader in ordered_graders %}
                <a class="nav-bar key_to_click" id="peer_feedback_nav_{{grader}}" onclick="open_peer_feedback_tab('{{grader}}');">{{peer_aliases[grader]}}</a>
            {% endfor %}
        </div>
        <span style="float: right" id="save_status"></span>
        {% for grader in ordered_graders %}

            <div class="page-content" id="peer-feedback-{{grader}}" style="display: none;">
                <table class="mobile-table" id="peer-feedback-table-{{grader}}">
                    <tbody>
                        {% for component in peer_components %}
                            <div class="box-info">
                                    <h4>{{ component.title|escape }}
                                    </h4>
                                    <p>
                                        {% for mark in component.marks %}
                                            {% if mark.earned[grader] %}
                                                <i class="far fa-check-square fa-1g"></i>
                                            {% else %}
                                                <i class="far fa-square fa-1g"></i>
                                            {% endif %}
                                            {{ mark.points|number_format(num_decimals) }}
                                            {{ mark.title|nl2br }}
                                            </br>
                                        {% endfor %}
                                    </p>
                            </div>
                        {% endfor %}
                    </tbody>
                </table>
                {% if overall_comments[grader] is not empty %}
                    <div class="overall-comment-box">
                        <p class="overall-comment-author">
                            Overall note from grader:
                        </p>
                        <p class="overall-comment">
                            <span class='gradeable_comment'>{{ overall_comments[grader] | nl2br }}</span>
                        </p>
                    </div>
                {% endif %}

            {% for file in uploaded_pdfs %}
                {% if file.encoded_name in annotated_file_names and grader in file.graders%}
                    </br>
                    <p>
                        {{file.name}} :
                    </p>
                    <p>
                        <a class="btn btn-success" onclick="openUrl('{{ student_pdf_view_url }}?filename={{ file.name }}&path={{ file.path|url_encode }}&grader={{ grader|url_encode }}')">View Popup <i class="fas fa-window-restore"></i>
                        </a>
                    </p>
                {% endif %}

            {% endfor %}
            </br>
            <b>Peer Feedback:</b>
            <div>
                </br>
                <a class="btn peer_feedback_positive_unselected" data-color="#008000" id="peer_feedback_no_response_{{grader}}" onclick="set_peer_feedback('{{grader}}', '{{user_id}}', '{{gradeable_id}}','no_response', '>No Response');">No Response</a>
                <a class="btn peer_feedback_positive_unselected" data-color="#008000" id="peer_feedback_thanks_{{grader}}" onclick="set_peer_feedback('{{grader}}', '{{user_id}}', '{{gradeable_id}}', 'thanks', 'Thank You!');">Thank You</a>
                <a class="btn peer_feedback_positive_unselected" data-color="#008000" id="peer_feedback_helpful_{{grader}}" onclick="set_peer_feedback('{{grader}}', '{{user_id}}', '{{gradeable_id}}','helpful', 'This feedback was helpful to me');">This feedback was helpful to me!</a>
                <a class="btn peer_feedback_positive_unselected" data-color="#008000" id="peer_feedback_detailed_{{grader}}" onclick="set_peer_feedback('{{grader}}', '{{user_id}}', '{{gradeable_id}}', 'detailed', 'This feedback was detailed, specific, and/or technical');">This feedback was detailed, specific, and/or technical</a>
                <a class="btn peer_feedback_negative_unselected" data-color="#800000" id="peer_feedback_inappropriate_{{grader}}" onclick="set_peer_feedback('{{grader}}', '{{user_id}}', '{{gradeable_id}}', 'inappropriate', 'This feedback was inaccurate and/or inappropriate');">This feedback was inaccurate and/or inappropriate</a>
            </div>
            <script>
                var feedbackArray = {{peer_feedback|json_encode|raw}};
                if('{{grader}}' in feedbackArray){
                    var feedback = feedbackArray['{{grader}}']['{{user_id}}']['feedback'];
                    set_peer_feedback('{{grader}}', '{{user_id}}', '{{gradeable_id}}', feedback)
                }
            </script>
        </div>
        {% endfor %}
    </div>
{%- endmacro -%}<|MERGE_RESOLUTION|>--- conflicted
+++ resolved
@@ -62,13 +62,9 @@
     <h3>Grading not complete, please contact an instructor/grader</h3>
 {% else %}
     <div class="sub">
-<<<<<<< HEAD
 
         <button class = 'btn btn-default' id = "switch_feedback_button" onclick='switch_feedback_modes()'>Switch to Feedback Mode</button>
 
-=======
-        <button class = 'btn btn-default' id = "switch_feedback_button" onclick='switch_feedback_modes()'>Switch to Feedback Mode</button>
->>>>>>> 80991544
         {# /Overview #}
 
         {% if (peer_score >= peer_max) %}
