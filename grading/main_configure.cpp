--- conflicted
+++ resolved
@@ -221,10 +221,7 @@
           auto in_starter_value_string = input.find("starter_value_string");
           if(in_starter_value_string != input.end())
           {
-<<<<<<< HEAD
-=======
             assert(in_starter_value_string->is_string());
->>>>>>> b00212e6
             starter_value_string = *in_starter_value_string;
           }
 
