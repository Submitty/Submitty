#include <unistd.h>
#include <set>
#include <sys/stat.h>
#include "TestCase.h"
#include "JUnitGrader.h"
#include "myersDiff.h"
#include "tokenSearch.h"
#include "execute.h"

// FIXME should be configurable within the homework, but should not exceed what is reasonable to myers diff

//#define MYERS_DIFF_MAX_FILE_SIZE 1000 * 50   // in characters  (approx 1000 lines with 50 characters per line)
//#define MYERS_DIFF_MAX_FILE_SIZE 1000 * 60   // in characters  (approx 1000 lines with 60 characters per line)
#define MYERS_DIFF_MAX_FILE_SIZE 1000 * 80   // in characters  (approx 1000 lines with 60 characters per line)
#define OTHER_MAX_FILE_SIZE      1000 * 100  // in characters  (approx 1000 lines with 100 characters per line)


int TestCase::next_test_case_id = 1;

std::string rlimit_name_decoder(int i);

void adjust_test_case_limits(nlohmann::json &modified_test_case_limits,
                             int rlimit_name, rlim_t value) {
  
  std::string rlimit_name_string = rlimit_name_decoder(rlimit_name);
  
  // first, see if this quantity already has a value
  nlohmann::json::iterator t_itr = modified_test_case_limits.find(rlimit_name_string);
  
  if (t_itr == modified_test_case_limits.end()) {
    // if it does not, add it
    modified_test_case_limits[rlimit_name_string] = value;
  } else {
    // otherwise set it to the max
    //t_itr->second = std::max(value,t_itr->second);
    if (int(value) > int(modified_test_case_limits[rlimit_name_string]))
      modified_test_case_limits[rlimit_name_string] = value;
  }
}


std::vector<std::string> stringOrArrayOfStrings(nlohmann::json j, const std::string what) {
  std::vector<std::string> answer;
  nlohmann::json::const_iterator itr = j.find(what);
  if (itr == j.end())
    return answer;
  if (itr->is_string()) {
    answer.push_back(*itr);    
  } else {
    assert (itr->is_array());
    nlohmann::json::const_iterator itr2 = itr->begin();
    while (itr2 != itr->end()) {
      assert (itr2->is_string());
      answer.push_back(*itr2);
      itr2++;
    }
  }
  return answer;
}


void fileStatus(const std::string &filename, bool &fileExists, bool &fileEmpty) {
  struct stat st;
  if (stat(filename.c_str(), &st) < 0) {
    // failure 
    fileExists = false;
  }
  else {
    fileExists = true;
    if (st.st_size == 0) {
      fileEmpty = true;
    } else {
      fileEmpty = false;
    }
  }
}


bool getFileContents(const std::string &filename, std::string &file_contents) {
  std::ifstream file(filename);
  if (!file.good()) { return false; }
  file_contents = std::string(std::istreambuf_iterator<char>(file), std::istreambuf_iterator<char>());
  //std::cout << "file contents size = " << file_contents.size() << std::endl;
  return true;
}


bool openStudentFile(const TestCase &tc, const nlohmann::json &j, std::string &student_file_contents, std::vector<std::string> &messages) {
  std::string filename = j.value("actual_file","");
  if (filename == "") {
    messages.push_back("ERROR!  STUDENT FILENAME MISSING");
    return false;
  }
  std::string p_filename = tc.getPrefix() + "_" + filename;

  // check for wildcard
  if (p_filename.find('*') != std::string::npos) {
    std::cout << "HAS WILDCARD!  MUST EXPAND '" << p_filename << "'" << std::endl;
    std::vector<std::string> files;
    p_filename = replace_slash_with_double_underscore(p_filename);
    wildcard_expansion(files, p_filename, std::cout);
    if (files.size() == 0) {
      messages.push_back("ERROR!  No matches to wildcard pattern");
      return false;
    } else if (files.size() > 1) {
      messages.push_back("ERROR!  Multiple matches to wildcard pattern");
      return false;
    } else {
      p_filename = files[0];
      std::cout << "FOUND MATCH" << p_filename << std::endl;
    }
  }

  if (!getFileContents(p_filename,student_file_contents)) {
    messages.push_back("ERROR!  Could not open student file: '" + filename + "'");
    return false;
  }
  if (student_file_contents.size() > MYERS_DIFF_MAX_FILE_SIZE) {
    messages.push_back("ERROR!  Student file '" + p_filename + "' too large for grader");
    return false;
  }
  return true;
}


bool openExpectedFile(const TestCase &tc, const nlohmann::json &j, std::string &expected_file_contents, std::vector<std::string> &messages) {
  std::string filename = j.value("expected_file","");
  if (filename == "") {
    messages.push_back("ERROR!  EXPECTED FILENAME MISSING");
    return false;
  }
  if (!getFileContents(filename,expected_file_contents)) {
    messages.push_back("ERROR!  Could not open expected file: '" + filename);
    return false;
  }
  if (expected_file_contents.size() > MYERS_DIFF_MAX_FILE_SIZE) {
    messages.push_back("ERROR!  Expected file '" + filename + "' too large for grader");
    return false;
  }
  return true;
}


TestResults* intComparison_doit (const TestCase &tc, const nlohmann::json& j) {
  std::string student_file_contents;
  std::vector<std::string> error_messages;
  if (!openStudentFile(tc,j,student_file_contents,error_messages)) {
    return new TestResults(0.0,error_messages);
  }
  if (student_file_contents.size() == 0) {
    return new TestResults(0.0,{"ERROR!  FILE EMPTY"});
  }
  try {
    int value = std::stoi(student_file_contents);
    std::cout << "DONE STOI " << value << std::endl;
    nlohmann::json::const_iterator itr = j.find("term");
    if (itr == j.end() || !itr->is_number()) {
      return new TestResults(0.0,{"ERROR!  integer \"term\" not specified"});
    }
    int term = (*itr);
    std::string cmpstr = j.value("comparison","MISSING COMPARISON");
    bool success;
    if (cmpstr == "eq")      success = (value == term);
    else if (cmpstr == "ne") success = (value != term);
    else if (cmpstr == "gt") success = (value > term);
    else if (cmpstr == "lt") success = (value < term);
    else if (cmpstr == "ge") success = (value >= term);
    else if (cmpstr == "le") success = (value <= term);
    else {
      return new TestResults(0.0, {"ERROR! UNKNOWN COMPARISON "+cmpstr});
    }
    if (success)
      return new TestResults(1.0);
    std::string description = j.value("description","MISSING DESCRIPTION");
    std::string failure_message = j.value("failure_message",
                                          "ERROR! "+description+" "+std::to_string(value)+" "+cmpstr+" "+std::to_string(term));
    return new TestResults(0.0,{failure_message});
  } catch (...) {
    return new TestResults(0.0,{"int comparison do it error stoi"});
  }
}



// =================================================================================
// =================================================================================

TestResults* TestCase::dispatch(const nlohmann::json& grader) const {
  std::string method = grader.value("method","");
  if      (method == "JUnitTestGrader")            { return JUnitTestGrader_doit(*this,grader);           }
  else if (method == "EmmaInstrumentationGrader")  { return EmmaInstrumentationGrader_doit(*this,grader); }
  else if (method == "MultipleJUnitTestGrader")    { return MultipleJUnitTestGrader_doit(*this,grader);   }
  else if (method == "EmmaCoverageReportGrader")   { return EmmaCoverageReportGrader_doit(*this,grader);  }
  else if (method == "searchToken")                { return searchToken_doit(*this,grader);               }
  else if (method == "intComparison")              { return intComparison_doit(*this,grader);             }
  else if (method == "myersDiffbyLinebyChar")      { return myersDiffbyLinebyChar_doit(*this,grader);     }
  else if (method == "myersDiffbyLinebyWord")      { return myersDiffbyLinebyWord_doit(*this,grader);     }
  else if (method == "myersDiffbyLine")            { return myersDiffbyLine_doit(*this,grader);           }
  else if (method == "myersDiffbyLineNoWhite")     { return myersDiffbyLineNoWhite_doit(*this,grader);    }
  else if (method == "diffLineSwapOk")             { return diffLineSwapOk_doit(*this,grader);            }
  else if (method == "fileExists")                 { return fileExists_doit(*this,grader);                }
  else if (method == "warnIfNotEmpty")             { return warnIfNotEmpty_doit(*this,grader);            }
  else if (method == "warnIfEmpty")                { return warnIfEmpty_doit(*this,grader);               }
  else if (method == "errorIfNotEmpty")            { return errorIfNotEmpty_doit(*this,grader);           }
  else if (method == "errorIfEmpty")               { return errorIfEmpty_doit(*this,grader);              }
  else                                             { return custom_dispatch(grader);                      }
}




// Make sure the sum of deductions across graders adds to at least 1.0.
// If a grader does not have a deduction setting, set it to 1/# of (non default) graders.
void VerifyGraderDeductions(nlohmann::json &json_graders) {
  assert (json_graders.is_array());
  assert (json_graders.size() > 0);
  float default_deduction = 1.0 / float(json_graders.size());
  float sum = 0.0;
  for (int i = 0; i < json_graders.size(); i++) {
    nlohmann::json::const_iterator itr = json_graders[i].find("deduction");
    float deduction;
    if (itr == json_graders[i].end()) {
      json_graders[i]["deduction"] = default_deduction;
      deduction = default_deduction;
    } else {
      assert (itr->is_number());
      deduction = (*itr);
    }
    sum += deduction;
  }
  if (sum < 0.99) {
    std::cout << "ERROR! DEDUCTION SUM < 1.0: " << sum << std::endl;
  }
}



// If we don't already have a grader for the indicated file, add a
// simple "WarnIfNotEmpty" check, that will print the contents of the
// file to help the student debug if their output has gone to the
// wrong place or if there was an execution error
void AddDefaultGrader(const std::string &command,
                      const std::set<std::string> &files_covered,
                      nlohmann::json& json_graders,
                      const std::string &filename) {
  if (files_covered.find(filename) != files_covered.end())
    return;
  //std::cout << "ADD GRADER WarnIfNotEmpty test for " << filename << std::endl;
  nlohmann::json j;
  j["method"] = "warnIfNotEmpty";
  j["actual_file"] = filename;
  if (filename.find("STDOUT") != std::string::npos) {
    j["description"] = "Standard Output (STDOUT)";
  } else if (filename.find("STDERR") != std::string::npos) {
    std::string program_name = get_program_name(command);
    if (program_name == "/usr/bin/python") {
      j["description"] = "syntax error output from running python";
    } else if (program_name == "/usr/bin/java") {
      j["description"] = "syntax error output from running java";
    } else if (program_name == "/usr/bin/javac") {
      j["description"] = "syntax error output from running javac";
    } else {
      j["description"] = "Standard Error (STDERR)";
    }
  } else {
    j["description"] = "DEFAULTING TO "+filename;
  }
  j["deduction"] = 0.0;
  j["show_message"] = "on_failure";
  j["show_actual"] = "on_failure";
  json_graders.push_back(j);
}


// Every command sends standard output and standard error to two
// files.  Make sure those files are sent to a grader.
void AddDefaultGraders(const std::vector<std::string> &commands,
                       nlohmann::json &json_graders) {
  std::set<std::string> files_covered;
  assert (json_graders.is_array());
  for (int i = 0; i < json_graders.size(); i++) {
    std::vector<std::string> filenames = stringOrArrayOfStrings(json_graders[i],"actual_file");
    for (int j = 0; j < filenames.size(); j++) {
      files_covered.insert(filenames[j]);
    }
  }
  if (commands.size() == 1) {
    AddDefaultGrader(commands[0],files_covered,json_graders,"STDOUT.txt");
    AddDefaultGrader(commands[0],files_covered,json_graders,"STDERR.txt");
  } else {
    for (int i = 0; i < commands.size(); i++) {
      AddDefaultGrader(commands[i],files_covered,json_graders,"STDOUT_"+std::to_string(i)+".txt");
      AddDefaultGrader(commands[i],files_covered,json_graders,"STDERR_"+std::to_string(i)+".txt");
    }
  }
}

// =================================================================================
// =================================================================================
// CONSTRUCTOR

bool validShowValue(const nlohmann::json& v) {
  return (v.is_string() &&
          (v == "always" ||
           v == "never" ||
           v == "on_failure" ||
           v == "on_success"));
}

TestCase::TestCase (nlohmann::json& input) : _json(input) {
  test_case_id = next_test_case_id;
  next_test_case_id++;
  General_Helper();

  if (isFileCheck()) {
    FileCheck_Helper();
  } else if (isCompilation()) {
    Compilation_Helper();
  } else {
    assert (isExecution());
    Execution_Helper();
  }

  nlohmann::json::iterator itr = _json.find("validation");
  if (itr != _json.end()) {
    assert (itr->is_array());
    VerifyGraderDeductions(*itr);
    std::vector<std::string> commands = stringOrArrayOfStrings(_json,"command");
    AddDefaultGraders(commands,*itr);

     for (int i = 0; i < (*itr).size(); i++) {
      nlohmann::json& grader = (*itr)[i];
      nlohmann::json::iterator itr2;
      std::string method = grader.value("method","MISSING METHOD");
      itr2 = grader.find("show_message");
      if (itr2 == grader.end()) {
        if (method == "warnIfNotEmpty" || method == "warnIfEmpty") {
          grader["show_message"] = "on_failure";
        } else {
          grader["show_message"] = "always";
        }
      } else {
        assert (validShowValue(*itr2));
      }
      if (grader.find("actual_file") != grader.end()) {
        itr2 = grader.find("show_actual");
        if (itr2 == grader.end()) {
          if (method == "warnIfNotEmpty" || method == "warnIfEmpty") {
            grader["show_actual"] = "on_failure";
          } else {
            grader["show_actual"] = "always";
          }
        } else {
          assert (validShowValue(*itr2));
        }
      }
      if (grader.find("expected_file") != grader.end()) {
        itr2 = grader.find("show_expected");
        if (itr2 == grader.end()) {
          grader["show_expected"] = "always";
        } else {
          assert (validShowValue(*itr2));
        }
      }
    }
  }
}


void TestCase::General_Helper() {
  nlohmann::json::iterator itr;

  // Check the required fields for all test types
  itr = _json.find("title");
  assert (itr != _json.end() && itr->is_string());

  // Check the type of the optional fields
  itr = _json.find("description");
  if (itr != _json.end()) { assert (itr->is_string()); }
  itr = _json.find("points");
  if (itr != _json.end()) { assert (itr->is_number()); }
}

void TestCase::FileCheck_Helper() {
  nlohmann::json::iterator f_itr,v_itr,m_itr,itr;

  // Check the required fields for all test types
  f_itr = _json.find("actual_file");
  v_itr = _json.find("validation");
  m_itr = _json.find("max_submissions");
  
  if (f_itr != _json.end()) {
    // need to rewrite to use a validation
    assert (m_itr == _json.end());
    assert (v_itr == _json.end());
    nlohmann::json v;
    v["method"] = "fileExists";
    v["actual_file"] = (*f_itr);
    v["description"] = (*f_itr);
    _json["validation"].push_back(v);
    _json.erase(f_itr);
  } else if (v_itr != _json.end()) {
    // already has a validation
  } else {
    assert (m_itr != _json.end());
    assert (m_itr->is_number_integer());
    assert ((int)(*m_itr) >= 1);

    itr = _json.find("points");
    if (itr == _json.end()) {
      _json["points"] = -5;
    } else {
      assert (itr->is_number_integer());
      assert ((int)(*itr) < 0);
    }
    itr = _json.find("penalty");
    if (itr == _json.end()) {
      _json["penalty"] = -0.1;
    } else {
      assert (itr->is_number());
      assert ((*itr) < 0);
    }
    itr = _json.find("title");
    if (itr == _json.end()) {
      _json["title"] = "Submission Limit";
    } else {
      assert (itr->is_string());
    }
  }
}

void TestCase::Compilation_Helper() {
  nlohmann::json::iterator f_itr,v_itr,w_itr;

  // Check the required fields for all test types
  f_itr = _json.find("executable_name");
  v_itr = _json.find("validation");

  if (f_itr != _json.end()) {

    std::vector<std::string> commands = stringOrArrayOfStrings(_json,"command");
    assert (commands.size() > 0);
    for (int i = 0; i < commands.size(); i++) {
      w_itr = _json.find("warning_deduction");
      float warning_fraction = 0.0;
      if (w_itr != _json.end()) {
        assert (w_itr->is_number());
        warning_fraction = (*w_itr);
        _json.erase(w_itr);
      }
      assert (warning_fraction >= 0.0 && warning_fraction <= 1.0);
      nlohmann::json v2;
      v2["method"] = "errorIfNotEmpty";
      if (commands.size() == 1) {
        v2["actual_file"] = "STDERR.txt";
      } else {
        v2["actual_file"] = "STDERR_" + std::to_string(i) + ".txt";
      }
      v2["description"] = "Compilation Errors and/or Warnings";
      v2["show_actual"] = "on_failure";
      v2["show_message"] = "on_failure";
      v2["deduction"] = warning_fraction;
      _json["validation"].push_back(v2);
    }


    std::vector<std::string> executable_names = stringOrArrayOfStrings(_json,"executable_name");
    assert (executable_names.size() > 0);
    for (int i = 0; i < executable_names.size(); i++) {
      nlohmann::json v;
      v["method"] = "fileExists";
      v["actual_file"] = executable_names[i];
      v["description"] = "Create Executable";
      v["show_actual"] = "on_failure";
      v["show_message"] = "on_failure";
      v["deduction"] = 1.0/executable_names.size();
      _json["validation"].push_back(v);
    }
    _json.erase(f_itr);
  }

  f_itr = _json.find("executable_name");
  v_itr = _json.find("validation");

  assert (f_itr == _json.end());
  assert (v_itr != _json.end());
  //assert (commands.size() > 0);
}

void TestCase::Execution_Helper() {
  nlohmann::json::iterator itr = _json.find("validation");
  assert (itr != _json.end());
  for (nlohmann::json::iterator itr2 = (itr)->begin(); itr2 != (itr)->end(); itr2++) {
    nlohmann::json& j = *itr2;
    std::string method = j.value("method","");
    std::string description = j.value("description","");
    if (description=="") {
      if (method == "EmmaInstrumentationGrader") {
        j["description"] = "JUnit EMMA instrumentation output";
      } else if (method =="JUnitTestGrader") {
        j["description"] = "JUnit output";
      } else if (method =="EmmaCoverageReportGrader") {
        j["description"] = "JUnit EMMA coverage report";
      } else if (method =="MultipleJUnitTestGrader") {
        j["description"] = "TestRunner output";
      }
    }
  }

  //assert (commands.size() > 0);

}


// =================================================================================
// =================================================================================
// ACCESSORS


std::string TestCase::getTitle() const {
  const nlohmann::json::const_iterator& itr = _json.find("title");
  if (itr == _json.end()) {
    std::cerr << "ERROR! MISSING TITLE" << std::endl;
  }
  assert (itr->is_string());
  return (*itr);
}


std::string TestCase::getPrefix() const {
  std::stringstream ss;
  ss << "test" << std::setw(2) << std::setfill('0') << test_case_id;
  return ss.str();
}


std::vector<std::vector<std::string>> TestCase::getFilenames() const {
  //std::cout << "getfilenames of " << _json << std::endl;
  std::vector<std::vector<std::string>> filenames;

  assert (_json.find("actual_file") == _json.end());
  int num = numFileGraders();
  assert (num > 0);
  for (int v = 0; v < num; v++) {
    filenames.push_back(stringOrArrayOfStrings(getGrader(v),"actual_file"));


    assert (filenames[v].size() > 0);
  }

  return filenames;
}



const nlohmann::json TestCase::get_test_case_limits() const {
  nlohmann::json _test_case_limits = _json.value("resource_limits", nlohmann::json());

  if (isCompilation()) {
    // compilation (g++, clang++, javac) usually requires multiple
    // threads && produces a large executable

    // Over multiple semesters of Data Structures C++ assignments, the
    // maximum number of vfork (or fork or clone) system calls needed
    // to compile a student submissions was 28.
    //
    // It seems that g++     uses approximately 2 * (# of .cpp files + 1) processes
    // It seems that clang++ uses approximately 2 +  # of .cpp files      processes

    adjust_test_case_limits(_test_case_limits,RLIMIT_NPROC,100);

    // 10 seconds was sufficient time to compile most Data Structures
    // homeworks, but some submissions required slightly more time
    adjust_test_case_limits(_test_case_limits,RLIMIT_CPU,60);              // 60 seconds
    adjust_test_case_limits(_test_case_limits,RLIMIT_FSIZE,10*1000*1000);  // 10 MB executable
  }

  return _test_case_limits;
}


// =================================================================================
// =================================================================================



TestResults* TestCase::do_the_grading (int j) const {
  assert (j >= 0 && j < numFileGraders());

  nlohmann::json tcg = getGrader(j);
  return this->dispatch(tcg);
}


std::string getAssignmentIdFromCurrentDirectory(std::string dir) {
  //std::cout << "getassignmentidfromcurrentdirectory '" << dir << "'\n";
  assert (dir.size() >= 1);
  assert (dir[dir.size()-1] != '/');

  int last_slash = -1;
  int second_to_last_slash = -1;
  std::string tmp;
  while (1) {
    int loc = dir.find('/',last_slash+1);
    if (loc == std::string::npos) break;
    second_to_last_slash = last_slash;
    last_slash = loc;
    if (second_to_last_slash != -1) {
      tmp = dir.substr(second_to_last_slash+1,last_slash-second_to_last_slash-1);
    }
    //std::cout << "tmp is now '" << tmp << "'\n";  
  }
  assert (tmp.size() >= 1);
  return tmp;
}


// Go through the instructor-written test cases.
//   If the autograding points are non zero, and
//   if the instructor didn't add a penalty for excessive submissions, then
//   add a standard small penalty for > 20 submissions.
//
void AddSubmissionLimitTestCase(nlohmann::json &config_json) {
  int total_points = 0;
  bool has_limit_test = false;

  // count total points and search for submission limit testcase
  nlohmann::json::iterator tc = config_json.find("testcases");
  assert (tc != config_json.end());
  for (unsigned int i = 0; i < tc->size(); i++) {
    TestCase my_testcase((*tc)[i]);
    int points = (*tc)[i].value("points",0);
    if (points > 0) {
      total_points += points;
    }
    if (my_testcase.isSubmissionLimit()) {
      has_limit_test = true;
    }
  }

  // add submission limit test case
  if (total_points > 0 && !has_limit_test) {
    nlohmann::json limit_test;
    limit_test["type"] = "FileCheck";
    limit_test["title"] = "Submission Limit";
    limit_test["points"] = -5;
    limit_test["max_submissions"] = 20;
    limit_test["penalty"] = -0.1;
    config_json["testcases"].push_back(limit_test);
  }

  // FIXME:  ugly...  need to reset the id...
  TestCase::reset_next_test_case_id();
}




void RecursiveReplace(nlohmann::json& j, const std::string& placeholder, const std::string& replacement) {
  if (j.is_string()) {
    std::string str = j.get<std::string>();
    int pos = str.find(placeholder);
    if (pos != std::string::npos) {
<<<<<<< HEAD
      std::cout << "REPLACING " << str << " with ";
      str.replace(pos,placeholder.length(),replacement);
      std::cout << str << std::endl;
      j = str;
    }
  } else if (j.is_array() || j.is_object()) {
    std::cout << "array " << std::endl;
=======
      std::cout << "REPLACING '" << str << "' with '";
      str.replace(pos,placeholder.length(),replacement);
      std::cout << str << "'" << std::endl;
      j = str;
    }
  } else if (j.is_array() || j.is_object()) {
>>>>>>> 03f9e426
    for (nlohmann::json::iterator itr = j.begin(); itr != j.end(); itr++) {
      RecursiveReplace(*itr,placeholder,replacement);
    }
  }
}


void CustomizeAutoGrading(const std::string& username, nlohmann::json& j) {
  if (j.find("string_replacement") != j.end()) {
<<<<<<< HEAD
    nlohmann::json j2 = j["string_replacement"];
    std::cout << "CUSTOMIZE AUTO GRADING" << std::endl;
=======
    // Read and check string replacement variables
    nlohmann::json j2 = j["string_replacement"];
>>>>>>> 03f9e426
    std::string placeholder = j2.value("placeholder","");
    assert (placeholder != "");
    std::string replacement = j2.value("replacement","");
    assert (replacement != "");
    assert (replacement == "hashed_username");
<<<<<<< HEAD

    int mod_value = j2.value("mod",-1);
    assert (mod_value > 0);

    int A = 54059; /* a prime */
    int B = 76963; /* another prime */
    int FIRSTH = 37; /* also prime */
    
=======
    int mod_value = j2.value("mod",-1);
    assert (mod_value > 0);
    
    int A = 54059; /* a prime */
    int B = 76963; /* another prime */
    int FIRSTH = 37; /* also prime */
>>>>>>> 03f9e426
    unsigned int sum = FIRSTH;
    for (int i = 0; i < username.size(); i++) {
      sum = (sum * A) ^ (username[i] * B);
    }
<<<<<<< HEAD

    int assigned = (sum % 12)+1; 
  
    std::string repl = std::to_string(assigned);

    nlohmann::json::iterator itr = j.find("testcases");
    if (itr != j.end()) {

=======
    int assigned = (sum % mod_value)+1; 
  
    std::string repl = std::to_string(assigned);
    nlohmann::json::iterator itr = j.find("testcases");
    if (itr != j.end()) {
>>>>>>> 03f9e426
      RecursiveReplace(*itr,placeholder,repl);
    }
  }
}<|MERGE_RESOLUTION|>--- conflicted
+++ resolved
@@ -661,22 +661,12 @@
     std::string str = j.get<std::string>();
     int pos = str.find(placeholder);
     if (pos != std::string::npos) {
-<<<<<<< HEAD
-      std::cout << "REPLACING " << str << " with ";
-      str.replace(pos,placeholder.length(),replacement);
-      std::cout << str << std::endl;
-      j = str;
-    }
-  } else if (j.is_array() || j.is_object()) {
-    std::cout << "array " << std::endl;
-=======
       std::cout << "REPLACING '" << str << "' with '";
       str.replace(pos,placeholder.length(),replacement);
       std::cout << str << "'" << std::endl;
       j = str;
     }
   } else if (j.is_array() || j.is_object()) {
->>>>>>> 03f9e426
     for (nlohmann::json::iterator itr = j.begin(); itr != j.end(); itr++) {
       RecursiveReplace(*itr,placeholder,replacement);
     }
@@ -686,55 +676,28 @@
 
 void CustomizeAutoGrading(const std::string& username, nlohmann::json& j) {
   if (j.find("string_replacement") != j.end()) {
-<<<<<<< HEAD
-    nlohmann::json j2 = j["string_replacement"];
-    std::cout << "CUSTOMIZE AUTO GRADING" << std::endl;
-=======
     // Read and check string replacement variables
     nlohmann::json j2 = j["string_replacement"];
->>>>>>> 03f9e426
     std::string placeholder = j2.value("placeholder","");
     assert (placeholder != "");
     std::string replacement = j2.value("replacement","");
     assert (replacement != "");
     assert (replacement == "hashed_username");
-<<<<<<< HEAD
-
-    int mod_value = j2.value("mod",-1);
-    assert (mod_value > 0);
-
-    int A = 54059; /* a prime */
-    int B = 76963; /* another prime */
-    int FIRSTH = 37; /* also prime */
-    
-=======
     int mod_value = j2.value("mod",-1);
     assert (mod_value > 0);
     
     int A = 54059; /* a prime */
     int B = 76963; /* another prime */
     int FIRSTH = 37; /* also prime */
->>>>>>> 03f9e426
     unsigned int sum = FIRSTH;
     for (int i = 0; i < username.size(); i++) {
       sum = (sum * A) ^ (username[i] * B);
     }
-<<<<<<< HEAD
-
-    int assigned = (sum % 12)+1; 
-  
-    std::string repl = std::to_string(assigned);
-
-    nlohmann::json::iterator itr = j.find("testcases");
-    if (itr != j.end()) {
-
-=======
     int assigned = (sum % mod_value)+1; 
   
     std::string repl = std::to_string(assigned);
     nlohmann::json::iterator itr = j.find("testcases");
     if (itr != j.end()) {
->>>>>>> 03f9e426
       RecursiveReplace(*itr,placeholder,repl);
     }
   }
