<?php

namespace app\controllers\admin;

use app\controllers\AbstractController;
use app\exceptions\ValidationException;
use app\libraries\DateUtils;
use app\libraries\GradeableType;
use app\models\gradeable\Gradeable;
use app\models\gradeable\Component;
use app\models\gradeable\Mark;
use app\libraries\FileUtils;
use app\libraries\response\JsonResponse;
use app\libraries\routers\AccessControl;
use Symfony\Component\Routing\Annotation\Route;

/**
 * Class AdminGradeableController
 * @package app\controllers\admin
 * @AccessControl(role="INSTRUCTOR")
 */
class AdminGradeableController extends AbstractController {
    #[Route("/courses/{_semester}/{_course}/gradeable/{gradeable_id}/update", methods: ["GET"])]
    public function editGradeableRequest($gradeable_id, $nav_tab = 0) {
        try {
            $gradeable = $this->core->getQueries()->getGradeableConfig($gradeable_id);
            $this->editPage($gradeable, $this->core->getConfig()->getTerm(), $this->core->getConfig()->getCourse(), intval($nav_tab));
        }
        catch (\InvalidArgumentException $e) {
            // If the gradeable can't be found, redirect to new page
            $this->newPage();
        }
    }

    const syllabus_buckets = [
        'homework', 'assignment', 'problem-set',
        'quiz', 'test', 'exam',
        'exercise', 'lecture-exercise', 'reading', 'lab', 'recitation', 'worksheet',
        'project',
        'participation', 'note',
        'none (for practice only)'];

    const gradeable_type_strings = [
        'checkpoint' => 'Checkpoints (simple data entry: full/half/no credit)',
        'numeric' => 'Numeric/Text (simple data entry: integer or floating point and/or short text strings)',
        'electronic_hw' => 'Students will submit one or more files by direct upload to the Submitty website',
        'electronic_hw_vcs' => 'Students will submit by committing files to a version control system (VCS) repository',
        'electronic_bulk' => 'TA/Instructor will (bulk) upload scanned .pdf for online manual grading'
    ];

    /**
     * Creates a gradeable based on uploaded JSON data
<<<<<<< HEAD
     * @return JsonResponse
     * @AccessControl(role="INSTRUCTOR")
     */
    #[Route("/api/{_semester}/{_course}/upload", methods: ["POST"])]
    #[Route("/courses/{_semester}/{_course}/upload", methods: ["POST"])]
    public function uploadGradeable() {
=======
     */
    #[Route("/api/{_semester}/{_course}/upload", methods: ["POST"])]
    #[Route("/courses/{_semester}/{_course}/upload", methods: ["POST"])]
    public function uploadGradeable(): JsonResponse {
>>>>>>> dfac4cef
        $values = [
            'title' => '',
            'instructions_url' => '',
            'id' => '',
            'type' => '',
            'bulk_upload' => 'false',
            'vcs' => 'false',
            'ta_grading' => 'false',
            'grade_inquiry_allowed' => 'false',
            'grade_inquiry_per_component_allowed' => 'false',
            'discussion_based' => 'false',
            'discussion_thread_id' => '',
            'team_assignment' => 'false',
            'team_size_max' => 3,
            'eg_inherit_teams_from' => '',
            'gradeable_teams_read' => 'false',
            'vcs_radio_buttons' => 'submitty-hosted',
            'external_repo' => '',
            'using_subdirectory' => 'false',
            'vcs_subdirectory' => '',
            'syllabus_bucket' => 'Homework',
        ];

        if (!isset($_POST['id']) || !isset($_POST['title']) || !isset($_POST['type'])) {
            return JsonResponse::getErrorResponse('JSON requires id, title, and type. See documentation for information');
        }

        $values['id'] = $_POST['id'];
        $values['title'] = $_POST['title'];
        $values['type'] = $_POST['type'];
        if ($_POST['type'] === 'Electronic File') {
            if (array_key_exists('vcs', $_POST)) {
                if (!array_key_exists('repository_type', $_POST['vcs'])) {
                    return JsonResponse::getErrorResponse('VCS gradeables require a repository_type value. See documentation for information.');
                }
                if (!in_array($_POST['vcs']['repository_type'], ['submitty-hosted', 'submitty-hosted-url', 'public-github', 'private-github', 'self-hosted'], true)) {
                    return JsonResponse::getErrorResponse('VCS gradeables requires a valid vcs_radio_buttons value. See documentation for information.');
                }
                if (!array_key_exists('vcs_path', $_POST['vcs'])) {
                    return JsonResponse::getErrorResponse('VCS gradeables require a vcs_path. See documentation for information.');
                }
                elseif ($_POST['vcs']['repository_type'] === 'self-hosted') {
                    $values['external_repo'] = $_POST['vcs']['vcs_path'];
                }
                if (isset($_POST['vcs']['vcs_subdirectory'])) {
                    $values['using_subdirectory'] = 'true';
                    $values['vcs_subdirectory'] = $_POST['vcs']['vcs_subdirectory'];
                }
                $values['vcs'] = 'true';
                $values['vcs_radio_buttons'] = $_POST['vcs']['repository_type'];
                $values['vcs_path'] = $_POST['vcs']['vcs_path'];
            }
            $values['bulk_upload'] = $_POST['bulk_upload'] ?? 'false';
        }

        if (array_key_exists('team_gradeable', $_POST)) {
            if (!array_key_exists('team_size_max', $_POST['team_gradeable'])) {
                return JsonResponse::getErrorResponse('Team gradeables require a team_size_max value. See documentation for information.');
            }
            $values['eg_inherit_teams_from'] = $_POST['team_gradeable']['inherit_from'] ?? '';
            $values['team_assignment'] = 'true';
            $values['team_size_max'] = $_POST['team_gradeable']['team_size_max'];
        }
        if (array_key_exists('discussion_thread_id', $_POST)) {
            $values['discussion_based'] = $_POST['discussion_based'];
            $values['discussion_tread_id'] = $_POST['discussion_thread_id'];
        }
        if (array_key_exists('ta_grading', $_POST)) {
            $values['ta_grading'] = $_POST['ta_grading'];
            if (array_key_exists('grade_inquiries', $_POST)) {
                $values['grade_inquiry_allowed'] = $_POST['grade_inquiries'] ?? 'false';
                $values['grade_inquiry_per_component_allowed'] = $_POST['grade_inquiries_per_component'] ?? 'false';
            }
        }

        if (array_key_exists('dates', $_POST)) {
            $dates = $_POST['dates'];
            $values['ta_view_start_date'] = $dates['ta_view_start_date'] ?? null;
            $values['grade_start_date'] = $dates['grade_start_date'] ?? null;
            $values['grade_due_date'] = $dates['grade_due_date'] ?? null;
            $values['grade_released_date'] = $dates['grade_released_date'] ?? null;
            $values['team_lock_date'] = $dates['team_lock_date'] ?? null;
            $values['submission_open_date'] = $dates['submission_open_date'] ?? null;
            $values['submission_due_date'] = $dates['submission_due_date'] ?? null;
            $values['grade_inquiry_start_date'] = $dates['grade_inquiry_start_date'] ?? null;
            $values['grade_inquiry_due_date'] = $dates['grade_inquiry_due_date'] ?? null;

            $values['has_due_date'] = $dates['has_due_date'] ?? 'true';
            $values['has_release_date'] = $dates['has_released_date'] ??  'true';
            $values['late_submission_allowed'] = $dates['late_submission_allowed'] ?? 'true';
            $values['late_days'] = $dates['late_days'] ?? 0;
        }
        $values['syllabus_bucket'] = $_POST['syllabus_bucket'] ?? 'Homework';
        try {
            $build_result = $this->createGradeable($_POST['id'], $values);
            // Finally, redirect to the edit page
            if ($build_result !== null) {
                return JsonResponse::getErrorResponse($build_result);
            }
            return JsonResponse::getSuccessResponse($_POST['id']);
        }
        catch (ValidationException $e) {
            return JsonResponse::getErrorResponse($e->getMessage());
        }
        catch (\Exception $e) {
            return JsonResponse::getErrorResponse($e->getMessage());
        }
    }

    /**
     * Displays the 'new' page, populating the first-page properties with the
     *  provided gradeable's data
     * @param string|null $template_id
     */
    #[Route("/courses/{_semester}/{_course}/gradeable", methods: ["GET"])]
    public function newPage($template_id = null) {
        $this->core->getOutput()->addBreadcrumb("New Gradeable");

        $gradeable = $template_id ? $this->core->getQueries()->getGradeableConfig($template_id) : null;

        $template_list = $this->core->getQueries()->getAllGradeablesIdsAndTitles();
        $submit_url = $this->core->buildCourseUrl(['gradeable']);
        $vcs_base_url = $this->core->getConfig()->getVcsBaseUrl();
        $this->core->getOutput()->addVendorJs(FileUtils::joinPaths('flatpickr', 'flatpickr.min.js'));
        $this->core->getOutput()->addVendorJs(FileUtils::joinPaths('flatpickr', 'plugins', 'shortcutButtons', 'shortcut-buttons-flatpickr.min.js'));
        $this->core->getOutput()->addVendorCss(FileUtils::joinPaths('flatpickr', 'flatpickr.min.css'));
        $this->core->getOutput()->addVendorCss(FileUtils::joinPaths('flatpickr', 'plugins', 'shortcutButtons', 'themes', 'light.min.css'));
        $this->core->getOutput()->addSelect2WidgetCSSAndJs();
        $this->core->getOutput()->addInternalCss('admin-gradeable.css');
        $this->core->getOutput()->addInternalJs('directory.js');
        $this->core->getOutput()->addInternalJs('gradeable.js');
        $this->core->getOutput()->renderTwigOutput('admin/admin_gradeable/AdminGradeableBase.twig', [
            'submit_url' => $submit_url,
            'gradeable' => $gradeable,
            'vcs_subdirectory' => '',
            'using_subdirectory' => false,
            'action' => $gradeable !== null ? 'template' : 'new',
            'template_list' => $template_list,
            'syllabus_buckets' => self::syllabus_buckets,
            'vcs_base_url' => $vcs_base_url,
            'vcs_partial_path' => '',
            'forum_enabled' => $this->core->getConfig()->isForumEnabled(),
            'gradeable_type_strings' => self::gradeable_type_strings,
            'csrf_token' => $this->core->getCsrfToken()
        ]);
    }

    //view the page with pulled data from the gradeable to be edited
    private function editPage(Gradeable $gradeable, $semester, $course, $nav_tab = 0) {
        $this->core->getOutput()->addBreadcrumb('Edit Gradeable');
        // Serialize the components for numeric/checkpoint rubrics
        $gradeable_components_enc = array_map(function (Component $c) {
            return $c->toArray();
        }, $gradeable->getComponents());

        // Construct history array, first indexed by user type, then by gradeable id
        $gradeable_section_history = [];
        $graders_from_usertypes = $this->core->getQueries()->getGradersByUserType();
        foreach ($graders_from_usertypes as $usertype) {
            foreach ($usertype as $grader) {
                $gradeable_section_history[$grader[0]] = [];
            }
        }

        // Construct a list of rotating gradeables
        $rotating_gradeables = [];
        foreach ($this->core->getQueries()->getGradeablesRotatingGraderHistory($gradeable->getId()) as $row) {
            $gradeable_section_history[$row['user_id']][$row['g_id']] = $row['sections_rotating_id'];

            // Use the keys to remove duplicates
            $rotating_gradeables[$row['g_id']] = 1;
        }
        $rotating_gradeables = array_keys($rotating_gradeables);

        // The current gradeable will always load its grader history,
        // but if it is grade by registration it should not be in $rotating_gradeables array
        if ($gradeable->getGraderAssignmentMethod() == Gradeable::REGISTRATION_SECTION) {
            $current_g_id_key = array_search($gradeable->getId(), $rotating_gradeables);
            unset($rotating_gradeables[$current_g_id_key]);
            $rotating_gradeables = array_values($rotating_gradeables);
        }

        // Get some global configuration data
        $num_rotating_sections = $this->core->getQueries()->getNumberRotatingSections();
        $default_late_days = $this->core->getConfig()->getDefaultHwLateDays();
        $vcs_base_url = $this->core->getConfig()->getVcsBaseUrl();

        // These are hard coded default config options.
        $default_config_paths = $gradeable->getDefaultConfigPaths();

        // Configs uploaded to the 'Upload Gradeable Config' page
        $uploaded_configs_dir = FileUtils::joinPaths($this->core->getConfig()->getCoursePath(), 'config_upload');
        $all_uploaded_configs = FileUtils::getAllFiles($uploaded_configs_dir);
        $all_uploaded_config_paths = [];
        foreach ($all_uploaded_configs as $file) {
            $all_uploaded_config_paths[] = [ 'UPLOADED: ' . substr($file['path'], strlen($uploaded_configs_dir) + 1) , $file['path'] ];
        }
        // Configs stored in a private repository (specified in course config)
        $config_repo_string = $this->core->getConfig()->getPrivateRepository();
        $all_repository_config_paths = [];
        $repository_error_messages = [];
        $repo_id_number = 1;
        foreach (explode(',', $config_repo_string) as $config_repo_name) {
            $config_repo_name = str_replace(' ', '', $config_repo_name);
            if ($config_repo_name == '') {
                continue;
            }
            $directory_queue = [$config_repo_name];
            $repo_paths = $this->getValidPathsToConfigDirectories($directory_queue, $repository_error_messages, $repo_id_number);
            if (!empty($repo_paths)) {
                $all_repository_config_paths = array_merge($all_repository_config_paths, $repo_paths);
            }
            $repo_id_number++;
        }
        usort($all_repository_config_paths, function ($a, $b) {
            return strcmp($a[0], $b[0]);
        });

        $type_string = 'UNKNOWN';
        if ($gradeable->getType() === GradeableType::ELECTRONIC_FILE) {
            if ($gradeable->isBulkUpload()) {
                $type_string = self::gradeable_type_strings['electronic_bulk'];
            }
            elseif ($gradeable->isVcs()) {
                $type_string = self::gradeable_type_strings['electronic_hw_vcs'];
            }
            else {
                $type_string = self::gradeable_type_strings['electronic_hw'];
            }
        }
        elseif ($gradeable->getType() === GradeableType::NUMERIC_TEXT) {
            $type_string = self::gradeable_type_strings['numeric'];
        }
        elseif ($gradeable->getType() === GradeableType::CHECKPOINTS) {
            $type_string = self::gradeable_type_strings['checkpoint'];
        }

        //true if there are no students in any rotating sections.
        //Can sometimes be true even if $num_rotating_sections > 0 (if no students are in any section)
        $no_rotating_sections = true;
        foreach ($this->core->getQueries()->getUsersCountByRotatingSections() as $section) {
            if ($section['rotating_section'] != null && $section['count'] > 0) {
                $no_rotating_sections = false;
                break;
            }
        }

        // Get the list of itempool questions in this gradeable which are multi-valued (and hence randomized)
        $itempool_options = [];
        // read config file

        if ($gradeable->hasAutogradingConfig()) {
            $gradeable_config = $gradeable->getAutogradingConfig();
            $notebook_config = $gradeable_config->getNotebookConfig();


            // loop through the notebook key, and find from_pool key in each object (or question)
            foreach ($notebook_config as $key => $item) {
                // store those question which are having count(from_pool array) > 1
                if (isset($item['from_pool']) && count($item['from_pool']) > 1) {
                    $item_id = !empty($item['item_label']) ? $item["item_label"] : "item";
                    if (!isset($itempool_options[$item_id])) {
                        $itempool_options[$item_id] = $item['from_pool'];
                    }
                    else {
                        $itempool_options[$item_id . '_' . $key] = $item['from_pool'];
                    }
                }
            }
        }
        // $this->inherit_teams_list = $this->core->getQueries()->getAllElectronicGradeablesWithBaseTeams();
        $template_list = $this->core->getQueries()->getAllGradeablesIdsAndTitles();

        $gradeable_max_points = ["" => 0];
        $gradeables = $this->core->getQueries()->getGradeableConfigs(null);
        /** @var Gradeable $a_gradeable */
        foreach ($gradeables as $a_gradeable) {
            $auto_config = $a_gradeable->getAutogradingConfig();
            if ($auto_config != null) {
                $gradeable_max_points[$a_gradeable->getId()] = $auto_config->getTotalNonHiddenNonExtraCredit();
            }
        }
        $hasCustomMarks =  $this->core->getQueries()->getHasCustomMarks($gradeable->getId());
        if ($gradeable->getType() === GradeableType::ELECTRONIC_FILE) {
            $this->core->getOutput()->addVendorJs(FileUtils::joinPaths('twigjs', 'twig.min.js'));
            $this->core->getOutput()->addInternalJs('ta-grading-rubric-conflict.js');
            $this->core->getOutput()->addInternalJs('ta-grading-rubric.js');
            $this->core->getOutput()->addInternalJs('gradeable.js');
            $this->core->getOutput()->addInternalCss('electronic.css');
        }
        $this->core->getOutput()->addVendorJs(FileUtils::joinPaths('flatpickr', 'flatpickr.min.js'));
        $this->core->getOutput()->addVendorCss(FileUtils::joinPaths('flatpickr', 'flatpickr.min.css'));
        $this->core->getOutput()->addVendorJs(FileUtils::joinPaths('flatpickr', 'plugins', 'shortcutButtons', 'shortcut-buttons-flatpickr.min.js'));
        $this->core->getOutput()->addVendorCss(FileUtils::joinPaths('flatpickr', 'plugins', 'shortcutButtons', 'themes', 'light.min.css'));
        $this->core->getOutput()->addSelect2WidgetCSSAndJs();
        $this->core->getOutput()->addInternalJs('admin-gradeable-updates.js');
        $this->core->getOutput()->addInternalCss('admin-gradeable.css');
        $this->core->getOutput()->renderTwigOutput('admin/admin_gradeable/AdminGradeableBase.twig', [
            'gradeable' => $gradeable,
            'action' => 'edit',
            'nav_tab' => $nav_tab,
            'semester' => $semester,
            'course' => $course,
            'date_format' => 'Y-m-d H:i:s',
            'syllabus_buckets' => self::syllabus_buckets,
            'gradeable_components_enc' => json_encode($gradeable_components_enc),
            'grade_inquiry_allowed' => $gradeable->isGradeInquiryAllowed(),
            'forum_enabled' => $this->core->getConfig()->isForumEnabled(),
            'electronic' => $gradeable->getType() === GradeableType::ELECTRONIC_FILE,
            // Non-Gradeable-model data
            'gradeable_section_history' => $gradeable_section_history,
            'num_rotating_sections' => $num_rotating_sections,
            'no_rotating_sections' => $no_rotating_sections,
            'rotating_gradeables' => $rotating_gradeables,
            'graders_from_usertypes' => $graders_from_usertypes,
            //'inherit_teams_list' => $inherit_teams_list
            'default_late_days' => $default_late_days,
            'vcs_base_url' => $vcs_base_url,
            'vcs_partial_path' => $gradeable->getVcsPartialPath(),
            'vcs_subdirectory' => $gradeable->getVcsSubdirectory(),
            'using_subdirectory' => $gradeable->isUsingSubdirectory(),
            'is_pdf_page' => $gradeable->isPdfUpload(),
            'is_pdf_page_student' => $gradeable->isStudentPdfUpload(),
            'itempool_available' => isset($gradeable_config) && $gradeable_config->isNotebookGradeable() && count($itempool_options),
            'itempool_options' => json_encode($itempool_options),
            'num_numeric' => $gradeable->getNumNumeric(),
            'num_text' => $gradeable->getNumText(),
            'type_string' => $type_string,
            'gradeable_type_strings' => self::gradeable_type_strings,
            'show_edit_warning' => $gradeable->anyManualGrades(),

            // Config selection data
            'all_config_paths' => array_merge($default_config_paths, $all_uploaded_config_paths, $all_repository_config_paths),
            'repository_error_messages' => $repository_error_messages,
            'currently_valid_repository' => $this->checkPathToConfigFile($gradeable->getAutogradingConfigPath()),

            'timezone_string' => $this->core->getUser()->getUsableTimeZone()->getName(),

            'upload_config_url' => $this->core->buildCourseUrl(['autograding_config']) . '?g_id=' . $gradeable->getId(),
            'rebuild_url' => $this->core->buildCourseUrl(['gradeable', $gradeable->getId(), 'rebuild']),
            'csrf_token' => $this->core->getCsrfToken(),
            'peer' => $gradeable->hasPeerComponent(),
            'peer_grader_pairs' => $this->core->getQueries()->getPeerGradingAssignment($gradeable->getId()),
            'notebook_builder_url' => $this->core->buildCourseUrl(['notebook_builder', $gradeable->getId()]),
            'hidden_files' => $gradeable->getHiddenFiles(),
            'template_list' => $template_list,
            'gradeable_max_points' =>  $gradeable_max_points,
            'allow_custom_marks' => $gradeable->getAllowCustomMarks(),
            'has_custom_marks' => $hasCustomMarks,
            'is_bulk_upload' => $gradeable->isBulkUpload(),
        ]);
        $this->core->getOutput()->renderOutput(['grading', 'ElectronicGrader'], 'popupStudents');
        $this->core->getOutput()->renderOutput(['grading', 'ElectronicGrader'], 'popupMarkConflicts');
        $this->core->getOutput()->renderOutput(['admin', 'Gradeable'], 'AdminGradeableEditPeersForm', $gradeable);
        $this->core->getOutput()->renderOutput(['admin', 'Gradeable'], 'AdminGradeableAddPeersForm', $gradeable);
    }

    /**
     * Called when user presses submit on an Edit Students popup for peer matrix. Updates the database with
     *  the grader's new students.
     * @param String $gradeable_id
     * @AccessControl(role="INSTRUCTOR")
     */
    #[Route("/courses/{_semester}/{_course}/gradeable/{gradeable_id}/update_peer_assignment", methods: ["POST"])]
    public function editGraderPeerSubmit($gradeable_id) {
        $grader_id = $_POST['grader_id'];
        //if entire grader row is removed, just remove grader and their students
        if (!empty($_POST['remove_grader'])) {
            $this->core->getQueries()->removePeerAssignmentsForGrader($gradeable_id, $grader_id);
        }
        else {
            //otherwise, check if any of the individual current students were removed
            $tmp = $this->core->getQueries()->getPeerGradingAssignmentsForGrader($grader_id);
            $grading_assignment_for_grader = $tmp[$gradeable_id];
            foreach ($grading_assignment_for_grader as $i => $student_id) {
                if (!in_array($student_id, json_decode($_POST['curr_student_ids']))) {
                    $this->core->getQueries()->removePeerAssignment($gradeable_id, $grader_id, $student_id);
                }
            }
            // then, add new students
            foreach (json_decode($_POST['add_student_ids']) as $i => $student_id) {
                if ($student_id === $grader_id) {
                    return JsonResponse::getErrorResponse("Please note that student is not able to grade themselves");
                }
                $this->core->getQueries()->insertPeerGradingAssignment($grader_id, $student_id, $gradeable_id);
            }
        }
        // return new peer assignments to AJAX success
        $new_peers = $this->core->getQueries()->getPeerGradingAssignment($gradeable_id);
        return JsonResponse::getSuccessResponse($new_peers);
    }

    /**
     * Called when user presses submit on an Add New Grader to Matrix popup for peer matrix. Updates the
     * database with the grader's new students.
     * @param String $gradeable_id
     * @AccessControl(role="INSTRUCTOR")
     */
    #[Route("/courses/{_semester}/{_course}/gradeable/{gradeable_id}/new_peer_grader", methods: ["POST"])]
    public function newGraderPeerSubmit($gradeable_id) {
        $new_grader_id = $_POST['new_grader_id'];
        // add the new grader and all their students
        foreach (json_decode($_POST['add_student_ids']) as $i => $student_id) {
            $this->core->getQueries()->insertPeerGradingAssignment($new_grader_id, $student_id, $gradeable_id);
        }
        // return new peer assignments to AJAX success
        $new_peers = $this->core->getQueries()->getPeerGradingAssignment($gradeable_id);
        return JsonResponse::getSuccessResponse($new_peers);
    }

    /* Http request methods (i.e. ajax) */

    /**
     * TODO: This was extracted from the rubric saving code for electronic files
     */
    private function shufflePeerGrading(Gradeable $gradeable) {
        if ($gradeable->hasPeerComponent()) {
            //$old_peer_grading_assignments = $this->core->getQueries()->getPeerGradingAssignNumber($gradeable->getId());
            //$make_peer_assignments = ($old_peer_grading_assignments !== $gradeable->getPeerGradeSet());
            //if ($make_peer_assignments) {
            $this->core->getQueries()->clearPeerGradingAssignment($gradeable->getId());

            $users = $this->core->getQueries()->getAllUsers();
            $user_ids = [];
            $grading = [];
            $peer_grade_set = $gradeable->getPeerGradeSet();
            foreach ($users as $key => $user) {
                // Need to remove non-student users, or users in the NULL section
                if ($user->getRegistrationSection() == null) {
                    unset($users[$key]);
                }
                else {
                    $user_ids[] = $user->getId();
                    $grading[$user->getId()] = [];
                }
            }
            $user_number = count($user_ids);
            shuffle($user_ids);
            for ($i = 0; $i < $user_number; $i++) {
                for ($j = 1; $j <= $peer_grade_set; $j++) {
                    $grading[$user_ids[$i]][] = $user_ids[($i + $j) % $user_number];
                }
            }

            foreach ($grading as $grader => $assignment) {
                foreach ($assignment as $student) {
                    $this->core->getQueries()->insertPeerGradingAssignment($grader, $student, $gradeable->getId());
                }
            }
        }
        //}
    }

    private function newComponent(Gradeable $gradeable) {
        return new Component($this->core, $gradeable, [
            'id' => 0,
            'title' => '',
            'ta_comment' => '',
            'student_comment' => '',
            'lower_clamp' => 0,
            'default' => 0,
            'max_value' => 0,
            'upper_clamp' => 0,
            'text' => false,
            'peer_component' => false,
            'order' => -1,
            'page' => Component::PDF_PAGE_NONE,
            'is_itempool_linked' => false,
            'itempool' => ""
        ]);
    }

    private function newMark(Component $component) {
        return new Mark($this->core, $component, [
            'id' => 0,
            'points' => 0,
            'title' => '',
            'order' => 0,
            'publish' => false
        ]);
    }

    // Generates a blank first component for a gradeable
    private function genBlankComponent(Gradeable $gradeable) {
        // Make a new gradeable component with good default values
        $component = $this->newComponent($gradeable);
        if ($gradeable->getType() === GradeableType::ELECTRONIC_FILE) {
            //Add a new mark (count up)
            $mark0 = $this->newMark($component);
            $mark0->setTitle('No Credit');
            $component->setMarks([$mark0]);
        }
        elseif ($gradeable->getType() === GradeableType::CHECKPOINTS) {
            $component->setTitle('Checkpoint 1');
            $component->setPoints(['lower_clamp' => 0, 'default' => 0, 'max_value' => 1, 'upper_clamp' => 1]);
        }
        elseif ($gradeable->getType() === GradeableType::NUMERIC_TEXT) {
            // Add a new mark to the db if its electronic
            $mark = $this->newMark($component);
            $component->setMarks([$mark]);
        }
        else {
            throw new \InvalidArgumentException('Gradeable type invalid');
        }

        // Add it to the gradeable
        $gradeable->setComponents([$component]);
    }

    #[Route("/courses/{_semester}/{_course}/gradeable/{gradeable_id}/rubric", methods: ["POST"])]
    public function updateRubricRequest($gradeable_id) {
        $gradeable = $this->tryGetGradeable($gradeable_id);
        if ($gradeable === false) {
            return;
        }

        try {
            $this->updateRubric($gradeable, $_POST['values']);
            $this->core->getOutput()->renderJsonSuccess();
        }
        catch (\InvalidArgumentException $e) {
            $this->core->getOutput()->renderJsonFail($e->getMessage());
        }
        catch (\Exception $e) {
            $this->core->getOutput()->renderJsonError($e->getMessage());
        }
    }

    // Parses the checkpoint details from the user form into a Component.  NOTE: order is not set here
    private static function parseCheckpoint(Component $component, $details) {
        if (!isset($details['label'])) {
            $details['label'] = '';
        }
        if (!isset($details['extra_credit'])) {
            $details['extra_credit'] = 'false';
        }
        $component->setTitle($details['label']);
        $component->setTaComment("");
        $component->setStudentComment("");
        $component->setPoints([
            'lower_clamp' => 0,
            'default' => 0,
            // if it is extra credit then it would be out of 0 points otherwise 1
            'max_value' => $details['extra_credit'] === 'true' ? 0 : 1,
            'upper_clamp' => 1
        ]);
        $component->setText(false);
        $component->setPeerComponent(false);
        $component->setPage(Component::PDF_PAGE_NONE);
    }

    private static function parseNumeric(Component $component, $details) {
        if (!isset($details['label'])) {
            $details['label'] = '';
        }
        if (!isset($details['max_score'])) {
            $details['max_score'] = 0;
        }
        if (!isset($details['extra_credit'])) {
            $details['extra_credit'] = 'false';
        }
        $component->setTitle($details['label']);
        $component->setTaComment("");
        $component->setStudentComment("");
        $component->setPoints([
            'lower_clamp' => 0,
            'default' => 0,
            'max_value' => $details['extra_credit'] === 'true' ? 0 : $details['max_score'],
            'upper_clamp' => $details['max_score']
        ]);
        $component->setText(false);
        $component->setPeerComponent(false);
        $component->setPage(Component::PDF_PAGE_NONE);
    }

    private static function parseText(Component $component, $details) {
        if (!isset($details['label'])) {
            $details['label'] = '';
        }
        $component->setTitle($details['label']);
        $component->setTaComment("");
        $component->setStudentComment("");
        $component->setPoints([
            'lower_clamp' => 0,
            'default' => 0,
            'max_value' => 0,
            'upper_clamp' => 0
        ]);
        $component->setText(true);
        $component->setPeerComponent(false);
        $component->setPage(Component::PDF_PAGE_NONE);
    }

    /**
     * Returns true if given path has a file named config.json in it, false otherwise
     * @param string $folder_path
     * @return boolean
     */
    private function checkPathToConfigFile($folder_path) {
        if (!file_exists($folder_path)) {
            return false;
        }
        try {
            $file_iter = new \RecursiveDirectoryIterator($folder_path, \RecursiveDirectoryIterator::SKIP_DOTS);
        }
        catch (\Exception $e) {
            return false;
        }
        while ($file_iter->valid()) {
            if ($file_iter->current()->getFilename() == 'config.json') {
                return true;
            }
            $file_iter->next();
        }
        return false;
    }

    /**
     * Iterates through the directory and finds config.json files (BFS)
     * Terminates loop after a hard coded number of folders are searched (currently 1000)
     * does not look at files deeper than the config.json file
     * pushes new errors to $error_messages if something goes wrong
     * returns array of valid paths arrays of form [path_name,full_path]
     * @param array $dir_queue
     * @param array $error_messages
     * @param integer $repo_id_number
     * @return array
     */
    private function getValidPathsToConfigDirectories($dir_queue, &$error_messages, $repo_id_number) {
        $repository_path = $dir_queue[0];
        $count = 0;
        $return_array = [];

        while (count($dir_queue) != 0) {
            if ($count >= 1000) {
                $error_messages[] = "Repository #" . $repo_id_number . " entered on the \"Course Settings\" is too large to parse.";
                return [];
            }

            $dir = $dir_queue[0];
            unset($dir_queue[0]);
            $dir_queue = array_values($dir_queue);

            if (!file_exists($dir) || !is_dir($dir)) {
                $error_messages[] = "An error occurred when parsing repository #" . $repo_id_number . " entered on the \"Course Settings\" page";
                return [];
            }

            try {
                $iter = new \RecursiveDirectoryIterator($dir, \RecursiveDirectoryIterator::SKIP_DOTS);
            }
            catch (\Exception $e) {
                $error_messages[] = "An error occurred when parsing repository #" . $repo_id_number . " entered on the \"Course Settings\" page";
                return [];
            }

            if ($this->checkPathToConfigFile($dir)) {
                $return_array[] = ["DIRECTORY " . $repo_id_number . ": " . substr($dir, strlen($repository_path)),$dir];
            }
            else {
                while ($iter->valid()) {
                    $file = $iter->current();
                    if ($file->isDir()) {
                        $dir_queue[] = $file->getPathname();
                    }
                    $iter->next();
                }
            }
            $count++;
        }
        return $return_array;
    }

    private function updateRubric(Gradeable $gradeable, $details) {
        $old_components = $gradeable->getComponents();
        $num_old_components = count($old_components);
        $start_index = $num_old_components;

        /** @var Component[] $new_components */
        $new_components = [];

        // The electronic file mode is the least touched of them all since it will be replaced
        //  with a unified interface with TA grading and share a separate "rubric" controller for it.
        if ($gradeable->getType() === GradeableType::ELECTRONIC_FILE) {
            throw new \InvalidArgumentException('Attempt to update rubric using outdated method!');
        }
        elseif ($gradeable->getType() === GradeableType::CHECKPOINTS) {
            if (!isset($details['checkpoints'])) {
                $details['checkpoints'] = [];
            }

            $num_checkpoints = count($details['checkpoints']);

            // Iterate through each existing component and update them in the database,
            //  removing any extras
            $x = 0;
            foreach ($old_components as $old_component) {
                if ($x < $num_checkpoints && $x < $num_old_components) {
                    self::parseCheckpoint($old_component, $details['checkpoints'][$x]);
                    $old_component->setOrder($x);
                    $new_components[] = $old_component;
                }
                $x++;
            }

            // iterate through each new checkpoint, adding them to the database
            for ($x = $start_index; $x < $num_checkpoints; $x++) {
                $component = $this->newComponent($gradeable);
                self::parseCheckpoint($component, $details['checkpoints'][$x]);
                $component->setOrder($x);
                $new_components[] = $component;
            }
        }
        elseif ($gradeable->getType() === GradeableType::NUMERIC_TEXT) {
            if (!isset($details['numeric'])) {
                $details['numeric'] = [];
            }
            if (!isset($details['text'])) {
                $details['text'] = [];
            }

            $num_numeric = count($details['numeric']);
            $num_text = count($details['text']);

            $start_index_numeric = 0;
            $start_index_text = 0;

            // Load all of the old numeric/text elements into two arrays
            $old_numerics = [];
            $num_old_numerics = 0;
            $old_texts = [];
            $num_old_texts = 0;
            foreach ($old_components as $old_component) {
                if ($old_component->isText() === true) {
                    $old_texts[] = $old_component;
                    $num_old_texts++;
                }
                else {
                    $old_numerics[] = $old_component;
                    $num_old_numerics++;
                }
            }

            $x = 0;
            // Iterate through each existing numeric component and update them in the database,
            //  removing any extras
            foreach ($old_numerics as $old_numeric) {
                if ($x < $num_numeric && $x < $num_old_numerics) {
                    self::parseNumeric($old_numeric, $details['numeric'][$x]);
                    $old_numeric->setOrder($x);
                    $new_components[] = $old_numeric;
                    $start_index_numeric++;
                }
                $x++;
            }

            for ($x = $start_index_numeric; $x < $num_numeric; $x++) {
                $component = $this->newComponent($gradeable);
                self::parseNumeric($component, $details['numeric'][$x]);
                $component->setOrder($x);
                $new_components[] = $component;
            }

            $z = $x;
            $x = 0;
            // Iterate through each existing text component and update them in the database,
            //  removing any extras
            foreach ($old_texts as $old_text) {
                if ($x < $num_text && $x < $num_old_texts) {
                    self::parseText($old_text, $details['text'][$x]);
                    $old_text->setOrder($z + $x);
                    $new_components[] = $old_text;
                    $start_index_text++;
                }
                $x++;
            }

            for ($y = $start_index_text; $y < $num_text; $y++) {
                $component = $this->newComponent($gradeable);
                self::parseText($component, $details['text'][$x]);
                $component->setOrder($y + $z);
                $new_components[] = $component;
            }
        }
        else {
            throw new \InvalidArgumentException("Invalid gradeable type");
        }

        // Finally, Set the components and update the gradeable
        $gradeable->setComponents($new_components);

        // Save to the database
        $this->core->getQueries()->updateGradeable($gradeable);
    }

    #[Route("/courses/{_semester}/{_course}/gradeable/{gradeable_id}/graders", methods: ["POST"])]
    public function updateGradersRequest($gradeable_id) {
        $gradeable = $this->tryGetGradeable($gradeable_id);
        if ($gradeable === false) {
            return;
        }

        try {
            $this->updateGraders($gradeable, $_POST);
            // Finally, send the requester back the information
            $this->core->getOutput()->renderJsonSuccess();
        }
        catch (\InvalidArgumentException $e) {
            $this->core->getOutput()->renderJsonFail('Error setting graders' . $e->getMessage());
        }
        catch (\Exception $e) {
            $this->core->getOutput()->renderJsonError($e->getMessage());
        }
    }

    private function updateGraders(Gradeable $gradeable, $details) {
        $new_graders = [];
        if (isset($details['graders'])) {
            $new_graders = $details['graders'];
        }

        $gradeable->setRotatingGraderSections($new_graders);
        $this->core->getQueries()->updateGradeable($gradeable);
    }

    #[Route("/courses/{_semester}/{_course}/gradeable", methods: ["POST"])]
    public function createGradeableRequest() {
        $gradeable_id = $_POST['id'] ?? '';

        try {
            $build_result = $this->createGradeable($gradeable_id, $_POST);

            // Finally, redirect to the edit page
            if ($build_result !== null) {
                $this->core->addErrorMessage($build_result);
            }
            $this->redirectToEdit($gradeable_id);
        }
        catch (\Exception $e) {
            $this->core->addErrorMessage($e->getMessage());
            $this->core->redirect($this->core->buildCourseUrl());
        }
    }

    private function createGradeable($gradeable_id, $details) {
        // Make sure the gradeable doesn't already exist
        if ($this->core->getQueries()->existsGradeable($gradeable_id)) {
            throw new \InvalidArgumentException('Gradeable already exists');
        }

        $default_late_days = $this->core->getConfig()->getDefaultHwLateDays();
        // Create the gradeable with good default information
        //
        $gradeable_type = GradeableType::stringToType($details['type']);
        $gradeable_create_data = [
            'type' => $gradeable_type,
            'grader_assignment_method' => Gradeable::REGISTRATION_SECTION,
            'min_grading_group' => 1,
        ];

        $template_property_names = [
            'min_grading_group',
            'grader_assignment_method',
            'ta_instructions',
            'autograding_config_path',
            'student_view',
            'student_view_after_grades',
            'student_download',
            'student_submit',
            'late_days',
            'precision'
        ];
        // Make sure the template exists if we're using one
        $template_gradeable = null;
        if (array_key_exists('gradeable_template', $details) && $details['gradeable_template'] !== '--None--') {
            $template_id = $details['gradeable_template'];
            $template_gradeable = $this->core->getQueries()->getGradeableConfig($template_id);
            if ($template_gradeable === null) {
                throw new \InvalidArgumentException('Template gradeable does not exist');
            }

            // Setup the create data from the template
            $template_data = $template_gradeable->toArray();
            foreach ($template_property_names as $name) {
                $gradeable_create_data[$name] = $template_data[$name];
            }
        }
        else {
            $non_template_property_values = [
                'min_grading_group' => 1,
                'grader_assignment_method' => Gradeable::REGISTRATION_SECTION,
                'ta_instructions' => '',
                'autograding_config_path' =>
                    FileUtils::joinPaths($this->core->getConfig()->getSubmittyInstallPath(), 'more_autograding_examples/upload_only/config'),
                'student_view' => true,
                'student_view_after_grades' => false,
                'student_download' => true,
                'student_submit' => true,
                'late_days' => $details['late_days'] ?? $default_late_days,
                'precision' => 0.5
            ];
            $gradeable_create_data = array_merge($gradeable_create_data, $non_template_property_values);
        }

        // first-page properties
        $front_page_property_names = [
            'id',
            'title',
            'instructions_url',
            'syllabus_bucket'
        ];
        foreach ($front_page_property_names as $prop) {
            $gradeable_create_data[$prop] = $details[$prop] ?? '';
        }

        $repo_name = '';
        $subdir = '';
        $using_subdirectory = false;
        if ($details['using_subdirectory'] === 'true') {
            $subdir = $details['vcs_subdirectory'];
            $using_subdirectory = true;
        }
        $vcs_partial_path = '';
        // VCS specific values
        if ($details['vcs'] === 'true') {
            $host_button = $details['vcs_radio_buttons'];
            $host_type = -1;
            // Find which radio button is pressed and what host type to use
            if ($host_button === 'submitty-hosted') {
                $host_type = 0;
                $repo_name = $details['id'];
                $vcs_partial_path = $details['id'] . ($details['team_assignment'] === 'true' ? "/{\$team_id}" : "/{\$user_id}");
            }
            elseif ($host_button === 'submitty-hosted-url') {
                $host_type = 1;
                $repo_name = $details['vcs_path'];
                $vcs_partial_path = $details['vcs_path'] . "/{\$user_id}";
            }
            elseif ($host_button === 'public-github') {
                $host_type = 2;
            }
            elseif ($host_button === 'private-github') {
                $host_type = 3;
            }
            elseif ($host_button === 'self-hosted') {
                $host_type = 4;
                $vcs_partial_path = $details['external_repo'];
            }

            $vcs_property_values = [
                'vcs' => true,
                'vcs_subdirectory' => $subdir,
                'using_subdirectory' => $using_subdirectory,
                'vcs_host_type' => $host_type,
                'vcs_partial_path' => $vcs_partial_path
            ];
            $gradeable_create_data = array_merge($gradeable_create_data, $vcs_property_values);
        }
        else {
            $non_vcs_property_values = [
                'vcs' => false,
                'vcs_subdirectory' => $subdir,
                'using_subdirectory' => $using_subdirectory,
                'vcs_host_type' => -1,
                'vcs_partial_path' => $vcs_partial_path
            ];
            $gradeable_create_data = array_merge($gradeable_create_data, $non_vcs_property_values);
        }

        // Electronic-only values
        if ($gradeable_type === GradeableType::ELECTRONIC_FILE) {
            $jsonThreads = json_encode('{}');
            $discussion_clicked = isset($details['discussion_based']) && ($details['discussion_based'] === 'true');

            //Validate user input for discussion threads
            if ($discussion_clicked) {
                $jsonThreads = array_map('intval', explode(',', $details['discussion_thread_id']));
                foreach ($jsonThreads as $thread) {
                    if (!$this->core->getQueries()->existsThread($thread)) {
                        throw new \InvalidArgumentException('Invalid thread id specified.');
                    }
                }
                $jsonThreads = json_encode($jsonThreads);
            }

            $grade_inquiry_allowed = isset($details['grade_inquiry_allowed']) && ($details['grade_inquiry_allowed'] === 'true');
            $grade_inquiry = ($details['grade_inquiry_per_component_allowed'] ?? 'false') === 'true';
            $autograding_config_path = $details['autograding_config_path'] ?? FileUtils::joinPaths($this->core->getConfig()->getSubmittyInstallPath(), 'more_autograding_examples/upload_only/config');
            $gradeable_create_data = array_merge($gradeable_create_data, [
                'team_assignment' => $details['team_assignment'] === 'true',
                'ta_grading' => $details['ta_grading'] === 'true',
                'team_size_max' => $details['team_size_max'],
                'grade_inquiry_allowed' => $grade_inquiry_allowed,
                'grade_inquiry_per_component_allowed' => $grade_inquiry,
                'autograding_config_path' => $autograding_config_path,
                'allow_custom_marks' => true,
                //For discussion component
                'discussion_based' => $discussion_clicked,
                'discussion_thread_ids' => $jsonThreads,

                // TODO: properties that aren't supported yet
                'peer_grading' => false,
                'peer_grade_set' => 0,
                'late_submission_allowed' => true,
                'hidden_files' => "",
                'instructor_blind' => 1,
                'limited_access_blind' => 1,
                'peer_blind' => 3,
                'depends_on' => null,
                'depends_on_points' => null,
                'has_due_date' => $details['has_due_date'] ?? true,
                'has_release_date' => $details['has_release_date'] ?? true
            ]);
        }
        else {
            // Values for these electronic-only properties
            $gradeable_create_data = array_merge($gradeable_create_data, [
                'team_assignment' => false,
                'vcs' => false,
                'team_size_max' => 0,
                'vcs_subdirectory' => '',
                'using_subdirectory' => false,
                'vcs_partial_path' => '',
                'vcs_host_type' => -1,
                'autograding_config_path' => '',
                'peer_grading' => false,
                'peer_grade_set' => 0,
                'late_submission_allowed' => $details['late_submission_allowed'] ?? true,
                'hidden_files' => ""
            ]);
        }

        // Setup good default dates
        $tonight = $this->core->getDateTimeNow();
        $tonight->setTime(23, 59, 59);
        if ($tonight->diff($this->core->getDateTimeNow())->h < 12) {
            $tonight->add(new \DateInterval('P1D'));
        }
        $date_names = [
            'ta_view_start_date' => '',
            'grade_start_date' => 'P10D',
            'grade_due_date' => 'P14D',
            'grade_released_date' => 'P14D',
            'team_lock_date' => 'P7D',
            'submission_open_date' => '',
            'submission_due_date' => 'P7D',
            'grade_inquiry_start_date' => 'P15D',
            'grade_inquiry_due_date' => 'P21D'
        ];

        foreach ($date_names as $time_string => $tonight_modifier) {
            $gradeable_create_data = array_merge(
                $gradeable_create_data,
                [
                    $time_string => $this->getDateTimeForGradeable(
                        $details[$time_string] ?? '',
                        $tonight,
                        $tonight_modifier
                    )
                ]
            );
        }

        // Finally, construct the gradeable
        $gradeable = new Gradeable($this->core, $gradeable_create_data);

        // Setup student permissions specially for scanned exams
        if ($details['bulk_upload'] === 'true') {
            $gradeable->setStudentView(true);
            $gradeable->setStudentViewAfterGrades(true);
            $gradeable->setStudentSubmit(false);
            $gradeable->setStudentDownload(false);

            $gradeable->setAutogradingConfigPath(
                FileUtils::joinPaths($this->core->getConfig()->getSubmittyInstallPath(), 'more_autograding_examples/pdf_exam/config')
            );
        }

        // Generate a blank component to make the rubric UI work properly
        $this->genBlankComponent($gradeable);

        // Save the gradeable to the database
        $this->core->getQueries()->createGradeable($gradeable); // creates the gradeable

        // start the build
        $build_status = $this->enqueueBuild($gradeable);

        if (
            $build_status == null
            && $gradeable->isVcs()
            && ($gradeable->getVcsHostType() === 0 || $gradeable->getVcsHostType() === 1)
            && !$gradeable->isTeamAssignment()
        ) {
            $this->enqueueGenerateRepos(
                $this->core->getConfig()->getTerm(),
                $this->core->getConfig()->getCourse(),
                $repo_name
            );
        }

        return $build_status;
    }

<<<<<<< HEAD
    #[Route("/courses/{_semester}/{_course}/gradeable/{gradeable_id}/update", methods: ["POST"])]
=======
    public function getDateTimeForGradeable(string $time_string, \DateTime $tonight, string $tonight_modifier = ''): \DateTime {
        if ($time_string !== '') {
            return $this->core->getDateTimeSpecific($time_string);
        }
        if ($tonight_modifier !== '') {
            return (clone $tonight)->add(new \DateInterval($tonight_modifier));
        }
        else {
            return (clone $tonight);
        }
    }

    /**
     * @Route("/courses/{_semester}/{_course}/gradeable/{gradeable_id}/update", methods={"POST"})
     */
>>>>>>> dfac4cef
    public function updateGradeableRequest($gradeable_id) {
        $gradeable = $this->tryGetGradeable($gradeable_id);
        if ($gradeable === false) {
            return;
        }
        unset($_POST['csrf_token']);
        try {
            $response_props = $this->updateGradeable($gradeable, $_POST);
            // Finally, send the requester back the information
            $this->core->getOutput()->renderJsonSuccess($response_props);
        }
        catch (ValidationException $e) {
            $this->core->getOutput()->renderJsonFail('See "data" for details', $e->getDetails());
        }
        catch (\Exception $e) {
            $this->core->getOutput()->renderJsonError($e->getMessage());
        }
    }

    private function updateGradeable(Gradeable $gradeable, $details) {
        $errors = [];
        // Implicitly updated properties to tell the client about
        $updated_properties = [];

        // If the post array is 0, that means that the name of the element was blank
        if (count($details) === 0) {
            throw new \InvalidArgumentException('Request contained no properties, perhaps the name was blank?');
        }
        // Trigger a rebuild if the config changes
        $trigger_rebuild_props = ['autograding_config_path', 'vcs_subdirectory'];
        $trigger_rebuild = count(array_intersect($trigger_rebuild_props, array_keys($details))) > 0;

        $boolean_properties = [
            'ta_grading',
            'student_view',
            'student_view_after_grades',
            'student_download',
            'student_submit',
            'peer_grading',
            'late_submission_allowed',
            'grade_inquiry_allowed',
            'grade_inquiry_per_component_allowed',
            'discussion_based',
            'vcs',
            'using_subdirectory',
            'has_due_date',
            'has_release_date',
            'allow_custom_marks'
        ];

        $discussion_ids = 'discussion_thread_id';

        $numeric_properties = [
            'precision',
            'grader_assignment_method',
            'depends_on_points'
        ];
        // Date properties all need to be set at once
        $dates = $gradeable->getDates();

        $date_set = false;
        foreach (array_merge(Gradeable::date_properties, ['late_days']) as $date_property) {
            if (isset($details[$date_property])) {
                $dates[$date_property] = $details[$date_property];

                if ($dates[$date_property] > DateUtils::MAX_TIME) {
                    $errors[$date_property] = Gradeable::date_display_names[$date_property] . ' Date is higher than the max allowed date! (' . DateUtils::MAX_TIME . ')';
                }

                // Unset dates so we don't try and use it in the other loop
                unset($details[$date_property]);
                $date_set = true;
            }
        }

        // TO DO: Update late day cache for admin late day update
        // TO DO: Update late day cache for admin gradeable due date update
        $late_day_status = null;

        // Set default value which may be set in loop below
        $grade_inquiry_modified = false;

        // Apply other new values for all properties submitted
        foreach ($details as $prop => $post_val) {
            // Convert boolean values into booleans
            if (in_array($prop, $boolean_properties)) {
                $post_val = $post_val === 'true';
            }

            if (in_array($prop, $numeric_properties) && !is_numeric($post_val)) {
                $errors[$prop] = "{$prop} must be a number";
                continue;
            }

            if ($prop === "depends_on") {
                try {
                    $temp_gradeable = $this->tryGetGradeable($post_val, false);
                    if ($temp_gradeable == false) {
                        $post_val = null;
                    }
                    else {
                        $depends_on_points = $details['depends_on_points'];
                        if ($depends_on_points == null) {
                            $depends_on_points = $gradeable->getDependsOnPoints();
                        }
                        if ($depends_on_points == null) {
                            $gradeable->setDependsOnPoints(0);
                        }
                        else {
                            if ($depends_on_points < 0 || ($depends_on_points > $temp_gradeable->getDependsOnPoints() && $temp_gradeable->getDependsOnPoints() !== null)) {
                                $errors['depends_on_points'] = "Invalid depends on points!";
                            }
                        }
                    }
                }
                catch (\Exception $e) {
                    $post_val = null;
                    $errors[$prop] = $e->getMessage();
                }
            }
            // Converts string array sep by ',' to json
            if ($prop === $discussion_ids) {
                $post_val = array_map('intval', explode(',', $post_val));
                foreach ($post_val as $thread) {
                    if (!$this->core->getQueries()->existsThread($thread)) {
                        $errors[$prop] = 'Invalid thread id specified.';
                        break;
                    }
                }
                if (count($errors) == 0) {
                    $post_val = json_encode($post_val);
                }
                else {
                    continue;
                }
            }

            if ($prop === 'grade_inquiry_allowed') {
                if ($post_val !== $gradeable->isGradeInquiryAllowed()) {
                    $grade_inquiry_modified = true;
                }
            }

            if ($prop === 'grade_inquiry_per_component_allowed' && $post_val === false && $gradeable->isGradeInquiryPerComponentAllowed()) {
                $this->core->getQueries()->convertInquiryComponentId($gradeable);
            }

            if ($prop === 'grade_inquiry_per_component_allowed' && $post_val === true && !$gradeable->isGradeInquiryPerComponentAllowed()) {
                $this->core->getQueries()->revertInquiryComponentId($gradeable);
            }

            // Try to set the property
            try {
                //convert the property name to a setter name
                $setter_name = 'set' . implode(
                    '',
                    array_map(function ($val) {
                        return ucfirst($val);
                    },
                    explode('_', $prop))
                );
                $gradeable->$setter_name($post_val);
            }
            catch (\Exception $e) {
                // If something goes wrong, record it so we can tell the user
                $errors[$prop] = $e->getMessage();
            }
        }

        if (!$gradeable->hasDueDate() && $gradeable->hasReleaseDate()) {
            $gradeable->setHasReleaseDate(false);
        }

        // Set the dates last just in case the request contained parameters that
        //  affect date validation
        if ($date_set) {
            try {
                $gradeable->setDates($dates, $grade_inquiry_modified);
                $updated_properties = $gradeable->getDateStrings(false);
            }
            catch (ValidationException $e) {
                $errors = array_merge($errors, $e->getDetails());
            }
        }

        if ($trigger_rebuild) {
            $result = $this->enqueueBuild($gradeable);
            if ($result !== null) {
                // TODO: what key should this get?
                $errors['server'] = $result;
            }
            else {
                $updated_properties[] = 'rebuild_queued';
            }
        }

        // Be strict.  Only apply database changes if there were no errors
        if (count($errors) !== 0) {
            throw new ValidationException('', $errors);
        }
        $this->core->getQueries()->updateGradeable($gradeable);
        // Only return updated properties if the changes were applied
        return $updated_properties;
    }

    #[Route("/courses/{_semester}/{_course}/gradeable/{gradeable_id}/delete", methods: ["POST"])]
    public function deleteGradeable($gradeable_id) {
        $gradeable = $this->tryGetGradeable($gradeable_id);
        if ($gradeable == false) {
            $this->core->addErrorMessage("Invalid gradeable id");
            $this->core->redirect($this->core->buildCourseUrl());
        }
        if (!$gradeable->canDelete()) {
            $this->core->addErrorMessage("Gradeable " . $gradeable_id . " cannot be deleted.");
            $this->core->redirect($this->core->buildCourseUrl());
        }

        $this->core->getQueries()->deleteGradeable($gradeable_id);

        $course_path = $this->core->getConfig()->getCoursePath();

        $file = FileUtils::joinPaths($course_path, "config", "form", "form_" . $gradeable_id . ".json");
        if ((file_exists($file)) && (!unlink($file))) {
            die("Cannot delete form_{$gradeable_id}.json");
        }

        // this will cleanup the build files
        $this->enqueueBuildFile($gradeable_id);

        $this->core->redirect($this->core->buildCourseUrl());
    }

    private function writeFormConfig(Gradeable $gradeable) {
        if ($gradeable->getType() !== GradeableType::ELECTRONIC_FILE) {
            return null;
        }

        // Refresh the configuration file with updated information
        // See 'make_assignments_txt_file.py' and grade_item.py for where these properties are used
        // Note: These property names must match the 'setup_sample_courses.py' names
        $jsonProperties = [
            'gradeable_id' => $gradeable->getId(),
            'config_path' => $gradeable->getAutogradingConfigPath(),
            'date_due' => $gradeable->hasDueDate() ? DateUtils::dateTimeToString($gradeable->getSubmissionDueDate()) : null,
            'upload_type' => $gradeable->isVcs() ? "repository" : "upload file",
            'subdirectory' => $gradeable->getVcsSubdirectory(),
            'using_subdirectory' => $gradeable->isUsingSubdirectory(),
            'vcs_partial_path' => $gradeable->getVcsPartialPath(),
        ];

        $fp = $this->core->getConfig()->getCoursePath() . '/config/form/form_' . $gradeable->getId() . '.json';
        if (
            (!is_writable($fp) && file_exists($fp))
            || file_put_contents($fp, json_encode($jsonProperties, JSON_PRETTY_PRINT | JSON_UNESCAPED_SLASHES)) === false
        ) {
            return "Failed to write to file {$fp}";
        }
        return null;
    }

    private function enqueueBuildFile($g_id) {
        $semester = $this->core->getConfig()->getTerm();
        $course = $this->core->getConfig()->getCourse();

        // FIXME:  should use a variable instead of hardcoded top level path
        $config_build_file = "/var/local/submitty/daemon_job_queue/" . $semester . "__" . $course . "__" . $g_id . ".json";

        $config_build_data = [
            "job" => "BuildConfig",
            "semester" => $semester,
            "course" => $course,
            "gradeable" => $g_id
        ];

        if (
            (!is_writable($config_build_file) && file_exists($config_build_file))
            || file_put_contents($config_build_file, json_encode($config_build_data, JSON_PRETTY_PRINT)) === false
        ) {
            return "Failed to write to file {$config_build_file}";
        }
        return null;
    }

    public static function enqueueGenerateRepos($semester, $course, $g_id) {
        // FIXME:  should use a variable instead of hardcoded top level path
        $config_build_file = "/var/local/submitty/daemon_job_queue/generate_repos__" . $semester . "__" . $course . "__" . $g_id . ".json";

        $config_build_data = [
            "job" => "RunGenerateRepos",
            "semester" => $semester,
            "course" => $course,
            "gradeable" => $g_id
        ];

        if (
            (!is_writable($config_build_file) && file_exists($config_build_file))
            || file_put_contents($config_build_file, json_encode($config_build_data, JSON_PRETTY_PRINT)) === false
        ) {
            return "Failed to write to file {$config_build_file}";
        }
        return null;
    }

    public function enqueueBuild(Gradeable $gradeable) {
        // If write form config fails, it will return non-null and end execution, but
        //  if it does return null, we want to run 'enqueueBuildFile'.  This coalescing can
        //  be chained so long as 'null' is the success condition.
        return $this->writeFormConfig($gradeable) ?? $this->enqueueBuildFile($gradeable->getId());
    }

    #[Route("/courses/{_semester}/{_course}/gradeable/{gradeable_id}/rebuild")]
    public function rebuildGradeableRequest($gradeable_id) {
        $gradeable = $this->core->getQueries()->getGradeableConfig($gradeable_id);
        $result = $this->enqueueBuild($gradeable);
        if ($result !== null) {
            die($result);
        }
    }

    #[Route("/courses/{_semester}/{_course}/gradeable/{gradeable_id}/build_log", methods: ["GET"])]
    public function getBuildLogs(string $gradeable_id): JsonResponse {
        $build_script_output_file = FileUtils::joinPaths($this->core->getConfig()->getCoursePath(), 'build', $gradeable_id, 'build_script_output.txt');
        $build_script_output = is_file($build_script_output_file) ? htmlentities(file_get_contents($build_script_output_file)) : null;
        $cmake_out_dir = FileUtils::joinPaths($this->core->getConfig()->getCoursePath(), 'build', $gradeable_id, 'log_cmake_output.txt');
        $cmake_output = is_file($cmake_out_dir) ? htmlentities(file_get_contents($cmake_out_dir)) : null;

        return JsonResponse::getSuccessResponse([$build_script_output,$cmake_output]);
    }

    #[Route("/courses/{_semester}/{_course}/gradeable/{gradeable_id}/build_status", methods: ["GET"])]
    public function getBuildStatusOfGradeable(string $gradeable_id): void {
        $queued_filename = $this->core->getConfig()->getTerm() . '__' . $this->core->getConfig()->getCourse() . '__' . $gradeable_id . '.json';
        $rebuilding_filename = 'PROCESSING_' . $this->core->getConfig()->getTerm() . '__' . $this->core->getConfig()->getCourse() . '__' . $gradeable_id . '.json';
        $queued_path = FileUtils::joinPaths($this->core->getConfig()->getSubmittyPath(), 'daemon_job_queue', $queued_filename);
        $rebuilding_path = FileUtils::joinPaths($this->core->getConfig()->getSubmittyPath(), 'daemon_job_queue', $rebuilding_filename);

        if (is_file($rebuilding_path)) {
            $status = 'processing';
        }
        elseif (is_file($queued_path)) {
            $status = 'queued';
        }
        else {
            $gradeable = $this->core->getQueries()->getGradeableConfig($gradeable_id);
            $status = $gradeable->hasAutogradingConfig();

            // Check for schema validation errors and return a different status if needed.
            if ($status) {
                $logs = $this->getBuildLogs($gradeable_id);

                $needle = 'The submitty configuration validator detected the above error in your config.';
                $haystack = $logs->json['data'][0];

                if (strpos($haystack, $needle) !== false) {
                    $status = 'warnings';
                }
            }
        }
        clearstatcache();
        $this->core->getOutput()->renderJsonSuccess($status);
    }

    /**
     * Shifts all dates in the array up to and including $date_prop to be no later than $time
     * @param array $dates
     * @param string $date_prop
     * @param \DateTime $time
     */
    private function shiftDates(array &$dates, string $date_prop, \DateTime $time) {
        foreach (Gradeable::date_validated_properties as $d) {
            if ($dates[$d] > $time) {
                $dates[$d] = $time;
            }
            if ($date_prop === $d) {
                break;
            }
        }
    }

    #[Route("/courses/{_semester}/{_course}/gradeable/{gradeable_id}/quick_link")]
    public function openquickLink($gradeable_id, $action) {
        $gradeable = $this->core->getQueries()->getGradeableConfig($gradeable_id);
        $dates = $gradeable->getDates();
        $now = $this->core->getDateTimeNow();
        $message = "";
        $success = null;
        //what happens on the quick link depends on the action
        if ($action === "release_grades_now") {
            if ($gradeable->hasReleaseDate()) {
                if ($dates['grade_released_date'] > $now) {
                    $this->shiftDates($dates, 'grade_released_date', $now);
                    $message .= "Released grades for ";
                    $success = true;
                }
                else {
                    $message .= "Grades already released for ";
                    $success = false;
                }
            }
            else {
                $message .= "Can't release grades for ";
                $success = false;
            }
        }
        elseif ($action === "open_ta_now") {
            if ($dates['ta_view_start_date'] > $now) {
                $this->shiftDates($dates, 'ta_view_start_date', $now);
                $message .= "Opened TA access to ";
                $success = true;
            }
            else {
                $message .= "TA access already open for ";
                $success = false;
            }
        }
        elseif ($action === "open_grading_now") {
            if ($dates['grade_start_date'] > $now) {
                $this->shiftDates($dates, 'grade_start_date', $now);
                $message .= "Opened grading for ";
                $success = true;
            }
            else {
                $message .= "Grading already open for ";
                $success = false;
            }
        }
        elseif ($action === "open_students_now") {
            if ($dates['submission_open_date'] > $now) {
                $this->shiftDates($dates, 'submission_open_date', $now);
                $message .= "Opened student access to ";
                $success = true;
            }
            else {
                $message .= "Student access already open for ";
                $success = false;
            }
        }
        elseif ($action === "close_submissions") {
            if ($gradeable->hasDueDate()) {
                if ($dates['submission_due_date'] > $now) {
                    $this->shiftDates($dates, 'submission_due_date', $now);
                    $message .= "Closed assignment ";
                    $success = true;
                }
                else {
                    $message .= "Grading already closed for ";
                    $success = false;
                }
            }
            else {
                $message .= "Can't close submissions for ";
                $success = false;
            }
        }
        $gradeable->setDates($dates);
        $this->core->getQueries()->updateGradeable($gradeable);
        if ($success === true) {
            $this->core->addSuccessMessage($message . $gradeable_id);
        }
        elseif ($success === false) {
            $this->core->addErrorMessage($message . $gradeable_id);
        }
        else {
            $this->core->addErrorMessage("Failed to update status of " . $gradeable_id);
        }

        $this->core->redirect($this->core->buildCourseUrl());
    }

    private function redirectToEdit($gradeable_id) {
        $url = $this->core->buildCourseUrl(['gradeable', $gradeable_id, 'update']) . '?' . http_build_query(['nav_tab' => '-1']);
        header('Location: ' . $url);
    }

    /**
     * Exports components to json and downloads for user
     */
    #[Route("/courses/{_semester}/{_course}/gradeable/{gradeable_id}/components/export")]
    public function exportComponentsRequest($gradeable_id) {
        $url = $this->core->buildCourseUrl();

        // Get the gradeable
        $gradeable = $this->tryGetGradeable($gradeable_id, false);
        if ($gradeable === false) {
            $this->core->addErrorMessage("Invalid gradeable id");
            $this->core->redirect($url);
        }

        // Permission checks
        if (!$this->core->getAccess()->canI("grading.electronic.export_components", ["gradeable" => $gradeable])) {
            $this->core->addErrorMessage("Insufficient permissions to export components");
            $this->core->redirect($url);
        }

        try {
            $arrs = $gradeable->exportComponents();
            $this->core->getOutput()->renderFile(json_encode($arrs, JSON_PRETTY_PRINT), $gradeable->getId() . '_components.json');
        }
        catch (\Exception $e) {
            $this->core->addErrorMessage($e->getMessage());
            $this->core->redirect($url);
        }
    }

    /**
     * Imports components from uploaded files into gradeable (single-depth array)
     */
    #[Route("/courses/{_semester}/{_course}/gradeable/{gradeable_id}/components/import", methods: ["POST"])]
    public function importComponents($gradeable_id) {
        // Get the gradeable
        $gradeable = $this->tryGetGradeable($gradeable_id);
        if ($gradeable === false) {
            return;
        }

        // Permission checks
        if (!$this->core->getAccess()->canI("grading.electronic.add_component", ["gradeable" => $gradeable])) {
            $this->core->getOutput()->renderJsonFail("Insufficient permissions to import components");
            return;
        }

        try {
            // decode file to array
            foreach ($_FILES as $f) {
                $comp_arrs = json_decode(file_get_contents($f['tmp_name']), true);
                foreach ($comp_arrs as $comp_arr) {
                    $gradeable->importComponent($comp_arr);
                }
            }

            // Save to the database
            $this->core->getQueries()->updateGradeable($gradeable);
            $this->core->getOutput()->renderJsonSuccess();
        }
        catch (\InvalidArgumentException $e) {
            $this->core->getOutput()->renderJsonFail($e->getMessage());
        }
        catch (\Exception $e) {
            $this->core->getOutput()->renderJsonError($e->getMessage());
        }
    }

    #[Route("/courses/{_semester}/{_course}/gradeable/{gradeable_id}/max_points")]
    public function maxPoints($gradeable_id) {
        $gradeable = $this->tryGetGradeable($gradeable_id);
        if ($gradeable !== false) {
            $autogradingConfig = $gradeable->getAutogradingConfig();
            $points = $autogradingConfig->getTotalHiddenNonExtraCredit() + $autogradingConfig->getTotalNonHidden();
            $this->core->getOutput()->renderJsonSuccess($points);
            return;
        }
        $this->core->getOutput()->renderJsonError("Unknown gradeable");
    }
}<|MERGE_RESOLUTION|>--- conflicted
+++ resolved
@@ -50,19 +50,10 @@
 
     /**
      * Creates a gradeable based on uploaded JSON data
-<<<<<<< HEAD
-     * @return JsonResponse
-     * @AccessControl(role="INSTRUCTOR")
-     */
-    #[Route("/api/{_semester}/{_course}/upload", methods: ["POST"])]
-    #[Route("/courses/{_semester}/{_course}/upload", methods: ["POST"])]
-    public function uploadGradeable() {
-=======
      */
     #[Route("/api/{_semester}/{_course}/upload", methods: ["POST"])]
     #[Route("/courses/{_semester}/{_course}/upload", methods: ["POST"])]
     public function uploadGradeable(): JsonResponse {
->>>>>>> dfac4cef
         $values = [
             'title' => '',
             'instructions_url' => '',
@@ -1166,9 +1157,6 @@
         return $build_status;
     }
 
-<<<<<<< HEAD
-    #[Route("/courses/{_semester}/{_course}/gradeable/{gradeable_id}/update", methods: ["POST"])]
-=======
     public function getDateTimeForGradeable(string $time_string, \DateTime $tonight, string $tonight_modifier = ''): \DateTime {
         if ($time_string !== '') {
             return $this->core->getDateTimeSpecific($time_string);
@@ -1181,10 +1169,7 @@
         }
     }
 
-    /**
-     * @Route("/courses/{_semester}/{_course}/gradeable/{gradeable_id}/update", methods={"POST"})
-     */
->>>>>>> dfac4cef
+    #[Route("/courses/{_semester}/{_course}/gradeable/{gradeable_id}/update", methods: ["POST"])]
     public function updateGradeableRequest($gradeable_id) {
         $gradeable = $this->tryGetGradeable($gradeable_id);
         if ($gradeable === false) {
