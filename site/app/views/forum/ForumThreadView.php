--- conflicted
+++ resolved
@@ -108,7 +108,6 @@
 		that have been created after applying filter and to be
 		displayed in the left panel.
 	*/
-<<<<<<< HEAD
     public function showForumThreads($user, $posts, $unviewed_posts, $threadsHead, $show_deleted, $show_merged_thread, $display_option, $max_thread, $initialPageNumber) {
         if(!$this->forumAccess()){
             $this->core->redirect($this->core->buildUrl(array('component' => 'navigation')));
@@ -122,13 +121,6 @@
         $currentCourse = $this->core->getConfig()->getCourse();
         $threadFiltering = $threadExists && !$filteredThreadExists && !(empty($_COOKIE[$currentCourse . '_forum_categories']) && empty($_COOKIE['forum_thread_status']) && empty($_COOKIE['unread_select_value']) === 'false');
         $this->core->getOutput()->addBreadcrumb("Discussion Forum", $this->core->buildUrl(array('component' => 'forum', 'page' => 'view_thread')));
-=======
-	public function showForumThreads($user, $posts, $unviewed_posts, $threadsHead, $show_deleted, $show_merged_thread, $display_option, $max_thread, $initialPageNumber) {
-		if(!$this->forumAccess()){
-			$this->core->redirect($this->core->buildNewCourseUrl());
-			return;
-		}
->>>>>>> f5bc86b3
 
         //Body Style is necessary to make sure that the forum is still readable...
         $this->core->getOutput()->addVendorCss('codemirror/codemirror.css');
