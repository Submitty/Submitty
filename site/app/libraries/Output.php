--- conflicted
+++ resolved
@@ -101,10 +101,6 @@
             return call_user_func_array('self::renderTemplate', $args);
         }, ["is_safe" => ["html"]]));
         $this->twig->addFunction(new \Twig\TwigFunction('base64_image', function (string $base64_data, string $mime_type, string $title): string {
-<<<<<<< HEAD
-                // Return html image tag with image embedded as a base64 character string
-=======
->>>>>>> c34dd66e
                 return <<<HTML
 <img alt="${title}" src="data:${mime_type};base64,${base64_data}" />
 HTML;
