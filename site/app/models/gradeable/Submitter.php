<?php

namespace app\models\gradeable;


use app\libraries\Core;
use app\models\AbstractModel;
use app\models\Team;
use app\models\User;

/**
 * Class Submitter
 * @package app\models\gradeable
 *
 * A trivial wrapper around a Team or a User instance so the GradedGradeable can
 *  have either and access it in a consistent way.
 */
class Submitter extends AbstractModel {

    /** @var Team|User The internal team or user instance */
    private $team_or_user;

    /**
     * Submitter constructor.
     * @param Core $core
     * @param Team|User $team_or_user The object for the submitter (team or user)
     */
    public function __construct(Core $core, $team_or_user) {
        parent::__construct($core);

        if($team_or_user === null) {
            throw new \InvalidArgumentException('Team or user must not be null');
        }

        if($team_or_user instanceof Team || $team_or_user instanceof User) {
            $this->team_or_user = $team_or_user;
        } else {
            throw new \InvalidArgumentException('Team or user must be a Team or a User');
        }
    }

    public function toArray() {
        return $this->team_or_user->toArray();
    }

    /**
     * Used to check if the submitter is a team
     * @return bool True if this submitter is a team
     */
    public function isTeam() {
        return $this->team_or_user instanceof Team;
    }

    /**
     * Gets the team/user object
     * @return Team|User The underlying team/user object
     */
    public function getObject() {
        return $this->team_or_user;
    }

    /**
     * Gets the user object if it is a user submitter
     * @return User|null The user object if it is a user submitter, otherwise null
     */
    public function getUser() {
        return !$this->isTeam() ? $this->team_or_user : null;
    }

    /**
     * Gets the team object if it is a team submitter
     * @return Team|null The team object if it is a team submitter, otherwise null
     */
    public function getTeam() {
        return $this->isTeam() ? $this->team_or_user : null;
    }

    /**
     * Gets the id of the user/team
     * @return string The user/team id of the submitter
     */
    public function getId() {
        return $this->team_or_user->getId();
    }

    /**
     * Gets if the provided user is this submitter on this team
     * @param User $user
     * @return bool
     */
    public function hasUser(User $user) {
        return $this->isTeam()
            ? $this->getTeam()->hasMember($user->getId())
            : $this->getUser()->getId() === $user->getId();
    }
    
    /**
     * Gets the anonymous id of the user/team
     * @return string The anonymous id of the submitter
     */
    public function getAnonId() {
        return $this->team_or_user->getAnonId();
    }
<<<<<<< HEAD
=======

    /**
     * Gets if the provided user is a part of this submitter:
     *  either is the submitter, or on the team submitter
     * @param User $user
     * @return bool
     */
    public function hasUser($user) {
        return $this->getId() === $user->getId()
            || $this->isTeam() && in_array($user->getId(), $this->getTeam()->getMembers());
    }

    /**
     * Get the registration section for the submitter
     * @return string
     */
    public function getRegistrationSection() {
        return $this->team_or_user->getRegistrationSection();
    }

    /**
     * Get the rotation section for the submitter
     * @return int
     */
    public function getRotatingSection() {
        return $this->team_or_user->getRotatingSection();
    }
>>>>>>> 65f2f5b1
}<|MERGE_RESOLUTION|>--- conflicted
+++ resolved
@@ -101,8 +101,6 @@
     public function getAnonId() {
         return $this->team_or_user->getAnonId();
     }
-<<<<<<< HEAD
-=======
 
     /**
      * Gets if the provided user is a part of this submitter:
@@ -130,5 +128,4 @@
     public function getRotatingSection() {
         return $this->team_or_user->getRotatingSection();
     }
->>>>>>> 65f2f5b1
 }