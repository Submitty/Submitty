--- conflicted
+++ resolved
@@ -607,14 +607,10 @@
             'allow_custom_marks' => $gradeable->getAllowCustomMarks(),
             'has_custom_marks' => $hasCustomMarks,
             'is_bulk_upload' => $gradeable->isBulkUpload(),
-<<<<<<< HEAD
             'rainbow_grades_summary' => $this->core->getConfig()->displayRainbowGradesSummary(),
+            'config_files' => $config_files,
             'notifications_sent' => $gradeable->getNotificationsSent(),
             'notifications_pending' => $this->core->getQueries()->getPendingGradeableNotifications($gradeable->getId())
-=======
-            'config_files' => $config_files,
-            'rainbow_grades_summary' => $this->core->getConfig()->displayRainbowGradesSummary()
->>>>>>> 1c8b53b8
         ]);
         $this->core->getOutput()->renderOutput(['grading', 'ElectronicGrader'], 'popupStudents');
         $this->core->getOutput()->renderOutput(['grading', 'ElectronicGrader'], 'popupMarkConflicts');
