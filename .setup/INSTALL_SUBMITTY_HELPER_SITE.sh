#!/usr/bin/env bash

################################################################################################################
################################################################################################################
# COPY THE 1.0 Grading Website

echo -e "Copy the submission website"

if [ -z ${SUBMITTY_INSTALL_DIR+x} ]; then
    # constants are not initialized,
    CONF_DIR="$( cd "$( dirname "${BASH_SOURCE[0]}" )" && pwd )"/../../../config
    SUBMITTY_REPOSITORY=$(jq -r '.submitty_repository' ${CONF_DIR}/submitty.json)
    SUBMITTY_INSTALL_DIR=$(jq -r '.submitty_install_dir' ${CONF_DIR}/submitty.json)
    PHP_USER=$(jq -r '.submitty_php_user' ${CONF_DIR}/submitty_users.json)
    CGI_USER=$(jq -r '.submitty_cgi_user' ${CONF_DIR}/submitty_users.json)
fi

# copy the website from the repo
rsync -rtz --exclude 'tests' ${SUBMITTY_REPOSITORY}/site   ${SUBMITTY_INSTALL_DIR}

<<<<<<< HEAD
# set special user $PHP_USER as owner & group of all website files
find ${SUBMITTY_INSTALL_DIR}/site -exec chown ${PHP_USER}:${PHP_USER} {} \;
find ${SUBMITTY_INSTALL_DIR}/site/cgi-bin -exec chown ${CGI_USER}:${CGI_USER} {} \;
=======
# clear old twig cache
if [ -d "${SUBMITTY_INSTALL_DIR}/site/cache/twig" ]; then
    rm -rf "${SUBMITTY_INSTALL_DIR}/site/cache/twig"
fi
# create twig cache directory
mkdir -p ${SUBMITTY_INSTALL_DIR}/site/cache/twig

# set special user $HWPHP_USER as owner & group of all website files
find ${SUBMITTY_INSTALL_DIR}/site -exec chown ${HWPHP_USER}:${HWPHP_USER} {} \;
find ${SUBMITTY_INSTALL_DIR}/site/cgi-bin -exec chown ${HWCGI_USER}:${HWCGI_USER} {} \;
>>>>>>> 1db1c544

# set these masks just for when composer to run, and then they can be set to whatever
if [ -d "${SUBMITTY_INSTALL_DIR}/site/vendor/composer" ]; then
    chmod 640 ${SUBMITTY_INSTALL_DIR}/site/composer.lock
    chmod 640 ${SUBMITTY_INSTALL_DIR}/site/vendor/autoload.php
    chmod 640 ${SUBMITTY_INSTALL_DIR}/site/vendor/composer/*
fi

# install composer dependencies and generate classmap
su - ${PHP_USER} -c "composer install -d \"${SUBMITTY_INSTALL_DIR}/site\" --no-dev --optimize-autoloader"

# TEMPORARY (until we have generalized code for generating charts in html)
# copy the zone chart images
mkdir -p ${SUBMITTY_INSTALL_DIR}/site/public/zone_images/
cp ${SUBMITTY_INSTALL_DIR}/zone_images/* ${SUBMITTY_INSTALL_DIR}/site/public/zone_images/ 2>/dev/null

# set the permissions of all files
# $PHP_USER can read & execute all directories and read all files
# "other" can cd into all subdirectories
chmod -R 440 ${SUBMITTY_INSTALL_DIR}/site
find ${SUBMITTY_INSTALL_DIR}/site -type d -exec chmod ogu+x {} \;

# "other" can read all of these files
array=( css otf jpg png ico txt twig )
for i in "${array[@]}"; do
    find ${SUBMITTY_INSTALL_DIR}/site/public -type f -name \*.${i} -exec chmod o+r {} \;
done

# "other" can read & execute these files
find ${SUBMITTY_INSTALL_DIR}/site/public -type f -name \*.js -exec chmod o+rx {} \;
find ${SUBMITTY_INSTALL_DIR}/site/cgi-bin -type f -name \*.cgi -exec chmod u+x {} \;

# cache needs to be writable
find ${SUBMITTY_INSTALL_DIR}/site/cache -type d -exec chmod u+w {} \;

# return the course index page (only necessary when 'clean' option is used)
if [ -f "$mytempcurrentcourses" ]; then
    echo "return this file! ${mytempcurrentcourses} ${originalcurrentcourses}"
    mv ${mytempcurrentcourses} ${originalcurrentcourses}
fi<|MERGE_RESOLUTION|>--- conflicted
+++ resolved
@@ -11,29 +11,16 @@
     CONF_DIR="$( cd "$( dirname "${BASH_SOURCE[0]}" )" && pwd )"/../../../config
     SUBMITTY_REPOSITORY=$(jq -r '.submitty_repository' ${CONF_DIR}/submitty.json)
     SUBMITTY_INSTALL_DIR=$(jq -r '.submitty_install_dir' ${CONF_DIR}/submitty.json)
-    PHP_USER=$(jq -r '.submitty_php_user' ${CONF_DIR}/submitty_users.json)
-    CGI_USER=$(jq -r '.submitty_cgi_user' ${CONF_DIR}/submitty_users.json)
+    PHP_USER=$(jq -r '.php_user' ${CONF_DIR}/submitty_users.json)
+    CGI_USER=$(jq -r '.cgi_user' ${CONF_DIR}/submitty_users.json)
 fi
 
 # copy the website from the repo
 rsync -rtz --exclude 'tests' ${SUBMITTY_REPOSITORY}/site   ${SUBMITTY_INSTALL_DIR}
 
-<<<<<<< HEAD
 # set special user $PHP_USER as owner & group of all website files
 find ${SUBMITTY_INSTALL_DIR}/site -exec chown ${PHP_USER}:${PHP_USER} {} \;
 find ${SUBMITTY_INSTALL_DIR}/site/cgi-bin -exec chown ${CGI_USER}:${CGI_USER} {} \;
-=======
-# clear old twig cache
-if [ -d "${SUBMITTY_INSTALL_DIR}/site/cache/twig" ]; then
-    rm -rf "${SUBMITTY_INSTALL_DIR}/site/cache/twig"
-fi
-# create twig cache directory
-mkdir -p ${SUBMITTY_INSTALL_DIR}/site/cache/twig
-
-# set special user $HWPHP_USER as owner & group of all website files
-find ${SUBMITTY_INSTALL_DIR}/site -exec chown ${HWPHP_USER}:${HWPHP_USER} {} \;
-find ${SUBMITTY_INSTALL_DIR}/site/cgi-bin -exec chown ${HWCGI_USER}:${HWCGI_USER} {} \;
->>>>>>> 1db1c544
 
 # set these masks just for when composer to run, and then they can be set to whatever
 if [ -d "${SUBMITTY_INSTALL_DIR}/site/vendor/composer" ]; then
@@ -66,9 +53,6 @@
 find ${SUBMITTY_INSTALL_DIR}/site/public -type f -name \*.js -exec chmod o+rx {} \;
 find ${SUBMITTY_INSTALL_DIR}/site/cgi-bin -type f -name \*.cgi -exec chmod u+x {} \;
 
-# cache needs to be writable
-find ${SUBMITTY_INSTALL_DIR}/site/cache -type d -exec chmod u+w {} \;
-
 # return the course index page (only necessary when 'clean' option is used)
 if [ -f "$mytempcurrentcourses" ]; then
     echo "return this file! ${mytempcurrentcourses} ${originalcurrentcourses}"
