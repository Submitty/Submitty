<?php
namespace app\controllers\grading;
use app\controllers\AbstractController;
use app\libraries\DiffViewer;
use app\models\gradeable\AutoGradedGradeable;
use app\models\gradeable\AutoGradedTestcase;
use app\models\gradeable\AutoGradedVersion;
use app\models\gradeable\Component;
use app\models\gradeable\GradedComponent;
use app\models\gradeable\Mark;
use app\models\gradeable\TaGradedGradeable;
use app\models\GradeableAutocheck;
use app\models\Team;
use app\models\User;
use \app\libraries\GradeableType;
use app\models\Gradeable;
use app\models\GradeableComponent;
use app\models\GradeableComponentMark;
use app\libraries\FileUtils;
use app\views\AutoGradingView;
use app\controllers\GradingController;
class ElectronicGraderController extends GradingController {
    public function run() {
        switch ($_REQUEST['action']) {
            case 'details':
                $this->showDetails();
                break;
            case 'submit_team_form':
                $this->adminTeamSubmit();
                break;
            case 'export_teams':
                $this->exportTeams();
                break;
            case 'import_teams':
                $this->importTeams();
                break;    
            case 'grade':
                $this->showGrading();
                break;
            case 'save_one_component':
                $this->ajaxSaveSingleComponent();
                break;
            case 'save_graded_component':
                $this->ajaxSaveGradedComponent();
                break;
            case 'save_mark':
                $this->ajaxSaveMark();
                break;
            case 'save_general_comment':
                $this->saveGeneralComment();
                break;
            case 'get_mark_data':
                $this->getMarkDetails();
                break;
            case 'get_gradeable_comment':
                $this->getGradeableComment();
                break;
            case 'get_marked_users':
                $this->getUsersThatGotTheMark();
                break;
            case 'add_one_new_mark':
                $this->addOneMark();
                break;
            case 'delete_one_mark':
                $this->deleteOneMark();
                break;
            case 'load_student_file':
                $this->ajaxGetStudentOutput();
                break;
            case 'verify_grader':
                $this->verifyGrader();
                break;
            case 'verify_all':
                $this->verifyGrader(true);
                break;
            case 'remove_empty':
                $this->ajaxRemoveEmpty();
                break;
            case 'pdf_annotation_fullpage':
                $this->showPDFAnnotationFullPage();
                break;
            case 'pdf_annotation_embedded':
                $this->showEmbeddedPDFAnnotation();
                break;
            case 'save_pdf_annotation':
                $this->savePDFAnnotation();
                break;
            default:
                $this->showStatus();
                break;
        }
    }
<<<<<<< HEAD
    //
    //  Below are methods that try to fetch model objects from request parameters and render JSEND responses
    //      in the failure/error cases in addition to returning false.  The results of these methods should
    //      be strict-type-checked against `false`
    //
    /**
     * Gets a gradeable config from its id and renders
     * @param string $gradeable_id
     * @return \app\models\gradeable\Gradeable|bool false if failed
     */
    private function tryGetGradeable(string $gradeable_id) {
        if ($gradeable_id === '') {
            $this->core->getOutput()->renderJsonFail('Missing gradeable_id parameter');
            return false;
        }
        // Get the gradeable
        try {
            return $this->core->getQueries()->getGradeableConfig($gradeable_id);
        } catch (\InvalidArgumentException $e) {
            $this->core->getOutput()->renderJsonFail('Invalid gradeable_id parameter');
        } catch (\Exception $e) {
            $this->core->getOutput()->renderJsonError('Failed to load gradeable');
        }
        return false;
    }
    /**
     * Gets a gradeable component from its id and a gradeable
     * @param \app\models\gradeable\Gradeable $gradeable
     * @param string $component_id
     * @return Component|bool
     */
    private function tryGetComponent(\app\models\gradeable\Gradeable $gradeable, string $component_id) {
        if ($component_id === '') {
            $this->core->getOutput()->renderJsonFail('Missing component_id parameter');
            return false;
        }
        if (!ctype_digit($component_id)) {
            $this->core->getOutput()->renderJsonFail('Invalid component_id parameter');
            return false;
        }
        $component_id = intval($component_id);
        try {
            return $gradeable->getComponent($component_id);
        } catch (\InvalidArgumentException $e) {
            $this->core->getOutput()->renderJsonFail('Invalid component_id for this gradeable');
            return false;
        }
    }
    /**
     * Gets a mark from its id and a component
     * @param Component $component
     * @param string $mark_id
     * @return Mark|bool
     */
    private function tryGetMark(Component $component, string $mark_id) {
        if ($mark_id === '') {
            $this->core->getOutput()->renderJsonFail('Missing mark_id parameter');
            return false;
        }
        if (!ctype_digit($mark_id)) {
            $this->core->getOutput()->renderJsonFail('Invalid mark_id parameter');
            return false;
        }
        $mark_id = intval($mark_id);
        try {
            return $component->getMark($mark_id);
        } catch (\InvalidArgumentException $e) {
            $this->core->getOutput()->renderJsonFail('Invalid mark_id for this component');
            return false;
        }
    }
    /**
     * Gets a user id from an anon id
     * @param string $anon_id
     * @return string|bool
     */
    private function tryGetUserIdFromAnonId(string $anon_id) {
        if ($anon_id === '') {
            $this->core->getOutput()->renderJsonFail('Missing anon_id parameter');
            return false;
        }
        try {
            $user_id = $this->core->getQueries()->getUserFromAnon($anon_id)[$anon_id] ?? null;
            if ($user_id === null) {
                $this->core->getOutput()->renderJsonFail('Invalid anon_id parameter');
                return false;
            }
            return $user_id;
        } catch (\Exception $e) {
            $this->core->getOutput()->renderJsonError('Error getting user id from anon_id parameter');
        }
        return false;
    }
    /**
     * Gets a graded gradeable for a given gradeable and submitter id
     * @param \app\models\gradeable\Gradeable $gradeable
     * @param string $submitter_id
     * @return \app\models\gradeable\GradedGradeable|bool
     */
    private function tryGetGradedGradeable(\app\models\gradeable\Gradeable $gradeable, string $submitter_id) {
        if ($submitter_id === '') {
            $this->core->getOutput()->renderJsonFail('Must provide a who_id (user/team id) parameter');
            return false;
        }
        try {
            $graded_gradeable = $this->core->getQueries()->getGradedGradeable($gradeable, $submitter_id, $submitter_id);
            if ($graded_gradeable === null) {
                $this->core->getOutput()->renderJsonFail('User not on a team!');
                return false;
            }
            return $graded_gradeable;
        } catch (\Exception $e) {
            $this->core->getOutput()->renderJsonError('Failed to load Gradeable grade');
        }
        return false;
    }
    /**
     * Gets a submission version for a given auto graded gradeable and version number
     * @param AutoGradedGradeable $auto_graded_gradeable
     * @param string $version
     * @return AutoGradedVersion|bool
     */
    private function tryGetVersion(AutoGradedGradeable $auto_graded_gradeable, string $version) {
        if ($version !== '') {
            $version = intval($version);
            $version_instance = $auto_graded_gradeable->getAutoGradedVersions()[$version] ?? null;
            if ($version_instance === null) {
                $this->core->getOutput()->renderJsonFail('Invalid gradeable version');
                return false;
            }
        } else {
            $version_instance = $auto_graded_gradeable->getActiveVersionInstance();
            if ($version_instance === null) {
                $this->core->getOutput()->renderJsonFail('No version instance specified and no active version');
                return false;
=======

    public function savePDFAnnotation(){
        //Save the annotation layer to a folder.
        $annotation_layer = $_POST['annotation_layer'];
        $annotation_info = $_POST['GENERAL_INFORMATION'];
        $course_path = $this->core->getConfig()->getCoursePath();
        $active_version = $this->core->getQueries()->getGradeable($annotation_info['gradeable_id'], $annotation_info['user_id'])->getActiveVersion();
        $annotation_gradeable_path = FileUtils::joinPaths($course_path, 'annotations', $annotation_info['gradeable_id']);
        if(!FileUtils::createDir($annotation_gradeable_path) && !is_dir($annotation_gradeable_path)){
            $this->core->addErrorMessage("Creating annotation gradeable folder failed");
            return false;
        }
        $annotation_user_path = FileUtils::joinPaths($annotation_gradeable_path, $annotation_info['user_id']);
        if(!FileUtils::createDir($annotation_user_path) && !is_dir($annotation_user_path)){
            $this->core->addErrorMessage("Creating annotation user folder failed");
            return false;
        }
        $annotation_version_path = FileUtils::joinPaths($annotation_user_path, $active_version);
        if(!FileUtils::createDir($annotation_version_path) && !is_dir($annotation_version_path)){
            $this->core->addErrorMessage("Creating annotation version folder failed");
            return false;
        }
        $new_file_name = preg_replace('/\\.[^.\\s]{3,4}$/', '', $annotation_info['file_name']) . '_annotation.json';
        file_put_contents(FileUtils::joinPaths($annotation_version_path, $new_file_name), $annotation_layer);
        return true;
    }

    public function showEmbeddedPDFAnnotation(){
        //This is the embedded pdf annotator that we built.
        $gradeable_id = $_POST['gradeable_id'] ?? NULL;
        $user_id = $_POST['user_id'] ?? NULL;
        $filename = $_POST['filename'] ?? NULL;
        $active_version = $this->core->getQueries()->getGradeable($gradeable_id, $user_id)->getActiveVersion();
        $annotation_file_name = preg_replace('/\\.[^.\\s]{3,4}$/', '', $filename). '_annotation.json';
        $annotation_path = FileUtils::joinPaths($this->core->getConfig()->getCoursePath(), 'annotations', $gradeable_id, $user_id, $active_version, $annotation_file_name);
        $annotation_json = is_file($annotation_path) ? file_get_contents($annotation_path) : "";
        $this->core->getOutput()->useFooter(false);
        $this->core->getOutput()->useHeader(false);
        //TODO: Add a new view
        return $this->core->getOutput()->renderTwigOutput('grading/electronic/PDFAnnotationEmbedded.twig', [
            'gradeable_id' => $gradeable_id,
            'user_id' => $user_id,
            'filename' => $filename,
            'annotation_json' => $annotation_json
        ]);
    }

    public function showPDFAnnotationFullPage(){
        //This shows the pdf-annotate.js library's default pdf annotator. It might be useful in the future to have
        //a full-sized annotator, so keeping this in for now.
        $this->core->getOutput()->useFooter(false);
        $this->core->getOutput()->useHeader(false);
        $this->core->getOutput()->renderOutput(array('grading', 'PDFAnnotation'), 'showAnnotationPage');
    }
      
    private function fetchGradeable($gradeable_id, $who_id) {
        // TODO: this is bad, but its the only way to do it until the new model
        $users = [$who_id];
        $team = $this->core->getQueries()->getTeamById($who_id);
        if ($team !== null) {
            $users = array_merge($team->getMembers(), $users);
        }
        $gradeables = $this->core->getQueries()->getGradeables($gradeable_id, $users);
        $gradeable = null;
        foreach ($gradeables as $g) {
            // Either this is the user requsted (non-team case) or its the gradeable instance for me or access grading
            if ($g->getUser() === $who_id || $g->getUser()->getId() === $this->core->getUser()->getId() || $this->core->getUser()->accessGrading()) {
                $gradeable = $g;
                break;
>>>>>>> 667db083
            }
        }
        return $version_instance;
    }
    /**
     * Gets a testcase for a given version and testcase index
     * @param AutoGradedVersion $version
     * @param string $testcase_index
     * @return AutoGradedTestcase|bool
     */
    private function tryGetTestcase(AutoGradedVersion $version, string $testcase_index) {
        if ($testcase_index === '') {
            $this->core->getOutput()->renderJsonFail('Must provide an index parameter');
            return false;
        }
        if (!ctype_digit($testcase_index)) {
            $this->core->getOutput()->renderJsonFail('index parameter must be a non-negative integer');
            return false;
        }
        $testcase_index = intval($testcase_index);
        $testcase = $version->getTestcases()[$testcase_index] ?? null;
        if ($testcase === null) {
            $this->core->getOutput()->renderJsonFail('Invalid testcase index');
            return false;
        }
        return $testcase;
    }
    /**
     * Gets an autocheck for a given testcase and autocheck index
     * @param AutoGradedTestcase $testcase
     * @param string $autocheck_index
     * @return \app\models\GradeableAutocheck|bool
     */
    private function tryGetAutocheck(AutoGradedTestcase $testcase, string $autocheck_index) {
        if($autocheck_index === '') {
            $this->core->getOutput()->renderJsonFail('Must provide an autocheck index parameter');
            return false;
        }
        if (!ctype_digit($autocheck_index)) {
            $this->core->getOutput()->renderJsonFail('autocheck index parameter must be a non-negative integer');
            return false;
        }
        $autocheck_index = intval($autocheck_index);
        try {
            return $testcase->getAutocheck($autocheck_index);
        } catch (\InvalidArgumentException $e){
            $this->core->getOutput()->renderJsonFail('Invalid autocheck index parameter');
            return false;
        }
    }
    /**
     * Checks that a given diff viewer option is valid using DiffViewer::isValidSpecialCharsOption
     * @param string $option
     * @return bool
     */
    private function validateDiffViewerOption(string $option) {
        if (!DiffViewer::isValidSpecialCharsOption($option)) {
            $this->core->getOutput()->renderJsonFail('Invalid diff viewer option parameter');
            return false;
        }
        return true;
    }
    /**
     * Checks that a given diff viewer type is valid using DiffViewer::isValidType
     * @param string $type
     * @return bool
     */
    private function validateDiffViewerType(string $type) {
        if (!DiffViewer::isValidType($type)) {
            $this->core->getOutput()->renderJsonFail('Invalid diff viewer type parameter');
            return false;
        }
        return true;
    }
    /**
     * Method for getting whitespace information for the diff viewer
     */
    public function ajaxRemoveEmpty() {
        $gradeable_id = $_REQUEST['gradeable_id'] ?? '';
        $submitter_id = $_REQUEST['who_id'] ?? '';
        $index = $_REQUEST['index'] ?? '';
        $option = $_REQUEST['option'] ?? 'original';
        $version = $_REQUEST['version'] ?? '';
        $type = $_REQUEST['which'] ?? 'actual';
        $autocheck_cnt = $_REQUEST['autocheck_cnt'] ?? '0';
        //There are three options: original (Don't show empty space), escape (with escape codes), and unicode (with characters)
        if (!$this->validateDiffViewerOption($option)) {
            return;
        }
        // Type can be either 'actual' or 'expected'
        if (!$this->validateDiffViewerType($type)) {
            return;
        }
        // Get the gradeable
        $gradeable = $this->tryGetGradeable($gradeable_id);
        if ($gradeable === false) {
            return;
        }
        // Get the graded gradeable
        $graded_gradeable = $this->tryGetGradedGradeable($gradeable, $submitter_id);
        if ($graded_gradeable === false) {
            return;
        }
        // get the requested version
        $version_instance = $this->tryGetVersion($graded_gradeable->getAutoGradedGradeable(), $version);
        if ($version_instance === false) {
            return;
        }
        // Get the requested testcase
        $testcase = $this->tryGetTestcase($version_instance, $index);
        if ($testcase === false) {
            return;
        }
        // Get the requested autocheck
        $autocheck = $this->tryGetAutocheck($testcase, $autocheck_cnt);
        if ($autocheck === false) {
            return;
        }
        try {
            $results = $this->removeEmpty($autocheck, $option, $type);
            $this->core->getOutput()->renderJsonSuccess($results);
        } catch (\Exception $e) {
            $this->core->getOutput()->renderJsonError($e->getMessage());
        }
    }
    private function removeEmpty(GradeableAutocheck $autocheck, string $option, string $type) {
        $diff_viewer = $autocheck->getDiffViewer();
        //There are currently two views, the view of student's code and the expected view.
        if ($type === DiffViewer::ACTUAL) {
            $html = $diff_viewer->getDisplayActual($option);
        } else {
            $html = $diff_viewer->getDisplayExpected($option);
        }
        $white_spaces = $diff_viewer->getWhiteSpaces();
        return ['html' => $html, 'whitespaces' => $white_spaces];
    }
    private function verifyGrader($verifyAll = false){
        //check that I am able to verify.
        if ($verifyAll) {
            if (!$this->core->getAccess()->canI("grading.electronic.verify_all")) {
                $this->core->addErrorMessage("You do not have the proper privileges to verify this grade.");
                return;
            }
        } else {
            if (!$this->core->getAccess()->canI("grading.electronic.verify_grader")) {
                $this->core->addErrorMessage("You do not have the proper privileges to verify this grade.");
                return;
            }
        }
        $gradeable_id = $_POST['gradeable_id'];
        $component_id = $_POST['component_id'];
        $user_id = $this->core->getQueries()->getUserFromAnon($_POST['anon_id'])[$_POST['anon_id']];
        $gradeable = $this->core->getQueries()->getGradeable($gradeable_id, $user_id);
        //stores whether or not we verified at least one gradeable. Should never be false at the end of an execution.
        $verified = false;
        //Search across all components for components to verify
        foreach ($gradeable->getComponents() as $component) {
            //If this component hasn't been graded, we can't verify it.
            if(!$component->getGrader()) {
                continue;
            }
            //If we are either verifying all components or this is the component we were asked to verify,
            //verify the component.
            if($verifyAll || $component->getId() == $component_id){
                //Only verify the component if we weren't already the grader.
                if($component->getGrader()->getId() !== $this->core->getUser()->getId()){
                    $component->setGrader($this->core->getUser());
                    $component->saveGradeableComponentData($gradeable->getGdId());
                    $verified = true;
                }
                //If we aren't verifying all, we have verified the only component we need to.
                if(!$verifyAll && $component->getId() == $component_id) {
                    break;
                }
            }
        }
        if($verified){
            return;
        }else{
            $this->core->addErrorMessage("Gradeable component does not exist or was previously verified by you.");
        }
    }
    /**
     * Shows statistics for the grading status of a given electronic submission. This is shown to all full access
     * graders. Limited access graders will only see statistics for the sections they are assigned to.
     */
    public function showStatus() {
        $gradeable_id = $_REQUEST['gradeable_id'];
        $gradeable = $this->core->getQueries()->getGradeable($gradeable_id);
        if (!$this->core->getAccess()->canI("grading.electronic.status", ["gradeable" => $gradeable])) {
            $this->core->addErrorMessage("You do not have permission to grade {$gradeable->getName()}");
            $this->core->redirect($this->core->getConfig()->getSiteUrl());
        }
        $gradeableUrl = $this->core->buildUrl(array('component' => 'grading', 'page' => 'electronic', 'gradeable_id' => $gradeable_id));
        $this->core->getOutput()->addBreadcrumb("{$gradeable->getName()} Grading", $gradeableUrl);
        $peer = false;
        if ($gradeable->getPeerGrading() && ($this->core->getUser()->getGroup() == User::GROUP_STUDENT)) {
            $peer = true;
        }
        /*
         * we need number of students per section
         */
        $no_team_users = array();
        $graded_components = array();
        $graders = array();
        $average_scores = array();
        $sections = array();
        $total_users = array();
        $component_averages = array();
        $autograded_average = null;
        $overall_average = null;
        $num_submitted = array();
        $num_unsubmitted = 0 ;
        $total_indvidual_students = 0;
        $viewed_grade = 0;
        $regrade_requests = $this->core->getQueries()->getNumberRegradeRequests($gradeable_id);
        if ($peer) {
            $peer_grade_set = $gradeable->getPeerGradeSet();
            $total_users = $this->core->getQueries()->getTotalUserCountByGradingSections($sections, 'registration_section');
            $num_components = $gradeable->getNumPeerComponents();
            $graded_components = $this->core->getQueries()->getGradedPeerComponentsByRegistrationSection($gradeable_id, $sections);
            $my_grading = $this->core->getQueries()->getNumGradedPeerComponents($gradeable->getId(), $this->core->getUser()->getId());
            $component_averages = array();
            $autograded_average = null;
            $overall_average = null;
            $section_key='registration_section';
        }
        else if ($gradeable->isGradeByRegistration()) {
            if(!$this->core->getAccess()->canI("grading.electronic.status.full")) {
                $sections = $this->core->getUser()->getGradingRegistrationSections();
            }
            else {
                $sections = $this->core->getQueries()->getRegistrationSections();
                foreach ($sections as $i => $section) {
                    $sections[$i] = $section['sections_registration_id'];
                }
            }
            $section_key='registration_section';
            if (count($sections) > 0) {
                $graders = $this->core->getQueries()->getGradersForRegistrationSections($sections);
            }
            $num_components = $gradeable->getNumTAComponents();
        }
        //grading by rotating section
        else {
            if(!$this->core->getAccess()->canI("grading.electronic.status.full")) {
                $sections = $this->core->getQueries()->getRotatingSectionsForGradeableAndUser($gradeable_id, $this->core->getUser()->getId());
            }
            else {
                $sections = $this->core->getQueries()->getRotatingSections();
                foreach ($sections as $i => $section) {
                    $sections[$i] = $section['sections_rotating_id'];
                }
            }
            $section_key='rotating_section';
            if (count($sections) > 0) {
                $graders = $this->core->getQueries()->getGradersForRotatingSections($gradeable_id, $sections);
            }
        }
        //Check if this is a team project or a single-user project
        if($gradeable->isTeamAssignment()){
            $num_submitted = $this->core->getQueries()->getSubmittedTeamCountByGradingSections($gradeable_id, $sections, 'registration_section');
        }
        else{
            $num_submitted = $this->core->getQueries()->getTotalSubmittedUserCountByGradingSections($gradeable_id, $sections, $section_key);
        }
        if (count($sections) > 0) {
            if ($gradeable->isTeamAssignment()) {
                $total_users = $this->core->getQueries()->getTotalTeamCountByGradingSections($gradeable_id, $sections, $section_key);
                $no_team_users = $this->core->getQueries()->getUsersWithoutTeamByGradingSections($gradeable_id, $sections, $section_key);
                $team_users = $this->core->getQueries()->getUsersWithTeamByGradingSections($gradeable_id, $sections, $section_key);
            }
            else {
                $total_users = $this->core->getQueries()->getTotalUserCountByGradingSections($sections, $section_key);
                $no_team_users = array();
                $team_users = array();
            }
            $graded_components = $this->core->getQueries()->getGradedComponentsCountByGradingSections($gradeable_id, $sections, $section_key, $gradeable->isTeamAssignment());
            $component_averages = $this->core->getQueries()->getAverageComponentScores($gradeable_id, $section_key, $gradeable->isTeamAssignment());
            $autograded_average = $this->core->getQueries()->getAverageAutogradedScores($gradeable_id, $section_key, $gradeable->isTeamAssignment());
            $overall_average = $this->core->getQueries()->getAverageForGradeable($gradeable_id, $section_key, $gradeable->isTeamAssignment());
            $num_components = $gradeable->getNumTAComponents();
            $viewed_grade = $this->core->getQueries()->getNumUsersWhoViewedGrade($gradeable_id);
        }
        $sections = array();
        //Either # of teams or # of students (for non-team assignments). Either case
        // this is the max # of submitted copies for this gradeable.
        $total_submissions = 0;
        if (count($total_users) > 0) {
            foreach ($total_users as $key => $value) {
                if ($key == 'NULL') continue;
                $total_submissions += $value;
            }
            if ($peer) {
                $sections['stu_grad'] = array(
                    'total_components' => $num_components * $peer_grade_set,
                    'graded_components' => $my_grading,
                    'graders' => array()
                );
                $sections['all'] = array(
                    'total_components' => 0,
                    'graded_components' => 0,
                    'graders' => array()
                );
                foreach($total_users as $key => $value) {
                    if($key == 'NULL') continue;
                    $sections['all']['total_components'] += $value *$num_components*$peer_grade_set;
                    $sections['all']['graded_components'] += isset($graded_components[$key]) ? $graded_components[$key] : 0;
                }
                $sections['all']['total_components'] -= $peer_grade_set*$num_components;
                $sections['all']['graded_components'] -= $my_grading;
            }
            else {
                foreach ($total_users as $key => $value) {                           
                    if(array_key_exists($key, $num_submitted)){
                        $sections[$key] = array(
                            'total_components' => $num_submitted[$key] * $num_components,
                            'graded_components' => 0,
                            'graders' => array()
                        );
                    } else{
                        $sections[$key] = array(
                            'total_components' => 0,
                            'graded_components' => 0,
                            'graders' => array()
                        );
                    }
                    if ($gradeable->isTeamAssignment()) {
                        $sections[$key]['no_team'] = $no_team_users[$key];
                        $sections[$key]['team'] = $team_users[$key];
                    }
                    if (isset($graded_components[$key])) {
                        // Clamp to total components if unsubmitted assigment is graded for whatever reason
                        $sections[$key]['graded_components'] = min(intval($graded_components[$key]), $sections[$key]['total_components']);
                    }
                    if (isset($graders[$key])) {
                        $sections[$key]['graders'] = $graders[$key];
                        if ($key !== "NULL") {
                            $valid_graders = array();
                            foreach ($graders[$key] as $valid_grader) {
                                /* @var User $valid_grader */
                                if ($this->core->getAccess()->canUser($valid_grader, "grading.electronic.grade", ["gradeable" => $gradeable])) {
                                    $valid_graders[] = $valid_grader->getDisplayedFirstName();
                                }
                            }
                            $sections[$key]["valid_graders"] = $valid_graders;
                        }
                    }
                }
            }
        }
        $registered_but_not_rotating = count($this->core->getQueries()->getRegisteredUsersWithNoRotatingSection());
        $rotating_but_not_registered = count($this->core->getQueries()->getUnregisteredStudentsWithRotatingSection());
        $show_warnings = $this->core->getAccess()->canI("grading.electronic.status.warnings");
        $this->core->getOutput()->renderOutput(array('grading', 'ElectronicGrader'), 'statusPage', $gradeable, $sections, $component_averages, $autograded_average, $overall_average, $total_submissions, $registered_but_not_rotating, $rotating_but_not_registered, $viewed_grade, $section_key, $regrade_requests, $show_warnings);
    }
    public function showDetails() {
        $gradeable_id = $_REQUEST['gradeable_id'];
        $gradeable = $this->core->getQueries()->getGradeable($gradeable_id);
        $gradeableUrl = $this->core->buildUrl(array('component' => 'grading', 'page' => 'electronic', 'gradeable_id' => $gradeable_id));
        $this->core->getOutput()->addBreadcrumb("{$gradeable->getName()} Grading", $gradeableUrl);
        $this->core->getOutput()->addBreadcrumb('Student Index');
        if ($gradeable === null) {
            $this->core->getOutput()->renderOutput('Error', 'noGradeable', $gradeable_id);
            return;
        }
        $peer = ($gradeable->getPeerGrading() && $this->core->getUser()->getGroup() == User::GROUP_STUDENT);
        if (!$this->core->getAccess()->canI("grading.electronic.details", ["gradeable" => $gradeable])) {
            $this->core->addErrorMessage("You do not have permission to grade {$gradeable->getName()}");
            $this->core->redirect($this->core->getConfig()->getSiteUrl());
        }
        //Checks to see if the Grader has access to all users in the course,
        //Will only show the sections that they are graders for if not TA or Instructor
        $can_show_all = $this->core->getAccess()->canI("grading.electronic.details.show_all");
        $show_all = isset($_GET['view']) && $_GET['view'] === "all" && $can_show_all;
        $students = array();
        //If we are peer grading, load in all students to be graded by this peer.
        if ($peer) {
            $student_ids = $this->core->getQueries()->getPeerAssignment($gradeable->getId(), $this->core->getUser()->getId());
            $graders = array();
            $section_key = "registration_section";
        }
        else if ($gradeable->isGradeByRegistration()) {
            $section_key = "registration_section";
            $sections = $this->core->getUser()->getGradingRegistrationSections();
            if (!$show_all) {
                $students = $this->core->getQueries()->getUsersByRegistrationSections($sections);
            }
            $graders = $this->core->getQueries()->getGradersForRegistrationSections($sections);
        }
        else {
            $section_key = "rotating_section";
            $sections = $this->core->getQueries()->getRotatingSectionsForGradeableAndUser($gradeable_id,
                $this->core->getUser()->getId());
            if (!$show_all) {
                $students = $this->core->getQueries()->getUsersByRotatingSections($sections);
            }
            $graders = $this->core->getQueries()->getGradersForRotatingSections($gradeable->getId(), $sections);
        }
        if ($show_all) {
            $students = $this->core->getQueries()->getAllUsers($section_key);
        }
        if(!$peer) {
            $student_ids = array_map(function(User $student) { return $student->getId(); }, $students);
        }
        $show_empty_teams = $this->core->getAccess()->canI("grading.electronic.details.show_empty_teams");
        $empty_teams = array();
        if ($gradeable->isTeamAssignment()) {
            // Only give getGradeables one User ID per team
            $all_teams = $this->core->getQueries()->getTeamsByGradeableId($gradeable_id);
            foreach($all_teams as $team) {
                $student_ids = array_diff($student_ids, $team->getMembers());
                $team_section = $gradeable->isGradeByRegistration() ? $team->getRegistrationSection() : $team->getRotatingSection();
                if ($team->getSize() > 0 && (in_array($team_section, $sections) || $show_all)) {
                    $student_ids[] = $team->getLeaderId();
                }
                if ($team->getSize() === 0 && $show_empty_teams) {
                    $empty_teams[] = $team;
                }
            }
        }
        $rows = $this->core->getQueries()->getGradeables($gradeable_id, $student_ids, $section_key);
        if ($gradeable->isTeamAssignment()) {
            // Rearrange gradeables arrray into form (sec 1 teams, sec 1 individuals, sec 2 teams, sec 2 individuals, etc...)
            $sections = array();
            $individual_rows = array();
            $team_rows = array();
            foreach($rows as $row) {
                if ($gradeable->isGradeByRegistration()) {
                    $section = $row->getTeam() === null ? strval($row->getUser()->getRegistrationSection()) : strval($row->getTeam()->getRegistrationSection());
                }
                else {
                    $section = $row->getTeam() === null ? strval($row->getUser()->getRotatingSection()) : strval($row->getTeam()->getRotatingSection());
                }
                if ($section != null && !in_array($section, $sections)) {
                    $sections[] = $section;
                }
                if ($row->getTeam() === null) {
                    if (!isset($individual_rows[$section])) {
                        $individual_rows[$section] = array();
                    }
                    $individual_rows[$section][] = $row;
                }
                else {
                    if (!isset($team_rows[$section])) {
                        $team_rows[$section] = array();
                    }
                    $team_rows[$section][] = $row;
                }
            }
            asort($sections);
            $rows = array();
            foreach($sections as $section) {
                if (isset($team_rows[$section])) {
                    $rows = array_merge($rows, $team_rows[$section]);
                }
                if (isset($individual_rows[$section])) {
                    $rows = array_merge($rows, $individual_rows[$section]);
                }
            }
            // Put null section at end of array
            if (isset($team_rows[""])) {
                $rows = array_merge($rows, $team_rows[""]);
            }
            if (isset($individual_rows[""])) {
                $rows = array_merge($rows, $individual_rows[""]);
            }
        }
        if ($peer) {
            $grading_count = $gradeable->getPeerGradeSet();
        } else if ($gradeable->isGradeByRegistration()) {
            $grading_count = count($this->core->getUser()->getGradingRegistrationSections());
        } else {
            $grading_count = count($this->core->getQueries()->getRotatingSectionsForGradeableAndUser($gradeable->getId(), $this->core->getUser()->getId()));
        }
        $show_all_sections_button = $can_show_all;
        $show_edit_teams = $this->core->getAccess()->canI("grading.electronic.show_edit_teams") && $gradeable->isTeamAssignment();
        $show_import_teams_button = $show_edit_teams && (count($all_teams) > count($empty_teams));
        $show_export_teams_button = $show_edit_teams && (count($all_teams) == count($empty_teams));
        $this->core->getOutput()->renderOutput(array('grading', 'ElectronicGrader'), 'detailsPage', $gradeable, $rows, $graders, $empty_teams, $show_all_sections_button, $show_import_teams_button, $show_export_teams_button, $show_edit_teams);
        if ($show_edit_teams) {
            $all_reg_sections = $this->core->getQueries()->getRegistrationSections();
            $key = 'sections_registration_id';
            foreach ($all_reg_sections as $i => $section) {
                $all_reg_sections[$i] = $section[$key];
            }
            $all_rot_sections = $this->core->getQueries()->getRotatingSections();
            $key = 'sections_rotating_id';
            
            foreach ($all_rot_sections as $i => $section) {
                $all_rot_sections[$i] = $section[$key];
            }
            $this->core->getOutput()->renderOutput(array('grading', 'ElectronicGrader'), 'adminTeamForm', $gradeable, $all_reg_sections, $all_rot_sections);
            $this->core->getOutput()->renderOutput(array('grading', 'ElectronicGrader'), 'importTeamForm', $gradeable);
        }
    }
    public function importTeams() {
        $gradeable_id = (isset($_REQUEST['gradeable_id'])) ? $_REQUEST['gradeable_id'] : null;
        $gradeable = $this->core->getQueries()->getGradeable($gradeable_id);
        $return_url = $this->core->buildUrl(array('component'=>'grading', 'page'=>'electronic', 'action'=>'details','gradeable_id'=>$gradeable_id));
        if ($gradeable == null) {
            $this->core->addErrorMessage("Failed to load gradeable: {$gradeable_id}");
            $this->core->redirect($return_url);
        }
        if (!$this->core->getAccess()->canI("grading.electronic.import_teams", ["gradeable" => $gradeable])) {
            $this->core->addErrorMessage("You do not have permission to do that.");
            $this->core->redirect($this->core->getConfig()->getSiteUrl());
        }
        if (!$gradeable->isTeamAssignment()) {
            $this->core->addErrorMessage("{$gradeable->getName()} is not a team assignment");
            $this->core->redirect($return_url);
        }
        if ($_FILES['upload_team']['name'] == "") {
            $this->core->addErrorMessage("No input file specified");
            $this->core->redirect($return_url);
        }
        $csv_file = $_FILES['upload_team']['tmp_name'];
        register_shutdown_function(
            function() use ($csv_file) {
                unlink($csv_file);
            }
        );
        ini_set("auto_detect_line_endings", true);
        $contents = file($csv_file, FILE_IGNORE_NEW_LINES | FILE_SKIP_EMPTY_LINES);
        if ($contents === false) {
            $this->core->addErrorMessage("File was not properly uploaded. Contact your sysadmin.");
            $this->core->redirect($return_url);
        }
        $row_num=1;
        $error_message="";
        $new_teams_members = array();
        foreach($contents as $content) {
            $vals = str_getcsv($content);
            $vals = array_map('trim', $vals);
            if(count($vals) != 6) {
                $error_message .= "ERROR on row {$row_num}, csv row do not follow specified format<br>";
                continue;
            }
            if($row_num == 1) {
                $row_num += 1;
                continue;
            }
            $team_id = $vals[3];
            $user_id = $vals[2];
            
            if ($this->core->getQueries()->getUserById($user_id) === null) {
                $error_message .= "ERROR on row {$row_num}, user_id doesn't exists<br>";
                continue;    
            }
            if(!array_key_exists($team_id, $new_teams_members)) {
                $new_teams_members[$team_id] = array();
            }
            array_push($new_teams_members[$team_id], $user_id);
        }
        if($error_message != "") {
            $this->core->addErrorMessage($error_message);
            $this->core->redirect($return_url);
        }
        $gradeable_path = FileUtils::joinPaths($this->core->getConfig()->getCoursePath(), "submissions", $gradeable_id);
        if (!FileUtils::createDir($gradeable_path)) {
            $this->core->addErrorMessage("Failed to make folder for this assignment");
            $this->core->redirect($return_url);
        }    
        foreach($new_teams_members as $team_id => $members) {
            $leader_id = $members[0];
            ElectronicGraderController::CreateTeamWithLeaderAndUsers($this->core, $gradeable, $leader_id, $members);
        }
        $this->core->addSuccessMessage("All Teams are imported to the gradeable");
        $this->core->redirect($return_url);
    }
    public function exportTeams() {
        $gradeable_id = $_REQUEST['gradeable_id'];
        $gradeable = $this->core->getQueries()->getGradeable($gradeable_id);
        if (!$this->core->getAccess()->canI("grading.electronic.export_teams", ["gradeable" => $gradeable])) {
            $this->core->addErrorMessage("You do not have permission to do that.");
            $this->core->redirect($this->core->getConfig()->getSiteUrl());
        }
        $all_teams = $this->core->getQueries()->getTeamsByGradeableId($gradeable_id);
        $nl = "\n";
        $csvdata="First Name,Last Name,User ID,Team ID,Team Registration Section,Team Rotating Section".$nl;
        foreach ($all_teams as $team) {
            if( $team->getSize() != 0) {
                foreach(($team->getMembers()) as $member_id) {
                    $user = $this->core->getQueries()->getUserById($member_id);
                    $csvdata .= $user->getDisplayedFirstName().",".$user->getLastName().",".$member_id.",".$team->getId().",".$team->getRegistrationSection().",".$team->getRotatingSection().$nl;
                }
            }    
        }
        $filename = "";
        $filename = $this->core->getConfig()->getCourse()."_".$gradeable_id."_teams.csv";
        $this->core->getOutput()->renderFile($csvdata, $filename);
        return $csvdata;
    }    
    public function adminTeamSubmit() {
        if (!$this->core->getAccess()->canI("grading.electronic.submit_team_form")) {
            $this->core->addErrorMessage("You do not have permission to do that.");
            $this->core->redirect($this->core->getConfig()->getSiteUrl());
        }
        $gradeable_id = $_REQUEST['gradeable_id'];
        $gradeable = $this->core->getQueries()->getGradeable($gradeable_id);
        $return_url = $this->core->buildUrl(array('component'=>'grading', 'page'=>'electronic', 'action'=>'details','gradeable_id'=>$gradeable_id));
        if (isset($_POST['view'])) $return_url .= "&view={$_POST['view']}";
        if (!$gradeable->isTeamAssignment()) {
            $this->core->addErrorMessage("{$gradeable->getName()} is not a team assignment");
            $this->core->redirect($return_url);
        }
        $num_users = intval($_POST['num_users']);
        $user_ids = array();
        for ($i = 0; $i < $num_users; $i++) {
            $id = trim(htmlentities($_POST["user_id_{$i}"]));
            if (($id !== "") && !in_array($id, $user_ids)) {
                if ($this->core->getQueries()->getUserById($id) === null) {
                    $this->core->addErrorMessage("ERROR: {$id} is not a valid User ID");
                    $this->core->redirect($return_url);
                }
                $user_ids[] = $id;
                continue;
            }
            if(in_array($id, $user_ids)) {
                $this->core->addErrorMessage("ERROR: {$id} is already on this team");
                $this->core->redirect($return_url);
            }
        }
        $new_team = $_POST['new_team'] === 'true' ? true : false;
        if ($new_team) {
            $leader = $_POST['new_team_user_id'];
            ElectronicGraderController::CreateTeamWithLeaderAndUsers($this->core, $gradeable, $leader, $user_ids);
        }
        else {
            $team_id = $_POST['edit_team_team_id'];
            $team = $this->core->getQueries()->getTeamById($team_id);
            if ($team === null) {
                $this->core->addErrorMessage("ERROR: {$team_id} is not a valid Team ID");
                $this->core->redirect($return_url);
            }
            $team_members = $team->getMembers();
            $add_user_ids = array();
            foreach($user_ids as $id) {
                if (!in_array($id, $team_members)) {
                    if ($this->core->getQueries()->getTeamByGradeableAndUser($gradeable_id, $id) !== null) {
                        $this->core->addErrorMessage("ERROR: {$id} is already on a team");
                        $this->core->redirect($return_url);
                    }
                    $add_user_ids[] = $id;
                }
            }
            $remove_user_ids = array();
            foreach($team_members as $id) {
                if (!in_array($id, $user_ids)) {
                    $remove_user_ids[] = $id;
                }
            }
            $reg_section = $_POST['reg_section'] === "NULL" ? null : $_POST['reg_section'];
            $rot_section = $_POST['rot_section'] === "NULL" ? null : intval($_POST['rot_section']);
            $this->core->getQueries()->updateTeamRegistrationSection($team_id, $reg_section);
            $this->core->getQueries()->updateTeamRotatingSection($team_id, $rot_section);
            foreach($add_user_ids as $id) {
                $this->core->getQueries()->declineAllTeamInvitations($gradeable_id, $id);
                $this->core->getQueries()->acceptTeamInvitation($team_id, $id);
            }
            foreach($remove_user_ids as $id) {
                $this->core->getQueries()->leaveTeam($team_id, $id);
            }
            $this->core->addSuccessMessage("Updated Team {$team_id}");
            $current_time = (new \DateTime('now', $this->core->getConfig()->getTimezone()))->format("Y-m-d H:i:sO")." ".$this->core->getConfig()->getTimezone()->getName();
            $settings_file = FileUtils::joinPaths($this->core->getConfig()->getCoursePath(), "submissions", $gradeable_id, $team_id, "user_assignment_settings.json");
            $json = FileUtils::readJsonFile($settings_file);
            if ($json === false) {
                $this->core->addErrorMessage("Failed to open settings file");
                $this->core->redirect($return_url);
            }
            foreach($add_user_ids as $id) {
                $json["team_history"][] = array("action" => "admin_add_user", "time" => $current_time,
                                                    "admin_user" => $this->core->getUser()->getId(), "added_user" => $id);
            }
            foreach($remove_user_ids as $id) {
                $json["team_history"][] = array("action" => "admin_remove_user", "time" => $current_time,
                                                    "admin_user" => $this->core->getUser()->getId(), "removed_user" => $id);
            }
            if (!@file_put_contents($settings_file, FileUtils::encodeJson($json))) {
                $this->core->addErrorMessage("Failed to write to team history to settings file");
            }
        }   
        
        $this->core->redirect($return_url);
    }
    static public function createTeamWithLeaderAndUsers($core, $gradeable, $leader, $user_ids){
        $team_leader_id = null;
        $gradeable_id = $gradeable->getId();
        foreach($user_ids as $id) {
            if($id === "undefined" || $id === "")
            {
                continue;
            }
            if ($core->getQueries()->getTeamByGradeableAndUser($gradeable_id, $id) !== null) {
                $core->addErrorMessage("ERROR: {$id} is already on a team");
                return;
            }
            if ($id === $leader) {
                $team_leader_id = $id;
            }
        }
        if ($team_leader_id === null) {
            $core->addErrorMessage("ERROR: {$team_leader_id} must be on the team");
            return;
        }
        $registration_section = $core->getQueries()->getUserById($team_leader_id)->getRegistrationSection();
        $rotating_section = $core->getQueries()->getUserById($team_leader_id)->getRotatingSection();
        //overwrite sections if they are available in the post
        if(isset($_POST['section']) && $_POST['section'] !== "NULL"){
            if ($gradeable->isGradeByRegistration()) {
                $registration_section = $_POST['section'] === "NULL" ? null : $_POST['section'];
            }
            else {
                $rotating_section = $_POST['section'] === "NULL" ? null : intval($_POST['section']);
            }
        }
        $team_id = $core->getQueries()->createTeam($gradeable_id, $team_leader_id, $registration_section, $rotating_section);
        foreach($user_ids as $id) {
            if($id === "undefined" or $id === ""){
                continue;
            }
            $core->getQueries()->declineAllTeamInvitations($gradeable_id, $id);
            if ($id !== $team_leader_id) $core->getQueries()->acceptTeamInvitation($team_id, $id);
        }
        $core->addSuccessMessage("Created New Team {$team_id}");
        $gradeable_path = FileUtils::joinPaths($core->getConfig()->getCoursePath(), "submissions", $gradeable_id);
        if (!FileUtils::createDir($gradeable_path)) {
            $core->addErrorMessage("Failed to make folder for this assignment");
            return;
        }
        $user_path = FileUtils::joinPaths($gradeable_path, $team_id);
        if (!FileUtils::createDir($user_path)) {
            $core->addErrorMessage("Failed to make folder for this assignment for the team");
            return;
        }
        $current_time = (new \DateTime('now', $core->getConfig()->getTimezone()))->format("Y-m-d H:i:sO")." ".$core->getConfig()->getTimezone()->getName();
        $settings_file = FileUtils::joinPaths($user_path, "user_assignment_settings.json");
        $json = array("team_history" => array(array("action" => "admin_create", "time" => $current_time,
                                                    "admin_user" => $core->getUser()->getId(), "first_user" => $team_leader_id)));
        foreach($user_ids as $id) {
            if ($id !== $team_leader_id) {
                $json["team_history"][] = array("action" => "admin_add_user", "time" => $current_time,
                                                "admin_user" => $core->getUser()->getId(), "added_user" => $id);
            }
        }
        if (!@file_put_contents($settings_file, FileUtils::encodeJson($json))) {
            $core->addErrorMessage("Failed to write to team history to settings file");
        }
    }
    public function showGrading() {
        $gradeable_id = $_REQUEST['gradeable_id'];
        $gradeable = $this->core->getQueries()->getGradeable($gradeable_id);
        $peer = false;
        if($gradeable->getPeerGrading() && $this->core->getUser()->getGroup() == User::GROUP_STUDENT) {
            $peer = true;
        }
        $gradeableUrl = $this->core->buildUrl(array('component' => 'grading', 'page' => 'electronic', 'gradeable_id' => $gradeable_id));
        $this->core->getOutput()->addBreadcrumb("{$gradeable->getName()} Grading", $gradeableUrl);
        $indexUrl = $this->core->buildUrl(array('component' => 'grading', 'page' => 'electronic', 'action' => 'details', 'gradeable_id' => $gradeable_id));
        $this->core->getOutput()->addBreadcrumb('Student Index', $indexUrl);
        $graded = 0;
        $total = 0;
        $team = $gradeable->isTeamAssignment();
        if($peer) {
            $section_key = 'registration_section';
            $user_ids_to_grade = $this->core->getQueries()->getPeerAssignment($gradeable->getId(), $this->core->getUser()->getId());
            $total = $gradeable->getPeerGradeSet();
            $graded = $this->core->getQueries()->getNumGradedPeerComponents($gradeable->getId(), $this->core->getUser()->getId()) / $gradeable->getNumPeerComponents();
        }
        else if ($gradeable->isGradeByRegistration()) {
            $section_key = "registration_section";
            $sections = $this->core->getUser()->getGradingRegistrationSections();
            if ($this->core->getAccess()->canI("grading.electronic.grade.if_no_sections_exist") && $sections == null) {
                $sections = $this->core->getQueries()->getRegistrationSections();
                for ($i = 0; $i < count($sections); $i++) {
                    $sections[$i] = $sections[$i]['sections_registration_id'];
                }
            }
            if ($team) {
                $teams_to_grade = $this->core->getQueries()->getTeamsByGradeableId($gradeable_id);
                //order teams first by registration section, then by leader id.
                usort($teams_to_grade, function(Team $a, Team $b) {
                    if($a->getRegistrationSection() == $b->getRegistrationSection())
                        return $a->getLeaderId() < $b->getLeaderId() ? -1 : 1;
                    return $a->getRegistrationSection() < $b->getRegistrationSection() ? -1 : 1;
                });
            }
            else {
                $users_to_grade = $this->core->getQueries()->getUsersByRegistrationSections($sections,$orderBy="registration_section,user_id;");
            }
            if($team){
                $graded = array_sum($this->core->getQueries()->getGradedComponentsCountByGradingSections($gradeable_id, $sections, 'registration_section',$team));
                $total = array_sum($this->core->getQueries()->getTotalTeamCountByGradingSections($gradeable_id, $sections, 'registration_section'));
                $total_submitted=array_sum($this->core->getQueries()->getSubmittedTeamCountByGradingSections($gradeable_id, $sections, 'registration_section'));
            }
            else {
                $graded = array_sum($this->core->getQueries()->getGradedComponentsCountByGradingSections($gradeable_id, $sections, 'registration_section', $team));
                $total = array_sum($this->core->getQueries()->getTotalUserCountByGradingSections($sections, 'registration_section'));
                $total_submitted=array_sum($this->core->getQueries()->getTotalSubmittedUserCountByGradingSections($gradeable_id, $sections, 'registration_section'));
            }
        }
        else {
            $section_key = "rotating_section";
            $sections = $this->core->getQueries()->getRotatingSectionsForGradeableAndUser($gradeable_id, $this->core->getUser()->getId());
            if ($this->core->getAccess()->canI("grading.electronic.grade.if_no_sections_exist") && $sections == null) {
                $sections = $this->core->getQueries()->getRotatingSections();
                for ($i = 0; $i < count($sections); $i++) {
                    $sections[$i] = $sections[$i]['sections_rotating_id'];
                }
            }
            if ($team) {
                $teams_to_grade = $this->core->getQueries()->getTeamsByGradeableId($gradeable_id);
                //order teams first by rotating section, then by leader id.
                usort($teams_to_grade, function($a, $b) {
                    if($a->getRotatingSection() == $b->getRotatingSection())
                        return $a->getMembers()[0] < $b->getMembers()[0] ? -1 : 1;
                    return $a->getRotatingSection() < $b->getRotatingSection() ? -1 : 1;
                });
                //$total = array_sum($this->core->getQueries()->getTotalTeamCountByGradingSections($gradeable_id, $sections, 'rotating_section'));
                $total = array_sum($this->core->getQueries()->getTotalTeamCountByGradingSections($gradeable_id, $sections, 'rotating_section'));
                $total_submitted=array_sum($this->core->getQueries()->getSubmittedTeamCountByGradingSections($gradeable_id, $sections, 'rotating_section'));
            }
            else {
                $users_to_grade = $this->core->getQueries()->getUsersByRotatingSections($sections,$orderBy="rotating_section,user_id;");
                $total = array_sum($this->core->getQueries()->getTotalUserCountByGradingSections($sections, 'rotating_section'));
                $total_submitted=array_sum($this->core->getQueries()->getTotalSubmittedUserCountByGradingSections($gradeable->getId(), $sections, 'rotating_section'));
            }
            $graded = array_sum($this->core->getQueries()->getGradedComponentsCountByGradingSections($gradeable_id, $sections, 'rotating_section', $team));
        }
        //multiplies users and the number of components a gradeable has together
        if($team) {
            $total_submitted = $total_submitted * count($gradeable->getComponents());
        }
        else {
            $total_submitted = $total_submitted * count($gradeable->getComponents());
        }
        if($total_submitted == 0) {
            $progress = 100;
        }
        else {
            $progress = round(($graded / $total_submitted) * 100, 1);
        }
        if(!$peer && !$team) {
            $user_ids_to_grade = array_map(function(User $user) { return $user->getId(); }, $users_to_grade);
        }
        if(!$peer && $team) {
            /* @var Team[] $teams_assoc */
            $teams_assoc = [];
            foreach ($teams_to_grade as $team_id) {
                $teams_assoc[$team_id->getId()] = $team_id;
                $user_ids_to_grade[] = $team_id->getId();
            }
        }
        
        //$gradeables_to_grade = $this->core->getQueries()->getGradeables($gradeable_id, $user_ids_to_grade, $section_key);
        $who_id = isset($_REQUEST['who_id']) ? $_REQUEST['who_id'] : "";
        //$who_id = isset($who_id[$_REQUEST['who_id']]) ? $who_id[$_REQUEST['who_id']] : "";
        $prev_id = "";
        $next_id = "";
        $break_next = false;
        if($who_id === ""){
            $this->core->redirect($this->core->buildUrl(array('component'=>'grading', 'page'=>'electronic', 'action'=>'details', 
                'gradeable_id' => $gradeable_id)));
        }
        
        $index = array_search($who_id, $user_ids_to_grade);
        $not_in_my_section = false;
        //If the student isn't in our list of students to grade.
        if($index === false){
            //If we are a full access grader, let us access the student anyway (but don't set next and previous)
            $prev_id = "";
            $next_id = "";
            $not_in_my_section = true;
        }
        else {
            //If the student is in our list of students to grade, set next and previous index appropriately
            if ($index > 0) {
                $prev_id = $user_ids_to_grade[$index - 1];
            }
            if ($index < count($user_ids_to_grade) - 1) {
                $next_id = $user_ids_to_grade[$index + 1];
            }
        }
        if ($team) {
            if ($teams_assoc[$who_id] === NULL) {
                $gradeable = NULL;
            } else {
                $gradeable = $this->core->getQueries()->getGradeable($gradeable_id, $teams_assoc[$who_id]->getLeaderId());
            }
        } else {
            $gradeable = $this->core->getQueries()->getGradeable($gradeable_id, $who_id);
        }
        if (!$this->core->getAccess()->canI("grading.electronic.grade", ["gradeable" => $gradeable])) {
            $this->core->addErrorMessage("ERROR: You do not have access to grade the requested student.");
            $this->core->redirect($this->core->buildUrl(array('component'=>'grading', 'page'=>'electronic', 'gradeable_id' => $gradeable_id)));
        }
        $gradeable->loadResultDetails();
        $can_verify = false;
        //check if verify all button should be shown or not
        foreach ($gradeable->getComponents() as $component) {
            if (!$component->getGrader()) {
                continue;
            }
            if ($component->getGrader()->getId() !== $this->core->getUser()->getId()) {
                $can_verify = true;
                break;
            }
        }
        $can_verify = $can_verify && $this->core->getAccess()->canI("grading.electronic.verify_grader");
        $this->core->getOutput()->addInternalCss('ta-grading.css');
        $show_hidden = $this->core->getAccess()->canI("autograding.show_hidden_cases", ["gradeable" => $gradeable]);
        $this->core->getOutput()->renderOutput(array('grading', 'ElectronicGrader'), 'hwGradingPage', $gradeable, $progress, $prev_id, $next_id, $not_in_my_section, $show_hidden, $can_verify);
        $this->core->getOutput()->renderOutput(array('grading', 'ElectronicGrader'), 'popupStudents');
        $this->core->getOutput()->renderOutput(array('grading', 'ElectronicGrader'), 'popupNewMark');
        $this->core->getOutput()->renderOutput(array('grading', 'ElectronicGrader'), 'popupSettings');
    }
    /**
     * Route for saving the marks the submitter received for a component
     */
    public function ajaxSaveGradedComponent() {
        $gradeable_id = $_POST['gradeable_id'] ?? '';
        $anon_id = $_POST['anon_id'] ?? '';
        $component_id = $_POST['component_id'] ?? '';
        $custom_message = $_POST['custom_message'] ?? null;
        $custom_points = $_POST['custom_points'] ?? null;
        $component_version = $_POST['active_version'] ?? null;
        // Optional marks parameter
        $marks = $_POST['mark_ids'] ?? [];
        // Validate required parameters
        if ($custom_message === null) {
            $this->core->getOutput()->renderJsonFail('Missing custom_message parameter');
            return;
        }
        if ($custom_points === null) {
            $this->core->getOutput()->renderJsonFail('Missing custom_points parameter');
            return;
        }
        if (!is_numeric($custom_points)) {
            $this->core->getOutput()->renderJsonFail('Invalid custom_points parameter');
            return;
        }
        if ($component_version === null) {
            $this->core->getOutput()->renderJsonFail('Missing active_version parameter');
            return;
        }
        if (!ctype_digit($component_version)) {
            $this->core->getOutput()->renderJsonFail('Invalid active_version parameter');
            return;
        }
        // Convert the mark ids to integers
        $numeric_mark_ids = [];
        foreach ($marks as $mark) {
            if(!ctype_digit($mark)) {
                $this->core->getOutput()->renderJsonFail('One of provided mark ids was invalid');
                return;
            }
            $numeric_mark_ids[] = intval($mark);
        }
        $marks = $numeric_mark_ids;
        // Parse the strings into ints/floats
        $component_version = intval($component_version);
        $custom_points = floatval($custom_points);
        // Optional Parameters
        $overwrite = ($_POST['overwrite'] ?? true) === true;
        $grader = $this->core->getUser();
        // Get the gradeable
        $gradeable = $this->tryGetGradeable($gradeable_id);
        if ($gradeable === false) {
            return;
        }
        // get the component
        $component = $this->tryGetComponent($gradeable, $component_id);
        if ($component === false) {
            return;
        }
        // Get user id from the anon id
        $user_id = $this->tryGetUserIdFromAnonId($anon_id);
        if ($user_id === false) {
            return;
        }
        // Get the graded gradeable
        $graded_gradeable = $this->tryGetGradedGradeable($gradeable, $user_id);
        if ($graded_gradeable === false) {
            return;
        }
        // checks if user has permission
        if (!$this->core->getAccess()->canI("grading.electronic.save_graded_component", ["gradeable" => $graded_gradeable, "component" => $component])) {
            $this->core->getOutput()->renderJsonFail('Insufficient permissions to save component/marks');
            return;
        }
        // Get / create the TA grade
        $ta_graded_gradeable = $graded_gradeable->getOrCreateTaGradedGradeable();
        // Get / create the graded component
        $graded_component = $ta_graded_gradeable->getOrCreateGradedComponent($component, $grader, true);
        try {
            // Once we've parsed the inputs and checked permissions, perform the operation
            $results = $this->saveGradedComponent($ta_graded_gradeable, $graded_component, $grader, $custom_points,
                $custom_message, $marks, $component_version, $overwrite);
            $this->core->getOutput()->renderJsonSuccess($results);
        } catch (\InvalidArgumentException $e) {
            $this->core->getOutput()->renderJsonFail($e->getMessage());
        } catch (\Exception $e) {
            $this->core->getOutput()->renderJsonError($e->getMessage());
        }
    }
    private function saveGradedComponent(TaGradedGradeable $ta_graded_gradeable, GradedComponent $graded_component, User $grader, float $custom_points, string $custom_message, array $mark_ids, int $component_version, bool $overwrite) {
        // Only update the grader if we're set to overwrite it
        if ($overwrite) {
            $graded_component->setGrader($grader);
        }
        $version_updated = $graded_component->getGradedVersion() !== $component_version;
        if ($version_updated) {
            $graded_component->setGradedVersion($component_version);
        }
        $graded_component->setComment($custom_message);
        $graded_component->setScore($custom_points);
        $graded_component->setGradeTime(new \DateTime('now', $this->core->getConfig()->getTimezone()));
        // Set the marks the submitter received
        $graded_component->setMarkIds($mark_ids);
        // Check if this graded component should be deleted
        if (count($graded_component->getMarkIds()) === 0
            && $graded_component->getScore() === 0.0
            && $graded_component->getComment() === '') {
            $ta_graded_gradeable->deleteGradedComponent($graded_component->getComponent(), $graded_component->getGrader());
            $graded_component = null;
        }
        // TODO: is this desirable
        // Reset the user viewed date since we updated the grade
        $ta_graded_gradeable->resetUserViewedDate();
        // Finally, save the changes to the database
        $this->core->getQueries()->saveTaGradedGradeable($ta_graded_gradeable);
        // Response 'data'
        return [
            'component_reset' => $graded_component === null,
            'version_updated' => $version_updated
        ];
    }
    /**
     * Route for saving a mark's title/point value
     */
    public function ajaxSaveMark() {
        // Required parameters
        $gradeable_id = $_POST['gradeable_id'] ?? '';
        $component_id = $_POST['component_id'] ?? '';
        $mark_id = $_POST['mark_id'] ?? '';
        $points = $_POST['points'] ?? null;
        $order = $_POST['order'] ?? null;
        $title = $_POST['note'] ?? null;
        // Validate required parameters
        if ($title === null) {
            $this->core->getOutput()->renderJsonFail('Missing title parameter');
            return;
        }
        if ($points === null) {
            $this->core->getOutput()->renderJsonFail('Missing points parameter');
            return;
        }
        if ($order === null) {
            $this->core->getOutput()->renderJsonFail('Missing order parameter');
            return;
        }
        if (!is_numeric($points)) {
            $this->core->getOutput()->renderJsonFail('Invalid points parameter');
            return;
        }
        $points = floatval($points);
        // Get the gradeable
        $gradeable = $this->tryGetGradeable($gradeable_id);
        if ($gradeable === false) {
            return;
        }
        // get the component
        $component = $this->tryGetComponent($gradeable, $component_id);
        if ($component === false) {
            return;
        }
        // get the mark
        echo($mark_id);
        $mark = $this->tryGetMark($component, $mark_id);
        if ($mark === false) {
            return;
        }
        // checks if user has permission
        if (!$this->core->getAccess()->canI("rubric.electronic.save_mark", ["gradeable" => $gradeable])) {
            $this->core->getOutput()->renderJsonFail('Insufficient permissions to save marks');
            return;
        }
        try {
            // Once we've parsed the inputs and checked permissions, perform the operation
            $this->saveMark($mark, $points, $title, $order);
            $response = $mark->getTitle();
            $this->core->getOutput()->renderJsonSuccess($response);
            return $response;
        } catch (\InvalidArgumentException $e) {
            $this->core->getOutput()->renderJsonFail($e->getMessage());
        } catch (\Exception $e) {
            $this->core->getOutput()->renderJsonError($e->getMessage());
        }
    }
    public function saveMark(Mark $mark, float $points, string $title, int $order) {
        if($mark->getPoints() !== $points) {
            $mark->setPoints($points);
        }
        if($mark->getTitle() !== $title) {
            $mark->setTitle($title);
        }
        if($mark->getOrder() !== $order) {
            $mark->setOrder($order);
        }
        $this->core->getQueries()->updateGradeable($mark->getComponent()->getGradeable());
    }
    /**
     * @deprecated
     */
    public function ajaxSaveSingleComponent() {
        // Required parameters
        $gradeable_id = $_POST['gradeable_id'] ?? '';
        $anon_id = $_POST['anon_id'] ?? '';
        $component_id = $_POST['gradeable_component_id'] ?? '';
        $custom_message = $_POST['custom_message'] ?? null;
        $custom_points = $_POST['custom_points'] ?? null;
        $component_version = $_POST['active_version'] ?? null;
        // Validate required parameters
        if ($custom_message === null) {
            $this->core->getOutput()->renderJsonFail('Missing custom_message parameter');
            return;
        }
        if ($custom_points === null) {
            $this->core->getOutput()->renderJsonFail('Missing custom_points parameter');
            return;
        }
        if (!is_numeric($custom_points)) {
            $this->core->getOutput()->renderJsonFail('Invalid custom_points parameter');
            return;
        }
        if ($component_version === null) {
            $this->core->getOutput()->renderJsonFail('Missing active_version parameter');
            return;
        }
        if (!ctype_digit($component_version)) {
            $this->core->getOutput()->renderJsonFail('Invalid active_version parameter');
            return;
        }
        // Parse the strings into ints/floats
        $component_version = intval($component_version);
        $custom_points = floatval($custom_points);
        // Optional Parameters
        $marks = $_POST['marks'] ?? [];
        $overwrite = ($_POST['overwrite'] ?? true) === true;
        $grader = $this->core->getUser();
        // Get the gradeable
        $gradeable = $this->tryGetGradeable($gradeable_id);
        if ($gradeable === false) {
            return;
        }
        // get the component
        $component = $this->tryGetComponent($gradeable, $component_id);
        if ($component === false) {
            return;
        }
        // Get user id from the anon id
        $user_id = $this->tryGetUserIdFromAnonId($anon_id);
        if ($user_id === false) {
            return;
        }
        // Get the graded gradeable
        $graded_gradeable = $this->tryGetGradedGradeable($gradeable, $user_id);
        if ($graded_gradeable === false) {
            return;
        }
        // checks if user has permission
        if (!$this->core->getAccess()->canI("grading.electronic.save_one_component", ["gradeable" => $graded_gradeable, "component" => $component])) {
            $this->core->getOutput()->renderJsonFail('Insufficient permissions to save component/marks');
            return;
        }
        // Get / create the TA grade
        $ta_graded_gradeable = $graded_gradeable->getOrCreateTaGradedGradeable();
        // Get / create the graded component
        $graded_component = $ta_graded_gradeable->getOrCreateGradedComponent($component, $grader, true);
        try {
            // Once we've parsed the inputs and checked permissions, perform the operation
            $results = $this->saveSingleComponent($component, $ta_graded_gradeable, $graded_component,
                $grader, $custom_message, $custom_points, $component_version, $marks, $overwrite);
            $this->core->getOutput()->renderJsonSuccess($results);
        } catch (\InvalidArgumentException $e) {
            $this->core->getOutput()->renderJsonFail($e->getMessage());
        } catch (\Exception $e) {
            $this->core->getOutput()->renderJsonError($e->getMessage());
        }
    }
    /**
     * @deprecated
     */
    public function saveSingleComponent(Component $component, TaGradedGradeable $ta_graded_gradeable, GradedComponent $graded_component, User $grader, $custom_message, $custom_points, $component_version, $marks, $overwrite) {
        //
        // Update the graded component
        //
        // Only update the grader if we're set to overwrite it
        if ($overwrite) {
            $graded_component->setGrader($grader);
        }
        $version_updated = $graded_component->getGradedVersion() !== $component_version;
        if ($version_updated) {
            $graded_component->setGradedVersion($component_version);
        }
        $graded_component->setComment($custom_message);
        $graded_component->setScore($custom_points);
        $graded_component->setGradeTime(new \DateTime('now', $this->core->getConfig()->getTimezone()));
        //
        // Update the mark information
        //
        $earned_mark_ids = [];
        $all_marks = [];
        foreach ($marks as $index => $post_mark) {
            // TODO: remove type parsing once/if this route starts accepting json
            $id = intval($post_mark['id']);
            $points = $post_mark['points'];
            $note = $post_mark['note'];
            $order = $post_mark['order'];
            $selected = $post_mark['selected'] === 'true';
            $all_marks[] = $mark = $component->getMark($id);
            if ($selected) {
                $earned_mark_ids[] = $mark->getId();
            }
            if ($mark->getPoints() !== $points) {
                $mark->setPoints($points);
            }
            if ($mark->getTitle() !== $note) {
                $mark->setTitle($note);
            }
            if ($mark->getOrder() !== $order) {
                $mark->setOrder($order);
            }
        }
        // Set marks to new mark list (if any deleted)
        $component->setMarks($all_marks);
        // Set the marks the submitter received
        $graded_component->setMarkIds($earned_mark_ids);
        // Check if this graded component should be deleted
        if (count($graded_component->getMarkIds()) === 0
            && $graded_component->getScore() === 0
            && $graded_component->getComment() === '') {
            $ta_graded_gradeable->deleteGradedComponent($component, $grader);
            $graded_component = null;
        }
        // Reset the user viewed date since we updated the grade
        $ta_graded_gradeable->resetUserViewedDate();
        // Check if any mark was changed
        $any_mark_modified = in_array(true, array_map(function (Mark $mark) {
            return $mark->isModified();
        }, $component->getMarks()));
        // Finally, save the changes to the database
        $this->core->getQueries()->saveTaGradedGradeable($ta_graded_gradeable);
        $this->core->getQueries()->saveComponent($component);
        // Response 'data'
        return [
            'any_mark_modified' => $any_mark_modified,
            'component_reset' => $graded_component === null,
            'version_updated' => $version_updated
        ];
    }
    
    public function ajaxGetStudentOutput() {
        $gradeable_id = $_REQUEST['gradeable_id'] ?? '';
        $submitter_id = $_REQUEST['who_id'] ?? '';
        $version = $_REQUEST['version'] ?? '';
        $index = $_REQUEST['index'] ?? '';
        // Get the gradeable
        $gradeable = $this->tryGetGradeable($gradeable_id);
        if ($gradeable === false) {
            return;
        }
        // Get the graded gradeable
        $graded_gradeable = $this->tryGetGradedGradeable($gradeable, $submitter_id);
        if ($graded_gradeable === false) {
            return;
        }
        // get the requested version
        $version_instance = $this->tryGetVersion($graded_gradeable->getAutoGradedGradeable(), $version);
        if ($version_instance === false) {
            return;
        }
        // Get the requested testcase
        $testcase = $this->tryGetTestcase($version_instance, $index);
        if ($testcase === false) {
            return;
        }
        // Check access
        if (!$this->core->getAccess()->canI("autograding.load_checks", ["gradeable" => $graded_gradeable])) {
            // TODO: streamline permission error strings
            $this->core->getOutput()->renderJsonFail('You have insufficient permissions to access this command');
        }
        try {
            //display hidden testcases only if the user can view the entirety of this gradeable.
            $can_view_hidden = $this->core->getAccess()->canI("autograding.show_hidden_cases", ["gradeable" => $graded_gradeable]);
            $popup_css = "{$this->core->getConfig()->getBaseUrl()}css/diff-viewer.css";
            $this->core->getOutput()->renderJsonSuccess(
                $this->core->getOutput()->renderTemplate('AutoGrading', 'loadAutoChecks',
                    $graded_gradeable, $version_instance, $testcase, $popup_css, $submitter_id, $can_view_hidden)
            );
        } catch (\Exception $e) {
            $this->core->getOutput()->renderJsonError($e->getMessage());
        }
    }
    public function addOneMark() {
        $gradeable_id = $_POST['gradeable_id'];
        $user_id = $this->core->getQueries()->getUserFromAnon($_POST['anon_id'])[$_POST['anon_id']];
        $gradeable = $this->core->getQueries()->getGradeable($gradeable_id, $user_id);
        if (!$this->core->getAccess()->canI("grading.electronic.add_one_new_mark", ["gradeable" => $gradeable])) {
            $response = array('status' => 'failure');
            $this->core->getOutput()->renderJson($response);
            return;
        }
        $note = $_POST['note'];
        $points = $_POST['points'];
        foreach ($gradeable->getComponents() as $component) {
            if(is_array($component)) {
                if($component[0]->getId() != $_POST['gradeable_component_id']) {
                    continue;
                }
            } else if ($component->getId() != $_POST['gradeable_component_id']) {
                continue;
            }
            $order_counter = $this->core->getQueries()->getGreatestGradeableComponentMarkOrder($component);
            $order_counter++;
            $mark = new GradeableComponentMark($this->core);
            $mark->setGcId($component->getId());
            $mark->setPoints($points);
            $mark->setNote($note);
            $mark->setOrder($order_counter);
            $id = $mark->create();
            $marks=$component->getMarks();
            array_push($marks, $mark);
            $component->setMarks($marks);
            $response = ["id" => $id];
            $this->core->getOutput()->renderJson($response);
            return;
        }
        $this->core->getOutput()->renderJson(["status" => "failure"]);
        return;
    }
    public function deleteOneMark() {
        $gradeable_id = $_POST['gradeable_id'];
        $user_id = $this->core->getQueries()->getUserFromAnon($_POST['anon_id'])[$_POST['anon_id']];
        $gradeable = $this->core->getQueries()->getGradeable($gradeable_id, $user_id);
        if (!$this->core->getAccess()->canI("grading.electronic.delete_one_mark", ["gradeable" => $gradeable])) {
            $response = array('status' => 'Deletefailure');
            $this->core->getOutput()->renderJson($response);
            return;
        }
        $gcm_id = $_POST['gradeable_component_mark_id'];
        foreach ($gradeable->getComponents() as $component) {
            if ($component->getId() != $_POST['gradeable_component_id']) {
                continue;
            } else {
                foreach ($component->getMarks() as $mark) {
                    if ($mark->getId() == $gcm_id) {
                        $this->core->getQueries()->deleteGradeableComponentMark($mark);
                        $this->core->getOutput()->renderJson(["status" => "success"]);
                        return;
                    }
                }
            }
        }
        $this->core->getOutput()->renderJson(["status" => "Deletefailure"]);
        return;
    }
    public function saveGeneralComment() {
        $gradeable_id = $_POST['gradeable_id'] ?? '';
        $anon_id = $_POST['anon_id'] ?? '';
        $comment = $_POST['gradeable_comment'] ?? '';
        // Get the gradeable
        $gradeable = $this->tryGetGradeable($gradeable_id);
        if ($gradeable === false) {
            return;
        }
        // Get user id from the anon id
        $user_id = $this->tryGetUserIdFromAnonId($anon_id);
        if ($user_id === false) {
            return;
        }
        // Get the graded gradeable
        $graded_gradeable = $this->tryGetGradedGradeable($gradeable, $user_id);
        if ($graded_gradeable === false) {
            return;
        }
        // Check access
        if (!$this->core->getAccess()->canI("grading.electronic.save_general_comment", ["gradeable" => $graded_gradeable])) {
            $this->core->getOutput()->renderJsonFail('Insufficient permissions to save component general comment');
            return;
        }
        // Get the Ta graded gradeable
        $ta_graded_gradeable = $graded_gradeable->getOrCreateTaGradedGradeable();
        // Set the comment
        $ta_graded_gradeable->setOverallComment($comment);
        // New info, so reset the user viewed date
        $ta_graded_gradeable->resetUserViewedDate();
        // Finally, save the graded gradeable
        $this->core->getQueries()->saveTaGradedGradeable($ta_graded_gradeable);
        $this->core->getOutput()->renderJsonSuccess();
    }
    public function getMarkDetails() {
        //gets all the details from the database of a mark to readd it to the view
        $gradeable_id = $_POST['gradeable_id'];
        $user_id = $this->core->getQueries()->getUserFromAnon($_POST['anon_id'])[$_POST['anon_id']];
        $gradeable = $this->core->getQueries()->getGradeable($gradeable_id, $user_id);
        $component = null;
       // echo("LOOKING FOR:");
       // echo($_POST['gradeable_component_id']);
        foreach ($gradeable->getComponents() as $question) {
            if (is_array($question)) {
                if ($question[0]->getId() != $_POST['gradeable_component_id']) {
            //        echo("BREAKING HERE4!");
                    continue;
                }
                foreach ($question as $cmpt) {
                    if ($cmpt->getGrader() == null) {
                        $component = $cmpt;
                  //      echo("BREAKING HERE1!");
                        break;
                    }
                    if ($cmpt->getGrader()->getId() == $this->core->getUser()->getId()) {
                        $component = $cmpt;
                  //      echo("BREAKING HERE2!");
                        break;
                    }
                }
                break;
            } else {
                if ($question->getId() != $_POST['gradeable_component_id']) {
              //      echo($question->getId());
              //      echo("BREAKING HERE3!");
                    continue;
                }
                $component = $question;
                break;
            }
        }
        if (!$this->core->getAccess()->canI("grading.electronic.get_mark_data", ["gradeable" => $gradeable, "component" => $component])) {
           $response = array('status' => 'getfailure');
            $this->core->getOutput()->renderJson($response);
            return $response;
        }
        $return_data = array();
        foreach ($component->getMarks() as $mark) {
            $temp_array = array();
            $temp_array['id'] = $mark->getId();
            $temp_array['score'] = $mark->getPoints();
            $temp_array['note'] = $mark->getNote();
            $temp_array['has_mark'] = $mark->getHasMark();
            $temp_array['is_publish'] = $mark->getPublish();
            $temp_array['order'] = $mark->getOrder();
            $return_data[] = $temp_array;
        }
        $temp_array = array();
        $temp_array['custom_score'] = $component->getScore();
        $temp_array['custom_note'] = $component->getComment();
        $return_data[] = $temp_array;
        $response = array('status' => 'success', 'data' => $return_data);
        $this->core->getOutput()->renderJson($response);
        return $response;
    }
    public function getGradeableComment() {
        $gradeable_id = $_POST['gradeable_id'];
        $user_id = $this->core->getQueries()->getUserFromAnon($_POST['anon_id'])[$_POST['anon_id']];
        $gradeable = $this->core->getQueries()->getGradeable($gradeable_id, $user_id);
        if (!$this->core->getAccess()->canI("grading.electronic.get_gradeable_comment", ["gradeable" => $gradeable])) {
            $response = array('status' => 'failure');
            $this->core->getOutput()->renderJson($response);
            return $response;
        }
        $response = array('status' => 'success', 'data' => $gradeable->getOverallComment());
        $this->core->getOutput()->renderJson($response);
        return $response;
    }
    public function getUsersThatGotTheMark() {
        $gradeable_id = $_POST['gradeable_id'];
        $gradeable = $this->core->getQueries()->getGradeable($gradeable_id);
        $gcm_id = $_POST['gradeable_component_mark_id'];
        if (!$this->core->getAccess()->canI("grading.electronic.get_marked_users", ["gradeable" => $gradeable])) {
            $response = array('status' => 'failure');
            $this->core->getOutput()->renderJson($response);
            return $response;
        }
        $return_data = [];
        $name_info = [];
        foreach ($gradeable->getComponents() as $component) {
            if ($component->getId() != $_POST['gradeable_component_id']) {
                continue;
            } else {
                foreach ($component->getMarks() as $mark) {
                    if ($mark->getId() == $gcm_id) {
                        $return_data = $this->core->getQueries()->getUsersWhoGotMark($component->getId(), $mark, $gradeable->isTeamAssignment());
                        $name_info['question_name'] = $component->getTitle();
                        $name_info['mark_note'] = $mark->getNote();
                    }
                }
            }
        }
        $sections = array();
        $this->getStats($gradeable, $sections);
        $response = array('status' => 'success', 'data' => $return_data, 'sections' => $sections, 'name_info' => $name_info);
        $this->core->getOutput()->renderJson($response);
        return $response;
    }
    private function getStats($gradeable, &$sections, $graders=array(), $total_users=array(), $no_team_users=array(), $graded_components=array()) {
        $gradeable_id = $gradeable->getId();
        if ($gradeable->isGradeByRegistration()) {
            if(!$this->core->getAccess()->canI("grading.electronic.get_marked_users.full_stats")){
                $sections = $this->core->getUser()->getGradingRegistrationSections();
            }
            else {
                $sections = $this->core->getQueries()->getRegistrationSections();
                foreach ($sections as $i => $section) {
                    $sections[$i] = $section['sections_registration_id'];
                }
            }
            $section_key='registration_section';
            if (count($sections) > 0) {
                $graders = $this->core->getQueries()->getGradersForRegistrationSections($sections);
            }
        }
        else {
            if(!$this->core->getAccess()->canI("grading.electronic.get_marked_users.full_stats")){
                $sections = $this->core->getQueries()->getRotatingSectionsForGradeableAndUser($gradeable_id, $this->core->getUser()->getId());
            }
            else {
                $sections = $this->core->getQueries()->getRotatingSections();
                foreach ($sections as $i => $section) {
                    $sections[$i] = $section['sections_rotating_id'];
                }
            }
            $section_key='rotating_section';
            if (count($sections) > 0) {
                $graders = $this->core->getQueries()->getGradersForRotatingSections($gradeable_id, $sections);
            }
        }
        if (count($sections) > 0) {
            if ($gradeable->isTeamAssignment()) {
                $total_users = $this->core->getQueries()->getTotalTeamCountByGradingSections($gradeable_id, $sections, $section_key);
                $no_team_users = $this->core->getQueries()->getUsersWithoutTeamByGradingSections($gradeable_id, $sections, $section_key);
                $graded_components = $this->core->getQueries()->getGradedComponentsCountByTeamGradingSections($gradeable_id, $sections, $section_key, true);
            }
            else {
                $total_users = $this->core->getQueries()->getTotalUserCountByGradingSections($sections, $section_key);
                $no_team_users = array();
                $graded_components = $this->core->getQueries()->getGradedComponentsCountByGradingSections($gradeable_id, $sections, $section_key, false);
            }
        }
        $num_components = $this->core->getQueries()->getTotalComponentCount($gradeable_id);
        $sections = array();
        if (count($total_users) > 0) {
            foreach ($total_users as $key => $value) {
                $sections[$key] = array(
                    'total_components' => $value * $num_components,
                    'graded_components' => 0,
                    'graders' => array()
                );
                if ($gradeable->isTeamAssignment()) {
                    $sections[$key]['no_team'] = $no_team_users[$key];
                }
                if (isset($graded_components[$key])) {
                    $sections[$key]['graded_components'] = intval($graded_components[$key]);
                }
                if (isset($graders[$key])) {
                    $sections[$key]['graders'] = $graders[$key];
                }
            }
        }
    }
}<|MERGE_RESOLUTION|>--- conflicted
+++ resolved
@@ -90,7 +90,6 @@
                 break;
         }
     }
-<<<<<<< HEAD
     //
     //  Below are methods that try to fetch model objects from request parameters and render JSEND responses
     //      in the failure/error cases in addition to returning false.  The results of these methods should
@@ -226,8 +225,9 @@
             if ($version_instance === null) {
                 $this->core->getOutput()->renderJsonFail('No version instance specified and no active version');
                 return false;
-=======
-
+            }
+        }
+    }
     public function savePDFAnnotation(){
         //Save the annotation layer to a folder.
         $annotation_layer = $_POST['annotation_layer'];
@@ -296,7 +296,6 @@
             if ($g->getUser() === $who_id || $g->getUser()->getId() === $this->core->getUser()->getId() || $this->core->getUser()->accessGrading()) {
                 $gradeable = $g;
                 break;
->>>>>>> 667db083
             }
         }
         return $version_instance;
