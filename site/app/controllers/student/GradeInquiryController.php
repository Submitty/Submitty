<?php

namespace app\controllers\student;

use app\controllers\AbstractController;
use app\models\Notification;
use app\models\Email;
use app\libraries\response\Response;
use app\libraries\response\JsonResponse;
use Symfony\Component\Routing\Annotation\Route;


class GradeInquiryController extends AbstractController {
    public function run() {
        return null;
    }

    /**
     * @param $gradeable_id
     * @Route("/{_semester}/{_course}/gradeable/{gradeable_id}/grade_inquiry/new", methods={"POST"})
     * @return Response|null null is for tryGetGradeable and tryGetGradedGradeable
     */
    public function requestGradeInquiry($gradeable_id) {
        $content = $_POST['replyTextArea'] ?? '';
        $submitter_id = $_POST['submitter_id'] ?? '';

        $user = $this->core->getUser();

        $gradeable = $this->tryGetGradeable($gradeable_id);
        if ($gradeable === false) {
            return null;
        }

        if(!$gradeable->isRegradeOpen()) {
            return Response::JsonOnlyResponse(
                JsonResponse::getFailResponse('Grade inquiries are not enabled for this gradeable')
            );
        }

        $graded_gradeable = $this->tryGetGradedGradeable($gradeable, $submitter_id);
        if ($graded_gradeable === false) {
            return null;
        }

        $can_inquiry = $this->core->getAccess()->canI("grading.electronic.grade_inquiry", ['graded_gradeable' => $graded_gradeable]);
        if (!$graded_gradeable->getSubmitter()->hasUser($user) && !$can_inquiry) {
            return Response::JsonOnlyResponse(
                JsonResponse::getFailResponse('Insufficient permissions to request regrade')
            );
        }

        try {
            $this->core->getQueries()->insertNewRegradeRequest($graded_gradeable, $user, $content);
            $this->notifyGradeInquiryEvent($graded_gradeable, $gradeable_id, $content, 'new');
            return Response::JsonOnlyResponse(
                JsonResponse::getSuccessResponse()
            );
        } catch (\InvalidArgumentException $e) {
            return Response::JsonOnlyResponse(
                JsonResponse::getFailResponse($e->getMessage())
            );
        } catch (\Exception $e) {
            return Response::JsonOnlyResponse(
                JsonResponse::getErrorResponse($e->getMessage())
            );
        }
    }

    /**
     * @param $gradeable_id
     * @Route("/{_semester}/{_course}/gradeable/{gradeable_id}/grade_inquiry/post", methods={"POST"})
     * @return Response|null null is for tryGetGradeable and tryGetGradedGradeable
     */
    public function makeGradeInquiryPost($gradeable_id) {
        $content = str_replace("\r", "", $_POST['replyTextArea']);
        $submitter_id = $_POST['submitter_id'] ?? '';

        $user = $this->core->getUser();

        $gradeable = $this->tryGetGradeable($gradeable_id);
        if ($gradeable === false) {
            return null;
        }

        $graded_gradeable = $this->tryGetGradedGradeable($gradeable, $submitter_id);
        if ($graded_gradeable === false) {
            return null;
        }

        if (!$graded_gradeable->hasRegradeRequest()) {
            return Response::JsonOnlyResponse(
                JsonResponse::getFailResponse('Submitter has not made a grade inquiry')
            );
        }

        $can_inquiry = $this->core->getAccess()->canI("grading.electronic.grade_inquiry", ['graded_gradeable' => $graded_gradeable]);
        if (!$graded_gradeable->getSubmitter()->hasUser($user) && !$can_inquiry) {
            return Response::JsonOnlyResponse(
                JsonResponse::getFailResponse('Insufficient permissions to make grade inquiry post')
            );
        }

        try {
            $this->core->getQueries()->insertNewRegradePost($graded_gradeable->getRegradeRequest()->getId(), $user->getId(), $content);
            $this->notifyGradeInquiryEvent($graded_gradeable, $gradeable_id, $content, 'reply');
            $this->core->getQueries()->saveRegradeRequest($graded_gradeable->getRegradeRequest());
            return Response::JsonOnlyResponse(
                JsonResponse::getSuccessResponse()
            );
        } catch (\InvalidArgumentException $e) {
            return Response::JsonOnlyResponse(
                JsonResponse::getFailResponse($e->getMessage())
            );
        } catch (\Exception $e) {
            return Response::JsonOnlyResponse(
                JsonResponse::getErrorResponse($e->getMessage())
            );
        }
    }

    /**
     * @param $gradeable_id
     * @Route("/{_semester}/{_course}/gradeable/{gradeable_id}/grade_inquiry/toggle_status", methods={"POST"})
     * @return Response|null null is for tryGetGradeable and tryGetGradedGradeable
     */
    public function changeGradeInquiryStatus($gradeable_id) {
        $content = str_replace("\r", "", $_POST['replyTextArea']);
        $submitter_id = $_POST['submitter_id'] ?? '';

        $user = $this->core->getUser();

        $gradeable = $this->tryGetGradeable($gradeable_id);
        if ($gradeable === false) {
            return null;
        }

        $graded_gradeable = $this->tryGetGradedGradeable($gradeable, $submitter_id);
        if ($graded_gradeable === false) {
            return null;
        }

        if (!$graded_gradeable->hasRegradeRequest()) {
            return Response::JsonOnlyResponse(
                JsonResponse::getFailResponse('Submitter has not made a grade inquiry')
            );
        }

        $can_inquiry = $this->core->getAccess()->canI("grading.electronic.grade_inquiry", ['graded_gradeable' => $graded_gradeable]);
        if (!$graded_gradeable->getSubmitter()->hasUser($user) && !$can_inquiry) {
            return Response::JsonOnlyResponse(
                JsonResponse::getFailResponse('Insufficient permissions to change grade inquiry status')
            );
        }

        // toggle status
        $status = $graded_gradeable->getRegradeRequest()->getStatus() === -1 ? 0 : -1;

        try {
            $graded_gradeable->getRegradeRequest()->setStatus($status);
            $this->core->getQueries()->saveRegradeRequest($graded_gradeable->getRegradeRequest());
            if ($content != "") {
                $this->core->getQueries()->insertNewRegradePost($graded_gradeable->getRegradeRequest()->getId(), $user->getId(), $content);
            }
            return Response::JsonOnlyResponse(
                JsonResponse::getSuccessResponse()
            );
        } catch (\InvalidArgumentException $e) {
            return Response::JsonOnlyResponse(
                JsonResponse::getFailResponse($e->getMessage())
            );
        } catch (\Exception $e) {
            return Response::JsonOnlyResponse(
                JsonResponse::getErrorResponse($e->getMessage())
            );
        }
    }

    private function notifyGradeInquiryEvent($graded_gradeable, $gradeable_id, $content, $type){
        //TODO: send notification to grader per component
        if($graded_gradeable->hasTaGradingInfo()){
            $course = $this->core->getConfig()->getCourse();
            $ta_graded_gradeable = $graded_gradeable->getOrCreateTaGradedGradeable();
            $graders = $ta_graded_gradeable->getGraders();
            $submitter = $graded_gradeable->getSubmitter();
            $user_id = $this->core->getUser()->getId();

            if ($type == 'new') {
                // instructor/TA/Mentor submitted
                if ($this->core->getUser()->accessGrading()) {
                    $email_subject = "[Submitty $course] New Regrade Request";
                    $email_body = "A Instructor/TA/Mentor submitted a grade inquiry for gradeable $gradeable_id.\n$user_id writes:\n$content\n\nPlease visit Submitty to follow up on this request";
                    $n_content = "An Instructor/TA/Mentor has made a new Grade Inquiry for ".$gradeable_id;
                }
                // student submitted
                else {
                    $email_subject = "[Submitty $course] New Regrade Request";
                    $email_body = "A student has submitted a grade inquiry for gradeable $gradeable_id.\n$user_id writes:\n$content\n\nPlease visit Submitty to follow up on this request";
                    $n_content = "A student has submitted a new grade inquiry for ".$gradeable_id;
                }
            } else if ($type == 'reply') {
                if ($this->core->getUser()->accessGrading()) {
                    $email_subject = "[Submitty $course] New Regrade Request";
                    $email_body = "A Instructor/TA/Mentor made a post in a grade inquiry for gradeable $gradeable_id.\n$user_id writes:\n$content\n\nPlease visit Submitty to follow up on this request";
                    $n_content = "A instructor has replied to your Grade Inquiry for ".$gradeable_id;
                }
                // student submitted
                else {
                    $email_subject = "[Submitty $course] New Regrade Request";
                    $email_body = "A student has made a post in a grade inquiry for gradeable $gradeable_id.\n$user_id writes:\n$content\n\nPlease visit Submitty to follow up on this request";
                    $n_content = "New reply in Grade Inquiry for ".$gradeable_id;
                }

            }

            // make graders' notifications and emails
<<<<<<< HEAD
            $metadata = json_encode(array(array('component' => 'grading', 'page' => 'electronic', 'action' => 'grade', 'gradeable_id' => $gradeable_id, 'who_id' => $submitter->getId()),null,false));
=======
            $metadata = json_encode(['url' => $this->core->buildUrl(['component' => 'grading', 'page' => 'electronic', 'action' => 'grade', 'gradeable_id' => $gradeable_id, 'who_id' => $submitter->getId()])]);
>>>>>>> baafa73f
            foreach ($graders as $grader) {
                if ($grader->accessFullGrading() && $grader->getId() != $user_id){
                    $details = ['component' => 'grading', 'metadata' => $metadata, 'content' => $n_content, 'body' => $email_body, 'subject' => $email_subject, 'sender_id' => $user_id, 'to_user_id' => $grader->getId()];
                    $notifications[] = Notification::createNotification($this->core, $details);
                    $emails[] = new Email($this->core,$details);
                }
            }

            // make students' notifications and emails
<<<<<<< HEAD
            $metadata = json_encode(array(array('component' => 'student', 'gradeable_id' => $gradeable_id),null,false));
=======
            $metadata = json_encode(['url' => $this->core->buildUrl(['component' => 'student', 'gradeable_id' => $gradeable_id])]);
>>>>>>> baafa73f
            if($submitter->isTeam()){
                $submitting_team = $submitter->getTeam()->getMemberUsers();
                foreach($submitting_team as $submitting_user){
                    if($submitting_user->getId() != $user_id) {
                        $details = ['component' => 'student', 'metadata' => $metadata, 'content' => $n_content, 'body' => $email_body, 'subject' => $email_subject, 'sender_id' => $user_id, 'to_user_id' => $submitting_user->getId()];
                        $notifications[] = Notification::createNotification($this->core, $details);
                        $emails[] = new Email($this->core,$details);
                    }
                }
            } else {
                if ($submitter->getUser()->getId() != $user_id) {
                    $details = ['component' => 'student', 'metadata' => $metadata, 'content' => $n_content, 'body' => $email_body, 'subject' => $email_subject, 'sender_id' => $user_id, 'to_user_id' => $submitter->getId()];
                    $notifications[] = Notification::createNotification($this->core, $details);
                    $emails[] = new Email($this->core,$details);
                }
            }
            $this->core->getNotificationFactory()->sendNotifications($notifications);
            if ($this->core->getConfig()->isEmailEnabled()) {
                $this->core->getNotificationFactory()->sendEmails($emails);
            }
        }
    }

}<|MERGE_RESOLUTION|>--- conflicted
+++ resolved
@@ -213,11 +213,7 @@
             }
 
             // make graders' notifications and emails
-<<<<<<< HEAD
-            $metadata = json_encode(array(array('component' => 'grading', 'page' => 'electronic', 'action' => 'grade', 'gradeable_id' => $gradeable_id, 'who_id' => $submitter->getId()),null,false));
-=======
             $metadata = json_encode(['url' => $this->core->buildUrl(['component' => 'grading', 'page' => 'electronic', 'action' => 'grade', 'gradeable_id' => $gradeable_id, 'who_id' => $submitter->getId()])]);
->>>>>>> baafa73f
             foreach ($graders as $grader) {
                 if ($grader->accessFullGrading() && $grader->getId() != $user_id){
                     $details = ['component' => 'grading', 'metadata' => $metadata, 'content' => $n_content, 'body' => $email_body, 'subject' => $email_subject, 'sender_id' => $user_id, 'to_user_id' => $grader->getId()];
@@ -227,11 +223,7 @@
             }
 
             // make students' notifications and emails
-<<<<<<< HEAD
-            $metadata = json_encode(array(array('component' => 'student', 'gradeable_id' => $gradeable_id),null,false));
-=======
             $metadata = json_encode(['url' => $this->core->buildUrl(['component' => 'student', 'gradeable_id' => $gradeable_id])]);
->>>>>>> baafa73f
             if($submitter->isTeam()){
                 $submitting_team = $submitter->getTeam()->getMemberUsers();
                 foreach($submitting_team as $submitting_user){
