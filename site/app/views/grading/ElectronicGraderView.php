--- conflicted
+++ resolved
@@ -1174,7 +1174,7 @@
                         {$name}</a> &nbsp;
                         <a onclick='openFile("{$dir}", "{$path}")'><i class="fa fa-window-restore" aria-hidden="true" title="Pop up the file in a new window"></i></a>
                         <a onclick='downloadFile("{$dir}", "{$path}")'><i class="fa fa-download" aria-hidden="true" title="Download the file"></i></a>
-                    </div>
+                    </div><br/>
                     <div id="file_viewer_{$count}" style="margin-left:{$indent_offset}px" data-file_name="{$dir}" data-file_url="{$path}"></div>
                 </div>
 HTML;
@@ -1191,7 +1191,7 @@
                     <a class='openAllDiv openAllDiv{$filename} openable-element-{$filename}' id={$dir} onclick='openDiv({$count}); updateCookies();'>
                         <span class="fa fa-folder open-all-folder" style='vertical-align:text-top;'></span>
                     {$dir}</a>
-                </div><br/>
+                </div>
                 <div id='div_viewer_{$count}' style='margin-left:15px; display: none' data-file_name="{$dir}">
 HTML;
                     $count++;
@@ -1430,7 +1430,6 @@
 HTML;
         }
 
-<<<<<<< HEAD
             if ($peer) {
                 $total_points = $gradeable->getTotalNonHiddenNonExtraCreditPoints() + $gradeable->getTotalPeerGradingNonExtraCredit();
             } else {
@@ -1443,193 +1442,11 @@
                 "disabled" => $disabled === "disabled",
                 "total_points" => $total_points,
             ];
-=======
-        $num_questions = count($gradeable->getComponents());
-
-        // if use student components, get the values for pages from the student's submissions
-        $files = $gradeable->getSubmittedFiles();
-        $student_pages = array();
-        foreach ($files as $filename => $content) {
-            if ($filename == "student_pages.json") {
-                $path = $content["path"];
-                $student_pages = FileUtils::readJsonFile($content["path"]);
-            }
-        }
-
-        $return .= <<<HTML
-    <div class="inner-container">
-        <table class="ta-rubric-table ta-rubric-table-background" id="rubric-table" data-gradeable_id="{$gradeable->getId()}" data-user_id="{$user->getAnonId()}" data-active_version="{$gradeable->getActiveVersion()}" data-num_questions="{$num_questions}" data-your_user_id="{$this->core->getUser()->getId()}">
-            <tbody>
-HTML;
-
-        $c = 1;
-        $precision = floatval($gradeable->getPointPrecision());
-        $num_questions = count($gradeable->getComponents());
-        $your_user_id = $this->core->getUser()->getId();
-
-        foreach ($gradeable->getComponents() as $component) {
-            if($peer && !is_array($component)) continue;
-            $question = null;
-            /* @var GradeableComponent $question */
-            $show_graded_info = true;
-            $num_peer_components = 0;
-            if(is_array($component)) {
-                $num_peer_components = count($component);
-                foreach($component as $cmpt) {
-                    if($cmpt->getGrader() == null) {
-                        $question = $cmpt;
-                        break;
-                    }
-                    if($cmpt->getGrader()->getId() == $this->core->getUser()->getId()) {
-                        $question = $cmpt;
-                        break;
-                    }
-                }
-                if($question === null) {
-                    $show_graded_info = false;
-                    $question = $component[0];
-                }
-            }
-            else {
-                $question = $component;
-            }
-            if($question->getOrder() == -1) continue;
-            $lower_clamp = $question->getLowerClamp();
-            $default = $question->getDefault();
-            $upper_clamp = $question->getUpperClamp();
-            $max = 10000;
-            $min = -10000;
-            // hide auto-grading if it has no value
-            if (($question->getScore() == 0) && (substr($question->getTitle(), 0, 12) === "AUTO-GRADING")) {
-                $question->setScore(floatval($gradeable->getGradedAutograderPoints()));
-            }
-
-            if(substr($question->getTitle(), 0, 12) === "AUTO-GRADING") {
-                $disabled = 'disabled';
-            }
-
-            if((!$question->getHasMarks() && !$question->getHasGrade()) || !$show_graded_info) {
-                $initial_text = "Click me to grade!";
-                $initial_background_color = "#E9EFEF";
-            }
-            else if($show_graded_info) {
-                $nl = "<br>";
-                $initial_text = $question->getGradedTAComments($nl, false, $gradeable);
-                $initial_background_color ="#F9F9F9";
-            }
-            $question_points = $question->getGradedTAPoints();
-            if((!$question->getHasMarks() && !$question->getHasGrade()) || !$show_graded_info) {
-                $question_points = " ";
-            }
-            $background = "";
-            if ($question_points > $question->getMaxValue()) {
-                $background = "background-color: #D8F2D8;";
-            }
-            else if ($question_points < 0) {
-                $background = "background-color: #FAD5D3;";
-            }
-     $grader_id = "";
-            $displayVerifyUser = false;
-            if($question->getGrader() === null || !$show_graded_info) {
-                $grader_id = "Ungraded!";
-                $graded_color = "";
-            } 
-            else {
-                $grader_id = "Graded by " . $question->getGrader()->getId();
-                if($question->getGradedTAPoints()==$question->getMaxValue()){
-                    $graded_color = " background-color: #006600";
-                }
-                else if($question->getGradedTAPoints()==0){
-                    $graded_color = " background-color: #c00000";
-                }
-                else{
-                    $graded_color = " background-color: #eac73d";
-                }
-                if($this->core->getUser()->getId() !== $question->getGrader()->getId() && $this->core->getUser()->accessFullGrading()){
-                    $displayVerifyUser = true;
-                }
-            }
-            $return .= <<<HTML
-                <div id="title-{$c}" class="box" style="background-color:{$initial_background_color}; cursor: pointer" onclick="{$break_onclick}; toggleMark({$c}, true);">
-                <div class="box-title">
-<span id="gradebar-{$c}" style="{$graded_color}"; "white-space:nowrap; vertical-align:middle; text-align:center; {$background}" colspan="1" class="badge{$graded_color}">
-                        <strong><span id="grade-{$c}" name="grade-{$c}" class="grades" data-lower_clamp="{$question->getLowerClamp()}" data-default="{$question->getDefault()}" data-max_points="{$question->getMaxValue()}" data-upper_clamp="{$question->getUpperClamp()}"> {$question_points}</span> / {$question->getMaxValue()}</strong>
-                    </span>
-HTML;
-            $penalty = !(intval($question->getMaxValue()) >= 0);
-            $message = htmlentities($question->getTitle());
-            $message = "<b>{$message}</b>";  // {$num_peer_components}</b>";
-            if ($question->getGradedVersion() != -1 && $gradeable->getActiveVersion() != $question->getGradedVersion()) {
-                $message .= "<span id='wrong_version_{$c}' style='color:rgb(200, 0, 0); font-weight: bold; font-size:medium;'>  " . "Please edit or ensure that comments from version " . $question->getGradedVersion() . " still apply.</span>";
-            }
-            $note = htmlentities($question->getTaComment());
-            if ($note != "") {
-                $note = "<br/><div style='margin-bottom:5px; color:#777;'><i><b>Note to TA: </b>" . $note . "</i></div>";
-            }
-            $page = intval($question->getPage());
-            // if the page is determined by the student json
-            if ($page == -1) {
-                // usually the order matches the json
-                if ($student_pages[intval($question->getOrder())]["order"] == intval($question->getOrder())) {
-                    $page = intval($student_pages[intval($question->getOrder())]["page #"]);
-                }
-                // otherwise, iterate through until the order matches
-                else {
-                    foreach ($student_pages as $student_page) {
-                        if ($student_page["order"] == intval($question->getOrder())) {
-                            $page = intval($student_page["page #"]);
-                            break;
-                        }
-                    }
-                }
-            }
-            if ($page > 0) {
-                $message .= "<i> Page #: " . $page . "</i>";
-            }
-
-            //get the grader's id if it exists
-            $return .= <<<HTML
-                    <span colspan="3" data-changebg="true">
-                        <b><span id="progress_points-{$c}" style="display: none;" data-changedisplay1="true"></span></b>
-                        {$message}
-                        <span style="float: right;">
-HTML;
-            if($displayVerifyUser){
-              $return .= <<<HTML
-                            <span style="display: inline; color: red;">
-                            <input type="button" class = "btn btn-default" onclick="verifyMark('{$gradeable->getId()}','{$question->getId()}','{$user->getAnonId()}')" value = "Verify Grader"/>
-                            </span>
-HTML;
-            }
-            $return .= <<<HTML
-                            <span id="graded-by-{$c}" style="font-style: italic; padding-right: 10px;">{$grader_id}</span>
-                            <span id="graded-saving-{$c}" style="display: none; font-style: italic; padding-right: 10px;">Saving...</span>
-                        </span>
-                        </span> <span id="ta_note-{$c}" style="display: none;" data-changedisplay1="true"> {$note}</span>
-                        <span id="page-{$c}" style="display: none;">{$page}</span>
-                        <span style="float: right;">
-                            <span id="save-mark-{$c}" style="cursor: pointer;  display: none; display: none; width: 5%;" colspan="0" data-changedisplay1="true"> <i class="fa fa-check" style="color: green;" aria-hidden="true">Done</i> </span>
-                        </span>
-HTML;
-            $student_note = htmlentities($question->getStudentComment());
-            if ($student_note != ''){
-                $student_note = "<div style='margin-bottom:5px; color:#777;'><i><b>Note to Student: </b>" . $student_note . "</i></div>";
-            }
-            $return .= <<<HTML
-                        <span id="student_note-{$c}" style="display: none;" data-changedisplay1="true">{$student_note}</span>
-                   <!-- <span id="title-cancel-{$c}" style="font-size: 12px; display: none; width: 5%;" colspan="0" data-changebg="true" data-changedisplay1="true">   
-                            <span id="cancel-mark-{$c}" onclick="{$break_onclick}; closeMark(${c}, false);" style="cursor: pointer; float: right;"> <i class="fa fa-times" style="color: red;" aria-hidden="true">Cancel</i></span>    
-                        </span> -->
-HTML;
-
-            //gets the initial point value and text
->>>>>>> 44f27250
 
             $grading_data = json_encode($grading_data, JSON_PRETTY_PRINT);
 
 
             $return .= <<<HTML
-<<<<<<< HEAD
     <div class="inner-container" id="grading-box">
 
                     </div>
@@ -1642,120 +1459,9 @@
             })
             .catch(function(err) {
                 alert("Could not render gradeable: " + err.message);
+                console.error(err);
             });
     </script>
-=======
-                <div id="summary-{$c}" style="#FBFCFC" display="none" data-changedisplay2="true" data-question_id="{$question->getId()}" data-min="{$min}" data-max="{$max}" data-precision="{$precision}">
-                    <span style="width:98%;" colspan="4">
-                        <div id="rubric-{$c}">
-                            <span id="rubric-textarea-{$c}" name="comment-{$c}" rows="4" style="width:95%; height:100%; min-height:20px; font-family: Source Sans Pro;  float:left; cursor: pointer;">{$initial_text}</span>
-                        </div>
-                    </span>
-                </div></div>
-                </div>
-                <div class="box" id="marks-parent-{$c}" style="display: none; background-color: #e6e6e6" data-question_id="{$question->getId()}" data-changedisplay1="true">
-                <div class="box-title">
-                <div id="marks-extra-{$c}" style="display: none; background-color: #e6e6e6" data-question_id="{$question->getId()}" data-changedisplay1="true">
-HTML;
-
-            $d = 0;
-            $first = true;
-            $noChange = "";
-            $has_custom_mark = false;
-            if (($question->getScore() == 0 && $question->getComment() == "") || !$show_graded_info) {
-                $has_custom_mark = false;
-            }
-            else {
-                $has_custom_mark = true;
-            }
-            $icon_mark = ($has_custom_mark === true) ? "fa-square" : "fa-square-o";
-            if(!$peer) {
-                $return .= <<<HTML
-                        <span colspan="4">
-                            <span style="cursor: pointer;" onclick="{$break_onclick} addMark(this, {$c}, '', {$min}, {$max}, '{$precision}', '{$gradeable->getId()}', '{$user->getAnonId()}', {$gradeable->getActiveVersion()}, {$question->getId()}, '{$your_user_id}'); return false;"><i class="fa fa-plus-square " aria-hidden="true"></i>
-                            Add New Common Mark</span>
-                        </span>
-                        </div></div></div>
-HTML;
-            }
-            //onkeyup="autoResizeComment(event) removed from textarea
-            $return .= <<<HTML
-                    <div class="box" id="mark_custom_id-{$c}" name="mark_custom_{$c}">
-                    <div class="box-title">
-                        <span colspan="1" style="text-align: center; white-space: nowrap;">
-                        <span onclick=""> <i class="fa {$icon_mark} mark fa-lg" name="mark_icon_{$c}_custom" id="mark_icon_custom-{$c}" style="visibility: visible; cursor: pointer; position: relative; top: 2px;"></i>&nbsp;</span>
-                        <span>
-                        <input name="mark_points_custom_{$c}" id="mark_points_custom-{$c}" type="number" step="{$precision}" onchange="fixMarkPointValue(this); checkIfSelected(this); updateProgressPoints({$c});" value="{$question->getScore()}" min="{$min}" max="{$max}" style="width: 50%; resize:none;  min-width: 50px; max-width: 70px;">
-                        </span>
-                        </span>
-                        <span colspan="3" style="white-space: nowrap;">
-                            Custom: <textarea name="mark_text_custom_{$c}" onkeyup="checkIfSelected(this);" onchange="checkIfSelected(this); updateProgressPoints({$c});" cols="100" rows="1" placeholder="Custom message for student..." style="width:80.4%; resize:none;">{$question->getComment()}</textarea>
-                        </span>
-                    </div></div>
-HTML;
-            $c++;
-        }
-        if ($peer) {
-            $break_onclick = 'return false;';
-            $disabled = 'disabled';
-        }
-        $overallComment = htmlentities($gradeable->getOverallComment(), ENT_QUOTES | ENT_HTML5, 'UTF-8');
-        //onkeyup="autoResizeComment(event) removed from textarea
-        $return .= <<<HTML
-                <div class="box" style="background-color:#E9EFEF;">
-                <div class="box-title" style="cursor: pointer" onclick="{$break_onclick}; toggleGeneralMessage(true);">
-                    <span id="title-general" style="cursor: pointer" onclick="{$break_onclick}; toggleGeneralMessage(true);" data-changebg="true">
-                        <b>General Comment</b>
-                        <span style="float: right;">
-                            <span id="save-mark-general" style="cursor: pointer;  display: none;" data-changedisplay1="true"> <i class="fa fa-check" style="color: green;" aria-hidden="true">Done</i> </span>
-                        </span>
-                    </span>
-                    <span id="title-cancel-general" style="cursor: pointer; display: none; width: 5%" colspan="0" data-changebg="true" data-changedisplay1="true">
-                        <span id="cancel-mark-general" onclick="{$break_onclick}; closeGeneralMessage(false);" style="cursor: pointer; display: none; float: right;" data-changedisplay1="true"> <i class="fa fa-times" style="color: red;" aria-hidden="true">Cancel</i></span>
-                    </span>
-                </div><div>
-                <div class="box" id="summary-general" style="" onclick="{$break_onclick}; openGeneralMessage();" data-changedisplay2="true">
-                <div class"box-title">    
-                    <span style="white-space:nowrap; vertical-align:middle; text-align:center" colspan="1">
-                    </span>
-                    <span style="width:98%;" colspan="3">
-                        <div id="rubric-custom">
-                            <span id="rubric-textarea-custom" name="comment-custom" rows="4" class="rubric-textarea">{$overallComment}</span>
-                        </div>
-                    </span>
-                </div></div>
-                <span id="extra-general" style="display: none" colspan="4" data-changebg="true" data-changedisplay1="true">
-                    <div class="box">
-                    <div class="box-title">
-                        <span colspan="4">
-                            <textarea id="comment-id-general" name="comment-general" rows="5" style="width:98%; height:100%; min-height:100px; resize:none; float:left;" onkeyup="" placeholder="Overall message for student about the gradeable..." comment-position="0" {$disabled}>{$overallComment}</textarea>
-                        </span>
-                    </div></div></div></div>
-                </span>
-HTML;
-
-        if ($peer) {
-            $total_points = $gradeable->getTotalNonHiddenNonExtraCreditPoints() + $gradeable->getTotalPeerGradingNonExtraCredit();
-        }
-        else {
-            $total_points = $gradeable->getTotalAutograderNonExtraCreditPoints() + $gradeable->getTotalTANonExtraCreditPoints();
-        }
-        $total_score = $gradeable->getGradedTAPoints() + $gradeable->getGradedAutograderPoints();
-        //Values below are placeholders, values are overriden later in the class
-        $return .= <<<HTML
-                 <div class="box">
-                <div class="box-title">
-                    <span style="background-color: #EEE; border-left: 1px solid #EEE; border-top:5px #FAA732 solid;" colspan="1"><strong>TOTAL</strong></td>
-                    <span style="background-color: #EEE; border-top:5px #FAA732 solid;" colspan="1"><strong id="score_total"> {$total_score}/ {$total_points}&emsp;&emsp;&emsp;
-                        AUTO-GRADING {$gradeable->getGradedAutograderPoints()} / {$gradeable->getTotalAutograderNonExtraCreditPoints()}</strong></td>
-                    <span style="background-color: #EEE; border-left: 1px solid #EEE; border-top:5px #FAA732 solid;" colspan="2"></td>
-                </div></div>
-            </span>
-        </table>
-HTML;
-        $return .= <<<HTML
-        <div style="width:100%;">
->>>>>>> 44f27250
 HTML;
 
             $this->core->getOutput()->addInternalJs('ta-grading.js');
@@ -1809,7 +1515,7 @@
         }
         return false;
     }
-    //Unsure if this will work for peer grading
+
     function calculatePercentageTotal() {
         var total=0;
 
@@ -1820,6 +1526,7 @@
         });
 
         total = Math.max(parseFloat(total + {$gradeable->getGradedAutograderPoints()}), 0);
+
         $("#score_total").html(({$gradeable->getGradedTAPoints()} + {$gradeable->getGradedAutograderPoints()})+" / "+parseFloat({$gradeable->getTotalAutograderNonExtraCreditPoints()} + {$gradeable->getTotalTANonExtraCreditPoints()}) + "&emsp;&emsp;&emsp;" + " AUTO-GRADING: " + {$gradeable->getGradedAutograderPoints()} + "/" + {$gradeable->getTotalAutograderNonExtraCreditPoints()});     
     }
     function openFile(html_file, url_file) {
