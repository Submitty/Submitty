<?php

namespace app\views\course;

use app\libraries\Core;
use app\libraries\DateUtils;
use app\models\User;
use app\views\AbstractView;
use app\libraries\FileUtils;
use app\libraries\Utils;

class CourseMaterialsView extends AbstractView {
    /**
     * @param User $user
     */
    public function listCourseMaterials($user) {
        $this->core->getOutput()->addInternalCss(FileUtils::joinPaths('fileinput.css'));
        $this->core->getOutput()->addVendorJs(FileUtils::joinPaths('flatpickr', 'flatpickr.min.js'));
        $this->core->getOutput()->addVendorCss(FileUtils::joinPaths('flatpickr', 'flatpickr.min.css'));
        $this->core->getOutput()->addVendorJs(FileUtils::joinPaths('flatpickr', 'plugins', 'shortcutButtons', 'shortcut-buttons-flatpickr.min.js'));
        $this->core->getOutput()->addVendorCss(FileUtils::joinPaths('flatpickr', 'plugins', 'shortcutButtons', 'themes', 'light.min.css'));
        $this->core->getOutput()->addBreadcrumb("Course Materials");
        $user_group = $user->getGroup();
        $user_section = $user->getRegistrationSection();
<<<<<<< HEAD
        $add_files = function (Core $core, &$files, &$file_datas, &$file_release_dates, $expected_path, $json, $course_materials_array, $start_dir_name, $user_group, &$in_dir,$fp, &$file_sections, &$hide_from_students) {
=======
        $add_files = function (Core $core, &$files, &$file_datas, &$file_release_dates, $expected_path, $json, $course_materials_array, $start_dir_name, $user_group, &$in_dir, $fp, &$file_sections, &$hide_from_students) {
>>>>>>> 68713c2b
            $files[$start_dir_name] = array();
            $student_access = ($user_group === 4);
            $now_date_time = $core->getDateTimeNow();
            $no_json = array();

            foreach ($course_materials_array as $file) {
                $expected_file_path = FileUtils::joinPaths($expected_path, $file);

                array_push($in_dir, $expected_file_path);

                // Check whether the file is shared to student or not
                // If shared, will add to courseMaterialsArray

                $releaseData = $now_date_time->format("Y-m-d H:i:sO");
                $isShareToOther = '0';
                if ($json == true) {
                    if (isset($json[$expected_file_path])) {
                        $json[$expected_file_path]['checked'] = '1';
                        $isShareToOther = $json[$expected_file_path]['checked'];
<<<<<<< HEAD
                        if ( isset( $json[$expected_file_path]['sections'] ) ){
                            $file_sections[$expected_file_path] = $json[$expected_file_path]['sections'];
                        }
                        $release_date = DateUtils::parseDateTime($json[$expected_file_path]['release_datetime'], $core->getConfig()->getTimezone());
                        if ( isset( $json[$expected_file_path]['hide_from_students'] ) ){
=======

                        if (isset($json[$expected_file_path]['sections'])) {
                            $file_sections[$expected_file_path] = $json[$expected_file_path]['sections'];
                        }
                        $release_date = DateUtils::parseDateTime($json[$expected_file_path]['release_datetime'], $core->getConfig()->getTimezone());
                        if (isset($json[$expected_file_path]['hide_from_students'])) {
>>>>>>> 68713c2b
                            $hide_from_students[$expected_file_path] = $json[$expected_file_path]['hide_from_students'];
                        }

                        if ($isShareToOther == '1' && $release_date > $now_date_time) {
                            $isShareToOther = '0';
                        }

                        $releaseData  = $json[$expected_file_path]['release_datetime'];
                    }
                    else {
                        //fill with upload time for new files add all files to json when uploaded
                        $json[$expected_file_path]['checked'] = '1';
                        $isShareToOther = $json[$expected_file_path]['checked'];
                        $release_date = $json['release_time'];
<<<<<<< HEAD
                        if ( isset( $json[$expected_file_path]['hide_from_students'] ) ){
                            $hide_from_students[$expected_file_path] = $json[$expected_file_path]['hide_from_students'];
                        }
                        $json[$expected_file_path]['release_datetime'] = $release_date;
                        if ( isset( $json[$expected_file_path]['sections'] ) ){
=======
                        if (isset($json[$expected_file_path]['hide_from_students'])) {
                            $hide_from_students[$expected_file_path] = $json[$expected_file_path]['hide_from_students'];
                        }
                        $json[$expected_file_path]['release_datetime'] = $release_date;
                        if (isset($json[$expected_file_path]['sections'])) {
>>>>>>> 68713c2b
                            $file_sections[$expected_file_path] = $json[$expected_file_path]['sections'];
                        }
                        $releaseData = $json[$expected_file_path]['release_datetime'];
                    }
                }
                else {
                    $ex_file_path = $expected_file_path;
                    $ex_file_path = array();
                    $ex_file_path['checked'] = '1';
                    $isShareToOther = $ex_file_path['checked'];
                    $date = $now_date_time->format("Y-m-d H:i:sO");
                    $date = substr_replace($date, "9999", 0, 4);
                    $ex_file_path['release_datetime'] = $date;
                    $ex_file_path['hide_from_students'] = "on";
                    $releaseData = $ex_file_path['release_datetime'];
                    $no_json[$expected_file_path] = $ex_file_path;
                }

                if ($student_access && $isShareToOther === '0') {
                    continue; // skip this so don't add to the courseMaterialsArray
                }

                $path = explode('/', $file);
                $working_dir = &$files[$start_dir_name];
                $filename = array_pop($path);

                foreach ($path as $dir) {
                    if (!isset($working_dir[$dir])) {
                        $working_dir[$dir] = array();
                    }


                    $working_dir = &$working_dir[$dir];
                }

                $working_dir[$filename] = $expected_file_path;


                $file_datas[$expected_file_path] = $isShareToOther;

                if ($releaseData == $now_date_time->format("Y-m-d H:i:sO")) {
                    //for uploaded files that have had no manually set date to be set to never and maintained as never
                    //also permission set to yes
                    $releaseData = substr_replace($releaseData, "9999", 0, 4);
                    $json[$expected_file_path]['checked'] = '1';
                    $json[$expected_file_path]['release_datetime'] = $releaseData;
                }
                $file_release_dates[$expected_file_path] = $releaseData;
            }

            if ($json == false) {
                FileUtils::writeJsonFile($fp, $no_json);
            }
            $can_write = is_writable($fp);
            if (!$can_write) {
                $core->addErrorMessage("This json does not have write permissions, and therefore you cannot change the release date. Please change the permissions or contact someone who can.");
            }
        };

        $submissions = array();
        $file_shares = array();
        $file_release_dates = array();
        $in_dir = array();
        $file_sections = array();
        $hide_from_students = array();
        //Get the expected course materials path and files
        $upload_path = FileUtils::joinPaths($this->core->getConfig()->getCoursePath(), "uploads");
        $expected_path = FileUtils::joinPaths($this->core->getConfig()->getCoursePath(), "uploads", "course_materials");
        $path_length = strlen($expected_path) + 1;
        $course_materials_array = FileUtils::getAllFilesTrimSearchPath($expected_path, $path_length);
        $this->core->getOutput()->addInternalJs("drag-and-drop.js");
        //Sort the files/folders in alphabetical order
        usort($course_materials_array, 'strnatcasecmp');

        $fp = $this->core->getConfig()->getCoursePath() . '/uploads/course_materials_file_data.json';
        $json = FileUtils::readJsonFile($fp);
<<<<<<< HEAD
        $add_files($this->core, $submissions, $file_shares, $file_release_dates, $expected_path, $json, $course_materials_array, 'course_materials', $user_group,$in_dir,$fp, $file_sections, $hide_from_students);
=======
        $add_files($this->core, $submissions, $file_shares, $file_release_dates, $expected_path, $json, $course_materials_array, 'course_materials', $user_group, $in_dir, $fp, $file_sections, $hide_from_students);
>>>>>>> 68713c2b

        //Check if user has permissions to access page (not instructor when no course materials available)
        if ($user_group !== 1 && count($course_materials_array) == 0) {
            // nothing to view
            $this->core->addErrorMessage("You have no permission to access this page");
            $this->core->redirect($this->core->buildCourseUrl());
            return;
        }

        $max_size = Utils::returnBytes(ini_get('upload_max_filesize'));
<<<<<<< HEAD
        $max_size_string = Utils::formatBytes("MB", $max_size ) . " (" . Utils::formatBytes("KB", $max_size) . ")";
=======
        $max_size_string = Utils::formatBytes("MB", $max_size) . " (" . Utils::formatBytes("KB", $max_size) . ")";
>>>>>>> 68713c2b
        $reg_sections = $this->core->getQueries()->getRegistrationSections();
        $server_time = DateUtils::getServerTimeJson($this->core);

        return $this->core->getOutput()->renderTwigTemplate("course/CourseMaterials.twig", [
            "courseMaterialsArray" => $course_materials_array,
            'date_format' => 'Y-m-d H:i:sO',
            "folderPath" => $expected_path,
            "uploadFolderPath" => $upload_path,
            "submissions" => $submissions,
            "fileShares" => $file_shares,
            "fileReleaseDates" => $file_release_dates,
            "userGroup" => $user_group,
            "inDir" => $in_dir,
            "csrf_token" => $this->core->getCsrfToken(),
            "delete_url" => $this->core->buildCourseUrl(["course_materials", "delete"]),
            "delete_folder_url" => $this->core->buildCourseUrl(["course_materials", "delete_folder"]),
            "max_size_string" => $max_size_string,
            'server_time' => $server_time,
            "display_file_url" => $this->core->buildCourseUrl(['display_file']),
            "user_section" => $user_section,
            "reg_sections" => $reg_sections,
            "file_sections" => $file_sections,
            "hide_from_students" => $hide_from_students
        ]);
    }
}<|MERGE_RESOLUTION|>--- conflicted
+++ resolved
@@ -22,11 +22,7 @@
         $this->core->getOutput()->addBreadcrumb("Course Materials");
         $user_group = $user->getGroup();
         $user_section = $user->getRegistrationSection();
-<<<<<<< HEAD
-        $add_files = function (Core $core, &$files, &$file_datas, &$file_release_dates, $expected_path, $json, $course_materials_array, $start_dir_name, $user_group, &$in_dir,$fp, &$file_sections, &$hide_from_students) {
-=======
         $add_files = function (Core $core, &$files, &$file_datas, &$file_release_dates, $expected_path, $json, $course_materials_array, $start_dir_name, $user_group, &$in_dir, $fp, &$file_sections, &$hide_from_students) {
->>>>>>> 68713c2b
             $files[$start_dir_name] = array();
             $student_access = ($user_group === 4);
             $now_date_time = $core->getDateTimeNow();
@@ -46,20 +42,12 @@
                     if (isset($json[$expected_file_path])) {
                         $json[$expected_file_path]['checked'] = '1';
                         $isShareToOther = $json[$expected_file_path]['checked'];
-<<<<<<< HEAD
-                        if ( isset( $json[$expected_file_path]['sections'] ) ){
-                            $file_sections[$expected_file_path] = $json[$expected_file_path]['sections'];
-                        }
-                        $release_date = DateUtils::parseDateTime($json[$expected_file_path]['release_datetime'], $core->getConfig()->getTimezone());
-                        if ( isset( $json[$expected_file_path]['hide_from_students'] ) ){
-=======
 
                         if (isset($json[$expected_file_path]['sections'])) {
                             $file_sections[$expected_file_path] = $json[$expected_file_path]['sections'];
                         }
                         $release_date = DateUtils::parseDateTime($json[$expected_file_path]['release_datetime'], $core->getConfig()->getTimezone());
                         if (isset($json[$expected_file_path]['hide_from_students'])) {
->>>>>>> 68713c2b
                             $hide_from_students[$expected_file_path] = $json[$expected_file_path]['hide_from_students'];
                         }
 
@@ -74,19 +62,11 @@
                         $json[$expected_file_path]['checked'] = '1';
                         $isShareToOther = $json[$expected_file_path]['checked'];
                         $release_date = $json['release_time'];
-<<<<<<< HEAD
-                        if ( isset( $json[$expected_file_path]['hide_from_students'] ) ){
-                            $hide_from_students[$expected_file_path] = $json[$expected_file_path]['hide_from_students'];
-                        }
-                        $json[$expected_file_path]['release_datetime'] = $release_date;
-                        if ( isset( $json[$expected_file_path]['sections'] ) ){
-=======
                         if (isset($json[$expected_file_path]['hide_from_students'])) {
                             $hide_from_students[$expected_file_path] = $json[$expected_file_path]['hide_from_students'];
                         }
                         $json[$expected_file_path]['release_datetime'] = $release_date;
                         if (isset($json[$expected_file_path]['sections'])) {
->>>>>>> 68713c2b
                             $file_sections[$expected_file_path] = $json[$expected_file_path]['sections'];
                         }
                         $releaseData = $json[$expected_file_path]['release_datetime'];
@@ -163,12 +143,7 @@
 
         $fp = $this->core->getConfig()->getCoursePath() . '/uploads/course_materials_file_data.json';
         $json = FileUtils::readJsonFile($fp);
-<<<<<<< HEAD
-        $add_files($this->core, $submissions, $file_shares, $file_release_dates, $expected_path, $json, $course_materials_array, 'course_materials', $user_group,$in_dir,$fp, $file_sections, $hide_from_students);
-=======
         $add_files($this->core, $submissions, $file_shares, $file_release_dates, $expected_path, $json, $course_materials_array, 'course_materials', $user_group, $in_dir, $fp, $file_sections, $hide_from_students);
->>>>>>> 68713c2b
-
         //Check if user has permissions to access page (not instructor when no course materials available)
         if ($user_group !== 1 && count($course_materials_array) == 0) {
             // nothing to view
@@ -178,11 +153,7 @@
         }
 
         $max_size = Utils::returnBytes(ini_get('upload_max_filesize'));
-<<<<<<< HEAD
-        $max_size_string = Utils::formatBytes("MB", $max_size ) . " (" . Utils::formatBytes("KB", $max_size) . ")";
-=======
         $max_size_string = Utils::formatBytes("MB", $max_size) . " (" . Utils::formatBytes("KB", $max_size) . ")";
->>>>>>> 68713c2b
         $reg_sections = $this->core->getQueries()->getRegistrationSections();
         $server_time = DateUtils::getServerTimeJson($this->core);
 
