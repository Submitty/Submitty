--- conflicted
+++ resolved
@@ -243,12 +243,8 @@
 
     /* Http request methods (i.e. ajax) */
 
-<<<<<<< HEAD
-    protected function tryGetGradeable(string $gradeable_id, bool $render_json = true) {
-=======
     // FIXME: replace with AbstractController::tryGetGradeable when this controller uses JSEND
     private function tryGetGradeable_($gradeable_id) {
->>>>>>> 51aa1aeb
         try {
             return $this->core->getQueries()->getGradeableConfig($gradeable_id);
         } catch (\Exception $exception) {
