<?php

namespace app\controllers\student;

use app\controllers\AbstractController;
use app\libraries\Core;
use app\libraries\DateUtils;
use app\libraries\ErrorMessages;
use app\libraries\FileUtils;
use app\libraries\GradeableType;
use app\libraries\Logger;
use app\libraries\Utils;
use app\models\GradeableList;


class SubmissionController extends AbstractController {

    /**
     * @var GradeableList
     */
    private $gradeables_list;
    
    private $upload_details = array('version' => -1, 'version_path' => null, 'user_path' => null,
                                    'assignment_settings' => false);

    public function __construct(Core $core) {
        parent::__construct($core);
        $this->gradeables_list = $this->core->loadModel(GradeableList::class);

    }

    public function run() {
        switch($_REQUEST['action']) {
            case 'upload':
                return $this->ajaxUploadSubmission();
                break;
            case 'update':
                return $this->updateSubmissionVersion();
                break;
            case 'check_refresh':
                return $this->checkRefresh();
                break;
            case 'pop_up':
                return $this->popUp();
                break;
            case 'bulk':
                return $this->ajaxBulkUpload();
                break;
            case 'upload_split':
                return $this->ajaxUploadSplitItem();
                break;
            case 'delete_split':
                return $this->ajaxDeleteSplitItem();
                break;
            case 'verify':
                return $this->ajaxValidGradeable();
                break;
            case 'display':
            default:
                return $this->showHomeworkPage();
                break;
        }
    }

    private function popUp() {
        $gradeable_id = (isset($_REQUEST['gradeable_id'])) ? $_REQUEST['gradeable_id'] : null;
        $gradeable = $this->gradeables_list->getGradeable($gradeable_id, GradeableType::ELECTRONIC_FILE);
        $this->core->getOutput()->renderOutput(array('submission', 'Homework'),
                                                           'showPopUp', $gradeable);
    }

    private function showHomeworkPage() {
        $gradeable_id = (isset($_REQUEST['gradeable_id'])) ? $_REQUEST['gradeable_id'] : null;
        $gradeable = $this->gradeables_list->getGradeable($gradeable_id, GradeableType::ELECTRONIC_FILE);
        if ($gradeable !== null) {
            $error = false;
            $now = new \DateTime("now", $this->core->getConfig()->getTimezone());

            // ORIGINAL
            //if ($gradeable->getOpenDate() > $now && !$this->core->getUser()->accessAdmin()) {

            // TEMPORARY - ALLOW LIMITED & FULL ACCESS GRADERS TO PRACTICE ALL FUTURE HOMEWORKS
            if ($gradeable->getOpenDate() > $now && !$this->core->getUser()->accessGrading()) {
                $this->core->getOutput()->renderOutput(array('submission', 'Homework'), 'noGradeable', $gradeable_id);
                return array('error' => true, 'message' => 'No gradeable with that id.');
            }
            else if ($gradeable->isTeamAssignment() && $gradeable->getTeam() === null) {
                $this->core->addErrorMessage('Must be on a team to access submission');
                $this->core->redirect($this->core->getConfig()->getSiteUrl());
                return array('error' => true, 'message' => 'Must be on a team to access submission.');                
            }
            else {
                $loc = array('component' => 'student',
                             'gradeable_id' => $gradeable->getId());
                $this->core->getOutput()->addBreadcrumb($gradeable->getName(), $this->core->buildUrl($loc));
                if (!$gradeable->hasConfig()) {
                    $this->core->getOutput()->renderOutput(array('submission', 'Homework'),
                                                           'showGradeableError', $gradeable);
                    $error = true;
                }
                else {
                    $gradeable->loadResultDetails();
                    $days_late = DateUtils::calculateDayDiff($gradeable->getDueDate());
                    if ($gradeable->beenTAgraded() && $gradeable->hasGradeFile()) {
                        $gradeable->updateUserViewedDate();
                    }
                    $this->core->getOutput()->renderOutput(array('submission', 'Homework'),
                                                           'showGradeable', $gradeable, $days_late);
                }
            }
            return array('id' => $gradeable_id, 'error' => $error);
        }
        else {
            $this->core->getOutput()->renderOutput(array('submission', 'Homework'), 'noGradeable', $gradeable_id);
            return array('error' => true, 'message' => 'No gradeable with that id.');
        }
    }

    /**
    * Function for verification that a given RCS ID is valid and has a corresponding user and gradeable.
    * This should be called via AJAX, saving the result to the json_buffer of the Output object. 
    * If failure, also returns message explaining what happened.
    * If success, also returns highest version of the student gradeable.
    */
    private function ajaxValidGradeable() {
        if (!isset($_POST['csrf_token']) || $_POST['csrf_token'] != $this->core->getCsrfToken()) {
            $msg = "Invalid CSRF token. Refresh the page and try again.";
            $return = array('success' => false, 'message' => $msg);
            $this->core->getOutput()->renderJson($return);
            return $return;
        }
        if (!isset($_POST['user_id'])) {
            $msg = "Did not pass in user_id.";
            $return = array('success' => false, 'message' => $msg);
            $this->core->getOutput()->renderJson($return);
            return $return;
        }

        $gradeable_list = $this->gradeables_list->getSubmittableElectronicGradeables();
        
        // This checks for an assignment id, and that it's a valid assignment id in that
        // it corresponds to one that we can access (whether through admin or it being released)
        if (!isset($_REQUEST['gradeable_id']) || !array_key_exists($_REQUEST['gradeable_id'], $gradeable_list)) {
            return $this->uploadResult("Invalid gradeable id '{$_REQUEST['gradeable_id']}'", false);
        }

        $gradeable_id = $_REQUEST['gradeable_id'];
        $user_id = $_POST['user_id'];
        $user = $this->core->getQueries()->getUserById($user_id);

        if ($user === null) {
            $msg = "Invalid user id '{$_POST['user_id']}'";
            $return = array('success' => false, 'message' => $msg);
            $this->core->getOutput()->renderJson($return);
            return $return;
        }
        if (!$user->isLoaded()) {
            $msg = "Invalid user id '{$_POST['user_id']}'";
            $return = array('success' => false, 'message' => $msg);
            $this->core->getOutput()->renderJson($return);
            return $return;
        }
        $gradeable = $this->core->getQueries()->getGradeable($gradeable_id, $user_id);
        if ($gradeable === null) {
            $msg = "Invalid gradeable id '{$_POST['gradeable_id']}'";
            $return = array('success' => false, 'message' => $msg);
            $this->core->getOutput()->renderJson($return);
            return $return;
        }
<<<<<<< HEAD
        $student_gradeable->loadResultDetails();
        if ($student_gradeable->isTeamAssignment()) {
            if ($student_gradeable->getTeam() === null) {
                $msg = "Student '{$_POST['student_id']}' is not part of a team.";
=======
        $gradeable->loadResultDetails();
        if ($gradeable->isTeamAssignment()) {
            $team = $this->core->getQueries()->getTeamByUserId($gradeable_id, $user_id);
            if ($team === null) {
                $msg = "Student '{$_POST['user_id']}' is not part of a team.";
>>>>>>> 1dcd613b
                $return = array('success' => false, 'message' => $msg);
                $this->core->getOutput()->renderJson($return);
                return $return;
            }
        }
        $highest_version = $gradeable->getHighestVersion();
        $return = array('success' => true, 'highest_version' => $highest_version);
        $this->core->getOutput()->renderJson($return);
        return $return;
    }

    /**
    * Function that uploads a bulk PDF to the uploads/bulk_pdf folder. Splits it into PDFs of the page
    * size entered and places in the uploads/split_pdf folder.
    * Its error checking has overlap with ajaxUploadSubmission.
    */
    private function ajaxBulkUpload() {
        if (!isset($_POST['num_pages'])) {
            $msg = "Did not pass in number of pages.";
            $return = array('success' => false, 'message' => $msg);
            $this->core->getOutput()->renderJson($return);
            return $return;
        }

        $gradeable_list = $this->gradeables_list->getSubmittableElectronicGradeables();

        // This checks for an assignment id, and that it's a valid assignment id in that
        // it corresponds to one that we can access (whether through admin or it being released)
        if (!isset($_REQUEST['gradeable_id']) || !array_key_exists($_REQUEST['gradeable_id'], $gradeable_list)) {
            return $this->uploadResult("Invalid gradeable id '{$_REQUEST['gradeable_id']}'", false);
        }

        $num_pages = $_POST['num_pages'];
        $gradeable_id = $_REQUEST['gradeable_id'];
        $gradeable = $gradeable_list[$gradeable_id];
        $gradeable->loadResultDetails();

        // making sure files have been uploaded

        if (isset($_FILES["files1"])) {
            $uploaded_file = $_FILES["files1"];
        }
            
        $errors = array();
        if (isset($uploaded_file)) {
            $count = count($uploaded_file["name"]);
            for ($j = 0; $j < $count; $j++) {
                if (!isset($uploaded_file["tmp_name"][$j]) || $uploaded_file["tmp_name"][$j] === "") {
                    $error_message = $uploaded_file["name"][$j]." failed to upload. ";
                    if (isset($uploaded_file["error"][$j])) {
                        $error_message .= "Error message: ". ErrorMessages::uploadErrors($uploaded_file["error"][$j]). ".";
                    }
                    $errors[] = $error_message;
                }
            }
        }
            
        if (count($errors) > 0) {
            $error_text = implode("\n", $errors);
            return $this->uploadResult("Upload Failed: ".$error_text, false);
        }

        $max_size = $gradeable->getMaxSize();
        // make sure it is big enough for PDFs
        $max_size *= 10;

        // Error checking of file name
        $file_size = 0;
        if (isset($uploaded_file)) {
            for ($j = 0; $j < $count; $j++) {
                if(FileUtils::isValidFileName($uploaded_file["name"][$j]) === false) {
                    return $this->uploadResult("Error: You may not use quotes, backslashes or angle brackets in your file name ".$uploaded_file["name"][$j].".", false);
                }
                if(substr($uploaded_file["name"][$j],-3) != "pdf") {
                    return $this->uploadResult($uploaded_file["name"][$j]." is not a PDF!", false);
                }
                $file_size += $uploaded_file["size"][$j];
            }
        }
            
        if ($file_size > $max_size) {
            return $this->uploadResult("File(s) uploaded too large.  Maximum size is ".($max_size/1000)." kb. Uploaded file(s) was ".($file_size/1000)." kb.", false);
        }

        // creating uploads/bulk_pdf/gradeable_id directory

        $pdf_path = FileUtils::joinPaths($this->core->getConfig()->getCoursePath(), "uploads", "bulk_pdf", $gradeable->getId());
        if (!FileUtils::createDir($pdf_path)) {
            return $this->uploadResult("Failed to make gradeable path.", false);
        }

        // creating directory under gradeable_id with the timestamp

        $current_time = (new \DateTime('now', $this->core->getConfig()->getTimezone()))->format("m-d-Y_H:i:s");
        $version_path = FileUtils::joinPaths($pdf_path, $current_time);
        if (!FileUtils::createDir($version_path)) {
            return $this->uploadResult("Failed to make gradeable path.", false);
        }

        // save the pdf in that directory
        // delete the temporary file
        if (isset($uploaded_file)) {
            for ($j = 0; $j < $count; $j++) {
                if ($this->core->isTesting() || is_uploaded_file($uploaded_file["tmp_name"][$j])) {
                    $dst = FileUtils::joinPaths($version_path, $uploaded_file["name"][$j]);
                    if (!@copy($uploaded_file["tmp_name"][$j], $dst)) {
                        return $this->uploadResult("Failed to copy uploaded file {$uploaded_file["name"][$j]} to current submission.", false);
                    }
                }
                else {
                    return $this->uploadResult("The tmp file '{$uploaded_file['name'][$j]}' was not properly uploaded.", false);
                }
                // Is this really an error we should fail on?
                if (!@unlink($uploaded_file["tmp_name"][$j])) {
                    return $this->uploadResult("Failed to delete the uploaded file {$uploaded_file["name"][$j]} from temporary storage.", false);
                }
            }
        }

        // use pdf_check.cgi to check that # of pages is valid and split
        // also get the cover image and name for each pdf appropriately

        // Open a cURL connection
        $semester = $this->core->getConfig()->getSemester();
        $course = $this->core->getConfig()->getCourse();

        $ch = curl_init();
        curl_setopt($ch, CURLOPT_URL, $this->core->getConfig()->getCgiUrl()."pdf_check.cgi?&num={$num_pages}&sem={$semester}&course={$course}&g_id={$gradeable_id}&ver={$current_time}");
        curl_setopt($ch, CURLOPT_RETURNTRANSFER, 1);
        $output = curl_exec($ch);

        if ($output === false) {
            return $this->uploadResult(curl_error($ch),false);
        }

        $output = json_decode($output, true);
        curl_close($ch);

        if ($output === null) {
            FileUtils::recursiveRmdir($version_path);
            return $this->uploadResult("Error JSON response for pdf split: ".json_last_error_msg(),false);
        }
        else if (!isset($output['valid'])) {
            FileUtils::recursiveRmdir($version_path);
            return $this->uploadResult("Missing response in JSON for pdf split",false);
        }
        else if ($output['valid'] !== true) {
            FileUtils::recursiveRmdir($version_path);
            return $this->uploadResult($output['message'],false);
        }

        $gradeable->loadResultDetails();

        $return = array('success' => true);
        $this->core->getOutput()->renderJson($return);
        return $return;
    }

    /**
     * Function for uploading a split item that already exists to the server. 
     * The file already exists in uploads/split_pdf/gradeable_id/timestamp folder. This should be called via AJAX, saving the result
     * to the json_buffer of the Output object, returning a true or false on whether or not it suceeded or not.
     * Has overlap with ajaxUploadSubmission
     *
     * @return boolean
     */
    private function ajaxUploadSplitItem() {
        if (!isset($_POST['csrf_token']) || !$this->core->checkCsrfToken($_POST['csrf_token'])) {
            return $this->uploadResult("Invalid CSRF token.", false);
        }
    
        $gradeable_list = $this->gradeables_list->getSubmittableElectronicGradeables();
        
        // This checks for an assignment id, and that it's a valid assignment id in that
        // it corresponds to one that we can access (whether through admin or it being released)
        if (!isset($_REQUEST['gradeable_id']) || !array_key_exists($_REQUEST['gradeable_id'], $gradeable_list)) {
            return $this->uploadResult("Invalid gradeable id '{$_REQUEST['gradeable_id']}'", false);
        }
        if (!isset($_POST['user_id'])) {
            return $this->uploadResult("Invalid user id.", false);
        }
        if (!isset($_POST['path'])) {
            return $this->uploadResult("Invalid path.", false);
        }

        $gradeable_id = $_REQUEST['gradeable_id'];
        $original_user_id = $this->core->getUser()->getId();
        $user_id = $_POST['user_id'];
        $path = $_POST['path'];
        if ($user_id == $original_user_id) {
            $gradeable = $gradeable_list[$gradeable_id];
        }
        else {
            $gradeable = $this->core->getQueries()->getGradeable($_REQUEST['gradeable_id'], $user_id);
        }
        $gradeable->loadResultDetails();
        $gradeable_path = FileUtils::joinPaths($this->core->getConfig()->getCoursePath(), "submissions",
            $gradeable->getId());

        /*
         * Perform checks on the following folders (and whether or not they exist):
         * 1) the assignment folder in the submissions directory
         * 2) the student's folder in the assignment folder
         * 3) the version folder in the student folder
         * 4) the uploads folder from the specified path
         */
        if (!FileUtils::createDir($gradeable_path)) {
            return $this->uploadResult("Failed to make folder for this assignment.", false);
        }
        
        $who_id = $user_id;
        $team_id = "";
        if ($gradeable->isTeamAssignment()) {
            $team = $this->core->getQueries()->getTeamByUserId($gradeable->getId(), $user_id);
            if ($team !== null) {
                $team_id = $team->getId();
                $who_id = $team_id;
                $user_id = "";
            }
        }
        
        $user_path = FileUtils::joinPaths($gradeable_path, $who_id);
        $this->upload_details['user_path'] = $user_path;
        if (!FileUtils::createDir($user_path)) {
                return $this->uploadResult("Failed to make folder for this assignment for the user.", false);
        }
    
        $new_version = $gradeable->getHighestVersion() + 1;
        $version_path = FileUtils::joinPaths($user_path, $new_version);
        
        if (!FileUtils::createDir($version_path)) {
            return $this->uploadResult("Failed to make folder for the current version.", false);
        }
    
        $this->upload_details['version_path'] = $version_path;
        $this->upload_details['version'] = $new_version;
        
        $current_time = (new \DateTime('now', $this->core->getConfig()->getTimezone()))->format("Y-m-d H:i:s");
        $max_size = $gradeable->getMaxSize();

        $uploaded_file = FileUtils::joinPaths($this->core->getConfig()->getCoursePath(), "uploads", "split_pdf",
            $gradeable->getId(), $path);

        // copy over the uploaded file
        if (isset($uploaded_file)) {
            if (!@copy($uploaded_file, FileUtils::joinPaths($version_path,basename($uploaded_file)))) {
                return $this->uploadResult("Failed to copy uploaded file {$uploaded_file} to current submission.", false);
            }
            if (!@unlink($uploaded_file)) {
                return $this->uploadResult("Failed to delete the uploaded file {$uploaded_file} from temporary storage.", false);
            }
            if (!@unlink(str_replace(".pdf", "_cover.pdf", $uploaded_file))) {
                return $this->uploadResult("Failed to delete the uploaded file {$uploaded_file} from temporary storage.", false);
            }
        }

        // if fsplit_pdf/gradeable_id/timestamp directory is now empty, delete that directory
        $timestamp = substr($path, 0, strpos($path, '/'));
        $timestamp_path = FileUtils::joinPaths($this->core->getConfig()->getCoursePath(), "uploads", "split_pdf",
            $gradeable->getId(), $timestamp);
        $files = FileUtils::getAllFiles($timestamp_path);
        if (count($files) == 0) {
            if (!FileUtils::recursiveRmdir($timestamp_path)) {
                return $this->uploadResult("Failed to remove the empty timestamp directory {$timestamp} from the split_pdf directory.", false);
            }
        }
        
    
        $settings_file = FileUtils::joinPaths($user_path, "user_assignment_settings.json");
        if (!file_exists($settings_file)) {
            $json = array("active_version" => $new_version,
                          "history" => array(array("version" => $new_version,
                                                   "time" => $current_time,
                                                   "who" => $original_user_id,
                                                   "type" => "upload")));
        }
        else {
            $json = FileUtils::readJsonFile($settings_file);
            if ($json === false) {
                return $this->uploadResult("Failed to open settings file.", false);
            }
            $json["active_version"] = $new_version;
            $json["history"][] = array("version"=> $new_version, "time" => $current_time, "who" => $original_user_id, "type" => "upload");
        }
    
        // TODO: If any of these fail, should we "cancel" (delete) the entire submission attempt or just leave it?
        if (!@file_put_contents($settings_file, FileUtils::encodeJson($json))) {
            return $this->uploadResult("Failed to write to settings file.", false);
        }
        
        $this->upload_details['assignment_settings'] = true;

        if (!@file_put_contents(FileUtils::joinPaths($version_path, ".submit.timestamp"), $current_time."\n")) {
            return $this->uploadResult("Failed to save timestamp file for this submission.", false);
        }

        $queue_file = array($this->core->getConfig()->getSemester(), $this->core->getConfig()->getCourse(),
            $gradeable->getId(), $who_id, $new_version);
        $queue_file = FileUtils::joinPaths($this->core->getConfig()->getSubmittyPath(), "to_be_graded_interactive",
            implode("__", $queue_file));

        // create json file...
        if ($gradeable->isTeamAssignment()) {
            $queue_data = array("semester" => $this->core->getConfig()->getSemester(),
                                "course" => $this->core->getConfig()->getCourse(),
                                "gradeable" =>  $gradeable->getId(),
                                "user" => $user_id,
                                "team" => $team_id,
                                "who" => $who_id,
                                "is_team" => True,
                                "version" => $new_version);
        }
        else {
            $queue_data = array("semester" => $this->core->getConfig()->getSemester(),
                                "course" => $this->core->getConfig()->getCourse(),
                                "gradeable" =>  $gradeable->getId(),
                                "user" => $user_id,
                                "team" => $team_id,
                                "who" => $who_id,
                                "is_team" => False,
                                "version" => $new_version);
        }

        if (@file_put_contents($queue_file, FileUtils::encodeJson($queue_data), LOCK_EX) === false) {
            return $this->uploadResult("Failed to create file for grading queue.", false);
        }

        if($gradeable->isTeamAssignment()) {
            $this->core->getQueries()->insertVersionDetails($gradeable->getId(), null, $team_id, $new_version, $current_time);
        }
        else {
            $this->core->getQueries()->insertVersionDetails($gradeable->getId(), $user_id, null, $new_version, $current_time);
        }

        return $this->uploadResult("Successfully uploaded version {$new_version} for {$gradeable->getName()} for {$who_id}");
    }

    /**
     * Function for deleting a split item from the uploads/split_pdf/gradeable_id/timestamp folder. This should be called via AJAX, 
     * saving the result to the json_buffer of the Output object, returning a true or false on whether or not it suceeded or not.
     *
     * @return boolean
     */
    private function ajaxDeleteSplitItem() {
        if (!isset($_POST['csrf_token']) || !$this->core->checkCsrfToken($_POST['csrf_token'])) {
            return $this->uploadResult("Invalid CSRF token.", false);
        }
        
        $gradeable_list = $this->gradeables_list->getSubmittableElectronicGradeables();

        // This checks for an assignment id, and that it's a valid assignment id in that
        // it corresponds to one that we can access (whether through admin or it being released)
        if (!isset($_REQUEST['gradeable_id']) || !array_key_exists($_REQUEST['gradeable_id'], $gradeable_list)) {
            return $this->uploadResult("Invalid gradeable id '{$_REQUEST['gradeable_id']}'", false);
        }
        if (!isset($_POST['path'])) {
            return $this->uploadResult("Invalid path.", false);
        }

        $gradeable_id = $_REQUEST['gradeable_id'];
        $gradeable = $gradeable_list[$gradeable_id];
        $gradeable->loadResultDetails();
        $path = $_POST['path'];

        $uploaded_file = FileUtils::joinPaths($this->core->getConfig()->getCoursePath(), "uploads", "split_pdf",
            $gradeable->getId(), $path);

        if (!@unlink($uploaded_file)) {
            return $this->uploadResult("Failed to delete the uploaded file {$uploaded_file} from temporary storage.", false);
        }

        if (!@unlink(str_replace(".pdf", "_cover.pdf", $uploaded_file))) {
            return $this->uploadResult("Failed to delete the uploaded file {$uploaded_file} from temporary storage.", false);
        }

        // delete timestamp folder if empty
        $timestamp = substr($path, 0, strpos($path, '/'));
        $timestamp_path = FileUtils::joinPaths($this->core->getConfig()->getCoursePath(), "uploads", "split_pdf",
            $gradeable->getId(), $timestamp);
        $files = FileUtils::getAllFiles($timestamp_path);
        if (count($files) == 0) {
            if (!FileUtils::recursiveRmdir($timestamp_path)) {
                return $this->uploadResult("Failed to remove the empty timestamp directory {$timestamp} from the split_pdf directory.", false);
            }
        }

        return $this->uploadResult("Successfully deleted this PDF.");
    }

    /**
     * Function for uploading a submission to the server. This should be called via AJAX, saving the result
     * to the json_buffer of the Output object, returning a true or false on whether or not it suceeded or not.
     *
     * @return boolean
     */
    private function ajaxUploadSubmission() {
        if (!isset($_POST['csrf_token']) || !$this->core->checkCsrfToken($_POST['csrf_token'])) {
            return $this->uploadResult("Invalid CSRF token.", false);
        }
        $svn_checkout = isset($_REQUEST['svn_checkout']) ? $_REQUEST['svn_checkout'] === "true" : false;
    
        $gradeable_list = $this->gradeables_list->getSubmittableElectronicGradeables();
        
        // This checks for an assignment id, and that it's a valid assignment id in that
        // it corresponds to one that we can access (whether through admin or it being released)
        if (!isset($_REQUEST['gradeable_id']) || !array_key_exists($_REQUEST['gradeable_id'], $gradeable_list)) {
            return $this->uploadResult("Invalid gradeable id '{$_REQUEST['gradeable_id']}'", false);
        }

        if (!isset($_POST['user_id'])) {
            return $this->uploadResult("Invalid user id.", false);
        }

        $gradeable_id = $_REQUEST['gradeable_id'];
        $original_user_id = $this->core->getUser()->getId();
        $user_id = $_POST['user_id'];
        if ($user_id == $original_user_id) {
            $gradeable = $gradeable_list[$gradeable_id];
        }
        else {
            $gradeable = $this->core->getQueries()->getGradeable($gradeable_id, $user_id);
        }
        $gradeable->loadResultDetails();
        $gradeable_path = FileUtils::joinPaths($this->core->getConfig()->getCoursePath(), "submissions",
            $gradeable->getId());
        
        /*
         * Perform checks on the following folders (and whether or not they exist):
         * 1) the assignment folder in the submissions directory
         * 2) the student's folder in the assignment folder
         * 3) the version folder in the student folder
         * 4) the part folders in the version folder in the version folder
         */
        if (!FileUtils::createDir($gradeable_path)) {
            return $this->uploadResult("Failed to make folder for this assignment.", false);
        }
        
        $who_id = $user_id;
        $team_id = "";
        if ($gradeable->isTeamAssignment()) {
            $team = $gradeable->getTeam();
            if ($team !== null) {
                $team_id = $team->getId();
                $who_id = $team_id;
                $user_id = "";
            }
            else {
                return $this->uploadResult("Must be on a team to access submission.", false);
            }
        }
        
        $user_path = FileUtils::joinPaths($gradeable_path, $who_id);
        $this->upload_details['user_path'] = $user_path;
        if (!FileUtils::createDir($user_path)) {
                return $this->uploadResult("Failed to make folder for this assignment for the user.", false);
        }
    
        $new_version = $gradeable->getHighestVersion() + 1;
        $version_path = FileUtils::joinPaths($user_path, $new_version);
        
        if (!FileUtils::createDir($version_path)) {
            return $this->uploadResult("Failed to make folder for the current version.", false);
        }
    
        $this->upload_details['version_path'] = $version_path;
        $this->upload_details['version'] = $new_version;
    
        $part_path = array();
        // We upload the assignment such that if it's multiple parts, we put it in folders "part#" otherwise
        // put all files in the root folder
        if ($gradeable->getNumParts() > 1) {
            for ($i = 1; $i <= $gradeable->getNumParts(); $i++) {
                $part_path[$i] = FileUtils::joinPaths($version_path, "part".$i);
                if (!FileUtils::createDir($part_path[$i])) {
                    return $this->uploadResult("Failed to make the folder for part {$i}.", false);
                }
            }
        }
        else {
            $part_path[1] = $version_path;
        }
        
        $current_time = (new \DateTime('now', $this->core->getConfig()->getTimezone()))->format("Y-m-d H:i:s e");
        $max_size = $gradeable->getMaxSize();
        
        if ($svn_checkout === false) {
            $uploaded_files = array();
            for ($i = 1; $i <= $gradeable->getNumParts(); $i++){
                if (isset($_FILES["files{$i}"])) {
                    $uploaded_files[$i] = $_FILES["files{$i}"];
                }
            }
            
            $errors = array();
            $count = array();
            for ($i = 1; $i <= $gradeable->getNumParts(); $i++) {
                if (isset($uploaded_files[$i])) {
                    $count[$i] = count($uploaded_files[$i]["name"]);
                    for ($j = 0; $j < $count[$i]; $j++) {
                        if (!isset($uploaded_files[$i]["tmp_name"][$j]) || $uploaded_files[$i]["tmp_name"][$j] === "") {
                            $error_message = $uploaded_files[$i]["name"][$j]." failed to upload. ";
                            if (isset($uploaded_files[$i]["error"][$j])) {
                                $error_message .= "Error message: ". ErrorMessages::uploadErrors($uploaded_files[$i]["error"][$j]). ".";
                            }
                            $errors[] = $error_message;
                        }
                    }
                }
            }
            
            if (count($errors) > 0) {
                $error_text = implode("\n", $errors);
                return $this->uploadResult("Upload Failed: ".$error_text, false);
            }

            // save the contents of the text boxes to files
            $empty_textboxes = true;
            if (isset($_POST['textbox_answers'])) {
                $textbox_answer_array = json_decode($_POST['textbox_answers']);
                for ($i = 0; $i < $gradeable->getNumTextBoxes(); $i++) {
                    $textbox_answer_val = $textbox_answer_array[$i];
                    if ($textbox_answer_val != "") $empty_textboxes = false;
                    $filename = $gradeable->getTextboxes()[$i]['filename'];
                    $dst = FileUtils::joinPaths($version_path, $filename);
                    // FIXME: add error checking
                    $file = fopen($dst, "w");
                    fwrite($file, $textbox_answer_val);
                    fclose($file);
                }
            }
    
            $previous_files = array();
            $previous_part_path = array();
            $tmp = json_decode($_POST['previous_files']);
            for ($i = 0; $i < $gradeable->getNumParts(); $i++) {
                if (count($tmp[$i]) > 0) {
                    $previous_files[$i + 1] = $tmp[$i];
                }
            }
            
            if (empty($uploaded_files) && empty($previous_files) && $empty_textboxes) {
                return $this->uploadResult("No files to be submitted.", false);
            }
            
            if (count($previous_files) > 0) {
                if ($gradeable->getHighestVersion() === 0) {
                    return $this->uploadResult("No submission found. There should not be any files from a previous submission.", false);
                }
                
                $previous_path = FileUtils::joinPaths($user_path, $gradeable->getHighestVersion());
                if ($gradeable->getNumParts() > 1) {
                    for ($i = 1; $i <= $gradeable->getNumParts(); $i++) {
                        $previous_part_path[$i] = FileUtils::joinPaths($previous_path, "part".$i);
                    }
                }
                else {
                    $previous_part_path[1] = $previous_path;
                }

                foreach ($previous_part_path as $path) {
                    if (!is_dir($path)) {
                        return $this->uploadResult("Files from previous submission not found. Folder for previous submission does not exist.", false);
                    }
                }
    
                for ($i = 1; $i <= $gradeable->getNumParts(); $i++) {
                    if (isset($previous_files[$i])) {
                        foreach ($previous_files[$i] as $prev_file) {
                            $filename = FileUtils::joinPaths($previous_part_path[$i], $prev_file);
                            if (!file_exists($filename)) {
                                $name = basename($filename);
                                return $this->uploadResult("File '{$name}' does not exist in previous submission.", false);
                            }
                        }
                    }
                }
            }
            
            // Determine the size of the uploaded files as well as whether or not they're a zip or not.
            // We save that information for later so we know which files need unpacking or not and can save
            // a check to getMimeType()
            $file_size = 0;
            for ($i = 1; $i <= $gradeable->getNumParts(); $i++) {
                if (isset($uploaded_files[$i])) {
                    $uploaded_files[$i]["is_zip"] = array();
                    for ($j = 0; $j < $count[$i]; $j++) {
                        if (FileUtils::getMimeType($uploaded_files[$i]["tmp_name"][$j]) == "application/zip") {
                            if(FileUtils::checkFileInZipName($uploaded_files[$i]["tmp_name"][$j]) === false) {
                                return $this->uploadResult("Error: You may not use quotes, backslashes or angle brackets in your filename for files inside ".$uploaded_files[$i]["name"][$j].".", false);
                            }
                            $uploaded_files[$i]["is_zip"][$j] = true;
                            $file_size += FileUtils::getZipSize($uploaded_files[$i]["tmp_name"][$j]);
                        }
                        else {
                            if(FileUtils::isValidFileName($uploaded_files[$i]["name"][$j]) === false) {
                                return $this->uploadResult("Error: You may not use quotes, backslashes or angle brackets in your file name ".$uploaded_files[$i]["name"][$j].".", false);
                            }
                            $uploaded_files[$i]["is_zip"][$j] = false;
                            $file_size += $uploaded_files[$i]["size"][$j];
                        }
                    }
                }
                if (isset($previous_files[$i]) && isset($previous_part_path[$i])) {
                    foreach ($previous_files[$i] as $prev_file) {
                        $file_size += filesize(FileUtils::joinPaths($previous_part_path[$i], $prev_file));
                    }
                }
            }
            
            if ($file_size > $max_size) {
                return $this->uploadResult("File(s) uploaded too large.  Maximum size is ".($max_size/1000)." kb. Uploaded file(s) was ".($file_size/1000)." kb.", false);
            }

            for ($i = 1; $i <= $gradeable->getNumParts(); $i++) {
                // copy selected previous submitted files
                if (isset($previous_files[$i])){
                    for ($j=0; $j < count($previous_files[$i]); $j++){
                        $src = FileUtils::joinPaths($previous_part_path[$i], $previous_files[$i][$j]);
                        $dst = FileUtils::joinPaths($part_path[$i], $previous_files[$i][$j]);
                        if (!@copy($src, $dst)) {
                            return $this->uploadResult("Failed to copy previously submitted file {$previous_files[$i][$j]} to current submission.", false);
                        }
                    }
                }

                if (isset($uploaded_files[$i])) {
                    for ($j = 0; $j < $count[$i]; $j++) {
                        if ($uploaded_files[$i]["is_zip"][$j] === true) {
                            $zip = new \ZipArchive();
                            $res = $zip->open($uploaded_files[$i]["tmp_name"][$j]);
                            if ($res === true) {
                                $zip->extractTo($part_path[$i]);
                                $zip->close();
                            }
                            else {
                                // If the zip is an invalid zip (say we remove the last character from the zip file
                                // then trying to get the status code will throw an exception and not give us a string
                                // so we have that string hardcoded, otherwise we can just get the status string as
                                // normal.
                                $error_message = ($res == 19) ? "Invalid or uninitialized Zip object" : $zip->getStatusString();
                                return $this->uploadResult("Could not properly unpack zip file. Error message: ".$error_message.".", false);
                            }
                        }
                        else {
                            if ($this->core->isTesting() || is_uploaded_file($uploaded_files[$i]["tmp_name"][$j])) {
                                $dst = FileUtils::joinPaths($part_path[$i], $uploaded_files[$i]["name"][$j]);
                                if (!@copy($uploaded_files[$i]["tmp_name"][$j], $dst)) {
                                    return $this->uploadResult("Failed to copy uploaded file {$uploaded_files[$i]["name"][$j]} to current submission.", false);
                                }
                            }
                            else {
                                return $this->uploadResult("The tmp file '{$uploaded_files[$i]['name'][$j]}' was not properly uploaded.", false);
                            }
                        }
                        // Is this really an error we should fail on?
                        if (!@unlink($uploaded_files[$i]["tmp_name"][$j])) {
                            return $this->uploadResult("Failed to delete the uploaded file {$uploaded_files[$i]["name"][$j]} from temporary storage.", false);
                        }
                    }
                }
            }
        }
        else {
            if (!@touch(FileUtils::joinPaths($version_path, ".submit.SVN_CHECKOUT"))) {
                return $this->uploadResult("Failed to touch file for svn submission.", false);
            }
        }
    
        $settings_file = FileUtils::joinPaths($user_path, "user_assignment_settings.json");
        if (!file_exists($settings_file)) {
            $json = array("active_version" => $new_version,
                          "history" => array(array("version" => $new_version,
                                                   "time" => $current_time,
                                                   "who" => $original_user_id,
                                                   "type" => "upload")));
        }
        else {
            $json = FileUtils::readJsonFile($settings_file);
            if ($json === false) {
                return $this->uploadResult("Failed to open settings file.", false);
            }
            $json["active_version"] = $new_version;
            $json["history"][] = array("version"=> $new_version, "time" => $current_time, "who" => $original_user_id, "type" => "upload");
        }
    
        // TODO: If any of these fail, should we "cancel" (delete) the entire submission attempt or just leave it?
        if (!@file_put_contents($settings_file, FileUtils::encodeJson($json))) {
            return $this->uploadResult("Failed to write to settings file.", false);
        }
        
        $this->upload_details['assignment_settings'] = true;

        if (!@file_put_contents(FileUtils::joinPaths($version_path, ".submit.timestamp"), $current_time."\n")) {
            return $this->uploadResult("Failed to save timestamp file for this submission.", false);
        }

        $queue_file = array($this->core->getConfig()->getSemester(), $this->core->getConfig()->getCourse(),
            $gradeable->getId(), $who_id, $new_version);
        $queue_file = FileUtils::joinPaths($this->core->getConfig()->getSubmittyPath(), "to_be_graded_interactive",
            implode("__", $queue_file));

        // create json file...
        if ($gradeable->isTeamAssignment()) {
            $queue_data = array("semester" => $this->core->getConfig()->getSemester(),
                                "course" => $this->core->getConfig()->getCourse(),
                                "gradeable" =>  $gradeable->getId(),
                                "user" => $user_id,
                                "team" => $team_id,
                                "who" => $who_id,
                                "is_team" => True,
                                "version" => $new_version);
        }
        else {
            $queue_data = array("semester" => $this->core->getConfig()->getSemester(),
                                "course" => $this->core->getConfig()->getCourse(),
                                "gradeable" =>  $gradeable->getId(),
                                "user" => $user_id,
                                "team" => $team_id,
                                "who" => $who_id,
                                "is_team" => False,
                                "version" => $new_version);
        }
        

        if (@file_put_contents($queue_file, FileUtils::encodeJson($queue_data), LOCK_EX) === false) {
            return $this->uploadResult("Failed to create file for grading queue.", false);
        }

        if($gradeable->isTeamAssignment()) {
            $this->core->getQueries()->insertVersionDetails($gradeable->getId(), null, $team_id, $new_version, $current_time);
        }
        else {
            $this->core->getQueries()->insertVersionDetails($gradeable->getId(), $user_id, null, $new_version, $current_time);
        }

        if ($user_id == $original_user_id)
            $_SESSION['messages']['success'][] = "Successfully uploaded version {$new_version} for {$gradeable->getName()}";
        else
            $_SESSION['messages']['success'][] = "Successfully uploaded version {$new_version} for {$gradeable->getName()} for {$who_id}";
            

        return $this->uploadResult("Successfully uploaded files");
    }
    
    private function uploadResult($message, $success = true) {
        if (!$success) {
            // we don't want to throw an exception here as that'll mess up our return json payload
            if ($this->upload_details['version_path'] !== null
                && !FileUtils::recursiveRmdir($this->upload_details['version_path'])) {
                // @codeCoverageIgnoreStart
                // Without the filesystem messing up here, we should not be able to hit this error
                Logger::error("Could not clean up folder {$this->upload_details['version_path']}");

            }
            // @codeCoverageIgnoreEnd
            else if ($this->upload_details['assignment_settings'] === true) {
                $settings_file = FileUtils::joinPaths($this->upload_details['user_path'], "user_assignment_settings.json");
                $settings = json_decode(file_get_contents($settings_file), true);
                if (count($settings['history']) == 1) {
                    unlink($settings_file);
                }
                else {
                    array_pop($settings['history']);
                    $last = Utils::getLastArrayElement($settings['history']);
                    $settings['active_version'] = $last['version'];
                    file_put_contents($settings_file, FileUtils::encodeJson($settings));
                }
            }
        }

        $return = array('success' => $success, 'error' => !$success, 'message' => $message);
        
        $this->core->getOutput()->renderJson($return);
        return $return;
    }
    
    private function updateSubmissionVersion() {
        if (isset($_REQUEST['ta'])){
            $ta = $_REQUEST['ta'];
            $who = $_REQUEST['who'];
            $individual = $_REQUEST['individual'];
            $mylist = new GradeableList($this->core, $this->core->getQueries()->getUserById($who));
            $gradeable_list = $mylist->getSubmittableElectronicGradeables();
        }
        else{
            $ta = false;
            $gradeable_list = $this->gradeables_list->getSubmittableElectronicGradeables();
        }
        if (!isset($_REQUEST['gradeable_id']) || !array_key_exists($_REQUEST['gradeable_id'], $gradeable_list)) {
            $msg = "Invalid gradeable id.";
            $_SESSION['messages']['error'][] = $msg;
            $this->core->redirect($this->core->buildUrl(array('component' => 'student')));
            return array('error' => true, 'message' => $msg);
        }
        
        $gradeable = $gradeable_list[$_REQUEST['gradeable_id']];
        $gradeable->loadResultDetails();
        $url = $this->core->buildUrl(array('component' => 'student', 'gradeable_id' => $gradeable->getId()));
        if (!isset($_POST['csrf_token']) || !$this->core->checkCsrfToken($_POST['csrf_token'])) {
            $msg = "Invalid CSRF token. Refresh the page and try again.";
            $_SESSION['messages']['error'][] = $msg;
            $this->core->redirect($url);
            return array('error' => true, 'message' => $msg);
        }

        if ($gradeable->isTeamAssignment() && $gradeable->getTeam() === null) {
            $msg = 'Must be on a team to access submission.';
            $this->core->addErrorMessage($msg);
            $this->core->redirect($this->core->getConfig()->getSiteUrl());
            return array('error' => true, 'message' => $msg);
        }
    
        $new_version = intval($_REQUEST['new_version']);
        if ($new_version < 0) {
            $msg = "Cannot set the version below 0.";
            $_SESSION['messages']['error'][] = $msg;
            $this->core->redirect($url);
            return array('error' => true, 'message' => $msg);
        }
        
        if ($new_version > $gradeable->getHighestVersion()) {
            $msg = "Cannot set the version past {$gradeable->getHighestVersion()}.";
            $_SESSION['messages']['error'][] = $msg;
            $this->core->redirect($url);
            return array('error' => true, 'message' => $msg);
        }

        $original_user_id = $this->core->getUser()->getId();
        $user_id = $gradeable->getUser()->getId();
        if ($gradeable->isTeamAssignment()) {
            $team = $this->core->getQueries()->getTeamByGradeableAndUser($gradeable->getId(), $user_id);
            if ($team !== null) {
                $user_id = $team->getId();
            }
        }
    
        $settings_file = FileUtils::joinPaths($this->core->getConfig()->getCoursePath(), "submissions",
            $gradeable->getId(), $user_id, "user_assignment_settings.json");
        $json = FileUtils::readJsonFile($settings_file);
        if ($json === false) {
            $msg = "Failed to open settings file.";
            $_SESSION['messages']['error'][] = $msg;
            $this->core->redirect($url);
            return array('error' => true, 'message' => $msg);
        }
        $json["active_version"] = $new_version;
        $current_time = (new \DateTime('now', $this->core->getConfig()->getTimezone()))->format("Y-m-d H:i:s e");

        $json["history"][] = array("version" => $new_version, "time" => $current_time, "who" => $original_user_id, "type" => "select");

        if (!@file_put_contents($settings_file, FileUtils::encodeJson($json))) {
            $msg = "Could not write to settings file.";
            $_SESSION['messages']['error'][] = $msg;
            $this->core->redirect($this->core->buildUrl(array('component' => 'student',
                                                              'gradeable_id' => $gradeable->getId())));
            return array('error' => true, 'message' => $msg);
        }

        $version = ($new_version > 0) ? $new_version : null;

        if($gradeable->isTeamAssignment()) {
            $this->core->getQueries()->updateActiveVersion($gradeable->getId(), null, $user_id, $version);
        }
        else {
            $this->core->getQueries()->updateActiveVersion($gradeable->getId(), $user_id, null, $version);
        }
        

        if ($new_version == 0) {
            $msg = "Cancelled submission for gradeable.";
            $_SESSION['messages']['success'][] = $msg;
        }
        else {
            $msg = "Updated version of gradeable to version #{$new_version}.";
            $_SESSION['messages']['success'][] = $msg;
        }
        if($ta) {
            $this->core->redirect($this->core->buildUrl(array('component' => 'grading', 'page' => 'electronic',
                                                    'action' => 'grade', 'gradeable_id' => $gradeable->getId(),
                                                    'who_id'=>$who, 'individual'=>$individual,
                                                          'gradeable_version' => $new_version)));
        }
        else {
            $this->core->redirect($this->core->buildUrl(array('component' => 'student',
                                                          'gradeable_id' => $gradeable->getId(),
                                                          'gradeable_version' => $new_version)));
        }

        return array('error' => false, 'version' => $new_version, 'message' => $msg);
    }
    
    /**
     * Check if the results folder exists for a given gradeable and version results.json
     * in the results/ directory. If the file exists, we output a string that the calling
     * JS checks for to initiate a page refresh (so as to go from "in-grading" to done
     */
    public function checkRefresh() {
        $this->core->getOutput()->useHeader(false);
        $this->core->getOutput()->useFooter(false);
        $version = $_REQUEST['gradeable_version'];
        $g_id = (isset($_REQUEST['gradeable_id'])) ? $_REQUEST['gradeable_id'] : null;
        $gradeable = $this->gradeables_list->getGradeable($g_id, GradeableType::ELECTRONIC_FILE);

        $user_id = $this->core->getUser()->getId();
        if ($gradeable !== null && $gradeable->isTeamAssignment()) {
            $team = $this->core->getQueries()->getTeamByGradeableAndUser($g_id, $user_id);
            if ($team !== null) {
                $user_id = $team->getId();
            }
        }

        $path = FileUtils::joinPaths($this->core->getConfig()->getCoursePath(), "results", $g_id,
            $user_id, $version);
        if (file_exists($path."/results.json")) {
            $refresh_string = "REFRESH_ME";
            $refresh_bool = true;
        }
        else {
            $refresh_string = "NO_REFRESH";
            $refresh_bool = false;
        }
        $this->core->getOutput()->renderString($refresh_string);
        return array('refresh' => $refresh_bool, 'string' => $refresh_string);
    }
}<|MERGE_RESOLUTION|>--- conflicted
+++ resolved
@@ -167,18 +167,11 @@
             $this->core->getOutput()->renderJson($return);
             return $return;
         }
-<<<<<<< HEAD
-        $student_gradeable->loadResultDetails();
-        if ($student_gradeable->isTeamAssignment()) {
-            if ($student_gradeable->getTeam() === null) {
-                $msg = "Student '{$_POST['student_id']}' is not part of a team.";
-=======
+        
         $gradeable->loadResultDetails();
         if ($gradeable->isTeamAssignment()) {
-            $team = $this->core->getQueries()->getTeamByUserId($gradeable_id, $user_id);
-            if ($team === null) {
+            if ($gradeable->getTeam() === null) {
                 $msg = "Student '{$_POST['user_id']}' is not part of a team.";
->>>>>>> 1dcd613b
                 $return = array('success' => false, 'message' => $msg);
                 $this->core->getOutput()->renderJson($return);
                 return $return;
