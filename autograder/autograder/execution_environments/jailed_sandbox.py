--- conflicted
+++ resolved
@@ -4,97 +4,18 @@
 
 from . import secure_execution_environment
 
-<<<<<<< HEAD
-class JailedSandbox(secure_execution_environment.SecureExecutionEnvironment):
-  """
-  A Jailed Sandbox ensures a secure execution environment by carefully permissioning
-  files during each phase of execution, and by running all execution steps as a limited-access,
-  untrusted user.
-  """
-
-
-  def __init__(self, config, job_id, untrusted_user, testcase_directory, is_vcs, is_batch_job, complete_config_obj,
-               testcase_info, autograding_directory, log_path, stack_trace_log_path, is_test_environment):
-     super().__init__(config, job_id, untrusted_user, testcase_directory, is_vcs, is_batch_job, complete_config_obj,
-                      testcase_info, autograding_directory, log_path, stack_trace_log_path, is_test_environment)
-
-  def setup_for_archival(self, overall_log):
-    """
-    Archive the results of an execution and validation.
-    """
-    self.setup_for_testcase_archival(overall_log)
-
-
-  def execute_random_input(self, untrusted_user, script, arguments, logfile, cwd=None):
-    """
-    Given the correct script arguments, Jailed Sandbox is able to simple run the standard
-    execute command from the random input directory to generate random input.
-    """
-    return self.execute(untrusted_user, script, arguments, logfile, cwd=self.random_input_directory)
-
-
-  def execute_random_output(self, untrusted_user, script, arguments, logfile, cwd=None):
-    """
-    Given the correct script arguments, Jailed Sandbox is able to simple run the standard
-    execute command from the random output directory to generate random output.
-    """
-    return self.execute(untrusted_user, script, arguments, logfile, cwd=self.random_output_directory)
-
-
-  def execute(self, untrusted_user, script, arguments, logfile, cwd=None):
-=======
 
 class JailedSandbox(secure_execution_environment.SecureExecutionEnvironment):
->>>>>>> 899a045b
     """
     A Jailed Sandbox ensures a secure execution environment by carefully permissioning
     files during each phase of execution, and by running all execution steps as a limited-access,
     untrusted user.
     """
 
-<<<<<<< HEAD
-    if cwd is None:
-      cwd = self.directory
-
-    try:
-      # Make certain we are in the execution mode that we say we are (e.g. we aren't accidentally running
-      # in production mode in a test environment or vice versa.)
-      self.verify_execution_status()
-    except Exception as e:
-      self.log_stack_trace(traceback.format_exc())
-      self.log_message("ERROR: Could not verify execution mode status.")
-      return
-
-    script = os.path.join(cwd, script)
-    # If we are in a test environment, don't bother with untrusted execute.
-    if self.is_test_environment:
-      full_script = [script, ]
-    else:
-      full_script = [os.path.join(self.SUBMITTY_INSTALL_DIR, "sbin", "untrusted_execute"), untrusted_user, script]
-
-    success = False
-    try:
-      success = subprocess.call(full_script
-                                +
-                                arguments,
-                                stdout=logfile,
-                                cwd=cwd)
-    except Exception as e:
-      self.log_message("ERROR. See traces entry for more details.")
-      self.log_stack_trace(traceback.format_exc())
-
-    try:
-      os.remove(script)
-    except Exception as e:
-      self.log_message(f"ERROR. Could not remove {script}.")
-      self.log_stack_trace(traceback.format_exc())
-
-    return success
-=======
-    def __init__(self, job_id, untrusted_user, testcase_directory, is_vcs, is_batch_job,
+    def __init__(self, config, job_id, untrusted_user, testcase_directory, is_vcs, is_batch_job,
                  complete_config_obj, testcase_info, autograding_directory, log_path,
                  stack_trace_log_path, is_test_environment):
-        super().__init__(job_id, untrusted_user, testcase_directory, is_vcs, is_batch_job,
+        super().__init__(config, job_id, untrusted_user, testcase_directory, is_vcs, is_batch_job,
                          complete_config_obj, testcase_info, autograding_directory, log_path,
                          stack_trace_log_path, is_test_environment)
 
@@ -182,5 +103,4 @@
             self.log_message(f"ERROR. Could not remove {script}.")
             self.log_stack_trace(traceback.format_exc())
 
-        return success
->>>>>>> 899a045b
+        return success