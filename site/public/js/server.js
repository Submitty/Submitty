--- conflicted
+++ resolved
@@ -1609,15 +1609,6 @@
     var title = '<div class="option-title" id="title">Overriden Grades for ' + json['data']['gradeable_id'] + '</div>';
     $('#title').replaceWith(title);
     if(json['data']['users'].length === 0){
-<<<<<<< HEAD
-        $('#my_table').append('<tr><td colspan="4">There are no extensions for this homework</td></tr>');
-    }
-    json['data']['users'].forEach(function(elem){
-        var delete_button = "<a onclick=\"deleteOverridenGrades('"+elem['user_id']+"', '"+json['data']['gradeable_id']+"');\"><i class='fas fa-trash'></i></a>"
-        var bits = ['<tr><td>' + elem['user_id'], elem['user_firstname'], elem['user_lastname'], elem['marks'], elem['comment'], delete_button + '</td></tr>'];
-        $('#my_table').append(bits.join('</td><td>'));
-    });
-=======
         $('#my_table').append('<tr><td colspan="5">There are no overridden grades for this homework</td></tr>');
     } else {
         json['data']['users'].forEach(function(elem){
@@ -1626,7 +1617,6 @@
             $('#my_table').append(bits.join('</td><td>'));
         });
     }
->>>>>>> 8545549f
 }
 
 function updateLateDays(data) {
