--- conflicted
+++ resolved
@@ -3,11 +3,7 @@
         <div class="{{ thread.class }}">
             <div class="flex-row">
                 <span class="thread-left-cont">
-<<<<<<< HEAD
-                    <span data-testid="thread-item" class="thread-list-item">
-=======
                     <span class="thread-list-item" data-testid="thread-list-item">
->>>>>>> e7e20693
                         {% if thread.current_user_posted %}
                             <i class="fas fa-comments" title="You have contributed" aria-label="You have contributed"></i>
                         {% endif %}
