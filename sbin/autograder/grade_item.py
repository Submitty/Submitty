--- conflicted
+++ resolved
@@ -280,8 +280,6 @@
     os.mkdir(tmp_compilation)
     os.chdir(tmp_compilation)
 
-<<<<<<< HEAD
-=======
     submission_path = os.path.join(tmp_submission,"submission")
     checkout_path = os.path.join(tmp_submission,"checkout")
 
@@ -297,7 +295,6 @@
         gradeable_config_obj = json.load(infile)
     gradeable_deadline_string = gradeable_config_obj["date_due"]
     
->>>>>>> 6874cc62
     patterns_submission_to_compilation = complete_config_obj["autograding"]["submission_to_compilation"]
 
     # give the untrusted user read/write/execute permissions on the tmp directory & files
