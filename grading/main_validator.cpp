--- conflicted
+++ resolved
@@ -222,18 +222,6 @@
   nlohmann::json all_testcases;
 
   CustomizeAutoGrading(rcsid,config_json);
-<<<<<<< HEAD
-
-  /*
-#ifdef __CUSTOMIZE_AUTO_GRADING_REPLACE_STRING__
-  GLOBAL_replace_string_before = __CUSTOMIZE_AUTO_GRADING_REPLACE_STRING__;
-  GLOBAL_replace_string_after  = CustomizeAutoGrading(rcsid);
-  std::cout << "CUSTOMIZE AUTO GRADING for user '" << rcsid << "'" << std::endl;
-  std::cout << "CUSTOMIZE AUTO GRADING replace " <<  GLOBAL_replace_string_before << " with " << GLOBAL_replace_string_after << std::endl;
-#endif
-  */
-=======
->>>>>>> 03f9e426
 
   system ("ls -lta");
   system("find . -type f");
