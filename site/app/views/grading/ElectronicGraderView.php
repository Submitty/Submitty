--- conflicted
+++ resolved
@@ -602,17 +602,10 @@
         <h5 class='label' style="float:right; padding-right:15px;">Browse Student Submissions:</h5>
         <div class="rubric-title">
 HTML;
-<<<<<<< HEAD
             $who = ($gradeable->isTeamAssignment() ? $gradeable->getTeam()->getId() : $gradeable->getUser()->getId());
             $onChange = "versionChange('{$this->core->buildUrl(array('component' => 'grading', 'page' => 'electronic', 'action' => 'grade', 'gradeable_id' => $gradeable->getId(), 'who_id'=>$who, 'gradeable_version' => ""))}', this)";
             $formatting = "font-size: 13px;";
             $return .= <<<HTML
-=======
-        $who = $gradeable->getUser()->getId();
-        $onChange = "versionChange('{$this->core->buildUrl(array('component' => 'grading', 'page' => 'electronic', 'action' => 'grade', 'gradeable_id' => $gradeable->getId(), 'who_id'=>$who, 'gradeable_version' => ""))}', this)";
-        $formatting = "font-size: 13px;";
-        $return .= <<<HTML
->>>>>>> 0898de32
             <div style="float:right;">
 HTML;
         $return .= $this->core->getOutput()->renderTemplate('AutoGrading', 'showVersionChoice', $gradeable, $onChange, $formatting);
