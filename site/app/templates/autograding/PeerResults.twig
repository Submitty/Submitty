--- conflicted
+++ resolved
@@ -38,29 +38,7 @@
                         <span class='gradeable_comment'>{{ overall_comments[user] | nl2br }}</span>
                     </p>
                 </div>
-<<<<<<< HEAD
-                
-                <fieldset>
-                    <legend>Would you like to give {{peer_aliases[user]}} feedback?</legend>
-                    <input type="radio" id = "no_peer_feedback" name="peer_feedback" value="true"
-                            {{ action != 'new'}}> <label for="no_peer_feedback">No Feedback</label>
-
-                    <input type="radio" id = "Thank_you_peer_feedback" name="peer_feedback" value="true"
-                            {{ action != 'new'}}> <label for="Thank_you_peer_feedback">Thank you!</label>
-                    
-                    <input type="radio" id = "helpful_peer_feedback" name="peer_feedback" value="true"
-                            {{ action != 'new'}}> <label for="helpful_peer_feedback">This feedback was helpful to me!</label>
-                            
-                    <input type="radio" id = "detailed_peer_feedback" name="peer_feedback" value="true"
-                            {{ action != 'new' }}> <label for="detailed_peer_feedback">This feedback was detailed, specific, and/or technical.</label>
-                            
-                    <input type="radio" id = "poor_peer_feedback" name="peer_feedback" value="true"
-                            {{ action != 'new' }}> <label for="poor_peer_feedback">This feedback was inaccurate and/or inappropriate.</label>
-                </fieldset>
-                
-=======
    
->>>>>>> e004c213
             {% endfor %}
         </div>
 
