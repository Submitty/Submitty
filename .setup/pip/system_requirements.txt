--- conflicted
+++ resolved
@@ -34,11 +34,7 @@
 # Python libraries for QR bulk upload
 pyzbar==0.1.9
 pdf2image==1.17.0
-<<<<<<< HEAD
-numpy==2.1.3
-=======
 numpy==2.2.2
->>>>>>> 446cdac7
 
 # python libraries for OCR for digit recognition
 onnx==1.17.0
