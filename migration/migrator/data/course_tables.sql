--- conflicted
+++ resolved
@@ -1854,26 +1854,11 @@
 
 
 --
-<<<<<<< HEAD
--- Name: lichen fk_gradeable_id; Type: FK CONSTRAINT; Schema: public; Owner: -
---
-
-ALTER TABLE ONLY public.lichen
-    ADD CONSTRAINT fk_gradeable_id FOREIGN KEY (gradeable_id) REFERENCES public.gradeable(g_id) ON DELETE CASCADE;
-
-
---
 -- Name: course_materials_sections fk_section_id; Type: FK CONSTRAINT; Schema: public; Owner: -
 --
 
 ALTER TABLE ONLY public.course_materials_sections
     ADD CONSTRAINT fk_section_id FOREIGN KEY (section_id) REFERENCES public.sections_registration(sections_registration_id) ON DELETE CASCADE;
-=======
--- Name: course_materials_sections fk_section_id; Type: FK CONSTRAINT; Schema: public; Owner: -
---
-
-ALTER TABLE ONLY public.course_materials_sections
-    ADD CONSTRAINT fk_section_id FOREIGN KEY (section_id) REFERENCES public.sections_registration(sections_registration_id) ON DELETE CASCADE;
 
 
 --
@@ -1882,7 +1867,6 @@
 
 ALTER TABLE ONLY public.course_materials_access
     ADD CONSTRAINT fk_user_id FOREIGN KEY (user_id) REFERENCES public.users(user_id);
->>>>>>> 1b1059bd
 
 
 --
@@ -2471,4 +2455,4 @@
 
 --
 -- PostgreSQL database dump complete
---
+--