--- conflicted
+++ resolved
@@ -699,13 +699,8 @@
   
 // get gradeables graded by rotating section in the past and the sections each grader graded
   $db->query("
-<<<<<<< HEAD
-  SELECT 
-    gu.g_id, gu.user_id, gu.user_group, gr.sections_rotating_id, g_grade_start_date 
-=======
   SELECT
     gu.g_id, gu.user_id, gu.user_group, gr.sections_rotating_id, g_grade_start_date
->>>>>>> 4e77ff39
   FROM (SELECT g.g_id, u.user_id, u.user_group, g_grade_start_date
           FROM (SELECT user_id, user_group FROM users WHERE user_group BETWEEN 1 AND 3) AS u CROSS JOIN (
             SELECT
@@ -716,21 +711,12 @@
               grading_rotating AS gr ON g.g_id = gr.g_id
             WHERE g_grade_by_registration = 'f') AS g ) as gu
         LEFT JOIN (
-<<<<<<< HEAD
-              SELECT 
-                g_id, user_id, array_agg(sections_rotating_id) as sections_rotating_id 
-              FROM 
-                grading_rotating 
-              GROUP BY 
-              g_id, user_id) AS gr ON gu.user_id=gr.user_id AND gu.g_id=gr.g_id 
-=======
               SELECT
                 g_id, user_id, array_agg(sections_rotating_id) as sections_rotating_id
               FROM
                 grading_rotating
               GROUP BY
               g_id, user_id) AS gr ON gu.user_id=gr.user_id AND gu.g_id=gr.g_id
->>>>>>> 4e77ff39
               ORDER BY user_group, user_id, g_grade_start_date", array());
   
   $last = '';
