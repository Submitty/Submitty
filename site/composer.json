--- conflicted
+++ resolved
@@ -43,16 +43,10 @@
   "require-dev": {
     "dealerdirect/phpcodesniffer-composer-installer": "0.7.2",
     "php-mock/php-mock-phpunit": "2.6.1",
-<<<<<<< HEAD
-    "phpstan/phpstan": "1.9.0",
-    "phpstan/phpstan-deprecation-rules": "1.0",
-    "phpstan/phpstan-doctrine": "^1.3",
-    "phpunit/phpunit": "9.5.26",
-=======
     "phpstan/phpstan": "1.9.14",
     "phpstan/phpstan-deprecation-rules": "1.1.1",
+    "phpstan/phpstan-doctrine": "^1.3",
     "phpunit/phpunit": "9.5.28",
->>>>>>> 0bae60a8
     "submitty/php-codesniffer": "2.5.0"
   },
   "scripts": {
