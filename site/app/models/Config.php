--- conflicted
+++ resolved
@@ -151,13 +151,8 @@
 
         $this->setConfigValues($course, 'hidden_details', array('database_name'));
         $this->setConfigValues($course, 'course_details', array
-<<<<<<< HEAD
                                ('course_name', 'course_home_url', 'default_hw_late_days',
-                                'default_student_late_days', 'zero_rubric_grades', 'upload_message', 
-=======
-                               ('course_name', 'default_hw_late_days',
                                 'default_student_late_days', 'zero_rubric_grades', 'upload_message', 'keep_previous_files',
->>>>>>> c1d40d6a
                                 'display_iris_grades_summary', 'display_custom_message'));
         
         if (isset($course['hidden_details']['course_url'])) {
