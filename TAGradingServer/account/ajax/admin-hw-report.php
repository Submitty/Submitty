<?php
include "../../toolbox/functions.php";
require "../../toolbox/late-day-calculation.php";

check_administrator();
if (!isset($_POST['csrf_token']) || $_POST['csrf_token'] !== $_SESSION['csrf']) {
    die("invalid csrf token");
}
$start = microtime_float();
// Make sure we actually have a created output directory
if (!is_dir(implode("/",array(__SUBMISSION_SERVER__,"reports")))) {
    mkdir(implode("/",array(__SUBMISSION_SERVER__,"reports")));
}
$nl = "\n";
$write_output = True;
// Query the database for all students registered in the class
$params = array();
function autogradingTotalAwarded($g_id, $student_id, $active_version){
    $total = 0;
    $results_file = __SUBMISSION_SERVER__."/results/".$g_id."/".$student_id."/".$active_version."/results.json";
    if (file_exists($results_file)) {
        $results_file_contents = file_get_contents($results_file);
        $results = json_decode($results_file_contents, true);
        if (isset($results['testcases'])) {
            foreach ($results['testcases'] as $testcase) {
                $total += floatval($testcase['points_awarded']);
            }
        }
    }
    return $total;
}
function getAutogradingMaxScore($g_id){
    $total = 0;
    $build_file = __SUBMISSION_SERVER__."/config/build/build_".$g_id.".json";
    if (file_exists($build_file)) {
        $build_file_contents = file_get_contents($build_file);
        $results = json_decode($build_file_contents, true);
        if (isset($results['testcases'])) {
            foreach ($results['testcases'] as $testcase) {
                $testcase_value = floatval($testcase['points']);
                if ($testcase_value > 0 && !$testcase['extra_credit']) {
                    $total += $testcase_value;
                }
            }
        }
    }
    return $total;
}

//Begin late day calculation////////////////////////////////////////////////////////////////////////////////////////////
$now = new DateTime();
$due_string = $now->format('Y-m-d H:i:s');
$ldu = new LateDaysCalculation($due_string,array());
//End late day calculation//////////////////////////////////////////////////////////////////////////////////////////////

$db->query("SELECT * FROM users WHERE (user_group=4 AND registration_section IS NOT NULL) OR (manual_registration) ORDER BY user_id ASC", array());
foreach($db->rows() as $student_record) {
    // Gather student info, set output filename, reset output
    $student_id = $student_record["user_id"];
    $student_first_name = $student_record["user_firstname"];
    $student_last_name = $student_record["user_lastname"];
    $student_output_filename = $student_id . ".txt";
    $student_section = intval($student_record['registration_section']);
    $late_days_used_overall = 0;
    $params = array($student_id);

    // SQL sorcery ༼╰( ͡° ͜ʖ ͡° )つ──☆*:・ﾟ
    $db->query("
    SELECT * FROM (
        SELECT 
            g_syllabus_bucket, 
            g_title, 
            g_gradeable_type, 
            g.g_id, 
            u.user_id, 
            case when score is null then -100 else score end, 
            titles, 
            comments,
            scores,
            eg_submission_due_date,
            gd_status,
            gd_grader_id,
            gd_overall_comment,
            is_extra_credits,
            gd_active_version,
            grading_notes,
            max_scores
        FROM
            users AS u CROSS JOIN gradeable AS g 
            LEFT JOIN (
                SELECT 
                    gd.g_id, 
                    gd_user_id, 
                    score, 
                    titles, 
                    comments,
                    scores,
                    eg_submission_due_date,
                    gd_status,
                    gd_grader_id,
                    gd_overall_comment,
                    is_extra_credits,
                    gd_active_version,
                    grading_notes,
                    max_scores
                FROM 
                    gradeable_data AS gd INNER JOIN(
                    SELECT 
                        gd_id, 
                        SUM(gcd_score) AS score, 
                        array_agg(gc_title ORDER BY gc_order ASC) AS titles, 
                        array_agg(gcd_component_comment ORDER BY gc_order ASC) AS comments,
                        array_agg(gcd_score ORDER BY gc_order ASC) AS scores,
                        array_agg(gc_is_extra_credit ORDER BY gc_order ASC) AS is_extra_credits,
                        array_agg(gc_student_comment ORDER BY gc_order ASC) AS grading_notes,
                        array_agg(gc_max_value ORDER BY gc_order ASC) AS max_scores
                    FROM 
                        gradeable_component_data AS gcd INNER JOIN 
                            gradeable_component AS gc ON gcd.gc_id=gc.gc_id
                    GROUP BY gd_id
                ) AS gd_sum ON gd.gd_id=gd_sum.gd_id
                INNER JOIN electronic_gradeable AS eg ON gd.g_id=eg.g_id
            ) AS total ON total.g_id = g.g_id AND total.gd_user_id=u.user_id
        ORDER BY g_syllabus_bucket ASC, g_grade_released_date ASC, u.user_id ASC
        ) AS user_grades
    WHERE user_id=?
    AND g_gradeable_type='0'
        ",array($student_id));

    foreach($db->rows() as $gradeable){
        $g_id = $gradeable['g_id'];
        $rubric_total = 0;
        $ta_max_score = 0;
        // Gather student info, set output filename, reset output
        $student_output_text_main = "";
        $student_output_text = "";
        $student_grade = 0;
        $grade_comment = "";

        // Check to see if student has been graded yet
        $graded=true;
        if($gradeable["score"] != -100 && isset($gradeable["gd_grader_id"])) {
            $grade_user_id = $gradeable["gd_grader_id"];
            $grade_comment = htmlspecialchars($gradeable["gd_overall_comment"]);
            // Query database to gather TA info
            $params = array($grade_user_id);
            $db->query("SELECT * FROM users WHERE user_id=?", $params);
            $user_record = $db->row();
            $grade_user_first_name = $user_record["user_firstname"];
            $grade_user_last_name = $user_record["user_lastname"];
            $grade_user_email = $user_record["user_email"];

            // Generate output
            $student_output_text_main .= strtoupper($gradeable['g_title']) . " GRADE" . $nl;
            $student_output_text_main .= "----------------------------------------------------------------------" . $nl;
            if (!($grade_user_first_name == "Mentor" || $grade_user_first_name == "TA" || $grade_user_first_name == "")) {
                $student_output_text_main .= "Graded by: " . $grade_user_first_name . " " . $grade_user_last_name . " <" . $grade_user_email . ">" . $nl;
            }

            $late_days = $ldu ->get_gradeable($student_id, $g_id);


            $student_output_text_main .= "Any regrade requests are due within 7 days of posting to: " . $grade_user_email . $nl;
            $student_output_text_main .= "Late days used on this homework: " . $late_days['late_days_charged'] . $nl;
            if ($late_days['total_late_used'] > 0) {
                $student_output_text_main .= "Late days used overall: " . $late_days['total_late_used'] . $nl;
                $student_output_text_main .= "Late days remaining: " . $late_days['remaining_days'] . $nl;
            }
            $student_output_text_main .= "----------------------------------------------------------------------" . $nl;
            // Query database for specific questions from this rubric
            $grading_notes = pgArrayToPhp($gradeable['comments']);
            $question_totals = pgArrayToPhp($gradeable['scores']);
            $question_messages = pgArrayToPhp($gradeable['titles']);
            $question_extra_credits = pgArrayToPhp($gradeable['is_extra_credits'], true);
            $question_grading_notes = pgArrayToPhp($gradeable['grading_notes']);
            $question_max_scores = pgArrayToPhp($gradeable['max_scores']);
            $question_total = 0;

            $active_version = $gradeable['gd_active_version'];
            $submit_file = __SUBMISSION_SERVER__."/results/".$gradeable['g_id']."/".$student_id."/".$active_version."/results_grade.txt";
            $auto_grading_max_score = 0;
            $auto_grading_awarded = 0;
            if (!file_exists($submit_file)) {
                $student_output_text .= $nl.$nl."NO AUTO-GRADE RECORD FOUND (contact the instructor if you did submit this assignment)".$nl.$nl;
            }
            else {
                $auto_grading_awarded = autogradingTotalAwarded($gradeable['g_id'], $student_id, $active_version);
                $auto_grading_max_score = getAutogradingMaxScore($gradeable['g_id']);
                $student_output_text .= "AUTO-GRADING TOTAL [ " . $auto_grading_awarded . " / " . $auto_grading_max_score . " ]" . $nl;
                $gradefilecontents = file_get_contents($submit_file);
                $student_output_text .= "submission version #" . $active_version .$nl;
                $student_output_text .= $nl.$gradefilecontents.$nl;
            }
            for ($i = 0; $i < count($grading_notes); $i++){
                $grading_note = $grading_notes[$i];
                $question_total = floatval($question_totals[$i]);
                $question_max_score = floatval($question_max_scores[$i]);
                $question_message = $question_messages[$i];
                $question_extra_credit = boolval($question_extra_credits[$i]);
                $question_grading_note = $question_grading_notes[$i];
                // ensure we have indexes for this part
                if($question_total == -100){
                    $grade_question_score = "ERROR";
                    $grade_question_comment = "[ ERROR GRADE MISSING ]";
                    // Found error, subtract 1 million to ensure we catch the bad grade
                    $student_grade -= 1000000;
                }
                else{
                    $grade_question_score = floatval($question_total);
                    $grade_question_comment = htmlspecialchars($grading_note);
                }
                // Generate output for each question
                $student_output_text .= $question_message . " [ " . $grade_question_score . " / " . $question_max_score . " ]" . $nl;
                // general rubric notes intended for TA & student
                if ($question_grading_note != "") {
                    $student_output_text .= "Rubric: ". $question_grading_note . $nl;
                }
                if ($grade_question_comment != "") {
                    $student_output_text .= $nl."   TA NOTE: " . $grade_question_comment . $nl;
                }
                $student_output_text .= $nl;
                // Keep track of students grade and rubric total
                $student_grade += $grade_question_score;
                if (!$question_extra_credit && $question_max_score > 0){
                  $rubric_total += $question_max_score;
                  $ta_max_score += $question_max_score;
                }
            }
<<<<<<< HEAD
            //TODO replace with total overall score
=======

>>>>>>> a37a923a
            $student_output_text .= "TA GRADING TOTAL [ " . $student_grade . " / " . $ta_max_score . " ]". $nl;
            $student_output_text .= "----------------------------------------------------------------------" . $nl;
            $rubric_total += $auto_grading_max_score;
            $student_grade += $auto_grading_awarded;
        }

        if($write_output){
            $student_final_grade = max(0,$student_grade);
            $student_output_last = strtoupper($gradeable['g_title']) . " GRADE [ " . $student_final_grade . " / " . $rubric_total . " ]" . $nl;
            $student_output_last .= $nl;
            $student_output_last .= "OVERALL NOTE FROM TA: " . ($grade_comment != "" ? $grade_comment . $nl : "No Note") . $nl;
            $student_output_last .= "----------------------------------------------------------------------" . $nl;
            $dir = implode("/", array(__SUBMISSION_SERVER__, "reports", $gradeable['g_id']));

            if (!create_dir($dir)) {
                print "failed to create directory {$dir}";
                exit();
            }
            $save_filename = implode("/", array($dir, $student_output_filename));
            $student_final_output = $student_output_text_main . $student_output_text. $student_output_last;
            if ($student_final_output == "") {
                $student_final_output = "[ TA HAS NOT GRADED ASSIGNMENT, CHECK BACK LATER ]";
            }
            if (file_put_contents($save_filename, $student_final_output) === false) {
                print "failed to write {$save_filename}\n";
            }
        }
    }
}
echo "updated";<|MERGE_RESOLUTION|>--- conflicted
+++ resolved
@@ -226,11 +226,7 @@
                   $ta_max_score += $question_max_score;
                 }
             }
-<<<<<<< HEAD
-            //TODO replace with total overall score
-=======
-
->>>>>>> a37a923a
+
             $student_output_text .= "TA GRADING TOTAL [ " . $student_grade . " / " . $ta_max_score . " ]". $nl;
             $student_output_text .= "----------------------------------------------------------------------" . $nl;
             $rubric_total += $auto_grading_max_score;
