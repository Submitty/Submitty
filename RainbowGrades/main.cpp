#include <iostream>
#include <cassert>
#include <fstream>
#include <sstream>
#include <string>
#include <vector>
#include <sstream>
#include <iomanip>
#include <map>
#include <algorithm>
#include <ctime>
#include <sstream>
#include <cmath>

std::vector<std::vector<std::string> > HACKMAXPROJECTS;


#include "student.h"
#include "iclicker.h"
#include "gradeable.h"
#include "grade.h"
#include "json.hpp"

using nlohmann::json;

// defined in iclicker.cpp
std::string ReadQuoted(std::istream &istr);
void suggest_curves(std::vector<Student*> &students);




//====================================================================
// DIRECTORIES & FILES

std::string ICLICKER_ROSTER_FILE              = "./iclicker_Roster.txt";
std::string OUTPUT_FILE                       = "./output.html";
std::string CUSTOMIZATION_FILE                = "./customization.txt";

std::string RAW_DATA_DIRECTORY                = "./raw_data/";
std::string INDIVIDUAL_FILES_OUTPUT_DIRECTORY = "./individual_summary_html/";
std::string ALL_STUDENTS_OUTPUT_DIRECTORY     = "./all_students_summary_html/";


//====================================================================
// INFO ABOUT GRADING FOR COURSE

std::vector<GRADEABLE_ENUM> ALL_GRADEABLES;

std::map<GRADEABLE_ENUM,Gradeable>  GRADEABLES;

float LATE_DAY_PERCENTAGE_PENALTY = 0;
bool  TEST_IMPROVEMENT_AVERAGING_ADJUSTMENT = false;
bool  LOWEST_TEST_COUNTS_HALF = false;

bool QUIZ_NORMALIZE_AND_DROP_TWO = false;

std::vector<std::string> ICLICKER_QUESTION_NAMES;
float MAX_ICLICKER_TOTAL;

std::map<std::string,float> CUTOFFS;

std::map<Grade,int> grade_counts;
std::map<Grade,float> grade_avg;
int took_final = 0;
int auditors = 0;
int dropped = 0;

Student* PERFECT_STUDENT_POINTER;
Student* AVERAGE_STUDENT_POINTER;

//====================================================================
// INFO ABOUT NUMBER OF SECTIONS

std::map<int,std::string> sectionNames;
std::map<std::string,std::string> sectionColors;

bool validSection(int section) {
  return (sectionNames.find(section) != sectionNames.end());
}


std::string sectionName(int section) {
  std::map<int,std::string>::const_iterator itr = sectionNames.find(section);
  if (itr == sectionNames.end()) 
    return "NONE";
  return itr->second;
}




//====================================================================

char GLOBAL_EXAM_TITLE[MAX_STRING_LENGTH] = "exam title uninitialized";
char GLOBAL_EXAM_DATE[MAX_STRING_LENGTH] = "exam date uninitialized";
char GLOBAL_EXAM_TIME[MAX_STRING_LENGTH] = "exam time uninitialized";
char GLOBAL_EXAM_DEFAULT_ROOM[MAX_STRING_LENGTH] = "exam default room uninitialized";

float GLOBAL_MIN_OVERALL_FOR_ZONE_ASSIGNMENT = 0.1;

int BONUS_WHICH_LECTURE = -1;
std::string BONUS_FILE;

//====================================================================
// INFO ABOUT OUTPUT FORMATTING

bool DISPLAY_INSTRUCTOR_NOTES = false;
bool DISPLAY_EXAM_SEATING = false;
bool DISPLAY_MOSS_DETAILS = false;
bool DISPLAY_FINAL_GRADE = false;
bool DISPLAY_GRADE_SUMMARY = false;
bool DISPLAY_GRADE_DETAILS = false;
bool DISPLAY_ICLICKER = false;

std::vector<std::string> MESSAGES;


//====================================================================

std::ofstream priority_stream("priority.txt");
std::ofstream late_days_stream("late_days.txt");

void PrintExamRoomAndZoneTable(std::ofstream &ostr, Student *s);

//====================================================================





//====================================================================
// sorting routines 


bool by_overall(const Student* s1, const Student* s2) {
  float s1_overall = s1->overall_b4_moss();
  float s2_overall = s2->overall_b4_moss();

  if (s1 == AVERAGE_STUDENT_POINTER) return true;
  if (s2 == AVERAGE_STUDENT_POINTER) return false;
  
  if (s1_overall > s2_overall+0.0001) return true;
  if (fabs (s1_overall - s2_overall) < 0.0001 &&
      s1->getSection() == 0 &&
      s2->getSection() != 0)
    return true;

  return false;
}


bool by_test_and_exam(const Student* s1, const Student* s2) {
  float val1 = s1->GradeablePercent(GRADEABLE_ENUM::TEST) + s1->GradeablePercent(GRADEABLE_ENUM::EXAM);
  float val2 = s2->GradeablePercent(GRADEABLE_ENUM::TEST) + s2->GradeablePercent(GRADEABLE_ENUM::EXAM);
  
  if (val1 > val2) return true;
  if (fabs (val1-val2) < 0.0001 &&
      s1->getSection() == 0 &&
      s2->getSection() != 0)
    return true;
  
  return false;
}




// FOR GRADEABLES
class GradeableSorter {
public:
  GradeableSorter(GRADEABLE_ENUM g) : g_(g) {}
  bool operator()(Student *s1, Student *s2) {
    return (s1->GradeablePercent(g_) > s2->GradeablePercent(g_) ||
            (s1->GradeablePercent(g_) == s2->GradeablePercent(g_) &&
             by_overall(s1,s2)));
  }
private:
  GRADEABLE_ENUM g_;
};


// FOR OTHER THINGS


bool by_name(const Student* s1, const Student* s2) {
  return (s1->getLastName() < s2->getLastName() ||
          (s1->getLastName() == s2->getLastName() &&
           s1->getFirstName() < s2->getFirstName()));
}


bool by_section(const Student *s1, const Student *s2) {
  if (s2->getIndependentStudy() == true && s1->getIndependentStudy() == false) return false;
  if (s2->getIndependentStudy() == false && s1->getIndependentStudy() == true) return false;
  if (s2->getSection() <= 0 && s1->getSection() <= 0) {
    return by_name(s1,s2);
  }
  if (s2->getSection() == 0) return true;
  if (s1->getSection() == 0) return false;
  if (s1->getSection() < s2->getSection()) return true;
  if (s1->getSection() > s2->getSection()) return false;
    return by_name(s1,s2);
}

bool by_iclicker(const Student* s1, const Student* s2) {
  return (s1->getIClickerTotalFromStart() > s2->getIClickerTotalFromStart());
}


// sorting function for letter grades
bool operator< (const Grade &a, const Grade &b) {  
  if (a.value == b.value) return false;

  if (a.value == "A") return true;
  if (b.value == "A") return false;
  if (a.value == "A-") return true;
  if (b.value == "A-") return false;

  if (a.value == "B+") return true;
  if (b.value == "B+") return false;
  if (a.value == "B") return true;
  if (b.value == "B") return false;
  if (a.value == "B-") return true;
  if (b.value == "B-") return false;

  if (a.value == "C+") return true;
  if (b.value == "C+") return false;
  if (a.value == "C") return true;
  if (b.value == "C") return false;
  if (a.value == "C-") return true;
  if (b.value == "C-") return false;

  if (a.value == "D+") return true;
  if (b.value == "D+") return false;
  if (a.value == "D") return true;
  if (b.value == "D") return false;

  if (a.value == "F") return true;
  if (b.value == "F") return false;

  return false;
}

//====================================================================

void gradeable_helper(std::ifstream& istr, GRADEABLE_ENUM g) {
  int c; float p, m;
  istr >> c >> p >> m;
  assert (GRADEABLES.find(g) == GRADEABLES.end());

  Gradeable answer (c,p,m);
  GRADEABLES.insert(std::make_pair(g,answer));
  assert (GRADEABLES[g].getCount() >= 0);
  assert (GRADEABLES[g].getPercent() >= 0.0 && GRADEABLES[g].getPercent() <= 1.0);
  assert (GRADEABLES[g].getMaximum() >= 0.0);
}


bool string_to_gradeable_enum(const std::string &s, GRADEABLE_ENUM &return_value) {
  if (s == "hw" || s == "homework") { return_value = GRADEABLE_ENUM::HOMEWORK;          return true;  }
  if (s == "assignment")            { return_value = GRADEABLE_ENUM::ASSIGNMENT;        return true;  }
  if (s == "problem_set")           { return_value = GRADEABLE_ENUM::PROBLEM_SET;       return true;  }

  if (s == "quiz" || s == "quizze") { return_value = GRADEABLE_ENUM::QUIZ;              return true;  }
  if (s == "test")                  { return_value = GRADEABLE_ENUM::TEST;              return true;  }
  if (s == "exam")                  { return_value = GRADEABLE_ENUM::EXAM;              return true;  }

  if (s == "exercise")              { return_value = GRADEABLE_ENUM::EXERCISE;          return true;  }
  if (s == "Lecture-exercise" ||
      s == "lecture_exercise" ||
      s == "lec_ex")      { return_value = GRADEABLE_ENUM::LECTURE_EXERCISE;  return true;  }
  if (s == "reading")               { return_value = GRADEABLE_ENUM::READING;           return true;  }
  if (s == "lab" || s == "Lab")     { return_value = GRADEABLE_ENUM::LAB;               return true;  }

  if (s == "recitation")            { return_value = GRADEABLE_ENUM::RECITATION;        return true;  }
  if (s == "project")               { return_value = GRADEABLE_ENUM::PROJECT;           return true;  }
  if (s == "participation")         { return_value = GRADEABLE_ENUM::PARTICIPATION;     return true;  }


  if (s == "instructor_note")       { return_value = GRADEABLE_ENUM::NOTE;              return true;  }
  if (s == "note")                  { return_value = GRADEABLE_ENUM::NOTE;              return true;  }

  if (s == "None" || s == "none" || 
      s == "None (for Practice Only)")  { return_value = GRADEABLE_ENUM::NOTE;              return true;  }
  return false;
}

//====================================================================


void preprocesscustomizationfile() {
  std::ifstream istr(CUSTOMIZATION_FILE.c_str());
  assert (istr);
  std::string token;
  while (istr >> token) {
    if (token[0] == '#') {
      // comment line!
      char line[MAX_STRING_LENGTH];
      istr.getline(line,MAX_STRING_LENGTH);

    } else if (token.size() > 4 && token.substr(0,4) == "num_") {
      
      GRADEABLE_ENUM g;
      // also take 's' off the end
      bool success = string_to_gradeable_enum(token.substr(4,token.size()-5),g);
      
      if (success) {
        gradeable_helper(istr,g);

        ALL_GRADEABLES.push_back(g);

      } else {
        std::cout << "UNKNOWN GRADEABLE: " << token.substr(4,token.size()-5) << std::endl;
        exit(0);
      }

    } else if (token == "hackmaxprojects") {

      char line[MAX_STRING_LENGTH];
      istr.getline(line,MAX_STRING_LENGTH);
      std::stringstream ss(line);
      std::vector<std::string> items;
      std::string i;
      while (ss >> i) {
        items.push_back(i);
      }
      std::cout << "HACK MAX " << items.size() << std::endl;

      std::cout <<  "   HMP=" << HACKMAXPROJECTS.size() << std::endl;

      HACKMAXPROJECTS.push_back(items);

    } else if (token == "display") {
      istr >> token;

      if (token == "instructor_notes") {
        DISPLAY_INSTRUCTOR_NOTES = true;
      } else if (token == "exam_seating") {
        DISPLAY_EXAM_SEATING = true;
      } else if (token == "moss_details") {
        DISPLAY_MOSS_DETAILS = true;
      } else if (token == "final_grade") {
        DISPLAY_FINAL_GRADE = true;
      } else if (token == "grade_summary") {
        DISPLAY_GRADE_SUMMARY = true;
      } else if (token == "grade_details") {
        DISPLAY_GRADE_DETAILS = true;
      } else if (token == "iclicker") {
        DISPLAY_ICLICKER = true;

      } else {
        std::cout << "OOPS " << token << std::endl;
        exit(0);
      }
      char line[MAX_STRING_LENGTH];
      istr.getline(line,MAX_STRING_LENGTH);
    } else if (token == "use") {
      
      istr >> token;

      if (token == "late_day_penalty") {
        istr >> LATE_DAY_PERCENTAGE_PENALTY;
        assert (LATE_DAY_PERCENTAGE_PENALTY >= 0.0 && LATE_DAY_PERCENTAGE_PENALTY < 0.25);
        char line[MAX_STRING_LENGTH];
        istr.getline(line,MAX_STRING_LENGTH);
      } else if (token == "test_improvement_averaging_adjustment") {
        TEST_IMPROVEMENT_AVERAGING_ADJUSTMENT = true;
      } else if (token == "quiz_normalize_and_drop_two") {
        QUIZ_NORMALIZE_AND_DROP_TWO = true;
      } else if (token == "lowest_test_counts_half") {
        LOWEST_TEST_COUNTS_HALF = true;
      } else {
        std::cout << "ERROR: unknown use " << token << std::endl;
        exit(0);
      }

    } else if (token == "remove_lowest") {
      istr >> token;
      if (token == "HOMEWORK") {
        int num;
        istr >> num;
        assert (num >= 0 && num < GRADEABLES[GRADEABLE_ENUM::HOMEWORK].getCount());
        GRADEABLES[GRADEABLE_ENUM::HOMEWORK].setRemoveLowest(num);
      }
    }
  }
}


void MakeRosterFile(std::vector<Student*> &students) {

  std::sort(students.begin(),students.end(),by_name);

  std::ofstream ostr("./iclicker_Roster.txt");


  for (unsigned int i = 0; i < students.size(); i++) {
    std::string foo = "active";
    if (students[i]->getLastName() == "") continue;
    if (students[i]->getSection() <= 0 || students[i]->getSection() > 10) continue;
    if (students[i]->getGradeableItemGrade(GRADEABLE_ENUM::TEST,0).getValue() < 1) {
      //std::cout << "STUDENT DID NOT TAKE TEST 1  " << students[i]->getUserName() << std::endl;
      foo = "inactive";
    }
    std::string room = students[i]->getExamRoom();
    std::string zone = students[i]->getExamZone();
    if (room == "") room = "DCC 308";
    if (zone == "") zone = "SEE INSTRUCTOR";



#if 0
    ostr 
      << std::left << std::setw(15) << students[i]->getLastName() 
      << std::left << std::setw(13) << students[i]->getFirstName() 
      << std::left << std::setw(12) << students[i]->getUserName()
      << std::left << std::setw(12) << room
      << std::left << std::setw(10) << zone
      << std::endl;

    ostr 
      << students[i]->getLastName() << ","
      << students[i]->getFirstName() << ","
      << students[i]->getUserName() << std::endl;

#else

    ostr 
      << students[i]->getSection()   << "\t"
      << students[i]->getLastName()     << "\t"
      << students[i]->getFirstName() << "\t"
      << students[i]->getUserName()  << "\t"
      //<< foo 
      << std::endl;
 
#endif
  }

}


// defined in zone.cpp
void LoadExamSeatingFile(const std::string &zone_counts_filename, const std::string &zone_assignments_filename, std::vector<Student*> &students);



void processcustomizationfile(std::vector<Student*> &students, bool students_loaded) {

  //  Student *blank    = GetStudent(students,"");
  Student *perfect  = GetStudent(students,"PERFECT");
  Student *student_average  = GetStudent(students,"AVERAGE");
  Student *lowest_a = GetStudent(students,"LOWEST A-");
  Student *lowest_b = GetStudent(students,"LOWEST B-");
  Student *lowest_c = GetStudent(students,"LOWEST C-");
  Student *lowest_d = GetStudent(students,"LOWEST D");

  if (students_loaded == false) {
    preprocesscustomizationfile();
    // blank    = new Student();
    perfect  = new Student();perfect->setUserName("PERFECT");
    student_average = new Student();student_average->setUserName("AVERAGE");

    lowest_a = new Student();lowest_a->setUserName("LOWEST A-");lowest_a->setLegalFirstName("approximate");
    lowest_b = new Student();lowest_b->setUserName("LOWEST B-");lowest_b->setLegalFirstName("approximate");
    lowest_c = new Student();lowest_c->setUserName("LOWEST C-");lowest_c->setLegalFirstName("approximate");
    lowest_d = new Student();lowest_d->setUserName("LOWEST D"); lowest_d->setLegalFirstName("approximate");

    PERFECT_STUDENT_POINTER = perfect;
    AVERAGE_STUDENT_POINTER = student_average;
  } 


  std::ifstream istr(CUSTOMIZATION_FILE.c_str());
  assert (istr);

  std::string token,token2;
  //int num;
  int which;
  std::string which_token;
  float p_score,a_score,b_score,c_score,d_score;

  std::string iclicker_remotes_filename;
  std::vector<std::vector<iClickerQuestion> > iclicker_questions(MAX_LECTURES+1);

  while (istr >> token) {

    //std::cout << "TOKEN " << token << std::endl;

    if (token[0] == '#') {
      // comment line!
      char line[MAX_STRING_LENGTH];
      istr.getline(line,MAX_STRING_LENGTH);
    } else if (token == "section") {
      int section;
      std::string section_name;
      istr >> section >> section_name;
      if (students_loaded == false) {
        std::cout << "MAKE ASSOCIATION " << section << " " << section_name << std::endl;
        assert (!validSection(section)); 
        sectionNames[section] = section_name;
        
        static int counter = 0;
        if (sectionColors.find(section_name) == sectionColors.end()) {
          if (counter == 0) {
            sectionColors[section_name] = "ccffcc"; // lt green
          } else if (counter == 1) {
            sectionColors[section_name] = "ffcccc"; // lt salmon
          } else if (counter == 2) {
            sectionColors[section_name] = "ffffaa"; // lt yellow
          } else if (counter == 3) {
            sectionColors[section_name] = "ccccff"; // lt blue-purple
          } else if (counter == 4) {
            sectionColors[section_name] = "aaffff"; // lt cyan
          } else if (counter == 5) {
            sectionColors[section_name] = "ffaaff"; // lt magenta
          } else if (counter == 6) {
            sectionColors[section_name] = "88ccff"; // blue 
          } else if (counter == 7) {
            sectionColors[section_name] = "cc88ff"; // purple 
          } else if (counter == 8) {
            sectionColors[section_name] = "88ffcc"; // mint 
          } else if (counter == 9) {
            sectionColors[section_name] = "ccff88"; // yellow green
          } else if (counter == 10) {
            sectionColors[section_name] = "ff88cc"; // pink
          } else if (counter == 11) {
            sectionColors[section_name] = "ffcc88"; // orange
          } else if (counter == 12) {
            sectionColors[section_name] = "ffff33"; // yellow
          } else if (counter == 13) {
            sectionColors[section_name] = "ff33ff"; // magenta
          } else if (counter == 14) {
            sectionColors[section_name] = "33ffff"; // cyan
          } else if (counter == 15) {
            sectionColors[section_name] = "6666ff"; // blue-purple
          } else if (counter == 16) {
            sectionColors[section_name] = "66ff66"; // green
          } else if (counter == 17) {
            sectionColors[section_name] = "ff6666"; // red
          } else {
            sectionColors[section_name] = "aaaaaa"; // grey 
          }
          counter++;
        }
      }

    } else if (token == "message") {
      // general message at the top of the file
      char line[MAX_STRING_LENGTH];
      istr.getline(line,MAX_STRING_LENGTH);
      if (students_loaded == false) continue;
      MESSAGES.push_back(line);
    } else if (token == "warning") {
      // EWS early warning system [ per student ]
      std::string username;
      istr >> username;
      char line[MAX_STRING_LENGTH];
      istr.getline(line,MAX_STRING_LENGTH);
      if (students_loaded == false) continue;
      Student *s = GetStudent(students,username);
      if (s == NULL) {
        std::cout << username << std::endl;
      }
      assert (s != NULL);
      s->addWarning(line);
    } else if (token == "recommend") {
      // UTA/mentor recommendations [ per student ]
      std::string username;
      istr >> username;
      char line[MAX_STRING_LENGTH];
      istr.getline(line,MAX_STRING_LENGTH);
      Student *s = GetStudent(students,username);
      if (students_loaded == false) continue;
      assert (s != NULL);
      s->addRecommendation(line);
    } else if (token == "note") {
      // other grading note [ per student ]
      std::string username;
      istr >> username;
      char line[MAX_STRING_LENGTH];
      istr.getline(line,MAX_STRING_LENGTH);
      if (students_loaded == false) continue;
      Student *s = GetStudent(students,username);
      if (s == NULL) {
        std::cout << "USERNAME " << username << std::endl;
      }
      assert (s != NULL);
      s->addNote(line);

    } else if (token == "earned_late_days") {

      char line[MAX_STRING_LENGTH];
      istr.getline(line,MAX_STRING_LENGTH);
      GLOBAL_earned_late_days.clear();
      std::stringstream ss(line);
      float tmp;
      while (ss >> tmp) {
        assert (GLOBAL_earned_late_days.size() == 0 || tmp > GLOBAL_earned_late_days.back());
        GLOBAL_earned_late_days.push_back(tmp);
      }

    } else if (token == "iclicker_ids") {
      istr >> iclicker_remotes_filename;
    } else if (token == "iclicker") {
      int which_lecture;
      std::string clicker_file;
      int which_column;
      std::string correct_answer;
      istr >> which_lecture >> clicker_file >> which_column >> correct_answer;
      assert (which_lecture >= 1 && which_lecture <= MAX_LECTURES);
      if (students_loaded == false) continue;
      iclicker_questions[which_lecture].push_back(iClickerQuestion(clicker_file,which_column,correct_answer));
    } else if (token == "audit") {
      // other grading note [ per student ]
      std::string username;
      istr >> username;
      if (students_loaded == false) continue;
      Student *s = GetStudent(students,username);
      assert (s != NULL);
      assert (s->getAudit() == false);
      s->setAudit();
      s->addNote("AUDIT");

    } else if (token == "withdraw") {
      // other grading note [ per student ]
      std::string username;
      istr >> username;
      if (students_loaded == false) continue;
      Student *s = GetStudent(students,username);
      assert (s != NULL);
      assert (s->getWithdraw() == false);
      s->setWithdraw();
      s->addNote("LATE WITHDRAW");


    } else if (token == "independentstudy") {
      // other grading note [ per student ]
      std::string username;
      istr >> username;
      if (students_loaded == false) continue;
      Student *s = GetStudent(students,username);
      assert (s != NULL);
      assert (s->getIndependentStudy() == false);
      s->setIndependentStudy();
      s->addNote("INDEPENDENT STUDY");

    } else if (token == "manual_grade") {
      std::string username,grade;
      istr >> username >> grade;
      char line[MAX_STRING_LENGTH];
      istr.getline(line,MAX_STRING_LENGTH);
      if (students_loaded == false) continue;
      Student *s = GetStudent(students,username);
      assert (s != NULL);
      s->ManualGrade(grade,line);
    } else if (token == "moss") {
      std::string username;
      int hw;
      float penalty;
      istr >> username >> hw >> penalty;
      assert (hw >= 1 && hw <= 10);
      assert (penalty >= -0.01 && penalty <= 1.01);
      // ======================================================================
      // MOSS

      if (students_loaded == false) continue;
      Student *s = GetStudent(students,username);
      if (s == NULL) {
        std::cout << "unknown username " << username << std::endl;
      }
      assert (s != NULL);
      s->mossify(hw,penalty);

    } else if (token == "final_cutoff") {

      //      FINAL_GRADE = true;
      std::string grade;
      float cutoff;
      istr >> grade >> cutoff;
      assert (grade == "A" ||
              grade == "A-" ||
              grade == "B+" ||
              grade == "B" ||
              grade == "B-" ||
              grade == "C+" ||
              grade == "C" ||
              grade == "C-" ||
              grade == "D+" ||
              grade == "D");
      CUTOFFS[grade] = cutoff;
    } else if (token.size() > 4 && token.substr(0,4) == "num_") {
      char line[MAX_STRING_LENGTH];
      istr.getline(line,MAX_STRING_LENGTH);
      
    } else if (token == "use") {

      char line[MAX_STRING_LENGTH];
      istr.getline(line,MAX_STRING_LENGTH);
      continue;

    } else if (token == "hackmaxprojects") {

      char line[MAX_STRING_LENGTH];
      istr.getline(line,MAX_STRING_LENGTH);
      continue;


    } else if (token == "display") {

      char line[MAX_STRING_LENGTH];
      istr.getline(line,MAX_STRING_LENGTH);
      continue;


    } else if (token == "exam_title") {
      istr.getline(GLOBAL_EXAM_TITLE,MAX_STRING_LENGTH);
      continue;
    } else if (token == "exam_date") {
      istr.getline(GLOBAL_EXAM_DATE,MAX_STRING_LENGTH);
      continue;
    } else if (token == "exam_time") {
      istr.getline(GLOBAL_EXAM_TIME,MAX_STRING_LENGTH);
      continue;
    } else if (token == "exam_default_room") {
      istr.getline(GLOBAL_EXAM_DEFAULT_ROOM,MAX_STRING_LENGTH);
      continue;
    } else if (token == "min_overall_for_zone_assignment") {
      istr >> GLOBAL_MIN_OVERALL_FOR_ZONE_ASSIGNMENT;
      continue;
    } else if (token == "bonus_latedays") {
      char x[MAX_STRING_LENGTH];
      istr.getline(x,MAX_STRING_LENGTH);
      std::stringstream ssx(x);
      ssx >> BONUS_WHICH_LECTURE >> BONUS_FILE;
      std::cout << "BONUS LATE DAYS" << std::endl;
      continue;
    } else if (token == "exam_seating") {

      //      DISPLAY_EXAM_SEATING = true;

      if (students_loaded == false) {
        char line[MAX_STRING_LENGTH];
        istr.getline(line,MAX_STRING_LENGTH);
        continue;
      } else {

        std::cout << "TOKEN IS EXAM SEATING" << std::endl;
        istr >> token >> token2;
        
        LoadExamSeatingFile(token,token2,students);

        MakeRosterFile(students);
      }

    } else {
      if (students_loaded == true) continue;

      GRADEABLE_ENUM g;
      bool success = string_to_gradeable_enum(token,g);
      
      if (success) {
        
        char gradesline[1000];
        istr.getline(gradesline,1000);
        
        std::stringstream ss(gradesline);


        if (g == GRADEABLE_ENUM::HOMEWORK ||  
            g == GRADEABLE_ENUM::ASSIGNMENT ||      
            g == GRADEABLE_ENUM::PROBLEM_SET ||     
            g == GRADEABLE_ENUM::QUIZ ||            
            g == GRADEABLE_ENUM::TEST ||            
            g == GRADEABLE_ENUM::EXAM ||            
            g == GRADEABLE_ENUM::EXERCISE ||        
            g == GRADEABLE_ENUM::LECTURE_EXERCISE ||
            g == GRADEABLE_ENUM::READING ||         
            g == GRADEABLE_ENUM::LAB ||             
            g == GRADEABLE_ENUM::RECITATION ||      
            g == GRADEABLE_ENUM::PROJECT ||         
            g == GRADEABLE_ENUM::PARTICIPATION) {

          ss >> which_token;
          
          assert (!GRADEABLES[g].hasCorrespondence(which_token));
          
          which = GRADEABLES[g].setCorrespondence(which_token);

        } else {
          ss >> which;
        }

        std::cout << gradesline << std::endl;

        if (!(ss >> p_score)) {
          std::cout << "ERROR READING: '" << gradesline << "'" << std::endl;
          std::cout << which_token << " " << p_score << std::endl;
          exit(1);
        }

        a_score = 0.9*p_score;
        b_score = 0.8*p_score;
        c_score = 0.7*p_score;
        d_score = 0.6*p_score;
        
        ss >> a_score >> b_score >> c_score >> d_score;
        
        assert (p_score >= a_score &&
                a_score >= b_score &&
                b_score >= c_score &&
                c_score >= d_score);

        assert (which >= 0 && which < GRADEABLES[g].getCount());
        perfect->setGradeableItemGrade(g,which, p_score);
        lowest_a->setGradeableItemGrade(g,which, a_score);
        lowest_b->setGradeableItemGrade(g,which, b_score);
        lowest_c->setGradeableItemGrade(g,which, c_score);
        lowest_d->setGradeableItemGrade(g,which, d_score);

      } else {
        std::cout << "ERROR: UNKNOWN TOKEN  X" << token << std::endl;
      }

    }
  }
  
  if (students_loaded == false) {
    //    students.push_back(blank);
    students.push_back(perfect);
    students.push_back(student_average);
    students.push_back(lowest_a);
    students.push_back(lowest_b);
    students.push_back(lowest_c);
    students.push_back(lowest_d);
  } else {
    MatchClickerRemotes(students, iclicker_remotes_filename);
    AddClickerScores(students,iclicker_questions);
  }
}



void load_student_grades(std::vector<Student*> &students) {

  Student *perfect = GetStudent(students,"PERFECT");
  assert (perfect != NULL);

  Student *student_average = GetStudent(students,"AVERAGE");
  assert (student_average != NULL);

  
  std::string command2 = "ls -1 " + RAW_DATA_DIRECTORY + "*.json > files_json.txt";

  system(command2.c_str());
  
  std::ifstream files_istr("files_json.txt");
  assert(files_istr);
  std::string filename;
  int count = 0;
  while (files_istr >> filename) {
	std::ifstream istr(filename.c_str());
	assert(istr);
	Student *s = new Student();
	
	count++;
	
	json j;
	j << istr;

	for (json::iterator itr = j.begin(); itr != j.end(); itr++) {
	  std::string token = itr.key();
	  // std::cout << "token: " << token << "!" << std::endl;
	  GRADEABLE_ENUM g;
	  bool gradeable_enum_success = string_to_gradeable_enum(token,g);
          if (!gradeable_enum_success && token != "Other" && token != "rubric" && token != "Test") {
		// non grableables
		if (token == "user_id") {
			s->setUserName(j[token].get<std::string>());
		} else if (token == "legal_first_name") {
			s->setLegalFirstName(j[token].get<std::string>());
		} else if (token == "preferred_first_name") {
                  if (!j[token].is_null()) {
                    s->setPreferredFirstName(j[token].get<std::string>());
                  }
                } else if (token == "last_name") {
			s->setLastName(j[token].get<std::string>());
		} else if (token == "last_update") {
			s->setLastUpdate(j[token].get<std::string>());
		} else if (token == "registration_section") {
		  int a = j[token].get<int>();
		  if (!validSection(a)) {
		    // the "drop" section is 0 (really should be NULL)
		    if (a != 0) {
			  std::cerr << "WARNING: invalid section " << a << std::endl;
		    }
		  }
		  s->setSection(a);
		} else if (token == "default_allowed_late_days") {
<<<<<<< HEAD
                  int value = 0;
                  if (!j[token].is_null()) {
                    if (j[token].is_string()) {
                      std::string s_value = j[token].get<std::string>();
                      value = std::stoi(s_value);
                    } else {
                      value = j[token].get<int>();
                    }
                  }
                  s->setDefaultAllowedLateDays(value);
=======
                  std::string value = j[token].get<std::string>();
                  s->setDefaultAllowedLateDays(std::stoi(value));
>>>>>>> 5c758b2e
		} else if (token == "allowed_late_days") {
                  int value = j[token].get<int>();
                  s->setCurrentAllowedLateDays(value);
                } else {
            std::cout << "UNKNOWN TOKEN Y '" << token << "'" << std::endl;
			exit(0);
		}
	  } else {
	    for (json::iterator itr2 = (itr.value()).begin(); itr2 != (itr.value()).end(); itr2++) {

              //std::cout << "---------------ITR:\n " << itr->dump(4) << std::endl;
              //std::cout << "---------------ITR2:\n " << itr2->dump(4) << std::endl;

		  int which;
		  //float value;
		  bool invalid = false;

                  std::string gradeable_id = (*itr2).value("id","ERROR BAD ID");
                  std::string gradeable_name = (*itr2).value("name",gradeable_id);
		  float score = (*itr2).value("score",0.0);
		  
                  std::string other_note = (*itr2).value("text","");

		  // Search through the gradeable categories as needed to find where this item belongs
		  // (e.g. project may be prefixed by "hw", or exam may be prefixed by "test")
		  for (unsigned int i = 0; i < ALL_GRADEABLES.size(); i++) {
		    GRADEABLE_ENUM g2 = ALL_GRADEABLES[i];
		    if (GRADEABLES[g2].hasCorrespondence(gradeable_id)) {
		      g = g2;
		    }
		  }

		  if (!GRADEABLES[g].hasCorrespondence(gradeable_id)) {
			invalid = true;
			//std::cerr << "ERROR! cannot find a category for this item " << gradeable_id << std::endl;

		  } else {
			invalid = false;
			const std::pair<int,std::string>& c = GRADEABLES[g].getCorrespondence(gradeable_id);
            which = c.first;
			if (c.second == "") {
              GRADEABLES[g].setCorrespondenceName(gradeable_id,gradeable_name); 
            } else {
              assert (c.second == gradeable_name);
            }
		  }
		  
		  if (!invalid) {
			assert (which >= 0);
			assert (score >= 0.0);

                        int ldu = 0;
			if (token == "rubric") {
			  if (j[token][gradeable_id].find("days_late") != j[token][gradeable_id].end()) {
			    if (score <= 0) {
                              std::cout << "Should not be Charged a late day" << std::endl;
			    } else {
                              ldu = j[token][gradeable_id]["days_late"].get<int>();
			    }
			  }
                        }
                        
			s->setGradeableItemGrade(g,which,score,ldu,other_note);
		  }
	    }  
	  }
	}
	students.push_back(s);
  }

}


void start_table_open_file(bool full_details, 
                 const std::vector<Student*> &students, int S, int month, int day, int year,
                 enum GRADEABLE_ENUM which_gradeable_enum);

void start_table_output(bool full_details, 
                 const std::vector<Student*> &students, int S, int month, int day, int year,
                        enum GRADEABLE_ENUM which_gradeable_enum,
                 Student *sp, Student *sa, Student *sb, Student *sc, Student *sd);


void end_table(std::ofstream &ostr,  bool full_details, Student *s);



// =============================================================================================
// =============================================================================================
// =============================================================================================



void output_helper(std::vector<Student*> &students,  std::string &sort_order) {

  Student *sp = GetStudent(students,"PERFECT");
  Student *student_average = GetStudent(students,"AVERAGE");
  Student *sa = GetStudent(students,"LOWEST A-");
  Student *sb = GetStudent(students,"LOWEST B-");
  Student *sc = GetStudent(students,"LOWEST C-");
  Student *sd = GetStudent(students,"LOWEST D");
  assert (sp != NULL);
  assert (student_average != NULL);
  assert (sa != NULL);
  assert (sb != NULL);
  assert (sc != NULL);
  assert (sd != NULL);



  std::string command = "rm -f " + OUTPUT_FILE + " " + INDIVIDUAL_FILES_OUTPUT_DIRECTORY + "*html";
  system(command.c_str());




  // get todays date;
  time_t now = time(0);  
  struct tm * now2 = localtime( & now );
  int month = now2->tm_mon+1;
  int day = now2->tm_mday;
  int year = now2->tm_year+1900;


  //  std::ofstream ostr;

  //  std::stringstream ss;
  //ss << ALL_STUDENTS_OUTPUT_DIRECTORY << "output_" << month << "_" << day << "_" << year << ".html";

  //std::cout << "OPEN THIS FILE " << ss.str() << std::endl;
  //std::string summary_file = ss.str();

  start_table_open_file(true,students,-1,month,day,year,GRADEABLE_ENUM::NONE);
  start_table_output(true,students,-1,month,day,year,GRADEABLE_ENUM::NONE,
                   sp,sa,sb,sc,sd);

  int next_rank = 1;
  int last_section = -1;

  for (int S = 0; S < (int)students.size(); S++) {
    int rank = next_rank;
    if (students[S] == sp ||
        students[S] == student_average ||
        students[S] == sa ||
        students[S] == sb ||
        students[S] == sc ||
        students[S] == sd ||
        //        students[S]->getUserName() == "" ||
        !validSection(students[S]->getSection())) {
      rank = -1;
    } else {
      if (sort_order == std::string("by_section") &&
          last_section != students[S]->getSection()) {
        last_section = students[S]->getSection();
        next_rank = rank = 1;
      }
      next_rank++;
    }
    Student *this_student = students[S];
    assert (this_student != NULL);
    //output_line(ostr,0,true,this_student,rank,sp,sa,sb,sc,sd,GRADEABLE_ENUM::NONE);
  }
  
  //  ostr << "</table>\n";
  //end_table(ostr,true,NULL);
  
  //  command = "cp " + summary_file + " " + OUTPUT_FILE;
  //system(command.c_str());
  

  for (int S = 0; S < (int)students.size(); S++) {
    if (students[S]->getSection() == 0) continue;

    std::string file2 = INDIVIDUAL_FILES_OUTPUT_DIRECTORY + students[S]->getUserName() + "_message.html";
    std::ofstream ostr2(file2.c_str());
    if (students[S]->hasPriorityHelpStatus()) {
      ostr2 << "<h3>PRIORITY HELP QUEUE</h3>" << std::endl;
      priority_stream << std::left << std::setw(15) << students[S]->getSection()
                      << std::left << std::setw(15) << students[S]->getUserName() 
                      << std::left << std::setw(15) << students[S]->getFirstName() 
                      << std::left << std::setw(15) << students[S]->getLastName() << std::endl;
      
      
    }
    
    if (MAX_ICLICKER_TOTAL > 0) {
      ostr2 << "<em>recent iclicker = " << students[S]->getIClickerRecent() << " / 12.0</em>" << std::endl;
    }

    PrintExamRoomAndZoneTable(ostr2,students[S]);


    




    int prev = students[S]->getAllowedLateDays(0);

    for (int i = 1; i <= MAX_LECTURES; i++) {
      int tmp = students[S]->getAllowedLateDays(i);
      if (prev != tmp) {

        std::map<int,Date>::iterator itr = LECTURE_DATE_CORRESPONDENCES.find(i);
        if (itr == LECTURE_DATE_CORRESPONDENCES.end()) {
          //std::cout << "NO MATCH FOR LECTURE " << i << std::endl;
          //exit(0);
          continue;
        }
        Date &d = itr->second;
        //late_days_stream << students[S]->getUserName() << " " << i << " " << tmp << std::endl;
        late_days_stream << std::setw(10) << std::left << students[S]->getUserName() << " "

                         << std::setw(12) << std::left << d.getStringRep() << " " 
          
                         << std::setw(2)  << std::right << i  << " " 
                         << std::setw(2)  << std::right << tmp << std::endl;
        prev = tmp;
      }
    }
  }
    
}

    
// =============================================================================================
// =============================================================================================
// =============================================================================================

void load_bonus_late_day(std::vector<Student*> &students, 
                         int which_lecture,
                         std::string bonus_late_day_file) {

  std::ifstream istr(bonus_late_day_file.c_str());
  if (!istr.good()) {
    std::cerr << "ERROR!  could not open " << bonus_late_day_file << std::endl;
    exit(1);
  }

  std::string username;
  while (istr >> username) {
    Student *s = GetStudent(students,username);
    if (s == NULL) {
      std::cerr << "ERROR!  bad username " << username << std::endl;
      exit(1);
    } else {
      s->add_bonus_late_day(which_lecture);
    }
  } 

}


int main(int argc, char* argv[]) {

  std::string sort_order = "by_overall";

  if (argc > 1) {
    assert (argc == 2);
    sort_order = argv[1];
  }

  std::vector<Student*> students;  
  processcustomizationfile(students,false);

  // ======================================================================
  // LOAD ALL THE STUDENT DATA
  load_student_grades(students);

  if (BONUS_FILE != "") {
    load_bonus_late_day(students,BONUS_WHICH_LECTURE,BONUS_FILE);
  }

  // ======================================================================
  // MAKE FAKE STUDENTS FOR THE CURVES
  processcustomizationfile(students,true); 


  // ======================================================================
  // SUGGEST CURVES

  suggest_curves(students);


  // ======================================================================
  // SORT
  std::sort(students.begin(),students.end(),by_overall);


  if (sort_order == std::string("by_overall")) {
    std::sort(students.begin(),students.end(),by_overall);
  } else if (sort_order == std::string("by_name")) {
    std::sort(students.begin(),students.end(),by_name);
  } else if (sort_order == std::string("by_section")) {
    std::sort(students.begin(),students.end(),by_section);
  } else if (sort_order == std::string("by_zone")) {

    DISPLAY_INSTRUCTOR_NOTES = false;
    DISPLAY_EXAM_SEATING = true;
    DISPLAY_MOSS_DETAILS = false;
    DISPLAY_FINAL_GRADE = false;
    DISPLAY_GRADE_SUMMARY = false;
    DISPLAY_GRADE_DETAILS = false;
    DISPLAY_ICLICKER = false;

    std::sort(students.begin(),students.end(),by_name);

  } else if (sort_order == std::string("by_iclicker")) {
    std::sort(students.begin(),students.end(),by_iclicker);

    DISPLAY_ICLICKER = true;

  } else if (sort_order == std::string("by_test_and_exam")) {
    std::sort(students.begin(),students.end(),by_test_and_exam);

  } else {
    assert (sort_order.size() > 3);
    GRADEABLE_ENUM g;
    // take off "by_"
    std::string tmp = sort_order.substr(3,sort_order.size()-3);
    bool success = string_to_gradeable_enum(tmp,g);
    if (success) {
      std::sort(students.begin(),students.end(), GradeableSorter(g) );
    }
    else {
      std::cerr << "UNKNOWN SORT OPTION " << sort_order << std::endl;
      std::cerr << "  Usage: " << argv[0] << " [ by_overall | by_name | by_section | by_zone | by_iclicker | by_lab | by_exercise | by_reading | by_hw | by_test | by_exam | by_test_and_exam ]" << std::endl;
      exit(1);
    }
  }



  // ======================================================================
  // COUNT

  for (unsigned int s = 0; s < students.size(); s++) {

    Student *this_student = students[s];

    if (this_student->getLastName() == "" || this_student->getFirstName() == "") {
      continue;
    }
    if (this_student->getAudit()) {
      auditors++;
      continue;
    }

    Student *sd = GetStudent(students,"LOWEST D");

    if (validSection(this_student->getSection())) {
      std::string student_grade = this_student->grade(false,sd);
      grade_counts[student_grade]++;
      grade_avg[student_grade]+=this_student->overall();
    } else {
      dropped++;
    }
    if (GRADEABLES[GRADEABLE_ENUM::EXAM].getCount() != 0) {
      if (this_student->getGradeableItemGrade(GRADEABLE_ENUM::EXAM,GRADEABLES[GRADEABLE_ENUM::EXAM].getCount()-1).getValue() > 0) {
        took_final++;
      }
    }

  }

  int runningtotal = 0;
  for (std::map<Grade,int>::iterator itr = grade_counts.begin(); 
       itr != grade_counts.end(); itr++) {
    runningtotal += itr->second;

    grade_avg[itr->first] /= float(itr->second);
  }

  // ======================================================================
  // OUTPUT

  output_helper(students,sort_order);

}


void suggest_curves(std::vector<Student*> &students) {

  Student *student_average  = GetStudent(students,"AVERAGE");

  for (unsigned int i = 0; i < ALL_GRADEABLES.size(); i++) {
    GRADEABLE_ENUM g = ALL_GRADEABLES[i];

    for (int i = 0; i < GRADEABLES[g].getCount(); i++) {
      
      std::string gradeable_id = GRADEABLES[g].getID(i);
      if (gradeable_id == "") continue;
      
      const std::string& gradeable_name = GRADEABLES[g].getCorrespondence(gradeable_id).second;
      
      std::cout << gradeable_to_string(g) << " " << gradeable_id << " " << gradeable_name/* << " statistics & suggested curve"*/ << std::endl;
      std::vector<float> scores;
      
      std::map<int, int> section_counts;
      
      for (unsigned int S = 0; S < students.size(); S++) {
        if (students[S]->getSection() > 0 && students[S]->getGradeableItemGrade(g,i).getValue() > 0) {
          scores.push_back(students[S]->getGradeableItemGrade(g,i).getValue());
          section_counts[students[S]->getSection()]++;
        }
      }
      if (scores.size() > 0) {
        //std::cout << "   " << scores.size() << " submitted" << std::endl;
        std::sort(scores.begin(),scores.end());
        float sum = 0;
        for (unsigned int i = 0; i < scores.size(); i++) {
          sum+=scores[i];
        }
        float average = sum / float(scores.size());
        std::cout << "    average=" << std::setprecision(2) << std::fixed << average;

        student_average->setGradeableItemGrade(g,i,average);

        sum = 0;
        for (unsigned int i = 0; i < scores.size(); i++) {
          sum+=(average-scores[i])*(average-scores[i]);
        }
        float stddev = sqrt(sum/float(scores.size()));
        std::cout << "    stddev=" << std::setprecision(2) << std::fixed << stddev;

        std::cout << "    suggested curve:";
        
        std::cout << "    A- cutoff=" << scores[int(0.70*scores.size())];
        std::cout << "    B- cutoff=" << scores[int(0.45*scores.size())];
        std::cout << "    C- cutoff=" << scores[int(0.20*scores.size())];
        std::cout << "    D  cutoff=" << scores[int(0.10*scores.size())];
        std::cout << std::endl;
      }
      
      
      int total = 0;
      std::cout << "   ";
      for (std::map<int,int>::iterator itr = section_counts.begin(); itr != section_counts.end(); itr++) {
        std::cout << " sec#" << itr->first << "=" << itr->second << "  ";
        total += itr->second;
      }
      std::cout << "  TOTAL = " << total << std::endl;
      
      
    }
  }
}

// =============================================================================================
// =============================================================================================
// =============================================================================================
<|MERGE_RESOLUTION|>--- conflicted
+++ resolved
@@ -82,7 +82,7 @@
 
 std::string sectionName(int section) {
   std::map<int,std::string>::const_iterator itr = sectionNames.find(section);
-  if (itr == sectionNames.end()) 
+  if (itr == sectionNames.end())
     return "NONE";
   return itr->second;
 }
@@ -130,7 +130,7 @@
 
 
 //====================================================================
-// sorting routines 
+// sorting routines
 
 
 bool by_overall(const Student* s1, const Student* s2) {
@@ -139,7 +139,7 @@
 
   if (s1 == AVERAGE_STUDENT_POINTER) return true;
   if (s2 == AVERAGE_STUDENT_POINTER) return false;
-  
+
   if (s1_overall > s2_overall+0.0001) return true;
   if (fabs (s1_overall - s2_overall) < 0.0001 &&
       s1->getSection() == 0 &&
@@ -153,13 +153,13 @@
 bool by_test_and_exam(const Student* s1, const Student* s2) {
   float val1 = s1->GradeablePercent(GRADEABLE_ENUM::TEST) + s1->GradeablePercent(GRADEABLE_ENUM::EXAM);
   float val2 = s2->GradeablePercent(GRADEABLE_ENUM::TEST) + s2->GradeablePercent(GRADEABLE_ENUM::EXAM);
-  
+
   if (val1 > val2) return true;
   if (fabs (val1-val2) < 0.0001 &&
       s1->getSection() == 0 &&
       s2->getSection() != 0)
     return true;
-  
+
   return false;
 }
 
@@ -209,7 +209,7 @@
 
 
 // sorting function for letter grades
-bool operator< (const Grade &a, const Grade &b) {  
+bool operator< (const Grade &a, const Grade &b) {
   if (a.value == b.value) return false;
 
   if (a.value == "A") return true;
@@ -281,7 +281,7 @@
   if (s == "instructor_note")       { return_value = GRADEABLE_ENUM::NOTE;              return true;  }
   if (s == "note")                  { return_value = GRADEABLE_ENUM::NOTE;              return true;  }
 
-  if (s == "None" || s == "none" || 
+  if (s == "None" || s == "none" ||
       s == "None (for Practice Only)")  { return_value = GRADEABLE_ENUM::NOTE;              return true;  }
   return false;
 }
@@ -300,11 +300,11 @@
       istr.getline(line,MAX_STRING_LENGTH);
 
     } else if (token.size() > 4 && token.substr(0,4) == "num_") {
-      
+
       GRADEABLE_ENUM g;
       // also take 's' off the end
       bool success = string_to_gradeable_enum(token.substr(4,token.size()-5),g);
-      
+
       if (success) {
         gradeable_helper(istr,g);
 
@@ -356,7 +356,7 @@
       char line[MAX_STRING_LENGTH];
       istr.getline(line,MAX_STRING_LENGTH);
     } else if (token == "use") {
-      
+
       istr >> token;
 
       if (token == "late_day_penalty") {
@@ -411,29 +411,29 @@
 
 
 #if 0
-    ostr 
-      << std::left << std::setw(15) << students[i]->getLastName() 
-      << std::left << std::setw(13) << students[i]->getFirstName() 
+    ostr
+      << std::left << std::setw(15) << students[i]->getLastName()
+      << std::left << std::setw(13) << students[i]->getFirstName()
       << std::left << std::setw(12) << students[i]->getUserName()
       << std::left << std::setw(12) << room
       << std::left << std::setw(10) << zone
       << std::endl;
 
-    ostr 
+    ostr
       << students[i]->getLastName() << ","
       << students[i]->getFirstName() << ","
       << students[i]->getUserName() << std::endl;
 
 #else
 
-    ostr 
+    ostr
       << students[i]->getSection()   << "\t"
       << students[i]->getLastName()     << "\t"
       << students[i]->getFirstName() << "\t"
       << students[i]->getUserName()  << "\t"
-      //<< foo 
+      //<< foo
       << std::endl;
- 
+
 #endif
   }
 
@@ -468,7 +468,7 @@
 
     PERFECT_STUDENT_POINTER = perfect;
     AVERAGE_STUDENT_POINTER = student_average;
-  } 
+  }
 
 
   std::ifstream istr(CUSTOMIZATION_FILE.c_str());
@@ -497,9 +497,9 @@
       istr >> section >> section_name;
       if (students_loaded == false) {
         std::cout << "MAKE ASSOCIATION " << section << " " << section_name << std::endl;
-        assert (!validSection(section)); 
+        assert (!validSection(section));
         sectionNames[section] = section_name;
-        
+
         static int counter = 0;
         if (sectionColors.find(section_name) == sectionColors.end()) {
           if (counter == 0) {
@@ -515,11 +515,11 @@
           } else if (counter == 5) {
             sectionColors[section_name] = "ffaaff"; // lt magenta
           } else if (counter == 6) {
-            sectionColors[section_name] = "88ccff"; // blue 
+            sectionColors[section_name] = "88ccff"; // blue
           } else if (counter == 7) {
-            sectionColors[section_name] = "cc88ff"; // purple 
+            sectionColors[section_name] = "cc88ff"; // purple
           } else if (counter == 8) {
-            sectionColors[section_name] = "88ffcc"; // mint 
+            sectionColors[section_name] = "88ffcc"; // mint
           } else if (counter == 9) {
             sectionColors[section_name] = "ccff88"; // yellow green
           } else if (counter == 10) {
@@ -539,7 +539,7 @@
           } else if (counter == 17) {
             sectionColors[section_name] = "ff6666"; // red
           } else {
-            sectionColors[section_name] = "aaaaaa"; // grey 
+            sectionColors[section_name] = "aaaaaa"; // grey
           }
           counter++;
         }
@@ -692,7 +692,7 @@
     } else if (token.size() > 4 && token.substr(0,4) == "num_") {
       char line[MAX_STRING_LENGTH];
       istr.getline(line,MAX_STRING_LENGTH);
-      
+
     } else if (token == "use") {
 
       char line[MAX_STRING_LENGTH];
@@ -747,7 +747,7 @@
 
         std::cout << "TOKEN IS EXAM SEATING" << std::endl;
         istr >> token >> token2;
-        
+
         LoadExamSeatingFile(token,token2,students);
 
         MakeRosterFile(students);
@@ -758,33 +758,33 @@
 
       GRADEABLE_ENUM g;
       bool success = string_to_gradeable_enum(token,g);
-      
+
       if (success) {
-        
+
         char gradesline[1000];
         istr.getline(gradesline,1000);
-        
+
         std::stringstream ss(gradesline);
 
 
-        if (g == GRADEABLE_ENUM::HOMEWORK ||  
-            g == GRADEABLE_ENUM::ASSIGNMENT ||      
-            g == GRADEABLE_ENUM::PROBLEM_SET ||     
-            g == GRADEABLE_ENUM::QUIZ ||            
-            g == GRADEABLE_ENUM::TEST ||            
-            g == GRADEABLE_ENUM::EXAM ||            
-            g == GRADEABLE_ENUM::EXERCISE ||        
+        if (g == GRADEABLE_ENUM::HOMEWORK ||
+            g == GRADEABLE_ENUM::ASSIGNMENT ||
+            g == GRADEABLE_ENUM::PROBLEM_SET ||
+            g == GRADEABLE_ENUM::QUIZ ||
+            g == GRADEABLE_ENUM::TEST ||
+            g == GRADEABLE_ENUM::EXAM ||
+            g == GRADEABLE_ENUM::EXERCISE ||
             g == GRADEABLE_ENUM::LECTURE_EXERCISE ||
-            g == GRADEABLE_ENUM::READING ||         
-            g == GRADEABLE_ENUM::LAB ||             
-            g == GRADEABLE_ENUM::RECITATION ||      
-            g == GRADEABLE_ENUM::PROJECT ||         
+            g == GRADEABLE_ENUM::READING ||
+            g == GRADEABLE_ENUM::LAB ||
+            g == GRADEABLE_ENUM::RECITATION ||
+            g == GRADEABLE_ENUM::PROJECT ||
             g == GRADEABLE_ENUM::PARTICIPATION) {
 
           ss >> which_token;
-          
+
           assert (!GRADEABLES[g].hasCorrespondence(which_token));
-          
+
           which = GRADEABLES[g].setCorrespondence(which_token);
 
         } else {
@@ -803,9 +803,9 @@
         b_score = 0.8*p_score;
         c_score = 0.7*p_score;
         d_score = 0.6*p_score;
-        
+
         ss >> a_score >> b_score >> c_score >> d_score;
-        
+
         assert (p_score >= a_score &&
                 a_score >= b_score &&
                 b_score >= c_score &&
@@ -824,7 +824,7 @@
 
     }
   }
-  
+
   if (students_loaded == false) {
     //    students.push_back(blank);
     students.push_back(perfect);
@@ -849,11 +849,11 @@
   Student *student_average = GetStudent(students,"AVERAGE");
   assert (student_average != NULL);
 
-  
+
   std::string command2 = "ls -1 " + RAW_DATA_DIRECTORY + "*.json > files_json.txt";
 
   system(command2.c_str());
-  
+
   std::ifstream files_istr("files_json.txt");
   assert(files_istr);
   std::string filename;
@@ -862,9 +862,9 @@
 	std::ifstream istr(filename.c_str());
 	assert(istr);
 	Student *s = new Student();
-	
+
 	count++;
-	
+
 	json j;
 	j << istr;
 
@@ -897,7 +897,6 @@
 		  }
 		  s->setSection(a);
 		} else if (token == "default_allowed_late_days") {
-<<<<<<< HEAD
                   int value = 0;
                   if (!j[token].is_null()) {
                     if (j[token].is_string()) {
@@ -908,10 +907,6 @@
                     }
                   }
                   s->setDefaultAllowedLateDays(value);
-=======
-                  std::string value = j[token].get<std::string>();
-                  s->setDefaultAllowedLateDays(std::stoi(value));
->>>>>>> 5c758b2e
 		} else if (token == "allowed_late_days") {
                   int value = j[token].get<int>();
                   s->setCurrentAllowedLateDays(value);
@@ -932,7 +927,7 @@
                   std::string gradeable_id = (*itr2).value("id","ERROR BAD ID");
                   std::string gradeable_name = (*itr2).value("name",gradeable_id);
 		  float score = (*itr2).value("score",0.0);
-		  
+
                   std::string other_note = (*itr2).value("text","");
 
 		  // Search through the gradeable categories as needed to find where this item belongs
@@ -953,12 +948,12 @@
 			const std::pair<int,std::string>& c = GRADEABLES[g].getCorrespondence(gradeable_id);
             which = c.first;
 			if (c.second == "") {
-              GRADEABLES[g].setCorrespondenceName(gradeable_id,gradeable_name); 
+              GRADEABLES[g].setCorrespondenceName(gradeable_id,gradeable_name);
             } else {
               assert (c.second == gradeable_name);
             }
 		  }
-		  
+
 		  if (!invalid) {
 			assert (which >= 0);
 			assert (score >= 0.0);
@@ -973,10 +968,10 @@
 			    }
 			  }
                         }
-                        
+
 			s->setGradeableItemGrade(g,which,score,ldu,other_note);
 		  }
-	    }  
+	    }
 	  }
 	}
 	students.push_back(s);
@@ -985,11 +980,11 @@
 }
 
 
-void start_table_open_file(bool full_details, 
+void start_table_open_file(bool full_details,
                  const std::vector<Student*> &students, int S, int month, int day, int year,
                  enum GRADEABLE_ENUM which_gradeable_enum);
 
-void start_table_output(bool full_details, 
+void start_table_output(bool full_details,
                  const std::vector<Student*> &students, int S, int month, int day, int year,
                         enum GRADEABLE_ENUM which_gradeable_enum,
                  Student *sp, Student *sa, Student *sb, Student *sc, Student *sd);
@@ -1029,7 +1024,7 @@
 
 
   // get todays date;
-  time_t now = time(0);  
+  time_t now = time(0);
   struct tm * now2 = localtime( & now );
   int month = now2->tm_mon+1;
   int day = now2->tm_mday;
@@ -1074,13 +1069,13 @@
     assert (this_student != NULL);
     //output_line(ostr,0,true,this_student,rank,sp,sa,sb,sc,sd,GRADEABLE_ENUM::NONE);
   }
-  
+
   //  ostr << "</table>\n";
   //end_table(ostr,true,NULL);
-  
+
   //  command = "cp " + summary_file + " " + OUTPUT_FILE;
   //system(command.c_str());
-  
+
 
   for (int S = 0; S < (int)students.size(); S++) {
     if (students[S]->getSection() == 0) continue;
@@ -1090,13 +1085,13 @@
     if (students[S]->hasPriorityHelpStatus()) {
       ostr2 << "<h3>PRIORITY HELP QUEUE</h3>" << std::endl;
       priority_stream << std::left << std::setw(15) << students[S]->getSection()
-                      << std::left << std::setw(15) << students[S]->getUserName() 
-                      << std::left << std::setw(15) << students[S]->getFirstName() 
+                      << std::left << std::setw(15) << students[S]->getUserName()
+                      << std::left << std::setw(15) << students[S]->getFirstName()
                       << std::left << std::setw(15) << students[S]->getLastName() << std::endl;
-      
-      
-    }
-    
+
+
+    }
+
     if (MAX_ICLICKER_TOTAL > 0) {
       ostr2 << "<em>recent iclicker = " << students[S]->getIClickerRecent() << " / 12.0</em>" << std::endl;
     }
@@ -1104,7 +1099,7 @@
     PrintExamRoomAndZoneTable(ostr2,students[S]);
 
 
-    
+
 
 
 
@@ -1125,23 +1120,23 @@
         //late_days_stream << students[S]->getUserName() << " " << i << " " << tmp << std::endl;
         late_days_stream << std::setw(10) << std::left << students[S]->getUserName() << " "
 
-                         << std::setw(12) << std::left << d.getStringRep() << " " 
-          
-                         << std::setw(2)  << std::right << i  << " " 
+                         << std::setw(12) << std::left << d.getStringRep() << " "
+
+                         << std::setw(2)  << std::right << i  << " "
                          << std::setw(2)  << std::right << tmp << std::endl;
         prev = tmp;
       }
     }
   }
-    
-}
-
-    
+
+}
+
+
 // =============================================================================================
 // =============================================================================================
 // =============================================================================================
 
-void load_bonus_late_day(std::vector<Student*> &students, 
+void load_bonus_late_day(std::vector<Student*> &students,
                          int which_lecture,
                          std::string bonus_late_day_file) {
 
@@ -1160,7 +1155,7 @@
     } else {
       s->add_bonus_late_day(which_lecture);
     }
-  } 
+  }
 
 }
 
@@ -1174,7 +1169,7 @@
     sort_order = argv[1];
   }
 
-  std::vector<Student*> students;  
+  std::vector<Student*> students;
   processcustomizationfile(students,false);
 
   // ======================================================================
@@ -1187,7 +1182,7 @@
 
   // ======================================================================
   // MAKE FAKE STUDENTS FOR THE CURVES
-  processcustomizationfile(students,true); 
+  processcustomizationfile(students,true);
 
 
   // ======================================================================
@@ -1278,7 +1273,7 @@
   }
 
   int runningtotal = 0;
-  for (std::map<Grade,int>::iterator itr = grade_counts.begin(); 
+  for (std::map<Grade,int>::iterator itr = grade_counts.begin();
        itr != grade_counts.end(); itr++) {
     runningtotal += itr->second;
 
@@ -1301,17 +1296,17 @@
     GRADEABLE_ENUM g = ALL_GRADEABLES[i];
 
     for (int i = 0; i < GRADEABLES[g].getCount(); i++) {
-      
+
       std::string gradeable_id = GRADEABLES[g].getID(i);
       if (gradeable_id == "") continue;
-      
+
       const std::string& gradeable_name = GRADEABLES[g].getCorrespondence(gradeable_id).second;
-      
+
       std::cout << gradeable_to_string(g) << " " << gradeable_id << " " << gradeable_name/* << " statistics & suggested curve"*/ << std::endl;
       std::vector<float> scores;
-      
+
       std::map<int, int> section_counts;
-      
+
       for (unsigned int S = 0; S < students.size(); S++) {
         if (students[S]->getSection() > 0 && students[S]->getGradeableItemGrade(g,i).getValue() > 0) {
           scores.push_back(students[S]->getGradeableItemGrade(g,i).getValue());
@@ -1338,15 +1333,15 @@
         std::cout << "    stddev=" << std::setprecision(2) << std::fixed << stddev;
 
         std::cout << "    suggested curve:";
-        
+
         std::cout << "    A- cutoff=" << scores[int(0.70*scores.size())];
         std::cout << "    B- cutoff=" << scores[int(0.45*scores.size())];
         std::cout << "    C- cutoff=" << scores[int(0.20*scores.size())];
         std::cout << "    D  cutoff=" << scores[int(0.10*scores.size())];
         std::cout << std::endl;
       }
-      
-      
+
+
       int total = 0;
       std::cout << "   ";
       for (std::map<int,int>::iterator itr = section_counts.begin(); itr != section_counts.end(); itr++) {
@@ -1354,8 +1349,8 @@
         total += itr->second;
       }
       std::cout << "  TOTAL = " << total << std::endl;
-      
-      
+
+
     }
   }
 }
