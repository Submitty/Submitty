--- conflicted
+++ resolved
@@ -243,13 +243,8 @@
     gcd_component_comment character varying NOT NULL,
     gcd_grader_id character varying(255) NOT NULL,
     gcd_graded_version integer,
-<<<<<<< HEAD
     gcd_grade_time timestamp(6) without time zone NOT NULL
     -- CONSTRAINT gradeable_component_data_check CHECK (check_valid_score(gcd_score, gc_id)) -
-=======
-    gcd_grade_time timestamp(6) with time zone NOT NULL,
-    CONSTRAINT gradeable_component_data_check CHECK (check_valid_score(gcd_score, gc_id))
->>>>>>> 1bc76e54
 );
 
 
