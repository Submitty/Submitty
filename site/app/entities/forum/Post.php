--- conflicted
+++ resolved
@@ -9,10 +9,7 @@
 use Doctrine\DBAL\Types\Types;
 use Doctrine\ORM\Mapping as ORM;
 use app\repositories\forum\PostRepository;
-<<<<<<< HEAD
-=======
 use app\entities\UserEntity;
->>>>>>> 6ae8b325
 
 #[ORM\Entity(repositoryClass: PostRepository::class)]
 #[ORM\Table(name: "posts")]
@@ -31,12 +28,6 @@
     #[ORM\JoinColumn(name: "thread_id", referencedColumnName: "id", nullable: false)]
     protected Thread $thread;
 
-<<<<<<< HEAD
-    public function getThread(): Thread {
-        return $this->thread;
-    }
-=======
->>>>>>> 6ae8b325
 
     #[ORM\ManyToOne(targetEntity: Post::class, inversedBy: "children")]
     #[ORM\JoinColumn(name: "parent_id", referencedColumnName: "id")]
@@ -52,30 +43,14 @@
     #[ORM\JoinColumn(name: "author_user_id", referencedColumnName: "user_id", nullable: false)]
     protected UserEntity $author;
 
-    public function getAuthorUserId(): string {
-        return $this->author_user_id;
-    }
-
     #[ORM\Column(type: Types::TEXT)]
     protected string $content;
-
-    public function getContent(): string {
-        return $this->content;
-    }
 
     #[ORM\Column(type: Types::DATETIMETZ_MUTABLE)]
     protected DateTime $timestamp;
 
-    public function getTimestamp(): DateTime {
-        return $this->timestamp;
-    }
-
     #[ORM\Column(type: Types::BOOLEAN)]
     protected bool $anonymous;
-
-    public function getAnonymous(): bool {
-        return $this->anonymous;
-    }
 
     #[ORM\Column(type: Types::BOOLEAN)]
     protected bool $deleted;
@@ -99,19 +74,6 @@
     protected Collection $history;
 
     /**
-<<<<<<< HEAD
-     * @return Collection<PostHistory>
-     */
-    public function getHistory(): Collection {
-        return $this->history;
-    }
-
-    /**
-     * @var Collection<PostAttachment>
-     */
-    #[ORM\OneToMany(mappedBy: "post", targetEntity: PostAttachment::class)]
-    protected Collection $attachments;
-=======
      * @var Collection<PostAttachment>
      */
     #[ORM\OneToMany(mappedBy: "post", targetEntity: PostAttachment::class)]
@@ -192,7 +154,6 @@
     public function getHistory(): Collection {
         return $this->history;
     }
->>>>>>> 6ae8b325
 
     /**
      * @return Collection<PostAttachment>
@@ -200,8 +161,6 @@
     public function getAttachments(): Collection {
         return $this->attachments;
     }
-<<<<<<< HEAD
-=======
 
     /**
      * @return Collection<UserEntity>
@@ -225,5 +184,4 @@
             return $x->getEditTimestamp();
         })->toArray());
     }
->>>>>>> 6ae8b325
 }