{% import 'functions/Badge.twig' as Badge %}

{% if num_visible_testcases == 0 %}
   {% if incomplete_autograding %}
      <h4>Autograding Results Incomplete</h4>
   {% else %}
      <h4>No Autograding for this Gradeable</h4>
   {% endif %}
{% endif %}

{% if show_hidden_breakdown and hidden_earned >= hidden_max and hidden_max > 0 %}
    <canvas id="confetti_canvas"></canvas>
{% elseif nonhidden_earned >= nonhidden_max and nonhidden_max > 0 %}
    <canvas id="confetti_canvas"></canvas>
{% endif %}

{% if num_visible_testcases > 0 and incomplete_autograding == false %}
    {% if num_visible_testcases > 0 %}
        {# check if instructor grades exist and change title, display hidden points when TA grades are released (if hidden tests exist) #}


        <div class="box submission-page-total-header key_to_click" tabindex="0"
            {% if nonhidden_earned >= nonhidden_max and nonhidden_max > 0 %}
                onclick="addConfetti();"
                style="cursor:pointer;"
            {% endif %}
         >

            <div class="box-title-total">
                {{ Badge.render(nonhidden_earned, nonhidden_max, false) }}
                <h4>Autograding Total {% if show_hidden_breakdown %} <i>(Without Hidden Points)</i>{% endif %}</h4>
            </div>
        </div>
        {% if show_hidden_breakdown %}
            <div class="box submission-page-total-header key_to_click" tabindex="0"
                {% if hidden_earned >= hidden_max and hidden_max > 0 %}
                    onclick="addConfetti();"
                    style="cursor:pointer;"
                {% endif %}
            >
                <div class="box-title-total">
                    {{ Badge.render(hidden_earned, hidden_max, false) }}
                    <h4>Autograding Total <i>(With Hidden Points)</i></h4>
                </div>
            </div>
        {% endif %}
    {% endif %}

    {% if hide_version_and_test_details == false %}
        {% if not incomplete_autograding %}
<<<<<<< HEAD
            {% for testcase in testcases %}
                {% if testcase.can_view %}
                    {% set can_view = (not testcase.hidden or show_hidden) %}
                    {% set can_view_details = (not testcase.hidden or show_hidden_details and show_hidden) %}
=======
            {% for testcase in testcases|filter((testcase) => testcase.can_view) %}
                {% set can_view = (not testcase.hidden or show_hidden) %}
                {% set can_view_details = (not testcase.hidden or ((show_hidden_details or testcase.release_hidden_details) and show_hidden)) %}
>>>>>>> 813a73fe

                    <div class="box" {{ testcase.hidden and show_hidden ? "style='background-color:var(--standard-hover-light-gray);'" : "" }}>
                        <div id='tc_{{ loop.index0 }}' class="box-title key_to_click" tabindex="0"

                                {% if can_view_details and testcase.has_extra_results %}
                                    style="cursor: pointer"
                                    onclick="loadTestcaseOutput('testcase_{{ loop.index0 }}', '{{ gradeable_id }}', '{{ submitter_id }}', '{{ loop.index0 }}', {{ display_version }});"
                                {% endif %}
                        >

                            {# Details button #}
                            {% if testcase.has_extra_results and can_view_details %}
                                <span class="loading-tools" id="details_tc_{{ loop.index0 }}" style="float:right">
                                <span class="loading-tools-hide" style="color: var(--standard-deep-blue); text-decoration: underline;" hidden>
                                    Hide Details
                                </span>
                                <span class="loading-tools-show" style="color: var(--standard-deep-blue); text-decoration: underline;">
                                    Show Details
                                </span>
                                <span class="loading-tools-in-progress" aria-label="Loading Details for {{testcase.name}}" hidden>
                                    <i class="fas fa-circle-notch fa-spin save-button"></i>Loading...
                                </span>
                            </span>
                            {% endif %}
                            {# /Details button #}

                            {# Badge #}
                            {% if testcase.has_points %}
                                {% if not testcase.hidden or show_hidden %}
                                    {{ Badge.render(testcase.points, testcase.points_total, testcase.extra_credit) }}
                                {% else %}
                                    <div class="badge">
                                        Hidden
                                    </div>
                                {% endif %}
                            {% elseif has_badges %}
                                <div class="no-badge"></div>
                            {% endif %}
                            {# /Badge #}

                            <h4>
                                {% if testcase.hidden %}
                                    HIDDEN:
                                {% endif %}
                                {{ testcase.name }}
                                &nbsp;&nbsp;&nbsp;
                                <code>{{ testcase.details }}</code>
                                &nbsp;&nbsp;
                                {% if testcase.extra_credit %}
                                    <span class='italics' style="color: var(--extra-credit-blue);">Extra Credit</span>
                                {% endif %}
                                &nbsp;&nbsp;
                                {% if can_view and testcase.view_testcase_message %}
                                    <span class='red-message'>{{ testcase.testcase_message }}</span>
                                {% endif %}
                            </h4>
                        </div>

                        {% if testcase.has_extra_results and can_view %}
                            <div id="testcase_{{ loop.index0 }}" style="display:{{ num_visible_testcases == 0 ? "block" : "none" }};"></div>
                        {% endif %}
                    </div>
                {% endif %}
            {% endfor %}
        {% endif %}
    {% endif %}
{% endif %}<|MERGE_RESOLUTION|>--- conflicted
+++ resolved
@@ -48,16 +48,10 @@
 
     {% if hide_version_and_test_details == false %}
         {% if not incomplete_autograding %}
-<<<<<<< HEAD
             {% for testcase in testcases %}
                 {% if testcase.can_view %}
                     {% set can_view = (not testcase.hidden or show_hidden) %}
-                    {% set can_view_details = (not testcase.hidden or show_hidden_details and show_hidden) %}
-=======
-            {% for testcase in testcases|filter((testcase) => testcase.can_view) %}
-                {% set can_view = (not testcase.hidden or show_hidden) %}
-                {% set can_view_details = (not testcase.hidden or ((show_hidden_details or testcase.release_hidden_details) and show_hidden)) %}
->>>>>>> 813a73fe
+                    {% set can_view_details = (not testcase.hidden or ((show_hidden_details or testcase.release_hidden_details) and show_hidden)) %}
 
                     <div class="box" {{ testcase.hidden and show_hidden ? "style='background-color:var(--standard-hover-light-gray);'" : "" }}>
                         <div id='tc_{{ loop.index0 }}' class="box-title key_to_click" tabindex="0"
