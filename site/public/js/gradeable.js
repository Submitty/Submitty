--- conflicted
+++ resolved
@@ -226,14 +226,10 @@
             'grader_id': grader_id,
             'component_version_conflict': componentVersionConflict,
             'peer_component' : component.peer,
-<<<<<<< HEAD
             'allow_custom_marks' : allowCustomMarks,
             'ta_grading_peer': taGradingPeer,
-
-=======
             'itempool_id': itempool_items.hasOwnProperty(component.id) ? itempool_items[component.id] : '',
             'ta_grading_peer': taGradingPeer
->>>>>>> 1e6f71e4
         }));
     });
 }
