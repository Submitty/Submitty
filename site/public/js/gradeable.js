/**
 * The number of decimal places to show to the user
 * @type {int}
 */
DECIMAL_PRECISION = 3;

var itempool_items = {};

/**
 * Asynchronously load all of the templates
 * @return {Promise}
 */
function loadTemplates() {
    let templates = [
        {id: 'GradingGradeable', href: '/templates/grading/GradingGradeable.twig'},
        {id: 'PeerGradeable', href: '/templates/grading/PeerGradeable.twig'},
        {id: 'EditGradeable', href: '/templates/grading/EditGradeable.twig'},
        {id: 'Gradeable', href: "/templates/grading/Gradeable.twig"},
        {id: 'GradingComponent', href: "/templates/grading/GradingComponent.twig"},
        {id: 'GradingComponentHeader', href: "/templates/grading/GradingComponentHeader.twig"},
        {id: 'EditComponent', href: '/templates/grading/EditComponent.twig'},
        {id: 'EditComponentHeader', href: '/templates/grading/EditComponentHeader.twig'},
        {id: 'Component', href: "/templates/grading/Component.twig"},
        {id: 'Mark', href: "/templates/grading/Mark.twig"},
        {id: 'OverallComment', href: "/templates/grading/OverallComment.twig"},
        {id: 'TotalScoreBox', href: "/templates/grading/TotalScoreBox.twig"},
        {id: 'ConflictMarks', href: "/templates/grading/ConflictMarks.twig"},
        {id: 'RubricTotalBox', href: "/templates/grading/RubricTotalBox.twig"},
    ];
    let promises = [];
    templates.forEach(function (template) {
        promises.push(new Promise(function (resolve, reject) {
            Twig.twig({
                id: template.id,
                href: template.href,
                allowInlineIncludes: true,
                async: true,
                error: function () {
                    reject();
                },
                load: function () {
                    resolve();
                }
            });
        }));
    });
    return Promise.all(promises);
}

/**
 * Calculates the score of a graded component
 * @param {Object} component
 * @param {Object} graded_component
 * @return {number}
 */
function calculateGradedComponentTotalScore(component, graded_component) {
    let markCount = 0;

    // Calculate the total
    let total = component.default;
    if (graded_component.custom_mark_selected) {
        total += graded_component.custom_mark_selected && !isNaN(graded_component.score) ? graded_component.score : 0.0;
        markCount++;
    }
    component.marks.forEach(function (mark) {
        if (graded_component.mark_ids.includes(mark.id)) {
            total += mark.points;
            markCount++;
        }
    });

    // If there were no marks earned, then there is no 'total'
    if (markCount === 0) {
        return undefined;
    }

    // Then clamp it in range
    return Math.min(component.upper_clamp, Math.max(total, component.lower_clamp));
}

function prepGradedComponent(component, graded_component) {
    if (graded_component === undefined) {
        return undefined;
    }

    // The custom mark selected property isn't set
    if (graded_component.custom_mark_selected === undefined) {
        graded_component.custom_mark_selected = graded_component.comment !== '';
    }

    // Calculate the total score
    if (graded_component.total_score === undefined) {
        graded_component.total_score = calculateGradedComponentTotalScore(component, graded_component);
    }

    // Unset blank properties
    if (graded_component.grader_id === '') {
        graded_component.grader_id = undefined;
    }

    // Check if verifier exists
    if (graded_component.verifier_id === '') {
        graded_component.verifier_id = undefined;
    }

    return graded_component;
}
/**
 * Asynchronously render a gradeable using the passed data
 * Note: Call 'loadTemplates' first
 * @param {string} grader_id
 * @param {Object} gradeable
 * @param {Object} graded_gradeable
 * @param {boolean} grading_disabled
 * @param {boolean} canVerifyGraders
 * @param {int} displayVersion
 * @returns {Promise<string>} the html for the graded gradeable
 */

function renderGradingGradeable(grader_id, gradeable, graded_gradeable, grading_disabled, canVerifyGraders, displayVersion) {
    if (graded_gradeable.graded_components === undefined || graded_gradeable.graded_components === null) {
        graded_gradeable.graded_components = {};
    }
    // Calculate the total scores
    gradeable.components.forEach(function (component) {
        graded_gradeable.graded_components[component.id]
            = prepGradedComponent(component, graded_gradeable.graded_components[component.id]);
    });
    if (graded_gradeable.itempool_items !== undefined) {
        itempool_items = {...itempool_items, ...graded_gradeable.itempool_items};
    }

    // TODO: i don't think this is async
    return Twig.twig({ref: "GradingGradeable"}).render({
        'gradeable': gradeable,
        'graded_gradeable': graded_gradeable,
        'edit_marks_enabled': false,
        'grading_disabled': grading_disabled,
        'decimal_precision': DECIMAL_PRECISION,
        'can_verify_graders': canVerifyGraders,
        'grader_id': grader_id,
        'display_version': displayVersion
    });
}

/**
 * Asynchronously render a peer gradeable using the passed data
 * Note: Call 'loadTemplates' first
 * @param {string} grader_id
 * @param {Object} gradeable
 * @param {Object} graded_gradeable
 * @param {boolean} grading_disabled
 * @param {boolean} canVerifyGraders
 * @param {int} displayVersion
 * @returns {Promise<string>} the html for the peer gradeable
 */

function renderPeerGradeable(grader_id, gradeable, graded_gradeable, grading_disabled, canVerifyGraders, displayVersion) {
    if (graded_gradeable.graded_components === undefined) {
        graded_gradeable.graded_components = {};
    }

    var peer_details = {};

    // Group together some useful data for rendering:
    gradeable.components.forEach(function(component) {
        // The peer details for a specific component (who has graded it and what marks have they chosen.)
        peer_details[component.id] = {
            "graders" : [],
            "marks_assigned" : {}
        }
        graded_gradeable.graded_components[component.id].forEach(function(graded_component){
            peer_details[component.id]["graders"].push(graded_component.grader_id);
            peer_details[component.id]["marks_assigned"][graded_component.grader_id] = graded_component.mark_ids;
        });
    });
    // TODO: i don't think this is async
    return Twig.twig({ref: "PeerGradeable"}).render({
        'gradeable': gradeable,
        'graded_gradeable': graded_gradeable,
        'edit_marks_enabled': false,
        'grading_disabled': grading_disabled,
        'decimal_precision': DECIMAL_PRECISION,
        'can_verify_graders': canVerifyGraders,
        'grader_id': grader_id,
        'display_version': displayVersion,
        'peer_details' : peer_details
    });
}

/**
 * Asynchronously render a component using the passed data
 * @param {string} grader_id
 * @param {Object} component
 * @param {Object} graded_component
 * @param {boolean} grading_disabled
 * @param {boolean} canVerifyGraders
 * @param {number} precision
 * @param {boolean} editable True to render with edit mode enabled
 * @param {boolean} showMarkList True to display the mark list unhidden
 * @param {boolean} componentVersionConflict
 * @param {boolean} is_student False if the grader is a TA, True if peer grader
 * @returns {Promise<string>} the html for the graded component
 */


function renderGradingComponent(grader_id, component, graded_component, grading_disabled, canVerifyGraders, precision, editable, showMarkList, componentVersionConflict, is_student, taGradingPeer, allowCustomMarks) {
    return new Promise(function (resolve, reject) {
        // Make sure we prep the graded component before rendering
        graded_component = prepGradedComponent(component, graded_component);
        if (is_student) {
            component.ta_comment = "";
        } else {
            component.student_comment = "";
        }
        // TODO: i don't think this is async
        resolve(Twig.twig({ref: "GradingComponent"}).render({
            'component': component,
            'graded_component': graded_component,
            'precision': precision,
            'edit_marks_enabled': editable,
            'show_mark_list': showMarkList,
            'grading_disabled': grading_disabled,
            'decimal_precision': DECIMAL_PRECISION,
            'can_verify_graders': canVerifyGraders,
            'grader_id': grader_id,
            'component_version_conflict': componentVersionConflict,
<<<<<<< HEAD
            'peer_component' : component.peer,
            'allow_custom_marks' : allowCustomMarks,
            'ta_grading_peer': taGradingPeer,
=======
            'peer_component' : component.peer_component,
>>>>>>> edaf59ec
            'itempool_id': itempool_items.hasOwnProperty(component.id) ? itempool_items[component.id] : '',
            'ta_grading_peer': taGradingPeer
        }));
    });
}


/**
 * Asynchronously render a component header using the passed data
 * @param {string} grader_id
 * @param {Object} component
 * @param {Object} graded_component
 * @param {boolean} grading_disabled
 * @param {boolean} canVerifyGraders
 * @param {boolean} showMarkList True to style the header like the component is open
 * @param {boolean} componentVersionConflict
 * @returns {Promise<string>} the html for the graded component
 */
function renderGradingComponentHeader(grader_id, component, graded_component, grading_disabled, canVerifyGraders, showMarkList, componentVersionConflict) {
    return new Promise(function (resolve, reject) {
        // Make sure we prep the graded component before rendering
        graded_component = prepGradedComponent(component, graded_component);
        // TODO: i don't think this is async
        resolve(Twig.twig({ref: "GradingComponentHeader"}).render({
            'component': component,
            'graded_component': graded_component,
            'show_verify_grader': canVerifyGraders && showVerifyComponent(graded_component, grader_id),
            'show_mark_list': showMarkList,
            'grading_disabled': grading_disabled,
            'decimal_precision': DECIMAL_PRECISION,
            'component_version_conflict' : componentVersionConflict,
        }));
    });
}

/**
 * Asynchronously renders a gradeable using the passed data
 * Note: Call 'loadTemplates' first
 * @param gradeable
 * @returns {Promise<string>} the html for the gradeable
 */
function renderInstructorEditGradeable(gradeable, itempool_available, itempool_options) {
    return Twig.twig({ref: "EditGradeable"}).render({
        'gradeable': gradeable,
        'edit_marks_enabled': true,
        'itempool_available': itempool_available,
        'itempool_options': itempool_options,
        'decimal_precision': DECIMAL_PRECISION,
        'export_components_url': buildCourseUrl(['gradeable', gradeable.id, 'components', 'export'])
    });
}

/**
 * Asynchronously render a component using the passed data
 * @param {Object} component
 * @param {number} precision
 * @param {boolean} showMarkList True to display the mark list unhidden
 * @returns {Promise} the html for the component
 */
function renderEditComponent(component, precision, showMarkList) {

    return new Promise(function (resolve, reject) {
        // TODO: i don't think this is async
        resolve(Twig.twig({ref: "EditComponent"}).render({
            'component': component,
            'precision': precision,
            'show_mark_list': showMarkList,
            'edit_marks_enabled': true,
            'itempool_available': isItempoolAvailable(),
            'itempool_options': getItempoolOptions(),
            'decimal_precision': DECIMAL_PRECISION,
            'peer_component' : component.peer_component,
        }));
    });
}


/**
 * Asynchronously render a component header using the passed data
 * @param {Object} component
 * @param {boolean} showMarkList True to style the header like the component is open
 * @returns {Promise} the html for the component
 */
function renderEditComponentHeader(component, showMarkList) {
    return new Promise(function (resolve, reject) {
        // TODO: i don't think this is async
        resolve(Twig.twig({ref: "EditComponentHeader"}).render({
            'component': component,
            'extra_credit_points': component.upper_clamp - component.max_value,
            'penalty_points': 0 - component.lower_clamp,
            'show_mark_list': showMarkList,
            'decimal_precision': DECIMAL_PRECISION
        }));
    });
}

/**
 * Asynchronously renders the overall component using passed data
 * @param {string} comment
 * @param {boolean} editable If the comment should be open for edits, or closed
 * @return {Promise<string>}
 */
function renderOverallComment(comment, editable) {
    return new Promise(function (resolve, reject) {
        // TODO: i don't think this is async
        resolve(Twig.twig({ref: "OverallComment"}).render({
            'overall_comment': comment,
            'editable': editable,
            'grading_disabled': false
        }));
    });
}

/**
 * Asynchronously renders the total scores box
 * @param {Object} scores
 * @return {Promise<string>}
 */
function renderTotalScoreBox(scores) {
    return new Promise(function (resolve, reject) {
        scores.decimal_precision = DECIMAL_PRECISION;
        // TODO: i don't think this is async
        resolve(Twig.twig({ref: "TotalScoreBox"}).render(scores));
    });
}

/**
 * Asynchronously renders the rubric total box
 * @param {Object} scores
 * @returns {Promise<string>}
 */
function renderRubricTotalBox(scores) {
    return new Promise(function (resolve, reject) {
        scores.decimal_precision = DECIMAL_PRECISION;
        // TODO: i don't think this is async
        resolve(Twig.twig({ref: "RubricTotalBox"}).render(scores));
    });
}

/**
 *
 * @param conflict_marks
 * @return {Promise<string>}
 */
function renderConflictMarks(conflict_marks) {
    return new Promise(function (resolve, reject) {
        // TODO: i don't think this is async
        resolve(Twig.twig({ref: "ConflictMarks"}).render({
            conflict_marks: conflict_marks,
            decimal_precision: DECIMAL_PRECISION
        }));
    })
}

/**
 * 
 * @return {boolean}
 */
function isStudentGrader(){
    return $("#student-grader").attr("is-student-grader"); 
}<|MERGE_RESOLUTION|>--- conflicted
+++ resolved
@@ -224,14 +224,8 @@
             'decimal_precision': DECIMAL_PRECISION,
             'can_verify_graders': canVerifyGraders,
             'grader_id': grader_id,
-            'component_version_conflict': componentVersionConflict,
-<<<<<<< HEAD
             'peer_component' : component.peer,
             'allow_custom_marks' : allowCustomMarks,
-            'ta_grading_peer': taGradingPeer,
-=======
-            'peer_component' : component.peer_component,
->>>>>>> edaf59ec
             'itempool_id': itempool_items.hasOwnProperty(component.id) ? itempool_items[component.id] : '',
             'ta_grading_peer': taGradingPeer
         }));
