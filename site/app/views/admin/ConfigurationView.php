<?php

namespace app\views\admin;

use app\views\AbstractView;

class ConfigurationView extends AbstractView {
    public function viewConfig($fields, $gradeable_seating_options, $theme_url, $email_room_seating_url) {
        $this->core->getOutput()->addInternalJs("course-settings.js");
        $manage_categories_url = $this->core->buildUrl(array('component' => 'forum', 'page' => 'show_categories'));
        return $this->core->getOutput()->renderTwigTemplate("admin/Configuration.twig", [
            "fields" => $fields,
            "gradeable_seating_options" => $gradeable_seating_options,
            "theme_url" => $theme_url,
            "email_room_seating_url" => $email_room_seating_url,
<<<<<<< HEAD
            "manage_categories_url" => $manage_categories_url
=======
            "csrf_token" => $this->core->getCsrfToken()
>>>>>>> d77e96a2
        ]);
    }
}<|MERGE_RESOLUTION|>--- conflicted
+++ resolved
@@ -13,11 +13,9 @@
             "gradeable_seating_options" => $gradeable_seating_options,
             "theme_url" => $theme_url,
             "email_room_seating_url" => $email_room_seating_url,
-<<<<<<< HEAD
             "manage_categories_url" => $manage_categories_url
-=======
             "csrf_token" => $this->core->getCsrfToken()
->>>>>>> d77e96a2
+
         ]);
     }
 }