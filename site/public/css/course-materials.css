.course-material-badge {
    background-color: var(--standard-dark-green);
    min-width: 10px;
    color: white;
    float: none;
}

[data-theme="dark"] .course-material-badge {
    background-color: transparent;
    border-color: var(--standard-dark-green);
    border-width: 1px;
    border-style: solid;
    min-width: 10px;
    color: var(--standard-dark-green);
    float: none;
}

a.popout-item:hover,
a.popout-item:hover *,
a.popout-item > .fas:hover {
    color: var(--external-link-hover);
}

.show-some-section-selection {
    margin-top: 10px;
    display: grid;
    grid-template-columns: repeat(auto-fill, minmax(200px, 1fr));
    grid-gap: 2px;
}

.reg-section-item {
    display: flex;
    flex-wrap: nowrap;
}

<<<<<<< HEAD
.partial-checkbox:checked {
    background-color: var(--standard-medium-gray) !important;
=======
.action-buttons > a {
    margin: 4px;
>>>>>>> ae2e6eee
}<|MERGE_RESOLUTION|>--- conflicted
+++ resolved
@@ -33,11 +33,10 @@
     flex-wrap: nowrap;
 }
 
-<<<<<<< HEAD
+.action-buttons > a {
+    margin: 4px;
+}
+
 .partial-checkbox:checked {
     background-color: var(--standard-medium-gray) !important;
-=======
-.action-buttons > a {
-    margin: 4px;
->>>>>>> ae2e6eee
 }