--- conflicted
+++ resolved
@@ -2315,36 +2315,7 @@
         return $this->course_db->row()['cnt'];
     }
 
-<<<<<<< HEAD
-    /**
-     * Gets the number of verified graded components associated with this gradeable.
-     *
-     * @param  int $gradeable_id gradeable id we are looking up
-     * @param  array<int> $sections an array holding sections of the given gradeable
-     * @param  string $section_key key we are using for grading sections
-     * @param  boolean $is_team true if the gradeable is a team assignment
-     * @return array<int,int> with a key representing a section and value representing the number of verified submissions
-     */
-    public function getVerifiedComponentsCountByGradingSections($gradeable_id, $sections, $section_key, $is_team){
-        $u_or_t = "u";
-        $users_or_teams = "users";
-        $user_or_team_id = "user_id";
-        if ($is_team) {
-            $u_or_t = "t";
-            $users_or_teams = "gradeable_teams";
-            $user_or_team_id = "team_id";
-        }
-        $return = [];
-        
-        if(count($sections) > 0){
-            /* make seperate counts for teams and regular asssignments?? */
-        }
-    }
-
-    public function getAverageComponentScores($g_id, $section_key, $is_team, string $bad_submissions, string $null_section) {
-=======
     public function getAverageComponentScores(string $g_id, string $section_key, bool $is_team, string $bad_submissions, string $null_section) {
->>>>>>> 08ac579f
         $u_or_t = "u";
         $users_or_teams = "users";
         $user_or_team_id = "user_id";
