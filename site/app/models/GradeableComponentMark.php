--- conflicted
+++ resolved
@@ -21,14 +21,8 @@
     protected $note = "";
     /** @property @var bool This person earned this mark*/
     protected $has_mark = false;
-<<<<<<< HEAD
     /** @property @var bool What the database says about if this person earned this mark*/
     protected $original_has_mark = false;
-=======
-  
-    /** @property @var bool If the mark is diffirent from the one in the database*/
-    protected $has_mark_modifed = false;
->>>>>>> 1bc76e54
 
     public function __construct(Core $core, $details=array()) {
         parent::__construct($core);
@@ -63,7 +57,6 @@
     }
 
     public function saveData($gd_id, $gc_id) {
-<<<<<<< HEAD
         if($this->modified){
             if($this->has_mark != $this->original_has_mark) {
             	if ($this->has_mark) {
@@ -72,14 +65,6 @@
             		$this->core->getQueries()->deleteGradeableComponentMarkData($gd_id, $gc_id, $this);
             	}
             }
-=======
-        if ($this->has_mark_modifed) {
-        	if ($this->has_mark) {
-                $this->core->getQueries()->insertGradeableComponentMarkData($gd_id, $gc_id, $this);
-        	} else {
-        		$this->core->getQueries()->deleteGradeableComponentMarkData($gd_id, $gc_id, $this);
-        	}
->>>>>>> 1bc76e54
         }
     }
 
