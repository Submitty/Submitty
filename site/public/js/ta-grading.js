--- conflicted
+++ resolved
@@ -897,28 +897,18 @@
     textarea.style.height = Math.min(textarea.scrollHeight, 300) + "px";
 }
 
-<<<<<<< HEAD
-function getNonAnonPath(path, anon_submitter_id){
-=======
 function getNonAnonPath(path, anon_submitter_id, user_ids){
->>>>>>> 1d30ae4e
     nonAnonPath = "";
     pathPieces = path.split("/");
     for (i = 1; i < pathPieces.length; i++) {
         if(i == 9){
-<<<<<<< HEAD
-            nonAnonPath += "/" + anon_submitter_id; 
-=======
             nonAnonPath += "/" + user_ids[anon_submitter_id];
->>>>>>> 1d30ae4e
         }
         else{
             nonAnonPath += "/" + pathPieces[i];
         }
     }
     return nonAnonPath;
-<<<<<<< HEAD
-=======
 }
 
 function changeCurrentPeer(){
@@ -953,5 +943,4 @@
     let form = $("#edit-peer-components-form");
     form.css("display", "block");
     captureTabInModal("edit-peer-components-form");
->>>>>>> 1d30ae4e
 }