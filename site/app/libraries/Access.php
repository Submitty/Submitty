<?php

namespace app\libraries;

use app\models\gradeable\Gradeable;
use app\models\gradeable\Component;
use app\models\gradeable\GradedGradeable;
use app\models\gradeable\Submitter;
use app\models\GradingSection;
use app\models\User;
use InvalidArgumentException;

class Access {
    // Access control options

    /** Allow Instructors to do this */
    const ALLOW_INSTRUCTOR              = 1 << 0;
    /** Allow full access graders to do this */
    const ALLOW_FULL_ACCESS_GRADER      = 1 << 1;
    /** Allow limited access graders to do this */
    const ALLOW_LIMITED_ACCESS_GRADER   = 1 << 2;
    /** Allow students to do this */
    const ALLOW_STUDENT                 = 1 << 3;
    /** Allow logged out users to do this */
    const ALLOW_LOGGED_OUT              = 1 << 4;
    /**
     * Check that the current user is at or above the minimum grading group required for a gradeable
     * If the gradeable has peer grading, this will also accept for students
     */
    const CHECK_GRADEABLE_MIN_GROUP     = 1 << 5 | self::REQUIRE_ARG_GRADEABLE;
    /**
     * Check that a given user is in the current user's grading section for a gradeable
     * Only applies to limited access graders
     */
    const CHECK_GRADING_SECTION_GRADER  = 1 << 6 | self::REQUIRE_ARG_GRADEABLE;
    /**
     * Check that a given user is in the current user's peer grading assignment for a gradeable
     * Only applies to students
     */
    const CHECK_PEER_ASSIGNMENT_STUDENT = 1 << 7 | self::REQUIRE_ARG_GRADEABLE;
    /** Require that the given gradeable have an active version / submission */
    const CHECK_HAS_SUBMISSION          = 1 << 8 | self::REQUIRE_ARG_GRADEABLE;
    /** Check that a valid CSRF token was passed in the request */
    const CHECK_CSRF                    = 1 << 9;
    /** Allow access if the gradeable is our own, even if sections are checked */
    const ALLOW_SELF_GRADEABLE          = 1 << 10 | self::REQUIRE_ARG_GRADEABLE;
    /** Only allow access if the gradeable is our own */
    const ALLOW_ONLY_SELF_GRADEABLE     = 1 << 11 | self::REQUIRE_ARG_GRADEABLE;
    /**
     * Check if the given component allows peer grading
     * Only applies to students
     */
    const CHECK_COMPONENT_PEER_STUDENT  = 1 << 12 | self::REQUIRE_ARG_COMPONENT;
    /** Check if they can access the given file and directory */
    const CHECK_FILE_DIRECTORY          = 1 << 13 | self::REQUIRE_ARGS_DIR_PATH;
    /** Require that the given file exists */
    const CHECK_FILE_EXISTS             = 1 << 14 | self::REQUIRE_ARGS_DIR_PATH;
    /**
     * Check that students are allowed to view the given gradeable
     * Only applies to students
     */
    const CHECK_STUDENT_VIEW            = 1 << 15 | self::REQUIRE_ARG_GRADEABLE;
    /**
     * Check that students are allowed to submit the given gradeable
     * Only applies to students
     */
    const CHECK_STUDENT_SUBMIT = 1 << 16 | self::REQUIRE_ARG_GRADEABLE | self::REQUIRE_ARG_VERSION;

    /** Check that the course status is such that the user can view the course */
    const CHECK_COURSE_STATUS           = 1 << 18;

    /** If the current set of flags requires the "gradeable" (type Gradeable) argument */
    const REQUIRE_ARG_GRADEABLE         = 1 << 24;
    /** If the current set of flags requires the "component" (type GradeableComponent) argument */
    const REQUIRE_ARG_COMPONENT         = 1 << 25;
    /** If the current set of flags requires the "dir" (type string) and "path" (type string) arguments */
    const REQUIRE_ARGS_DIR_PATH         = 1 << 26;
    /** If the current set of flags requires the "gradeable_version" (type int) argument */
    const REQUIRE_ARG_VERSION           = 1 << 27;
    /** If the current set of flags requires the "semester" (type string) and "course" (type string) arguments */
    const REQUIRE_ARGS_SEMESTER_COURSE  = 1 << 28;
    /** Ensure on the forum the operation is done by the correct user. */ 
    const REQUIRE_FORUM_SAME_STUDENT    = 1 << 29;


    // Broader user group access cases since generally actions are "minimum this group"

    const ALLOW_MIN_STUDENT               = self::ALLOW_INSTRUCTOR | self::ALLOW_FULL_ACCESS_GRADER | self::ALLOW_LIMITED_ACCESS_GRADER | self::ALLOW_STUDENT;
    const ALLOW_MIN_LIMITED_ACCESS_GRADER = self::ALLOW_INSTRUCTOR | self::ALLOW_FULL_ACCESS_GRADER | self::ALLOW_LIMITED_ACCESS_GRADER;
    const ALLOW_MIN_FULL_ACCESS_GRADER    = self::ALLOW_INSTRUCTOR | self::ALLOW_FULL_ACCESS_GRADER;
    const ALLOW_MIN_INSTRUCTOR            = self::ALLOW_INSTRUCTOR;
    const DENY_ALL                        = -1;

    /**
     * @var Core
     */
    private $core;
    /**
     * @var int[] $permissions
     */
    private $permissions = [];
    /**
     * @var array[] $directories
     */
    private $directories = null;

    public function __construct(Core $core) {
        $this->core = $core;

        // TODO: these are new actions that should be audited
        $this->permissions["grading.electronic.view_component"] = self::ALLOW_MIN_STUDENT | self::CHECK_GRADEABLE_MIN_GROUP | self::CHECK_COMPONENT_PEER_STUDENT | self::CHECK_PEER_ASSIGNMENT_STUDENT;
        
        
        $this->permissions["course.view"] = self::ALLOW_MIN_STUDENT | self::REQUIRE_ARGS_SEMESTER_COURSE | self::CHECK_COURSE_STATUS;

        $this->permissions["grading.electronic.status"] = self::ALLOW_MIN_STUDENT | self::CHECK_GRADEABLE_MIN_GROUP;
        $this->permissions["grading.electronic.status.full"] = self::ALLOW_MIN_FULL_ACCESS_GRADER;
        $this->permissions["grading.electronic.status.warnings"] = self::ALLOW_MIN_FULL_ACCESS_GRADER;
        $this->permissions["grading.electronic.details"] = self::ALLOW_MIN_STUDENT | self::CHECK_GRADEABLE_MIN_GROUP;
        $this->permissions["grading.electronic.details.show_all"] = self::ALLOW_MIN_FULL_ACCESS_GRADER;
        $this->permissions["grading.electronic.details.show_all_no_sections"] = self::ALLOW_MIN_FULL_ACCESS_GRADER;
        $this->permissions["grading.electronic.details.show_empty_teams"] = self::ALLOW_MIN_INSTRUCTOR;
        $this->permissions["grading.electronic.grade"] = self::ALLOW_MIN_STUDENT | self::CHECK_GRADEABLE_MIN_GROUP | self::CHECK_GRADING_SECTION_GRADER | self::CHECK_PEER_ASSIGNMENT_STUDENT;
        $this->permissions["grading.electronic.grade.if_no_sections_exist"] = self::ALLOW_MIN_INSTRUCTOR;
        $this->permissions["grading.electronic.save_mark"] = self::CHECK_CSRF | self::ALLOW_MIN_LIMITED_ACCESS_GRADER | self::CHECK_GRADING_SECTION_GRADER | self::CHECK_GRADEABLE_MIN_GROUP;
        $this->permissions["grading.electronic.save_component"] = self::CHECK_CSRF | self::ALLOW_MIN_INSTRUCTOR;
        $this->permissions["grading.electronic.add_component"] = self::CHECK_CSRF | self::ALLOW_MIN_INSTRUCTOR;
        $this->permissions["grading.electronic.delete_component"] = self::CHECK_CSRF | self::ALLOW_MIN_INSTRUCTOR;
        $this->permissions["grading.electronic.save_graded_component"] = self::CHECK_CSRF | self::ALLOW_MIN_STUDENT | self::CHECK_GRADEABLE_MIN_GROUP | self::CHECK_GRADING_SECTION_GRADER | self::CHECK_PEER_ASSIGNMENT_STUDENT | self::CHECK_HAS_SUBMISSION | self::CHECK_COMPONENT_PEER_STUDENT;
        $this->permissions["grading.electronic.save_general_comment"] = self::CHECK_CSRF | self::ALLOW_MIN_STUDENT | self::CHECK_GRADEABLE_MIN_GROUP | self::CHECK_GRADING_SECTION_GRADER | self::CHECK_PEER_ASSIGNMENT_STUDENT | self::CHECK_HAS_SUBMISSION;
        $this->permissions["grading.electronic.view_component_grade"] = self::ALLOW_MIN_STUDENT | self::CHECK_GRADEABLE_MIN_GROUP | self::CHECK_GRADING_SECTION_GRADER | self::CHECK_PEER_ASSIGNMENT_STUDENT | self::CHECK_COMPONENT_PEER_STUDENT;
        $this->permissions["grading.electronic.get_gradeable_comment"] = self::ALLOW_MIN_STUDENT | self::CHECK_GRADEABLE_MIN_GROUP | self::CHECK_GRADING_SECTION_GRADER | self::CHECK_PEER_ASSIGNMENT_STUDENT;
        $this->permissions["grading.electronic.add_new_mark"] = self::CHECK_CSRF | self::ALLOW_MIN_LIMITED_ACCESS_GRADER | self::CHECK_GRADEABLE_MIN_GROUP | self::CHECK_GRADING_SECTION_GRADER;
        $this->permissions["grading.electronic.delete_mark"] = self::CHECK_CSRF | self::ALLOW_MIN_LIMITED_ACCESS_GRADER | self::CHECK_GRADEABLE_MIN_GROUP | self::CHECK_GRADING_SECTION_GRADER;
        $this->permissions["grading.electronic.get_marked_users"] = self::ALLOW_MIN_LIMITED_ACCESS_GRADER | self::CHECK_GRADEABLE_MIN_GROUP;
        $this->permissions["grading.electronic.get_marked_users.full_stats"] = self::ALLOW_MIN_FULL_ACCESS_GRADER;
        $this->permissions["grading.electronic.show_edit_teams"] = self::ALLOW_MIN_INSTRUCTOR;
        $this->permissions["grading.electronic.import_teams"] = self::ALLOW_MIN_INSTRUCTOR | self::CHECK_CSRF;
        $this->permissions["grading.electronic.export_teams"] = self::ALLOW_MIN_INSTRUCTOR;
        $this->permissions["grading.electronic.submit_team_form"] = self::ALLOW_MIN_INSTRUCTOR;
        $this->permissions["grading.electronic.verify_grader"] = self::ALLOW_MIN_FULL_ACCESS_GRADER;
        $this->permissions["grading.electronic.verify_all"] = self::CHECK_CSRF | self::ALLOW_MIN_FULL_ACCESS_GRADER;
        $this->permissions["grading.electronic.silent_edit"] = self::ALLOW_MIN_INSTRUCTOR;
        $this->permissions["grading.electronic.export_components"] = self::ALLOW_MIN_INSTRUCTOR; // this doesn't need to be instructor, but they're the only ones who will do this

        $this->permissions["autograding.load_checks"] = self::ALLOW_MIN_STUDENT | self::CHECK_GRADING_SECTION_GRADER | self::CHECK_PEER_ASSIGNMENT_STUDENT | self::ALLOW_SELF_GRADEABLE;
        $this->permissions["autograding.show_hidden_cases"] = self::ALLOW_MIN_LIMITED_ACCESS_GRADER | self::CHECK_GRADEABLE_MIN_GROUP | self::CHECK_GRADING_SECTION_GRADER;


        $this->permissions["grading.simple"] = self::ALLOW_MIN_LIMITED_ACCESS_GRADER;
        $this->permissions["grading.simple.grade"] = self::ALLOW_MIN_LIMITED_ACCESS_GRADER | self::CHECK_GRADEABLE_MIN_GROUP | self::CHECK_GRADING_SECTION_GRADER;
        $this->permissions["grading.simple.show_all"] = self::ALLOW_MIN_FULL_ACCESS_GRADER;
        $this->permissions["grading.simple.upload_csv"] = self::ALLOW_MIN_FULL_ACCESS_GRADER | self::CHECK_GRADEABLE_MIN_GROUP;

        $this->permissions["gradeable.submit.everyone"] = self::ALLOW_MIN_FULL_ACCESS_GRADER | self::CHECK_GRADEABLE_MIN_GROUP;

        //General path read/write checks
        $this->permissions["path.read"] = self::ALLOW_MIN_STUDENT | self::CHECK_FILE_DIRECTORY | self::CHECK_FILE_EXISTS;
        $this->permissions["path.write"] = self::ALLOW_MIN_STUDENT | self::CHECK_CSRF | self::CHECK_FILE_DIRECTORY;

        //Per-directory access permissions

        //NOTE: These do not contain CHECK_FILE_DIRECTORY because they are more generic
        // "can I access anything in this directory at all" checks. If you want to check if someone has access
        // to a specific file then use path.read or path.write
        $this->permissions["path.read.uploads"] = self::ALLOW_MIN_INSTRUCTOR;
        $this->permissions["path.read.split_pdf"] = self::ALLOW_MIN_FULL_ACCESS_GRADER;
        $this->permissions["path.read.site"] = self::ALLOW_MIN_STUDENT;
        //TODO: Timed access control
        $this->permissions["path.read.course_materials"] = self::ALLOW_MIN_STUDENT;
        //TODO: Check deleted posts
        $this->permissions["path.read.forum_attachments"] = self::ALLOW_MIN_STUDENT;
<<<<<<< HEAD
        //TODO: Can students see their results?
        $this->permissions["path.read.results"] = self::ALLOW_MIN_LIMITED_ACCESS_GRADER | self::CHECK_GRADEABLE_MIN_GROUP | self::CHECK_GRADING_SECTION_GRADER | self::CHECK_HAS_SUBMISSION | self::CHECK_FILE_DIRECTORY | self::CHECK_FILE_EXISTS;
        $this->permissions["path.read.submissions"] = self::ALLOW_MIN_STUDENT | self::CHECK_GRADEABLE_MIN_GROUP | self::CHECK_GRADING_SECTION_GRADER | self::CHECK_PEER_ASSIGNMENT_STUDENT | self::ALLOW_SELF_GRADEABLE | self::CHECK_HAS_SUBMISSION | self::CHECK_STUDENT_VIEW | self::CHECK_STUDENT_DOWNLOAD | self::CHECK_STUDENT_ANY_VERSION | self::CHECK_FILE_DIRECTORY | self::CHECK_FILE_EXISTS;
        $this->permissions["path.read.rainbow_grades"] = self::ALLOW_INSTRUCTOR | self::CHECK_FILE_DIRECTORY | self::CHECK_FILE_EXISTS;
=======
        $this->permissions["path.read.results"] = self::ALLOW_MIN_LIMITED_ACCESS_GRADER | self::CHECK_GRADEABLE_MIN_GROUP | self::CHECK_GRADING_SECTION_GRADER | self::CHECK_HAS_SUBMISSION;
        $this->permissions["path.read.results_public"] = self::ALLOW_MIN_STUDENT | self::CHECK_GRADEABLE_MIN_GROUP | self::CHECK_GRADING_SECTION_GRADER | self::CHECK_PEER_ASSIGNMENT_STUDENT | self::ALLOW_SELF_GRADEABLE | self::CHECK_HAS_SUBMISSION | self::CHECK_STUDENT_VIEW | self::CHECK_STUDENT_SUBMIT;
        $this->permissions["path.read.submissions"] = self::ALLOW_MIN_STUDENT | self::CHECK_GRADEABLE_MIN_GROUP | self::CHECK_GRADING_SECTION_GRADER | self::CHECK_PEER_ASSIGNMENT_STUDENT | self::ALLOW_SELF_GRADEABLE | self::CHECK_HAS_SUBMISSION | self::CHECK_STUDENT_VIEW | self::CHECK_STUDENT_SUBMIT;
>>>>>>> e6cd4d8a

        $this->permissions["path.write.submissions"] = self::ALLOW_MIN_STUDENT | self::ALLOW_ONLY_SELF_GRADEABLE | self::CHECK_CSRF;
        $this->permissions["path.write.split_pdf"] = self::ALLOW_MIN_FULL_ACCESS_GRADER | self::CHECK_CSRF;
        $this->permissions["path.write.uploads"] = self::ALLOW_MIN_INSTRUCTOR | self::CHECK_CSRF;
        $this->permissions["path.write.site"] = self::ALLOW_MIN_INSTRUCTOR | self::CHECK_CSRF;
        $this->permissions["path.write.checkout"] = self::DENY_ALL | self::CHECK_CSRF;
        $this->permissions["path.write.results"] = self::DENY_ALL | self::CHECK_CSRF;
        $this->permissions["path.write.results_public"] = self::DENY_ALL | self::CHECK_CSRF;
        $this->permissions["path.write.course_materials"] = self::ALLOW_MIN_INSTRUCTOR  | self::CHECK_CSRF| self::CHECK_FILE_DIRECTORY;
        $this->permissions["path.write.rainbow_grades"] = self::ALLOW_INSTRUCTOR | self::CHECK_CSRF | self::CHECK_FILE_DIRECTORY;
        $this->permissions["path.write.forum_attachments"] = self::ALLOW_MIN_STUDENT | self::CHECK_CSRF;


        //Forum permissions
        $this->permissions["forum.modify_category"] = self::ALLOW_MIN_LIMITED_ACCESS_GRADER | self::CHECK_CSRF;
        $this->permissions["forum.publish"] = self::ALLOW_MIN_STUDENT | self::CHECK_CSRF;
        $this->permissions["forum.modify_announcement"] = self::ALLOW_MIN_FULL_ACCESS_GRADER | self::CHECK_CSRF;
        $this->permissions["forum.modify_post"] = self::ALLOW_MIN_STUDENT | self::CHECK_CSRF | self::REQUIRE_FORUM_SAME_STUDENT; 
        $this->permissions["forum.merge_thread"] = self::ALLOW_MIN_LIMITED_ACCESS_GRADER | self::CHECK_CSRF;

        $this->permissions["admin.wrapper"] = self::ALLOW_MIN_INSTRUCTOR;
    }

    /**
     * Load directory access paths
     * Needs to be later because the constructor is called before the config is loaded
     */
    private function loadDirectories() {
        $this->directories["annotations"] = [
            //Base directory on disk where files are located. If you try to access anything via this directory
            // the path needs to start with this base.
            "base" => $this->core->getConfig()->getCoursePath() . "/annotations",
            //After the base path, these are additional directories with specific naming conventions to sort
            // files. Possible values are "gradeable", "submitter", "version", "thread", and "post"
            // See canUserAccessFile to update that list
            "subparts" => ["gradeable", "submitter", "version"],
            //Extra permissions checking to be done when doing various actions. When canUserAccessFile is
            // called with a key from this array, canUser will be called with the value. Any parsed args from
            // the subparts array will be passed.
            "permissions" => [
                "path.read" => "path.read.submissions",
                "path.write" => "path.write.submissions",
            ]
        ];
        $this->directories["checkout"] = [
            "base" => $this->core->getConfig()->getCoursePath() . "/checkout",
            "subparts" => ["gradeable", "submitter", "version"],
            "permissions" => [
                "path.read" => "path.read.submissions",
                "path.write" => "path.write.checkout",
            ]
        ];
        $this->directories["submissions"] = [
            "base" => $this->core->getConfig()->getCoursePath() . "/submissions",
            "subparts" => ["gradeable", "submitter", "version"],
            "permissions" => [
                "path.read" => "path.read.submissions",
                "path.write" => "path.write.submissions",
            ]
        ];
        $this->directories["results"] = [
            "base" => $this->core->getConfig()->getCoursePath() . "/results",
            "subparts" => ["gradeable", "submitter", "version"],
            "permissions" => [
                "path.read" => "path.read.results",
                "path.write" => "path.write.results",
            ]
        ];
        $this->directories["results_public"] = [
            "base" => $this->core->getConfig()->getCoursePath() . "/results_public",
            "subparts" => ["gradeable", "submitter", "version"],
            "permissions" => [
                "path.read" => "path.read.results_public",
                "path.write" => "path.write.results_public",
            ]
        ];
        $this->directories["config_upload"] = [
            "base" => $this->core->getConfig()->getCoursePath() . "/config_upload",
            "subparts" => [],
            "permissions" => [
                "path.read" => "path.read.uploads",
                "path.write" => "path.write.uploads",
            ]
        ];
        $this->directories["uploads"] = [
            "base" => $this->core->getConfig()->getCoursePath() . "/uploads",
            "subparts" => [],
            "permissions" => [
                "path.read" => "path.read.uploads",
                "path.write" => "path.write.uploads",
            ]
        ];
        $this->directories["split_pdf"] = [
            "base" => $this->core->getConfig()->getCoursePath() . "/uploads/split_pdf",
            "subparts" => [],
            "permissions" => [
                "path.read" => "path.read.split_pdf",
                "path.write" => "path.write.split_pdf",
            ]
        ];
        $this->directories["site"] = [
            "base" => $this->core->getConfig()->getCoursePath() . "/site",
            "subparts" => [],
            "permissions" => [
                "path.read" => "path.read.site",
                "path.write" => "path.write.site",
            ]
        ];
        $this->directories["course_materials"] = [
            "base" => $this->core->getConfig()->getCoursePath() . "/uploads/course_materials",
            "subparts" => [],
            "permissions" => [
                "path.read" => "path.read.course_materials",
                "path.write" => "path.write.course_materials",
            ]
        ];
        $this->directories["forum_attachments"] = [
            "base" => $this->core->getConfig()->getCoursePath() . "/forum_attachments",
            "subparts" => ["thread", "post"],
            "permissions" => [
                "path.read" => "path.read.forum_attachments",
                "path.write" => "path.write.forum_attachments",
            ]
        ];
        $this->directories["rainbow_grades"] = [
            "base" => $this->core->getConfig()->getCoursePath() . "/uploads/rainbow_grades",
            "subparts" => [],
            "permissions" => [
                "path.read" => "path.read.rainbow_grades",
                "path.write" => "path.write.rainbow_grades",
            ]
        ];
    }

    /**
     * Check if the currently logged in user is allowed to do an action, shortcut of
     * $access->canUser($core->getUser(), ...)
     * @param string $action Name of the action (see Access::$permissions)
     * @param array $args Any extra arguments that are required to check permissions
     * @return bool True if they are allowed to do that action
     */
    public function canI(string $action, $args = []) {
        $user = $args["user"] ?? $this->core->getUser();
        return $this->canUser($user, $action, $args);
    }

    /**
     * Check if a user is allowed to do an action
     * @param User|null $user User to check access for
     * @param string $action Name of the action (see Access::$permissions)
     * @param array $args Any extra arguments that are required to check permissions
     * @return bool True if they are allowed to do that action
     */
    public function canUser($user, string $action, $args) {
        if (!array_key_exists($action, $this->permissions)) {
            throw new InvalidArgumentException("Unknown action '$action'");
        }
        $checks = $this->permissions[$action];

        //Because sometimes we need to explicitly deny permissions to everyone
        if ($checks === self::DENY_ALL) {
            return false;
        }

        //Some things may be available when there is no user
        if ($user === null) {
            if (!($checks & self::ALLOW_LOGGED_OUT)) {
                return false;
            }
            $group = User::GROUP_NONE;
        } else {
            $group = $user->getGroup();
        }

        //Check user group first
        if ($group === User::GROUP_STUDENT && !self::checkBits($checks, self::ALLOW_STUDENT)) {
            return false;
        } else if ($group === User::GROUP_LIMITED_ACCESS_GRADER && !self::checkBits($checks, self::ALLOW_LIMITED_ACCESS_GRADER)) {
            return false;
        } else if ($group === User::GROUP_FULL_ACCESS_GRADER && !self::checkBits($checks, self::ALLOW_FULL_ACCESS_GRADER)) {
            return false;
        } else if ($group === User::GROUP_INSTRUCTOR && !self::checkBits($checks, self::ALLOW_INSTRUCTOR)) {
            return false;
        }

        if (self::checkBits($checks, self::CHECK_CSRF)) {
            if (!$this->core->checkCsrfToken()) {
                return false;
            }
        }

        if (self::checkBits($checks, self::REQUIRE_FORUM_SAME_STUDENT)) {
            if ($group === User::GROUP_STUDENT && array_key_exists('post_author', $args) && $this->core->getUser()->getId() != $args['post_author']) { 
                return false;
            }
        }

        /** @var GradedGradeable|null $graded_gradeable */
        $graded_gradeable = null;
        /** @var Gradeable|null $gradeable */
        $gradeable = null;
        if (self::checkBits($checks, self::REQUIRE_ARG_GRADEABLE)) {
            if (array_key_exists("graded_gradeable", $args)) {
                $graded_gradeable = $args["graded_gradeable"];
                $gradeable = $graded_gradeable->getGradeable();
            } else {
                $gradeable = $this->requireArg($args, "gradeable");
                if ($gradeable === null) {
                    return false;
                }
            }

            //Check if they pass the grading-related checks. There are overrides at the end so
            // we can't just immediately return false.
            $grading_checks = true;

            if ($grading_checks && self::checkBits($checks, self::CHECK_GRADEABLE_MIN_GROUP)) {
                //Make sure they meet the minimum requirements
                if (!$this->checkGroupPrivilege($group, $gradeable->getMinGradingGroup())) {

                    if (
                        //Full access graders are allowed to view submissions if there is no manual grading
                        !($group === User::GROUP_FULL_ACCESS_GRADER && !$gradeable->isTaGrading())
                        &&
                        //Students are allowed to see this if its a peer graded assignment
                        !($group === User::GROUP_STUDENT && $gradeable->isPeerGrading())
                       ) {

                        //Otherwise, you're not allowed
                        $grading_checks = false;
                    }
                }
            }

            if ($grading_checks && self::checkBits($checks, self::CHECK_HAS_SUBMISSION)) {
                if ($graded_gradeable !== null && $graded_gradeable->getAutoGradedGradeable()->getActiveVersion() <= 0) {
                    $grading_checks = false;
                }
            }

            if ($grading_checks && self::checkBits($checks, self::CHECK_GRADING_SECTION_GRADER) && $group === User::GROUP_LIMITED_ACCESS_GRADER) {
                //Check their grading section
                if (array_key_exists("section", $args)) {
                    if (!$this->isSectionInGradingSections($gradeable, $args["section"], $user)) {
                        $grading_checks = false;
                    }
                } else {
                    //If graded gradeable is null then we're asking if we can grade anything in this gradeable, which we can.
                    // If a graded gradeable is passed then we need to make sure we can grade that specific graded gradeable.
                    if ($graded_gradeable !== null) {
                        if (!$this->isGradedGradeableInGradingSections($graded_gradeable, $user)) {
                            $grading_checks = false;
                        }
                    }
                }
            }

            if ($grading_checks && self::checkBits($checks, self::CHECK_PEER_ASSIGNMENT_STUDENT) && $group === User::GROUP_STUDENT) {
                //Check their peer assignment
                if (!$this->isGradedGradeableInPeerAssignment($graded_gradeable, $user)) {
                    $grading_checks = false;
                }
            }

            //Sometimes they're allowed to view their own even if the other checks fail
            if (!$grading_checks && self::checkBits($checks, self::ALLOW_SELF_GRADEABLE) && $this->isGradedGradeableByUser($graded_gradeable, $user)) {
                $grading_checks = true;
            }
            //Sometimes they're only allowed to access their own gradeable, even if they are able to
            // grade another (eg students cannot edit others' files during peer grading)
            if ($grading_checks && self::checkBits($checks, self::ALLOW_ONLY_SELF_GRADEABLE) && !$this->isGradedGradeableByUser($graded_gradeable, $user)) {
                $grading_checks = false;
            }

            if (!$grading_checks) {
                //Not allowed to do this action to this gradeable
                return false;
            }

            //As these are not grading-related they can return false immediately
            if ($group === User::GROUP_STUDENT) {
                if (self::checkBits($checks, self::CHECK_STUDENT_VIEW)) {
                    if (!$gradeable->isStudentView()) {
                        return false;
                    }
                }
            }


            if (self::checkBits($checks, self::REQUIRE_ARG_VERSION)) {
                /* @var int $version */
                $version = $this->requireArg($args, "gradeable_version");
                $can_submit = $gradeable->isStudentSubmit();
                // Can only view active version for non-student-submit assignment
                if ($group === User::GROUP_STUDENT && !$can_submit) {
                    if ($graded_gradeable !== null && $version !== $graded_gradeable->getAutoGradedGradeable()->getActiveVersion()) {
                        return false;
                    }
                }
            }
        }

        if (self::checkBits($checks, self::REQUIRE_ARG_COMPONENT)) {
            /* @var Component|null $component */
            $component = $this->requireArg($args, "component");
            if ($component === null) {
                return false;
            }

            if (self::checkBits($checks, self::CHECK_COMPONENT_PEER_STUDENT) && $group === User::GROUP_STUDENT) {
                //Make sure a component allows students to access it via peer grading
                if (!$component->isPeer()) {
                    return false;
                }
            }
        }

        //These are always done together
        if (self::checkBits($checks, self::REQUIRE_ARGS_DIR_PATH)) {
            $dir = $this->requireArg($args, "dir");
            $path = $this->requireArg($args, "path");

            if ($this->directories === null) {
                $this->loadDirectories();
            }
            //This is not a valid directory
            if (!array_key_exists($dir, $this->directories)) {
                return false;
            }

            //Check if they can access the path!
            if (!$this->canUserAccessPath($action, $path, $dir, $user, $args)) {
                return false;
            }
        }

        if (self::checkBits($checks, self::REQUIRE_ARGS_SEMESTER_COURSE)) {
            $semester = $this->requireArg($args, "semester");
            $course = $this->requireArg($args, "course");
            if (self::checkBits($checks, self::CHECK_COURSE_STATUS)) {
                $course_status = $this->core->getQueries()->getCourseStatus($semester, $course);
                // only instructors should be able to access courses with status archived==2
                if($course_status === 2 && $group !== User::GROUP_INSTRUCTOR) {
                    return false;
                }
                // only students with a non-null registration section should be able to view courses (and only active==1 courses)
                else if($group === User::GROUP_STUDENT && ($course_status !== 1 || $user->getRegistrationSection() === null)) {
                    return false;
                }
                // no one can view courses with status greater than 2
                else if ($course_status > 2) {
                    return false;
                }
            }
        }

        return true;
    }

    /**
     * Require that a named key is in the list of args. Throws otherwise
     * @param array $args List of args
     * @param string $name Name of required arg
     * @return mixed Arg value
     */
    private function requireArg(array $args, string $name) {
        if (!array_key_exists($name, $args)) {
            throw new InvalidArgumentException("Missing argument '$name'");
        }
        return $args[$name];
    }

    /**
     * Check if a bit set matches a given bit mask
     * @param int $bits Bit set (list of flags)
     * @param int $test Bit mask (flags to check for)
     * @return bool If matches
     */
    private function checkBits(int $bits, int $test) {
        return ($bits & $test) === $test;
    }

    /**
     * Check if a Graded Gradeable's submitter is in a user's grading sections
     * @param GradedGradeable $graded_gradeable
     * @param User $user
     * @return bool If they are
     */
    public function isGradedGradeableInGradingSections($graded_gradeable, User $user) {
        $now = $this->core->getDateTimeNow();

        $gradeable = $graded_gradeable->getGradeable();

        //If a user is a limited access grader, and the gradeable is being graded, and the
        // gradeable can be viewed by limited access graders.
        if ($gradeable->getGradeStartDate() <= $now) {
            //Check to see if the requested user is assigned to this grader.
            $sections = $gradeable->getGradingSectionsForUser($user);

            foreach ($sections as $section) {
                /** @var GradingSection $section */
                if ($gradeable->isTeamAssignment()) {
                    if ($section->containsTeam($graded_gradeable->getSubmitter()->getTeam())) {
                        return true;
                    }
                } else {
                    if ($section->containsUser($graded_gradeable->getSubmitter()->getUser())) {
                        return true;
                    }
                }
            }
        }

        return false;
    }

    /**
     * Check if a section (by name) is one of the user's grading sections for a gradeable
     * @param Gradeable $gradeable
     * @param string $section Section name
     * @param User $user
     * @return bool
     */
    public function isSectionInGradingSections($gradeable, string $section, User $user) {
        $sections = $gradeable->getGradingSectionsForUser($user);
        foreach ($sections as $check_section) {
            /** @var GradingSection $check_section */
            if ($check_section->getName() === $section) {
                return true;
            }
        }
        return false;
    }

    /**
     * Check if a Graded Gradeable is in a user's peer grading assignment
     * @param GradedGradeable $graded_gradeable Graded Gradeable to be peer graded
     * @param User $user User doing the peer grading
     * @return bool
     */
    public function isGradedGradeableInPeerAssignment($graded_gradeable, User $user) {
        if ($graded_gradeable === null) {
            return false;
        }
        $gradeable = $graded_gradeable->getGradeable();

        if (!$gradeable->isPeerGrading()) {
            return false;
        } else {
            $user_ids_to_grade = $this->core->getQueries()->getPeerAssignment($gradeable->getId(), $user->getId());
            return in_array($graded_gradeable->getSubmitter()->getId(), $user_ids_to_grade);
        }
    }

    /**
     * Check that a user group has privilege at least equal to minimum
     * @param int $check
     * @param int $minimum
     * @return bool
     */
    public function checkGroupPrivilege(int $check, int $minimum) {
        //Because access levels decrease as they get more powerful, this needs to be <=
        // If groups ever become non-sequential in the future, this needs to be replaced.
        return $check <= $minimum;
    }

    /**
     * Check if a User is one of the submitters of a Graded Gradeable
     * @param GradedGradeable $graded_gradeable Graded Gradeable object
     * @param User $user User to check
     * @return bool True if this is their Graded Gradeable or if they are on the team of this Graded Gradeable
     */
    public function isGradedGradeableByUser($graded_gradeable, User $user) {
        if ($graded_gradeable !== null) {
            if ($graded_gradeable->getSubmitter()->getTeam() !== null) {
                return $graded_gradeable->getSubmitter()->getTeam()->hasMember($user->getId());
            }
            return $graded_gradeable->getSubmitter()->getUser()->getId() === $user->getId();
        }
        return false;
    }

    /**
     * Check if a Submitter is one of the submitters of a Graded Gradeable
     * @param GradedGradeable $graded_gradeable Graded Gradeable object
     * @param Submitter $submitter Submitter to check
     * @return bool True if this is their Graded Gradeable or if they are on the team of this Graded Gradeable
     */
    public function isGradedGradeableBySubmitter($graded_gradeable, Submitter $submitter) {
        if ($graded_gradeable !== null) {
            if ($graded_gradeable->getSubmitter()->isTeam()) {
                if ($submitter->isTeam()) {
                    return $graded_gradeable->getSubmitter()->getId() === $submitter->getId();
                } else {
                    return $graded_gradeable->getSubmitter()->getTeam()->hasMember($submitter->getId());
                }
            }
            return $graded_gradeable->getSubmitter()->getId() === $submitter->getId();
        }
        return false;
    }

    /**
     * Check if a user has permissions to access a file/directory by a particular action
     * @param string $action Specific action, eg path.read
     * @param string $path File path, can be either absolute or relative
     * @param string $dir A directory name in $this->directories
     * @param User $user User to check access
     * @param array $args Additional arguments for specific checks
     * @return bool True if they are allowed to access this file
     */
    public function canUserAccessPath(string $action, string $path, string $dir, User $user, array $args = []) {
        if ($this->directories === null) {
            $this->loadDirectories();
        }
        if (!array_key_exists($dir, $this->directories)) {
            return false;
        }

        $checks = $this->permissions[$action];
        $info = $this->directories[$dir];

        //Get the real path
        $path = $this->resolveDirPath($dir, $path);
        $relative_path = substr($path, strlen($info["base"]) + 1);

        //If it doesn't exist we can't read it
        if (self::checkBits($checks, self::CHECK_FILE_EXISTS) && !file_exists($path)) {
            return false;
        }

        //Check if the relative path starts with the right directory
        $subpart_types = $info["subparts"];
        $subpart_values = explode("/", $relative_path);

        //Missing necessary directory path
        if (count($subpart_values) <= count($subpart_types)) {
            return false;
        }
        $end_path = implode("/", array_slice($subpart_values, count($subpart_types)));
        $subpart_values = array_slice($subpart_values, 0, count($subpart_types));
        $subpart_types[] = "path";
        $subpart_values[] = $end_path;

        //To array of [type, value]
        $subparts = array_combine($subpart_types, $subpart_values);

        //So we can extract parameters from the path
        foreach ($subpart_types as $type) {
            $value = $subparts[$type];
            switch ($type) {
                case "gradeable":
                    //If we already have a gradeable in the args, make sure this file actually belongs to it
                    if (array_key_exists("gradeable", $args)) {
                        $gradeable = $args["gradeable"];
                        if ($gradeable instanceof Gradeable) {
                            //Check if the gradeable matches
                            if ($gradeable->getId() !== $value) {
                                return false;
                            }
                        }
                    } else {
                        $args["gradeable"] = $this->core->getQueries()->getGradeableConfig($value);
                    }
                    break;
                case "submitter":
                    $submitter = $this->core->getQueries()->getSubmitterById($value);
                    if ($submitter !== null) {
                        $args["submitter"] = $submitter;
                        if (array_key_exists("graded_gradeable", $subparts)) {
                            //If we already have a graded gradeable in the args, make sure this file
                            // actually belongs to it
                            $graded_gradeable = $args["graded_gradeable"];
                        } else if (array_key_exists("gradeable", $args)) {
                            $gradeable = $args["gradeable"];
                            $graded_gradeable = $this->core->getQueries()->getGradedGradeableForSubmitter($gradeable, $submitter);
                            $args["graded_gradeable"] = $graded_gradeable;
                        } else {
                            return false;
                        }
                        if ($graded_gradeable === null || !($graded_gradeable instanceof GradedGradeable)) {
                            return false;
                        }

                        //Check that the given graded gradeable is the same as the
                        // one that this file is part of.
                        if (!$this->isGradedGradeableBySubmitter($graded_gradeable, $submitter)) {
                            return false;
                        }
                    }
                    break;
                case "version":
                    $args["gradeable_version"] = (int)$value;
                    break;
                case "thread":
                    $args["thread"] = (int)$value;
                    break;
                case "post":
                    $args["post"] = (int)$value;
                    break;
            }
        }

        //So now that we know the file is valid, we need to make sure they have the specific
        // permissions to access what the file is part of. Generally this is either a
        // gradeable check or a basic "is user group" check
        if (array_key_exists("permissions", $info) && array_key_exists($action, $info["permissions"])) {
            return $this->canUser($user, $info["permissions"][$action], $args);
        }

        //There isn't any extra permissions for this action, let em at it
        return true;
    }

    /**
     * Resolve relative (and absolute) file paths for a directory
     * @param string $dir Directory name
     * @param string $path
     * @return bool|string Absolute path of the file in that directory
     */
    public function resolveDirPath(string $dir, string $path) {
        if ($this->directories === null) {
            $this->loadDirectories();
        }
        if (!array_key_exists($dir, $this->directories)) {
            throw new InvalidArgumentException("Unknown directory {$dir}");
        }
        $info = $this->directories[$dir];

        //No directory traversal
        $orig_parts = explode(DIRECTORY_SEPARATOR, $path);
        $parts = [];
        foreach ($orig_parts as $part) {
            if ($part !== ".." && $part !== ".") {
                $parts[] = $part;
            }
        }
        $path = implode(DIRECTORY_SEPARATOR, $parts);

        //Make sure it starts with the dir base
        if (!Utils::startsWith($path, $info["base"])) {
            //This both prevents people from accessing files outside the base dir
            // and lets us have relative paths. Convenient!
            if ($path[0] === "/") {
                $path = substr($path, 1);
            }

            $path = $info["base"] . "/" . $path;
        }

        return $path;
    }
}<|MERGE_RESOLUTION|>--- conflicted
+++ resolved
@@ -79,7 +79,7 @@
     const REQUIRE_ARG_VERSION           = 1 << 27;
     /** If the current set of flags requires the "semester" (type string) and "course" (type string) arguments */
     const REQUIRE_ARGS_SEMESTER_COURSE  = 1 << 28;
-    /** Ensure on the forum the operation is done by the correct user. */ 
+    /** Ensure on the forum the operation is done by the correct user. */
     const REQUIRE_FORUM_SAME_STUDENT    = 1 << 29;
 
 
@@ -170,16 +170,10 @@
         $this->permissions["path.read.course_materials"] = self::ALLOW_MIN_STUDENT;
         //TODO: Check deleted posts
         $this->permissions["path.read.forum_attachments"] = self::ALLOW_MIN_STUDENT;
-<<<<<<< HEAD
-        //TODO: Can students see their results?
-        $this->permissions["path.read.results"] = self::ALLOW_MIN_LIMITED_ACCESS_GRADER | self::CHECK_GRADEABLE_MIN_GROUP | self::CHECK_GRADING_SECTION_GRADER | self::CHECK_HAS_SUBMISSION | self::CHECK_FILE_DIRECTORY | self::CHECK_FILE_EXISTS;
-        $this->permissions["path.read.submissions"] = self::ALLOW_MIN_STUDENT | self::CHECK_GRADEABLE_MIN_GROUP | self::CHECK_GRADING_SECTION_GRADER | self::CHECK_PEER_ASSIGNMENT_STUDENT | self::ALLOW_SELF_GRADEABLE | self::CHECK_HAS_SUBMISSION | self::CHECK_STUDENT_VIEW | self::CHECK_STUDENT_DOWNLOAD | self::CHECK_STUDENT_ANY_VERSION | self::CHECK_FILE_DIRECTORY | self::CHECK_FILE_EXISTS;
-        $this->permissions["path.read.rainbow_grades"] = self::ALLOW_INSTRUCTOR | self::CHECK_FILE_DIRECTORY | self::CHECK_FILE_EXISTS;
-=======
         $this->permissions["path.read.results"] = self::ALLOW_MIN_LIMITED_ACCESS_GRADER | self::CHECK_GRADEABLE_MIN_GROUP | self::CHECK_GRADING_SECTION_GRADER | self::CHECK_HAS_SUBMISSION;
         $this->permissions["path.read.results_public"] = self::ALLOW_MIN_STUDENT | self::CHECK_GRADEABLE_MIN_GROUP | self::CHECK_GRADING_SECTION_GRADER | self::CHECK_PEER_ASSIGNMENT_STUDENT | self::ALLOW_SELF_GRADEABLE | self::CHECK_HAS_SUBMISSION | self::CHECK_STUDENT_VIEW | self::CHECK_STUDENT_SUBMIT;
         $this->permissions["path.read.submissions"] = self::ALLOW_MIN_STUDENT | self::CHECK_GRADEABLE_MIN_GROUP | self::CHECK_GRADING_SECTION_GRADER | self::CHECK_PEER_ASSIGNMENT_STUDENT | self::ALLOW_SELF_GRADEABLE | self::CHECK_HAS_SUBMISSION | self::CHECK_STUDENT_VIEW | self::CHECK_STUDENT_SUBMIT;
->>>>>>> e6cd4d8a
+        $this->permissions["path.read.rainbow_grades"] = self::ALLOW_INSTRUCTOR | self::CHECK_FILE_DIRECTORY | self::CHECK_FILE_EXISTS;
 
         $this->permissions["path.write.submissions"] = self::ALLOW_MIN_STUDENT | self::ALLOW_ONLY_SELF_GRADEABLE | self::CHECK_CSRF;
         $this->permissions["path.write.split_pdf"] = self::ALLOW_MIN_FULL_ACCESS_GRADER | self::CHECK_CSRF;
@@ -197,7 +191,7 @@
         $this->permissions["forum.modify_category"] = self::ALLOW_MIN_LIMITED_ACCESS_GRADER | self::CHECK_CSRF;
         $this->permissions["forum.publish"] = self::ALLOW_MIN_STUDENT | self::CHECK_CSRF;
         $this->permissions["forum.modify_announcement"] = self::ALLOW_MIN_FULL_ACCESS_GRADER | self::CHECK_CSRF;
-        $this->permissions["forum.modify_post"] = self::ALLOW_MIN_STUDENT | self::CHECK_CSRF | self::REQUIRE_FORUM_SAME_STUDENT; 
+        $this->permissions["forum.modify_post"] = self::ALLOW_MIN_STUDENT | self::CHECK_CSRF | self::REQUIRE_FORUM_SAME_STUDENT;
         $this->permissions["forum.merge_thread"] = self::ALLOW_MIN_LIMITED_ACCESS_GRADER | self::CHECK_CSRF;
 
         $this->permissions["admin.wrapper"] = self::ALLOW_MIN_INSTRUCTOR;
@@ -372,7 +366,7 @@
         }
 
         if (self::checkBits($checks, self::REQUIRE_FORUM_SAME_STUDENT)) {
-            if ($group === User::GROUP_STUDENT && array_key_exists('post_author', $args) && $this->core->getUser()->getId() != $args['post_author']) { 
+            if ($group === User::GROUP_STUDENT && array_key_exists('post_author', $args) && $this->core->getUser()->getId() != $args['post_author']) {
                 return false;
             }
         }
