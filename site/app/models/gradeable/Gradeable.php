--- conflicted
+++ resolved
@@ -994,11 +994,7 @@
      * @return GradingSection[]
      */
     public function getGradingSectionsForUser(User $user) {
-<<<<<<< HEAD
-        if ($this->isPeerGrading() && $user->getGroup() === 4) {
-=======
         if ($this->isPeerGrading() && $user->getGroup() === User::GROUP_STUDENT) {
->>>>>>> b39c845b
             $users = $this->core->getQueries()->getPeerAssignment($this->getId(), $user->getId());
             //TODO: Peer grading team assignments
             return [new GradingSection($this->core, false, "Peer", [$user], $users, [])];
@@ -1056,20 +1052,13 @@
 
             $sections = [];
             foreach ($section_names as $section_name) {
-<<<<<<< HEAD
                 $sections[] = new GradingSection($this->core, $this->isGradeByRegistration(), $section_name,
-                    $graders[$section_name], $users[$section_name] ?? null, $teams[$section_name] ?? null);
-=======
-                $sections[] = new GradingSection($this->core, $this->isGradeByRegistration(), $section_name, $graders[$section_name] ?? [], $users[$section_name] ?? null, $teams[$section_name] ?? null);
->>>>>>> b39c845b
+                    $graders[$section_name] ?? [], $users[$section_name] ?? null, $teams[$section_name] ?? null);
             }
 
             return $sections;
         }
     }
-<<<<<<< HEAD
-=======
-
 
     /**
      * Get a list of all grading sections
@@ -1130,5 +1119,4 @@
 
         return $sections;
     }
->>>>>>> b39c845b
 }