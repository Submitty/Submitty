--- conflicted
+++ resolved
@@ -239,21 +239,13 @@
         return array("thread_id" => $id, "post_id" => $post_id);
     }
 
-<<<<<<< HEAD
-=======
     public function getThread($thread_id) {
 		$this->course_db->query("SELECT * from threads where id = ?", array($thread_id));
 		return $this->course_db->rows();
     }
 
->>>>>>> ffd4099d
     public function getThreadTitle($thread_id){
         $this->course_db->query("SELECT title FROM threads where id=?", array($thread_id));
-        return $this->course_db->rows()[0];
-    }
-
-    public function getThread($thread_id){
-        $this->course_db->query("SELECT * FROM threads where id=?", array($thread_id));
         return $this->course_db->rows()[0];
     }
 
