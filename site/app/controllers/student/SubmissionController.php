<?php

namespace app\controllers\student;

use app\controllers\AbstractController;
use app\libraries\DateUtils;
use app\libraries\ErrorMessages;
use app\libraries\FileUtils;
use app\libraries\GradeableType;
use app\libraries\GradingQueue;
use app\libraries\Logger;
use app\libraries\response\JsonResponse;
use app\libraries\response\RedirectResponse;
use app\libraries\response\MultiResponse;
use app\libraries\routers\AccessControl;
use app\libraries\Utils;
use app\models\gradeable\Gradeable;
use app\models\gradeable\GradedGradeable;
use app\models\gradeable\LateDayInfo;
use app\models\User;
use app\models\GradingOrder;
use Symfony\Component\Routing\Annotation\Route;
use app\models\notebook\SubmissionCodeBox;
use app\models\notebook\SubmissionMultipleChoice;

class SubmissionController extends AbstractController {
    private $upload_details = [
        'version' => -1,
        'version_path' => null,
        'user_path' => null,
        'assignment_settings' => false
    ];


    /**
     * Tries to get a given electronic gradeable considering the active
     *  users access level and the status of the gradeable, but returns
     *  null if no access
     *
     * FIXME: put this in new access control system
     *
     * @param string $gradeable_id
     * @return Gradeable|null
     */
    public function tryGetElectronicGradeable($gradeable_id) {
        if ($gradeable_id === null || $gradeable_id === '') {
            return null;
        }

        try {
            $gradeable = $this->core->getQueries()->getGradeableConfig($gradeable_id);
            $now = $this->core->getDateTimeNow();

            if (
                $gradeable->getType() === GradeableType::ELECTRONIC_FILE
                && (
                    $this->core->getUser()->accessAdmin()
                    || $gradeable->getTaViewStartDate() <= $now
                    && $this->core->getUser()->accessGrading()
                    || $gradeable->getSubmissionOpenDate() <= $now
                )
            ) {
                return $gradeable;
            }
            return null;
        }
        catch (\InvalidArgumentException $e) {
            return null;
        }
    }

    private function verifyHomeworkPagePermissions($gradeable_id, Gradeable $gradeable, $graded_gradeable) {
        if ($graded_gradeable === null && !$this->core->getUser()->accessAdmin()) {
            // FIXME if $graded_gradeable is null, the user isn't on a team, so we want to redirect
            // FIXME    to nav with an error
        }

        // ORIGINAL
        //if (!$gradeable->isSubmissionOpen() && !$this->core->getUser()->accessAdmin()) {
        // TEMPORARY - ALLOW LIMITED & FULL ACCESS GRADERS TO PRACTICE ALL FUTURE HOMEWORKS
        if (
            !$this->core->getUser()->accessGrading()
            && (
                !$gradeable->isSubmissionOpen()
                || !$gradeable->isStudentView()
                || $gradeable->isStudentViewAfterGrades()
                && !$gradeable->isTaGradeReleased()
            )
        ) {
            $this->core->getOutput()->renderOutput('Error', 'noGradeable', $gradeable_id);
            return ['error' => true, 'message' => 'No gradeable with that id.'];
        }
        elseif ($gradeable->isTeamAssignment() && $graded_gradeable === null && !$this->core->getUser()->accessAdmin()) {
            $this->core->addErrorMessage('Must be on a team to access submission');
            $this->core->redirect($this->core->buildCourseUrl());
            return ['error' => true, 'message' => 'Must be on a team to access submission.'];
        }
        return ['error' => false];
    }

    /**
     * @Route("/courses/{_semester}/{_course}/gradeable/{gradeable_id}")
     * @Route("/courses/{_semester}/{_course}/gradeable/{gradeable_id}/{gradeable_version}", requirements={"gradeable_version": "\d+"})
     * @return array
     */
    public function showHomeworkPage($gradeable_id, $gradeable_version = null) {
        $gradeable = $this->tryGetElectronicGradeable($gradeable_id);
        if ($gradeable === null) {
            $this->core->getOutput()->renderOutput('Error', 'noGradeable', $gradeable_id);
            return ['error' => true, 'message' => 'No gradeable with that id.'];
        }

        $graded_gradeable = $this->core->getQueries()->getGradedGradeable($gradeable, $this->core->getUser()->getId());
        $verify_permissions = $this->verifyHomeworkPagePermissions($gradeable_id, $gradeable, $graded_gradeable);
        if ($verify_permissions['error']) {
            return $verify_permissions;
        }

        if ($gradeable->isLocked($this->core->getUser()->getId()) && $this->core->getUser()->accessGrading() === false) {
            $this->core->addErrorMessage('You have not unlocked this gradeable yet');
            $this->core->redirect($this->core->buildCourseUrl());
            return ['error' => true, 'message' => 'You have not completed the pre-requisite gradeable'];
        }

        // Attempt to put the version number to be in bounds of the gradeable
        $version = intval($gradeable_version ?? 0);
        if ($version < 1 || $version > ($graded_gradeable !== null ? $graded_gradeable->getAutoGradedGradeable()->getHighestVersion() : 0) || (!$this->core->getUser()->accessGrading() && !$gradeable->isStudentSubmit())) {
            $version = $graded_gradeable !== null ? $graded_gradeable->getAutoGradedGradeable()->getActiveVersion() : 0;
        }

        $error = false;
        $now = $this->core->getDateTimeNow();

        Logger::logAccess(
            $this->core->getUser()->getId(),
            $_COOKIE['submitty_token'],
            "{$this->core->getConfig()->getTerm()}:{$this->core->getConfig()->getCourse()}:load_page:{$gradeable->getId()}"
        );
        $user_id = $this->core->getUser()->getId();
        $team_id = null;
        if ($gradeable->isTeamAssignment() && $graded_gradeable !== null) {
            $team = $graded_gradeable->getSubmitter()->getTeam();
            if ($team !== null) {
                $user_id = null;
                $team_id = $team->getId();
            }
        }

        $this->core->getQueries()->insertGradeableAccess(
            $gradeable->getId(),
            $user_id,
            $team_id,
            $this->core->getUser()->getId()
        );

        $url = $this->core->buildCourseUrl(['gradeable', $gradeable->getId()]);
        $this->core->getOutput()->addBreadcrumb($gradeable->getTitle(), $url);
        if (!$gradeable->hasAutogradingConfig()) {
            $this->core->getOutput()->renderOutput(
                'Error',
                'unbuiltGradeable',
                $gradeable->getTitle()
            );
            $error = true;
        }
        else {
            if (
                $graded_gradeable !== null
                && ($gradeable->isTaGradeReleased() || !$gradeable->hasReleaseDate())
                && $gradeable->isTaGrading()
                && $graded_gradeable->isTaGradingComplete()
            ) {
                $graded_gradeable->getOrCreateTaGradedGradeable()->setUserViewedDate($now);
                $this->core->getQueries()->saveTaGradedGradeable($graded_gradeable->getTaGradedGradeable());
                if ($graded_gradeable->getSubmitter()->isTeam()) {
                    $this->core->getQueries()->updateTeamViewedTime($graded_gradeable->getSubmitter()->getId(), $this->core->getUser()->getId());
                }
            }

            // Only show hidden test cases if the display version is the graded version (and grades are released)
            $show_hidden = false;
            if ($graded_gradeable != null) {
                $show_hidden = (!$gradeable->isTaGrading() || $version == $graded_gradeable->getOrCreateTaGradedGradeable()->getGradedVersion(false)) && $gradeable->isTaGradeReleased();
                // can this user access grade inquiries for this graded_gradeable
                $can_inquiry = $this->core->getAccess()->canI("grading.electronic.grade_inquiry", ['graded_gradeable' => $graded_gradeable]);
            }

            // If we get here, then we can safely construct the old model w/o checks
            $this->core->getOutput()->addInternalCss('forum.css');
            $this->core->getOutput()->addInternalJs('forum.js');
            $this->core->getOutput()->addInternalCss('grade-inquiry.css');
            $this->core->getOutput()->addInternalJs('grade-inquiry.js');
            $this->core->getOutput()->addInternalJs('websocket.js');
            $this->core->getOutput()->enableMobileViewport();
            $this->core->getOutput()->renderOutput(
                ['submission', 'Homework'],
                'showGradeable',
                $gradeable,
                $graded_gradeable,
                $version,
                $can_inquiry ?? false,
                $show_hidden
            );
        }
        return ['id' => $gradeable_id, 'error' => $error];
    }

    /**
     * Function for showing a message to a user before the gradeable is loaded.
     * @Route("/courses/{_semester}/{_course}/gradeable/{gradeable_id}/load_gradeable_message")
     */
    public function loadGradeableMessage($gradeable_id) {
        $gradeable = $this->tryGetElectronicGradeable($gradeable_id);
        if ($gradeable === null) {
            $this->core->getOutput()->renderOutput('Error', 'noGradeable', $gradeable_id);
            return ['error' => true, 'message' => 'No gradeable with that id.'];
        }

        $graded_gradeable = $this->core->getQueries()->getGradedGradeable($gradeable, $this->core->getUser()->getId());
        $verify_permissions = $this->verifyHomeworkPagePermissions($gradeable_id, $gradeable, $graded_gradeable);
        if ($verify_permissions['error']) {
            return $verify_permissions;
        }

        if (!$gradeable->getAutogradingConfig()->hasLoadGradeableMessageEnabled($this->core->getUser()->getId())) {
            return new RedirectResponse($this->core->buildCourseUrl(['gradeable', $gradeable_id]));
        }
        else {
            $this->core->getOutput()->enableMobileViewport();
            $this->core->getOutput()->renderTwigOutput('submission/homework/LoadMessagePage.twig', [
                "gradeable_name" => $gradeable->getTitle(),
                "load_gradeable_message" => $gradeable->getAutogradingConfig()->getLoadGradeableMessage(),
                "button_back" => $this->core->buildCourseUrl([]),
                "button_forward" => $this->core->buildCourseUrl(['gradeable', $gradeable_id])
            ]);
        }
    }

    /**
     * Function for verification that a given RCS ID is valid and has a corresponding user and gradeable.
     * This should be called via AJAX, saving the result to the json_buffer of the Output object.
     * If failure, also returns message explaining what happened.
     * If success, also returns highest version of the student gradeable.
     *
     * @Route("/courses/{_semester}/{_course}/gradeable/{gradeable_id}/verify", methods={"POST"})
     */
    public function ajaxValidGradeable($gradeable_id) {

        if (!isset($_POST['user_id'])) {
            $msg = "Did not pass in user_id.";
            return $this->core->getOutput()->renderJsonFail($msg);
        }

        $gradeable = $this->tryGetElectronicGradeable($gradeable_id);

        // This checks for an assignment id, and that it's a valid assignment id in that
        // it corresponds to one that we can access (whether through admin or it being released)
        if ($gradeable === null) {
            return $this->uploadResult("Invalid gradeable id '{$gradeable_id}'", false);
        }

        //filter out empty, null strings
        $tmp_ids = $_POST['user_id'];
        if (is_array($tmp_ids)) {
            $user_ids = array_filter($_POST['user_id']);
        }
        else {
            $user_ids = [$tmp_ids];
            $user_ids = array_filter($user_ids);
        }

        //If no user id's were submitted, give a graceful error.
        if (count($user_ids) === 0) {
            $msg = "No valid user ids were found.";
            return $this->core->getOutput()->renderJsonFail($msg);
        }

        //For every userid, we have to check that its real.
        foreach ($user_ids as $id) {
            $user = is_numeric($id) ? $this->core->getQueries()->getUserByNumericId($id) : $this->core->getQueries()->getUserById($id);
            if ($user === null) {
                $msg = "Invalid user id '{$id}'";
                return $this->core->getOutput()->renderJsonFail($msg);
            }
            if (!$user->isLoaded()) {
                $msg = "Invalid user id '{$id}'";
                return $this->core->getOutput()->renderJsonFail($msg);
            }
        }

        $graded_gradeables = [];
        foreach ($this->core->getQueries()->getGradedGradeables([$gradeable], $user_ids, null) as $gg) {
            $graded_gradeables[] = $gg;
        }

        $null_team_count = 0;
        $inconsistent_teams = false;
        $teams = [];
        if ($gradeable->isTeamAssignment()) {
            foreach ($user_ids as $user) {
                $tmp = $this->core->getQueries()->getTeamByGradeableAndUser($gradeable->getId(), $user);
                if ($tmp === null) {
                    $null_team_count++;
                }
                else {
                    $teams[] = $tmp->getId();
                }
            }
            $teams = array_unique(array_filter($teams));
            $inconsistent_teams = count($teams) > 1;
        }

        //If the users are on multiple teams.
        if ($gradeable->isTeamAssignment() && $inconsistent_teams) {
            // Not all users were on the same team
            $msg = "Inconsistent teams. One or more users are on different teams.";
            return $this->core->getOutput()->renderJsonFail($msg);
        }
        //If a user not assigned to any team is matched with a user already on a team
        if ($gradeable->isTeamAssignment() && $null_team_count != 0 && count($teams) != 0) {
            $msg = "One or more users with no team are being submitted with another user already on a team";
            return $this->core->getOutput()->renderJsonFail($msg);
        }

        $highest_version = -1;

        if (count($graded_gradeables) > 0) {
            $graded_gradeable = $graded_gradeables[0];
            $highest_version = $graded_gradeable->getAutoGradedGradeable()->getHighestVersion();
        }

        //If there has been a previous submission, we tag it so that we can pop up a warning.
        $return = ['highest_version' => $highest_version, 'previous_submission' => $highest_version > 0];
        return $this->core->getOutput()->renderJsonSuccess($return);
    }

    /**
     * Function that uploads a bulk PDF to the uploads/bulk_pdf folder. Splits it into PDFs of the page
     * size entered and places in the uploads/split_pdf folder.
     * Its error checking has overlap with ajaxUploadSubmission.
     *
     * @AccessControl(role="FULL_ACCESS_GRADER")
     * @Route("/courses/{_semester}/{_course}/gradeable/{gradeable_id}/bulk", methods={"POST"})
     */
    public function ajaxBulkUpload($gradeable_id) {
        $is_qr = isset($_POST['use_qr_codes']) && $_POST['use_qr_codes'] === "true";

        if (!isset($_POST['num_pages']) && !$is_qr) {
            $msg = "Did not pass in number of pages or files were too large.";
            return $this->core->getOutput()->renderJsonFail($msg);
        }

        $gradeable = $this->tryGetElectronicGradeable($gradeable_id);

        // This checks for an assignment id, and that it's a valid assignment id in that
        // it corresponds to one that we can access (whether through admin or it being released)
        if ($gradeable === null) {
            return $this->uploadResult("Invalid gradeable id '{$gradeable_id}'", false);
        }

        $num_pages = $_POST['num_pages'];

        // making sure files have been uploaded
        if (!isset($_FILES["files1"])) {
            return $this->core->getOutput()->renderResultMessage("Missing upload", false);
        }
        $uploaded_file = $_FILES["files1"];

        $status = FileUtils::validateUploadedFiles($uploaded_file);
        $count = count($uploaded_file["name"]);

        if (array_key_exists("failed", $status)) {
            return $this->core->getOutput()->renderResultMessage("Failed to validate uploads " . $status["failed"], false);
        }

        $file_size = 0;
        foreach ($status as $stat) {
            if ($stat['success'] === false) {
                return $this->core->getOutput()->renderResultMessage("Error " . $stat['error'], false);
            }

            if ($stat['type'] !== 'application/pdf') {
                return $this->core->getOutput()->renderResultMessage("Error " . $stat['name'] . " is not a PDF", false);
            }

            $file_size += $stat['size'];
        }

        $max_size = $gradeable->getAutogradingConfig()->getMaxSubmissionSize();
        if ($max_size < 10000000) {
            $max_size = 10000000;
        }

        if ($file_size > $max_size) {
            return $this->uploadResult("File(s) uploaded too large.  Maximum size is " . ($max_size / 1000) . " kb. Uploaded file(s) was " . ($file_size / 1000) . " kb.", false);
        }

        // creating uploads/bulk_pdf/gradeable_id directory

        $pdf_path = FileUtils::joinPaths($this->core->getConfig()->getCoursePath(), "uploads", "bulk_pdf", $gradeable->getId());
        if (!FileUtils::createDir($pdf_path)) {
            return $this->uploadResult("Failed to make gradeable path.", false);
        }

        // creating directory under gradeable_id with the timestamp

        $current_time = $this->core->getDateTimeNow()->format("m-d-Y_H:i:sO");
        $version_path = FileUtils::joinPaths($pdf_path, $current_time);
        if (!FileUtils::createDir($version_path)) {
            return $this->uploadResult("Failed to make gradeable path.", false);
        }

        // save the pdf in that directory
        // delete the temporary file
        for ($j = 0; $j < $count; $j++) {
            if (is_uploaded_file($uploaded_file["tmp_name"][$j])) {
                $dst = FileUtils::joinPaths($version_path, $uploaded_file["name"][$j]);
                if (!@copy($uploaded_file["tmp_name"][$j], $dst)) {
                    return $this->uploadResult("Failed to copy uploaded file {$uploaded_file["name"][$j]} to current submission.", false);
                }
            }
            else {
                return $this->uploadResult("The tmp file '{$uploaded_file['name'][$j]}' was not properly uploaded.", false);
            }
            // Is this really an error we should fail on?
            if (!@unlink($uploaded_file["tmp_name"][$j])) {
                return $this->uploadResult("Failed to delete the uploaded file {$uploaded_file["name"][$j]} from temporary storage.", false);
            }
        }

        // use pdf_check.cgi to check that # of pages is valid and split
        // also get the cover image and name for each pdf appropriately

        $term = $this->core->getConfig()->getTerm();
        $course = $this->core->getConfig()->getCourse();
        $use_ocr = $this->core->getConfig()->checkFeatureFlagEnabled('submitty_ocr') && $_POST['use_ocr'] === "true";

        if ($is_qr) {
            $qr_prefix = rawurlencode($_POST['qr_prefix']);
            $qr_suffix = rawurlencode($_POST['qr_suffix']);

            //create a new job to split but uploads via QR
            for ($i = 0; $i < $count; $i++) {
                //
                // FIXME
                // "semester" SHOULD BE "term"
                //
                $qr_upload_data = [
                    "job"       => "BulkUpload",
                    "semester"  => $term,
                    "course"    => $course,
                    "g_id"      => $gradeable_id,
                    "timestamp" => $current_time,
                    "qr_prefix" => $qr_prefix,
                    "qr_suffix" => $qr_suffix,
                    "filename"  => $uploaded_file["name"][$i],
                    "is_qr"     => true,
                    "use_ocr"   => $use_ocr
                ];

                $bulk_upload_job  = "/var/local/submitty/daemon_job_queue/bulk_upload_" . $uploaded_file["name"][$i] . ".json";

                //add new job to queue
                if (!file_put_contents($bulk_upload_job, json_encode($qr_upload_data, JSON_PRETTY_PRINT))) {
                    $this->core->getOutput()->renderJsonFail("Failed to write BulkQRSplit job");
                    return $this->uploadResult("Failed to write BulkQRSplit job", false);
                }
            }
        }
        else {
            for ($i = 0; $i < $count; $i++) {
                //
                // FIXME
                // "semester" SHOULD BE "term"
                //
                $job_data = [
                    "job"       => "BulkUpload",
                    "semester"  => $term,
                    "course"    => $course,
                    "g_id"      => $gradeable_id,
                    "timestamp" => $current_time,
                    "filename"  => $uploaded_file["name"][$i],
                    "num"       => $num_pages,
                    "is_qr"     => false
                ];

                $bulk_upload_job  = "/var/local/submitty/daemon_job_queue/bulk_upload_" . $uploaded_file["name"][$i] . ".json";

                //add new job to queue
                if (!file_put_contents($bulk_upload_job, json_encode($job_data, JSON_PRETTY_PRINT))) {
                    $this->core->getOutput()->renderJsonFail("Failed to write Bulk upload job");
                    return $this->uploadResult("Failed to write Bulk upload job", false);
                }
            }
        }

        return $this->core->getOutput()->renderJsonSuccess();
    }

    /**
     * Function for uploading a split item that already exists to the server.
     * The file already exists in uploads/split_pdf/gradeable_id/timestamp folder. This should be called via AJAX, saving the result
     * to the json_buffer of the Output object, returning a true or false on whether or not it succeeded or not.
     * Has overlap with ajaxUploadSubmission
     *
     * @AccessControl(role="FULL_ACCESS_GRADER")
     * @Route("/courses/{_semester}/{_course}/gradeable/{gradeable_id}/split_pdf/upload", methods={"POST"})
     * @return boolean
     */
    public function ajaxUploadSplitItem($gradeable_id, $merge = null, $clobber = null) {
        // check for whether the item should be merged with previous submission
        // and whether or not file clobbering should be done
        $merge_previous = isset($merge) && $merge === 'true';
        $clobber = isset($clobber) && $clobber === 'true';

        $gradeable = $this->tryGetElectronicGradeable($gradeable_id);

        // This checks for an assignment id, and that it's a valid assignment id in that
        // it corresponds to one that we can access (whether through admin or it being released)
        if ($gradeable === null) {
            return $this->uploadResult("Invalid gradeable id '{$gradeable_id}'", false);
        }
        if (!isset($_POST['user_id'])) {
            return $this->uploadResult("Invalid user id.", false);
        }
        if (!isset($_POST['path'])) {
            return $this->uploadResult("Invalid path.", false);
        }

        $original_user_id = $this->core->getUser()->getId();

        $tmp_ids = $_POST['user_id'];
        if (is_array($tmp_ids)) {
            $user_ids = array_filter($_POST['user_id']);
        }
        else {
            $user_ids = [$tmp_ids];
            $user_ids = array_filter($user_ids);
        }

        //This grabs the first user in the list. If this is a team assignment, they will be the team leader.
        $user_id = reset($user_ids);
        if (is_numeric($user_id)) {
            //get the correct id if we're given a numeric id
            $user_obj = $this->core->getQueries()->getUserByNumericId($user_id);
            if (!$user_obj) {
                return $this->uploadResult("Failed to get user from numeric id", false);
            }

            $user_id = $user_obj->getId();
        }

        $path = $_POST['path'];

        $graded_gradeable = $this->core->getQueries()->getGradedGradeable($gradeable, $user_id, null);

        $gradeable_path = FileUtils::joinPaths(
            $this->core->getConfig()->getCoursePath(),
            "submissions",
            $gradeable->getId()
        );

        /*
         * Perform checks on the following folders (and whether or not they exist):
         * 1) the assignment folder in the submissions directory
         * 2) the student's folder in the assignment folder
         * 3) the version folder in the student folder
         * 4) the uploads folder from the specified path
         */
        if (!FileUtils::createDir($gradeable_path)) {
            return $this->uploadResult("Failed to make folder for this assignment.", false);
        }

        $who_id = $user_id;
        $team_id = "";
        if ($gradeable->isTeamAssignment()) {
            $leader = $user_id;
            if ($graded_gradeable !== null) {
                $team =  $graded_gradeable->getSubmitter()->getTeam();
                $team_id = $team->getId();
                $who_id = $team_id;
                $user_id = "";
            }
            else {
                //if the student isn't on a team, build the team.
                //If the team doesn't exist yet, we need to build a new one. (Note, we have already checked in ajaxvalidgradeable
                //that all users are either on the same team or no team).

                $leaderless = [];
                foreach ($user_ids as $i => $member) {
                    if ($member !== $leader) {
                        $leaderless[] = $member;
                    }
                }

                $members = $this->core->getQueries()->getUsersById($leaderless);
                $leader_user = $this->core->getQueries()->getUserById($leader);
                try {
                    $gradeable->createTeam($leader_user, $members);
                }
                catch (\Exception $e) {
                    $this->core->addErrorMessage('Team may not have been properly initialized: ' . $e->getMessage());
                    return $this->uploadResult("Failed to form a team from members: " . implode(",", $members) . ", " . ($leader_user !== null ? $leader_user->getId() : ''), false);
                }

                // Once team is created, load in the graded gradeable
                $graded_gradeable = $this->core->getQueries()->getGradedGradeable($gradeable, $leader);
                $team =  $this->core->getQueries()->getTeamByGradeableAndUser($gradeable->getId(), $leader);
                $team_id = $team->getId();
                $who_id = $team_id;
                $user_id = "";
            }
        }

        if ($graded_gradeable === null) {
            return $this->uploadResult("Failed to get graded gradeable for the user.", false);
        }

        $user_path = FileUtils::joinPaths($gradeable_path, $who_id);
        $this->upload_details['user_path'] = $user_path;
        if (!FileUtils::createDir($user_path)) {
            return $this->uploadResult("Failed to make folder for this assignment for the user.", false);
        }

        $new_version = $graded_gradeable->getAutoGradedGradeable()->getHighestVersion() + 1;
        $version_path = FileUtils::joinPaths($user_path, $new_version);

        if (!FileUtils::createDir($version_path)) {
            return $this->uploadResult("Failed to make folder for the current version.", false);
        }

        $this->upload_details['version_path'] = $version_path;
        $this->upload_details['version'] = $new_version;

        $current_time = $this->core->getDateTimeNow()->format("Y-m-d H:i:sO");
        $current_time_string_tz = $current_time . " " . $this->core->getConfig()->getTimezone()->getName();

        $path = rawurldecode(htmlspecialchars_decode($path));

        $uploaded_file = FileUtils::joinPaths($this->core->getConfig()->getCoursePath(), "uploads", "split_pdf", $gradeable->getId(), $path);
        $uploaded_file = rawurldecode(htmlspecialchars_decode($uploaded_file));
        $uploaded_file_base_name = "upload.pdf";

        //get any and all images associated with this PDF if they exist.
        //images are order <original>_<split-number>_<page-number>, so grab everuthing with the same suffixes
        preg_match("/\d*$/", pathinfo($path, PATHINFO_FILENAME), $matches);
        $image_files = glob(FileUtils::joinPaths(dirname($uploaded_file), "*.*"));


        $combined_pdf_path = FileUtils::joinPaths(pathinfo($uploaded_file)['dirname'], pathinfo($uploaded_file)['filename']);
        $combined_pdf_path = str_replace("/", "\/", $combined_pdf_path);

        $regex = "/{$combined_pdf_path}_\d*\.\w*$/";
        $image_files = preg_grep($regex, $image_files);

        $image_extension = count($image_files) > 0 ? pathinfo(reset($image_files), PATHINFO_EXTENSION) : "";

        // if we are merging in the previous submission (TODO check folder support)
        if ($merge_previous && $new_version !== 1) {
            $old_version = $new_version - 1;
            $old_version_path = FileUtils::joinPaths($user_path, $old_version);
            $to_search = FileUtils::joinPaths($old_version_path, "*.*");
            $files = glob($to_search);
            foreach ($files as $file) {
                $file_base_name = basename($file);
                if (!$clobber && $file_base_name === $uploaded_file_base_name) {
                    $parts = explode(".", $file_base_name);
                    $parts[0] .= "_version_" . $old_version;
                    $file_base_name = implode(".", $parts);
                }

                $image_name = pathinfo($file, PATHINFO_FILENAME);
                preg_match("/\d*$/", $image_name, $matches);
                $image_num = count($matches) > 0 ? intval(reset($matches)) : -1;

                if (!$clobber && strpos($image_name, "_page_") !== false && $image_num >= 0) {
                    $file_base_name = ".upload_version_"  . $old_version . "_page_" . $image_num . "." . $image_extension;
                }

                $move_here = FileUtils::joinPaths($version_path, $file_base_name);
                if (!@copy($file, $move_here)) {
                    return $this->uploadResult("Failed to merge previous version on file {$file_base_name}", false);
                }
            }
        }
        // copy over the uploaded file
        if (!@copy($uploaded_file, FileUtils::joinPaths($version_path, $uploaded_file_base_name))) {
            return $this->uploadResult("Failed to copy uploaded file {$uploaded_file} to current submission.", false);
        }
        if (!@unlink($uploaded_file)) {
            return $this->uploadResult("Failed to delete the uploaded file {$uploaded_file} from temporary storage.", false);
        }
        if (!@unlink(str_replace(".pdf", "_cover.pdf", $uploaded_file))) {
            return $this->uploadResult("Failed to delete the uploaded file {$uploaded_file} from temporary storage.", false);
        }
        //do the same thing for images
        $i = 1;
        foreach ($image_files as $image) {
            // copy over the uploaded image
            if (!@copy($image, FileUtils::joinPaths($version_path, ".upload_page_" . sprintf("%02d", $i) . "." . $image_extension))) {
                return $this->uploadResult("Failed to copy uploaded image {$image} to current submission.", false);
            }
            if (!@unlink($image)) {
                return $this->uploadResult("Failed to delete the uploaded image {$image} from temporary storage.", false);
            }
            $i++;
        }

        // if split_pdf/gradeable_id/timestamp directory is now empty, delete that directory
        $timestamp = substr($path, 0, strpos($path, DIRECTORY_SEPARATOR));
        $timestamp_path = FileUtils::joinPaths(
            $this->core->getConfig()->getCoursePath(),
            "uploads",
            "split_pdf",
            $gradeable->getId(),
            $timestamp
        );
        $files = FileUtils::getAllFiles($timestamp_path);
        if (count($files) == 0) {
            if (!FileUtils::recursiveRmdir($timestamp_path)) {
                return $this->uploadResult("Failed to remove the empty timestamp directory {$timestamp} from the split_pdf directory.", false);
            }
        }


        $settings_file = FileUtils::joinPaths($user_path, "user_assignment_settings.json");
        if (!file_exists($settings_file)) {
            $json = [
                "active_version" => $new_version,
                "history" => [[
                    "version" => $new_version,
                    "time" => $current_time_string_tz,
                    "who" => $original_user_id,
                    "type" => "upload"
                ]]
            ];
        }
        else {
            $json = FileUtils::readJsonFile($settings_file);
            if ($json === false) {
                return $this->uploadResult("Failed to open settings file.", false);
            }
            $json["active_version"] = $new_version;
            $json["history"][] = ["version" => $new_version, "time" => $current_time_string_tz, "who" => $original_user_id, "type" => "upload"];
        }

        // TODO: If any of these fail, should we "cancel" (delete) the entire submission attempt or just leave it?
        if (!@file_put_contents($settings_file, FileUtils::encodeJson($json))) {
            return $this->uploadResult("Failed to write to settings file.", false);
        }

        $this->upload_details['assignment_settings'] = true;

        if (!@file_put_contents(FileUtils::joinPaths($version_path, ".submit.timestamp"), $current_time_string_tz . "\n")) {
            return $this->uploadResult("Failed to save timestamp file for this submission.", false);
        }

        $upload_time_string_tz = $timestamp . " " . $this->core->getConfig()->getTimezone()->getName();

        $bulk_upload_data = [
            "submit_timestamp" =>  $current_time_string_tz,
            "upload_timestamp" =>  $upload_time_string_tz,
            "filepath" => $uploaded_file
        ];

        if (FileUtils::writeJsonFile(FileUtils::joinPaths($version_path, ".bulk_upload_data.json"), $bulk_upload_data) === false) {
            return $this->uploadResult("Failed to create bulk upload file for this submission.", false);
        }

        $queue_file = [$this->core->getConfig()->getTerm(), $this->core->getConfig()->getCourse(),
            $gradeable->getId(), $who_id, $new_version];
        $queue_file = FileUtils::joinPaths(
            $this->core->getConfig()->getSubmittyPath(),
            "to_be_graded_queue",
            implode("__", $queue_file)
        );

        $vcs_checkout = isset($_REQUEST['vcs_checkout']) ? $_REQUEST['vcs_checkout'] === "true" : false;

        // create json file...
<<<<<<< HEAD
        $queue_data = ["term" => $this->core->getConfig()->getTerm(),
=======
        $queue_data = [
            "term" => $this->core->getConfig()->getTerm(),
>>>>>>> 9548a840
            "course" => $this->core->getConfig()->getCourse(),
            "gradeable" => $gradeable->getId(),
            "required_capabilities" => $gradeable->getAutogradingConfig()->getRequiredCapabilities(),
            "max_possible_grading_time" => $gradeable->getAutogradingConfig()->getMaxPossibleGradingTime(),
            "queue_time" => $current_time,
            "user" => $user_id,
            "team" => $team_id,
            "who" => $who_id,
            "is_team" => $gradeable->isTeamAssignment(),
            "version" => $new_version,
            "vcs_checkout" => $vcs_checkout];

        if (@file_put_contents($queue_file, FileUtils::encodeJson($queue_data), LOCK_EX) === false) {
            return $this->uploadResult("Failed to create file for grading queue.", false);
        }
        // FIXME: Add this as part of the graded gradeable saving query
        if ($gradeable->isTeamAssignment()) {
            $this->core->getQueries()->insertVersionDetails($gradeable->getId(), null, $team_id, $new_version, $current_time);
        }
        else {
            $this->core->getQueries()->insertVersionDetails($gradeable->getId(), $user_id, null, $new_version, $current_time);
        }

        return $this->uploadResult("Successfully uploaded version {$new_version} for {$gradeable->getTitle()} for {$who_id}");
    }

    /**
     * Function for deleting a split item from the uploads/split_pdf/gradeable_id/timestamp folder. This should be called via AJAX,
     * saving the result to the json_buffer of the Output object, returning a true or false on whether or not it succeeded or not.
     *
     * @AccessControl(role="FULL_ACCESS_GRADER")
     * @Route("/courses/{_semester}/{_course}/gradeable/{gradeable_id}/split_pdf/delete", methods={"POST"})
     * @return boolean
     */
    public function ajaxDeleteSplitItem($gradeable_id) {
        $gradeable = $this->tryGetElectronicGradeable($gradeable_id);

        // This checks for an assignment id, and that it's a valid assignment id in that
        // it corresponds to one that we can access (whether through admin or it being released)
        if ($gradeable === null) {
            return $this->uploadResult("Invalid gradeable id '{$gradeable_id}'", false);
        }
        if (!isset($_POST['path'])) {
            return $this->uploadResult("Invalid path.", false);
        }

        $path = rawurldecode(htmlspecialchars_decode($_POST['path']));

        $uploaded_file = FileUtils::joinPaths(
            $this->core->getConfig()->getCoursePath(),
            "uploads",
            "split_pdf",
            $gradeable->getId(),
            $path
        );

        $uploaded_file = rawurldecode(htmlspecialchars_decode($uploaded_file));

        if (!@unlink($uploaded_file)) {
            return $this->uploadResult("Failed to delete the uploaded file {$uploaded_file} from temporary storage.", false);
        }

        if (!@unlink(str_replace(".pdf", "_cover.pdf", $uploaded_file))) {
            return $this->uploadResult("Failed to delete the uploaded file {$uploaded_file} from temporary storage.", false);
        }

        // delete timestamp folder if empty
        $timestamp = substr($path, 0, strpos($path, DIRECTORY_SEPARATOR));
        $timestamp_path = FileUtils::joinPaths(
            $this->core->getConfig()->getCoursePath(),
            "uploads",
            "split_pdf",
            $gradeable->getId(),
            $timestamp
        );
        $files = FileUtils::getAllFiles($timestamp_path);
        if (count($files) === 0) {
            if (!FileUtils::recursiveRmdir($timestamp_path)) {
                return $this->uploadResult("Failed to remove the empty timestamp directory {$timestamp} from the split_pdf directory.", false);
            }
        }

        return $this->uploadResult("Successfully deleted this PDF.");
    }
    /**
     * function for counting the number of submissions to be regraded
     * @AccessControl(role="INSTRUCTOR")
     * @Route("/courses/{_semester}/{_course}/gradeable/{gradeable_id}/regrade/count", methods={"POST"})
     * @return JsonResponse
     */
    public function ajaxCountRegrade(): JsonResponse {
        $gradeable = $this->tryGetElectronicGradeable($_POST['gradeable_id']);
        $order = new GradingOrder($this->core, $gradeable, $this->core->getUser(), true);
        $regrade_all = $_POST['regrade_all'];
        $order->sort("id", "ASC");
        $count = 0;
        if ($regrade_all === 'true') {
            foreach ($order->getSortedGradedGradeables() as $g) {
                if ($g->getAutoGradedGradeable()->getActiveVersion() > 0) {
                    $count += $g->getAutoGradedGradeable()->getHighestVersion();
                }
            }
        }
        else {
            foreach ($order->getSortedGradedGradeables() as $g) {
                if ($g->getAutoGradedGradeable()->getActiveVersion() > 0) {
                    $count += 1;
                }
            }
        }

        return JsonResponse::getSuccessResponse($count);
    }

    /**
     * Function for regrading submissions
     * @AccessControl(role="INSTRUCTOR")
     * @Route("/courses/{_semester}/{_course}/gradeable/{gradeable_id}/regrade", methods={"POST"})
     * @return array
     */
    public function ajaxRegrade($gradeable_id): array {
        $gradeable = $this->tryGetElectronicGradeable($gradeable_id);

        // This checks for an assignment id, and that it's a valid assignment id in that
        // it corresponds to one that we can access (whether through admin or it being released)
        if ($gradeable === null) {
            return $this->uploadResult("Invalid gradeable id '{$gradeable_id}'", false);
        }
        if (!isset($_POST['user_id'])) {
            return $this->uploadResult("Invalid user id.", false);
        }

        if (!isset($_POST['regrade']) || !isset($_POST['regrade_all']) || !isset($_POST['regrade_all_students_all'])) {
            return $this->uploadResult("Invalid user id.", false);
        }
        $who_id = "";
        //grab all graded gradeables for this gradeable
        $order = new GradingOrder($this->core, $gradeable, $this->core->getUser(), true);
        $order->sort("id", "ASC");
        $graded_gradeables = [];
        /** @var GradedGradeable $g */
        foreach ($order->getSortedGradedGradeables() as $g) {
            if ($g->getAutoGradedGradeable()->getActiveVersion() > 0) {
                $graded_gradeables[] = $g;
            }
        }

        $regrade = $_POST['regrade'];
        $regrade_all = $_POST['regrade_all'];
        $regrade_all_students_all = $_POST['regrade_all_students_all'];
        $user_id = $_POST['user_id'];

        $count = 0;
        foreach ($graded_gradeables as $g) {
            //if only regrading one student/teams assignments(s), skip gradeables from other submitters
            if ($regrade === 'true' || $regrade_all === 'true') {
                if ($gradeable->isTeamAssignment()) {
                    if ($user_id !== $g->getSubmitter()->getTeam()->getMemberUsers()[0]->getId()) {
                        continue;
                    }
                }
                else {
                    if ($user_id !== $g->getSubmitter()->getId()) {
                        continue;
                    }
                }
            }
            //determine how many times the next loop should loop
            if ($regrade_all_students_all === 'true' || $regrade_all === 'true') {
                $limit = $g->getAutoGradedGradeable()->getHighestVersion();
            }
            else {
                $limit = 1;
            }
            for ($i = 1; $i < $limit + 1; $i++) {
                $user_id = $g->getSubmitter()->getId();
                $who_id = $user_id;
                $team_id = "";
                $is_team = false;
                if ($gradeable->isTeamAssignment()) {
                    if ($g !== null) {
                        $team = $g->getSubmitter()->getTeam();
                        $team_id = $team->getId();
                        $who_id = $team_id;
                        $user_id = "";
                        $is_team = true;
                    }
                    else {
                        return $this->uploadResult("Must be on a team to access submission.", false);
                    }
                }
                if ($regrade_all_students_all === 'true' || $regrade_all === 'true') {
                    $active_version = $i;
                }
                else {
                    $active_version = $g->getAutoGradedGradeable()->getActiveVersion();
                }
                //create file name
                $queue_file_helper = [$this->core->getConfig()->getTerm(), $this->core->getConfig()->getCourse(),
                    $gradeable_id, $who_id, $active_version];
                $queue_file_helper = implode("__", $queue_file_helper);
                $queue_file = FileUtils::joinPaths(
                    $this->core->getConfig()->getSubmittyPath(),
                    "to_be_graded_queue",
                    $queue_file_helper
                );
                //create json file contents
                $queue_data = [
                    "course" => $this->core->getConfig()->getCourse(),
                    "gradeable" => $gradeable_id,
                    "is_team" => $is_team,
                    "max_possible_grading_time" => $gradeable->getAutogradingConfig()->getMaxPossibleGradingTime(),
                    "queue_time" => $this->core->getDateTimeNow()->format("Y-m-d H:i:sO"),
                    'regrade' => true,
                    "required_capabilities" => $gradeable->getAutogradingConfig()->getRequiredCapabilities(),
                    "term" => $this->core->getConfig()->getTerm(),
                    "team" => $team_id,
                    "user" => $user_id,
                    "vcs_checkout" => $gradeable->isVcs(),
                    "version" => $active_version,
                    "who" => $who_id
                ];
                //add file to directory which will trigger autograding
                if (@file_put_contents($queue_file, FileUtils::encodeJson($queue_data), LOCK_EX) === false) {
                    return $this->uploadResult("Failed to create file for grading queue.", false);
                }
                //keep track of how many are added to queue
                $count += 1;
            }
        }
        if ($regrade === 'true' || $regrade_all === 'true') {
            $msg = $count . " submission(s) from " . $who_id . " added to queue for regrading";
        }
        else {
            $msg = $count . " submissions added to queue for regrading";
        }
        return $this->core->getOutput()->renderResultMessage($msg, true);
    }

    /**
     * Function for uploading a submission to the server. This should be called via AJAX, saving the result
     * to the json_buffer of the Output object, returning a true or false on whether or not it succeeded or not.
     *
     * @Route("/courses/{_semester}/{_course}/gradeable/{gradeable_id}/upload", methods={"POST"})
     * @return array
     */
    public function ajaxUploadSubmission($gradeable_id, $merge = null, $clobber = null) {

        // check for whether the item should be merged with previous submission,
        // and whether or not file clobbering should be done.
        $merge_previous = isset($merge) && $merge === 'true';
        $clobber = isset($clobber) && $clobber === 'true';

        //don't allow submission if not on most recent version
        if (isset($_POST['viewing_inactive_version']) && $_POST['viewing_inactive_version'] === "1") {
            return $this->uploadResult("Must be on most recent version to make a new submission", false);
        }

        $vcs_checkout = isset($_POST['vcs_checkout']) ? $_POST['vcs_checkout'] === "true" : false;
        if ($vcs_checkout && !isset($_POST['git_repo_id'])) {
            return $this->uploadResult("Invalid repo id.", false);
        }

        $student_page = isset($_POST['student_page']) ? $_POST['student_page'] === "true" : false;
        if ($student_page && !isset($_POST['pages'])) {
            return $this->uploadResult("Invalid pages.", false);
        }

        $gradeable = $this->tryGetElectronicGradeable($gradeable_id);

        // This checks for an assignment id, and that it's a valid assignment id in that
        // it corresponds to one that we can access (whether through admin or it being released)
        if ($gradeable === null) {
            return $this->uploadResult("Invalid gradeable id '{$gradeable_id}'", false);
        }

        if (!isset($_POST['user_id'])) {
            return $this->uploadResult("Invalid user id.", false);
        }

        // the user id of the submitter ($user_id is the one being submitted for)
        $original_user_id = $this->core->getUser()->getId();
        $user_id = $_POST['user_id'];
        // repo_id for VCS use
        $repo_id = ($vcs_checkout ? $_POST['git_repo_id'] : "");

        // make sure is full grader if the two ids do not match
        if ($original_user_id !== $user_id && !$this->core->getUser()->accessFullGrading()) {
            $msg = "You do not have access to that page.";
            $this->core->addErrorMessage($msg);
            return $this->uploadResult($msg, false);
        }

        // if student submission, make sure that gradeable allows submissions
        if (!$this->core->getUser()->accessFullGrading() && !$gradeable->canStudentSubmit()) {
            $msg = "You do not have access to that page.";
            $this->core->addErrorMessage($msg);
            return $this->uploadResult($msg, false);
        }

        if ($gradeable->isLocked($user_id) && !$this->core->getUser()->accessGrading()) {
            return $this->uploadResult("Gradeable is locked for you.", false);
        }

        $graded_gradeable = $this->core->getQueries()->getGradedGradeable($gradeable, $user_id, null);
        $gradeable_path = FileUtils::joinPaths(
            $this->core->getConfig()->getCoursePath(),
            "submissions",
            $gradeable->getId()
        );


        /*
         * Perform checks on the following folders (and whether or not they exist):
         * 1) the assignment folder in the submissions directory
         * 2) the student's folder in the assignment folder
         * 3) the version folder in the student folder
         * 4) the part folders in the version folder in the version folder
         */
        if (!FileUtils::createDir($gradeable_path)) {
            return $this->uploadResult("Failed to make folder for this assignment.", false);
        }

        $who_id = $user_id;
        $team_id = "";
        if ($gradeable->isTeamAssignment()) {
            if ($graded_gradeable !== null) {
                $team = $graded_gradeable->getSubmitter()->getTeam();
                $team_id = $team->getId();
                $who_id = $team_id;
                $user_id = "";
            }
            else {
                return $this->uploadResult("Must be on a team to access submission.", false);
            }
        }

        $user_path = FileUtils::joinPaths($gradeable_path, $who_id);
        $this->upload_details['user_path'] = $user_path;
        if (!FileUtils::createDir($user_path)) {
            return $this->uploadResult("Failed to make folder for this assignment for the user.", false);
        }

        $highest_version = $graded_gradeable->getAutoGradedGradeable()->getHighestVersion();
        $new_version = $highest_version + 1;
        $version_path = FileUtils::joinPaths($user_path, $new_version);

        if (!FileUtils::createDir($version_path)) {
            return $this->uploadResult("Failed to make folder for the current version.", false);
        }

        $this_config_inputs = [];
        $num_parts = $gradeable->getAutogradingConfig()->getNumParts();
        $is_notebook = $gradeable->getAutogradingConfig()->isNotebookGradeable();
        $notebook = null;
        if ($is_notebook) {
            //need to force re-parse the notebook serverside again
            $notebook = $gradeable->getAutogradingConfig()->getUserSpecificNotebook($who_id);

            //save the notebook hashes and item selected
            $json = [
                "hashes" => $notebook->getHashes(),
                "item_pools_selected" => $notebook->getSelectedQuestions()
            ];

            FileUtils::writeJsonFile(FileUtils::joinPaths($version_path, ".submit.notebook"), $json);

            $this_config_inputs = $notebook->getInputs();
            $num_parts = $notebook->getNumParts();
        }

        $this->upload_details['version_path'] = $version_path;
        $this->upload_details['version'] = $new_version;

        $part_path = [];
        // We upload the assignment such that if it's multiple parts, we put it in folders "part#" otherwise
        // put all files in the root folder
        if ($num_parts > 1 && !$is_notebook) {
            for ($i = 1; $i <= $num_parts; $i++) {
                $part_path[$i] = FileUtils::joinPaths($version_path, "part" . $i);
                if (!FileUtils::createDir($part_path[$i])) {
                    return $this->uploadResult("Failed to make the folder for part {$i}.", false);
                }
            }
        }
        elseif (!$is_notebook) {
            $part_path[1] = $version_path;
        }
        elseif ($is_notebook) {
            //each notebook file submission needs its own dir defined in the config
            $file_submissions = $notebook->getFileSubmissions();
            for ($i = 1; $i <= count($file_submissions); $i++) {
                $part_path[$i] = FileUtils::joinPaths($version_path, $file_submissions[$i - 1]["directory"]);
                if (!FileUtils::createDir($part_path[$i])) {
                    return $this->uploadResult("Failed to make the folder for part {$i}.", false);
                }
            }
        }

        $current_time = $this->core->getDateTimeNow()->format("Y-m-d H:i:sO");
        $current_time_string_tz = $current_time . " " . $this->core->getConfig()->getTimezone()->getName();

        $max_size = $gradeable->getAutogradingConfig()->getMaxSubmissionSize();

        if ($vcs_checkout === false) {
            $uploaded_files = [];
            for ($i = 1; $i <= $num_parts; $i++) {
                if (isset($_FILES["files{$i}"])) {
                    $uploaded_files[$i] = $_FILES["files{$i}"];
                }
            }

            $errors = [];
            $count = [];
            for ($i = 1; $i <= $num_parts; $i++) {
                if (isset($uploaded_files[$i])) {
                    $count[$i] = count($uploaded_files[$i]["name"]);
                    for ($j = 0; $j < $count[$i]; $j++) {
                        if (!isset($uploaded_files[$i]["tmp_name"][$j]) || $uploaded_files[$i]["tmp_name"][$j] === "") {
                            $error_message = $uploaded_files[$i]["name"][$j] . " failed to upload. ";
                            if (isset($uploaded_files[$i]["error"][$j])) {
                                $error_message .= "Error message: " . ErrorMessages::uploadErrors($uploaded_files[$i]["error"][$j]) . ".";
                            }
                            $errors[] = $error_message;
                        }
                    }
                }
            }


            if (count($errors) > 0) {
                $error_text = implode("\n", $errors);
                return $this->uploadResult("Upload Failed: " . $error_text, false);
            }

            // save the contents of the text boxes to files
            $empty_inputs = true;
            $num_codeboxes = 0;
            $num_multiple_choice = 0;

            $codebox_objects         = $_POST['codebox_answers'] ?? "";
            $multiple_choice_objects = $_POST['multiple_choice_answers'] ?? "";
            $codebox_objects         = json_decode($codebox_objects, true);
            $multiple_choice_objects = json_decode($multiple_choice_objects, true);

            foreach ($this_config_inputs as $this_input) {
                if ($this_input instanceof SubmissionCodeBox) {
                    $answers = $codebox_objects["codebox_" .  $num_codeboxes] ?? [];
                    $num_codeboxes += 1;
                }
                elseif ($this_input instanceof SubmissionMultipleChoice) {
                    $answers = $multiple_choice_objects["multiple_choice_" . $num_multiple_choice] ?? [];
                    $num_multiple_choice += 1;
                }
                else {
                    //TODO: How should we handle this case?
                    continue;
                }

                $filename = $this_input->getFileName();
                $dst = FileUtils::joinPaths($version_path, $filename);

                if (count($answers) > 0) {
                    $empty_inputs = false;
                }

                //FIXME: add error checking
                $file = fopen($dst, "w");
                foreach ($answers as $answer_val) {
                    fwrite($file, $answer_val . "\n");
                }
                fclose($file);
            }



            $previous_files_src = [];
            $previous_files_dst = [];
            $previous_part_path = [];
            $tmp = json_decode($_POST['previous_files']);
            if (!empty($tmp)) {
                for ($i = 0; $i < $num_parts; $i++) {
                    if (count($tmp[$i]) > 0) {
                        $previous_files_src[$i + 1] = $tmp[$i];
                        $previous_files_dst[$i + 1] = $tmp[$i];
                    }
                }
            }


            if (empty($uploaded_files) && empty($previous_files_src) && $empty_inputs) {
                return $this->uploadResult("No files to be submitted.", false);
            }

            // $merge_previous will only be true if there is a previous submission.
            if (count($previous_files_src) > 0 || $merge_previous) {
                if ($highest_version === 0) {
                    return $this->uploadResult("No submission found. There should not be any files from a previous submission.", false);
                }

                $previous_path = FileUtils::joinPaths($user_path, $highest_version);
                if ($num_parts > 1 || $is_notebook) {
                    for ($i = 1; $i <= $num_parts; $i++) {
                        $path = FileUtils::joinPaths($previous_path, "part" . $i);

                        if ($is_notebook) {
                            $dir  = $notebook->getFileSubmissions()[$i - 1]["directory"];
                            $path = FileUtils::joinPaths($previous_path, $dir);
                        }

                        $previous_part_path[$i] = $path;
                    }
                }
                else {
                    $previous_part_path[1] = $previous_path;
                }

                foreach ($previous_part_path as $path) {
                    if (!is_dir($path)) {
                        return $this->uploadResult("Files from previous submission not found. Folder for previous submission does not exist.", false);
                    }
                }

                // if merging is being done, get all the old filenames and put them into $previous_files_dst
                // while checking for name conflicts and preventing them if clobbering is not enabled.
                if ($merge_previous) {
                    for ($i = 1; $i <= $num_parts; $i++) {
                        if (isset($uploaded_files[$i])) {
                            $current_files_set = array_flip($uploaded_files[$i]["name"]);
                            $previous_files_src[$i] = [];
                            $previous_files_dst[$i] = [];
                            $to_search = FileUtils::joinPaths($previous_part_path[$i], "*");
                            $filenames = glob($to_search);
                            $j = 0;
                            foreach ($filenames as $filename) {
                                $file_base_name = basename($filename);
                                $previous_files_src[$i][$j] = $file_base_name;
                                if (!$clobber && isset($current_files_set[$file_base_name])) {
                                    $parts = explode(".", $file_base_name);
                                    $parts[0] .= "_version_" . $highest_version;
                                    $file_base_name = implode(".", $parts);
                                }
                                $previous_files_dst[$i][$j] = $file_base_name;
                                $j++;
                            }
                        }
                    }
                }


                for ($i = 1; $i <= $num_parts; $i++) {
                    if (isset($previous_files_src[$i])) {
                        foreach ($previous_files_src[$i] as $prev_file) {
                            $filename = FileUtils::joinPaths($previous_part_path[$i], $prev_file);
                            if (!file_exists($filename)) {
                                $name = basename($filename);
                                return $this->uploadResult("File '{$name}' does not exist in previous submission.", false);
                            }
                        }
                    }
                }
            }

            // Determine the size of the uploaded files as well as whether or not they're a zip or not.
            // We save that information for later so we know which files need unpacking or not and can save
            // a check for its mime type
            $file_size = 0;
            for ($i = 1; $i <= $num_parts; $i++) {
                if (isset($uploaded_files[$i])) {
                    $uploaded_files[$i]["is_zip"] = [];
                    for ($j = 0; $j < $count[$i]; $j++) {
                        if (mime_content_type($uploaded_files[$i]["tmp_name"][$j]) === "application/zip" && strtolower(pathinfo($uploaded_files[$i]["name"][$j], PATHINFO_EXTENSION)) === "zip") {
                            if (FileUtils::checkFileInZipName($uploaded_files[$i]["tmp_name"][$j]) === false) {
                                return $this->uploadResult("Error: You may not use quotes, backslashes or angle brackets in your filename for files inside " . $uploaded_files[$i]["name"][$j] . ".", false);
                            }
                            $uploaded_files[$i]["is_zip"][$j] = true;
                            $file_size += FileUtils::getZipSize($uploaded_files[$i]["tmp_name"][$j]);
                        }
                        else {
                            if (FileUtils::isValidFileName($uploaded_files[$i]["name"][$j]) === false) {
                                return $this->uploadResult("Error: You may not use quotes, backslashes or angle brackets in your file name " . $uploaded_files[$i]["name"][$j] . ".", false);
                            }
                            $uploaded_files[$i]["is_zip"][$j] = false;
                            $file_size += $uploaded_files[$i]["size"][$j];
                        }
                    }
                }
                if (isset($previous_part_path[$i]) && isset($previous_files_src[$i])) {
                    foreach ($previous_files_src[$i] as $prev_file) {
                        $file_size += filesize(FileUtils::joinPaths($previous_part_path[$i], $prev_file));
                    }
                }
            }

            if ($file_size > $max_size) {
                return $this->uploadResult("File(s) uploaded too large.  Maximum size is " . ($max_size / 1000) . " kb. Uploaded file(s) was " . ($file_size / 1000) . " kb.", false);
            }

            for ($i = 1; $i <= $num_parts; $i++) {
                // copy selected previous submitted files
                if (isset($previous_files_src[$i])) {
                    for ($j = 0; $j < count($previous_files_src[$i]); $j++) {
                        $src = FileUtils::joinPaths($previous_part_path[$i], $previous_files_src[$i][$j]);
                        $dst = FileUtils::joinPaths($part_path[$i], $previous_files_dst[$i][$j]);
                        if (!@copy($src, $dst)) {
                            return $this->uploadResult("Failed to copy previously submitted file {$previous_files_src[$i][$j]} to current submission.", false);
                        }
                    }
                }

                if (isset($uploaded_files[$i])) {
                    for ($j = 0; $j < $count[$i]; $j++) {
                        if ($uploaded_files[$i]["is_zip"][$j] === true) {
                            $zip = new \ZipArchive();
                            $res = $zip->open($uploaded_files[$i]["tmp_name"][$j]);
                            if ($res === true) {
                                $zip->extractTo($part_path[$i]);
                                $zip->close();
                            }
                            else {
                                // If the zip is an invalid zip (say we remove the last character from the zip file)
                                // then trying to get the status code will throw an exception and not give us a string
                                // so we have that string hardcoded, otherwise we can just get the status string as
                                // normal.
                                $error_message = ($res == 19) ? "Invalid or uninitialized Zip object" : $zip->getStatusString();
                                return $this->uploadResult("Could not properly unpack zip file. Error message: " . $error_message . ".", false);
                            }
                        }
                        else {
                            if (is_uploaded_file($uploaded_files[$i]["tmp_name"][$j])) {
                                $dst = FileUtils::joinPaths($part_path[$i], $uploaded_files[$i]["name"][$j]);
                                if (!@copy($uploaded_files[$i]["tmp_name"][$j], $dst)) {
                                    return $this->uploadResult("Failed to copy uploaded file {$uploaded_files[$i]["name"][$j]} to current submission.", false);
                                }
                            }
                            else {
                                return $this->uploadResult("The tmp file '{$uploaded_files[$i]['name'][$j]}' was not properly uploaded.", false);
                            }
                        }
                        // Is this really an error we should fail on?
                        if (!@unlink($uploaded_files[$i]["tmp_name"][$j])) {
                            return $this->uploadResult("Failed to delete the uploaded file {$uploaded_files[$i]["name"][$j]} from temporary storage.", false);
                        }
                    }
                }
            }
        }
        else {
            $vcs_base_url = $this->core->getConfig()->getVcsBaseUrl();
            $vcs_path = $gradeable->getVcsPartialPath();

            if ($gradeable->getVcsHostType() === 0 || $gradeable->getVcsHostType() === 1 || $gradeable->getVcsHostType() === 4) {
                $vcs_path = str_replace("{\$gradeable_id}", $gradeable_id, $vcs_path);
                $vcs_path = str_replace("{\$user_id}", $who_id, $vcs_path);
                $vcs_path = str_replace("{\$team_id}", $who_id, $vcs_path);
                $vcs_full_path = $vcs_base_url . $vcs_path;
            }

            // use entirely student input
            if ($vcs_base_url == "" && $vcs_path == "") {
                if ($repo_id == "") {
                    // FIXME: commented out for now to pass Travis.
                    // SubmissionControllerTests needs to be rewritten for proper VCS uploads.
                    // return $this->uploadResult("repository url input cannot be blank.", false);
                }
                $vcs_full_path = $repo_id;
            }
            else {
                // use base url + path with variable string replacements
                if (strpos($vcs_path, "\$repo_id") !== false && $repo_id == "") {
                    return $this->uploadResult("repository id input cannot be blank.", false);
                }
                $vcs_path = str_replace("{\$gradeable_id}", $gradeable_id, $vcs_path);
                $vcs_path = str_replace("{\$user_id}", $who_id, $vcs_path);
                $vcs_path = str_replace("{\$team_id}", $who_id, $vcs_path);
                $vcs_path = str_replace("{\$repo_id}", $repo_id, $vcs_path);
                $vcs_full_path = $vcs_base_url . $vcs_path;
            }

            if (!@touch(FileUtils::joinPaths($version_path, ".submit.VCS_CHECKOUT"))) {
                return $this->uploadResult("Failed to touch file for vcs submission.", false);
            }

            // Public or private github
            if ($gradeable->getVcsHostType() == 2 || $gradeable->getVcsHostType() == 3) {
                $dst = FileUtils::joinPaths($version_path, ".submit.VCS_CHECKOUT");
                $json = [
                    "git_user_id" => $_POST["git_user_id"],
                    "git_repo_id" => $_POST["git_repo_id"]
                ];
                if (!@file_put_contents($dst, FileUtils::encodeJson($json))) {
                    return $this->uploadResult("Failed to write to VCS_CHECKOUT file.", false);
                }
            }
        }

        // save the contents of the page number inputs to files
        $empty_pages = true;
        if (isset($_POST['pages'])) {
            $pages_array = json_decode($_POST['pages']);
            $total = count($gradeable->getComponents());
            $filename = "student_pages.json";
            $dst = FileUtils::joinPaths($version_path, $filename);
            $json = [];
            $i = 0;
            foreach ($gradeable->getComponents() as $question) {
                $order = intval($question->getOrder());
                $title = $question->getTitle();
                $page_val = intval($pages_array[$i]);
                $json[] = [
                    "order" => $order,
                    "title" => $title,
                    "page #" => $page_val
                ];
                $i++;
            }
            if (!@file_put_contents($dst, FileUtils::encodeJson($json))) {
                return $this->uploadResult("Failed to write to pages file.", false);
            }
        }

        if ($team_id !== "") {
            $access = $this->core->getQueries()->getGradeableAccessTeam($gradeable->getId(), $team_id);
        }
        else {
            $access = $this->core->getQueries()->getGradeableAccessUser($gradeable->getId(), $user_id);
        }
        FileUtils::writeJsonFile(
            FileUtils::joinPaths($version_path, '.user_assignment_access.json'),
            array_map(function ($row) {
                // need to do this as postgres may return timezone as [+-]HH and python needs [+-]HHMM
                $row['timestamp'] = DateUtils::parseDateTime(
                    $row['timestamp'],
                    $this->core->getConfig()->getTimezone()
                )->format('Y-m-d H:i:sO');
                return $row;
            }, $access)
        );

        $settings_file = FileUtils::joinPaths($user_path, "user_assignment_settings.json");
        if (!file_exists($settings_file)) {
            $json = [
                "active_version" => $new_version,
                "history" => [
                    [
                        "version" => $new_version,
                        "time" => $current_time_string_tz,
                        "who" => $original_user_id,
                        "type" => "upload"
                    ]
                ]
            ];
        }
        else {
            $json = FileUtils::readJsonFile($settings_file);
            if ($json === false) {
                return $this->uploadResult("Failed to open settings file.", false);
            }
            $json["active_version"] = $new_version;
            $json["history"][] = ["version" => $new_version, "time" => $current_time_string_tz, "who" => $original_user_id, "type" => "upload"];
        }

        // TODO: If any of these fail, should we "cancel" (delete) the entire submission attempt or just leave it?
        if (!@file_put_contents($settings_file, FileUtils::encodeJson($json))) {
            return $this->uploadResult("Failed to write to settings file.", false);
        }

        $this->upload_details['assignment_settings'] = true;

        if (!@file_put_contents(FileUtils::joinPaths($version_path, ".submit.timestamp"), $current_time_string_tz . "\n")) {
            return $this->uploadResult("Failed to save timestamp file for this submission.", false);
        }


        $queue_file_helper = [$this->core->getConfig()->getTerm(), $this->core->getConfig()->getCourse(),
            $gradeable->getId(), $who_id, $new_version];
        $queue_file_helper = implode("__", $queue_file_helper);
        $queue_file = FileUtils::joinPaths(
            $this->core->getConfig()->getSubmittyPath(),
            "to_be_graded_queue",
            $queue_file_helper
        );
        // SPECIAL NAME FOR QUEUE FILE OF VCS GRADEABLES
        $vcs_queue_file = "";
        if ($vcs_checkout === true) {
            $vcs_queue_file = FileUtils::joinPaths(
                $this->core->getConfig()->getSubmittyPath(),
                "to_be_graded_queue",
                "VCS__" . $queue_file_helper
            );
        }

        // create json file...
        $queue_data = [
            "term" => $this->core->getConfig()->getTerm(),
            "course" => $this->core->getConfig()->getCourse(),
            "gradeable" => $gradeable->getId(),
            "required_capabilities" => $gradeable->getAutogradingConfig()->getRequiredCapabilities(),
            "max_possible_grading_time" => $gradeable->getAutogradingConfig()->getMaxPossibleGradingTime(),
            "queue_time" => $current_time,
            "user" => $user_id,
            "team" => $team_id,
            "who" => $who_id,
            "is_team" => $gradeable->isTeamAssignment(),
            "version" => $new_version,
            "vcs_checkout" => $vcs_checkout
        ];

        if ($gradeable->isTeamAssignment() && isset($team)) {
            $queue_data['team_members'] = $team->getMemberUserIds();
        }

        // Create the vcs file first!  (avoid race condition, we must
        // check out the files before trying to grade them)
        if ($vcs_queue_file !== "") {
            if (@file_put_contents($vcs_queue_file, FileUtils::encodeJson($queue_data), LOCK_EX) === false) {
                return $this->uploadResult("Failed to create vcs file for grading queue.", false);
            }
        }
        else {
            // Then create the file that will trigger autograding
            if (@file_put_contents($queue_file, FileUtils::encodeJson($queue_data), LOCK_EX) === false) {
                return $this->uploadResult("Failed to create file for grading queue.", false);
            }
        }

        Logger::logAccess(
            $this->core->getUser()->getId(),
            $_COOKIE['submitty_token'],
            "{$this->core->getConfig()->getTerm()}:{$this->core->getConfig()->getCourse()}:submission:{$gradeable->getId()}"
        );
        if ($gradeable->isTeamAssignment()) {
            // Get previous late day information for all team members
            $previous_submission_ldi = LateDayInfo::fromSubmitter($this->core, $graded_gradeable->getSubmitter(), $graded_gradeable);

            $this->core->getQueries()->insertVersionDetails($gradeable->getId(), null, $team_id, $new_version, $current_time);
            $team_members = $graded_gradeable->getSubmitter()->getTeam()->getMemberUsers();

            // notify other team members that a submission has been made
            $metadata = json_encode(['url' => $this->core->buildCourseUrl(['gradeable',$gradeable_id])]);
            $subject = "Team Member Submission: " . $graded_gradeable->getGradeable()->getTitle();
            $content = "A team member, $original_user_id, submitted in the gradeable, " . $graded_gradeable->getGradeable()->getTitle();

            // Create User compare function
            $compare_user = function (User $usera, User $userb) {
                if ($usera->getId() === $userb->getId()) {
                    return 0;
                }
                return -1;
            };

            // Gather all members who have a BAD status as a result of the new submission
            $bad_members = array_filter($team_members, function ($member) use ($graded_gradeable, $previous_submission_ldi) {
                $new_submission_ldi = LateDayInfo::fromUser($this->core, $member, $graded_gradeable);

                // Find the number
                $member_ldi = $previous_submission_ldi[$member->getId()];
                $previous_status = $member_ldi !== null ? $member_ldi->getStatus() : 0;

                return ($new_submission_ldi !== null && $new_submission_ldi->getStatus() === LateDayInfo::STATUS_BAD && $previous_status !== LateDayInfo::STATUS_BAD);
            });
            $team_members = array_udiff($team_members, $bad_members, $compare_user);

            // Gather all members who have been chared more late days as a result of the new submission
            $changed_members = array_filter($team_members, function ($member) use ($graded_gradeable, $previous_submission_ldi) {
                $new_submission_ldi = LateDayInfo::fromUser($this->core, $member, $graded_gradeable);

                // Find the number
                $member_ldi = $previous_submission_ldi[$member->getId()];
                $previous_days_charged = $member_ldi !== null ? $member_ldi->getLateDaysCharged() : 0;

                return ($new_submission_ldi !== null && $new_submission_ldi->getLateDaysCharged() > $previous_days_charged);
            });
            $team_members = array_udiff($team_members, $bad_members, $compare_user);

            $notifications = [
                'bad_submissions' => [
                    'members' => $bad_members,
                    'extra_message' => '. This submission was submitted too late and you do not have sufficient late days. Your grade for this assignment will be recorded as a zero.'
                ],
                'new_charges' => [
                    'members' => $changed_members,
                    'extra_message' => '. This submission is late and you have been charged at least one extra late day.'
                ],
                'default' => [
                    'members' => $team_members,
                    'extra_message' => ''
                ]
            ];

            foreach ($notifications as $notification) {
                if (count($notification['members']) === 0) {
                    continue;
                }

                $members = array_map(function ($member) {
                    return $member->getId();
                }, $notification['members']);

                $extra_message = $notification['extra_message'];
                $event = ['component' => 'team', 'metadata' => $metadata, 'subject' => $subject, 'content' => $content . $extra_message, 'type' => 'team_member_submission', 'sender_id' => $original_user_id];
                $this->core->getNotificationFactory()->onTeamEvent($event, array_values($members));
            }
        }
        else {
            $this->core->getQueries()->insertVersionDetails($gradeable->getId(), $user_id, null, $new_version, $current_time);
        }

        if ($user_id === $original_user_id) {
            $message = "Successfully uploaded version {$new_version} for {$gradeable->getTitle()}";
        }
        else {
            $message = "Successfully uploaded version {$new_version} for {$gradeable->getTitle()} for {$who_id}";
        }

        return $this->uploadResult($message);
    }

    private function uploadResult($message, $success = true) {
        if (!$success) {
            // we don't want to throw an exception here as that'll mess up our return json payload
            if (
                $this->upload_details['version_path'] !== null
                && !FileUtils::recursiveRmdir($this->upload_details['version_path'])
            ) {
                // @codeCoverageIgnoreStart
                // Without the filesystem messing up here, we should not be able to hit this error
                Logger::error("Could not clean up folder {$this->upload_details['version_path']}");
                // @codeCoverageIgnoreEnd
            }
            elseif ($this->upload_details['assignment_settings'] === true) {
                $settings_file = FileUtils::joinPaths($this->upload_details['user_path'], "user_assignment_settings.json");
                $settings = json_decode(file_get_contents($settings_file), true);
                if (count($settings['history']) == 1) {
                    unlink($settings_file);
                }
                else {
                    array_pop($settings['history']);
                    $last = Utils::getLastArrayElement($settings['history']);
                    $settings['active_version'] = $last['version'];
                    file_put_contents($settings_file, FileUtils::encodeJson($settings));
                }
            }
        }
        return $this->core->getOutput()->renderResultMessage($message, $success);
    }

    /**
     * @Route("/courses/{_semester}/{_course}/gradeable/{gradeable_id}/version/{new_version}", methods={"POST"})
     */
    public function updateSubmissionVersion($gradeable_id, $new_version, $ta = null, $who = null): MultiResponse {
        $ta = $ta === "true" ?? false;
        if ($ta !== false) {
            // make sure is full grader
            if (!$this->core->getUser()->accessFullGrading()) {
                $msg = "You do not have access to that page.";
                $this->core->addErrorMessage($msg);
                return new MultiResponse(
                    JsonResponse::getFailResponse($msg),
                    null,
                    new RedirectResponse($this->core->buildCourseUrl())
                );
            }
            $ta = true;
        }

        $gradeable = $this->tryGetElectronicGradeable($gradeable_id);
        if ($gradeable === null) {
            $msg = "Invalid gradeable id.";
            $this->core->addErrorMessage($msg);
            return new MultiResponse(
                JsonResponse::getFailResponse($msg),
                null,
                new RedirectResponse($this->core->buildCourseUrl())
            );
        }

        $who = $who ?? $this->core->getUser()->getId();
        $graded_gradeable = $this->core->getQueries()->getGradedGradeable($gradeable, $who, $who);
        $url = $this->core->buildCourseUrl(['gradeable', $gradeable->getId()]);

        // If $graded_gradeable is null, that means its a team assignment and the user is on no team
        if ($gradeable->isTeamAssignment() && $graded_gradeable === null) {
            $msg = 'Must be on a team to access submission.';
            $this->core->addErrorMessage($msg);
            return new MultiResponse(
                JsonResponse::getFailResponse($msg),
                null,
                new RedirectResponse($url)
            );
        }

        $new_version = intval($new_version);
        if ($new_version < 0) {
            $msg = "Cannot set the version below 0.";
            $this->core->addErrorMessage($msg);
            return new MultiResponse(
                JsonResponse::getFailResponse($msg),
                null,
                new RedirectResponse($url)
            );
        }

        $highest_version = $graded_gradeable->getAutoGradedGradeable()->getHighestVersion();
        if ($new_version > $highest_version) {
            $msg = "Cannot set the version past {$highest_version}.";
            $this->core->addErrorMessage($msg);
            return new MultiResponse(
                JsonResponse::getFailResponse($msg),
                null,
                new RedirectResponse($url)
            );
        }

        if (!$this->core->getUser()->accessGrading() && !$gradeable->isStudentSubmit()) {
            $msg = "Cannot submit for this assignment.";
            $this->core->addErrorMessage($msg);
            return new MultiResponse(
                JsonResponse::getFailResponse($msg),
                null,
                new RedirectResponse($url)
            );
        }

        $original_user_id = $this->core->getUser()->getId();
        $submitter_id = $graded_gradeable->getSubmitter()->getId();

        $settings_file = FileUtils::joinPaths(
            $this->core->getConfig()->getCoursePath(),
            "submissions",
            $gradeable->getId(),
            $submitter_id,
            "user_assignment_settings.json"
        );
        $json = FileUtils::readJsonFile($settings_file);
        if ($json === false) {
            $msg = "Failed to open settings file.";
            $this->core->addErrorMessage($msg);
            return new MultiResponse(
                JsonResponse::getFailResponse($msg),
                null,
                new RedirectResponse($url)
            );
        }
        $json["active_version"] = $new_version;
        $current_time = $this->core->getDateTimeNow()->format("Y-m-d H:i:sO");
        $current_time_string_tz = $current_time . " " . $this->core->getConfig()->getTimezone()->getName();

        $json["history"][] = ["version" => $new_version, "time" => $current_time_string_tz, "who" => $original_user_id, "type" => "select"];

        if (!@file_put_contents($settings_file, FileUtils::encodeJson($json))) {
            $msg = "Could not write to settings file.";
            $this->core->addErrorMessage($msg);
            return new MultiResponse(
                JsonResponse::getFailResponse($msg),
                null,
                new RedirectResponse($this->core->buildCourseUrl(['gradeable', $gradeable->getId()]))
            );
        }

        $version = ($new_version > 0) ? $new_version : null;

        // FIXME: Add this kind of operation to the graded gradeable saving query

        if ($gradeable->isTeamAssignment()) {
            $this->core->getQueries()->updateActiveVersion($gradeable->getId(), null, $submitter_id, $version);
        }
        else {
            $this->core->getQueries()->updateActiveVersion($gradeable->getId(), $submitter_id, null, $version);
        }


        if ($new_version == 0) {
            $msg = "Cancelled submission for gradeable.";
            $this->core->addSuccessMessage($msg);
        }
        else {
            $msg = "Updated version of gradeable to version #{$new_version}.";
            $this->core->addSuccessMessage($msg);
        }

        $url = $this->core->buildCourseUrl(['gradeable', $gradeable->getId(), $new_version]);
        if ($ta) {
            $url = $this->core->buildCourseUrl([
                'gradeable',
                $graded_gradeable->getGradeableId(),
                'grading',
                'grade'
            ]) . '?' . http_build_query(['who_id' => $graded_gradeable->getSubmitter()->getAnonId($graded_gradeable->getGradeableId()), 'gradeable_version' => $new_version]);
        }

        return new MultiResponse(
            JsonResponse::getSuccessResponse(['version' => $new_version, 'message' => $msg]),
            null,
            new RedirectResponse($url)
        );
    }

    /**
     * Check if the results folder exists for a given gradeable and version results.json
     * in the results/ directory. If the file exists, we output a string that the calling
     * JS checks for to initiate a page refresh (so as to go from "in-grading" to done
     *
     * @Route("/courses/{_semester}/{_course}/gradeable/{gradeable_id}/{gradeable_version}/check_refresh", requirements={"gradeable_version": "\d+"})
     */
    public function checkRefresh($gradeable_id, $gradeable_version) {
        $this->core->getOutput()->useHeader(false);
        $this->core->getOutput()->useFooter(false);
        $gradeable = $this->tryGetElectronicGradeable($gradeable_id);

        // Don't load the graded gradeable, since that may not exist yet
        $submitter_id = $this->core->getUser()->getId();
        $user_id = $submitter_id;
        $team_id = null;
        if ($gradeable !== null && $gradeable->isTeamAssignment()) {
            $team = $this->core->getQueries()->getTeamByGradeableAndUser($gradeable_id, $submitter_id);

            if ($team !== null) {
                $submitter_id = $team->getId();
                $team_id = $submitter_id;
                $user_id = null;
            }
        }

        $filepath = FileUtils::joinPaths(
            $this->core->getConfig()->getCoursePath(),
            "results",
            $gradeable_id,
            $submitter_id,
            $gradeable_version,
            "results.json"
        );

        $results_json_exists = file_exists($filepath);

        // if the results json exists, check the database to make sure that the autograding results are there.
        $has_results = $results_json_exists && ($this->core->getGradingQueue()->getQueueStatus(
            $gradeable_id,
            $submitter_id,
            $gradeable_version
        ) === GradingQueue::NOT_QUEUED) &&
            $this->core->getQueries()->getGradeableVersionHasAutogradingResults(
                $gradeable_id,
                $gradeable_version,
                $user_id,
                $team_id
            );

        if ($has_results) {
            $refresh_string = "REFRESH_ME";
            $refresh_bool = true;
        }
        else {
            $refresh_string = "NO_REFRESH";
            $refresh_bool = false;
        }
        $this->core->getOutput()->renderString($refresh_string);
        return ['refresh' => $refresh_bool, 'string' => $refresh_string];
    }

    /**
     * @Route("/courses/{_semester}/{_course}/gradeable/{gradeable_id}/bulk_stats")
     * @AccessControl(role="FULL_ACCESS_GRADER")
     */
    public function showBulkStats($gradeable_id) {
        $course_path = $this->core->getConfig()->getCoursePath();
        $base_path = $course_path . "/submissions/" . $gradeable_id . "/";
        $users = [];
        $user_id_arr = is_dir($base_path) ? array_slice(scandir($base_path), 2) : [];
        for ($i = 0; $i < count($user_id_arr); $i++) {
            $user_path = $base_path . $user_id_arr[$i];
            if (!is_dir($user_path)) {
                continue;
            }
            $files = scandir($user_path);
            $num_files = count($files) - 3;
            $json_path = FileUtils::joinPaths($user_path, $num_files, ".bulk_upload_data.json");
            if (!file_exists($json_path)) {
                $json_path = FileUtils::joinPaths($user_path, $num_files, "bulk_upload_data.json");
                if (!file_exists($json_path)) {
                    continue;
                }
            }
            $user = $this->core->getQueries()->getUserById($user_id_arr[$i]);
            if ($user === null) {
                continue;
            }
            $file_contents = FileUtils::readJsonFile($json_path);
            $users[$user_id_arr[$i]]["given_name"] = $user->getDisplayedGivenName();
            $users[$user_id_arr[$i]]["family_name"] = $user->getDisplayedFamilyName();
            $users[$user_id_arr[$i]]['upload_time'] = $file_contents['upload_timestamp'];
            $users[$user_id_arr[$i]]['submit_time'] = $file_contents['submit_timestamp'];
            $users[$user_id_arr[$i]]['file'] = $file_contents['filepath'];
        }

        $this->core->getOutput()->renderOutput('grading\ElectronicGrader', 'statPage', $users);
    }

    /**
     * @Route("/courses/{_semester}/{_course}/gradeable/{gradeable_id}/time_remaining_data")
     * @return JsonResponse
     */
    public function getTimeRemainingData($gradeable_id) {
        $gradeable = $this->tryGetElectronicGradeable($gradeable_id);
        if ($gradeable !== null) {
            if ($gradeable->hasAllowedTime()) {
                $allowed_time = $gradeable->getUserAllowedTime($this->core->getUser());
                $first_access = $this->core->getQueries()->getGradeableAccessUser($gradeable->getId(), $this->core->getUser()->getId())[0]['timestamp'];
                $due_time = new \DateTime($first_access);
                $due_time->add(new \DateInterval('PT' . $allowed_time . 'M'));
                $duedate = $gradeable->getSubmissionDueDate();
                return JsonResponse::getSuccessResponse([
                    'deadline' => $duedate->getTimestamp() * 1000,
                    'user_allowed_time_deadline' => $due_time->getTimestamp() * 1000,
                    'user_allowed_time' => $allowed_time,
                    'user_start_time' => (new \DateTime($first_access))->getTimestamp() * 1000,
                    'current_time' => (new \DateTime())->getTimestamp() * 1000
                ]);
            }
            else {
                $duedate = $gradeable->getSubmissionDueDate();
                return JsonResponse::getSuccessResponse([
                    'deadline' => $duedate->getTimestamp() * 1000,
                    'current_time' => (new \DateTime())->getTimestamp() * 1000
                ]);
            }
        }
        return JsonResponse::getErrorResponse("Cannot find gradeable with given id!");
    }
}<|MERGE_RESOLUTION|>--- conflicted
+++ resolved
@@ -778,12 +778,8 @@
         $vcs_checkout = isset($_REQUEST['vcs_checkout']) ? $_REQUEST['vcs_checkout'] === "true" : false;
 
         // create json file...
-<<<<<<< HEAD
-        $queue_data = ["term" => $this->core->getConfig()->getTerm(),
-=======
         $queue_data = [
             "term" => $this->core->getConfig()->getTerm(),
->>>>>>> 9548a840
             "course" => $this->core->getConfig()->getCourse(),
             "gradeable" => $gradeable->getId(),
             "required_capabilities" => $gradeable->getAutogradingConfig()->getRequiredCapabilities(),
