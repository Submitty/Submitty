<?php

namespace app\controllers\student;

use app\controllers\AbstractController;
use app\libraries\DateUtils;
use app\libraries\ErrorMessages;
use app\libraries\FileUtils;
use app\libraries\GradeableType;
use app\libraries\Logger;
use app\libraries\Utils;
use app\models\GradeableList;
use app\models\gradeable\Gradeable;
use app\controllers\grading\ElectronicGraderController;



class SubmissionController extends AbstractController {

    private $upload_details = array('version' => -1, 'version_path' => null, 'user_path' => null,
                                    'assignment_settings' => false);


    /**
     * Tries to get a given electronic gradeable considering the active
     *  users access level and the status of the gradeable, but returns
     *  null if no access
     *
     * FIXME: put this in new access control system
     *
     * @param string $gradeable_id
     * @return Gradeable|null
     * TODO: @throws \InvalidArgumentException If the gradeable id is invalid
     */
    public function tryGetElectronicGradeable($gradeable_id) {
        if ($gradeable_id === null || $gradeable_id === '') {
            return null;
        }
        $gradeable = $this->core->getQueries()->getGradeableConfig($gradeable_id);
        $now = new \DateTime("now", $this->core->getConfig()->getTimezone());

        if ($gradeable->getType() === GradeableType::ELECTRONIC_FILE
            && ($this->core->getUser()->accessAdmin()
                || $gradeable->getTaViewStartDate() <= $now
                    && $this->core->getUser()->accessGrading()
                || $gradeable->getSubmissionOpenDate() <= $now)) {
            return $gradeable;
        }
        return null;
    }

    public function run() {
        switch($_REQUEST['action']) {
            case 'upload':
                return $this->ajaxUploadSubmission();
                break;
            case 'update':
                return $this->updateSubmissionVersion();
                break;
            case 'check_refresh':
                return $this->checkRefresh();
                break;
            case 'bulk':
                return $this->ajaxBulkUpload();
                break;
            case 'upload_split':
                return $this->ajaxUploadSplitItem();
                break;
            case 'upload_images_files':
                return $this->ajaxUploadImagesFiles();
                break;
            case 'delete_split':
                return $this->ajaxDeleteSplitItem();
                break;
            case 'verify':
                return $this->ajaxValidGradeable();
                break;
            case 'request_regrade':
                return $this->requestRegrade();
                break;
            case 'make_request_post':
                return $this->makeRequestPost();
                break;
            case 'delete_request':
                return $this->deleteRequest();
                break;
            case 'change_request_status':
                return $this->changeRequestStatus();
                break;
            case 'display':
            default:
                return $this->showHomeworkPage();
                break;
        }
    }
    private function requestRegrade(){
        $content = $_POST['replyTextArea'];
        $gradeable_id = (isset($_REQUEST['gradeable_id'])) ? $_REQUEST['gradeable_id'] : null;
        $student_id = (isset($_REQUEST['student_id'])) ? $_REQUEST['student_id'] : null;
        if($this->core->getUser()->getId() !== $student_id && !$this->core->getUser()->accessFullGrading()){
            $this->core->getOutput()->renderJson(["status" => "failure"]);
            return;
        }
        if($this->core->getQueries()->insertNewRegradeRequest($gradeable_id, $student_id, $content)){
            $this->core->getOutput()->renderJson(["status" => "success"]);
        }else{
            $this->core->getOutput()->renderJson(["status" => "failure"]);
        }
    }

    private function makeRequestPost(){
        $regrade_id = $_REQUEST['regrade_id'];
        $content = str_replace("\r", "", $_POST['replyTextArea']);
        $user_id = (isset($_REQUEST['user_id'])) ? $_REQUEST['user_id'] : null;
        $gradeable_id = (isset($_REQUEST['gradeable_id'])) ? $_REQUEST['gradeable_id'] : null;
        $gradeable=$this->core->getQueries()->getGradeable($gradeable_id);
        //Prevent students making post requests for other studnets
        if($this->core->getUser()->getId() !== $user_id && !$this->core->getUser()->accessFullGrading()){
            $this->core->getOutput()->renderJson(["status" => "failure"]);
            return;
        }
        $this->core->getQueries()->insertNewRegradePost($regrade_id, $gradeable_id, $user_id, $content);
        $this->core->getOutput()->renderJson(["status" => "success"]);
    }

    private function deleteRequest(){
        $gradeable_id = (isset($_REQUEST['gradeable_id'])) ? $_REQUEST['gradeable_id'] : null;
        $student_id = (isset($_REQUEST['student_id'])) ? $_REQUEST['student_id'] : null;
        if($this->core->getUser()->getId() !== $student_id && !$this->core->getUser()->accessFullGrading()){
            $this->core->getOutput()->renderJson(["status" => "failure"]);
            return;
        }
        $this->core->getQueries()->deleteRegradeRequest($gradeable_id, $student_id);
        $this->core->getOutput()->renderJson(["status" => "success"]);
    }
    private function changeRequestStatus(){
        $regrade_id = $_REQUEST['regrade_id'];
        $gradeable_id = (isset($_REQUEST['gradeable_id'])) ? $_REQUEST['gradeable_id'] : null;
        $student_id = (isset($_REQUEST['student_id'])) ? $_REQUEST['student_id'] : null;
        $status = $_REQUEST['status'];
        //TODO: set userViewedDate to null if the status is change to 1 to make the button green
        if($this->core->getUser()->getId() !== $student_id && !$this->core->getUser()->accessFullGrading()){
            $this->core->getOutput()->renderJson(["status" => "failure"]);
            return;
        }
        $this->core->getQueries()->modifyRegradeStatus($regrade_id, $status);
        $this->core->getOutput()->renderJson(["status" => "success"]);
    }
<<<<<<< HEAD
=======
    private function popUp() {
        $gradeable_id = (isset($_REQUEST['gradeable_id'])) ? $_REQUEST['gradeable_id'] : null;
        $gradeable = $this->gradeables_list->getGradeable($gradeable_id, GradeableType::ELECTRONIC_FILE);
        $this->core->getOutput()->renderOutput(array('submission', 'Homework'),
                                                           'showPopUp', $gradeable);
    }
>>>>>>> 51ce981e

    private function showHomeworkPage() {
        $gradeable_id = (isset($_REQUEST['gradeable_id'])) ? $_REQUEST['gradeable_id'] : null;

        // FIXME: The GradeableList is constructed here for legacy purposes
        // FIXME:   Replace with tryGetElectronicGradeable when converting homework view to new model
        $gradeable_list = $this->core->loadModel(GradeableList::class);
        /** @var \app\models\Gradeable $gradeable */
        $gradeable = $gradeable_list->getGradeable($gradeable_id, GradeableType::ELECTRONIC_FILE);
        if ($gradeable !== null) {
            $error = false;
            $now = new \DateTime("now", $this->core->getConfig()->getTimezone());

            // ORIGINAL
            //if ($gradeable->getOpenDate() > $now && !$this->core->getUser()->accessAdmin()) {

            // TEMPORARY - ALLOW LIMITED & FULL ACCESS GRADERS TO PRACTICE ALL FUTURE HOMEWORKS
            if ($gradeable->getOpenDate() > $now && !$this->core->getUser()->accessGrading()) {
                $this->core->getOutput()->renderOutput('Error', 'noGradeable', $gradeable_id);
                return array('error' => true, 'message' => 'No gradeable with that id.');
            }
            else if ($gradeable->isTeamAssignment() && $gradeable->getTeam() === null && !$this->core->getUser()->accessAdmin()) {
                $this->core->addErrorMessage('Must be on a team to access submission');
                $this->core->redirect($this->core->getConfig()->getSiteUrl());
                return array('error' => true, 'message' => 'Must be on a team to access submission.');
            }
            else {
                $loc = array('component' => 'student',
                             'gradeable_id' => $gradeable->getId());
                $this->core->getOutput()->addBreadcrumb($gradeable->getName(), $this->core->buildUrl($loc));
                if (!$gradeable->hasConfig()) {
                    $this->core->getOutput()->renderOutput(array('submission', 'Homework'),
                                                           'unbuiltGradeable', $gradeable);
                    $error = true;
                }
                else {
                    $gradeable->loadResultDetails();
                    $extensions = $gradeable->getLateDayExceptions();
                    $days_late = DateUtils::calculateDayDiff($gradeable->getDueDate());
                    $late_days_use = max(0, $days_late - $extensions);
                    if ($gradeable->taGradesReleased() && $gradeable->useTAGrading() && $gradeable->beenTAgraded()) {
                        $gradeable->updateUserViewedDate();
                    }
                    $canViewWholeGradeable = false;
                    $this->core->getOutput()->renderOutput(array('submission', 'Homework'),
                                                           'showGradeable', $gradeable, $late_days_use, $extensions, $canViewWholeGradeable);
                }
            }
            return array('id' => $gradeable_id, 'error' => $error);
        }
        else {
            $this->core->getOutput()->renderOutput('Error', 'noGradeable', $gradeable_id);
            return array('error' => true, 'message' => 'No gradeable with that id.');
        }
    }

    /**
    * Function for verification that a given RCS ID is valid and has a corresponding user and gradeable.
    * This should be called via AJAX, saving the result to the json_buffer of the Output object.
    * If failure, also returns message explaining what happened.
    * If success, also returns highest version of the student gradeable.
    */
    private function ajaxValidGradeable() {
        if (!isset($_POST['csrf_token']) || $_POST['csrf_token'] != $this->core->getCsrfToken()) {
            $msg = "Invalid CSRF token. Refresh the page and try again.";
            $return = array('success' => false, 'message' => $msg);
            $this->core->getOutput()->renderJson($return);
            return $return;
        }

        if (!isset($_POST['user_id'])) {
            $msg = "Did not pass in user_id.";
            $return = array('success' => false, 'message' => $msg);
            $this->core->getOutput()->renderJson($return);
            return $return;
        }

        $gradeable_id = $_REQUEST['gradeable_id'] ?? '';
        $gradeable = $this->tryGetElectronicGradeable($gradeable_id);

        // This checks for an assignment id, and that it's a valid assignment id in that
        // it corresponds to one that we can access (whether through admin or it being released)
        if ($gradeable === null) {
            return $this->uploadResult("Invalid gradeable id '{$gradeable_id}'", false);
        }

        //usernames come in comma delimited. We split on the commas, then filter out blanks.
        $user_ids = explode (",", $_POST['user_id']);
        $user_ids = array_filter($user_ids);

        //If no user id's were submitted, give a graceful error.
        if (count($user_ids) === 0) {
            $msg = "No valid user ids were found.";
            $return = array('success' => false, 'message' => $msg);
            $this->core->getOutput()->renderJson($return);
            return $return;
        }

        //For every userid, we have to check that its real.
        foreach($user_ids as $id){
            $user = $this->core->getQueries()->getUserById($id);
            if ($user === null) {
                $msg = "Invalid user id '{$id}'";
                $return = array('success' => false, 'message' => $msg);
                $this->core->getOutput()->renderJson($return);
                return $return;
            }
            if (!$user->isLoaded()) {
                $msg = "Invalid user id '{$id}'";
                $return = array('success' => false, 'message' => $msg);
                $this->core->getOutput()->renderJson($return);
                return $return;
            }
        }
        //This grabs the first user in the list. If there is more than one user
        //in the list, we will use this user as the team leader.
        $user_id = reset($user_ids);

        $graded_gradeable = $this->core->getQueries()->getGradedGradeable($gradeable, $user_id, null);

        //If this is a team assignment, we need to check that all users are on the same (or no) team.
        //To do this, we just compare the leader's teamid to the team id of every other user.
        if($gradeable->isTeamAssignment()){
            $leader_team_id = "";
            $leader_team = $this->core->getQueries()->getTeamByGradeableAndUser($gradeable->getId(), $user_id);
            if($leader_team !== null){
                $leader_team_id = $leader_team->getId();
            }
            foreach($user_ids as $id){
                $user_team_id = "";
                $user_team = $this->core->getQueries()->getTeamByGradeableAndUser($gradeable->getId(), $id);
                if($user_team !== null){
                    $user_team_id = $user_team->getId();
                }
                if($user_team_id !== $leader_team_id){
                    $msg = "Inconsistent teams. One or more users are on different teams.";
                    $return = array('success' => false, 'message' => $msg);
                    $this->core->getOutput()->renderJson($return);
                    return $return;
                }
            }
        }

        $highest_version = 0;
        if ($graded_gradeable !== null && $graded_gradeable->getAutoGradedGradeable() !== null) {
            $highest_version = $graded_gradeable->getAutoGradedGradeable()->getHighestVersion();
        }

        //If there has been a previous submission, we tag it so that we can pop up a warning.
        $return = array('success' => true, 'highest_version' => $highest_version, 'previous_submission' => $highest_version > 0);
        $this->core->getOutput()->renderJson($return);

        return $return;
    }

    /**
    * Function that uploads a bulk PDF to the uploads/bulk_pdf folder. Splits it into PDFs of the page
    * size entered and places in the uploads/split_pdf folder.
    * Its error checking has overlap with ajaxUploadSubmission.
    */
    private function ajaxBulkUpload() {
        // make sure is admin
        if (!$this->core->getUser()->accessGrading()) {
            $msg = "You do not have access to that page.";
            $this->core->addErrorMessage($msg);
            return $this->uploadResult($msg, false);
        }

        if (!isset($_POST['num_pages'])) {
            $msg = "Did not pass in number of pages or files were too large.";
            $return = array('success' => false, 'message' => $msg);
            $this->core->getOutput()->renderJson($return);
            return $return;
        }

        $gradeable_id = $_REQUEST['gradeable_id'] ?? '';
        $gradeable = $this->tryGetElectronicGradeable($gradeable_id);

        // This checks for an assignment id, and that it's a valid assignment id in that
        // it corresponds to one that we can access (whether through admin or it being released)
        if ($gradeable === null) {
            return $this->uploadResult("Invalid gradeable id '{$gradeable_id}'", false);
        }

        $num_pages = $_POST['num_pages'];

        // making sure files have been uploaded

        if (isset($_FILES["files1"])) {
            $uploaded_file = $_FILES["files1"];
        }

        $errors = array();
        $count = 0;
        if (isset($uploaded_file)) {
            $count = count($uploaded_file["name"]);
            for ($j = 0; $j < $count; $j++) {
                if (!isset($uploaded_file["tmp_name"][$j]) || $uploaded_file["tmp_name"][$j] === "") {
                    $error_message = $uploaded_file["name"][$j]." failed to upload. ";
                    if (isset($uploaded_file["error"][$j])) {
                        $error_message .= "Error message: ". ErrorMessages::uploadErrors($uploaded_file["error"][$j]). ".";
                    }
                    $errors[] = $error_message;
                }
            }
        }

        if (count($errors) > 0) {
            $error_text = implode("\n", $errors);
            return $this->uploadResult("Upload Failed: ".$error_text, false);
        }

<<<<<<< HEAD
        $max_size = $gradeable->getAutogradingConfig()->getMaxSubmissionSize();
    	if ($max_size < 10000000) {
    	    $max_size = 10000000;
    	}
=======
        $max_size = $gradeable->getMaxSize();
        if ($max_size < 10000000) {
            $max_size = 10000000;
        }
>>>>>>> 51ce981e
        // Error checking of file name
        $file_size = 0;
        if (isset($uploaded_file)) {
            for ($j = 0; $j < $count; $j++) {
                if(FileUtils::isValidFileName($uploaded_file["name"][$j]) === false) {
                    return $this->uploadResult("Error: You may not use quotes, backslashes or angle brackets in your file name ".$uploaded_file["name"][$j].".", false);
                }
                if(substr($uploaded_file["name"][$j],-3) != "pdf") {
                    return $this->uploadResult($uploaded_file["name"][$j]." is not a PDF!", false);
                }
                $file_size += $uploaded_file["size"][$j];
            }
        }

        if ($file_size > $max_size) {
            return $this->uploadResult("File(s) uploaded too large.  Maximum size is ".($max_size/1000)." kb. Uploaded file(s) was ".($file_size/1000)." kb.", false);
        }

        // creating uploads/bulk_pdf/gradeable_id directory

        $pdf_path = FileUtils::joinPaths($this->core->getConfig()->getCoursePath(), "uploads", "bulk_pdf", $gradeable->getId());
        if (!FileUtils::createDir($pdf_path)) {
            return $this->uploadResult("Failed to make gradeable path.", false);
        }

        // creating directory under gradeable_id with the timestamp

        $current_time = (new \DateTime('now', $this->core->getConfig()->getTimezone()))->format("m-d-Y_H:i:sO");
        $version_path = FileUtils::joinPaths($pdf_path, $current_time);
        if (!FileUtils::createDir($version_path)) {
            return $this->uploadResult("Failed to make gradeable path.", false);
        }

        // save the pdf in that directory
        // delete the temporary file
        if (isset($uploaded_file)) {
            for ($j = 0; $j < $count; $j++) {
                if ($this->core->isTesting() || is_uploaded_file($uploaded_file["tmp_name"][$j])) {
                    $dst = FileUtils::joinPaths($version_path, $uploaded_file["name"][$j]);
                    if (!@copy($uploaded_file["tmp_name"][$j], $dst)) {
                        return $this->uploadResult("Failed to copy uploaded file {$uploaded_file["name"][$j]} to current submission.", false);
                    }
                }
                else {
                    return $this->uploadResult("The tmp file '{$uploaded_file['name'][$j]}' was not properly uploaded.", false);
                }
                // Is this really an error we should fail on?
                if (!@unlink($uploaded_file["tmp_name"][$j])) {
                    return $this->uploadResult("Failed to delete the uploaded file {$uploaded_file["name"][$j]} from temporary storage.", false);
                }
            }
        }

        // use pdf_check.cgi to check that # of pages is valid and split
        // also get the cover image and name for each pdf appropriately

        // Open a cURL connection
        $semester = $this->core->getConfig()->getSemester();
        $course = $this->core->getConfig()->getCourse();

        $ch = curl_init();
        curl_setopt($ch, CURLOPT_URL, $this->core->getConfig()->getCgiUrl()."pdf_check.cgi?&num={$num_pages}&sem={$semester}&course={$course}&g_id={$gradeable_id}&ver={$current_time}");
        curl_setopt($ch, CURLOPT_RETURNTRANSFER, 1);
        $output = curl_exec($ch);

        if ($output === false) {
            return $this->uploadResult(curl_error($ch),false);
        }

        $output = json_decode($output, true);
        curl_close($ch);

        if ($output === null) {
            FileUtils::recursiveRmdir($version_path);
            return $this->uploadResult("Error JSON response for pdf split: ".json_last_error_msg(),false);
        }
        else if (!isset($output['valid'])) {
            FileUtils::recursiveRmdir($version_path);
            return $this->uploadResult("Missing response in JSON for pdf split",false);
        }
        else if ($output['valid'] !== true) {
            FileUtils::recursiveRmdir($version_path);
            return $this->uploadResult($output['message'],false);
        }

        $return = array('success' => true);
        $this->core->getOutput()->renderJson($return);
        return $return;
    }

    /**
     * Function for uploading a split item that already exists to the server.
     * The file already exists in uploads/split_pdf/gradeable_id/timestamp folder. This should be called via AJAX, saving the result
     * to the json_buffer of the Output object, returning a true or false on whether or not it suceeded or not.
     * Has overlap with ajaxUploadSubmission
     *
     * @return boolean
     */
    private function ajaxUploadSplitItem() {
        if (!isset($_POST['csrf_token']) || !$this->core->checkCsrfToken($_POST['csrf_token'])) {
            return $this->uploadResult("Invalid CSRF token.", false);
        }
        // make sure is grader
        if (!$this->core->getUser()->accessGrading()) {
            $msg = "You do not have access to that page.";
            $this->core->addErrorMessage($msg);
            return $this->uploadResult($msg, false);
        }

        // check for whether the item should be merged with previous submission
        // and whether or not file clobbering should be done
        $merge_previous = isset($_REQUEST['merge']) && $_REQUEST['merge'] === 'true';
        $clobber = isset($_REQUEST['clobber']) && $_REQUEST['clobber'] === 'true';

        $gradeable_id = $_REQUEST['gradeable_id'] ?? '';
        $gradeable = $this->tryGetElectronicGradeable($gradeable_id);

        // This checks for an assignment id, and that it's a valid assignment id in that
        // it corresponds to one that we can access (whether through admin or it being released)
        if ($gradeable === null) {
            return $this->uploadResult("Invalid gradeable id '{$gradeable_id}'", false);
        }
        if (!isset($_POST['user_id'])) {
            return $this->uploadResult("Invalid user id.", false);
        }
        if (!isset($_POST['path'])) {
            return $this->uploadResult("Invalid path.", false);
        }

        $original_user_id = $this->core->getUser()->getId();

        //user ids come in as a comma delimited list. we explode that list, then filter out empty values.
        $user_ids = explode (",", $_POST['user_id']);
        $user_ids = array_filter($user_ids);
        //This grabs the first user in the list. If this is a team assignment, they will be the team leader.
        $user_id = reset($user_ids);

        $path = $_POST['path'];
        $graded_gradeable = $this->core->getQueries()->getGradedGradeable($gradeable, $user_id, null);

        $gradeable_path = FileUtils::joinPaths($this->core->getConfig()->getCoursePath(), "submissions",
            $gradeable->getId());

        /*
         * Perform checks on the following folders (and whether or not they exist):
         * 1) the assignment folder in the submissions directory
         * 2) the student's folder in the assignment folder
         * 3) the version folder in the student folder
         * 4) the uploads folder from the specified path
         */
        if (!FileUtils::createDir($gradeable_path)) {
            return $this->uploadResult("Failed to make folder for this assignment.", false);
        }

        $who_id = $user_id;
        $team_id = "";
        if ($gradeable->isTeamAssignment()) {
            $leader = $user_id;
            $team =  $this->core->getQueries()->getTeamByGradeableAndUser($gradeable->getId(), $leader);
            if ($team !== null) {
                $team_id = $team->getId();
                $who_id = $team_id;
                $user_id = "";
            }
            //if the student isn't on a team, build the team.
            else{
                //If the team doesn't exist yet, we need to build a new one. (Note, we have already checked in ajaxvalidgradeable
                //that all users are either on the same team or no team).
                // TODO: this method uses the old gradeable model, but calls functions that also exist in the new model,
                // TODO:    so its ok, but fragile
                ElectronicGraderController::CreateTeamWithLeaderAndUsers($this->core, $gradeable, $leader, $user_ids);
                $team =  $this->core->getQueries()->getTeamByGradeableAndUser($gradeable->getId(), $leader);
                $team_id = $team->getId();
                $who_id = $team_id;
                $user_id = "";
            }
        }

        $user_path = FileUtils::joinPaths($gradeable_path, $who_id);
        $this->upload_details['user_path'] = $user_path;
        if (!FileUtils::createDir($user_path)) {
            return $this->uploadResult("Failed to make folder for this assignment for the user.", false);
        }

        $new_version = 1;
        if ($graded_gradeable !== null && $graded_gradeable->getAutoGradedGradeable() !== null) {
            $new_version = $graded_gradeable->getAutoGradedGradeable()->getHighestVersion() + 1;
        }
        $version_path = FileUtils::joinPaths($user_path, $new_version);

        if (!FileUtils::createDir($version_path)) {
            return $this->uploadResult("Failed to make folder for the current version.", false);
        }

        $this->upload_details['version_path'] = $version_path;
        $this->upload_details['version'] = $new_version;

        $current_time = (new \DateTime('now', $this->core->getConfig()->getTimezone()))->format("Y-m-d H:i:sO");
        $current_time_string_tz = $current_time . " " . $this->core->getConfig()->getTimezone()->getName();

        $path = rawurldecode(htmlspecialchars_decode($path));

        $uploaded_file = FileUtils::joinPaths($this->core->getConfig()->getCoursePath(), "uploads", "split_pdf",
            $gradeable->getId(), $path);

        $uploaded_file = rawurldecode(htmlspecialchars_decode($uploaded_file));
        $uploaded_file_base_name = "upload.pdf";

        if (isset($uploaded_file)) {
            // if we are merging in the previous submission (TODO check folder support)
            if($merge_previous && $new_version !== 1) {
                $old_version = $new_version - 1;
                $old_version_path = FileUtils::joinPaths($user_path, $old_version);
                $to_search = FileUtils::joinPaths($old_version_path, "*.*");
                $files = glob($to_search);
                foreach($files as $file) {
                    $file_base_name = basename($file);
                    if(!$clobber && $file_base_name === $uploaded_file_base_name) {
                        $parts = explode(".", $file_base_name);
                        $parts[0] .= "_version_".$old_version;
                        $file_base_name = implode(".", $parts);
                    }
                    $move_here = FileUtils::joinPaths($version_path, $file_base_name);
                    if (!@copy($file, $move_here)){
                        return $this->uploadResult("Failed to merge previous version.", false);
                    }
                }
            }
            // copy over the uploaded file
            if (!@copy($uploaded_file, FileUtils::joinPaths($version_path, $uploaded_file_base_name))) {
                return $this->uploadResult("Failed to copy uploaded file {$uploaded_file} to current submission.", false);
            }
            if (!@unlink($uploaded_file)) {
                return $this->uploadResult("Failed to delete the uploaded file {$uploaded_file} from temporary storage.", false);
            }
            if (!@unlink(str_replace(".pdf", "_cover.pdf", $uploaded_file))) {
                return $this->uploadResult("Failed to delete the uploaded file {$uploaded_file} from temporary storage.", false);
            }

        }

        // if split_pdf/gradeable_id/timestamp directory is now empty, delete that directory
        $timestamp = substr($path, 0, strpos($path, DIRECTORY_SEPARATOR));
        $timestamp_path = FileUtils::joinPaths($this->core->getConfig()->getCoursePath(), "uploads", "split_pdf",
            $gradeable->getId(), $timestamp);
        $files = FileUtils::getAllFiles($timestamp_path);
        if (count($files) == 0) {
            if (!FileUtils::recursiveRmdir($timestamp_path)) {
                return $this->uploadResult("Failed to remove the empty timestamp directory {$timestamp} from the split_pdf directory.", false);
            }
        }


        $settings_file = FileUtils::joinPaths($user_path, "user_assignment_settings.json");
        if (!file_exists($settings_file)) {
            $json = array("active_version" => $new_version,
                          "history" => array(array("version" => $new_version,
                                                   "time" => $current_time_string_tz,
                                                   "who" => $original_user_id,
                                                   "type" => "upload")));
        }
        else {
            $json = FileUtils::readJsonFile($settings_file);
            if ($json === false) {
                return $this->uploadResult("Failed to open settings file.", false);
            }
            $json["active_version"] = $new_version;
            $json["history"][] = array("version"=> $new_version, "time" => $current_time_string_tz, "who" => $original_user_id, "type" => "upload");
        }

        // TODO: If any of these fail, should we "cancel" (delete) the entire submission attempt or just leave it?
        if (!@file_put_contents($settings_file, FileUtils::encodeJson($json))) {
            return $this->uploadResult("Failed to write to settings file.", false);
        }

        $this->upload_details['assignment_settings'] = true;

        if (!@file_put_contents(FileUtils::joinPaths($version_path, ".submit.timestamp"), $current_time_string_tz."\n")) {
            return $this->uploadResult("Failed to save timestamp file for this submission.", false);
        }

        $queue_file = array($this->core->getConfig()->getSemester(), $this->core->getConfig()->getCourse(),
            $gradeable->getId(), $who_id, $new_version);
        $queue_file = FileUtils::joinPaths($this->core->getConfig()->getSubmittyPath(), "to_be_graded_queue",
            implode("__", $queue_file));

        // create json file...
        $queue_data = array("semester" => $this->core->getConfig()->getSemester(),
            "course" => $this->core->getConfig()->getCourse(),
            "gradeable" => $gradeable->getId(),
            "required_capabilities" => $gradeable->getAutogradingConfig()->getRequiredCapabilities(),
            "max_possible_grading_time" => $gradeable->getAutogradingConfig()->getMaxPossibleGradingTime(),
            "queue_time" => $current_time,
            "user" => $user_id,
            "team" => $team_id,
            "who" => $who_id,
            "is_team" => $gradeable->isTeamAssignment(),
            "version" => $new_version);

        if (@file_put_contents($queue_file, FileUtils::encodeJson($queue_data), LOCK_EX) === false) {
            return $this->uploadResult("Failed to create file for grading queue.", false);
        }

        // FIXME: Add this as part of the graded gradeable saving query
        if($gradeable->isTeamAssignment()) {
            $this->core->getQueries()->insertVersionDetails($gradeable->getId(), null, $team_id, $new_version, $current_time);
        }
        else {
            $this->core->getQueries()->insertVersionDetails($gradeable->getId(), $user_id, null, $new_version, $current_time);
        }

        return $this->uploadResult("Successfully uploaded version {$new_version} for {$gradeable->getTitle()} for {$who_id}");
    }

    /**
     * Function for deleting a split item from the uploads/split_pdf/gradeable_id/timestamp folder. This should be called via AJAX,
     * saving the result to the json_buffer of the Output object, returning a true or false on whether or not it suceeded or not.
     *
     * @return boolean
     */
    private function ajaxDeleteSplitItem() {
        if (!isset($_POST['csrf_token']) || !$this->core->checkCsrfToken($_POST['csrf_token'])) {
            return $this->uploadResult("Invalid CSRF token.", false);
        }

        // make sure is grader
        if (!$this->core->getUser()->accessGrading()) {
            $msg = "You do not have access to that page.";
            $this->core->addErrorMessage($msg);
            return $this->uploadResult($msg, false);
        }

        $gradeable_id = $_REQUEST['gradeable_id'] ?? '';
        $gradeable = $this->tryGetElectronicGradeable($gradeable_id);

        // This checks for an assignment id, and that it's a valid assignment id in that
        // it corresponds to one that we can access (whether through admin or it being released)
        if ($gradeable === null) {
            return $this->uploadResult("Invalid gradeable id '{$gradeable_id}'", false);
        }
        if (!isset($_POST['path'])) {
            return $this->uploadResult("Invalid path.", false);
        }

        $path = rawurldecode(htmlspecialchars_decode($_POST['path']));

        $uploaded_file = FileUtils::joinPaths($this->core->getConfig()->getCoursePath(), "uploads", "split_pdf",
            $gradeable->getId(), $path);

        $uploaded_file = rawurldecode(htmlspecialchars_decode($uploaded_file));

        if (!@unlink($uploaded_file)) {
            return $this->uploadResult("Failed to delete the uploaded file {$uploaded_file} from temporary storage.", false);
        }

        if (!@unlink(str_replace(".pdf", "_cover.pdf", $uploaded_file))) {
            return $this->uploadResult("Failed to delete the uploaded file {$uploaded_file} from temporary storage.", false);
        }

        // delete timestamp folder if empty
        $timestamp = substr($path, 0, strpos($path, DIRECTORY_SEPARATOR));
        $timestamp_path = FileUtils::joinPaths($this->core->getConfig()->getCoursePath(), "uploads", "split_pdf",
            $gradeable->getId(), $timestamp);
        $files = FileUtils::getAllFiles($timestamp_path);
        if (count($files) == 0) {
            if (!FileUtils::recursiveRmdir($timestamp_path)) {
                return $this->uploadResult("Failed to remove the empty timestamp directory {$timestamp} from the split_pdf directory.", false);
            }
        }

        return $this->uploadResult("Successfully deleted this PDF.");
    }

    /**
     * Function for uploading a submission to the server. This should be called via AJAX, saving the result
     * to the json_buffer of the Output object, returning a true or false on whether or not it suceeded or not.
     *
     * @return array
     */
    private function ajaxUploadSubmission() {
        if (empty($_POST)) {
            $max_size = ini_get('post_max_size');
            return $this->uploadResult("Empty POST request. This may mean that the sum size of your files are greater than {$max_size}.", false);
        }
        if (!isset($_POST['csrf_token']) || !$this->core->checkCsrfToken($_POST['csrf_token'])) {
            return $this->uploadResult("Invalid CSRF token.", false);
        }

        // check for whether the item should be merged with previous submission,
        // and whether or not file clobbering should be done.
        $merge_previous = isset($_REQUEST['merge']) && $_REQUEST['merge'] === 'true';
        $clobber = isset($_REQUEST['clobber']) && $_REQUEST['clobber'] === 'true';

        $vcs_checkout = isset($_REQUEST['vcs_checkout']) ? $_REQUEST['vcs_checkout'] === "true" : false;
        if ($vcs_checkout && !isset($_POST['repo_id'])) {
            return $this->uploadResult("Invalid repo id.", false);
        }

        $student_page = isset($_REQUEST['student_page']) ? $_REQUEST['student_page'] === "true" : false;
        if ($student_page && !isset($_POST['pages'])) {
            return $this->uploadResult("Invalid pages.", false);
        }

        $gradeable_id = $_REQUEST['gradeable_id'];
        $gradeable = $this->tryGetElectronicGradeable($gradeable_id);

        // This checks for an assignment id, and that it's a valid assignment id in that
        // it corresponds to one that we can access (whether through admin or it being released)
        if ($gradeable === null) {
            return $this->uploadResult("Invalid gradeable id '{$gradeable_id}'", false);
        }

        if (!isset($_POST['user_id'])) {
            return $this->uploadResult("Invalid user id.", false);
        }

        // the user id of the submitter ($user_id is the one being submitted for)
        $original_user_id = $this->core->getUser()->getId();
        $user_id = $_POST['user_id'];
        // repo_id for VCS use
        $repo_id = $_POST['repo_id'];

        // make sure is full grader if the two ids do not match
        if ($original_user_id !== $user_id && !$this->core->getUser()->accessFullGrading()) {
            $msg = "You do not have access to that page.";
            $this->core->addErrorMessage($msg);
            return $this->uploadResult($msg, false);
        }

        // if student submission, make sure that gradeable allows submissions
        if (!$this->core->getUser()->accessGrading() && $original_user_id == $user_id && !$gradeable->isStudentSubmit()) {
            $msg = "You do not have access to that page.";
            $this->core->addErrorMessage($msg);
            return $this->uploadResult($msg, false);
        }

        $graded_gradeable = $this->core->getQueries()->getGradedGradeable($gradeable, $user_id, null);
        $gradeable_path = FileUtils::joinPaths($this->core->getConfig()->getCoursePath(), "submissions",
            $gradeable->getId());

        /*
         * Perform checks on the following folders (and whether or not they exist):
         * 1) the assignment folder in the submissions directory
         * 2) the student's folder in the assignment folder
         * 3) the version folder in the student folder
         * 4) the part folders in the version folder in the version folder
         */
        if (!FileUtils::createDir($gradeable_path)) {
            return $this->uploadResult("Failed to make folder for this assignment.", false);
        }

        $who_id = $user_id;
        $team_id = "";
        if ($gradeable->isTeamAssignment()) {
            $team = $graded_gradeable->getSubmitter()->getTeam();
            if ($team !== null) {
                $team_id = $team->getId();
                $who_id = $team_id;
                $user_id = "";
            }
            else {
                return $this->uploadResult("Must be on a team to access submission.", false);
            }
        }

        $user_path = FileUtils::joinPaths($gradeable_path, $who_id);
        $this->upload_details['user_path'] = $user_path;
        if (!FileUtils::createDir($user_path)) {
                return $this->uploadResult("Failed to make folder for this assignment for the user.", false);
        }

        $highest_version = 0;
        if($graded_gradeable !== null && $graded_gradeable->getAutoGradedGradeable() !== null) {
            $highest_version = $graded_gradeable->getAutoGradedGradeable()->getHighestVersion();
        }
        $new_version = $highest_version + 1;
        $version_path = FileUtils::joinPaths($user_path, $new_version);

        if (!FileUtils::createDir($version_path)) {
            return $this->uploadResult("Failed to make folder for the current version.", false);
        }

        $this->upload_details['version_path'] = $version_path;
        $this->upload_details['version'] = $new_version;

        $part_path = array();
        // We upload the assignment such that if it's multiple parts, we put it in folders "part#" otherwise
        // put all files in the root folder
        $num_parts = $gradeable->getAutogradingConfig()->getNumParts();
        if ($num_parts > 1) {
            for ($i = 1; $i <= $num_parts; $i++) {
                $part_path[$i] = FileUtils::joinPaths($version_path, "part".$i);
                if (!FileUtils::createDir($part_path[$i])) {
                    return $this->uploadResult("Failed to make the folder for part {$i}.", false);
                }
            }
        }
        else {
            $part_path[1] = $version_path;
        }

        $current_time = (new \DateTime('now', $this->core->getConfig()->getTimezone()))->format("Y-m-d H:i:sO");
        $current_time_string_tz = $current_time . " " . $this->core->getConfig()->getTimezone()->getName();

        $max_size = $gradeable->getAutogradingConfig()->getMaxSubmissionSize();

        if ($vcs_checkout === false) {
            $uploaded_files = array();
            for ($i = 1; $i <= $num_parts; $i++){
                if (isset($_FILES["files{$i}"])) {
                    $uploaded_files[$i] = $_FILES["files{$i}"];
                }
            }

            $errors = array();
            $count = array();
            for ($i = 1; $i <= $num_parts; $i++) {
                if (isset($uploaded_files[$i])) {
                    $count[$i] = count($uploaded_files[$i]["name"]);
                    for ($j = 0; $j < $count[$i]; $j++) {
                        if (!isset($uploaded_files[$i]["tmp_name"][$j]) || $uploaded_files[$i]["tmp_name"][$j] === "") {
                            $error_message = $uploaded_files[$i]["name"][$j]." failed to upload. ";
                            if (isset($uploaded_files[$i]["error"][$j])) {
                                $error_message .= "Error message: ". ErrorMessages::uploadErrors($uploaded_files[$i]["error"][$j]). ".";
                            }
                            $errors[] = $error_message;
                        }
                    }
                }
            }

            if (count($errors) > 0) {
                $error_text = implode("\n", $errors);
                return $this->uploadResult("Upload Failed: ".$error_text, false);
            }

            // save the contents of the text boxes to files
            $empty_textboxes = true;
            if (isset($_POST['textbox_answers'])) {
                $textbox_answer_array = json_decode($_POST['textbox_answers']);
                for ($i = 0; $i < $gradeable->getAutogradingConfig()->getNumTextBoxes(); $i++) {
                    $textbox_answer_val = $textbox_answer_array[$i];
                    if ($textbox_answer_val != "") $empty_textboxes = false;
                    $filename = $gradeable->getAutogradingConfig()->getTextboxes()[$i]['filename'];
                    $dst = FileUtils::joinPaths($version_path, $filename);
                    // FIXME: add error checking
                    $file = fopen($dst, "w");
                    fwrite($file, $textbox_answer_val);
                    fclose($file);
                }
            }

            $previous_files_src = array();
            $previous_files_dst = array();
            $previous_part_path = array();
            $tmp = json_decode($_POST['previous_files']);
            if (!empty($tmp)) {
                for ($i = 0; $i < $num_parts; $i++) {
                    if (count($tmp[$i]) > 0) {
                        $previous_files_src[$i + 1] = $tmp[$i];
                        $previous_files_dst[$i + 1] = $tmp[$i];
                    }
                }
            }


            if (empty($uploaded_files) && empty($previous_files_src) && $empty_textboxes) {
                return $this->uploadResult("No files to be submitted.", false);
            }

            // $merge_previous will only be true if there is a previous submission.
            if (count($previous_files_src) > 0 || $merge_previous) {
                if ($highest_version === 0) {
                    return $this->uploadResult("No submission found. There should not be any files from a previous submission.", false);
                }

                $previous_path = FileUtils::joinPaths($user_path, $highest_version);
                if ($num_parts > 1) {
                    for ($i = 1; $i <= $num_parts; $i++) {
                        $previous_part_path[$i] = FileUtils::joinPaths($previous_path, "part".$i);
                    }
                }
                else {
                    $previous_part_path[1] = $previous_path;
                }

                foreach ($previous_part_path as $path) {
                    if (!is_dir($path)) {
                        return $this->uploadResult("Files from previous submission not found. Folder for previous submission does not exist.", false);
                    }
                }

                // if merging is being done, get all the old filenames and put them into $previous_files_dst
                // while checking for name conflicts and preventing them if clobbering is not enabled.
                if($merge_previous) {
                    for($i = 1; $i <= $num_parts; $i++) {
                        if(isset($uploaded_files[$i])) {
                            $current_files_set = array_flip($uploaded_files[$i]["name"]);
                            $previous_files_src[$i] = array();
                            $previous_files_dst[$i] = array();
                            $to_search = FileUtils::joinPaths($previous_part_path[$i], "*");
                            $filenames = glob($to_search);
                            $j = 0;
                            foreach($filenames as $filename) {
                                $file_base_name = basename($filename);
                                $previous_files_src[$i][$j] = $file_base_name;
                                if(!$clobber && isset($current_files_set[$file_base_name])) {
                                    $parts = explode(".", $file_base_name);
                                    $parts[0] .= "_version_".$highest_version;
                                    $file_base_name = implode(".", $parts);
                                }
                                $previous_files_dst[$i][$j] = $file_base_name;
                                $j++;
                            }
                        }
                    }
                }


                for ($i = 1; $i <= $num_parts; $i++) {
                    if (isset($previous_files_src[$i])) {
                        foreach ($previous_files_src[$i] as $prev_file) {
                            $filename = FileUtils::joinPaths($previous_part_path[$i], $prev_file);
                            if (!file_exists($filename)) {
                                $name = basename($filename);
                                return $this->uploadResult("File '{$name}' does not exist in previous submission.", false);
                            }
                        }
                    }
                }
            }

            // Determine the size of the uploaded files as well as whether or not they're a zip or not.
            // We save that information for later so we know which files need unpacking or not and can save
            // a check to getMimeType()
            $file_size = 0;
            for ($i = 1; $i <= $num_parts; $i++) {
                if (isset($uploaded_files[$i])) {
                    $uploaded_files[$i]["is_zip"] = array();
                    for ($j = 0; $j < $count[$i]; $j++) {
                        if (FileUtils::getMimeType($uploaded_files[$i]["tmp_name"][$j]) == "application/zip") {
                            if(FileUtils::checkFileInZipName($uploaded_files[$i]["tmp_name"][$j]) === false) {
                                return $this->uploadResult("Error: You may not use quotes, backslashes or angle brackets in your filename for files inside ".$uploaded_files[$i]["name"][$j].".", false);
                            }
                            $uploaded_files[$i]["is_zip"][$j] = true;
                            $file_size += FileUtils::getZipSize($uploaded_files[$i]["tmp_name"][$j]);
                        }
                        else {
                            if(FileUtils::isValidFileName($uploaded_files[$i]["name"][$j]) === false) {
                                return $this->uploadResult("Error: You may not use quotes, backslashes or angle brackets in your file name ".$uploaded_files[$i]["name"][$j].".", false);
                            }
                            $uploaded_files[$i]["is_zip"][$j] = false;
                            $file_size += $uploaded_files[$i]["size"][$j];
                        }
                    }
                }
                if(isset($previous_part_path[$i]) && isset($previous_files_src[$i])) {
                    foreach ($previous_files_src[$i] as $prev_file) {
                        $file_size += filesize(FileUtils::joinPaths($previous_part_path[$i], $prev_file));
                    }
                }
            }

            if ($file_size > $max_size) {
                return $this->uploadResult("File(s) uploaded too large.  Maximum size is ".($max_size/1000)." kb. Uploaded file(s) was ".($file_size/1000)." kb.", false);
            }

            for ($i = 1; $i <= $num_parts; $i++) {
                // copy selected previous submitted files
                if (isset($previous_files_src[$i])){
                    for ($j=0; $j < count($previous_files_src[$i]); $j++){
                        $src = FileUtils::joinPaths($previous_part_path[$i], $previous_files_src[$i][$j]);
                        $dst = FileUtils::joinPaths($part_path[$i], $previous_files_dst[$i][$j]);
                        if (!@copy($src, $dst)) {
                            return $this->uploadResult("Failed to copy previously submitted file {$previous_files_src[$i][$j]} to current submission.", false);
                        }
                    }
                }

                if (isset($uploaded_files[$i])) {
                    for ($j = 0; $j < $count[$i]; $j++) {
                        if ($uploaded_files[$i]["is_zip"][$j] === true) {
                            $zip = new \ZipArchive();
                            $res = $zip->open($uploaded_files[$i]["tmp_name"][$j]);
                            if ($res === true) {
                                $zip->extractTo($part_path[$i]);
                                $zip->close();
                            }
                            else {
                                // If the zip is an invalid zip (say we remove the last character from the zip file)
                                // then trying to get the status code will throw an exception and not give us a string
                                // so we have that string hardcoded, otherwise we can just get the status string as
                                // normal.
                                $error_message = ($res == 19) ? "Invalid or uninitialized Zip object" : $zip->getStatusString();
                                return $this->uploadResult("Could not properly unpack zip file. Error message: ".$error_message.".", false);
                            }
                        }
                        else {
                            if ($this->core->isTesting() || is_uploaded_file($uploaded_files[$i]["tmp_name"][$j])) {
                                $dst = FileUtils::joinPaths($part_path[$i], $uploaded_files[$i]["name"][$j]);
                                if (!@copy($uploaded_files[$i]["tmp_name"][$j], $dst)) {
                                    return $this->uploadResult("Failed to copy uploaded file {$uploaded_files[$i]["name"][$j]} to current submission.", false);
                                }
                            }
                            else {
                                return $this->uploadResult("The tmp file '{$uploaded_files[$i]['name'][$j]}' was not properly uploaded.", false);
                            }
                        }
                        // Is this really an error we should fail on?
                        if (!@unlink($uploaded_files[$i]["tmp_name"][$j])) {
                            return $this->uploadResult("Failed to delete the uploaded file {$uploaded_files[$i]["name"][$j]} from temporary storage.", false);
                        }
                    }
                }
            }
        }
        else {
            $vcs_base_url = $this->core->getConfig()->getVcsBaseUrl();
            $vcs_path = $gradeable->getVcsSubdirectory();

            // use entirely student input
            if ($vcs_base_url == "" && $vcs_path == "") {
                if ($repo_id == "") {
                    // FIXME: commented out for now to pass Travis.
                    // SubmissionControllerTests needs to be rewriten for proper VCS uploads.
                    // return $this->uploadResult("repository url input cannot be blank.", false);
                }
                $vcs_full_path = $repo_id;
            }
            // use base url + path with variable string replacements
            else {
                if (strpos($vcs_path,"\$repo_id") !== false && $repo_id == "") {
                    return $this->uploadResult("repository id input cannot be blank.", false);
                }
                $vcs_path = str_replace("{\$gradeable_id}",$gradeable_id,$vcs_path);
                $vcs_path = str_replace("{\$user_id}",$who_id,$vcs_path);
                $vcs_path = str_replace("{\$team_id}",$who_id,$vcs_path);
                $vcs_path = str_replace("{\$repo_id}",$repo_id,$vcs_path);
                $vcs_full_path = $vcs_base_url.$vcs_path;
            }

            if (!@touch(FileUtils::joinPaths($version_path, ".submit.VCS_CHECKOUT"))) {
                return $this->uploadResult("Failed to touch file for vcs submission.", false);
            }
        }

        // save the contents of the page number inputs to files
        $empty_pages = true;
        if (isset($_POST['pages'])) {
            $pages_array = json_decode($_POST['pages']);
            $total = count($gradeable->getComponents());
            $filename = "student_pages.json";
            $dst = FileUtils::joinPaths($version_path, $filename);
            $json = array();
            $i = 0;
            foreach ($gradeable->getComponents() as $question) {
                $order = intval($question->getOrder());
                $title = $question->getTitle();
                $page_val = intval($pages_array[$i]);
                $json[] = array("order" => $order,
                                "title" => $title,
                                "page #" => $page_val);
                $i++;
            }
            if (!@file_put_contents($dst, FileUtils::encodeJson($json))) {
                return $this->uploadResult("Failed to write to pages file.", false);
            }
        }

        $settings_file = FileUtils::joinPaths($user_path, "user_assignment_settings.json");
        if (!file_exists($settings_file)) {
            $json = array("active_version" => $new_version,
                          "history" => array(array("version" => $new_version,
                                                   "time" => $current_time_string_tz,
                                                   "who" => $original_user_id,
                                                   "type" => "upload")));
        }
        else {
            $json = FileUtils::readJsonFile($settings_file);
            if ($json === false) {
                return $this->uploadResult("Failed to open settings file.", false);
            }
            $json["active_version"] = $new_version;
            $json["history"][] = array("version"=> $new_version, "time" => $current_time_string_tz, "who" => $original_user_id, "type" => "upload");
        }

        // TODO: If any of these fail, should we "cancel" (delete) the entire submission attempt or just leave it?
        if (!@file_put_contents($settings_file, FileUtils::encodeJson($json))) {
            return $this->uploadResult("Failed to write to settings file.", false);
        }

        $this->upload_details['assignment_settings'] = true;

        if (!@file_put_contents(FileUtils::joinPaths($version_path, ".submit.timestamp"), $current_time_string_tz."\n")) {
            return $this->uploadResult("Failed to save timestamp file for this submission.", false);
        }

        $queue_file = array($this->core->getConfig()->getSemester(), $this->core->getConfig()->getCourse(),
            $gradeable->getId(), $who_id, $new_version);
        $queue_file = FileUtils::joinPaths($this->core->getConfig()->getSubmittyPath(), "to_be_graded_queue",
            implode("__", $queue_file));

        // create json file...
        $queue_data = array("semester" => $this->core->getConfig()->getSemester(),
            "course" => $this->core->getConfig()->getCourse(),
            "gradeable" =>  $gradeable->getId(),
            "required_capabilities" => $gradeable->getAutogradingConfig()->getRequiredCapabilities(),
            "max_possible_grading_time" => $gradeable->getAutogradingConfig()->getMaxPossibleGradingTime(),
            "queue_time" => $current_time,
            "user" => $user_id,
            "team" => $team_id,
            "who" => $who_id,
            "is_team" => $gradeable->isTeamAssignment(),
            "version" => $new_version);


        if (@file_put_contents($queue_file, FileUtils::encodeJson($queue_data), LOCK_EX) === false) {
            return $this->uploadResult("Failed to create file for grading queue.", false);
        }

        if($gradeable->isTeamAssignment()) {
            $this->core->getQueries()->insertVersionDetails($gradeable->getId(), null, $team_id, $new_version, $current_time);
        }
        else {
            $this->core->getQueries()->insertVersionDetails($gradeable->getId(), $user_id, null, $new_version, $current_time);
        }

        if ($user_id == $original_user_id)
            $this->core->addSuccessMessage("Successfully uploaded version {$new_version} for {$gradeable->getTitle()}");
        else
            $this->core->addSuccessMessage("Successfully uploaded version {$new_version} for {$gradeable->getTitle()} for {$who_id}");


        return $this->uploadResult("Successfully uploaded files");
    }

    private function uploadResult($message, $success = true) {
        if (!$success) {
            // we don't want to throw an exception here as that'll mess up our return json payload
            if ($this->upload_details['version_path'] !== null
                && !FileUtils::recursiveRmdir($this->upload_details['version_path'])) {
                // @codeCoverageIgnoreStart
                // Without the filesystem messing up here, we should not be able to hit this error
                Logger::error("Could not clean up folder {$this->upload_details['version_path']}");

            }
            // @codeCoverageIgnoreEnd
            else if ($this->upload_details['assignment_settings'] === true) {
                $settings_file = FileUtils::joinPaths($this->upload_details['user_path'], "user_assignment_settings.json");
                $settings = json_decode(file_get_contents($settings_file), true);
                if (count($settings['history']) == 1) {
                    unlink($settings_file);
                }
                else {
                    array_pop($settings['history']);
                    $last = Utils::getLastArrayElement($settings['history']);
                    $settings['active_version'] = $last['version'];
                    file_put_contents($settings_file, FileUtils::encodeJson($settings));
                }
            }
        }
        $return = array('success' => $success, 'error' => !$success, 'message' => $message);
        $this->core->getOutput()->renderJson($return);
        return $return;
    }

    private function updateSubmissionVersion() {
        $ta = $_REQUEST['ta'] ?? false;
        if ($ta !== false) {
            // make sure is full grader
            if (!$this->core->getUser()->accessFullGrading()) {
                $msg = "You do not have access to that page.";
                $this->core->addErrorMessage($msg);
                $this->core->redirect($this->core->getConfig()->getSiteUrl());
                return array('error' => true, 'message' => $msg);
            }
            $ta = true;
        }

        $gradeable_id = $_REQUEST['gradeable_id'];
        $gradeable = $this->tryGetElectronicGradeable($gradeable_id);
        if ($gradeable === null) {
            $msg = "Invalid gradeable id.";
            $this->core->addErrorMessage($msg);
            $this->core->redirect($this->core->buildUrl(array('component' => 'student')));
            return array('error' => true, 'message' => $msg);
        }

        $who = $_REQUEST['who'] ?? $this->core->getUser()->getId();
        $graded_gradeable = $this->core->getQueries()->getGradedGradeable($gradeable, $who, null);
        $url = $this->core->buildUrl(array('component' => 'student', 'gradeable_id' => $gradeable->getId()));
        if (!isset($_POST['csrf_token']) || !$this->core->checkCsrfToken($_POST['csrf_token'])) {
            $msg = "Invalid CSRF token. Refresh the page and try again.";
            $this->core->addErrorMessage($msg);
            $this->core->redirect($url);
            return array('error' => true, 'message' => $msg);
        }

        // If $graded_gradeable is null, that means its a team assignment and the user is on no team
        if ($gradeable->isTeamAssignment() && $graded_gradeable === null) {
            $msg = 'Must be on a team to access submission.';
            $this->core->addErrorMessage($msg);
            $this->core->redirect($this->core->getConfig()->getSiteUrl());
            return array('error' => true, 'message' => $msg);
        }

        $new_version = intval($_REQUEST['new_version']);
        if ($new_version < 0) {
            $msg = "Cannot set the version below 0.";
            $this->core->addErrorMessage($msg);
            $this->core->redirect($url);
            return array('error' => true, 'message' => $msg);
        }

        $highest_version = 0;
        if($graded_gradeable->getAutoGradedGradeable() !== null) {
            $highest_version = $graded_gradeable->getAutoGradedGradeable()->getHighestVersion();
        }
        if ($new_version > $highest_version) {
            $msg = "Cannot set the version past {$highest_version}.";
            $this->core->addErrorMessage($msg);
            $this->core->redirect($url);
            return array('error' => true, 'message' => $msg);
        }

        if (!$this->core->getUser()->accessGrading() && !$gradeable->isStudentSubmit()) {
            $msg = "Cannot submit for this assignment.";
            $this->core->addErrorMessage($msg);
            $this->core->redirect($url);
            return array('error' => true, 'message' => $msg);
        }

        $original_user_id = $this->core->getUser()->getId();
        $submitter_id = $graded_gradeable->getSubmitter()->getId();

        $settings_file = FileUtils::joinPaths($this->core->getConfig()->getCoursePath(), "submissions",
            $gradeable->getId(), $submitter_id, "user_assignment_settings.json");
        $json = FileUtils::readJsonFile($settings_file);
        if ($json === false) {
            $msg = "Failed to open settings file.";
            $this->core->addErrorMessage($msg);
            $this->core->redirect($url);
            return array('error' => true, 'message' => $msg);
        }
        $json["active_version"] = $new_version;
        $current_time = (new \DateTime('now', $this->core->getConfig()->getTimezone()))->format("Y-m-d H:i:sO");
        $current_time_string_tz = $current_time . " " . $this->core->getConfig()->getTimezone()->getName();

        $json["history"][] = array("version" => $new_version, "time" => $current_time_string_tz, "who" => $original_user_id, "type" => "select");

        if (!@file_put_contents($settings_file, FileUtils::encodeJson($json))) {
            $msg = "Could not write to settings file.";
            $this->core->addErrorMessage($msg);
            $this->core->redirect($this->core->buildUrl(array('component' => 'student',
                                                              'gradeable_id' => $gradeable->getId())));
            return array('error' => true, 'message' => $msg);
        }

        $version = ($new_version > 0) ? $new_version : null;

        // FIXME: Add this kind of operation to the graded gradeable saving query
        if($gradeable->isTeamAssignment()) {
            $this->core->getQueries()->updateActiveVersion($gradeable->getId(), null, $submitter_id, $version);
        }
        else {
            $this->core->getQueries()->updateActiveVersion($gradeable->getId(), $submitter_id, null, $version);
        }


        if ($new_version == 0) {
            $msg = "Cancelled submission for gradeable.";
            $this->core->addSuccessMessage($msg);
        }
        else {
            $msg = "Updated version of gradeable to version #{$new_version}.";
            $this->core->addSuccessMessage($msg);
        }
        if($ta) {
            $this->core->redirect($this->core->buildUrl(array('component' => 'grading', 'page' => 'electronic',
                                                    'action' => 'grade', 'gradeable_id' => $gradeable->getId(),
                                                    'who_id'=>$who, 'gradeable_version' => $new_version)));
        }
        else {
            $this->core->redirect($this->core->buildUrl(array('component' => 'student',
                                                          'gradeable_id' => $gradeable->getId(),
                                                          'gradeable_version' => $new_version)));
        }

        return array('error' => false, 'version' => $new_version, 'message' => $msg);
    }

    private function ajaxUploadImagesFiles() {
        if($this->core->getUser()->getGroup() !== 1) {
                 return $this->uploadResult("You have no permission to access this page", false);
        }

        if (empty($_POST)) {
           $max_size = ini_get('post_max_size');
           return $this->uploadResult("Empty POST request. This may mean that the sum size of your files are greater than {$max_size}.", false);
        }

        if (!isset($_POST['csrf_token']) || !$this->core->checkCsrfToken($_POST['csrf_token'])) {
            return $this->uploadResult("Invalid CSRF token.", false);
        }

        $uploaded_files = array();
        if (isset($_FILES["files1"])) {
            $uploaded_files[1] = $_FILES["files1"];
        }
        $errors = array();
        $count_item = 0;
        if (isset($uploaded_files[1])) {
            $count_item = count($uploaded_files[1]["name"]);
            for ($j = 0; $j < $count_item[1]; $j++) {
                if (!isset($uploaded_files[1]["tmp_name"][$j]) || $uploaded_files[1]["tmp_name"][$j] === "") {
                    $error_message = $uploaded_files[1]["name"][$j]." failed to upload. ";
                    if (isset($uploaded_files[1]["error"][$j])) {
                        $error_message .= "Error message: ". ErrorMessages::uploadErrors($uploaded_files[1]["error"][$j]). ".";
                    }
                    $errors[] = $error_message;
                }
            }
        }

        if (count($errors) > 0) {
            $error_text = implode("\n", $errors);
            return $this->uploadResult("Upload Failed: ".$error_text, false);
        }

        if (empty($uploaded_files)) {
            return $this->uploadResult("No files to be submitted.", false);
        }

        $file_size = 0;
        if (isset($uploaded_files[1])) {
            $uploaded_files[1]["is_zip"] = array();
            for ($j = 0; $j < $count_item; $j++) {
                if (FileUtils::getMimeType($uploaded_files[1]["tmp_name"][$j]) == "application/zip") {
                    if(FileUtils::checkFileInZipName($uploaded_files[1]["tmp_name"][$j]) === false) {
                        return $this->uploadResult("Error: You may not use quotes, backslashes or angle brackets in your filename for files inside ".$uploaded_files[1]["name"][$j].".", false);
                    }
                    $uploaded_files[1]["is_zip"][$j] = true;
                    $file_size += FileUtils::getZipSize($uploaded_files[1]["tmp_name"][$j]);
                }
                else {
                    if(FileUtils::isValidFileName($uploaded_files[1]["name"][$j]) === false) {
                        return $this->uploadResult("Error: You may not use quotes, backslashes or angle brackets in your file name ".$uploaded_files[1]["name"][$j].".", false);
                    }
                    $uploaded_files[1]["is_zip"][$j] = false;
                    $file_size += $uploaded_files[1]["size"][$j];
                }
            }
        }

        $max_size = 10485760;
        if ($file_size > $max_size) {
            return $this->uploadResult("File(s) uploaded too large.  Maximum size is ".($max_size/1024)." kb. Uploaded file(s) was ".($file_size/1024)." kb.", false);
        }

        // creating uploads/student_images directory

        $upload_img_path = FileUtils::joinPaths($this->core->getConfig()->getCoursePath(), "uploads", "student_images");
        if (!FileUtils::createDir($upload_img_path)) {
            return $this->uploadResult("Failed to make image path.", false);
        }

        if (isset($uploaded_files[1])) {
            for ($j = 0; $j < $count_item; $j++) {
                if ($uploaded_files[1]["is_zip"][$j] === true) {
                    $zip = new \ZipArchive();
                    $res = $zip->open($uploaded_files[1]["tmp_name"][$j]);
                    if ($res === true) {
                        //make tmp folder to store class section images
                        $upload_img_path_tmp = FileUtils::joinPaths($upload_img_path, "tmp");
                        $zip->extractTo($upload_img_path_tmp);

                        FileUtils::recursiveCopy($upload_img_path_tmp, $upload_img_path);

                        //delete tmp folder
                        FileUtils::recursiveRmdir($upload_img_path_tmp);
                        $zip->close();
                    }
                    else {
                        // If the zip is an invalid zip (say we remove the last character from the zip file
                        // then trying to get the status code will throw an exception and not give us a string
                        // so we have that string hardcoded, otherwise we can just get the status string as
                        // normal.
                        $error_message = ($res == 19) ? "Invalid or uninitialized Zip object" : $zip->getStatusString();
                        return $this->uploadResult("Could not properly unpack zip file. Error message: ".$error_message.".", false);
                    }
                }
                else {
                    if ($this->core->isTesting() || is_uploaded_file($uploaded_files[1]["tmp_name"][$j])) {
                        $dst = FileUtils::joinPaths($upload_img_path, $uploaded_files[1]["name"][$j]);
                        if (!@copy($uploaded_files[1]["tmp_name"][$j], $dst)) {
                            return $this->uploadResult("Failed to copy uploaded file {$uploaded_files[1]["name"][$j]} to current location.", false);
                        }
                    }
                    else {
                        return $this->uploadResult("The tmp file '{$uploaded_files[1]['name'][$j]}' was not properly uploaded.", false);
                    }
                }
                // Is this really an error we should fail on?
                if (!@unlink($uploaded_files[1]["tmp_name"][$j])) {
                    return $this->uploadResult("Failed to delete the uploaded file {$uploaded_files[1]["name"][$j]} from temporary storage.", false);
                }
            }
        }

        $this->core->addSuccessMessage("Successfully uploaded file(s)!");
        return $this->uploadResult("Successfully uploaded!", true);

    }

    /**
     * Check if the results folder exists for a given gradeable and version results.json
     * in the results/ directory. If the file exists, we output a string that the calling
     * JS checks for to initiate a page refresh (so as to go from "in-grading" to done
     */
    public function checkRefresh() {
        $this->core->getOutput()->useHeader(false);
        $this->core->getOutput()->useFooter(false);
        $version = $_REQUEST['gradeable_version'];
        $gradeable_id = $_REQUEST['gradeable_id'] ?? '';
        $gradeable = $this->tryGetElectronicGradeable($gradeable_id);

        // Don't load the graded gradeable, since that may not exist yet
        $submitter_id = $this->core->getUser()->getId();
        if ($gradeable !== null && $gradeable->isTeamAssignment()) {
            $team = $this->core->getQueries()->getTeamByGradeableAndUser($gradeable_id, $submitter_id);
            if ($team !== null) {
                $submitter_id = $team->getId();
            }
        }

        $path = FileUtils::joinPaths($this->core->getConfig()->getCoursePath(), "results", $gradeable_id,
            $submitter_id, $version);
        if (file_exists($path."/results.json")) {
            $refresh_string = "REFRESH_ME";
            $refresh_bool = true;
        }
        else {
            $refresh_string = "NO_REFRESH";
            $refresh_bool = false;
        }
        $this->core->getOutput()->renderString($refresh_string);
        return array('refresh' => $refresh_bool, 'string' => $refresh_string);
    }
}<|MERGE_RESOLUTION|>--- conflicted
+++ resolved
@@ -146,15 +146,6 @@
         $this->core->getQueries()->modifyRegradeStatus($regrade_id, $status);
         $this->core->getOutput()->renderJson(["status" => "success"]);
     }
-<<<<<<< HEAD
-=======
-    private function popUp() {
-        $gradeable_id = (isset($_REQUEST['gradeable_id'])) ? $_REQUEST['gradeable_id'] : null;
-        $gradeable = $this->gradeables_list->getGradeable($gradeable_id, GradeableType::ELECTRONIC_FILE);
-        $this->core->getOutput()->renderOutput(array('submission', 'Homework'),
-                                                           'showPopUp', $gradeable);
-    }
->>>>>>> 51ce981e
 
     private function showHomeworkPage() {
         $gradeable_id = (isset($_REQUEST['gradeable_id'])) ? $_REQUEST['gradeable_id'] : null;
@@ -367,17 +358,10 @@
             return $this->uploadResult("Upload Failed: ".$error_text, false);
         }
 
-<<<<<<< HEAD
         $max_size = $gradeable->getAutogradingConfig()->getMaxSubmissionSize();
     	if ($max_size < 10000000) {
     	    $max_size = 10000000;
     	}
-=======
-        $max_size = $gradeable->getMaxSize();
-        if ($max_size < 10000000) {
-            $max_size = 10000000;
-        }
->>>>>>> 51ce981e
         // Error checking of file name
         $file_size = 0;
         if (isset($uploaded_file)) {
