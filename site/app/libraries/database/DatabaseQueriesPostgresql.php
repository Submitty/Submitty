--- conflicted
+++ resolved
@@ -1549,7 +1549,6 @@
     public function insertPeerGradingAssignment($grader, $student, $gradeable_id) {
         $this->course_db->query("INSERT INTO peer_assign(grader_id, user_id, g_id) VALUES (?,?,?)", array($grader, $student, $gradeable_id));
     }
-<<<<<<< HEAD
 
     public function getStudentCoursesById($user_id) {
         $this->submitty_db->query("
@@ -1559,7 +1558,9 @@
        $return = array();
         foreach ($this->submitty_db->rows() as $row) {
             $return[] = new Course($this->core, $row);
-=======
+        }
+        return $return;
+    }
     
     public function getPeerAssignment($gradeable_id, $grader) {
         $this->course_db->query("SELECT user_id FROM peer_assign WHERE g_id=? AND grader_id=?", array($gradeable_id, $grader));
@@ -1696,7 +1697,6 @@
         $return = array();
         foreach($this->course_db->rows() as $id_map) {
             $return[$id_map['anon_id']] = $id_map['user_id'];
->>>>>>> 61c0f3e9
         }
         return $return;
     }
