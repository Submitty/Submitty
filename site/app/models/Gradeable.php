--- conflicted
+++ resolved
@@ -276,13 +276,10 @@
     protected $been_tagraded = false;
 
     protected $total_tagrading_non_extra_credit = 0;
-<<<<<<< HEAD
     protected $total_tagrading_extra_credit = 0;
     
     protected $total_peer_grading_non_extra_credit = 0;
     protected $total_peer_grading_extra_credit=0;
-=======
->>>>>>> 008df14d
 
     /** @property @var \app\models\User|null */
     protected $user = null;
@@ -356,30 +353,16 @@
         }
 
         if (isset($details['array_gc_id'])) {
-<<<<<<< HEAD
-            $fields = array('gc_id', 'gc_title', 'gc_ta_comment', 'gc_student_comment', 'gc_max_value', 'gc_is_text', 'gc_is_peer',
-                            'gc_is_extra_credit', 'gc_order', 'array_gcm_mark', 'array_gcm_id', 'array_gc_id', 'array_gcm_points', 'array_gcm_note', 'array_gcm_order', 'gcd_gc_id', 'gcd_score', 'gcd_component_comment', 'gcd_grader_id', 'gcd_graded_version',
+            $fields = array('gc_id', 'gc_title', 'gc_ta_comment', 'gc_student_comment', 'gc_max_value', 'gc_is_text', 'gc_is_peer', 'gc_lower_clamp', 'gc_default', 'gc_upper_clamp',
+                            'gc_order', 'array_gcm_mark', 'array_gcm_id', 'array_gc_id', 'array_gcm_points', 'array_gcm_note', 'array_gcm_order', 'gcd_gc_id', 'gcd_score', 'gcd_component_comment', 'gcd_grader_id', 'gcd_graded_version',
                             'gcd_grade_time', 'gcd_user_id', 'gcd_user_firstname', 'gcd_user_preferred_firstname',
                             'gcd_user_lastname', 'gcd_user_email', 'gcd_user_group');
             $component_fields = array('gc_id', 'gc_title', 'gc_ta_comment', 'gc_student_comment', 'gc_is_peer',
-                                      'gc_max_value', 'gc_is_text', 'gc_is_extra_credit', 'gc_order', 'array_gcm_mark', 'array_gcm_id', 'array_gc_id', 'array_gcm_points', 'array_gcm_note', 'array_gcm_order');
+                                      'gc_lower_clamp', 'gc_default', 'gc_upper_clamp','gc_max_value', 'gc_is_text', 'gc_order', 'array_gcm_mark', 'array_gcm_id', 'array_gc_id', 'array_gcm_points', 'array_gcm_note', 'array_gcm_order');
             $user_fields = array('user_id', 'anon_id', 'user_firstname', 'user_preferred_firstname', 'user_lastname',
                                  'user_email', 'user_group');
 
-            $bools = array('gc_is_text', 'gc_is_extra_credit', 'gc_is_peer');
-=======
-            $fields = array('gc_id', 'gc_title', 'gc_ta_comment', 'gc_student_comment', 'gc_lower_clamp', 'gc_default', 'gc_max_value', 'gc_upper_clamp', 'gc_is_text',
-                            'gc_order', 'array_gcm_mark', 'array_gcm_id', 'array_gc_id', 'array_gcm_points', 'array_gcm_note', 'array_gcm_order', 'gcd_gc_id', 'gcd_score', 'gcd_component_comment', 'gcd_grader_id', 'gcd_graded_version',
-                            'gcd_grade_time', 'gcd_user_id', 'gcd_user_firstname', 'gcd_user_preferred_firstname',
-                            'gcd_user_lastname', 'gcd_user_email', 'gcd_user_group');
-
-            $component_fields = array('gc_id', 'gc_title', 'gc_ta_comment', 'gc_student_comment', 'gc_lower_clamp',
-                                      'gc_default', 'gc_max_value', 'gc_upper_clamp', 'gc_is_text', 'gc_is_text', 'gc_order', 'array_gcm_id', 'array_gc_id', 'array_gcm_points', 'array_gcm_note', 'array_gcm_order');
-            $user_fields = array('user_id', 'user_firstname', 'user_preferred_firstname', 'user_lastname',
-                                 'user_email', 'user_group');
-
-            $bools = array('gc_is_text');
->>>>>>> 008df14d
+            $bools = array('gc_is_text', 'gc_is_peer');
             foreach ($fields as $key) {
                 if (isset($details['array_'.$key])) {
                     $details['array_'.$key] = DatabaseUtils::fromPGToPHPArray($details['array_'.$key], in_array($key, $bools));
@@ -441,7 +424,6 @@
                     $component_for_info = $this->components[$component_details['gc_order']][0];
                 }
 
-<<<<<<< HEAD
                 if (!$component_for_info->getIsText()) {
                     $max_value = $component_for_info->getMaxValue();
                     if ($max_value > 0) {
@@ -463,13 +445,6 @@
                         }
                     }
                     $this->graded_tagrading += $component_for_info->getScore();
-=======
-                $this->components[$component_details['gc_order']] = $this->core->loadModel(GradeableComponent::class, $component_details);
-
-                if (!$this->components[$component_details['gc_order']]->getIsText()) {
-                    $max_value = $this->components[$component_details['gc_order']]->getMaxValue();
-                    $this->total_tagrading_non_extra_credit += $max_value;
->>>>>>> 008df14d
                 }
             }
 
