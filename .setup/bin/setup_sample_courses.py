--- conflicted
+++ resolved
@@ -1267,12 +1267,9 @@
         self.student_comment = ""
 
         self.is_text = False
-<<<<<<< HEAD
-        self.is_extra_credit = False
+
+        self.is_peer = False
         self.page = 0
-=======
->>>>>>> 25e85bc5
-        self.is_peer = False
         self.order = order
         self.marks = []
         if 'marks' in component:
@@ -1286,13 +1283,8 @@
             self.student_comment = component['gc_student_comment']
         if 'gc_is_text' in component:
             self.is_text = component['gc_is_text'] is True
-<<<<<<< HEAD
-        if 'gc_is_extra_credit' in component:
-            self.is_extra_credit = component['gc_is_extra_credit'] is True
         if 'gc_page' in component:
             self.page = int(component['gc_page'])
-=======
->>>>>>> 25e85bc5
 
         if self.is_text:
             self.lower_clamp = 0
@@ -1310,15 +1302,9 @@
     def create(self, g_id, conn, table, mark_table):
         ins = table.insert().values(g_id=g_id, gc_title=self.title, gc_ta_comment=self.ta_comment,
                                     gc_student_comment=self.student_comment,
-<<<<<<< HEAD
-                                    gc_max_value=self.max_value, gc_is_text=self.is_text,
-                                    gc_is_extra_credit=self.is_extra_credit, gc_is_peer=self.is_peer, 
-                                    gc_order=self.order, gc_page=self.page)
-=======
                                     gc_lower_clamp=self.lower_clamp, gc_default=self.default, gc_max_value=self.max_value, 
                                     gc_upper_clamp=self.upper_clamp, gc_is_text=self.is_text,
-                                    gc_is_peer=self.is_peer, gc_order=self.order)
->>>>>>> 25e85bc5
+                                    gc_is_peer=self.is_peer, gc_order=self.order, gc_page=self.page)
         res = conn.execute(ins)
         self.key = res.inserted_primary_key[0]
 
