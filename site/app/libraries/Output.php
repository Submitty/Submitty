--- conflicted
+++ resolved
@@ -29,10 +29,6 @@
 
     private $twig = null;
     private $twig_loader = null;
-<<<<<<< HEAD
-    private $twig_templates = array();
-=======
->>>>>>> 3160ff07
 
     /**
      * @var Core
@@ -47,12 +43,8 @@
         $this->twig = new \Twig_Environment($this->twig_loader, [
             'cache' => false //TODO: Use cache
         ]);
-<<<<<<< HEAD
-;    }
-=======
         $this->twig->addGlobal("core", $core);
     }
->>>>>>> 3160ff07
 
     public function setInternalResources() {
         $this->addCss('https://maxcdn.bootstrapcdn.com/font-awesome/4.7.0/css/font-awesome.min.css');
@@ -140,16 +132,8 @@
      * @param array $context Associative array of variables to pass into the Twig renderer
      * @return string Rendered page content
      */
-<<<<<<< HEAD
-    public function renderTwigTemplate($filename, $context) {
-        try {
-            if (!array_key_exists("core", $context)) {
-                $context["core"] = $this->core;
-            }
-=======
     public function renderTwigTemplate($filename, $context = []) {
         try {
->>>>>>> 3160ff07
             return $this->twig->render($filename, $context);
         } catch (\Twig_Error $e) {
             throw new OutputException("{$e->getMessage()} in {$e->getFile()}:{$e->getLine()}");
@@ -163,11 +147,7 @@
      * @param string $filename Template file basename, file should be in site/app/templates
      * @param array $context Associative array of variables to pass into the Twig renderer
      */
-<<<<<<< HEAD
-    public function renderTwigOutput($filename, $context) {
-=======
     public function renderTwigOutput($filename, $context = []) {
->>>>>>> 3160ff07
         if ($this->buffer_output) {
             $this->output_buffer .= $this->renderTwigTemplate($filename, $context);
         } else {
