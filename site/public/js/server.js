--- conflicted
+++ resolved
@@ -500,20 +500,13 @@
 
 function closePopup(id) {
     $(`#${id}`).hide();
-<<<<<<< HEAD
-    //Checking if the body contains the class no scroll making the page locked, then unlocking it
-=======
     // Checking if the body contains the class no scroll making the page locked, then unlocking it
->>>>>>> 0a48bc9f
     if (document.body.classList.contains('no-scroll')) {
         document.body.classList.remove('no-scroll');
     }
 }
 
-<<<<<<< HEAD
-=======
-
->>>>>>> 0a48bc9f
+
 // eslint-disable-next-line no-var
 var lastActiveElement = null;
 function captureTabInModal(formName, resetFocus=true) {
