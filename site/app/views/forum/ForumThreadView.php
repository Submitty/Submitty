--- conflicted
+++ resolved
@@ -201,7 +201,8 @@
 				$('#{$display_option}').attr('checked', 'checked'); //Saves the radiobutton state when refreshing the page
 				$(".post_reply_from").submit(publishPost);
 				$("form").areYouSure();
-				$("#push").css("max-height", "100%");
+				$("#container").css("max-height", "100%");
+				$("#header").css("min-height", "fit-content");
 			});
 
 		</script>
@@ -356,22 +357,14 @@
 					$prev_page = ($initialPageNumber == 1)?0:($initialPageNumber - 1);
 					$arrowup_visibility = ($initialPageNumber == 1)?"display:none;":"";
 					$return .= <<<HTML
-<<<<<<< HEAD
-						
-					<div class="row">
+					<div style="position:relative;" class="row">
 
   						<div id="thread_list" class="col-3" prev_page="{$prev_page}" next_page="{$next_page}">
 
-					
 						<!--<a class="btn-sm btn-primary hover_glow" style="z-index: 1; position: absolute;right: 0px;top: 0px;" onclick="updateThreads(true, function(){ $('#thread_list').animate({ scrollTop: 0 }, 'fast');});"><i class="fa fa-2x fa-angle-double-up" style="position: relative;" title="Move to top"></i></a>
-						<a class="btn-sm btn-primary hover_glow" style=" z-index: 1; position: absolute;right: 0px;bottom: 0px;" onclick="updateThreads(false, function(){ $('#thread_list').animate({ scrollTop: $('#thread_list').prop('scrollHeight') }, 'fast');});"><i class="fa fa-2x fa-angle-double-down" style="position: relative;" title="Move to bottom"></i></a>-->
-					
-=======
-					<div  style="position: relative;width: 25%;height: 100%;display: inline-block;" >
+						<a class="btn-sm btn-primary hover_glow" style=" z-index: 1; position: absolute;right: 0px;bottom: 0px;" onclick="updateThreads(false, function(){ $('#thread_list').animate({ scrollTop: $('#thread_list').prop('scrollHeight') }, 'fast');});"><i class="fa fa-2x fa-angle-double-down" style="position: relative;" title="Move to bottom"></i></a>
 						<a class="btn-sm btn-primary hover_glow" style="z-index: 1; position: absolute;right: 0px;top: 0px;" onclick="updateThreads(true, function(){ $('#thread_list').animate({ scrollTop: 0 }, 'fast');});"><i class="fa fa-2x fa-angle-double-up" style="position: relative;" title="Move to top"></i></a>
-						<a class="btn-sm btn-primary hover_glow" style="z-index: 1; position: absolute;right: 0px;bottom: 0px;" onclick="updateThreads(false, function(){ $('#thread_list').animate({ scrollTop: $('#thread_list').prop('scrollHeight') }, 'fast');});"><i class="fa fa-2x fa-angle-double-down" style="position: relative;" title="Move to bottom"></i></a>
-					<div id="thread_list" style="width: 100%;" class="thread_list" prev_page='{$prev_page}' next_page='{$next_page}'>
->>>>>>> 629fe33f
+						<a class="btn-sm btn-primary hover_glow" style="z-index: 1; position: absolute;right: 0px;bottom: 0px;" onclick="updateThreads(false, function(){ $('#thread_list').animate({ scrollTop: $('#thread_list').prop('scrollHeight') }, 'fast');});"><i class="fa fa-2x fa-angle-double-down" style="position: relative;" title="Move to bottom"></i></a>-->
 						<i class="fa fa-spinner fa-spin fa-2x fa-fw fill-available" style="color:gray;display: none;" aria-hidden="true"></i>
 						<i class="fa fa-caret-up fa-2x fa-fw fill-available" style="color:gray;{$arrowup_visibility}" aria-hidden="true"></i>
 HTML;
