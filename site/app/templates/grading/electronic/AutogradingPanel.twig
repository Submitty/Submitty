--- conflicted
+++ resolved
@@ -24,11 +24,10 @@
     </div>
 </div>
 <script>
-<<<<<<< HEAD
     //used to calculate height for #grading-panel-student-name which requires that a panel has
     //been loaded first
     window.dispatchEvent(new Event('resize'));
-=======
+    
     function regrade(single_regrade) {
         //if only regrading active version, late day fields left as 0 because they are irrelevant for regrading
         if(single_regrade) {
@@ -39,6 +38,4 @@
             handleRegrade({{ highest_version }}, csrfToken, "{{ gradeable_id }}", "{{ user_id }}", false, true)
         }
     }
-
->>>>>>> 804598dd
 </script>