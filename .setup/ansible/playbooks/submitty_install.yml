--- conflicted
+++ resolved
@@ -12,12 +12,4 @@
         name: submitty_install
       vars:
         # add overriding variables here
-<<<<<<< HEAD
-        # submitty_version: v24.02.00 # uncomment to specify version
-        institution_name: Walla Walla University
-        submitty_url: fordet.cs.wallawalla.edu
-        ssl_enabled: true
-        submitty_ip: 172.27.23.13
-=======
-        submitty_install_submitty_version: main  # Replace main with version, eg. v24.02.00
->>>>>>> 568d92cc
+        submitty_install_submitty_version: main  # Replace main with version, eg. v24.02.00