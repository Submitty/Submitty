--- conflicted
+++ resolved
@@ -196,11 +196,7 @@
         cy.get('#poll-date').clear({force: true});
         // manually setting the release date to some time in the past
         cy.get('#poll-date').type('1970-01-01', {force: true});
-<<<<<<< HEAD
-        // Testing the Pol-Timer
-=======
         // Testing the poll timer
->>>>>>> d97cd68d
         cy.get('#timer-inputs').should('not.be.visible');
         cy.get('#enable-timer').should('not.be.checked');
         cy.get('#enable-timer').check();
@@ -404,16 +400,10 @@
         cy.logout();
         cy.login();
         cy.visit(['sample', 'polls']);
-<<<<<<< HEAD
-        cy.wait(8000);
-        // Poll should have been closed from the edit poll 35 seconds assigned to duration
-        cy.reload();
-=======
         //Wait 6 seconds to wait out the time remaining for poll to close
         cy.wait(6000);
         cy.reload();
         // Validate that the poll is closed.
->>>>>>> d97cd68d
         cy.contains('Poll Cypress Test').siblings(':nth-child(6)').children().should('not.be.checked');
 
         // log into student, now we can see the histogram on closed poll
