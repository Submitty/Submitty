--- conflicted
+++ resolved
@@ -234,11 +234,7 @@
     font-style: italic;
     cursor: default;
     border-style: solid;
-<<<<<<< HEAD
-    border-width: 3px;
-=======
     border-width: 3px!important;
->>>>>>> 7053205d
 }
 
 a.cal-gradeable-status-ann:focus {
@@ -271,11 +267,7 @@
 
 .calendar-color-blue {
     background-color: #218ffd;
-<<<<<<< HEAD
-    color: var(--text-black) !important;
-=======
     color: var(--text-black)!important;
->>>>>>> 7053205d
 }
 
 @media (max-width: 800px) {
