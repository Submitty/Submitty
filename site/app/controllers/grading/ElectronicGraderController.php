<?php

namespace app\controllers\grading;

use app\controllers\AbstractController;
use app\libraries\DiffViewer;
use app\models\gradeable\Component;
use app\models\gradeable\GradedComponent;
use app\models\gradeable\Mark;
use app\models\gradeable\TaGradedGradeable;
use app\models\GradeableAutocheck;
use app\models\Team;
use app\models\User;
use \app\libraries\GradeableType;
use app\models\Gradeable;
use app\models\GradeableComponent;
use app\models\GradeableComponentMark;
use app\libraries\FileUtils;
use app\views\AutoGradingView;
use app\controllers\GradingController;


class ElectronicGraderController extends GradingController {
    public function run() {
        switch ($_REQUEST['action']) {
            case 'details':
                $this->showDetails();
                break;
            case 'submit_team_form':
                $this->adminTeamSubmit();
                break;
            case 'export_teams':
                $this->exportTeams();
                break;
            case 'import_teams':
                $this->importTeams();
                break;
            case 'grade':
                $this->showGrading();
                break;
            case 'save_one_component':
                $this->ajaxSaveSingleComponent();
                break;
            case 'save_graded_component':
                $this->ajaxSaveGradedComponent();
                break;
            case 'save_mark_order':
                $this->ajaxSaveMarkOrder();
                break;
            case 'save_mark':
                $this->ajaxSaveMark();
                break;
            case 'save_general_comment':
                $this->saveGeneralComment();
                break;
            case 'get_mark_data':
                $this->ajaxGetGradedComponent();
                break;
            case 'get_gradeable_comment':
                $this->getGradeableComment();
                break;
            case 'get_marked_users':
                $this->getUsersThatGotTheMark();
                break;
            case 'add_one_new_mark':
                $this->addOneMark();
                break;
            case 'delete_one_mark':
                $this->deleteOneMark();
                break;
            case 'load_student_file':
                $this->ajaxGetStudentOutput();
                break;
            case 'verify_grader':
                $this->verifyGrader();
                break;
            case 'verify_all':
                $this->verifyGrader(true);
                break;
            case 'remove_empty':
                $this->ajaxRemoveEmpty();
                break;
            case 'pdf_annotation_fullpage':
                $this->showPDFAnnotationFullPage();
                break;
            case 'pdf_annotation_embedded':
                $this->showEmbeddedPDFAnnotation();
                break;
            case 'save_pdf_annotation':
                $this->savePDFAnnotation();
                break;
            default:
                $this->showStatus();
                break;
        }
    }


    /**
     * Checks that a given diff viewer option is valid using DiffViewer::isValidSpecialCharsOption
     * @param string $option
     * @return bool
     */
    private function validateDiffViewerOption(string $option) {
        if (!DiffViewer::isValidSpecialCharsOption($option)) {
            $this->core->getOutput()->renderJsonFail('Invalid diff viewer option parameter');
            return false;
        }
        return true;
    }

    public function savePDFAnnotation(){
        //Save the annotation layer to a folder.
        $annotation_layer = $_POST['annotation_layer'];
        $annotation_info = $_POST['GENERAL_INFORMATION'];
        $grader_id = $this->core->getUser()->getId();
        $course_path = $this->core->getConfig()->getCoursePath();
        $active_version = $this->core->getQueries()->getGradeable($annotation_info['gradeable_id'], $annotation_info['user_id'])->getActiveVersion();
        $annotation_gradeable_path = FileUtils::joinPaths($course_path, 'annotations', $annotation_info['gradeable_id']);
        if(!FileUtils::createDir($annotation_gradeable_path) && !is_dir($annotation_gradeable_path)){
            $this->core->addErrorMessage("Creating annotation gradeable folder failed");
            return false;
        }
        $annotation_user_path = FileUtils::joinPaths($annotation_gradeable_path, $annotation_info['user_id']);
        if(!FileUtils::createDir($annotation_user_path) && !is_dir($annotation_user_path)){
            $this->core->addErrorMessage("Creating annotation user folder failed");
            return false;
        }
        $annotation_version_path = FileUtils::joinPaths($annotation_user_path, $active_version);
        if(!FileUtils::createDir($annotation_version_path) && !is_dir($annotation_version_path)){
            $this->core->addErrorMessage("Creating annotation version folder failed");
            return false;
        }
        $new_file_name = preg_replace('/\\.[^.\\s]{3,4}$/', '', $annotation_info['file_name']) . "_" .$grader_id .'.json';
        file_put_contents(FileUtils::joinPaths($annotation_version_path, $new_file_name), $annotation_layer);
        return true;
    }
    public function showEmbeddedPDFAnnotation(){
        //This is the embedded pdf annotator that we built.
        $gradeable_id = $_POST['gradeable_id'] ?? NULL;
        $user_id = $_POST['user_id'] ?? NULL;
        $filename = $_POST['filename'] ?? NULL;
        $active_version = $this->core->getQueries()->getGradeable($gradeable_id, $user_id)->getActiveVersion();
        $annotation_file_name = preg_replace('/\\.[^.\\s]{3,4}$/', '', $filename). '_' .$this->core->getUser()->getId().'.json';
        $annotation_path = FileUtils::joinPaths($this->core->getConfig()->getCoursePath(), 'annotations', $gradeable_id, $user_id, $active_version, $annotation_file_name);
        $annotation_jsons = [];
        if(is_file($annotation_path)) {
            $dir_iter = new \DirectoryIterator(dirname($annotation_path . '/'));
            foreach ($dir_iter as $fileinfo) {
                if (!$fileinfo->isDot()) {
                    $grader_id = preg_replace('/\\.[^.\\s]{3,4}$/', '', $fileinfo->getFilename());
                    $grader_id = explode('_', $grader_id)[1];
                    $annotation_jsons[$grader_id] = file_get_contents($fileinfo->getPathname());
                }
            }
        }
        $this->core->getOutput()->useFooter(false);
        $this->core->getOutput()->useHeader(false);
        //TODO: Add a new view
        return $this->core->getOutput()->renderTwigOutput('grading/electronic/PDFAnnotationEmbedded.twig', [
            'gradeable_id' => $gradeable_id,
            'grader_id' => $this->core->getUser()->getId(),
            'user_id' => $user_id,
            'filename' => $filename,
            'annotation_jsons' => json_encode($annotation_jsons, 128)
        ]);
    }
    public function showPDFAnnotationFullPage(){
        //This shows the pdf-annotate.js library's default pdf annotator. It might be useful in the future to have
        //a full-sized annotator, so keeping this in for now.
        $this->core->getOutput()->useFooter(false);
        $this->core->getOutput()->useHeader(false);
        $this->core->getOutput()->renderOutput(array('grading', 'PDFAnnotation'), 'showAnnotationPage');
    }
<<<<<<< HEAD
  
    private function fetchGradeable($gradeable_id, $who_id) {
        // TODO: this is bad, but its the only way to do it until the new model
        $users = [$who_id];
        $team = $this->core->getQueries()->getTeamById($who_id);
        if ($team !== null) {
            $users = array_merge($team->getMembers(), $users);
        }
        $gradeables = $this->core->getQueries()->getGradeables($gradeable_id, $users);
        $gradeable = null;
        foreach ($gradeables as $g) {
            // Either this is the user requsted (non-team case) or its the gradeable instance for me or access grading
            if ($g->getUser() === $who_id || $g->getUser()->getId() === $this->core->getUser()->getId() || $this->core->getUser()->accessGrading()) {
                $gradeable = $g;
                break;
            }
        }
    }

=======
>>>>>>> 1b006efc

    /**
     * Checks that a given diff viewer type is valid using DiffViewer::isValidType
     * @param string $type
     * @return bool
     */
    private function validateDiffViewerType(string $type) {
        if (!DiffViewer::isValidType($type)) {
            $this->core->getOutput()->renderJsonFail('Invalid diff viewer type parameter');
            return false;
        }
        return true;
    }

    /**
     * Method for getting whitespace information for the diff viewer
     */
    public function ajaxRemoveEmpty() {
        $gradeable_id = $_REQUEST['gradeable_id'] ?? '';
        $submitter_id = $_REQUEST['who_id'] ?? '';
        $index = $_REQUEST['index'] ?? '';
        $option = $_REQUEST['option'] ?? 'original';
        $version = $_REQUEST['version'] ?? '';
        $type = $_REQUEST['which'] ?? 'actual';
        $autocheck_cnt = $_REQUEST['autocheck_cnt'] ?? '0';

        //There are three options: original (Don't show empty space), escape (with escape codes), and unicode (with characters)
        if (!$this->validateDiffViewerOption($option)) {
            return;
        }

        // Type can be either 'actual' or 'expected'
        if (!$this->validateDiffViewerType($type)) {
            return;
        }

        // Get the gradeable
        $gradeable = $this->tryGetGradeable($gradeable_id);
        if ($gradeable === false) {
            return;
        }

        // Get the graded gradeable
        $graded_gradeable = $this->tryGetGradedGradeable($gradeable, $submitter_id);
        if ($graded_gradeable === false) {
            return;
        }

        // get the requested version
        $version_instance = $this->tryGetVersion($graded_gradeable->getAutoGradedGradeable(), $version);
        if ($version_instance === false) {
            return;
        }

        // Get the requested testcase
        $testcase = $this->tryGetTestcase($version_instance, $index);
        if ($testcase === false) {
            return;
        }

        // Get the requested autocheck
        $autocheck = $this->tryGetAutocheck($testcase, $autocheck_cnt);
        if ($autocheck === false) {
            return;
        }

        try {
            $results = $this->removeEmpty($autocheck, $option, $type);
            $this->core->getOutput()->renderJsonSuccess($results);
        } catch (\Exception $e) {
            $this->core->getOutput()->renderJsonError($e->getMessage());
        }
    }
    private function removeEmpty(GradeableAutocheck $autocheck, string $option, string $type) {
        $diff_viewer = $autocheck->getDiffViewer();
        //There are currently two views, the view of student's code and the expected view.
        if ($type === DiffViewer::ACTUAL) {
            $html = $diff_viewer->getDisplayActual($option);
        } else {
            $html = $diff_viewer->getDisplayExpected($option);
        }
        $white_spaces = $diff_viewer->getWhiteSpaces();
        return ['html' => $html, 'whitespaces' => $white_spaces];
    }

    private function verifyGrader($verifyAll = false){
        //check that I am able to verify.
        if ($verifyAll) {
            if (!$this->core->getAccess()->canI("grading.electronic.verify_all")) {
                $this->core->addErrorMessage("You do not have the proper privileges to verify this grade.");
                return;
            }
        } else {
            if (!$this->core->getAccess()->canI("grading.electronic.verify_grader")) {
                $this->core->addErrorMessage("You do not have the proper privileges to verify this grade.");
                return;
            }
        }

        $gradeable_id = $_POST['gradeable_id'];
        $component_id = $_POST['component_id'];
        $user_id = $this->core->getQueries()->getUserFromAnon($_POST['anon_id'])[$_POST['anon_id']];
        $gradeable = $this->core->getQueries()->getGradeable($gradeable_id, $user_id);
        //stores whether or not we verified at least one gradeable. Should never be false at the end of an execution.
        $verified = false;
        //Search across all components for components to verify
        foreach ($gradeable->getComponents() as $component) {
            //If this component hasn't been graded, we can't verify it.
            if(!$component->getGrader()) {
                continue;
            }
            //If we are either verifying all components or this is the component we were asked to verify,
            //verify the component.
            if($verifyAll || $component->getId() == $component_id){
                //Only verify the component if we weren't already the grader.
                if($component->getGrader()->getId() !== $this->core->getUser()->getId()){
                    $component->setGrader($this->core->getUser());
                    $component->saveGradeableComponentData($gradeable->getGdId());
                    $verified = true;
                }
                //If we aren't verifying all, we have verified the only component we need to.
                if(!$verifyAll && $component->getId() == $component_id) {
                    break;
                }
            }
        }

        if($verified){
            return;
        }else{
            $this->core->addErrorMessage("Gradeable component does not exist or was previously verified by you.");
        }
    }
    /**
     * Shows statistics for the grading status of a given electronic submission. This is shown to all full access
     * graders. Limited access graders will only see statistics for the sections they are assigned to.
     */
    public function showStatus() {
        $gradeable_id = $_REQUEST['gradeable_id'];
        $gradeable = $this->core->getQueries()->getGradeable($gradeable_id);

        if (!$this->core->getAccess()->canI("grading.electronic.status", ["gradeable" => $gradeable])) {
            $this->core->addErrorMessage("You do not have permission to grade {$gradeable->getName()}");
            $this->core->redirect($this->core->getConfig()->getSiteUrl());
        }

        $gradeableUrl = $this->core->buildUrl(array('component' => 'grading', 'page' => 'electronic', 'gradeable_id' => $gradeable_id));
        $this->core->getOutput()->addBreadcrumb("{$gradeable->getName()} Grading", $gradeableUrl);
        $peer = false;
        if ($gradeable->getPeerGrading() && ($this->core->getUser()->getGroup() == User::GROUP_STUDENT)) {
            $peer = true;
        }

        /*
         * we need number of students per section
         */

        $no_team_users = array();
        $graded_components = array();
        $graders = array();
        $average_scores = array();
        $sections = array();
        $total_users = array();
        $component_averages = array();
        $autograded_average = null;
        $overall_average = null;
        $num_submitted = array();
        $num_unsubmitted = 0 ;
        $total_indvidual_students = 0;
        $viewed_grade = 0;
        $regrade_requests = $this->core->getQueries()->getNumberRegradeRequests($gradeable_id);
        if ($peer) {
            $peer_grade_set = $gradeable->getPeerGradeSet();
            $total_users = $this->core->getQueries()->getTotalUserCountByGradingSections($sections, 'registration_section');
            $num_components = $gradeable->getNumPeerComponents();
            $graded_components = $this->core->getQueries()->getGradedPeerComponentsByRegistrationSection($gradeable_id, $sections);
            $my_grading = $this->core->getQueries()->getNumGradedPeerComponents($gradeable->getId(), $this->core->getUser()->getId());
            $component_averages = array();
            $autograded_average = null;
            $overall_average = null;
            $section_key='registration_section';
        }
        else if ($gradeable->isGradeByRegistration()) {
            if(!$this->core->getAccess()->canI("grading.electronic.status.full")) {
                $sections = $this->core->getUser()->getGradingRegistrationSections();
            }
            else {
                $sections = $this->core->getQueries()->getRegistrationSections();
                foreach ($sections as $i => $section) {
                    $sections[$i] = $section['sections_registration_id'];
                }
            }
            $section_key='registration_section';
            if (count($sections) > 0) {
                $graders = $this->core->getQueries()->getGradersForRegistrationSections($sections);
            }
            $num_components = $gradeable->getNumTAComponents();
        }
        //grading by rotating section
        else {
            if(!$this->core->getAccess()->canI("grading.electronic.status.full")) {
                $sections = $this->core->getQueries()->getRotatingSectionsForGradeableAndUser($gradeable_id, $this->core->getUser()->getId());
            }
            else {
                $sections = $this->core->getQueries()->getRotatingSections();
                foreach ($sections as $i => $section) {
                    $sections[$i] = $section['sections_rotating_id'];
                }
            }
            $section_key='rotating_section';
            if (count($sections) > 0) {
                $graders = $this->core->getQueries()->getGradersForRotatingSections($gradeable_id, $sections);
            }
        }
        //Check if this is a team project or a single-user project
        if($gradeable->isTeamAssignment()){
            $num_submitted = $this->core->getQueries()->getSubmittedTeamCountByGradingSections($gradeable_id, $sections, 'registration_section');
        }
        else{
            $num_submitted = $this->core->getQueries()->getTotalSubmittedUserCountByGradingSections($gradeable_id, $sections, $section_key);
        }
        if (count($sections) > 0) {
            if ($gradeable->isTeamAssignment()) {
                $total_users = $this->core->getQueries()->getTotalTeamCountByGradingSections($gradeable_id, $sections, $section_key);
                $no_team_users = $this->core->getQueries()->getUsersWithoutTeamByGradingSections($gradeable_id, $sections, $section_key);
                $team_users = $this->core->getQueries()->getUsersWithTeamByGradingSections($gradeable_id, $sections, $section_key);
            }
            else {
                $total_users = $this->core->getQueries()->getTotalUserCountByGradingSections($sections, $section_key);
                $no_team_users = array();
                $team_users = array();
            }
            $graded_components = $this->core->getQueries()->getGradedComponentsCountByGradingSections($gradeable_id, $sections, $section_key, $gradeable->isTeamAssignment());
            $component_averages = $this->core->getQueries()->getAverageComponentScores($gradeable_id, $section_key, $gradeable->isTeamAssignment());
            $autograded_average = $this->core->getQueries()->getAverageAutogradedScores($gradeable_id, $section_key, $gradeable->isTeamAssignment());
            $overall_average = $this->core->getQueries()->getAverageForGradeable($gradeable_id, $section_key, $gradeable->isTeamAssignment());
            $num_components = $gradeable->getNumTAComponents();
            $viewed_grade = $this->core->getQueries()->getNumUsersWhoViewedGrade($gradeable_id);
        }
        $sections = array();
        //Either # of teams or # of students (for non-team assignments). Either case
        // this is the max # of submitted copies for this gradeable.
        $total_submissions = 0;
        if (count($total_users) > 0) {
            foreach ($total_users as $key => $value) {
                if ($key == 'NULL') continue;
                $total_submissions += $value;
            }
            if ($peer) {
                $sections['stu_grad'] = array(
                    'total_components' => $num_components * $peer_grade_set,
                    'graded_components' => $my_grading,
                    'graders' => array()
                );
                $sections['all'] = array(
                    'total_components' => 0,
                    'graded_components' => 0,
                    'graders' => array()
                );
                foreach($total_users as $key => $value) {
                    if($key == 'NULL') continue;
                    $sections['all']['total_components'] += $value *$num_components*$peer_grade_set;
                    $sections['all']['graded_components'] += isset($graded_components[$key]) ? $graded_components[$key] : 0;
                }
                $sections['all']['total_components'] -= $peer_grade_set*$num_components;
                $sections['all']['graded_components'] -= $my_grading;
            }
            else {
                foreach ($total_users as $key => $value) {       
                    if(array_key_exists($key, $num_submitted)){
                        $sections[$key] = array(
                            'total_components' => $num_submitted[$key] * $num_components,
                            'graded_components' => 0,
                            'graders' => array()
                        );
                    } else{
                        $sections[$key] = array(
                            'total_components' => 0,
                            'graded_components' => 0,
                            'graders' => array()
                        );
                    }
                    if ($gradeable->isTeamAssignment()) {
                        $sections[$key]['no_team'] = $no_team_users[$key];
                        $sections[$key]['team'] = $team_users[$key];
                    }
                    if (isset($graded_components[$key])) {
                        // Clamp to total components if unsubmitted assigment is graded for whatever reason
                        $sections[$key]['graded_components'] = min(intval($graded_components[$key]), $sections[$key]['total_components']);
                    }
                    if (isset($graders[$key])) {
                        $sections[$key]['graders'] = $graders[$key];
    
                        if ($key !== "NULL") {
                            $valid_graders = array();
                            foreach ($graders[$key] as $valid_grader) {
                                /* @var User $valid_grader */
                                if ($this->core->getAccess()->canUser($valid_grader, "grading.electronic.grade", ["gradeable" => $gradeable])) {
                                    $valid_graders[] = $valid_grader->getDisplayedFirstName();
                                }
                            }
                            $sections[$key]["valid_graders"] = $valid_graders;
                        }
                    }
                }
            }
        }
        $registered_but_not_rotating = count($this->core->getQueries()->getRegisteredUsersWithNoRotatingSection());
        $rotating_but_not_registered = count($this->core->getQueries()->getUnregisteredStudentsWithRotatingSection());

        $show_warnings = $this->core->getAccess()->canI("grading.electronic.status.warnings");

        $this->core->getOutput()->renderOutput(array('grading', 'ElectronicGrader'), 'statusPage', $gradeable, $sections, $component_averages, $autograded_average, $overall_average, $total_submissions, $registered_but_not_rotating, $rotating_but_not_registered, $viewed_grade, $section_key, $regrade_requests, $show_warnings);
    }
    public function showDetails() {
        $gradeable_id = $_REQUEST['gradeable_id'];
        $gradeable = $this->core->getQueries()->getGradeable($gradeable_id);

        $gradeableUrl = $this->core->buildUrl(array('component' => 'grading', 'page' => 'electronic', 'gradeable_id' => $gradeable_id));
        $this->core->getOutput()->addBreadcrumb("{$gradeable->getName()} Grading", $gradeableUrl);

        $this->core->getOutput()->addBreadcrumb('Student Index');

        if ($gradeable === null) {
            $this->core->getOutput()->renderOutput('Error', 'noGradeable', $gradeable_id);
            return;
        }
        $peer = ($gradeable->getPeerGrading() && $this->core->getUser()->getGroup() == User::GROUP_STUDENT);
        if (!$this->core->getAccess()->canI("grading.electronic.details", ["gradeable" => $gradeable])) {
            $this->core->addErrorMessage("You do not have permission to grade {$gradeable->getName()}");
            $this->core->redirect($this->core->getConfig()->getSiteUrl());
        }

        //Checks to see if the Grader has access to all users in the course,
        //Will only show the sections that they are graders for if not TA or Instructor
        $can_show_all = $this->core->getAccess()->canI("grading.electronic.details.show_all");
        $show_all = isset($_GET['view']) && $_GET['view'] === "all" && $can_show_all;

        $students = array();
        //If we are peer grading, load in all students to be graded by this peer.
        if ($peer) {
            $student_ids = $this->core->getQueries()->getPeerAssignment($gradeable->getId(), $this->core->getUser()->getId());
            $graders = array();
            $section_key = "registration_section";
        }
        else if ($gradeable->isGradeByRegistration()) {
            $section_key = "registration_section";
            $sections = $this->core->getUser()->getGradingRegistrationSections();
            if (!$show_all) {
                $students = $this->core->getQueries()->getUsersByRegistrationSections($sections);
            }
            $graders = $this->core->getQueries()->getGradersForRegistrationSections($sections);
        }
        else {
            $section_key = "rotating_section";
            $sections = $this->core->getQueries()->getRotatingSectionsForGradeableAndUser($gradeable_id,
                $this->core->getUser()->getId());
            if (!$show_all) {
                $students = $this->core->getQueries()->getUsersByRotatingSections($sections);
            }
            $graders = $this->core->getQueries()->getGradersForRotatingSections($gradeable->getId(), $sections);
        }
        if ($show_all) {
            $students = $this->core->getQueries()->getAllUsers($section_key);
        }
        if(!$peer) {
            $student_ids = array_map(function(User $student) { return $student->getId(); }, $students);
        }

        $show_empty_teams = $this->core->getAccess()->canI("grading.electronic.details.show_empty_teams");
        $empty_teams = array();
        if ($gradeable->isTeamAssignment()) {
            // Only give getGradeables one User ID per team
            $all_teams = $this->core->getQueries()->getTeamsByGradeableId($gradeable_id);
            foreach($all_teams as $team) {
                $student_ids = array_diff($student_ids, $team->getMembers());
                $team_section = $gradeable->isGradeByRegistration() ? $team->getRegistrationSection() : $team->getRotatingSection();
                if ($team->getSize() > 0 && (in_array($team_section, $sections) || $show_all)) {
                    $student_ids[] = $team->getLeaderId();
                }
                if ($team->getSize() === 0 && $show_empty_teams) {
                    $empty_teams[] = $team;
                }
            }
        }

        $rows = $this->core->getQueries()->getGradeables($gradeable_id, $student_ids, $section_key);
        if ($gradeable->isTeamAssignment()) {
            // Rearrange gradeables arrray into form (sec 1 teams, sec 1 individuals, sec 2 teams, sec 2 individuals, etc...)
            $sections = array();
            $individual_rows = array();
            $team_rows = array();
            foreach($rows as $row) {
                if ($gradeable->isGradeByRegistration()) {
                    $section = $row->getTeam() === null ? strval($row->getUser()->getRegistrationSection()) : strval($row->getTeam()->getRegistrationSection());
                }
                else {
                    $section = $row->getTeam() === null ? strval($row->getUser()->getRotatingSection()) : strval($row->getTeam()->getRotatingSection());
                }

                if ($section != null && !in_array($section, $sections)) {
                    $sections[] = $section;
                }

                if ($row->getTeam() === null) {
                    if (!isset($individual_rows[$section])) {
                        $individual_rows[$section] = array();
                    }
                    $individual_rows[$section][] = $row;
                }
                else {
                    if (!isset($team_rows[$section])) {
                        $team_rows[$section] = array();
                    }
                    $team_rows[$section][] = $row;
                }
            }

            asort($sections);
            $rows = array();
            foreach($sections as $section) {
                if (isset($team_rows[$section])) {
                    $rows = array_merge($rows, $team_rows[$section]);
                }
                if (isset($individual_rows[$section])) {
                    $rows = array_merge($rows, $individual_rows[$section]);
                }
            }
            // Put null section at end of array
            if (isset($team_rows[""])) {
                $rows = array_merge($rows, $team_rows[""]);
            }
            if (isset($individual_rows[""])) {
                $rows = array_merge($rows, $individual_rows[""]);
            }
        }

        if ($peer) {
            $grading_count = $gradeable->getPeerGradeSet();
        } else if ($gradeable->isGradeByRegistration()) {
            $grading_count = count($this->core->getUser()->getGradingRegistrationSections());
        } else {
            $grading_count = count($this->core->getQueries()->getRotatingSectionsForGradeableAndUser($gradeable->getId(), $this->core->getUser()->getId()));
        }

        $show_all_sections_button = $can_show_all;
        $show_edit_teams = $this->core->getAccess()->canI("grading.electronic.show_edit_teams") && $gradeable->isTeamAssignment();
        $show_import_teams_button = $show_edit_teams && (count($all_teams) > count($empty_teams));
        $show_export_teams_button = $show_edit_teams && (count($all_teams) == count($empty_teams));

        $this->core->getOutput()->renderOutput(array('grading', 'ElectronicGrader'), 'detailsPage', $gradeable, $rows, $graders, $empty_teams, $show_all_sections_button, $show_import_teams_button, $show_export_teams_button, $show_edit_teams);

        if ($show_edit_teams) {
            $all_reg_sections = $this->core->getQueries()->getRegistrationSections();
            $key = 'sections_registration_id';
            foreach ($all_reg_sections as $i => $section) {
                $all_reg_sections[$i] = $section[$key];
            }
            $all_rot_sections = $this->core->getQueries()->getRotatingSections();
            $key = 'sections_rotating_id';

            foreach ($all_rot_sections as $i => $section) {
                $all_rot_sections[$i] = $section[$key];
            }

            $this->core->getOutput()->renderOutput(array('grading', 'ElectronicGrader'), 'adminTeamForm', $gradeable, $all_reg_sections, $all_rot_sections);
            $this->core->getOutput()->renderOutput(array('grading', 'ElectronicGrader'), 'importTeamForm', $gradeable);
        }
    }

    public function importTeams() {
        $gradeable_id = (isset($_REQUEST['gradeable_id'])) ? $_REQUEST['gradeable_id'] : null;
        $gradeable = $this->core->getQueries()->getGradeable($gradeable_id);

        $return_url = $this->core->buildUrl(array('component'=>'grading', 'page'=>'electronic', 'action'=>'details','gradeable_id'=>$gradeable_id));

        if ($gradeable == null) {
            $this->core->addErrorMessage("Failed to load gradeable: {$gradeable_id}");
            $this->core->redirect($return_url);
        }

        if (!$this->core->getAccess()->canI("grading.electronic.import_teams", ["gradeable" => $gradeable])) {
            $this->core->addErrorMessage("You do not have permission to do that.");
            $this->core->redirect($this->core->getConfig()->getSiteUrl());
        }

        if (!$gradeable->isTeamAssignment()) {
            $this->core->addErrorMessage("{$gradeable->getName()} is not a team assignment");
            $this->core->redirect($return_url);
        }

        if ($_FILES['upload_team']['name'] == "") {
            $this->core->addErrorMessage("No input file specified");
            $this->core->redirect($return_url);
        }

        $csv_file = $_FILES['upload_team']['tmp_name'];
        register_shutdown_function(
            function() use ($csv_file) {
                unlink($csv_file);
            }
        );
        ini_set("auto_detect_line_endings", true);

        $contents = file($csv_file, FILE_IGNORE_NEW_LINES | FILE_SKIP_EMPTY_LINES);
        if ($contents === false) {
            $this->core->addErrorMessage("File was not properly uploaded. Contact your sysadmin.");
            $this->core->redirect($return_url);
        }

        $row_num=1;
        $error_message="";
        $new_teams_members = array();
        foreach($contents as $content) {
            $vals = str_getcsv($content);
            $vals = array_map('trim', $vals);
            if(count($vals) != 6) {
                $error_message .= "ERROR on row {$row_num}, csv row do not follow specified format<br>";
                continue;
            }
            if($row_num == 1) {
                $row_num += 1;
                continue;
            }
            $team_id = $vals[3];
            $user_id = $vals[2];

            if ($this->core->getQueries()->getUserById($user_id) === null) {
                $error_message .= "ERROR on row {$row_num}, user_id doesn't exists<br>";
                continue;
            }
            if(!array_key_exists($team_id, $new_teams_members)) {
                $new_teams_members[$team_id] = array();
            }
            array_push($new_teams_members[$team_id], $user_id);
        }

        if($error_message != "") {
            $this->core->addErrorMessage($error_message);
            $this->core->redirect($return_url);
        }

        $gradeable_path = FileUtils::joinPaths($this->core->getConfig()->getCoursePath(), "submissions", $gradeable_id);
        if (!FileUtils::createDir($gradeable_path)) {
            $this->core->addErrorMessage("Failed to make folder for this assignment");
            $this->core->redirect($return_url);
        }

        foreach($new_teams_members as $team_id => $members) {
            $leader_id = $members[0];
            ElectronicGraderController::CreateTeamWithLeaderAndUsers($this->core, $gradeable, $leader_id, $members);
        }

        $this->core->addSuccessMessage("All Teams are imported to the gradeable");
        $this->core->redirect($return_url);
    }

    public function exportTeams() {
        $gradeable_id = $_REQUEST['gradeable_id'];
        $gradeable = $this->core->getQueries()->getGradeable($gradeable_id);

        if (!$this->core->getAccess()->canI("grading.electronic.export_teams", ["gradeable" => $gradeable])) {
            $this->core->addErrorMessage("You do not have permission to do that.");
            $this->core->redirect($this->core->getConfig()->getSiteUrl());
        }

        $all_teams = $this->core->getQueries()->getTeamsByGradeableId($gradeable_id);
        $nl = "\n";
        $csvdata="First Name,Last Name,User ID,Team ID,Team Registration Section,Team Rotating Section".$nl;
        foreach ($all_teams as $team) {
            if( $team->getSize() != 0) {
                foreach(($team->getMembers()) as $member_id) {
                    $user = $this->core->getQueries()->getUserById($member_id);
                    $csvdata .= $user->getDisplayedFirstName().",".$user->getLastName().",".$member_id.",".$team->getId().",".$team->getRegistrationSection().",".$team->getRotatingSection().$nl;
                }
            }
        }
        $filename = "";
        $filename = $this->core->getConfig()->getCourse()."_".$gradeable_id."_teams.csv";
        $this->core->getOutput()->renderFile($csvdata, $filename);
        return $csvdata;
    }

    public function adminTeamSubmit() {
        if (!$this->core->getAccess()->canI("grading.electronic.submit_team_form")) {
            $this->core->addErrorMessage("You do not have permission to do that.");
            $this->core->redirect($this->core->getConfig()->getSiteUrl());
        }

        $gradeable_id = $_REQUEST['gradeable_id'];
        $gradeable = $this->core->getQueries()->getGradeable($gradeable_id);

        $return_url = $this->core->buildUrl(array('component'=>'grading', 'page'=>'electronic', 'action'=>'details','gradeable_id'=>$gradeable_id));
        if (isset($_POST['view'])) $return_url .= "&view={$_POST['view']}";

        if (!$gradeable->isTeamAssignment()) {
            $this->core->addErrorMessage("{$gradeable->getName()} is not a team assignment");
            $this->core->redirect($return_url);
        }

        $num_users = intval($_POST['num_users']);
        $user_ids = array();
        for ($i = 0; $i < $num_users; $i++) {
            $id = trim(htmlentities($_POST["user_id_{$i}"]));
            if (($id !== "") && !in_array($id, $user_ids)) {
                if ($this->core->getQueries()->getUserById($id) === null) {
                    $this->core->addErrorMessage("ERROR: {$id} is not a valid User ID");
                    $this->core->redirect($return_url);
                }
                $user_ids[] = $id;
                continue;
            }
            if(in_array($id, $user_ids)) {
                $this->core->addErrorMessage("ERROR: {$id} is already on this team");
                $this->core->redirect($return_url);
            }
        }
        $new_team = $_POST['new_team'] === 'true' ? true : false;

        if ($new_team) {
            $leader = $_POST['new_team_user_id'];
            ElectronicGraderController::CreateTeamWithLeaderAndUsers($this->core, $gradeable, $leader, $user_ids);
        }
        else {
            $team_id = $_POST['edit_team_team_id'];
            $team = $this->core->getQueries()->getTeamById($team_id);
            if ($team === null) {
                $this->core->addErrorMessage("ERROR: {$team_id} is not a valid Team ID");
                $this->core->redirect($return_url);
            }
            $team_members = $team->getMembers();
            $add_user_ids = array();
            foreach($user_ids as $id) {
                if (!in_array($id, $team_members)) {
                    if ($this->core->getQueries()->getTeamByGradeableAndUser($gradeable_id, $id) !== null) {
                        $this->core->addErrorMessage("ERROR: {$id} is already on a team");
                        $this->core->redirect($return_url);
                    }
                    $add_user_ids[] = $id;
                }
            }
            $remove_user_ids = array();
            foreach($team_members as $id) {
                if (!in_array($id, $user_ids)) {
                    $remove_user_ids[] = $id;
                }
            }

            $reg_section = $_POST['reg_section'] === "NULL" ? null : $_POST['reg_section'];
            $rot_section = $_POST['rot_section'] === "NULL" ? null : intval($_POST['rot_section']);
            $this->core->getQueries()->updateTeamRegistrationSection($team_id, $reg_section);
            $this->core->getQueries()->updateTeamRotatingSection($team_id, $rot_section);
            foreach($add_user_ids as $id) {
                $this->core->getQueries()->declineAllTeamInvitations($gradeable_id, $id);
                $this->core->getQueries()->acceptTeamInvitation($team_id, $id);
            }
            foreach($remove_user_ids as $id) {
                $this->core->getQueries()->leaveTeam($team_id, $id);
            }
            $this->core->addSuccessMessage("Updated Team {$team_id}");

            $current_time = (new \DateTime('now', $this->core->getConfig()->getTimezone()))->format("Y-m-d H:i:sO")." ".$this->core->getConfig()->getTimezone()->getName();
            $settings_file = FileUtils::joinPaths($this->core->getConfig()->getCoursePath(), "submissions", $gradeable_id, $team_id, "user_assignment_settings.json");
            $json = FileUtils::readJsonFile($settings_file);
            if ($json === false) {
                $this->core->addErrorMessage("Failed to open settings file");
                $this->core->redirect($return_url);
            }
            foreach($add_user_ids as $id) {
                $json["team_history"][] = array("action" => "admin_add_user", "time" => $current_time,
                                                    "admin_user" => $this->core->getUser()->getId(), "added_user" => $id);
            }
            foreach($remove_user_ids as $id) {
                $json["team_history"][] = array("action" => "admin_remove_user", "time" => $current_time,
                                                    "admin_user" => $this->core->getUser()->getId(), "removed_user" => $id);
            }
            if (!@file_put_contents($settings_file, FileUtils::encodeJson($json))) {
                $this->core->addErrorMessage("Failed to write to team history to settings file");
            }
        }   

        $this->core->redirect($return_url);
    }

    static public function createTeamWithLeaderAndUsers($core, $gradeable, $leader, $user_ids){
        $team_leader_id = null;
        $gradeable_id = $gradeable->getId();
        foreach($user_ids as $id) {
            if($id === "undefined" || $id === "")
            {
                continue;
            }
            if ($core->getQueries()->getTeamByGradeableAndUser($gradeable_id, $id) !== null) {
                $core->addErrorMessage("ERROR: {$id} is already on a team");
                return;
            }
            if ($id === $leader) {
                $team_leader_id = $id;
            }
        }
        if ($team_leader_id === null) {
            $core->addErrorMessage("ERROR: {$team_leader_id} must be on the team");
            return;
        }

        $registration_section = $core->getQueries()->getUserById($team_leader_id)->getRegistrationSection();
        $rotating_section = $core->getQueries()->getUserById($team_leader_id)->getRotatingSection();

        //overwrite sections if they are available in the post
        if(isset($_POST['section']) && $_POST['section'] !== "NULL"){
            if ($gradeable->isGradeByRegistration()) {
                $registration_section = $_POST['section'] === "NULL" ? null : $_POST['section'];
            }
            else {
                $rotating_section = $_POST['section'] === "NULL" ? null : intval($_POST['section']);
            }
        }

        $team_id = $core->getQueries()->createTeam($gradeable_id, $team_leader_id, $registration_section, $rotating_section);
        foreach($user_ids as $id) {
            if($id === "undefined" or $id === ""){
                continue;
            }
            $core->getQueries()->declineAllTeamInvitations($gradeable_id, $id);
            if ($id !== $team_leader_id) $core->getQueries()->acceptTeamInvitation($team_id, $id);
        }
        $core->addSuccessMessage("Created New Team {$team_id}");

        $gradeable_path = FileUtils::joinPaths($core->getConfig()->getCoursePath(), "submissions", $gradeable_id);
        if (!FileUtils::createDir($gradeable_path)) {
            $core->addErrorMessage("Failed to make folder for this assignment");
            return;
        }

        $user_path = FileUtils::joinPaths($gradeable_path, $team_id);
        if (!FileUtils::createDir($user_path)) {
            $core->addErrorMessage("Failed to make folder for this assignment for the team");
            return;
        }

        $current_time = (new \DateTime('now', $core->getConfig()->getTimezone()))->format("Y-m-d H:i:sO")." ".$core->getConfig()->getTimezone()->getName();
        $settings_file = FileUtils::joinPaths($user_path, "user_assignment_settings.json");
        $json = array("team_history" => array(array("action" => "admin_create", "time" => $current_time,
                                                    "admin_user" => $core->getUser()->getId(), "first_user" => $team_leader_id)));
        foreach($user_ids as $id) {
            if ($id !== $team_leader_id) {
                $json["team_history"][] = array("action" => "admin_add_user", "time" => $current_time,
                                                "admin_user" => $core->getUser()->getId(), "added_user" => $id);
            }
        }
        if (!@file_put_contents($settings_file, FileUtils::encodeJson($json))) {
            $core->addErrorMessage("Failed to write to team history to settings file");
        }
    }

    public function showGrading() {
        $gradeable_id = $_REQUEST['gradeable_id'];
        $gradeable = $this->core->getQueries()->getGradeable($gradeable_id);
        $peer = false;
        if($gradeable->getPeerGrading() && $this->core->getUser()->getGroup() == User::GROUP_STUDENT) {
            $peer = true;
        }

        $gradeableUrl = $this->core->buildUrl(array('component' => 'grading', 'page' => 'electronic', 'gradeable_id' => $gradeable_id));
        $this->core->getOutput()->addBreadcrumb("{$gradeable->getName()} Grading", $gradeableUrl);
        $indexUrl = $this->core->buildUrl(array('component' => 'grading', 'page' => 'electronic', 'action' => 'details', 'gradeable_id' => $gradeable_id));
        $this->core->getOutput()->addBreadcrumb('Student Index', $indexUrl);

        $graded = 0;
        $total = 0;
        $team = $gradeable->isTeamAssignment();
        if($peer) {
            $section_key = 'registration_section';
            $user_ids_to_grade = $this->core->getQueries()->getPeerAssignment($gradeable->getId(), $this->core->getUser()->getId());
            $total = $gradeable->getPeerGradeSet();
            $graded = $this->core->getQueries()->getNumGradedPeerComponents($gradeable->getId(), $this->core->getUser()->getId()) / $gradeable->getNumPeerComponents();
        }
        else if ($gradeable->isGradeByRegistration()) {
            $section_key = "registration_section";
            $sections = $this->core->getUser()->getGradingRegistrationSections();
            if ($this->core->getAccess()->canI("grading.electronic.grade.if_no_sections_exist") && $sections == null) {
                $sections = $this->core->getQueries()->getRegistrationSections();
                for ($i = 0; $i < count($sections); $i++) {
                    $sections[$i] = $sections[$i]['sections_registration_id'];
                }
            }
            if ($team) {
                $teams_to_grade = $this->core->getQueries()->getTeamsByGradeableId($gradeable_id);
                //order teams first by registration section, then by leader id.
                usort($teams_to_grade, function(Team $a, Team $b) {
                    if($a->getRegistrationSection() == $b->getRegistrationSection())
                        return $a->getLeaderId() < $b->getLeaderId() ? -1 : 1;
                    return $a->getRegistrationSection() < $b->getRegistrationSection() ? -1 : 1;
                });

            }
            else {
                $users_to_grade = $this->core->getQueries()->getUsersByRegistrationSections($sections,$orderBy="registration_section,user_id;");
            }
            if($team){
                $graded = array_sum($this->core->getQueries()->getGradedComponentsCountByGradingSections($gradeable_id, $sections, 'registration_section',$team));
                $total = array_sum($this->core->getQueries()->getTotalTeamCountByGradingSections($gradeable_id, $sections, 'registration_section'));
                $total_submitted=array_sum($this->core->getQueries()->getSubmittedTeamCountByGradingSections($gradeable_id, $sections, 'registration_section'));
            }
            else {
                $graded = array_sum($this->core->getQueries()->getGradedComponentsCountByGradingSections($gradeable_id, $sections, 'registration_section', $team));
                $total = array_sum($this->core->getQueries()->getTotalUserCountByGradingSections($sections, 'registration_section'));
                $total_submitted=array_sum($this->core->getQueries()->getTotalSubmittedUserCountByGradingSections($gradeable_id, $sections, 'registration_section'));
            }
        }
        else {
            $section_key = "rotating_section";
            $sections = $this->core->getQueries()->getRotatingSectionsForGradeableAndUser($gradeable_id, $this->core->getUser()->getId());
            if ($this->core->getAccess()->canI("grading.electronic.grade.if_no_sections_exist") && $sections == null) {
                $sections = $this->core->getQueries()->getRotatingSections();
                for ($i = 0; $i < count($sections); $i++) {
                    $sections[$i] = $sections[$i]['sections_rotating_id'];
                }
            }
            if ($team) {
                $teams_to_grade = $this->core->getQueries()->getTeamsByGradeableId($gradeable_id);
                //order teams first by rotating section, then by leader id.
                usort($teams_to_grade, function($a, $b) {
                    if($a->getRotatingSection() == $b->getRotatingSection())
                        return $a->getMembers()[0] < $b->getMembers()[0] ? -1 : 1;
                    return $a->getRotatingSection() < $b->getRotatingSection() ? -1 : 1;
                });
                //$total = array_sum($this->core->getQueries()->getTotalTeamCountByGradingSections($gradeable_id, $sections, 'rotating_section'));
                $total = array_sum($this->core->getQueries()->getTotalTeamCountByGradingSections($gradeable_id, $sections, 'rotating_section'));
                $total_submitted=array_sum($this->core->getQueries()->getSubmittedTeamCountByGradingSections($gradeable_id, $sections, 'rotating_section'));
            }
            else {
                $users_to_grade = $this->core->getQueries()->getUsersByRotatingSections($sections,$orderBy="rotating_section,user_id;");
                $total = array_sum($this->core->getQueries()->getTotalUserCountByGradingSections($sections, 'rotating_section'));
                $total_submitted=array_sum($this->core->getQueries()->getTotalSubmittedUserCountByGradingSections($gradeable->getId(), $sections, 'rotating_section'));
            }
            $graded = array_sum($this->core->getQueries()->getGradedComponentsCountByGradingSections($gradeable_id, $sections, 'rotating_section', $team));
        }
        //multiplies users and the number of components a gradeable has together
        if($team) {
            $total_submitted = $total_submitted * count($gradeable->getComponents());
        }
        else {
            $total_submitted = $total_submitted * count($gradeable->getComponents());
        }
        if($total_submitted == 0) {
            $progress = 100;
        }
        else {
            $progress = round(($graded / $total_submitted) * 100, 1);
        }
        if(!$peer && !$team) {
            $user_ids_to_grade = array_map(function(User $user) { return $user->getId(); }, $users_to_grade);
        }
        if(!$peer && $team) {
            /* @var Team[] $teams_assoc */
            $teams_assoc = [];

            foreach ($teams_to_grade as $team_id) {
                $teams_assoc[$team_id->getId()] = $team_id;
                $user_ids_to_grade[] = $team_id->getId();
            }
        }

        //$gradeables_to_grade = $this->core->getQueries()->getGradeables($gradeable_id, $user_ids_to_grade, $section_key);

        $who_id = isset($_REQUEST['who_id']) ? $_REQUEST['who_id'] : "";
        //$who_id = isset($who_id[$_REQUEST['who_id']]) ? $who_id[$_REQUEST['who_id']] : "";

        $prev_id = "";
        $next_id = "";
        $break_next = false;
        if($who_id === ""){
            $this->core->redirect($this->core->buildUrl(array('component'=>'grading', 'page'=>'electronic', 'action'=>'details', 
                'gradeable_id' => $gradeable_id)));
        }

        $index = array_search($who_id, $user_ids_to_grade);
        $not_in_my_section = false;
        //If the student isn't in our list of students to grade.
        if($index === false){
            //If we are a full access grader, let us access the student anyway (but don't set next and previous)
            $prev_id = "";
            $next_id = "";
            $not_in_my_section = true;
        }
        else {
            //If the student is in our list of students to grade, set next and previous index appropriately
            if ($index > 0) {
                $prev_id = $user_ids_to_grade[$index - 1];
            }
            if ($index < count($user_ids_to_grade) - 1) {
                $next_id = $user_ids_to_grade[$index + 1];
            }
        }

        if ($team) {
            if ($teams_assoc[$who_id] === NULL) {
                $gradeable = NULL;
            } else {
                $gradeable = $this->core->getQueries()->getGradeable($gradeable_id, $teams_assoc[$who_id]->getLeaderId());
            }
        } else {
            $gradeable = $this->core->getQueries()->getGradeable($gradeable_id, $who_id);
        }

        if (!$this->core->getAccess()->canI("grading.electronic.grade", ["gradeable" => $gradeable])) {
            $this->core->addErrorMessage("ERROR: You do not have access to grade the requested student.");
            $this->core->redirect($this->core->buildUrl(array('component'=>'grading', 'page'=>'electronic', 'gradeable_id' => $gradeable_id)));
        }

        $gradeable->loadResultDetails();

        $can_verify = false;
        //check if verify all button should be shown or not
        foreach ($gradeable->getComponents() as $component) {
            if (!$component->getGrader()) {
                continue;
            }
            if ($component->getGrader()->getId() !== $this->core->getUser()->getId()) {
                $can_verify = true;
                break;
            }
        }
        $can_verify = $can_verify && $this->core->getAccess()->canI("grading.electronic.verify_grader");

        $this->core->getOutput()->addInternalCss('ta-grading.css');
        $show_hidden = $this->core->getAccess()->canI("autograding.show_hidden_cases", ["gradeable" => $gradeable]);
        $this->core->getOutput()->renderOutput(array('grading', 'ElectronicGrader'), 'hwGradingPage', $gradeable, $progress, $prev_id, $next_id, $not_in_my_section, $show_hidden, $can_verify);
        $this->core->getOutput()->renderOutput(array('grading', 'ElectronicGrader'), 'popupStudents');
        $this->core->getOutput()->renderOutput(array('grading', 'ElectronicGrader'), 'popupNewMark');
        $this->core->getOutput()->renderOutput(array('grading', 'ElectronicGrader'), 'popupSettings');
    }

    /**
     * Route for saving the marks the submitter received for a component
     */
    public function ajaxSaveGradedComponent() {
        $gradeable_id = $_POST['gradeable_id'] ?? '';
        $anon_id = $_POST['anon_id'] ?? '';
        $component_id = $_POST['component_id'] ?? '';
        $custom_message = $_POST['custom_message'] ?? null;
        $custom_points = $_POST['custom_points'] ?? null;
        $component_version = $_POST['active_version'] ?? null;

        // Optional marks parameter
        $marks = $_POST['mark_ids'] ?? [];

        // Validate required parameters
        if ($custom_message === null) {
            $this->core->getOutput()->renderJsonFail('Missing custom_message parameter');
            return;
        }
        if ($custom_points === null) {
            $this->core->getOutput()->renderJsonFail('Missing custom_points parameter');
            return;
        }
        if (!is_numeric($custom_points)) {
            $this->core->getOutput()->renderJsonFail('Invalid custom_points parameter');
            return;
        }
        if ($component_version === null) {
            $this->core->getOutput()->renderJsonFail('Missing active_version parameter');
            return;
        }
        if (!ctype_digit($component_version)) {
            $this->core->getOutput()->renderJsonFail('Invalid active_version parameter');
            return;
        }

        // Convert the mark ids to integers
        $numeric_mark_ids = [];
        foreach ($marks as $mark) {
            if(!ctype_digit($mark)) {
                $this->core->getOutput()->renderJsonFail('One of provided mark ids was invalid');
                return;
            }
            $numeric_mark_ids[] = intval($mark);
        }
        $marks = $numeric_mark_ids;

        // Parse the strings into ints/floats
        $component_version = intval($component_version);
        $custom_points = floatval($custom_points);

        // Optional Parameters
        $overwrite = ($_POST['overwrite'] ?? true) === true;

        $grader = $this->core->getUser();

        // Get the gradeable
        $gradeable = $this->tryGetGradeable($gradeable_id);
        if ($gradeable === false) {
            return;
        }

        // get the component
        $component = $this->tryGetComponent($gradeable, $component_id);
        if ($component === false) {
            return;
        }

        // Get user id from the anon id
        $user_id = $this->tryGetUserIdFromAnonId($anon_id);
        if ($user_id === false) {
            return;
        }

        // Get the graded gradeable
        $graded_gradeable = $this->tryGetGradedGradeable($gradeable, $user_id);
        if ($graded_gradeable === false) {
            return;
        }

        // checks if user has permission
        if (!$this->core->getAccess()->canI("grading.electronic.save_graded_component", ["gradeable" => $graded_gradeable, "component" => $component])) {
            $this->core->getOutput()->renderJsonFail('Insufficient permissions to save component/marks');
            return;
        }

        // Get / create the TA grade
        $ta_graded_gradeable = $graded_gradeable->getOrCreateTaGradedGradeable();

        // Get / create the graded component
        $graded_component = $ta_graded_gradeable->getOrCreateGradedComponent($component, $grader, true);

        try {
            // Once we've parsed the inputs and checked permissions, perform the operation
            $results = $this->saveGradedComponent($ta_graded_gradeable, $graded_component, $grader, $custom_points,
                $custom_message, $marks, $component_version, $overwrite);
            $this->core->getOutput()->renderJsonSuccess($results);
        } catch (\InvalidArgumentException $e) {
            $this->core->getOutput()->renderJsonFail($e->getMessage());
        } catch (\Exception $e) {
            $this->core->getOutput()->renderJsonError($e->getMessage());
        }
    }


    private function saveGradedComponent(TaGradedGradeable $ta_graded_gradeable, GradedComponent $graded_component, User $grader, float $custom_points, string $custom_message, array $mark_ids, int $component_version, bool $overwrite) {
        // Only update the grader if we're set to overwrite it
        if ($overwrite) {
            $graded_component->setGrader($grader);
        }
        $version_updated = $graded_component->getGradedVersion() !== $component_version;
        if ($version_updated) {
            $graded_component->setGradedVersion($component_version);
        }
        $graded_component->setComment($custom_message);
        $graded_component->setScore($custom_points);
        $graded_component->setGradeTime(new \DateTime('now', $this->core->getConfig()->getTimezone()));

        // Set the marks the submitter received
        $graded_component->setMarkIds($mark_ids);

        // Check if this graded component should be deleted
        if (count($graded_component->getMarkIds()) === 0
            && $graded_component->getScore() === 0.0
            && $graded_component->getComment() === '') {
            $ta_graded_gradeable->deleteGradedComponent($graded_component->getComponent(), $graded_component->getGrader());
            $graded_component = null;
        }

        // TODO: is this desirable
        // Reset the user viewed date since we updated the grade
        $ta_graded_gradeable->resetUserViewedDate();

        // Finally, save the changes to the database
        $this->core->getQueries()->saveTaGradedGradeable($ta_graded_gradeable);

        // Response 'data'
        return [
            'component_reset' => $graded_component === null,
            'version_updated' => $version_updated
        ];
    }

    /**
     * Route for saving a mark's title/point value
     */
    public function ajaxSaveMark() {
        // Required parameters
        $gradeable_id = $_POST['gradeable_id'] ?? '';
        $component_id = $_POST['component_id'] ?? '';
        $mark_id = $_POST['mark_id'] ?? '';
        $points = $_POST['points'] ?? null;
        $title = $_POST['note'] ?? null;

        // Validate required parameters
        if ($title === null) {
            $this->core->getOutput()->renderJsonFail('Missing title parameter');
            return;
        }
        if ($points === null) {
            $this->core->getOutput()->renderJsonFail('Missing points parameter');
            return;
        }
        if (!is_numeric($points)) {
            $this->core->getOutput()->renderJsonFail('Invalid points parameter');
            return;
        }

        $points = floatval($points);

        // Get the gradeable
        $gradeable = $this->tryGetGradeable($gradeable_id);
        if ($gradeable === false) {
            return;
        }

        // get the component
        $component = $this->tryGetComponent($gradeable, $component_id);
        if ($component === false) {
            return;
        }

        // get the mark
        $mark = $this->tryGetMark($component, $mark_id);
        if ($mark === false) {
            return;
        }

        // checks if user has permission
        if (!$this->core->getAccess()->canI("rubric.electronic.save_mark", ["gradeable" => $gradeable])) {
            $this->core->getOutput()->renderJsonFail('Insufficient permissions to save marks');
            return;
        }

        try {
            // Once we've parsed the inputs and checked permissions, perform the operation
            $this->saveMark($mark, $points, $title);
            $response = $mark->getTitle();
            $this->core->getOutput()->renderJsonSuccess($response);
            return $response;
        } catch (\InvalidArgumentException $e) {
            $this->core->getOutput()->renderJsonFail($e->getMessage());
        } catch (\Exception $e) {
            $this->core->getOutput()->renderJsonError($e->getMessage());
        }
    }

    public function saveMark(Mark $mark, float $points, string $title) {
        if($mark->getPoints() !== $points) {
            $mark->setPoints($points);
        }
        if($mark->getTitle() !== $title) {
            $mark->setTitle($title);
        }
        $this->core->getQueries()->updateGradeable($mark->getComponent()->getGradeable());
    }

    public function ajaxSaveMarkOrder() {
        // Required parameters
        $gradeable_id = $_POST['gradeable_id'] ?? '';
        $component_id = $_POST['component_id'] ?? '';
        $order = json_decode($_POST['order'] ?? '[]', true);
        // Validate required parameters
        if (count($order) === 0) {
            $this->core->getOutput()->renderJsonFail('Missing order parameter');
            return;
        }

        // Get the gradeable
        $gradeable = $this->tryGetGradeable($gradeable_id);
        if ($gradeable === false) {
            return;
        }

        // get the component
        $component = $this->tryGetComponent($gradeable, $component_id);
        if ($component === false) {
            return;
        }

        // checks if user has permission
        if (!$this->core->getAccess()->canI("rubric.electronic.save_mark", ["gradeable" => $gradeable])) {
            $this->core->getOutput()->renderJsonFail('Insufficient permissions to save marks');
            return;
        }

        try {
            // Once we've parsed the inputs and checked permissions, perform the operation
            $this->saveMarkOrder($component, $order);
            $this->core->getOutput()->renderJsonSuccess($component->toArray());
        } catch (\InvalidArgumentException $e) {
            $this->core->getOutput()->renderJsonFail($e->getMessage());
        } catch (\Exception $e) {
            $this->core->getOutput()->renderJsonError($e->getMessage());
        }
    }

    public function saveMarkOrder(Component $component, array $orders) {
        foreach ($component->getMarks() as $mark) {
            if (!isset($orders[$mark->getId()])) {
                throw new \InvalidArgumentException('Missing mark id in order array');
            }
            $order = $orders[$mark->getId()];
            if (!is_int($order) || $order < 0) {
                throw new \InvalidArgumentException('All order values must be non-negative integers');
            }
            $mark->setOrder(intval($order));
        }
        $this->core->getQueries()->saveComponent($component);
    }

    /**
     * @deprecated
     */

    public function ajaxSaveSingleComponent() {

        // Required parameters
        $gradeable_id = $_POST['gradeable_id'] ?? '';
        $anon_id = $_POST['anon_id'] ?? '';
        $component_id = $_POST['gradeable_component_id'] ?? '';
        $custom_message = $_POST['custom_message'] ?? null;
        $custom_points = $_POST['custom_points'] ?? null;
        $component_version = $_POST['active_version'] ?? null;

        // Validate required parameters
        if ($custom_message === null) {
            $this->core->getOutput()->renderJsonFail('Missing custom_message parameter');
            return;
        }

        if ($custom_points === null) {
            $this->core->getOutput()->renderJsonFail('Missing custom_points parameter');
            return;
        }

        if (!is_numeric($custom_points)) {
            $this->core->getOutput()->renderJsonFail('Invalid custom_points parameter');
            return;
        }

        if ($component_version === null) {
            $this->core->getOutput()->renderJsonFail('Missing active_version parameter');
            return;
        }

        if (!ctype_digit($component_version)) {
            $this->core->getOutput()->renderJsonFail('Invalid active_version parameter');
            return;
        }

        // Parse the strings into ints/floats
        $component_version = intval($component_version);
        $custom_points = floatval($custom_points);

        // Optional Parameters
        $marks = $_POST['marks'] ?? [];
        $overwrite = ($_POST['overwrite'] ?? true) === true;

        $grader = $this->core->getUser();

        // Get the gradeable
        $gradeable = $this->tryGetGradeable($gradeable_id);
        if ($gradeable === false) {
            return;
        }

        // get the component
        $component = $this->tryGetComponent($gradeable, $component_id);
        if ($component === false) {
            return;
        }

        // Get user id from the anon id
        $user_id = $this->tryGetUserIdFromAnonId($anon_id);
        if ($user_id === false) {
            return;
        }

        // Get the graded gradeable
        $graded_gradeable = $this->tryGetGradedGradeable($gradeable, $user_id);
        if ($graded_gradeable === false) {
            return;
        }

        // checks if user has permission
        if (!$this->core->getAccess()->canI("grading.electronic.save_one_component", ["gradeable" => $graded_gradeable, "component" => $component])) {
            $this->core->getOutput()->renderJsonFail('Insufficient permissions to save component/marks');
            return;
        }

        // Get / create the TA grade
        $ta_graded_gradeable = $graded_gradeable->getOrCreateTaGradedGradeable();

        // Get / create the graded component
        $graded_component = $ta_graded_gradeable->getOrCreateGradedComponent($component, $grader, true);

        try {
            // Once we've parsed the inputs and checked permissions, perform the operation
            $results = $this->saveSingleComponent($component, $ta_graded_gradeable, $graded_component,
                $grader, $custom_message, $custom_points, $component_version, $marks, $overwrite);
            $this->core->getOutput()->renderJsonSuccess($results);
        } catch (\InvalidArgumentException $e) {
            $this->core->getOutput()->renderJsonFail($e->getMessage());
        } catch (\Exception $e) {
            $this->core->getOutput()->renderJsonError($e->getMessage());
        }
    }

    /**
     * @deprecated
     */
    public function saveSingleComponent(Component $component, TaGradedGradeable $ta_graded_gradeable, GradedComponent $graded_component, User $grader, $custom_message, $custom_points, $component_version, $marks, $overwrite) {
        //
        // Update the graded component
        //

        // Only update the grader if we're set to overwrite it
        if ($overwrite) {
            $graded_component->setGrader($grader);
        }
        $version_updated = $graded_component->getGradedVersion() !== $component_version;
        if ($version_updated) {
            $graded_component->setGradedVersion($component_version);
        }
        $graded_component->setComment($custom_message);
        $graded_component->setScore($custom_points);
        $graded_component->setGradeTime(new \DateTime('now', $this->core->getConfig()->getTimezone()));

        //
        // Update the mark information
        //

        $earned_mark_ids = [];
        $all_marks = [];
        foreach ($marks as $index => $post_mark) {
            // TODO: remove type parsing once/if this route starts accepting json
            $id = intval($post_mark['id']);
            $points = $post_mark['points'];
            $note = $post_mark['note'];
            $order = $post_mark['order'];
            $selected = $post_mark['selected'] === 'true';

            $all_marks[] = $mark = $component->getMark($id);
            if ($selected) {
                $earned_mark_ids[] = $mark->getId();
            }

            if ($mark->getPoints() !== $points) {
                $mark->setPoints($points);
            }
            if ($mark->getTitle() !== $note) {
                $mark->setTitle($note);
            }
            if ($mark->getOrder() !== $order) {
                $mark->setOrder($order);
            }
        }

        // Set marks to new mark list (if any deleted)
        $component->setMarks($all_marks);

        // Set the marks the submitter received
        $graded_component->setMarkIds($earned_mark_ids);
        // Check if this graded component should be deleted

        if (count($graded_component->getMarkIds()) === 0
            && $graded_component->getScore() === 0
            && $graded_component->getComment() === '') {
            $ta_graded_gradeable->deleteGradedComponent($component, $grader);
            $graded_component = null;
        }

        // Reset the user viewed date since we updated the grade
        $ta_graded_gradeable->resetUserViewedDate();

        // Check if any mark was changed
        $any_mark_modified = in_array(true, array_map(function (Mark $mark) {
            return $mark->isModified();
        }, $component->getMarks()));

        // Finally, save the changes to the database
        $this->core->getQueries()->saveTaGradedGradeable($ta_graded_gradeable);
        $this->core->getQueries()->saveComponent($component);

        // Response 'data'
        return [
            'any_mark_modified' => $any_mark_modified,
            'component_reset' => $graded_component === null,
            'version_updated' => $version_updated
        ];
    }


    public function ajaxGetStudentOutput() {
        $gradeable_id = $_REQUEST['gradeable_id'] ?? '';
        $submitter_id = $_REQUEST['who_id'] ?? '';
        $version = $_REQUEST['version'] ?? '';
        $index = $_REQUEST['index'] ?? '';

        // Get the gradeable
        $gradeable = $this->tryGetGradeable($gradeable_id);
        if ($gradeable === false) {
            return;
        }

        // Get the graded gradeable
        $graded_gradeable = $this->tryGetGradedGradeable($gradeable, $submitter_id);
        if ($graded_gradeable === false) {
            return;
        }

        // get the requested version
        $version_instance = $this->tryGetVersion($graded_gradeable->getAutoGradedGradeable(), $version);
        if ($version_instance === false) {
            return;
        }

        // Get the requested testcase
        $testcase = $this->tryGetTestcase($version_instance, $index);
        if ($testcase === false) {
            return;
        }

        // Check access
        if (!$this->core->getAccess()->canI("autograding.load_checks", ["gradeable" => $graded_gradeable])) {
            // TODO: streamline permission error strings
            $this->core->getOutput()->renderJsonFail('You have insufficient permissions to access this command');
        }

        try {
            //display hidden testcases only if the user can view the entirety of this gradeable.
            $can_view_hidden = $this->core->getAccess()->canI("autograding.show_hidden_cases", ["gradeable" => $graded_gradeable]);
            $popup_css = "{$this->core->getConfig()->getBaseUrl()}css/diff-viewer.css";
            $this->core->getOutput()->renderJsonSuccess(
                $this->core->getOutput()->renderTemplate('AutoGrading', 'loadAutoChecks',
                    $graded_gradeable, $version_instance, $testcase, $popup_css, $submitter_id, $can_view_hidden)
            );
        } catch (\Exception $e) {
            $this->core->getOutput()->renderJsonError($e->getMessage());
        }
    }

    public function addOneMark() {
        $gradeable_id = $_POST['gradeable_id'];
        $user_id = $this->core->getQueries()->getUserFromAnon($_POST['anon_id'])[$_POST['anon_id']];
        $gradeable = $this->core->getQueries()->getGradeable($gradeable_id, $user_id);

        if (!$this->core->getAccess()->canI("grading.electronic.add_one_new_mark", ["gradeable" => $gradeable])) {
            $response = array('status' => 'failure');
            $this->core->getOutput()->renderJson($response);
            return;
        }

        $note = $_POST['note'];
        $points = $_POST['points'];
        foreach ($gradeable->getComponents() as $component) {
            if(is_array($component)) {
                if($component[0]->getId() != $_POST['gradeable_component_id']) {
                    continue;
                }
            } else if ($component->getId() != $_POST['gradeable_component_id']) {
                continue;
            }

            $order_counter = count($component->getMarks());
            $order_counter++;
            $mark = new GradeableComponentMark($this->core);
            $mark->setGcId($component->getId());
            $mark->setPoints($points);
            $mark->setNote($note);
            $mark->setOrder($order_counter);
            $id = $mark->create();

            $marks=$component->getMarks();
            array_push($marks, $mark);
            $component->setMarks($marks);

            $response = ["id" => $id];
            $this->core->getOutput()->renderJson($response);
            return;
        }
        $this->core->getOutput()->renderJson(["status" => "failure"]);
        return;
    }
    public function deleteOneMark() {
        $gradeable_id = $_POST['gradeable_id'];
        $user_id = $this->core->getQueries()->getUserFromAnon($_POST['anon_id'])[$_POST['anon_id']];
        $gradeable = $this->core->getQueries()->getGradeable($gradeable_id, $user_id);

        if (!$this->core->getAccess()->canI("grading.electronic.delete_one_mark", ["gradeable" => $gradeable])) {

            $response = array('status' => 'Deletefailure');
            $this->core->getOutput()->renderJson($response);
            return;
        }

        $gcm_id = $_POST['gradeable_component_mark_id'];
        foreach ($gradeable->getComponents() as $component) {
            if ($component->getId() != $_POST['gradeable_component_id']) {
                continue;
            } else {
                foreach ($component->getMarks() as $mark) {
                    if ($mark->getId() == $gcm_id) {
                        $this->core->getQueries()->deleteGradeableComponentMark($mark);
                        $this->core->getOutput()->renderJson(["status" => "success"]);
                        return;
                    }
                }
            }
        }

        $this->core->getOutput()->renderJson(["status" => "Deletefailure"]);
        return;
    }
    public function saveGeneralComment() {
        $gradeable_id = $_POST['gradeable_id'] ?? '';
        $anon_id = $_POST['anon_id'] ?? '';
        $comment = $_POST['gradeable_comment'] ?? '';

        // Get the gradeable
        $gradeable = $this->tryGetGradeable($gradeable_id);
        if ($gradeable === false) {
            return;
        }

        // Get user id from the anon id
        $user_id = $this->tryGetUserIdFromAnonId($anon_id);
        if ($user_id === false) {
            return;
        }

        // Get the graded gradeable
        $graded_gradeable = $this->tryGetGradedGradeable($gradeable, $user_id);
        if ($graded_gradeable === false) {
            return;
        }

        // Check access
        if (!$this->core->getAccess()->canI("grading.electronic.save_general_comment", ["gradeable" => $graded_gradeable])) {
            $this->core->getOutput()->renderJsonFail('Insufficient permissions to save component general comment');
            return;
        }

        // Get the Ta graded gradeable
        $ta_graded_gradeable = $graded_gradeable->getOrCreateTaGradedGradeable();

        // Set the comment
        $ta_graded_gradeable->setOverallComment($comment);

        // New info, so reset the user viewed date
        $ta_graded_gradeable->resetUserViewedDate();

        // Finally, save the graded gradeable
        $this->core->getQueries()->saveTaGradedGradeable($ta_graded_gradeable);

        $this->core->getOutput()->renderJsonSuccess();
    }

    public function getMarkDetails() {
        //gets all the details from the database of a mark to readd it to the view
        $gradeable_id = $_POST['gradeable_id'];
        $user_id = $this->core->getQueries()->getUserFromAnon($_POST['anon_id'])[$_POST['anon_id']];
        $gradeable = $this->core->getQueries()->getGradeable($gradeable_id, $user_id);
        $component = null;
        foreach ($gradeable->getComponents() as $question) {
            if (is_array($question)) {
                if ($question[0]->getId() != $_POST['gradeable_component_id']) {
                    continue;
                }
                foreach ($question as $cmpt) {
                    if ($cmpt->getGrader() == null) {
                        $component = $cmpt;
                        break;
                    }
                    if ($cmpt->getGrader()->getId() == $this->core->getUser()->getId()) {
                        $component = $cmpt;
                        break;
                    }
                }
                break;
            } else {
                if ($question->getId() != $_POST['gradeable_component_id']) {
                    continue;
                }
                $component = $question;
                break;
            }
        }
        if (!$this->core->getAccess()->canI("grading.electronic.get_mark_data", ["gradeable" => $gradeable, "component" => $component])) {
           $response = array('status' => 'getfailure');
            $this->core->getOutput()->renderJson($response);
            return $response;
        }
        $return_data = array();
        foreach ($component->getMarks() as $mark) {
            $temp_array = array();
            $temp_array['id'] = $mark->getId();
            $temp_array['score'] = $mark->getPoints();
            $temp_array['note'] = $mark->getNote();
            $temp_array['has_mark'] = $mark->getHasMark();
            $temp_array['is_publish'] = $mark->getPublish();
            $temp_array['order'] = $mark->getOrder();
            $return_data[] = $temp_array;
        }
        $temp_array = array();
        $temp_array['custom_score'] = $component->getScore();
        $temp_array['custom_note'] = $component->getComment();
        $return_data[] = $temp_array;
        $response = array('status' => 'success', 'data' => $return_data);
        $this->core->getOutput()->renderJson($response);
        return $response;
    }
    protected function ajaxGetGradedComponent() {
        $gradeable_id = $_GET['gradeable_id'] ?? '';
        $anon_id = $_GET['anon_id'] ?? '';
        $component_id = $_GET['component_id'] ?? '';
        $grader = $this->core->getUser();
        // Get the gradeable
        $gradeable = $this->tryGetGradeable($gradeable_id);
        if ($gradeable === false) {
            return;
        }
        // get the component
        $component = $this->tryGetComponent($gradeable, $component_id);
        if ($component === false) {
            return;
        }
        // Get user id from the anon id
        $user_id = $this->tryGetUserIdFromAnonId($anon_id);
        if ($user_id === false) {
            return;
        }
        // Get the graded gradeable
        $graded_gradeable = $this->tryGetGradedGradeable($gradeable, $user_id);
        if ($graded_gradeable === false) {
            return;
        }
        // checks if user has permission
        if (!$this->core->getAccess()->canI("grading.electronic.get_mark_data", ["gradeable" => $graded_gradeable, "component" => $component])) {
            $this->core->getOutput()->renderJsonFail('Insufficient permissions to get component data');
            return;
        }
        // Get / create the TA grade
        $ta_graded_gradeable = $graded_gradeable->getOrCreateTaGradedGradeable();
        // Get / create the graded component
        $graded_component = $ta_graded_gradeable->getOrCreateGradedComponent($component, $grader, true);
        try {
            // Once we've parsed the inputs and checked permissions, perform the operation
            $details = $this->getGradedComponent($graded_component);
            $this->core->getOutput()->renderJsonSuccess($details);
        } catch (\InvalidArgumentException $e) {
            $this->core->getOutput()->renderJsonFail($e->getMessage());
        } catch (\Exception $e) {
            $this->core->getOutput()->renderJsonError($e->getMessage());
        }
    }

    protected function getGradedComponent(GradedComponent $graded_component) {
        $component_data = [];
        $mark_data = [];
        foreach ($graded_component->getComponent()->getMarks() as $mark) {
            $data = $mark->toArray();
            $data['has_mark'] = $graded_component->hasMark($mark);
            $mark_data[] = $data;
        }
        $component_data['marks'] = $mark_data;
        $component_data['score'] = $graded_component->getScore();
        $component_data['comment'] = $graded_component->getComment();
        return $component_data;
    }

    public function getGradeableComment() {
        $gradeable_id = $_POST['gradeable_id'];
        $user_id = $this->core->getQueries()->getUserFromAnon($_POST['anon_id'])[$_POST['anon_id']];
        $gradeable = $this->core->getQueries()->getGradeable($gradeable_id, $user_id);

        if (!$this->core->getAccess()->canI("grading.electronic.get_gradeable_comment", ["gradeable" => $gradeable])) {
            $response = array('status' => 'failure');
            $this->core->getOutput()->renderJson($response);
            return $response;
        }
        $response = array('status' => 'success', 'data' => $gradeable->getOverallComment());
        $this->core->getOutput()->renderJson($response);
        return $response;
    }

    public function getUsersThatGotTheMark() {
        $gradeable_id = $_POST['gradeable_id'];
        $gradeable = $this->core->getQueries()->getGradeable($gradeable_id);
        $gcm_id = $_POST['gradeable_component_mark_id'];
        if (!$this->core->getAccess()->canI("grading.electronic.get_marked_users", ["gradeable" => $gradeable])) {
            $response = array('status' => 'failure');
            $this->core->getOutput()->renderJson($response);
            return $response;
        }

        $return_data = [];
        $name_info = [];
        foreach ($gradeable->getComponents() as $component) {
            if ($component->getId() != $_POST['gradeable_component_id']) {
                continue;
            } else {
                foreach ($component->getMarks() as $mark) {
                    if ($mark->getId() == $gcm_id) {
                        $return_data = $this->core->getQueries()->getUsersWhoGotMark($component->getId(), $mark, $gradeable->isTeamAssignment());
                        $name_info['question_name'] = $component->getTitle();
                        $name_info['mark_note'] = $mark->getNote();
                    }
                }
            }
        }

        $sections = array();
        $this->getStats($gradeable, $sections);

        $response = array('status' => 'success', 'data' => $return_data, 'sections' => $sections, 'name_info' => $name_info);
        $this->core->getOutput()->renderJson($response);
        return $response;
    }

    private function getStats($gradeable, &$sections, $graders=array(), $total_users=array(), $no_team_users=array(), $graded_components=array()) {
        $gradeable_id = $gradeable->getId();
        if ($gradeable->isGradeByRegistration()) {
            if(!$this->core->getAccess()->canI("grading.electronic.get_marked_users.full_stats")){
                $sections = $this->core->getUser()->getGradingRegistrationSections();
            }
            else {
                $sections = $this->core->getQueries()->getRegistrationSections();
                foreach ($sections as $i => $section) {
                    $sections[$i] = $section['sections_registration_id'];
                }
            }
            $section_key='registration_section';

            if (count($sections) > 0) {
                $graders = $this->core->getQueries()->getGradersForRegistrationSections($sections);
            }
        }

        else {
            if(!$this->core->getAccess()->canI("grading.electronic.get_marked_users.full_stats")){
                $sections = $this->core->getQueries()->getRotatingSectionsForGradeableAndUser($gradeable_id, $this->core->getUser()->getId());
            }
            else {
                $sections = $this->core->getQueries()->getRotatingSections();
                foreach ($sections as $i => $section) {
                    $sections[$i] = $section['sections_rotating_id'];
                }
            }
            $section_key='rotating_section';
            if (count($sections) > 0) {
                $graders = $this->core->getQueries()->getGradersForRotatingSections($gradeable_id, $sections);
            }
        }
        if (count($sections) > 0) {
            if ($gradeable->isTeamAssignment()) {
                $total_users = $this->core->getQueries()->getTotalTeamCountByGradingSections($gradeable_id, $sections, $section_key);
                $no_team_users = $this->core->getQueries()->getUsersWithoutTeamByGradingSections($gradeable_id, $sections, $section_key);
                $graded_components = $this->core->getQueries()->getGradedComponentsCountByTeamGradingSections($gradeable_id, $sections, $section_key, true);
            }
            else {
                $total_users = $this->core->getQueries()->getTotalUserCountByGradingSections($sections, $section_key);
                $no_team_users = array();
                $graded_components = $this->core->getQueries()->getGradedComponentsCountByGradingSections($gradeable_id, $sections, $section_key, false);
            }
        }
        $num_components = $this->core->getQueries()->getTotalComponentCount($gradeable_id);
        $sections = array();
        if (count($total_users) > 0) {
            foreach ($total_users as $key => $value) {
                $sections[$key] = array(
                    'total_components' => $value * $num_components,
                    'graded_components' => 0,
                    'graders' => array()
                );
                if ($gradeable->isTeamAssignment()) {
                    $sections[$key]['no_team'] = $no_team_users[$key];
                }
                if (isset($graded_components[$key])) {
                    $sections[$key]['graded_components'] = intval($graded_components[$key]);
                }
                if (isset($graders[$key])) {
                    $sections[$key]['graders'] = $graders[$key];
                }
            }
        }
    }
}


<|MERGE_RESOLUTION|>--- conflicted
+++ resolved
@@ -172,8 +172,6 @@
         $this->core->getOutput()->useHeader(false);
         $this->core->getOutput()->renderOutput(array('grading', 'PDFAnnotation'), 'showAnnotationPage');
     }
-<<<<<<< HEAD
-  
     private function fetchGradeable($gradeable_id, $who_id) {
         // TODO: this is bad, but its the only way to do it until the new model
         $users = [$who_id];
@@ -192,8 +190,6 @@
         }
     }
 
-=======
->>>>>>> 1b006efc
 
     /**
      * Checks that a given diff viewer type is valid using DiffViewer::isValidType
