--- conflicted
+++ resolved
@@ -34,9 +34,7 @@
             {% if show_all_sections_button %}
                 <div style="display:flex; flex-direction: column; justify-self: flex-end;flex-wrap: wrap;margin-left: 5px">
                     <a class="btn btn-default"
-<<<<<<< HEAD
                        href="{{ view_all ? details_url : details_view_all_url }}">
-=======
                        href="{{ core.buildUrl({'component': 'grading',
                            'page': 'electronic',
                            'action': 'details',
@@ -45,7 +43,6 @@
                            'sort': sort,
                            'direction': sort == 'random' ? null : direction
                        }) }}">
->>>>>>> 28b5e8d1
                         {{ view_all ? "View Your Sections" : "View All" }}
                     </a>
                     <a style="margin-top: 10px" class="btn btn-default"
@@ -77,12 +74,9 @@
 		{% if past_grade_start_date %}
 			<Button style="float: left;" class="btn btn-default" onclick="randomizeRotatingGroupsButton()"> Randomly Re-Assign Teams to Rotating Sections</Button>
 		{% else %}
-<<<<<<< HEAD
 			<a style="float: left;" class="btn btn-default" href="{{ randomize_team_rotating_sections_url }}"> Randomly Re-Assign Teams to Rotating Sections</a>
-=======
 			<a style="float: left;" class="btn btn-default" href="{{ core.buildUrl({'component': 'grading', 'page':
 				'electronic', 'action': 'randomize_team_rotating_sections', 'gradeable_id': gradeable.getId()}) }}"> Randomly Re-Assign Teams to Rotating Sections</a>
->>>>>>> 28b5e8d1
 		{% endif %}
 	{% endif %}
 
@@ -154,11 +148,8 @@
                 {# Student list #}
                 <tbody>
                     {% for info in section.rows %}
-<<<<<<< HEAD
+                        {{ self.render_student(self, _context, section, info.graded_gradeable, loop.index, info, columns, team_gradeable_view_history) }}
                         {{ self.render_student(self, section, info.graded_gradeable, loop.index, info, columns, team_gradeable_view_history, grade_url) }}
-=======
-                        {{ self.render_student(self, _context, section, info.graded_gradeable, loop.index, info, columns, team_gradeable_view_history) }}
->>>>>>> 28b5e8d1
                     {% endfor %}
                     {% for info in section.teamless_users %}
                         {{ self.render_teamless_user(self, _context, section, info.user, info.new_team_onclick, loop.index+section.rows|length) }}
@@ -200,11 +191,7 @@
     </table>
 </div>
 
-<<<<<<< HEAD
-{% macro render_student(self, section, graded_gradeable, index, info, columns, team_gradeable_view_history, grade_url) %}
-=======
 {% macro render_student(self, context, section, graded_gradeable, index, info, columns, team_gradeable_view_history) %}
->>>>>>> 28b5e8d1
     <tr
         {% if student.accessGrading() %}
             style='background: #7bd0f7;'
@@ -224,15 +211,9 @@
             {% elseif column.function == "graded_questions" %}
                 {{ self.render_column_graded_questions(self, context, section, graded_gradeable, index, info, column) }}
             {% elseif column.function == "grading" %}
-<<<<<<< HEAD
-                {{ self.render_column_grading(self, section, graded_gradeable, index, info, column, grade_url) }}
-            {% elseif column.function == "grading_peer" %}
-                {{ self.render_column_grading_peer(self, section, graded_gradeable, index, info, column, grade_url) }}
-=======
                 {{ self.render_column_grading(self, context, section, graded_gradeable, index, info, column) }}
             {% elseif column.function == "grading_peer" %}
                 {{ self.render_column_grading_peer(self, context, section, graded_gradeable, index, info, column) }}
->>>>>>> 28b5e8d1
             {% elseif column.function == "index" %}
                 {{ self.render_column_index(self, context, section, graded_gradeable, index, info, column) }}
             {% elseif column.function == "section" %}
@@ -355,11 +336,7 @@
 {% endmacro %}
 
 {# Grading Button #}
-<<<<<<< HEAD
-{% macro render_column_grading(self, section, graded_gradeable, index, info, column, grade_url) %}
-=======
 {% macro render_column_grading(self, context, section, graded_gradeable, index, info, column) %}
->>>>>>> 28b5e8d1
     {% if  graded_gradeable.hasOverriddenGrades() %}
         {% set contents = "Overridden" %}
         {% set btn_class = "btn-default" %}
@@ -396,11 +373,8 @@
         {% set btn_class = "btn-primary" %}
     {% endif %}
     <td>
-<<<<<<< HEAD
+        <a class="btn {{ btn_class }}" href="{{ core.buildUrl({'component': 'grading', 'page': 'electronic', 'action': 'grade', 'gradeable_id': graded_gradeable.getGradeableId(), 'who_id': graded_gradeable.getSubmitter().getId(), 'sort': context.sort, 'direction': context.direction}) }}">
         <a class="btn {{ btn_class }}" href="{{ grade_url }}?who_id={{ graded_gradeable.getSubmitter().getId() }}">
-=======
-        <a class="btn {{ btn_class }}" href="{{ core.buildUrl({'component': 'grading', 'page': 'electronic', 'action': 'grade', 'gradeable_id': graded_gradeable.getGradeableId(), 'who_id': graded_gradeable.getSubmitter().getId(), 'sort': context.sort, 'direction': context.direction}) }}">
->>>>>>> 28b5e8d1
             {{ contents }}
         </a>
     </td>
