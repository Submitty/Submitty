--- conflicted
+++ resolved
@@ -42,13 +42,9 @@
 a:link,
 a.external,
 a.external:visited,
-<<<<<<< HEAD
-a.external:link {
-=======
 a.external:link,
 a.fa:hover,
 a > i.fa:hover {
->>>>>>> 6c390a89
     color: #2627ee;
 }
 
