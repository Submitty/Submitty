--- conflicted
+++ resolved
@@ -58,63 +58,23 @@
     }
 
     /**
-<<<<<<< HEAD
-     * @Route("/courses/{_semester}/{_course}/bulk_late_days")
-     * @return MultiResponse
-     */
-    public function viewLateDayCache() {
-        return MultiResponse::webOnlyResponse(
-            new WebResponse(
-                ['admin', 'LateDay'],
-                'displayLateDayCache',
-                $this->core->getQueries()->getAllUsers(),
-                $this->core->getConfig()->getDefaultStudentLateDays()
-            )
-        );
-    }
-
-    /**
-     * @Route("/courses/{_semester}/{_course}/bulk_late_days/flush")
-     * @return MultiResponse
-=======
      * @Route("/courses/{_semester}/{_course}/late_days_forensics/flush")
      * @return RedirectResponse
->>>>>>> 7d2c2c69
      */
     public function flushLateDayCache() {
         $this->core->getQueries()->flushAllLateDayCache();
         $this->core->addSuccessMessage("Late day cache flushed!");
-
-<<<<<<< HEAD
-        return MultiResponse::RedirectOnlyResponse(
-            new RedirectResponse($this->core->buildCourseUrl(['late_day_cache']))
-        );
-    }
-
-    /**
-     * @Route("/courses/{_semester}/{_course}/bulk_late_days/calculate")
-     * @return MultiResponse
-=======
         return new RedirectResponse($this->core->buildCourseUrl(['late_days_forensics']));
     }
 
     /**
      * @Route("/courses/{_semester}/{_course}/late_days_forensics/calculate")
      * @return RedirectResponse
->>>>>>> 7d2c2c69
      */
     public function calculateLateDayCache() {
         $this->core->getQueries()->generateLateDayCacheForUsers();
-
         $this->core->addSuccessMessage("Late day cache calculated!");
-
-<<<<<<< HEAD
-        return MultiResponse::RedirectOnlyResponse(
-            new RedirectResponse($this->core->buildCourseUrl(['bulk_late_days']))
-        );
-=======
         return new RedirectResponse($this->core->buildCourseUrl(['late_days_forensics']));
->>>>>>> 7d2c2c69
     }
 
     /**
