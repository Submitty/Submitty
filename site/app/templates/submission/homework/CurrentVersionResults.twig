--- conflicted
+++ resolved
@@ -23,11 +23,7 @@
             {% if can_download and files|length > 1 %}
                 <br />
                 <br />
-<<<<<<< HEAD
-                Download all files: <button class = "btn btn-primary" onclick='downloadZip("{{ gradeable_id }}", "{{ user_id }}", "{{ display_version }}")'> Download Zip<i class="fas fa-download" aria-hidden="true" title="Download zip of all files"></i></button>
-=======
                 Download all files: <a onclick='downloadZip("{{ gradeable_id }}", "{{ user_id }}", "{{ display_version }}", "submission")'><i class="fas fa-download" aria-hidden="true" title="Download zip of all files"></i></a>
->>>>>>> 700d6a1f
             {% endif %}
         </div>
         <div class="box col-md-6">
