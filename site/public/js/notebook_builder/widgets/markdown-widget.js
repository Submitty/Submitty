--- conflicted
+++ resolved
@@ -70,13 +70,7 @@
     async: true
 });
 
-<<<<<<< HEAD
-function previewNotebookBuilderMarkdown() {
-    console.log('previewing notebook markdown...');
-    const markdown_num = this.id[this.id.length-1];
-=======
 function previewNotebookBuilderMarkdown(markdown_num) {
->>>>>>> af350032
     const markdown_area = $(`#notebook-builder-markdown-${markdown_num}`);
     const preview_element = $(`#notebook-builder-markdown-preview-${markdown_num}`);
     const preview_button = $(this);
