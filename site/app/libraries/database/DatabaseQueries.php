--- conflicted
+++ resolved
@@ -4163,19 +4163,11 @@
      */
     public function insertEmails(array $flattened_params, int $email_count) {
         // PDO Placeholders
-<<<<<<< HEAD
-        $row_string = "(?, ?, current_timestamp, ?, ?)";
+        $row_string = "(?, ?, current_timestamp, ?, ?, ?, ?)";
         $value_param_string = implode(', ', array_fill(0, $email_count, $row_string));
         $this->submitty_db->query(
             "
-            INSERT INTO emails(subject, body, created, user_id, email_address)
-=======
-        $row_string = "(?, ?, current_timestamp, ?, ?, ?)";
-        $value_param_string = implode(', ', array_fill(0, $email_count, $row_string));
-        $this->submitty_db->query(
-            "
-            INSERT INTO emails(subject, body, created, user_id, semester, course)
->>>>>>> a7d33e41
+            INSERT INTO emails(subject, body, created, user_id, email_address, semester, course)
             VALUES " . $value_param_string,
             $flattened_params
         );
