--- conflicted
+++ resolved
@@ -432,16 +432,21 @@
     if "generate_output" not in queue_obj:
         try:
             shutil.copy(os.path.join(tmp_work, "grade.txt"), tmp_results)
-<<<<<<< HEAD
+            with open(os.path.join(tmp_work,"grade.txt")) as f:
+                lines = f.readlines()
+                for line in lines:
+                    line = line.rstrip('\n')
+                    if line.startswith("Automatic grading total:"):
+                        grade_result = line
         except:
             with open(os.path.join(tmp_logs,"overall.txt"),'a') as f:
-                print ("\n\nERROR: Grading incomplete -- Could not copy ",os.path.join(tmp_work,"grade.txt"))
+                f.write(f"\n\nERROR: Grading incomplete -- Could not process {os.path.join(tmp_work,'grade.txt')}")
             config.logger.log_message(
-                "ERROR: grade.txt does not exist",
+                "ERROR: could not process grade.txt. See stack trace entry for more details.",
                 job_id=job_id,
                 is_batch=is_batch_job,
                 which_untrusted=which_untrusted,
-                jobname=item_name
+                jobname=item_name,
             )
             config.logger.log_stack_trace(
                 traceback.format_exc(),
@@ -450,55 +455,6 @@
                 which_untrusted=which_untrusted,
                 jobname=item_name,
             )
-
-        grade_result = ""
-        try:
-=======
->>>>>>> 4564e525
-            with open(os.path.join(tmp_work,"grade.txt")) as f:
-                lines = f.readlines()
-                for line in lines:
-                    line = line.rstrip('\n')
-                    if line.startswith("Automatic grading total:"):
-                        grade_result = line
-        except:
-            with open(os.path.join(tmp_logs,"overall.txt"),'a') as f:
-<<<<<<< HEAD
-                print ("\n\nERROR: Grading incomplete -- Could not open ",os.path.join(tmp_work,"grade.txt"))
-                config.logger.log_message(
-                    "ERROR: grade.txt does not exist",
-                    job_id=job_id,
-                    is_batch=is_batch_job,
-                    which_untrusted=which_untrusted,
-                    jobname=item_name
-                )
-                config.logger.log_stack_trace(
-                    traceback.format_exc(),
-                    job_id=job_id,
-                    is_batch=is_batch_job,
-                    which_untrusted=which_untrusted,
-                    jobname=item_name,
-                )
-
-=======
-                f.write(f"\n\nERROR: Grading incomplete -- Could not process {os.path.join(tmp_work,'grade.txt')}")
-            log_message(
-                log_path,
-                job_id,
-                is_batch_job,
-                which_untrusted,
-                item_name,
-                message="ERROR: could not process grade.txt. See stack trace entry for more details."
-            )
-            log_stack_trace(
-                stack_trace_log_path,
-                job_id,
-                is_batch_job,
-                which_untrusted,
-                item_name,
-                trace=traceback.format_exc()
-            )
->>>>>>> 4564e525
 
         gradeable_deadline_string = gradeable_config_obj["date_due"]
         submission_datetime = dateutils.read_submitty_date(submission_string)
@@ -539,27 +495,21 @@
             shutil.move(results_json_path, os.path.join(tmp_results, "results.json"))
         except:
             with open(os.path.join(tmp_logs,"overall.txt"),'a') as f:
-<<<<<<< HEAD
-                print ("\n\nERROR: Grading incomplete -- Could not open/write ",os.path.join(tmp_work,"results.json"))
-                config.logger.log_message(
-                    "ERROR: results.json read/write error",
-                    job_id=job_id,
-                    is_batch=is_batch_job,
-                    which_untrusted=which_untrusted,
-                    jobname=item_name,
-                )
-                config.logger.log_stack_trace(
-                    traceback.format_exc(),
-                    job_id=job_id,
-                    is_batch=is_batch_job,
-                    which_untrusted=which_untrusted,
-                    jobname=item_name,
-                )
-=======
                 f.write(f"\n\nERROR: Grading incomplete -- Could not open/write {os.path.join(tmp_work,'results.json')}")
-            log_message(log_path, job_id,is_batch_job,which_untrusted,item_name,message="ERROR: results.json read/write error")
-            log_stack_trace(stack_trace_log_path, job_id,is_batch_job,which_untrusted,item_name,trace=traceback.format_exc())
->>>>>>> 4564e525
+            config.logger.log_message(
+                "ERROR: results.json read/write error",
+                job_id=job_id,
+                is_batch=is_batch_job,
+                which_untrusted=which_untrusted,
+                jobname=item_name,
+            )
+            config.logger.log_stack_trace(
+                traceback.format_exc(),
+                job_id=job_id,
+                is_batch=is_batch_job,
+                which_untrusted=which_untrusted,
+                jobname=item_name,
+            )
 
         # Rescue custom validator files
         custom_validator_output_directory = os.path.join(tmp_results, "custom_validator_output")
