<div class="content">
    {% if not poll is defined %}
        <h1> Add a New Poll </h1>

        <form id="new-poll-form" method="post" action="{{base_url}}/newPoll" enctype="multipart/form-data">
            <input type="hidden" name="csrf_token" value="{{ csrf_token }}"/>
            <input type="hidden" name="response_count" id="response-count" value="0"/>

            <label for="poll-name">
                Poll Name:
                <input type="text" name="name" id="poll-name" placeholder="Enter name here..."/>
            </label>
            <br/> <br/>

<<<<<<< HEAD
            <label for="poll-question">
                Question:
                {% include "misc/MarkdownArea.twig" with {
                    "markdown_area_id" : "poll-question",
                    "markdown_area_name" : "question",
                    "markdown_area_value" : "",
                    "placeholder" : "Enter question here...",
                    "preview_div_id" : "poll_preview_new",
                    "preview_div_name" : "poll_preview_new",
                    "onclick" : "previewPollMarkdown.call(this)",
                    "render_buttons" : true,
                    "min_height" : min_height
                } only %}
            </label>
=======
            <p>Question:</p>
            {% include "misc/MarkdownArea.twig" with {
                "markdown_area_id" : "poll-question",
                "markdown_area_query" : "$('#poll-question')",
                "markdown_area_name" : "question",
                "markdown_area_value" : "",
                "placeholder" : "Enter question here...",
                "preview_div_id" : "poll_preview_new",
                "preview_div_name" : "poll_preview_new",
                "onclick" : "previewPollMarkdown.call(this)",
                "render_buttons" : true,
                "min_height" : min_height
            } only %}
>>>>>>> c8f0612a
            <br/><br/>

            <label for="image-file">
                Optional Image:
            </label>
            <input type="file" id="image-file" name="image_file" accept="image/jpeg, image/jpg, image/gif, image/png" onchange="checkSize(this)"/>
  	    <br/><br/>

            <label for="poll-date">
                Expected release date:
                <input id="poll-date" class="poll-date" name="release_date" autocomplete="off" type="text" size="10" value="{{ poll.getReleaseDate() }}"/>
            </label>
            <br/>

            <hr>
            <h2> Responses: </h2>
            <div id="responses">

            </div>
            <br/>
            <button type="button" class="btn btn-primary" onclick="addResponse()">+</button>
            <button type="button" class="btn btn-primary" onclick="removeResponse()">-</button>
            <br/> <br/>

            <span id="empty-name-error" class="red-message polls-submit-error">Please make sure poll name is filled in.<br/></span>
            <span id="empty-question-error" class="red-message polls-submit-error" hidden>Please make sure question is filled in.<br/></span>
            <span id="empty-date-error" class="red-message polls-submit-error" hidden>Please make sure release date is filled in.<br/></span>
            <span id="response-count-error" class="red-message polls-submit-error" hidden>Please make sure to add at least one response option.<br/></span>
            <span id="correct-response-count-error" class="red-message polls-submit-error" hidden>Please make sure to add at least one correct response.<br/></span>
  	    <span id="file-size-error" class="red-message polls-submit-error" hidden>Please make sure to upload a file that does not exceed the maximum size.<br/></span>	
            <button type="submit" id="poll-form-submit" class="btn btn-primary" disabled>Add Poll</button>
        </form>
    {% else %}
        <h1> Edit Poll </h1>

        <form id="edit-poll-form" method="post" action="{{base_url}}/editPoll/submitEdits" enctype="multipart/form-data">
            <input type="hidden" name="csrf_token" value="{{ csrf_token }}"/>
            <input type="hidden" name="poll_id" value="{{ poll.getId() }}"/>
            <input type="hidden" name="response_count" id="response-count" value="{{ poll.getResponses()|length }}"/>

            <label for="poll-name">
                Poll Name:
                <input type="text" name="name" id="poll-name" value="{{ poll.getName() }}"/>
            </label>
            <br/> <br/>

            
<<<<<<< HEAD
            <label for="poll-question">
                Question:
                {% include "misc/MarkdownArea.twig" with {
                    "markdown_area_id" : "poll-question",
                    "markdown_area_name" : "question",
                    "markdown_area_value" : poll.getQuestion(),
                    "preview_div_id" : "poll_preview_edit",
                    "preview_div_name" : "poll_preview_edit",
                    "onclick" : "previewPollMarkdown.call(this)",
                    "render_buttons" : true,
                    "min_height" : min_height
                } only %}
            </label>
=======
            <p>Question:</p>
            {% include "misc/MarkdownArea.twig" with {
                "markdown_area_id" : "poll-question",
                "markdown_area_query" : "$('#poll-question')",
                "markdown_area_name" : "question",
                "markdown_area_value" : poll.getQuestion(),
                "preview_div_id" : "poll_preview_edit",
                "onclick" : "previewPollMarkdown.call(this)",
                "render_buttons" : true,
                "min_height" : min_height
            } only %}
>>>>>>> c8f0612a
            <br/><br/>

            <label for="image-file">
                Optional Image:
            </label>
            <input type="file" id="image-file" name="image_file" accept="image/jpeg, image/jpg, image/gif, image/png" onchange="checkSize(this)"/>
            <br />
            {% if poll.getImagePath() != null %}
                Current Image: {{ poll.getImagePath() }}
                <br/>
                <label for="keep-image">
                    Keep Image:
                </label>
                <input type="checkbox" id="keep-image" name="keep_image" checked />
            {% endif %}
            <br/>

            <label for="poll-date">
                Expected release date:
                <input id="poll-date" class="poll-date" name="release_date" autocomplete="off" type="text" size="10" value="{{ poll.getReleaseDate() }}"/>
            </label>
            <br/>
            <hr>
            <h2> Responses: </h2>
            <div id="responses">
                {% set index = 0%}
                {% for response in poll.getResponses() %}
                    <div id="response_{{response}}_wrapper">
                        <input type="hidden" class="order order-{{index}}" name="order_{{response}}" value="{{index}}"/>
                        <input type="hidden" class="option_id" name="option_id_{{response}}" value="{{response}}"/>
                        <input aria-label="Is correct" class="correct-box" type=checkbox name="is_correct_{{response}}" {{ poll.isCorrect(response) ? "checked": "" }}>
                        <textarea aria-label="Reponse text" class="poll_response" name="response_{{response}}"style="resize: none; min-height: 50px; max-height: 300px; height: 50px; width: calc(100% - 200px);"
                        rows="10" cols="30">{{poll.getResponseString(response)}}</textarea>
                        <div class="move-btn up-btn">
                            <i class="fa fa-lg fa-chevron-up"></i>
                        </div>
                        <div class="move-btn down-btn">
                            <i class="fa fa-lg fa-chevron-down"></i>
                        </div>
                        <div class="move-btn delete-btn">
                            <i class="fa fa-lg fa-trash delete"></i>
                        </div>
                        <br/>
                    </div>
                    {% set index = index + 1%}
                {% endfor %}
            </div>
            <br/>
            <button type="button" class="btn btn-primary" onclick="addResponse()">+</button>
            <button type="button" class="btn btn-primary" onclick="removeResponse()">-</button>
            <br/> <br/>

            <span id="empty-name-error" class="red-message polls-submit-error" hidden>Please make sure poll name is filled in.<br/></span>
            <span id="empty-question-error" class="red-message polls-submit-error" hidden>Please make sure question is filled in.<br/></span>
            <span id="empty-date-error" class="red-message polls-submit-error" hidden>Please make sure release date is filled in.<br/></span>
            <span id="response-count-error" class="red-message polls-submit-error" hidden>Please make sure to add at least one response option.<br/></span>
            <span id="correct-response-count-error" class="red-message polls-submit-error" hidden>Please make sure to add at least one correct response.<br/></span>
            <span id="file-size-error" class="red-message polls-submit-error" hidden>Please make sure to upload a file that does not exceed the maximum size.<br/></span>
            <button type="submit" id="poll-form-submit" class="btn btn-primary">Submit Changes</button>
        </form>
    {% endif %}
</div>


<script>
    let MAX_SIZE = {{ max_size }};
    let size_is_valid = true;
	
    flatpickr('.poll-date', {
        allowInput: true,
        dateFormat: "{{ date_format }}",
        onReady: (a, b, fp) => {
          fp.calendarContainer.firstChild.childNodes[1].firstChild.firstChild.setAttribute('aria-label', 'Month');
        }
    });
	
    function checkSize(uploadedFile) {
        if (uploadedFile.files[0].size > MAX_SIZE) {
            size_is_valid = false;
        } else {
            size_is_valid = true;
        }
        submitErrorChecks();
    };

    function addResponse() {
        let count = $(".poll_response").length
        let first_free_id = 0
        while($(`.option_id[value="${first_free_id}"]`).length != 0){
            first_free_id++;
        }
        $("#responses").append(`
            <div id="response_${count}_wrapper">
                <input type="hidden" class="order order-${count}" name="order_${count}" value="${count}"/>
                <input type="hidden" class="option_id" name="option_id_${count}" value="${first_free_id}"/>
                <input aria-label="Is correct" class="correct-box" type=checkbox name="is_correct_${count}">
                <textarea aria-label="Response text" class="poll_response" name="response_${count}" placeholder="Enter response here..." style="resize: none; min-height: 50px; max-height: 300px; height: 50px; width: calc(100% - 200px);"
                rows="10" cols="30"></textarea>
                <div class="move-btn up-btn">
                    <i class="fa fa-lg fa-chevron-up"></i>
                </div>
                <div class="move-btn down-btn">
                    <i class="fa fa-lg fa-chevron-down"></i>
                </div>
                <div class="move-btn delete-btn">
                    <i class="fa fa-lg fa-trash"></i>
                </div>
                <br/>
            </div>
        `);
        $(`#response_${count}_wrapper`).children(".up-btn").on("click", function() {
            let curr_pos = parseInt($($(this).siblings(".order")[0]).attr("value"))
            if (curr_pos == 0) {
                return;
            }
            $(".order-" + (curr_pos - 1)).parent().insertAfter($(this).parent())
            $(".order-" + (curr_pos - 1)).attr("value", curr_pos)
            $(".order-" + (curr_pos - 1)).addClass("order-" + curr_pos);
            $(".order-" + (curr_pos - 1)).removeClass("order-" + (curr_pos - 1));
            $($(this).siblings(".order")[0]).attr("value", curr_pos - 1)
            $($(this).siblings(".order")[0]).addClass("order-" + (curr_pos - 1));
            $($(this).siblings(".order")[0]).removeClass("order-" + (curr_pos));
        })
        $(`#response_${count}_wrapper`).children(".down-btn").on("click", function() {
            let curr_pos = parseInt($($(this).siblings(".order")[0]).attr("value"))
            if (curr_pos == $(".poll_response").length - 1) {
                return;
            }
            $(".order-" + (curr_pos + 1)).parent().insertBefore($(this).parent())
            $(".order-" + (curr_pos + 1)).attr("value", curr_pos)
            $(".order-" + (curr_pos + 1)).addClass("order-" + curr_pos);
            $(".order-" + (curr_pos + 1)).removeClass("order-" + (curr_pos + 1));
            $($(this).siblings(".order")[0]).attr("value", curr_pos + 1)
            $($(this).siblings(".order")[0]).addClass("order-" + (curr_pos + 1));
            $($(this).siblings(".order")[0]).removeClass("order-" + (curr_pos));
        })
        $(`#response_${count}_wrapper`).children(".delete-btn").on("click", function() {
            let count = $(".poll_response").length
            let curr_pos = parseInt($($(this).siblings(".order")[0]).attr("value"))
            let wrapper_id = parseInt($(this).parent().attr("id").match("response_(.*)?_wrapper")[1])
            for(let i=curr_pos + 1; i < count; i++) {
                $(".order-" + i).attr("value", i - 1)
                $(".order-" + i).addClass("order-" + (i - 1));
                $(".order-" + i).removeClass("order-" + i);
            }
            for(let i=wrapper_id + 1; i < count; i++) {
                $("#response_" + i + "_wrapper").children('[name="is_correct_' + i + '"]').attr("name", "is_correct_" + (i - 1))
                $("#response_" + i + "_wrapper").children('[name="order_' + i + '"]').attr("name", "order_" + (i - 1))
                $("#response_" + i + "_wrapper").children('[name="response_' + i + '"]').attr("name", "response_" + (i - 1))
                $("#response_" + i + "_wrapper").children('[name="option_id_' + i + '"]').attr("name", "option_id_" + (i - 1))
                $("#response_" + i + "_wrapper").attr("id", "response_" + (i - 1) + "_wrapper")
            }
            $(this).parent().remove()
            count -= 1
            $("#response-count").val("" + count)
        })
        count += 1
        $("#response-count").val("" + count)
    }

    function removeResponse() {
        let count = $(".poll_response").length
        count -= 1
        $(`#response_${count}_wrapper`).remove()
        $("#response-count").val("" + count)
    }

    function submitErrorChecks() {
        if ($("#poll-name").val().length === 0) {
            $("#poll-form-submit").prop("disabled", true);
            $(".polls-submit-error").hide();
            $("#empty-name-error").show();
        } else if ($("#poll-question").val().length === 0) {
            $("#poll-form-submit").prop("disabled", true);
            $(".polls-submit-error").hide();
            $("#empty-question-error").show();
        } else if (!size_is_valid) {
            $("#poll-form-submit").prop("disabled", true);
            $(".polls-submit-error").hide();
            $("#file-size-error").show();
        } else if ($("#poll-date").val().length === 0) {
            $("#poll-form-submit").prop("disabled", true);
            $(".polls-submit-error").hide();
            $("#empty-date-error").show()
        } else if (parseInt($("#response-count").val()) === 0) {
            $("#poll-form-submit").prop("disabled", true);
            $(".polls-submit-error").hide();
            $("#response-count-error").show();
        } else if ($(".correct-box:checked").length === 0) {
            $("#poll-form-submit").prop("disabled", true);
            $(".polls-submit-error").hide();
            $("#correct-response-count-error").show();
        } else {
            $("#poll-form-submit").prop("disabled", false);
            $(".polls-submit-error").hide();
        }
    }

    $(document).ready(function() {
        $(".up-btn").on("click", function() {
            let curr_pos = parseInt($($(this).siblings(".order")[0]).attr("value"))
            if (curr_pos == 0) {
                return;
            }
            $(".order-" + (curr_pos - 1)).parent().insertAfter($(this).parent())
            $(".order-" + (curr_pos - 1)).attr("value", curr_pos)
            $(".order-" + (curr_pos - 1)).addClass("order-" + curr_pos);
            $(".order-" + (curr_pos - 1)).removeClass("order-" + (curr_pos - 1));
            $($(this).siblings(".order")[0]).attr("value", curr_pos - 1)
            $($(this).siblings(".order")[0]).addClass("order-" + (curr_pos - 1));
            $($(this).siblings(".order")[0]).removeClass("order-" + (curr_pos));
        })
        $(".down-btn").on("click", function() {
            let curr_pos = parseInt($($(this).siblings(".order")[0]).attr("value"))
            if (curr_pos == $(".poll_response").length - 1) {
                return;
            }
            $(".order-" + (curr_pos + 1)).parent().insertBefore($(this).parent())
            $(".order-" + (curr_pos + 1)).attr("value", curr_pos)
            $(".order-" + (curr_pos + 1)).addClass("order-" + curr_pos);
            $(".order-" + (curr_pos + 1)).removeClass("order-" + (curr_pos + 1));
            $($(this).siblings(".order")[0]).attr("value", curr_pos + 1)
            $($(this).siblings(".order")[0]).addClass("order-" + (curr_pos + 1));
            $($(this).siblings(".order")[0]).removeClass("order-" + (curr_pos));
        })
        $(".delete-btn").on("click", function() {
            let count = $(".poll_response").length
            let curr_pos = parseInt($($(this).siblings(".order")[0]).attr("value"))
            let wrapper_id = parseInt($(this).parent().attr("id").match("response_(.*)?_wrapper")[1])
            for(let i=curr_pos + 1; i < count; i++) {
                $(".order-" + i).attr("value", i - 1)
                $(".order-" + i).addClass("order-" + (i - 1));
                $(".order-" + i).removeClass("order-" + i);
            }
            for(let i=wrapper_id + 1; i < count; i++) {
                $("#response_" + i + "_wrapper").children('[name="is_correct_' + i + '"]').attr("name", "is_correct_" + (i - 1))
                $("#response_" + i + "_wrapper").children('[name="order_' + i + '"]').attr("name", "order_" + (i - 1))
                $("#response_" + i + "_wrapper").children('[name="response_' + i + '"]').attr("name", "response_" + (i - 1))
                $("#response_" + i + "_wrapper").children('[name="option_id_' + i + '"]').attr("name", "option_id_" + (i - 1))
                $("#response_" + i + "_wrapper").attr("id", "response_" + (i - 1) + "_wrapper")
            }
            $(this).parent().remove()
            count -= 1
            $("#response-count").val("" + count)
        })
        $("#new-poll-form").on("change click", submitErrorChecks);
        $("#edit-poll-form").on("change click", submitErrorChecks);
    });

</script><|MERGE_RESOLUTION|>--- conflicted
+++ resolved
@@ -12,22 +12,6 @@
             </label>
             <br/> <br/>
 
-<<<<<<< HEAD
-            <label for="poll-question">
-                Question:
-                {% include "misc/MarkdownArea.twig" with {
-                    "markdown_area_id" : "poll-question",
-                    "markdown_area_name" : "question",
-                    "markdown_area_value" : "",
-                    "placeholder" : "Enter question here...",
-                    "preview_div_id" : "poll_preview_new",
-                    "preview_div_name" : "poll_preview_new",
-                    "onclick" : "previewPollMarkdown.call(this)",
-                    "render_buttons" : true,
-                    "min_height" : min_height
-                } only %}
-            </label>
-=======
             <p>Question:</p>
             {% include "misc/MarkdownArea.twig" with {
                 "markdown_area_id" : "poll-question",
@@ -41,7 +25,6 @@
                 "render_buttons" : true,
                 "min_height" : min_height
             } only %}
->>>>>>> c8f0612a
             <br/><br/>
 
             <label for="image-file">
@@ -89,21 +72,6 @@
             <br/> <br/>
 
             
-<<<<<<< HEAD
-            <label for="poll-question">
-                Question:
-                {% include "misc/MarkdownArea.twig" with {
-                    "markdown_area_id" : "poll-question",
-                    "markdown_area_name" : "question",
-                    "markdown_area_value" : poll.getQuestion(),
-                    "preview_div_id" : "poll_preview_edit",
-                    "preview_div_name" : "poll_preview_edit",
-                    "onclick" : "previewPollMarkdown.call(this)",
-                    "render_buttons" : true,
-                    "min_height" : min_height
-                } only %}
-            </label>
-=======
             <p>Question:</p>
             {% include "misc/MarkdownArea.twig" with {
                 "markdown_area_id" : "poll-question",
@@ -115,7 +83,6 @@
                 "render_buttons" : true,
                 "min_height" : min_height
             } only %}
->>>>>>> c8f0612a
             <br/><br/>
 
             <label for="image-file">
