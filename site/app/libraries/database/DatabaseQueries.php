<?php

namespace app\libraries\database;

use app\exceptions\DatabaseException;
use app\exceptions\NotImplementedException;
use app\exceptions\ValidationException;
use app\libraries\Core;
use app\libraries\DateUtils;
use app\libraries\FileUtils;
use app\libraries\Utils;
use app\libraries\GradeableType;
use app\models\Gradeable;
use app\models\gradeable\Component;
use app\models\gradeable\GradedComponent;
use app\models\gradeable\GradedGradeable;
use app\models\gradeable\Mark;
use app\models\gradeable\RegradeRequest;
use app\models\gradeable\Submitter;
use app\models\gradeable\TaGradedGradeable;
use app\models\GradeableComponent;
use app\models\GradeableComponentMark;
use app\models\GradeableVersion;
use app\models\User;
use app\models\Notification;
use app\models\SimpleLateUser;
use app\models\Team;
use app\models\Course;
use app\models\SimpleStat;


/**
 * DatabaseQueries
 *
 * This class contains all database functions that the Submitty application will run against either
 * of the two connected databases (the main submitty one and the course specific one). Each query in
 * each function is defined by the general SQL specification so we could reasonably expect it possible
 * to run each function against a wide-range of database providers that Submitty can target. However,
 * some database providers can provide their own extended class of Queries to overwrite some functions
 * to take advantage of DB specific functions (like DB array functions) that give a good performance
 * boost for that particular provider.
 *
 * Generally, when adding new queries to the system, you should first add them here, and then
 * only after that should you add them to the dataprovider specific implementation assuming you can
 * achieve some level of speed-up via native DB functions. If it's hard to go that direction initially,
 * (you're using array aggregation heavily), then you'd want to at least create a stub here that just
 * raises a NotImplementedException. All documentation for functions should also reside here with at the
 * minimum an understanding of the contract of the function (parameter types and return type).
 *
 * @see \app\exceptions\NotImplementedException
 */
class DatabaseQueries {

    /** @var Core */
    protected $core;

    /** @var AbstractDatabase */
    protected $submitty_db;

    /** @var AbstractDatabase */
    protected $course_db;

    public function __construct(Core $core) {
        $this->core = $core;
        $this->submitty_db = $core->getSubmittyDB();
        if ($this->core->getConfig()->isCourseLoaded()) {
            $this->course_db = $core->getCourseDB();
        }
    }

    /**
     * Gets a user from the submitty database given a user_id.
     * @param $user_id
     *
     * @return User
     */
    public function getSubmittyUser($user_id) {
        $this->submitty_db->query("SELECT * FROM users WHERE user_id=?", array($user_id));
        return ($this->submitty_db->getRowCount() > 0) ? new User($this->core, $this->submitty_db->row()) : null;
    }

    /**
     * Gets a user from the database given a user_id.
     * @param string $user_id
     *
     * @return User
     */
    public function getUserById($user_id) {
        throw new NotImplementedException();
    }

    public function getGradingSectionsByUserId($user_id) {
        throw new NotImplementedException();
    }

    /**
     * Fetches all students from the users table, ordering by course section than user_id.
     *
     * @param string $section_key
     * @return User[]
     */
    public function getAllUsers($section_key="registration_section") {
        throw new NotImplementedException();
    }

    /**
     * @return User[]
     */
    public function getAllGraders() {
        throw new NotImplementedException();
    }

    /**
     * @param User $user
     */
    public function insertSubmittyUser(User $user) {
        throw new NotImplementedException();
    }

    /**
     * Helper function for generating sql query according to the given requirements
     */
    public function buildLoadThreadQuery($categories_ids, $thread_status, $unread_threads, $show_deleted, $show_merged_thread, $current_user,
                                        &$query_select, &$query_join, &$query_where, &$query_order, &$query_parameters,
                                        $want_categories, $want_order) {
        $query_raw_select = array();
        $query_raw_join   = array();
        $query_raw_where  = array("true");
        $query_raw_order  = array();
        $query_parameters = array();

        // Query Generation
        if(count($categories_ids) == 0) {
            $query_multiple_qmarks = "NULL";
        } else {
            $query_multiple_qmarks = "?".str_repeat(",?", count($categories_ids)-1);
        }
        if(count($thread_status) == 0) {
            $query_status = "true";
        } else {
            $query_status = "status in (?".str_repeat(",?", count($thread_status)-1).")";
        }
        $query_favorite = "case when sf.user_id is NULL then false else true end";

        // General
        {
            if($want_order){
                $query_raw_select[]     = "row_number() over(ORDER BY pinned DESC, ({$query_favorite}) DESC, t.id DESC) AS row_number";
            }
            $query_raw_select[]     = "t.*";
            $query_raw_select[]     = "({$query_favorite}) as favorite";
            $query_raw_select[]     = "(case when exists(select 1 from posts p where p.author_user_id = sf.user_id and p.thread_id = t.id) then true else false end) as current_user_posted";

            $query_raw_join[]       = "LEFT JOIN student_favorites sf ON sf.thread_id = t.id and sf.user_id = ?";
            $query_parameters[]     = $current_user;

            if(!$show_deleted) {
                $query_raw_where[]  = "deleted = false";
            }
            if(!$show_merged_thread) {
                $query_raw_where[]  = "merged_thread_id = -1";
            }

            $query_raw_where[]  = "? = (SELECT count(*) FROM thread_categories tc WHERE tc.thread_id = t.id and category_id IN ({$query_multiple_qmarks}))";
            $query_parameters[] = count($categories_ids);
            $query_parameters   = array_merge($query_parameters, $categories_ids);
            $query_raw_where[]  = "{$query_status}";
            $query_parameters   = array_merge($query_parameters, $thread_status);

            if($want_order){
                $query_raw_order[]  = "row_number";
            } else {
                $query_raw_order[]  = "true";
            }
        }
        // Categories
        if($want_categories) {
            $query_select_categories = "SELECT thread_id, array_to_string(array_agg(cl.category_id order by cl.rank nulls last, cl.category_id),'|')  as categories_ids, array_to_string(array_agg(cl.category_desc order by cl.rank nulls last, cl.category_id),'|') as categories_desc, array_to_string(array_agg(cl.color order by cl.rank nulls last, cl.category_id),'|') as categories_color FROM categories_list cl JOIN thread_categories e ON e.category_id = cl.category_id GROUP BY thread_id";

            $query_raw_select[] = "categories_ids";
            $query_raw_select[] = "categories_desc";
            $query_raw_select[] = "categories_color";

            $query_raw_join[] = "JOIN ({$query_select_categories}) AS QSC ON QSC.thread_id = t.id";
        }
        // Unread Threads
        if($unread_threads) {
            $query_raw_where[] = 

            "EXISTS(
                SELECT thread_id 
                FROM (posts LEFT JOIN forum_posts_history ON posts.id = forum_posts_history.post_id) AS jp
                WHERE(
                    jp.thread_id = t.id
                    AND NOT EXISTS(
                        SELECT thread_id 
                        FROM viewed_responses v 
                        WHERE v.thread_id = jp.thread_id
                            AND v.user_id = ?
                            AND (v.timestamp >= jp.timestamp
                            AND (jp.edit_timestamp IS NULL OR (jp.edit_timestamp IS NOT NULL AND v.timestamp >= jp.edit_timestamp))))))";
            $query_parameters[] = $current_user;
        }

        $query_select   = implode(", ", $query_raw_select);
        $query_join     = implode(" ", $query_raw_join);
        $query_where    = implode(" and ", $query_raw_where);
        $query_order    = implode(", ", $query_raw_order);
    }

    /**
     * Order: Favourite and Announcements => Announcements only => Favourite only => Others
     *
     * @param  array(int)    categories_ids     Filter threads having atleast provided categories
     * @param  array(int)    thread_status      Filter threads having thread status among $thread_status
     * @param  bool          unread_threads     Filter threads to show only unread threads
     * @param  bool          show_deleted       Consider deleted threads
     * @param  bool          show_merged_thread Consider merged threads
     * @param  string        current_user       user_id of currrent user
     * @param  int           blockNumber        Index of window of thread list(-1 for last)
     * @param  int           thread_id          If blockNumber is not known, find it using thread_id
     * @return array('block_number' => int, 'threads' => array(threads))    Ordered filtered threads
     */
    public function loadThreadBlock($categories_ids, $thread_status, $unread_threads, $show_deleted, $show_merged_thread, $current_user, $blockNumber, $thread_id){
        $blockSize = 30;
        $loadLastPage = false;

        $query_raw_select = null;
        $query_raw_join   = null;
        $query_raw_where  = null;
        $query_raw_order  = null;
        $query_parameters = null;
        // $blockNumber is 1 based index
        if($blockNumber <= -1) {
            // Find the last block
            $this->buildLoadThreadQuery($categories_ids, $thread_status, $unread_threads, $show_deleted, $show_merged_thread, $current_user, $query_select, $query_join, $query_where, $query_order, $query_parameters, false, false);
            $query = "SELECT count(*) FROM (SELECT {$query_select} FROM threads t {$query_join} WHERE {$query_where}) AS SUBQUERY";
            $this->course_db->query($query, $query_parameters);
            $results = $this->course_db->rows();
            $row_count = $results[0]['count'];
            $blockNumber = 1 + floor(($row_count-1)/$blockSize);
        } else if($blockNumber == 0) {
            // Load first block as default
            $blockNumber = 1;
            if($thread_id >= 1)
            {
                // Find $blockNumber
                $this->buildLoadThreadQuery($categories_ids, $thread_status, $unread_threads, $show_deleted, $show_merged_thread, $current_user, $query_select, $query_join, $query_where, $query_order, $query_parameters, false, true);
                $query = "SELECT SUBQUERY.row_number as row_number FROM (SELECT {$query_select} FROM threads t {$query_join} WHERE {$query_where} ORDER BY {$query_order}) AS SUBQUERY WHERE SUBQUERY.id = ?";
                $query_parameters[] = $thread_id;
                $this->course_db->query($query, $query_parameters);
                $results = $this->course_db->rows();
                if(count($results) > 0) {
                    $row_number = $results[0]['row_number'];
                    $blockNumber = 1 + floor(($row_number-1)/$blockSize);
                }
            }
        }
        $query_offset = ($blockNumber-1) * $blockSize;
        $this->buildLoadThreadQuery($categories_ids, $thread_status, $unread_threads, $show_deleted, $show_merged_thread, $current_user, $query_select, $query_join, $query_where, $query_order, $query_parameters, true, true);
        $query = "SELECT {$query_select} FROM threads t {$query_join} WHERE {$query_where} ORDER BY {$query_order} LIMIT ? OFFSET ?";
        $query_parameters[] = $blockSize;
        $query_parameters[] = $query_offset;
        // Execute
        $this->course_db->query($query, $query_parameters);
        $results = array();
        $results['block_number'] = $blockNumber;
        $results['threads'] = $this->course_db->rows();
        return $results;
    }

    public function getCategoriesIdForThread($thread_id) {
        $this->course_db->query("SELECT category_id from thread_categories t where t.thread_id = ?", array($thread_id));
        $categories_list = array();
        foreach ($this->course_db->rows() as $row) {
            $categories_list[] = (int)$row["category_id"];
        }
        return $categories_list;
    }

    public function createPost($user, $content, $thread_id, $anonymous, $type, $first, $hasAttachment, $parent_post = -1){
        if(!$first && $parent_post == 0){
            $this->course_db->query("SELECT MIN(id) as id FROM posts where thread_id = ?", array($thread_id));
            $parent_post = $this->course_db->rows()[0]["id"];
        }

        try {
            $this->course_db->query("INSERT INTO posts (thread_id, parent_id, author_user_id, content, timestamp, anonymous, deleted, endorsed_by, type, has_attachment) VALUES (?, ?, ?, ?, current_timestamp, ?, ?, ?, ?, ?)", array($thread_id, $parent_post, $user, $content, $anonymous, 0, NULL, $type, $hasAttachment));
            $this->course_db->query("SELECT MAX(id) as max_id from posts where thread_id=? and author_user_id=?", array($thread_id, $user));
        } catch (DatabaseException $dbException){
            if($this->course_db->inTransaction()){
                $this->course_db->rollback();
            }
        }

        return $this->course_db->rows()[0]["max_id"];
    }

	public function getResolveState($thread_id) {
		$this->course_db->query("SELECT status from threads where id = ?", array($thread_id));
		return $this->course_db->rows();
	}

	public function updateResolveState($thread_id, $state) {
		if(in_array($state, array(-1, 0, 1))) {
			$this->course_db->query("UPDATE threads set status = ? where id = ?", array($state, $thread_id));
			return true;
		}
		return false;
	}

    public function updateNotificationSettings($results) {
        $values = implode(', ', array_fill(0, count($results)+1, '?'));
        $keys = implode(', ', array_keys($results));
        $updates = '';

        foreach($results as $key => $value) {
            if($value != 'false') {
                $results[$key] = 'true';
            }
            $this->core->getUser()->updateUserNotificationSettings($key, $results[$key] == 'true' ? true : false);
            $updates .= $key . ' = ?,';
        }

        $updates = substr($updates, 0, -1);
        $test = array_merge(array_merge(array($this->core->getUser()->getId()), array_values($results)), array_values($results));
        $this->course_db->query("INSERT INTO notification_settings (user_id, $keys)
                                    VALUES
                                     (
                                        $values
                                     )
                                    ON CONFLICT (user_id)
                                    DO
                                     UPDATE
                                        SET $updates", $test);
    }

	public function getAuthorOfThread($thread_id) {
		$this->course_db->query("SELECT created_by from threads where id = ?", array($thread_id));
		return $this->course_db->rows()[0]['created_by'];
	}

    public function getPosts(){
        $this->course_db->query("SELECT * FROM posts where deleted = false ORDER BY timestamp ASC");
        return $this->course_db->rows();
    }

    public function getPostHistory($post_id){
        $this->course_db->query("SELECT * FROM forum_posts_history where post_id = ? ORDER BY edit_timestamp DESC", array($post_id));
        return $this->course_db->rows();
    }

    public function getDeletedPostsByUser($user){
        $this->course_db->query("SELECT * FROM posts where deleted = true AND author_user_id = ?", array($user));
        return $this->course_db->rows();
    }

    public function getFirstPostForThread($thread_id) {
        $this->course_db->query("SELECT * FROM posts WHERE parent_id = -1 AND thread_id = ?", array($thread_id));
        $rows = $this->course_db->rows();
        if(count($rows) > 0) {
            return $rows[0];
        } else {
            return null;
        }
    }

    public function getPost($post_id){
        $this->course_db->query("SELECT * FROM posts where id = ?", array($post_id));
        return $this->course_db->rows()[0];
    }

    public function removeNotificationsPost($post_id) {
        //Deletes all children notifications i.e. this posts replies
        $this->course_db->query("DELETE FROM notifications where metadata::json->>1 = ?", array($post_id));
        //Deletes parent notification i.e. this post is a reply
        $this->course_db->query("DELETE FROM notifications where metadata::json->>2 = ?", array($post_id));
    }

    public function isStaffPost($author_id){
        $this->course_db->query("SELECT user_group FROM users WHERE user_id=?", array($author_id));
        return intval($this->course_db->rows()[0]['user_group']) <= 3;
    }

<<<<<<< HEAD
    public function createThread($user, $title, $content, $anon, $prof_pinned, $status, $hasAttachment, $categories_ids,$lock_thread_date){
=======
    public function getUnviewedPosts($thread_id, $user_id){
        if($thread_id == -1) {
            $this->course_db->query("SELECT MAX(id) as max from threads WHERE deleted = false and merged_thread_id = -1 GROUP BY pinned ORDER BY pinned DESC");
            $rows = $this->course_db->rows();
            if(!empty($rows)) {
                $thread_id = $rows[0]["max"];
            } else {
                // No thread found, hence no posts found
                return array();
            }
        } 
        $this->course_db->query("SELECT DISTINCT id FROM (posts LEFT JOIN forum_posts_history ON posts.id = forum_posts_history.post_id) AS pfph WHERE pfph.thread_id = ? AND NOT EXISTS(SELECT * FROM viewed_responses v WHERE v.thread_id = ? AND v.user_id = ? AND (v.timestamp >= pfph.timestamp AND (pfph.edit_timestamp IS NULL OR (pfph.edit_timestamp IS NOT NULL AND v.timestamp >= pfph.edit_timestamp))))", array($thread_id, $thread_id, $user_id));
        $rows = $this->course_db->rows();
        if(empty($rows)){
            $rows = array();
        }
        return $rows;
    }

    public function createThread($user, $title, $content, $anon, $prof_pinned, $status, $hasAttachment, $categories_ids){
>>>>>>> 2db2b11c

        $this->course_db->beginTransaction();

        try {
        //insert data
        $this->course_db->query("INSERT INTO threads (title, created_by, pinned, status, deleted, merged_thread_id, merged_post_id, is_visible,lock_thread_date) VALUES (?, ?, ?, ?, ?, ?, ?, ?,?)", array($title, $user, $prof_pinned, $status, 0, -1, -1, true, $lock_thread_date));

        //retrieve generated thread_id
        $this->course_db->query("SELECT MAX(id) as max_id from threads where title=? and created_by=?", array($title, $user));
        } catch(DatabaseException $dbException) {
            $this->course_db->rollback();
        }

        //Max id will be the most recent post
        $id = $this->course_db->rows()[0]["max_id"];
        foreach ($categories_ids as $category_id) {
            $this->course_db->query("INSERT INTO thread_categories (thread_id, category_id) VALUES (?, ?)", array($id, $category_id));
        }

        $post_id = $this->createPost($user, $content, $id, $anon, 0, true, $hasAttachment);

        $this->course_db->commit();

        return array("thread_id" => $id, "post_id" => $post_id);
    }

    public function getThreadsBefore($timestamp, $page) {
        // TODO: Handle request page wise
        $this->course_db->query("SELECT t.id as id, title from threads t JOIN posts p on p.thread_id = t.id and parent_id = -1 WHERE timestamp < ? and t.deleted = false", array($timestamp));
        return $this->course_db->rows();
    }

    public function getThread($thread_id) {
        $this->course_db->query("SELECT * from threads where id = ?", array($thread_id));
        return $this->course_db->rows();
    }

    public function getThreadTitle($thread_id){
        $this->course_db->query("SELECT title FROM threads where id=?", array($thread_id));
        return $this->course_db->rows()[0];
    }

    public function setAnnouncement($thread_id, $onOff){
        $this->course_db->query("UPDATE threads SET pinned = ? WHERE id = ?", array($onOff, $thread_id));
    }

    public function addPinnedThread($user_id, $thread_id, $added){
        if($added) {
            $this->course_db->query("INSERT INTO student_favorites(user_id, thread_id) VALUES (?,?)", array($user_id, $thread_id));
        } else {
            $this->course_db->query("DELETE FROM student_favorites where user_id=? and thread_id=?", array($user_id, $thread_id));
        }
    }

    public function loadPinnedThreads($user_id){
        $this->course_db->query("SELECT * FROM student_favorites WHERE user_id = ?", array($user_id));
        $rows = $this->course_db->rows();
        $favorite_threads = array();
        foreach ($rows as $row) {
            $favorite_threads[] = $row['thread_id'];
        }
        return $favorite_threads;
    }

    private function findChildren($post_id, $thread_id, &$children, $get_deleted = false){
        $query_delete = $get_deleted?"true":"deleted = false";
        $this->course_db->query("SELECT id from posts where {$query_delete} and parent_id=?", array($post_id));
        $row = $this->course_db->rows();
        for($i = 0; $i < count($row); $i++){
            $child_id = $row[$i]["id"];
            array_push($children, $child_id);
            $this->findChildren($child_id, $thread_id, $children, $get_deleted);
        }
    }

    public function searchThreads($searchQuery){
    	$this->course_db->query("SELECT post_content, p_id, p_author, thread_id, thread_title, author, pin, anonymous, timestamp_post FROM (SELECT t.id as thread_id, t.title as thread_title, p.id as p_id, t.created_by as author, t.pinned as pin, p.timestamp as timestamp_post, p.content as post_content, p.anonymous, p.author_user_id as p_author, to_tsvector(p.content) || to_tsvector(t.title) as document from posts p, threads t JOIN (SELECT thread_id, timestamp from posts where parent_id = -1) p2 ON p2.thread_id = t.id where t.id = p.thread_id and p.deleted=false and t.deleted=false) p_doc where p_doc.document @@ plainto_tsquery(:q) ORDER BY timestamp_post DESC", array(':q' => $searchQuery));
    	return $this->course_db->rows();
    }

    public function threadExists(){
		$this->course_db->query("SELECT id from threads where deleted = false LIMIT 1");
		return count($this->course_db->rows()) == 1;
    }

    public function visitThread($current_user, $thread_id){
        $this->course_db->query("INSERT INTO viewed_responses(thread_id,user_id,timestamp) VALUES(?, ?, current_timestamp) ON CONFLICT (thread_id, user_id) DO UPDATE SET timestamp = current_timestamp", array($thread_id, $current_user));
    }
    /**
     * Set delete status for given post and all descendant
     *
     * If delete status of the first post in a thread is changed, it will also update thread delete status
     *
     * @param integer $post_id
     * @param integer $thread_id
     * @param integer(0/1) $newStatus - 1 implies deletion and 0 as undeletion
     * @return boolean - Is first post of thread
     */
    public function setDeletePostStatus($post_id, $thread_id, $newStatus){
        $this->course_db->query("SELECT parent_id from posts where id=?", array($post_id));
        $parent_id = $this->course_db->rows()[0]["parent_id"];
        $children = array($post_id);
        $get_deleted = ($newStatus?false:true);
        $this->findChildren($post_id, $thread_id, $children, $get_deleted);

        if(!$newStatus) {
            // On undelete, parent post must have deleted = false
            if($parent_id!=-1) {
                if($this->getPost($parent_id)['deleted']) {
                    return null;
                }
            }
        }
        if($parent_id == -1){
            $this->course_db->query("UPDATE threads SET deleted = ? WHERE id = ?", array($newStatus, $thread_id));
            $this->course_db->query("UPDATE posts SET deleted = ? WHERE thread_id = ?", array($newStatus, $thread_id));
            return true;
        } else {
            foreach($children as $post_id){
                $this->course_db->query("UPDATE posts SET deleted = ? WHERE id = ?", array($newStatus, $post_id));
            }
        } return false;
    }

    public function getParentPostId($child_id) {
        $this->course_db->query("SELECT parent_id from posts where id = ?", array($child_id));
        return $this->course_db->rows()[0]['parent_id'];
    }

    public function editPost($original_creator, $user, $post_id, $content, $anon){
        try {
            // Before making any edit to $post_id, forum_posts_history will not have any corresponding entry
            // forum_posts_history will store all history state of the post(if edited at any point of time)
            $this->course_db->beginTransaction();
            // Insert first version of post during first edit
            $this->course_db->query("INSERT INTO forum_posts_history(post_id, edit_author, content, edit_timestamp) SELECT id, author_user_id, content, timestamp FROM posts WHERE id = ? AND NOT EXISTS (SELECT 1 FROM forum_posts_history WHERE post_id = ?)", array($post_id, $post_id));
            // Update current post
            $this->course_db->query("UPDATE posts SET content =  ?, anonymous = ? where id = ?", array($content, $anon, $post_id));
            // Insert latest version of post into forum_posts_history
            $this->course_db->query("INSERT INTO forum_posts_history(post_id, edit_author, content, edit_timestamp) SELECT id, ?, content, current_timestamp FROM posts WHERE id = ?", array($user, $post_id));
            $this->course_db->query("UPDATE notifications SET content = substring(content from '.+?(?=from)') || 'from ' || ? where metadata::json->>1 = ? and metadata::json->>2 = ?", array(Utils::getDisplayNameForum($anon, $this->getDisplayUserInfoFromUserId($original_creator)), $this->getParentPostId($post_id), $post_id));
            $this->course_db->commit();
        } catch(DatabaseException $dbException) {
            $this->course_db->rollback();
            return false;
        } return true;
    }

    public function editThread($thread_id, $thread_title, $categories_ids, $status, $lock_thread_date) {
        try {
            $this->course_db->beginTransaction();
            $this->course_db->query("UPDATE threads SET title = ?, status = ?,lock_thread_date = ? WHERE id = ?", array($thread_title, $status,$lock_thread_date, $thread_id));
            $this->course_db->query("DELETE FROM thread_categories WHERE thread_id = ?", array($thread_id));
            foreach ($categories_ids as $category_id) {
                $this->course_db->query("INSERT INTO thread_categories (thread_id, category_id) VALUES (?, ?)", array($thread_id, $category_id));
            }
            $this->course_db->commit();
        } catch(DatabaseException $dbException) {
            $this->course_db->rollback();
            return false;
        } return true;
    }

    /**
     * @param User $user
     * @param string $semester
     * @param string $course
     */
    public function insertCourseUser(User $user, $semester, $course) {
        throw new NotImplementedException();
    }

    /**
     * @param User $user
     * @param string $semester
     * @param string $course
     */
    public function updateUser(User $user, $semester=null, $course=null) {
        throw new NotImplementedException();
    }

    /**
     * @param string    $user_id
     * @param integer   $user_group
     * @param integer[] $sections
     */
    public function updateGradingRegistration($user_id, $user_group, $sections) {
        $this->course_db->query("DELETE FROM grading_registration WHERE user_id=?", array($user_id));
        if ($user_group < 4) {
            foreach ($sections as $section) {
                $this->course_db->query("
    INSERT INTO grading_registration (user_id, sections_registration_id) VALUES(?, ?)", array($user_id, $section));
            }
        }
    }

    /**
     * Gets the group that the user is in for a given class (used on homepage)
     *
     * Classes are distinct for each semester *and* course
     *
     * @param string $semester - class's working semester
     * @param string $course_name - class's course name
     * @param string $user_id - user id to be searched for
     * @return integer - group number of user in the given class
     */
    public function getGroupForUserInClass($semester, $course_name, $user_id) {
        $this->submitty_db->query("SELECT user_group FROM courses_users WHERE user_id = ? AND course = ? AND semester = ?", array($user_id, $course_name, $semester));
        return intval($this->submitty_db->row()['user_group']);
    }

    /**
     * Gets whether a gradeable exists already
     *
     * @param $g_id the gradeable id to check for
     *
     * @return bool
     */
    public function existsGradeable($g_id) {
        $this->course_db->query('SELECT EXISTS (SELECT g_id FROM gradeable WHERE g_id= ?)', array($g_id));
        return $this->course_db->row()['exists'] ?? false; // This shouldn't happen, but let's assume false
    }


    public function getGradeableVersionHasAutogradingResults($g_id, $version, $user_id, $team_id) {
        $query = "SELECT * FROM electronic_gradeable_data WHERE g_id=? AND g_version=? AND ";
        if($user_id === null) {
            $query .= "team_id=?";
            $params = [$g_id, $version, $team_id];
        }
        else {
            $query .= "user_id=?";
            $params = [$g_id, $version, $user_id];
        }
        $this->course_db->query($query, $params);
        return count($this->course_db->rows()) > 0 && $this->course_db->rows()[0]['autograding_complete'] === true;
    }

    protected function createParamaterList($len) {
        return '(' . implode(',', array_fill(0, $len, '?')) . ')';
    }


    // Moved from class LateDaysCalculation on port from TAGrading server.  May want to incorporate late day information into gradeable object rather than having a separate query
    public function getLateDayUpdates($user_id) {
        if($user_id != null) {
            $query = "SELECT * FROM late_days WHERE user_id";
            if (is_array($user_id)) {
                $query .= ' IN ' . $this->createParamaterList(count($user_id));
                $params = $user_id;
            }
            else {
                $query .= '=?';
                $params = array($user_id);
            }
            $query .= ' ORDER BY since_timestamp';
            $this->course_db->query($query, $params);
        }
        else {
            $this->course_db->query("SELECT * FROM late_days");
        }
        // Parse the date-times
        return array_map(function ($arr)  {
            $arr['since_timestamp'] = DateUtils::parseDateTime($arr['since_timestamp'], $this->core->getConfig()->getTimezone());
            return $arr;
        }, $this->course_db->rows());
    }

    public function getLateDayInformation($user_id) {
        throw new NotImplementedException();
    }

    public function getUsersByRegistrationSections($sections, $orderBy="registration_section") {
        $return = array();
        if (count($sections) > 0) {
        	$orderBy = str_replace("registration_section","SUBSTRING(registration_section, '^[^0-9]*'), COALESCE(SUBSTRING(registration_section, '[0-9]+')::INT, -1), SUBSTRING(registration_section, '[^0-9]*$')",$orderBy);
            $values = $this->createParamaterList(count($sections));
            $this->course_db->query("SELECT * FROM users AS u WHERE registration_section IN {$values} ORDER BY {$orderBy}", $sections);
            foreach ($this->course_db->rows() as $row) {
                $return[] = new User($this->core, $row);
            }
        }
        return $return;
    }

    public function getUsersInNullSection($orderBy="user_id"){
      $return = array();
      $this->course_db->query("SELECT * FROM users AS u WHERE registration_section IS NULL ORDER BY {$orderBy}");
      foreach ($this->course_db->rows() as $row) {
        $return[] = new User($this->core, $row);
      }
      return $return;
    }

    public function getTotalUserCountByGradingSections($sections, $section_key) {
        $return = array();
        $params = array();
        $where = "";
        if (count($sections) > 0) {
            $where = "WHERE {$section_key} IN " . $this->createParamaterList(count($sections));
            $params = $sections;
        }
        if ($section_key === 'registration_section') {
            $orderby = "SUBSTRING({$section_key}, '^[^0-9]*'), COALESCE(SUBSTRING({$section_key}, '[0-9]+')::INT, -1), SUBSTRING({$section_key}, '[^0-9]*$')";
        }
        else {
            $orderby = $section_key;
        }
        $this->course_db->query("
SELECT count(*) as cnt, {$section_key}
FROM users
{$where}
GROUP BY {$section_key}
ORDER BY {$orderby}", $params);
        foreach ($this->course_db->rows() as $row) {
            if ($row[$section_key] === null) {
                $row[$section_key] = "NULL";
            }
            $return[$row[$section_key]] = intval($row['cnt']);
        }
        return $return;
    }

    public function getTotalSubmittedUserCountByGradingSections($g_id, $sections, $section_key) {
        $return = array();
        $params = array($g_id);
        $where = "";
        if (count($sections) > 0) {
            // Expand out where clause
            $sections_keys = array_values($sections);
            $placeholders = $this->createParamaterList(count($sections_keys));
            $where = "WHERE {$section_key} IN {$placeholders}";
            $params = array_merge($params, $sections_keys);
        }
        if ($section_key === 'registration_section') {
            $orderby = "SUBSTRING({$section_key}, '^[^0-9]*'), COALESCE(SUBSTRING({$section_key}, '[0-9]+')::INT, -1), SUBSTRING({$section_key}, '[^0-9]*$')";
        }
        else {
            $orderby = $section_key;
        }
        $this->course_db->query("
SELECT count(*) as cnt, {$section_key}
FROM users
INNER JOIN electronic_gradeable_version
ON
users.user_id = electronic_gradeable_version.user_id
AND users.". $section_key . " IS NOT NULL
AND electronic_gradeable_version.active_version>0
AND electronic_gradeable_version.g_id=?
{$where}
GROUP BY {$section_key}
ORDER BY {$orderby}", $params);

        foreach ($this->course_db->rows() as $row) {
            $return[$row[$section_key]] = intval($row['cnt']);
        }

        return $return;
    }

    public function getTotalSubmittedTeamCountByGradingSections($g_id, $sections, $section_key) {
        $return = array();
        $params = array($g_id);
        $where = "";
        if (count($sections) > 0) {
            // Expand out where clause
            $sections_keys = array_values($sections);
            $placeholders = $this->createParamaterList(count($sections_keys));
            $where = "WHERE {$section_key} IN {$placeholders}";
            $params = array_merge($params, $sections_keys);
        }
        if ($section_key === 'registration_section') {
            $orderby = "SUBSTRING({$section_key}, '^[^0-9]*'), COALESCE(SUBSTRING({$section_key}, '[0-9]+')::INT, -1), SUBSTRING({$section_key}, '[^0-9]*$')";
        }
        else {
            $orderby = $section_key;
        }
        $this->course_db->query("
            SELECT COUNT(*) as cnt, {$section_key}
            FROM gradeable_teams
            INNER JOIN electronic_gradeable_version
                    ON gradeable_teams.team_id = electronic_gradeable_version.team_id
                   AND gradeable_teams.{$section_key} IS NOT NULL
                   AND electronic_gradeable_version.active_version>0
                   AND electronic_gradeable_version.g_id=?
            {$where}
            GROUP BY {$section_key}
            ORDER BY {$orderby}
        ", $params);

        foreach ($this->course_db->rows() as $row) {
            $return[$row[$section_key]] = intval($row['cnt']);
        }

        return $return;
    }

    /**
     * Get an array of Teams for a Gradeable matching the given registration sections
     * @param string $g_id
     * @param array $sections
     * @param string $orderBy
     * @return Team[]
     */
    public function getTeamsByGradeableAndRegistrationSections($g_id, $sections, $orderBy="registration_section") {
        throw new NotImplementedException();
    }

    /**
     * Get an array of Teams for a Gradeable matching the given rotating sections
     * @param string $g_id
     * @param array $sections
     * @param string $orderBy
     * @return Team[]
     */
    public function getTeamsByGradeableAndRotatingSections($g_id, $sections, $orderBy="rotating_section") {
        throw new NotImplementedException();
    }

    public function getTotalComponentCount($g_id) {
        $this->course_db->query("SELECT count(*) AS cnt FROM gradeable_component WHERE g_id=?", array($g_id));
        return intval($this->course_db->row()['cnt']);
    }

    public function getGradedComponentsCountByGradingSections($g_id, $sections, $section_key, $is_team) {
         $u_or_t="u";
        $users_or_teams="users";
        $user_or_team_id="user_id";
        if($is_team){
            $u_or_t="t";
            $users_or_teams="gradeable_teams";
            $user_or_team_id="team_id";
        }
        $return = array();
        $params = array($g_id);
        $where = "";
        if (count($sections) > 0) {
            $where = "WHERE {$section_key} IN " . $this->createParamaterList(count($sections));
            $params = array_merge($params, $sections);
        }
        $this->course_db->query("
SELECT {$u_or_t}.{$section_key}, count({$u_or_t}.*) as cnt
FROM {$users_or_teams} AS {$u_or_t}
INNER JOIN (
  SELECT * FROM gradeable_data AS gd
  LEFT JOIN (
  gradeable_component_data AS gcd
  INNER JOIN gradeable_component AS gc ON gc.gc_id = gcd.gc_id AND gc.gc_is_peer = {$this->course_db->convertBoolean(false)}
  )AS gcd ON gcd.gd_id = gd.gd_id WHERE gcd.g_id=?
) AS gd ON {$u_or_t}.{$user_or_team_id} = gd.gd_{$user_or_team_id}
{$where}
GROUP BY {$u_or_t}.{$section_key}
ORDER BY {$u_or_t}.{$section_key}", $params);
        foreach ($this->course_db->rows() as $row) {
            if ($row[$section_key] === null) {
                $row[$section_key] = "NULL";
            }
            $return[$row[$section_key]] = intval($row['cnt']);
        }
        return $return;
    }

    public function getAverageComponentScores($g_id, $section_key, $is_team) {
        $u_or_t="u";
        $users_or_teams="users";
        $user_or_team_id="user_id";
        if($is_team){
            $u_or_t="t";
            $users_or_teams="gradeable_teams";
            $user_or_team_id="team_id";
        }
        $return = array();
        $this->course_db->query("
SELECT gc_id, gc_title, gc_max_value, gc_is_peer, gc_order, round(AVG(comp_score),2) AS avg_comp_score, round(stddev_pop(comp_score),2) AS std_dev, COUNT(*) FROM(
  SELECT gc_id, gc_title, gc_max_value, gc_is_peer, gc_order,
  CASE WHEN (gc_default + sum_points + gcd_score) > gc_upper_clamp THEN gc_upper_clamp
  WHEN (gc_default + sum_points + gcd_score) < gc_lower_clamp THEN gc_lower_clamp
  ELSE (gc_default + sum_points + gcd_score) END AS comp_score FROM(
    SELECT gcd.gc_id, gd.gd_{$user_or_team_id}, egv.{$user_or_team_id}, gc_title, gc_max_value, gc_is_peer, gc_order, gc_lower_clamp, gc_default, gc_upper_clamp,
    CASE WHEN sum_points IS NULL THEN 0 ELSE sum_points END AS sum_points, gcd_score
    FROM gradeable_component_data AS gcd
    LEFT JOIN gradeable_component AS gc ON gcd.gc_id=gc.gc_id
    LEFT JOIN(
      SELECT SUM(gcm_points) AS sum_points, gcmd.gc_id, gcmd.gd_id
      FROM gradeable_component_mark_data AS gcmd
      LEFT JOIN gradeable_component_mark AS gcm ON gcmd.gcm_id=gcm.gcm_id AND gcmd.gc_id=gcm.gc_id
      GROUP BY gcmd.gc_id, gcmd.gd_id
      )AS marks
    ON gcd.gc_id=marks.gc_id AND gcd.gd_id=marks.gd_id
    LEFT JOIN(
      SELECT gd.gd_{$user_or_team_id}, gd.gd_id
      FROM gradeable_data AS gd
      WHERE gd.g_id=?
    ) AS gd ON gcd.gd_id=gd.gd_id
    INNER JOIN(
      SELECT {$u_or_t}.{$user_or_team_id}, {$u_or_t}.{$section_key}
      FROM {$users_or_teams} AS {$u_or_t}
      WHERE {$u_or_t}.{$section_key} IS NOT NULL
    ) AS {$u_or_t} ON gd.gd_{$user_or_team_id}={$u_or_t}.{$user_or_team_id}
    INNER JOIN(
      SELECT egv.{$user_or_team_id}, egv.active_version
      FROM electronic_gradeable_version AS egv
      WHERE egv.g_id=? AND egv.active_version>0
    ) AS egv ON egv.{$user_or_team_id}={$u_or_t}.{$user_or_team_id}
    WHERE g_id=?
  )AS parts_of_comp
)AS comp
GROUP BY gc_id, gc_title, gc_max_value, gc_is_peer, gc_order
ORDER BY gc_order
        ", array($g_id, $g_id, $g_id));
        foreach ($this->course_db->rows() as $row) {
            $return[] = new SimpleStat($this->core, $row);
        }
        return $return;
    }
    public function getAverageAutogradedScores($g_id, $section_key, $is_team) {
        $u_or_t="u";
        $users_or_teams="users";
        $user_or_team_id="user_id";
        if($is_team){
            $u_or_t="t";
            $users_or_teams="gradeable_teams";
            $user_or_team_id="team_id";
        }
        $this->course_db->query("
SELECT round((AVG(score)),2) AS avg_score, round(stddev_pop(score), 2) AS std_dev, 0 AS max, COUNT(*) FROM(
   SELECT * FROM (
      SELECT (egd.autograding_non_hidden_non_extra_credit + egd.autograding_non_hidden_extra_credit + egd.autograding_hidden_non_extra_credit + egd.autograding_hidden_extra_credit) AS score
      FROM electronic_gradeable_data AS egd
      INNER JOIN (
          SELECT {$user_or_team_id}, {$section_key} FROM {$users_or_teams}
      ) AS {$u_or_t}
      ON {$u_or_t}.{$user_or_team_id} = egd.{$user_or_team_id}
      INNER JOIN (
          SELECT g_id, {$user_or_team_id}, active_version FROM electronic_gradeable_version AS egv
          WHERE active_version > 0
      ) AS egv
      ON egd.g_id=egv.g_id AND egd.{$user_or_team_id}=egv.{$user_or_team_id} AND egd.g_version=egv.active_version
      WHERE egd.g_id=? AND {$u_or_t}.{$section_key} IS NOT NULL
   )g
) as individual;
          ", array($g_id));
        if(count($this->course_db->rows()) == 0){
          echo("why");
          return;
        }
        return new SimpleStat($this->core, $this->course_db->rows()[0]);
    }
    public function getAverageForGradeable($g_id, $section_key, $is_team) {
        $u_or_t="u";
        $users_or_teams="users";
        $user_or_team_id="user_id";
        if($is_team){
            $u_or_t="t";
            $users_or_teams="gradeable_teams";
            $user_or_team_id="team_id";
        }
        $this->course_db->query("
SELECT COUNT(*) from gradeable_component where g_id=?
          ", array($g_id));
        $count = $this->course_db->rows()[0][0];
        $this->course_db->query("
SELECT round((AVG(g_score) + AVG(autograding)),2) AS avg_score, round(stddev_pop(g_score),2) AS std_dev, round(AVG(max),2) AS max, COUNT(*) FROM(
  SELECT * FROM(
    SELECT gd_id, SUM(comp_score) AS g_score, SUM(gc_max_value) AS max, COUNT(comp.*), autograding FROM(
      SELECT  gd_id, gc_title, gc_max_value, gc_is_peer, gc_order, autograding,
      CASE WHEN (gc_default + sum_points + gcd_score) > gc_upper_clamp THEN gc_upper_clamp
      WHEN (gc_default + sum_points + gcd_score) < gc_lower_clamp THEN gc_lower_clamp
      ELSE (gc_default + sum_points + gcd_score) END AS comp_score FROM(
        SELECT gcd.gd_id, gc_title, gc_max_value, gc_is_peer, gc_order, gc_lower_clamp, gc_default, gc_upper_clamp,
        CASE WHEN sum_points IS NULL THEN 0 ELSE sum_points END AS sum_points, gcd_score, CASE WHEN autograding IS NULL THEN 0 ELSE autograding END AS autograding
        FROM gradeable_component_data AS gcd
        LEFT JOIN gradeable_component AS gc ON gcd.gc_id=gc.gc_id
        LEFT JOIN(
          SELECT SUM(gcm_points) AS sum_points, gcmd.gc_id, gcmd.gd_id
          FROM gradeable_component_mark_data AS gcmd
          LEFT JOIN gradeable_component_mark AS gcm ON gcmd.gcm_id=gcm.gcm_id AND gcmd.gc_id=gcm.gc_id
          GROUP BY gcmd.gc_id, gcmd.gd_id
          )AS marks
        ON gcd.gc_id=marks.gc_id AND gcd.gd_id=marks.gd_id
        LEFT JOIN gradeable_data AS gd ON gd.gd_id=gcd.gd_id
        LEFT JOIN (
          SELECT egd.g_id, egd.{$user_or_team_id}, (autograding_non_hidden_non_extra_credit + autograding_non_hidden_extra_credit + autograding_hidden_non_extra_credit + autograding_hidden_extra_credit) AS autograding
          FROM electronic_gradeable_version AS egv
          LEFT JOIN electronic_gradeable_data AS egd ON egv.g_id=egd.g_id AND egv.{$user_or_team_id}=egd.{$user_or_team_id} AND active_version=g_version AND active_version>0
          )AS auto
        ON gd.g_id=auto.g_id AND gd_{$user_or_team_id}=auto.{$user_or_team_id}
        INNER JOIN {$users_or_teams} AS {$u_or_t} ON {$u_or_t}.{$user_or_team_id} = auto.{$user_or_team_id}
        WHERE gc.g_id=? AND {$u_or_t}.{$section_key} IS NOT NULL
      )AS parts_of_comp
    )AS comp
    GROUP BY gd_id, autograding
  )g WHERE count=?
)AS individual
          ", array($g_id, $count));
        if(count($this->course_db->rows()) == 0){
          echo("why");
          return;
        }
        return new SimpleStat($this->core, $this->course_db->rows()[0]);
    }

    public function getNumUsersWhoViewedGradeBySections($gradeable, $sections) {
        $table = $gradeable->isTeamAssignment() ? 'gradeable_teams' : 'users';
        $grade_type = $gradeable->isGradeByRegistration() ? 'registration' : 'rotating';
        $type = $gradeable->isTeamAssignment() ? 'team' : 'user';

        $params = array($gradeable->getId());

        $sections_query = "";
        if (count($sections) > 0) {
            $sections_query= "{$grade_type}_section IN " . $this->createParamaterList(count($sections));
            $params = array_merge($sections, $params);
        }

        $this->course_db->query("
            SELECT COUNT(*) as cnt
            FROM gradeable_data AS gd
            INNER JOIN (
                SELECT u.{$type}_id, u.{$grade_type}_section FROM {$table} AS u
                WHERE u.{$sections_query}
            ) AS u
            ON gd.gd_{$type}_id=u.{$type}_id
            WHERE gd.g_id = ? AND gd.gd_user_viewed_date IS NOT NULL
        ", $params);

        return intval($this->course_db->row()['cnt']);
    }

    public function getNumUsersGraded($g_id) {
        $this->course_db->query("
SELECT COUNT(*) as cnt FROM gradeable_data
WHERE g_id = ?", array($g_id));

        return intval($this->course_db->row()['cnt']);
    }

    //gets ids of students with non null registration section and null rotating section
    public function getRegisteredUsersWithNoRotatingSection(){
       $this->course_db->query("
SELECT user_id
FROM users AS u
WHERE registration_section IS NOT NULL
AND rotating_section IS NULL;");

       return $this->course_db->rows();
    }

    //gets ids of students with non null rotating section and null registration section
    public function getUnregisteredStudentsWithRotatingSection(){
    $this->course_db->query("
SELECT user_id
FROM users AS u
WHERE registration_section IS NULL
AND rotating_section IS NOT NULL;");

       return $this->course_db->rows();
    }

    public function getGradersForRegistrationSections($sections) {
        $return = array();
        $params = array();
        $where = "";
        if (count($sections) > 0) {
            $where = "WHERE sections_registration_id IN " . $this->createParamaterList(count($sections));
            $params = $sections;
        }
        $this->course_db->query("
SELECT g.*, u.*
FROM grading_registration AS g
LEFT JOIN (
  SELECT *
  FROM users
) AS u ON u.user_id = g.user_id
{$where}
ORDER BY SUBSTRING(g.sections_registration_id, '^[^0-9]*'), COALESCE(SUBSTRING(g.sections_registration_id, '[0-9]+')::INT, -1), SUBSTRING(g.sections_registration_id, '[^0-9]*$'), g.user_id", $params);
        $user_store = array();
        foreach ($this->course_db->rows() as $row) {
            if ($row['sections_registration_id'] === null) {
                $row['sections_registration_id'] = "NULL";
            }

            if (!isset($return[$row['sections_registration_id']])) {
                $return[$row['sections_registration_id']] = array();
            }

            if (!isset($user_store[$row['user_id']])) {
                $user_store[$row['user_id']] = new User($this->core, $row);
            }
            $return[$row['sections_registration_id']][] = $user_store[$row['user_id']];
        }
        return $return;
    }

    public function getGradersForRotatingSections($g_id, $sections) {
        $return = array();
        $params = array($g_id);
        $where = "";
        if (count($sections) > 0) {
            $where = " AND sections_rotating_id IN " . $this->createParamaterList(count($sections));
            $params = array_merge($params, $sections);
        }
        $this->course_db->query("
SELECT g.*, u.*
FROM grading_rotating AS g
LEFT JOIN (
  SELECT *
  FROM users
) AS u ON u.user_id = g.user_id
WHERE g.g_id=? {$where}
ORDER BY g.sections_rotating_id, g.user_id", $params);
        $user_store = array();
        foreach ($this->course_db->rows() as $row) {
            if ($row['sections_rotating_id'] === null) {
                $row['sections_rotating_id'] = "NULL";
            }
            if (!isset($return[$row['sections_rotating_id']])) {
                $return[$row['sections_rotating_id']] = array();
            }

            if (!isset($user_store[$row['user_id']])) {
                $user_store[$row['user_id']] = new User($this->core, $row);
            }
            $return[$row['sections_rotating_id']][] = $user_store[$row['user_id']];
        }
        return $return;
    }

    public function getRotatingSectionsForGradeableAndUser($g_id, $user_id = null) {
        $params = [$g_id];
        $where = "";
        if ($user_id !== null) {
            $params[] = $user_id;
            $where = " AND user_id=?";
        }
        $this->course_db->query("
            SELECT sections_rotating_id
            FROM grading_rotating
            WHERE g_id=? {$where}", $params);
        $return = array();
        foreach ($this->course_db->rows() as $row) {
            $return[] = $row['sections_rotating_id'];
        }
        return $return;
    }

    public function getUsersByRotatingSections($sections, $orderBy="rotating_section") {
        $return = array();
        if (count($sections) > 0) {
            $placeholders = $this->createParamaterList(count($sections));
            $this->course_db->query("SELECT * FROM users AS u WHERE rotating_section IN {$placeholders} ORDER BY {$orderBy}", $sections);
            foreach ($this->course_db->rows() as $row) {
                $return[] = new User($this->core, $row);
            }
        }
        return $return;
    }

    /**
     * Gets all registration sections from the sections_registration table

     * @return array
     */
    public function getRegistrationSections() {
        $this->course_db->query("SELECT * FROM sections_registration ORDER BY SUBSTRING(sections_registration_id, '^[^0-9]*'), COALESCE(SUBSTRING(sections_registration_id, '[0-9]+')::INT, -1), SUBSTRING(sections_registration_id, '[^0-9]*$') ");
        return $this->course_db->rows();
    }

    /**
     * Gets all rotating sections from the sections_rotating table
     *
     * @return array
     */
    public function getRotatingSections() {
        $this->course_db->query("SELECT * FROM sections_rotating ORDER BY sections_rotating_id");
        return $this->course_db->rows();
    }

    /**
     * Gets all the gradeable IDs of the rotating sections
     *
     * @return array
     */
    public function getRotatingSectionsGradeableIDS() {
        $this->course_db->query("SELECT g_id FROM gradeable WHERE g_grade_by_registration = {$this->course_db->convertBoolean(false)} ORDER BY g_grade_start_date ASC");
        return $this->course_db->rows();
    }

    /**
     * Get gradeables graded by rotating section in the past and the sections each grader graded
     *
     * @return array
     */
    public function getGradeablesPastAndSection() {
        throw new NotImplementedException();
    }

    /**
     * Returns the count of all users in rotating sections that are in a non-null registration section. These are
     * generally students who have late added a course and have been automatically added to the course, but this
     * was done after rotating sections had already been set-up.
     *
     * @return array
     */
    public function getCountUsersRotatingSections() {
        $this->course_db->query("
SELECT rotating_section, count(*) as count
FROM users
WHERE registration_section IS NOT NULL
GROUP BY rotating_section
ORDER BY rotating_section");
        return $this->course_db->rows();
    }

    /**
     * Gets rotating sections of each grader for a gradeable
     * @param $gradeable_id
     * @return array An array (indexed by user id) of arrays of section numbers
     */
    public function getRotatingSectionsByGrader($gradeable_id) {
        throw new NotImplementedException();
    }

    public function getGradersByUserType() {
        $this->course_db->query(
            "SELECT user_firstname, user_lastname, user_id, user_group FROM users WHERE user_group < 4 ORDER BY user_group, user_id ASC");
        $users = [];

        foreach ($this->course_db->rows() as $row) {
            $users[$row['user_group']][] = [$row['user_id'], $row['user_firstname'], $row['user_lastname']];
        }
        return $users;
    }

    /**
     * Returns the count of all users that are in a rotating section, but are not in an assigned registration section.
     * These are generally students who have dropped the course and have not yet been removed from a rotating
     * section.
     *
     * @return array
     */
    public function getCountNullUsersRotatingSections() {
        $this->course_db->query("
SELECT rotating_section, count(*) as count
FROM users
WHERE registration_section IS NULL
GROUP BY rotating_section
ORDER BY rotating_section");
        return $this->course_db->rows();
    }

    public function getRegisteredUserIdsWithNullRotating() {
        $this->course_db->query("
SELECT user_id
FROM users
WHERE rotating_section IS NULL AND registration_section IS NOT NULL
ORDER BY user_id ASC");
        return array_map(function($elem) { return $elem['user_id']; }, $this->course_db->rows());
    }

    public function getRegisteredUserIds() {
        $this->course_db->query("
SELECT user_id
FROM users
WHERE registration_section IS NOT NULL
ORDER BY user_id ASC");
        return array_map(function($elem) { return $elem['user_id']; }, $this->course_db->rows());
    }

    /**
     * Get all team ids for all gradeables
     * @return string[][] Map of gradeable_id => [ team ids ]
     */
    public function getTeamIdsAllGradeables() {
        $this->course_db->query("SELECT team_id, g_id FROM gradeable_teams");

        $gradeable_ids = [];
        $rows = $this->course_db->rows();
        foreach ($rows as $row) {
            $g_id = $row['g_id'];
            $team_id = $row['team_id'];
            if (!array_key_exists($g_id, $gradeable_ids)) {
                $gradeable_ids[$g_id] = [];
            }
            $gradeable_ids[$g_id][] = $team_id;
        }
        return $gradeable_ids;
    }

    /**
     * Get all team ids for all gradeables where the teams are in rotating section NULL
     * @return string[][] Map of gradeable_id => [ team ids ]
     */
    public function getTeamIdsWithNullRotating() {
        $this->course_db->query("SELECT team_id, g_id FROM gradeable_teams WHERE rotating_section IS NULL");

        $gradeable_ids = [];
        $rows = $this->course_db->rows();
        foreach ($rows as $row) {
            $g_id = $row['g_id'];
            $team_id = $row['team_id'];
            if (!array_key_exists($g_id, $gradeable_ids)) {
                $gradeable_ids[$g_id] = [];
            }
            $gradeable_ids[$g_id][] = $team_id;
        }
        return $gradeable_ids;
    }

    public function setAllUsersRotatingSectionNull() {
        $this->course_db->query("UPDATE users SET rotating_section=NULL");
    }

    public function setNonRegisteredUsersRotatingSectionNull() {
        $this->course_db->query("UPDATE users SET rotating_section=NULL WHERE registration_section IS NULL");
    }

    public function deleteAllRotatingSections() {
        $this->course_db->query("DELETE FROM sections_rotating");
    }

    public function setAllTeamsRotatingSectionNull() {
        $this->course_db->query("UPDATE gradeable_teams SET rotating_section=NULL");
    }

    public function getMaxRotatingSection() {
        $this->course_db->query("SELECT MAX(sections_rotating_id) as max FROM sections_rotating");
        $row = $this->course_db->row();
        return $row['max'];
    }

    public function getNumberRotatingSections() {
        $this->course_db->query("SELECT COUNT(*) AS cnt FROM sections_rotating");
        return $this->course_db->row()['cnt'];
    }

    public function insertNewRotatingSection($section) {
        $this->course_db->query("INSERT INTO sections_rotating (sections_rotating_id) VALUES(?)", array($section));
    }

    public function insertNewRegistrationSection($section) {
        $semester = $this->core->getConfig()->getSemester();
        $course = $this->core->getConfig()->getCourse();
        $this->submitty_db->query("INSERT INTO courses_registration_sections (semester, course, registration_section_id) VALUES (?,?,?) ON CONFLICT DO NOTHING", array($semester, $course, $section));
        return $this->submitty_db->getrowcount();
    }

    public function deleteRegistrationSection($section) {
       	$semester = $this->core->getConfig()->getSemester();
        $course = $this->core->getConfig()->getCourse();
        $this->submitty_db->query("DELETE FROM courses_registration_sections WHERE semester=? AND course=? AND registration_section_id=?", array($semester, $course, $section));
        return $this->submitty_db->getRowCount();
    }

    public function setupRotatingSections($graders, $gradeable_id) {
        $this->course_db->query("DELETE FROM grading_rotating WHERE g_id=?", array($gradeable_id));
        foreach ($graders as $grader => $sections){
            foreach($sections as $i => $section){
                $this->course_db->query("INSERT INTO grading_rotating(g_id, user_id, sections_rotating_id) VALUES(?,?,?)", array($gradeable_id ,$grader, $section));
            }
        }
    }

    public function updateUsersRotatingSection($section, $users) {
        $update_array = array_merge(array($section), $users);
        $update_string = $this->createParamaterList(count($users));
        $this->course_db->query("UPDATE users SET rotating_section=? WHERE user_id IN {$update_string}", $update_array);
    }

    /**
     * This inserts an row in the electronic_gradeable_data table for a given gradeable/user/version combination.
     * The values for the row are set to defaults (0 for numerics and NOW() for the timestamp) with the actual values
     * to be later filled in by the submitty_autograding_shipper.py and insert_database_version_data.py scripts.
     * We do it this way as we can properly deal with the
     * electronic_gradeable_version table here as the "active_version" is a concept strictly within the PHP application
     * code and the grading scripts have no concept of it. This will either update or insert the row in
     * electronic_gradeable_version for the given gradeable and student.
     *
     * @param $g_id
     * @param $user_id
     * @param $team_id
     * @param $version
     * @param $timestamp
     */
    public function insertVersionDetails($g_id, $user_id, $team_id, $version, $timestamp) {
        $this->course_db->query("
INSERT INTO electronic_gradeable_data
(g_id, user_id, team_id, g_version, autograding_non_hidden_non_extra_credit, autograding_non_hidden_extra_credit,
autograding_hidden_non_extra_credit, autograding_hidden_extra_credit, submission_time)

VALUES(?, ?, ?, ?, 0, 0, 0, 0, ?)", array($g_id, $user_id, $team_id, $version, $timestamp));
        if ($user_id === null) {
            $this->course_db->query("SELECT * FROM electronic_gradeable_version WHERE g_id=? AND team_id=?",
                array($g_id, $team_id));
        }
        else {
            $this->course_db->query("SELECT * FROM electronic_gradeable_version WHERE g_id=? AND user_id=?",
                array($g_id, $user_id));
        }
        $row = $this->course_db->row();
        if (!empty($row)) {
            $this->updateActiveVersion($g_id, $user_id, $team_id, $version);
        }
        else {
            $this->course_db->query("INSERT INTO electronic_gradeable_version (g_id, user_id, team_id, active_version) VALUES(?, ?, ?, ?)",
                array($g_id, $user_id, $team_id, $version));
        }
    }

    /**
     * Updates the row in electronic_gradeable_version table for a given gradeable and student. This function should
     * only be run directly if we know that the row exists (so when changing the active version for example) as
     * otherwise it'll throw an exception as it does not do error checking on if the row exists.
     *
     * @param $g_id
     * @param $user_id
     * @param $team_id
     * @param $version
     */
    public function updateActiveVersion($g_id, $user_id, $team_id, $version) {
        if ($user_id === null) {
            $this->course_db->query("UPDATE electronic_gradeable_version SET active_version=? WHERE g_id=? AND team_id=?",
                array($version, $g_id, $team_id));
        }
        else {
            $this->course_db->query("UPDATE electronic_gradeable_version SET active_version=? WHERE g_id=? AND user_id=?",
                array($version, $g_id, $user_id));
        }
    }


    public function getAllSectionsForGradeable($gradeable) {
         $grade_type = $gradeable->isGradeByRegistration() ? 'registration' : 'rotating';

         if ($gradeable->isGradeByRegistration()) {
             $this->course_db->query("
                 SELECT * FROM sections_registration
                 ORDER BY SUBSTRING(sections_registration_id, '^[^0-9]*'),
                 COALESCE(SUBSTRING(sections_registration_id, '[0-9]+')::INT, -1),
                 SUBSTRING(sections_registration_id, '[^0-9]*$') ");
         } else {
             $this->course_db->query("
                 SELECT * FROM sections_rotating
                 ORDER BY sections_rotating_id ");
         }

         $sections = $this->course_db->rows();
         foreach ($sections as $i => $section)
             $sections[$i] = $section["sections_{$grade_type}_id"];
         return $sections;
    }

    /**
     * Gets the ids of all submitters who received a mark
     * @param Mark $mark
     * @param User $grader
     * @param Gradeable $gradeable
     * @return string[]
     */
    public function getSubmittersWhoGotMarkBySection($mark, $grader, $gradeable) {
         // Switch the column based on gradeable team-ness
         $type = $mark->getComponent()->getGradeable()->isTeamAssignment() ? 'team' : 'user';
         $row_type = $type . "_id";

         $params = array($grader->getId(), $mark->getId());
         $table = $mark->getComponent()->getGradeable()->isTeamAssignment() ? 'gradeable_teams' : 'users';
         $grade_type = $gradeable->isGradeByRegistration() ? 'registration' : 'rotating';

         $this->course_db->query("
             SELECT u.{$type}_id
             FROM {$table} u
                 JOIN (
                     SELECT gr.sections_{$grade_type}_id
                     FROM grading_{$grade_type} AS gr
                     WHERE gr.user_id = ?
                 ) AS gr
                 ON gr.sections_{$grade_type}_id=u.{$grade_type}_section
                 JOIN (
                     SELECT gd.gd_{$type}_id, gcmd.gcm_id
                     FROM gradeable_component_mark_data AS gcmd
                         JOIN gradeable_data gd ON gd.gd_id=gcmd.gd_id
                 ) as gcmd
                 ON gcmd.gd_{$type}_id=u.{$type}_id
             WHERE gcmd.gcm_id = ?", $params);

         // Map the results into a non-associative array of team/user ids
         return array_map(function ($row) use ($row_type) {
             return $row[$row_type];
         }, $this->course_db->rows());
    }

    public function getAllSubmittersWhoGotMark($mark) {
        // Switch the column based on gradeable team-ness
        $type = $mark->getComponent()->getGradeable()->isTeamAssignment() ? 'team' : 'user';
        $row_type = "gd_" . $type . "_id";
        $this->course_db->query("
            SELECT gd.gd_{$type}_id
            FROM gradeable_component_mark_data gcmd
              JOIN gradeable_data gd ON gd.gd_id=gcmd.gd_id
            WHERE gcm_id = ?", [$mark->getId()]);

        // Map the results into a non-associative array of team/user ids
        return array_map(function ($row) use ($row_type) {
            return $row[$row_type];
        }, $this->course_db->rows());
    }

    public function insertGradeableComponentMarkData($gd_id, $gc_id, $gcd_grader_id, GradeableComponentMark $mark) {
        $params = array($gc_id, $gd_id, $gcd_grader_id, $mark->getId());
        $this->course_db->query("
INSERT INTO gradeable_component_mark_data (gc_id, gd_id, gcd_grader_id, gcm_id)
VALUES (?, ?, ?, ?)", $params);
    }

    public function createNewGradeableComponent(GradeableComponent $component, $gradeable_id) {
        $params = array($gradeable_id, $component->getTitle(), $component->getTaComment(),
                        $component->getStudentComment(), $component->getLowerClamp(), $component->getDefault(),
                        $component->getMaxValue(), $component->getUpperClamp(),
                        $this->course_db->convertBoolean($component->getIsText()), $component->getOrder(),
                        $this->course_db->convertBoolean($component->getIsPeer()), $component->getPage());
        $this->course_db->query("
INSERT INTO gradeable_component(g_id, gc_title, gc_ta_comment, gc_student_comment, gc_lower_clamp, gc_default, gc_max_value, gc_upper_clamp,
gc_is_text, gc_order, gc_is_peer, gc_page)
VALUES(?, ?, ?, ?, ?, ?, ?, ?, ?, ?, ?, ?)", $params);
    }

    public function updateGradeableComponent(GradeableComponent $component) {
        $params = array($component->getTitle(), $component->getTaComment(), $component->getStudentComment(),
                        $component->getLowerClamp(), $component->getDefault(), $component->getMaxValue(),
                        $component->getUpperClamp(), $this->course_db->convertBoolean($component->getIsText()),
                        $component->getOrder(), $this->course_db->convertBoolean($component->getIsPeer()),
                        $component->getPage(), $component->getId());
        $this->course_db->query("
UPDATE gradeable_component SET gc_title=?, gc_ta_comment=?, gc_student_comment=?, gc_lower_clamp=?, gc_default=?, gc_max_value=?, gc_upper_clamp=?, gc_is_text=?, gc_order=?, gc_is_peer=?, gc_page=? WHERE gc_id=?", $params);
    }

    public function deleteGradeableComponent(GradeableComponent $component) {
        $this->course_db->query("DELETE FROM gradeable_component_data WHERE gc_id=?",array($component->getId()));
        $this->course_db->query("DELETE FROM gradeable_component WHERE gc_id=?", array($component->getId()));
    }

    public function createGradeableComponentMark(GradeableComponentMark $mark) {
        $bool_value = $this->course_db->convertBoolean($mark->getPublish());
        $params = array($mark->getGcId(), $mark->getPoints(), $mark->getNoteNoDecode(), $mark->getOrder(), $bool_value);

        $this->course_db->query("
INSERT INTO gradeable_component_mark (gc_id, gcm_points, gcm_note, gcm_order, gcm_publish)
VALUES (?, ?, ?, ?, ?)", $params);
        return $this->course_db->getLastInsertId();
    }

    public function updateGradeableComponentMark(GradeableComponentMark $mark) {
        $bool_value = $this->course_db->convertBoolean($mark->getPublish());
        $params = array($mark->getGcId(), $mark->getPoints(), $mark->getNoteNoDecode(), $mark->getOrder(), $bool_value, $mark->getId());
        $this->course_db->query("
UPDATE gradeable_component_mark SET gc_id=?, gcm_points=?, gcm_note=?, gcm_order=?, gcm_publish=?
WHERE gcm_id=?", $params);
    }

    public function deleteGradeableComponentMark(GradeableComponentMark $mark) {
        $this->course_db->query("DELETE FROM gradeable_component_mark_data WHERE gcm_id=?",array($mark->getId()));
        $this->course_db->query("DELETE FROM gradeable_component_mark WHERE gcm_id=?", array($mark->getId()));
    }

    public function getGreatestGradeableComponentMarkOrder(GradeableComponent $component) {
    	$this->course_db->query("SELECT MAX(gcm_order) as max FROM gradeable_component_mark WHERE gc_id=? ", array($component->getId()));
    	$row = $this->course_db->row();
        return $row['max'];

    }

    /**
     * This updates the viewed date on a gradeable object (assuming that it has a set
     * $user object associated with it).
     *
     * @param \app\models\Gradeable $gradeable
     */
    public function updateUserViewedDate(Gradeable $gradeable) {
        if ($gradeable->getGdId() !== null && $gradeable->getUser() !== null) {
            $this->course_db->query("UPDATE gradeable_data SET gd_user_viewed_date = NOW() WHERE gd_id=? and gd_user_id=?",
                array($gradeable->getGdId(), $gradeable->getUser()->getId()));
            return true;
        } else {
            return false;
        }
    }

    /**
     * This updates the viewed date on a gradeable object (assuming that it has a set
     * $user object associated with it).
     *
     * @param \app\models\Gradeable $gradeable
     */
    public function resetUserViewedDate(Gradeable $gradeable) {
        if ($gradeable->getGdId() !== null && $gradeable->getUser() !== null) {
            $this->course_db->query("UPDATE gradeable_data SET gd_user_viewed_date = NULL WHERE gd_id=? and gd_user_id=?",
                array($gradeable->getGdId(), $gradeable->getUser()->getId()));
            return true;
        } else {
            return false;
        }
    }

    /**
     * @todo: write phpdoc
     *
     * @param $session_id
     *
     * @return array
     */
    public function getSession($session_id) {
        $this->submitty_db->query("SELECT * FROM sessions WHERE session_id=?", array($session_id));
        return $this->submitty_db->row();
    }

    /**
     * @todo: write phpdoc
     *
     * @param string $session_id
     * @param string $user_id
     * @param string $csrf_token
     *
     * @return string
     */
    public function newSession($session_id, $user_id, $csrf_token) {
        $this->submitty_db->query("INSERT INTO sessions (session_id, user_id, csrf_token, session_expires)
                                   VALUES(?,?,?,current_timestamp + interval '336 hours')",
            array($session_id, $user_id, $csrf_token));

    }

    /**
     * Updates a given session by setting it's expiration date to be 2 weeks into the future
     * @param string $session_id
     */
    public function updateSessionExpiration($session_id) {
        $this->submitty_db->query("UPDATE sessions SET session_expires=(current_timestamp + interval '336 hours')
                                   WHERE session_id=?", array($session_id));
    }

    /**
     * Remove sessions which have their expiration date before the
     * current timestamp
     */
    public function removeExpiredSessions() {
        $this->submitty_db->query("DELETE FROM sessions WHERE session_expires < current_timestamp");
    }

    /**
     * Remove a session associated with a given session_id
     * @param $session_id
     */
    public function removeSessionById($session_id) {
        $this->submitty_db->query("DELETE FROM sessions WHERE session_id=?", array($session_id));
    }

    public function getAllGradeablesIdsAndTitles() {
        $this->course_db->query("SELECT g_id, g_title FROM gradeable ORDER BY g_title ASC");
        return $this->course_db->rows();
    }

    public function getAllGradeablesIds() {
        $this->course_db->query("SELECT g_id FROM gradeable ORDER BY g_id");
        return $this->course_db->rows();
    }

    /**
     * gets ids of all electronic gradeables excluding assignments that will be bulk
     * uploaded by TA or instructor.
     *
     * @return array
     */
    public function getAllElectronicGradeablesIds() {
        $this->course_db->query("
          SELECT g_id, g_title
          FROM gradeable INNER JOIN electronic_gradeable USING (g_id)
          WHERE eg_scanned_exam=FALSE and eg_has_due_date=TRUE
          ORDER BY eg_submission_due_date ASC
        ");
        return $this->course_db->rows();
    }

    /**
     * Gets id's and titles of the electronic gradeables that have non-inherited teams
     * @return string
     */
    // public function getAllElectronicGradeablesWithBaseTeams() {
    //     $this->course_db->query('SELECT g_id, g_title FROM gradeable WHERE g_id=ANY(SELECT g_id FROM electronic_gradeable WHERE eg_team_assignment IS TRUE AND (eg_inherit_teams_from=\'\') IS NOT FALSE) ORDER BY g_title ASC');
    //     return $this->course_db->rows();
    // }

    /**
     * Create a new team id and team in gradeable_teams for given gradeable, add $user_id as a member
     * @param string $g_id
     * @param string $user_id
     * @param integer $registration_section
     * @param integer $rotating_section
     * @return string $team_id
     */
    public function createTeam($g_id, $user_id, $registration_section, $rotating_section) {
        $this->course_db->query("SELECT COUNT(*) AS cnt FROM gradeable_teams");
        $team_id_prefix = strval($this->course_db->row()['cnt']);
        if (strlen($team_id_prefix) < 5) $team_id_prefix = str_repeat("0", 5-strlen($team_id_prefix)) . $team_id_prefix;
        $team_id = "{$team_id_prefix}_{$user_id}";

        $params = array($team_id, $g_id, $registration_section, $rotating_section);
        $this->course_db->query("INSERT INTO gradeable_teams (team_id, g_id, registration_section, rotating_section) VALUES(?,?,?,?)", $params);
        $this->course_db->query("INSERT INTO teams (team_id, user_id, state) VALUES(?,?,1)", array($team_id, $user_id));
        return $team_id;
    }

    /**
     * Set team $team_id's registration/rotating section to $section
     * @param string $team_id
     * @param int $section
     */
    public function updateTeamRegistrationSection($team_id, $section) {
        $this->course_db->query("UPDATE gradeable_teams SET registration_section=? WHERE team_id=?", array($section, $team_id));
    }

    public function updateTeamRotatingSection($team_id, $section) {
        $this->course_db->query("UPDATE gradeable_teams SET rotating_section=? WHERE team_id=?", array($section, $team_id));
    }

    /**
     * Remove a user from their current team
     * @param string $team_id
     * @param string $user_id
     */
    public function leaveTeam($team_id, $user_id) {
        $this->course_db->query("DELETE FROM teams AS t
          WHERE team_id=? AND user_id=? AND state=1", array($team_id, $user_id));
        $this->course_db->query("SELECT * FROM teams WHERE team_id=? AND state=1", array($team_id));
        if(count($this->course_db->rows()) == 0){
           //If this happens, then remove all invitations
            $this->course_db->query("DELETE FROM teams AS t
              WHERE team_id=?", array($team_id));
        }

    }

    /**
     * Add user $user_id to team $team_id as an invited user
     * @param string $team_id
     * @param string $user_id
     */
    public function sendTeamInvitation($team_id, $user_id) {
        $this->course_db->query("INSERT INTO teams (team_id, user_id, state) VALUES(?,?,0)", array($team_id, $user_id));
    }

    /**
     * Add user $user_id to team $team_id as a team member
     * @param string $team_id
     * @param string $user_id
     */
    public function acceptTeamInvitation($team_id, $user_id) {
        $this->course_db->query("INSERT INTO teams (team_id, user_id, state) VALUES(?,?,1)", array($team_id, $user_id));
    }

    /**
     * Cancel a pending team invitation
     * @param string $team_id
     * @param string $user_id
     */
    public function cancelTeamInvitation($team_id, $user_id) {
        $this->course_db->query("DELETE FROM teams WHERE team_id=? AND user_id=? AND state=0", array($team_id, $user_id));
    }

    /**
     * Decline all pending team invitiations for a user
     * @param string $g_id
     * @param string $user_id
     */
    public function declineAllTeamInvitations($g_id, $user_id) {
        $this->course_db->query("DELETE FROM teams AS t USING gradeable_teams AS gt
          WHERE gt.g_id=? AND gt.team_id = t.team_id AND t.user_id=? AND t.state=0", array($g_id, $user_id));
    }


    /**
     * Return Team object for team whith given Team ID
     * @param string $team_id
     * @return \app\models\Team
     */
    public function getTeamById($team_id) {
        throw new NotImplementedException();
    }

    /**
     * Return Team object for team which the given user belongs to on the given gradeable
     * @param string $g_id
     * @param string $user_id
     * @return \app\models\Team
     */
    public function getTeamByGradeableAndUser($g_id, $user_id) {
        throw new NotImplementedException();
    }

    /**
     * Return an array of Team objects for all teams on given gradeable
     * @param string $g_id
     * @return \app\models\Team[]
     */
    public function getTeamsByGradeableId($g_id) {
        throw new NotImplementedException();
    }

    /**
     * Add ($g_id,$user_id) pair to table seeking_team
     * @param string $g_id
     * @param string $user_id
     */
    public function addToSeekingTeam($g_id,$user_id) {
        $this->course_db->query("INSERT INTO seeking_team(g_id, user_id) VALUES (?,?)", array($g_id, $user_id));
    }

    /**
     * Remove ($g_id,$user_id) pair from table seeking_team
     * @param string $g_id
     * @param string $user_id
     */
    public function removeFromSeekingTeam($g_id,$user_id) {
        $this->course_db->query("DELETE FROM seeking_team WHERE g_id=? AND user_id=?", array($g_id, $user_id));
    }

    /**
     * Return an array of user_id who are seeking team who passed gradeable_id
     * @param string $g_id
     * @return array $users_seeking_team
     */
    public function getUsersSeekingTeamByGradeableId($g_id) {
        $this->course_db->query("
          SELECT user_id
          FROM seeking_team
          WHERE g_id=?
          ORDER BY user_id",
            array($g_id));

        $users_seeking_team = array();
        foreach($this->course_db->rows() as $row) {
            array_push($users_seeking_team,$row['user_id']);
        }
        return $users_seeking_team;
    }

    /**
     * Return array of counts of teams/users without team/graded components
     * corresponding to each registration/rotating section
     * @param string $g_id
     * @param rray(int) $sections
     * @param string $section_key
     * @return array(int) $return
     */
    public function getTotalTeamCountByGradingSections($g_id, $sections, $section_key) {
        $return = array();
        $params = array($g_id);
        $sections_query = "";
        if (count($sections) > 0) {
            $sections_query = "{$section_key} IN " . $this->createParamaterList(count($sections)) . " AND";
            $params = array_merge($sections, $params);
        }
        $this->course_db->query("
SELECT count(*) as cnt, {$section_key}
FROM gradeable_teams
WHERE {$sections_query} g_id=? AND team_id IN (
  SELECT team_id
  FROM teams
)
GROUP BY {$section_key}
ORDER BY {$section_key}", $params);
        foreach ($this->course_db->rows() as $row) {
            $return[$row[$section_key]] = intval($row['cnt']);
        }
        foreach ($sections as $section) {
            if (!isset($return[$section])) $return[$section] = 0;
        }
        ksort($return);
        return $return;
    }
public function getSubmittedTeamCountByGradingSections($g_id, $sections, $section_key) {
        $return = array();
        $params = array($g_id);
        $where = "";
        if (count($sections) > 0) {
            // Expand out where clause
            $sections_keys = array_values($sections);
            $placeholders = $this->createParamaterList(count($sections_keys));
            $where = "WHERE {$section_key} IN {$placeholders}";
            $params = array_merge($params, $sections_keys);
        }
        $this->course_db->query("
SELECT count(*) as cnt, {$section_key}
FROM gradeable_teams
INNER JOIN electronic_gradeable_version
ON
gradeable_teams.team_id = electronic_gradeable_version.team_id
AND gradeable_teams.". $section_key . " IS NOT NULL
AND electronic_gradeable_version.active_version>0
AND electronic_gradeable_version.g_id=?
{$where}
GROUP BY {$section_key}
ORDER BY {$section_key}", $params);

        foreach ($this->course_db->rows() as $row) {
            $return[$row[$section_key]] = intval($row['cnt']);
        }

        return $return;
    }
    public function getUsersWithoutTeamByGradingSections($g_id, $sections, $section_key) {
        $return = array();
        $params = array($g_id);
        $sections_query = "";
        if (count($sections) > 0) {
            $sections_query= "{$section_key} IN " . $this->createParamaterList(count($sections)) . " AND";
            $params = array_merge($sections, $params);
        }
        $orderBy="";
 		if($section_key == "registration_section") {
 			$orderBy = "SUBSTRING(registration_section, '^[^0-9]*'), COALESCE(SUBSTRING(registration_section, '[0-9]+')::INT, -1), SUBSTRING(registration_section, '[^0-9]*$')";
 		}
 		else {
 			$orderBy = $section_key;
 		}
        $this->course_db->query("
SELECT count(*) as cnt, {$section_key}
FROM users
WHERE {$sections_query} user_id NOT IN (
  SELECT user_id
  FROM gradeable_teams NATURAL JOIN teams
  WHERE g_id=?
  ORDER BY user_id
)
GROUP BY {$section_key}
ORDER BY {$orderBy}", $params);
        foreach ($this->course_db->rows() as $row) {
            $return[$row[$section_key]] = intval($row['cnt']);
        }
        foreach ($sections as $section) {
            if (!isset($return[$section])) {
                $return[$section] = 0;
            }
        }
        ksort($return);
        return $return;
    }
    public function getUsersWithTeamByGradingSections($g_id, $sections, $section_key) {
        $return = array();
        $params = array($g_id);
        $sections_query = "";
        if (count($sections) > 0) {
            $sections_query= "{$section_key} IN " . $this->createParamaterList(count($sections)) . " AND";
            $params = array_merge($sections, $params);
        }
        $orderBy="";
 		if($section_key == "registration_section") {
 			$orderBy = "SUBSTRING(registration_section, '^[^0-9]*'), COALESCE(SUBSTRING(registration_section, '[0-9]+')::INT, -1), SUBSTRING(registration_section, '[^0-9]*$')";
 		}
 		else {
 			$orderBy = $section_key;
 		}

        $this->course_db->query("
SELECT count(*) as cnt, {$section_key}
FROM users
WHERE {$sections_query} user_id IN (
  SELECT user_id
  FROM gradeable_teams NATURAL JOIN teams
  WHERE g_id=?
  ORDER BY user_id
)
GROUP BY {$section_key}
ORDER BY {$orderBy}", $params);
        foreach ($this->course_db->rows() as $row) {
            $return[$row[$section_key]] = intval($row['cnt']);
        }
        foreach ($sections as $section) {
            if (!isset($return[$section])) {
                $return[$section] = 0;
            }
        }
        ksort($return);
        return $return;
    }
    public function getGradedComponentsCountByTeamGradingSections($g_id, $sections, $section_key) {
        $return = array();
        $params = array($g_id);
        $where = "";
        if (count($sections) > 0) {
            $where = "WHERE {$section_key} IN " . $this->createParamaterList(count($sections));
            $params = array_merge($params, $sections);
        }
        $this->course_db->query("
SELECT count(gt.*) as cnt, gt.{$section_key}
FROM gradeable_teams AS gt
INNER JOIN (
  SELECT * FROM gradeable_data AS gd LEFT JOIN gradeable_component_data AS gcd ON gcd.gd_id = gd.gd_id WHERE g_id=?
) AS gd ON gt.team_id = gd.gd_team_id
{$where}
GROUP BY gt.{$section_key}
ORDER BY gt.{$section_key}", $params);
        foreach ($this->course_db->rows() as $row) {
            $return[$row[$section_key]] = intval($row['cnt']);
        }
        return $return;
    }

    /**
     * Return an array of users with late days
     *
     * @return array
     */
    public function getUsersWithLateDays() {
      throw new NotImplementedException();
    }

    /**
     * Return an array of users with extensions
     * @param string $gradeable_id
     * @return SimpleLateUser[]
     */
    public function getUsersWithExtensions($gradeable_id) {
        $this->course_db->query("
        SELECT u.user_id, user_firstname,
          user_preferred_firstname, user_lastname, late_day_exceptions
        FROM users as u
        FULL OUTER JOIN late_day_exceptions as l
          ON u.user_id=l.user_id
        WHERE g_id=?
          AND late_day_exceptions IS NOT NULL
          AND late_day_exceptions>0
        ORDER BY user_email ASC;", array($gradeable_id));

        $return = array();
        foreach($this->course_db->rows() as $row){
            $return[] = new SimpleLateUser($this->core, $row);
        }
        return $return;
    }

    /**
     * "Upserts" a given user's late days allowed effective at a given time.
     *
     * About $csv_options:
     * default behavior is to overwrite all late days for user and timestamp.
     * null value is for updating via form where radio button selection is
     * ignored, so it should do default behavior.  'csv_option_overwrite_all'
     * invokes default behavior for csv upload.  'csv_option_preserve_higher'
     * will preserve existing values when uploaded csv value is lower.
     *
     * @param string $user_id
     * @param string $timestamp
     * @param integer $days
     * @param string $csv_option value determined by selected radio button
     */
    public function updateLateDays($user_id, $timestamp, $days, $csv_option=null) {
		//q.v. PostgresqlDatabaseQueries.php
		throw new NotImplementedException();
	}

    /**
     * Delete a given user's allowed late days entry at given effective time
     * @param string $user_id
     * @param string $timestamp
     */
    public function deleteLateDays($user_id, $timestamp){
        $this->course_db->query("
          DELETE FROM late_days
          WHERE user_id=?
          AND since_timestamp=?", array($user_id, $timestamp));
    }

    /**
     * Updates a given user's extensions for a given homework
     * @param string $user_id
     * @param string $g_id
     * @param integer $days
     */
    public function updateExtensions($user_id, $g_id, $days){
        $this->course_db->query("
          UPDATE late_day_exceptions
          SET late_day_exceptions=?
          WHERE user_id=?
            AND g_id=?;", array($days, $user_id, $g_id));
        if ($this->course_db->getRowCount() === 0) {
            $this->course_db->query("
            INSERT INTO late_day_exceptions
            (user_id, g_id, late_day_exceptions)
            VALUES(?,?,?)", array($user_id, $g_id, $days));
        }
    }

    /**
     * Removes peer grading assignment if instructor decides to change the number of people each person grades for assignment
     * @param string $gradeable_id
     */
    public function clearPeerGradingAssignments($gradeable_id) {
        $this->course_db->query("DELETE FROM peer_assign WHERE g_id=?", array($gradeable_id));
    }

    /**
     * Adds an assignment for someone to grade another person for peer grading
     * @param string $student
     * @param string $grader
     * @param string $gradeable_id
     */
    public function insertPeerGradingAssignment($grader, $student, $gradeable_id) {
        $this->course_db->query("INSERT INTO peer_assign(grader_id, user_id, g_id) VALUES (?,?,?)", array($grader, $student, $gradeable_id));
    }

	/**
	 * Retrieves all unarchived courses (and details) that are accessible by $user_id
	 *
	 * (u.user_id=? AND c.status=1) checks if a course is active
	 * An active course may be accessed by all users
	 *
	 * @param string $user_id
	 * @param string $submitty_path
	 * @return array - unarchived courses (and their details) accessible by $user_id
	 */
    public function getUnarchivedCoursesById($user_id) {
        $this->submitty_db->query("
SELECT u.semester, u.course
FROM courses_users u
INNER JOIN courses c ON u.course=c.course AND u.semester=c.semester
WHERE u.user_id=? AND c.status=1
ORDER BY u.user_group ASC,
         CASE WHEN SUBSTRING(u.semester, 2, 2) ~ '\\d+' THEN SUBSTRING(u.semester, 2, 2)::INT
              ELSE 0
         END DESC,
         CASE WHEN SUBSTRING(u.semester, 1, 1) = 's' THEN 2
              WHEN SUBSTRING(u.semester, 1, 1) = 'u' THEN 3
              WHEN SUBSTRING(u.semester, 1, 1) = 'f' THEN 4
              ELSE 1
         END DESC,
         u.course ASC", array($user_id));
        $return = array();
        foreach ($this->submitty_db->rows() as $row) {
            $course = new Course($this->core, $row);
            $course->loadDisplayName();
            $return[] = $course;
        }
        return $return;
    }

    /**
     * Retrieves all archived courses (and details) that are accessible by $user_id
     *
     * (u.user_id=? AND u.user_group=1) checks if $user_id is an instructor
     * Instructors may access all of their courses
     * Inactive courses may only be accessed by the instructor
     *
     * @param string $user_id
     * @param string $submitty_path
     * @return array - archived courses (and their details) accessible by $user_id
     */
    public function getArchivedCoursesById($user_id) {
        $this->submitty_db->query("
SELECT u.semester, u.course
FROM courses_users u
INNER JOIN courses c ON u.course=c.course AND u.semester=c.semester
WHERE u.user_id=? AND c.status=2 AND u.user_group=1
ORDER BY u.user_group ASC,
         CASE WHEN SUBSTRING(u.semester, 2, 2) ~ '\\d+' THEN SUBSTRING(u.semester, 2, 2)::INT
              ELSE 0
         END DESC,
         CASE WHEN SUBSTRING(u.semester, 1, 1) = 's' THEN 2
              WHEN SUBSTRING(u.semester, 1, 1) = 'u' THEN 3
              WHEN SUBSTRING(u.semester, 1, 1) = 'f' THEN 4
              ELSE 1
         END DESC,
         u.course ASC", array($user_id));
        $return = array();
        foreach ($this->submitty_db->rows() as $row) {
            $course = new Course($this->core, $row);
            $course->loadDisplayName();
            $return[] = $course;
        }
        return $return;
    }

    public function getCourseStatus($semester, $course) {
        $this->submitty_db->query("SELECT status FROM courses WHERE semester=? AND course=?", array($semester, $course));
        return $this->submitty_db->rows()[0]['status'];
    }

    public function getPeerAssignment($gradeable_id, $grader) {
        $this->course_db->query("SELECT user_id FROM peer_assign WHERE g_id=? AND grader_id=?", array($gradeable_id, $grader));
        $return = array();
        foreach($this->course_db->rows() as $id) {
            $return[] = $id['user_id'];
        }
        return $return;
    }

    public function getPeerGradingAssignNumber($g_id) {
        $this->course_db->query("SELECT eg_peer_grade_set FROM electronic_gradeable WHERE g_id=?", array($g_id));
        return $this->course_db->rows()[0]['eg_peer_grade_set'];
    }

    public function getNumPeerComponents($g_id) {
        $this->course_db->query("SELECT COUNT(*) as cnt FROM gradeable_component WHERE gc_is_peer='t' and g_id=?", array($g_id));
        return intval($this->course_db->rows()[0]['cnt']);
    }

    public function getNumGradedPeerComponents($gradeable_id, $grader) {
        if (!is_array($grader)) {
            $params = array($grader);
        }
        else {
            $params = $grader;
        }
        $grader_list = $this->createParamaterList(count($params));
        $params[] = $gradeable_id;
        $this->course_db->query("SELECT COUNT(*) as cnt
FROM gradeable_component_data as gcd
WHERE gcd.gcd_grader_id IN {$grader_list}
AND gc_id IN (
  SELECT gc_id
  FROM gradeable_component
  WHERE gc_is_peer='t' AND g_id=?
)", $params);

        return intval($this->course_db->rows()[0]['cnt']);
    }

    public function getGradedPeerComponentsByRegistrationSection($gradeable_id, $sections=array()) {
        $where = "";
        $params = array();
        if(count($sections) > 0) {
            $where = "WHERE registration_section IN " . $this->createParamaterList(count($sections));
            $params = $sections;
        }
        $params[] = $gradeable_id;
        $this->course_db->query("
        SELECT count(u.*), u.registration_section
        FROM users as u
        INNER JOIN(
            SELECT gd.* FROM gradeable_data as gd
            LEFT JOIN(
                gradeable_component_data as gcd
                LEFT JOIN gradeable_component as gc
                ON gcd.gc_id = gc.gc_id and gc.gc_is_peer = 't'
            ) as gcd ON gcd.gd_id = gd.gd_id
            WHERE gd.g_id = ?
            GROUP BY gd.gd_id
        ) as gd ON gd.gd_user_id = u.user_id
        {$where}
        GROUP BY u.registration_section
        ORDER BY SUBSTRING(u.registration_section, '^[^0-9]*'), COALESCE(SUBSTRING(u.registration_section, '[0-9]+')::INT, -1), SUBSTRING(u.registration_section, '[^0-9]*$')", $params);

        $return = array();
        foreach($this->course_db->rows() as $row) {
            $return[$row['registration_section']] = intval($row['count']);
        }
        return $return;
    }

    public function getGradedPeerComponentsByRotatingSection($gradeable_id, $sections=array()) {
        $where = "";
        $params = array();
        if(count($sections) > 0) {
            $where = "WHERE rotating_section IN " . $this->createParamaterList(count($sections));
            $params = $sections;
        }
        $params[] = $gradeable_id;
        $this->course_db->query("
        SELECT count(u.*), u.rotating_section
        FROM users as u
        INNER JOIN(
            SELECT gd.* FROM gradeable_data as gd
            LEFT JOIN(
                gradeable_component_data as gcd
                LEFT JOIN gradeable_component as gc
                ON gcd.gc_id = gc.gc_id and gc.gc_is_peer = 't'
            ) as gcd ON gcd.gd_id = gd.gd_id
            WHERE gd.g_id = ?
            GROUP BY gd.gd_id
        ) as gd ON gd.gd_user_id = u.user_id
        {$where}
        GROUP BY u.rotating_section
        ORDER BY u.rotating_section", $params);

        $return = array();
        foreach($this->course_db->rows() as $row) {
            $return[$row['rotating_section']] = intval($row['count']);
        }
        return $return;
    }

    public function existsThread($thread_id){
        $this->course_db->query("SELECT 1 FROM threads where deleted = false AND id = ?", array($thread_id));
        $result = $this->course_db->rows();
        return count($result) > 0;
    }

    public function existsPost($thread_id, $post_id){
        $this->course_db->query("SELECT 1 FROM posts where thread_id = ? and id = ? and deleted = false", array($thread_id, $post_id));
        $result = $this->course_db->rows();
        return count($result) > 0;
    }

    public function existsAnnouncements($show_deleted = false){
        $query_delete = $show_deleted?"true":"deleted = false";
        $this->course_db->query("SELECT MAX(id) FROM threads where {$query_delete} AND  merged_thread_id = -1 AND pinned = true");
        $result = $this->course_db->rows();
        return empty($result[0]["max"]) ? -1 : $result[0]["max"];
    }

    public function viewedThread($user, $thread_id){
      $this->course_db->query("SELECT * FROM viewed_responses v WHERE thread_id = ? AND user_id = ? AND NOT EXISTS(SELECT thread_id FROM (posts LEFT JOIN forum_posts_history ON posts.id = forum_posts_history.post_id) AS jp WHERE jp.thread_id = ? AND (jp.timestamp > v.timestamp OR (jp.edit_timestamp IS NOT NULL AND jp.edit_timestamp > v.timestamp)))" , array($thread_id, $user, $thread_id));
      return count($this->course_db->rows()) > 0;
    }

    public function getDisplayUserInfoFromUserId($user_id){
      $this->course_db->query("SELECT user_firstname, user_preferred_firstname, user_lastname, user_preferred_lastname, user_email FROM users WHERE user_id = ?", array($user_id));
      $name_rows = $this->course_db->rows()[0];
      $ar = array();
      $ar["first_name"] = (empty($name_rows["user_preferred_firstname"])) ? $name_rows["user_firstname"]      : $name_rows["user_preferred_firstname"];
      $ar["last_name"]  = (empty($name_rows["user_preferred_lastname"]))  ? " " . $name_rows["user_lastname"] : " " . $name_rows["user_preferred_lastname"];
      $ar["user_email"] = $name_rows["user_email"];
      return $ar;
    }

    public function filterCategoryDesc($category_desc) {
        return str_replace("|", " ", $category_desc);
    }

    public function addNewCategory($category) {
        //Can't get "RETURNING category_id" syntax to work
        $this->course_db->query("INSERT INTO categories_list (category_desc) VALUES (?) RETURNING category_id", array($this->filterCategoryDesc($category)));
        $this->course_db->query("SELECT MAX(category_id) as category_id from categories_list");
        return $this->course_db->rows()[0];
    }

    public function deleteCategory($category_id) {
        // TODO, check if no thread is using current category
        $this->course_db->query("SELECT 1 FROM thread_categories WHERE category_id = ?", array($category_id));
        if(count($this->course_db->rows()) == 0) {
            $this->course_db->query("DELETE FROM categories_list WHERE category_id = ?", array($category_id));
            return true;
        } else {
            return false;
        }
    }

    public function editCategory($category_id, $category_desc, $category_color) {
        $this->course_db->beginTransaction();
        if(!is_null($category_desc)) {
            $this->course_db->query("UPDATE categories_list SET category_desc = ? WHERE category_id = ?", array($category_desc, $category_id));
        }
        if(!is_null($category_color)) {
            $this->course_db->query("UPDATE categories_list SET color = ? WHERE category_id = ?", array($category_color, $category_id));
        }
        $this->course_db->commit();
    }

    public function reorderCategories($categories_in_order) {
        $this->course_db->beginTransaction();
        foreach ($categories_in_order as $rank => $id) {
            $this->course_db->query("UPDATE categories_list SET rank = ? WHERE category_id = ?", array($rank, $id));
        }
        $this->course_db->commit();
    }

    public function getCategories(){
        $this->course_db->query("SELECT * from categories_list ORDER BY rank ASC NULLS LAST, category_id");
        return $this->course_db->rows();
    }

    public function getPostsForThread($current_user, $thread_id, $show_deleted = false, $option = "tree", $filterOnUser = NULL){
      $query_delete = $show_deleted?"true":"deleted = false";
      $query_filter_on_user = '';
      $param_list = array();
      if(!empty($filterOnUser)) {
        $query_filter_on_user = ' and author_user_id = ? ';
        $param_list[] = $filterOnUser;
      }
      if($thread_id == -1) {
        $this->course_db->query("SELECT MAX(id) as max from threads WHERE deleted = false and merged_thread_id = -1 GROUP BY pinned ORDER BY pinned DESC");
        $rows = $this->course_db->rows();
        if(!empty($rows)) {
            $thread_id = $rows[0]["max"];
        } else {
            // No thread found, hence no posts found
            return array();
        }
      }
      $param_list[] = $thread_id;
      $history_query = "LEFT JOIN forum_posts_history fph ON (fph.post_id is NULL OR (fph.post_id = posts.id and NOT EXISTS (SELECT 1 from forum_posts_history WHERE post_id = fph.post_id and edit_timestamp > fph.edit_timestamp )))";
      if($option == 'alpha'){
        $this->course_db->query("SELECT posts.*, fph.edit_timestamp, users.user_lastname FROM posts INNER JOIN users ON posts.author_user_id=users.user_id {$history_query} WHERE thread_id=? AND {$query_delete} ORDER BY user_lastname, posts.timestamp;", array($thread_id));
      } else {
        $this->course_db->query("SELECT posts.*, fph.edit_timestamp FROM posts {$history_query} WHERE thread_id=? AND {$query_delete} {$query_filter_on_user} ORDER BY timestamp ASC", array_reverse($param_list));
      }
      $result_rows = $this->course_db->rows();
      return $result_rows;
    }

    public function getRootPostOfNonMergedThread($thread_id, &$title, &$message) {
        $this->course_db->query("SELECT title FROM threads WHERE id = ? and merged_thread_id = -1 and merged_post_id = -1", array($thread_id));
        $result_rows = $this->course_db->rows();
        if(count($result_rows) == 0) {
            $message = "Can't find thread";
            return false;
        }
        $title = $result_rows[0]['title'] . "\n";
        $this->course_db->query("SELECT id FROM posts where thread_id = ? and parent_id = -1", array($thread_id));
        $root_post = $this->course_db->rows()[0]['id'];
        return $root_post;
    }

    public function mergeThread($parent_thread_id, $child_thread_id, &$message, &$child_root_post){
        try{
            $this->course_db->beginTransaction();
            $parent_thread_title = null;
            $child_thread_title = null;
            if(!($parent_root_post = $this->getRootPostOfNonMergedThread($parent_thread_id, $parent_thread_title, $message))) {
                $this->course_db->rollback();
                return false;
            }
            if(!($child_root_post = $this->getRootPostOfNonMergedThread($child_thread_id, $child_thread_title, $message))) {
                $this->course_db->rollback();
                return false;
            }

            if($child_root_post <= $parent_root_post) {
                $message = "Child thread must be newer than parent thread";
                $this->course_db->rollback();
                return false;
            }

            $children = array($child_root_post);
            $this->findChildren($child_root_post, $child_thread_id, $children);

            // $merged_post_id is PK of linking node and $merged_thread_id is immediate parent thread_id
            $this->course_db->query("UPDATE threads SET merged_thread_id = ?, merged_post_id = ? WHERE id = ?", array($parent_thread_id, $child_root_post, $child_thread_id));
            foreach($children as $post_id){
                $this->course_db->query("UPDATE posts SET thread_id = ? WHERE id = ?", array($parent_thread_id,$post_id));
            }
            $this->course_db->query("UPDATE posts SET parent_id = ?, content = ? || content WHERE id = ?", array($parent_root_post, $child_thread_title, $child_root_post));

            $this->course_db->commit();
            return true;
        } catch (DatabaseException $dbException){
             $this->course_db->rollback();
        }
        return false;
    }

    public function getAnonId($user_id) {
        $params = (is_array($user_id)) ? $user_id : array($user_id);

        $question_marks = $this->createParamaterList(count($params));
        $this->course_db->query("SELECT user_id, anon_id FROM users WHERE user_id IN {$question_marks}", $params);
        $return = array();
        foreach($this->course_db->rows() as $id_map) {
            $return[$id_map['user_id']] = $id_map['anon_id'];
        }
        return $return;
    }

    public function getUserFromAnon($anon_id) {
        $params = is_array($anon_id) ? $anon_id : array($anon_id);

        $question_marks = $this->createParamaterList(count($params));
        $this->course_db->query("SELECT anon_id, user_id FROM users WHERE anon_id IN {$question_marks}", $params);
        $return = array();
        foreach($this->course_db->rows() as $id_map) {
            $return[$id_map['anon_id']] = $id_map['user_id'];
        }
        return $return;
    }

    public function getAllAnonIds() {
        $this->course_db->query("SELECT anon_id FROM users");
        return $this->course_db->rows();
    }

    /**
     * Gets the team ids from the provided anonymous ids
     * TODO: This function is in place for when teams get anonymous ids
     * @param array $anon_ids
     * @return array
     */
    public function getTeamIdsFromAnonIds(array $anon_ids) {
        /*
        $placeholders = $this->createParamaterList(count($anon_ids));
        $this->course_db->query("SELECT anon_id, team_id FROM gradeable_teams WHERE anon_id IN {$placeholders}", $anon_ids);

        $team_ids = [];
        foreach ($this->course_db->row() as $row) {
            $team_ids[$row['anon_id']] = $row['team_id'];
        }
        return $team_ids;
        */
        // TODO: team ids are the same as their anonymous ids for now
        return array_combine($anon_ids, $anon_ids);
    }

    public function getTeamIdFromAnonId(string $anon_id) {
        return $this->getTeamIdsFromAnonIds([$anon_id])[$anon_id] ?? null;
    }

    public function getSubmitterIdFromAnonId(string $anon_id) {
        return $this->getUserFromAnon($anon_id)[$anon_id] ??
            $this->getTeamIdFromAnonId($anon_id);
    }

    /**
     * Generate notifcation rows
     *
     * @param Notification $notification
     */
    public function pushNotification($notification){
        $params = array();
        $params[] = $notification->getComponent();
        $params[] = $notification->getNotifyMetadata();
        $params[] = $notification->getNotifyContent();
        $params[] = $notification->getNotifySource();

        $type = $notification->getType();
        $target_users_query = "SELECT user_id FROM users";
        $ignore_self_query = "";
        $not_send_users = array();
        $announcement = $type === 'new_announcement' || $type === 'updated_announcement';

        if(!empty($notification->getNotifyTarget())) {
        	//Notify specific user
        	$not_send_users[] = $notification->getNotifyTarget();
        	if($params[3] !== $not_send_users[0]) {
        		$this->course_db->query("INSERT INTO notifications(component, metadata, content, created_at, from_user_id, to_user_id)
                    VALUES (?, ?, ?, current_timestamp, ?, ?)",
                    array_merge($params, $not_send_users));
        	}
        }

        if($notification->getNotifyNotToSource()){
            $not_send_users[] = $notification->getNotifySource();
        }

        $restrict = count($not_send_users);
        if($restrict > 0) {
        	$ignore_self_query = "WHERE user_id NOT IN (" . implode(',', array_fill(0, $restrict, '?')) . ')';
        }

        $column = '';
        if($type === 'reply') {
        	$post_thread_id = json_decode($params[1], true)[0]['thread_id'];
            $params[] = $post_thread_id;
            $target_users_query = "SELECT n.user_id from notification_settings n, posts p where p.thread_id = ? and p.author_user_id = n.user_id and n.reply_in_post_thread = 'true' ";
            $target_users_query .= "UNION SELECT user_id from notification_settings where all_new_posts = 'true'";
        } else if(!$announcement) {
        	switch ($type) {
	            case 'new_thread':
	                $column = 'all_new_threads';
	                break;
	            case 'merge_thread':
	                $column = 'merge_threads';
	                break;
	            case 'edited':
	            case 'deleted':
	            case 'undeleted':
	                $column = 'all_modifications_forum';
	                break;
    		}
    		$target_users_query = "SELECT user_id FROM notification_settings where {$column} = 'true'";
        }

        //Notify users based on settings
        $this->course_db->query("INSERT INTO notifications(component, metadata, content, created_at, from_user_id, to_user_id)
                    SELECT ?, ?, ?, current_timestamp, ?, user_id as to_user_id FROM ({$target_users_query}) as u {$ignore_self_query}",
                    array_merge($params, $not_send_users));
    }

    /**
     * Returns notifications for a user
     *
     * @param string $user_id
     * @param bool $show_all
     * @return array(Notification)
     */
    public function getUserNotifications($user_id, $show_all){
        if($show_all){
            $seen_status_query = "true";
        } else {
            $seen_status_query = "seen_at is NULL";
        }
        $this->course_db->query("SELECT id, component, metadata, content,
                (case when seen_at is NULL then false else true end) as seen,
                (extract(epoch from current_timestamp) - extract(epoch from created_at)) as elapsed_time, created_at
                FROM notifications WHERE to_user_id = ? and {$seen_status_query} ORDER BY created_at DESC", array($user_id));
        $rows = $this->course_db->rows();
        $results = array();
        foreach ($rows as $row) {
            $results[] = new Notification($this->core, array(
                    'view_only' => true,
                    'id' => $row['id'],
                    'component' => $row['component'],
                    'metadata' => $row['metadata'],
                    'content' => $row['content'],
                    'seen' => $row['seen'],
                    'elapsed_time' => $row['elapsed_time'],
                    'created_at' => $row['created_at']
                ));
        }
        return $results;
    }

    public function getNotificationInfoById($user_id, $notification_id){
        $this->course_db->query("SELECT metadata FROM notifications WHERE to_user_id = ? and id = ?", array($user_id, $notification_id));
        return $this->course_db->row();
    }

    public function getUnreadNotificationsCount($user_id, $component){
        $parameters = array($user_id);
        if(is_null($component)){
            $component_query = "true";
        } else {
            $component_query = "component = ?";
            $parameters[] = $component;
        }
        $this->course_db->query("SELECT count(*) FROM notifications WHERE to_user_id = ? and seen_at is NULL and {$component_query}", $parameters);
        return $this->course_db->row()['count'];
    }

    /**
     * Marks $user_id notifications as seen
     *
     * @param sting $user_id
     * @param int $notification_id  if $notification_id != -1 then marks corresponding as seen else mark all notifications as seen
     */
    public function markNotificationAsSeen($user_id, $notification_id, $thread_id = -1){
        $parameters = array();
        $parameters[] = $user_id;
        if($thread_id != -1) {
        	$id_query = "metadata::json->0->>'thread_id' = ?";
        	$parameters[] = $thread_id;
        } else if($notification_id == -1) {
            $id_query = "true";
        } else {
            $id_query = "id = ?";
            $parameters[] = $notification_id;
        }
        $this->course_db->query("UPDATE notifications SET seen_at = current_timestamp
                WHERE to_user_id = ? and seen_at is NULL and {$id_query}", $parameters);
    }

    /**
     * Determines if a course is 'active' or if it was dropped.
     *
     * This is used to filter out courses displayed on the home screen, for when
     * a student has dropped a course.  SQL query checks for user_group=4 so
     * that only students are considered.  Returns false when course is dropped.
     * Returns true when course is still active, or user is not a student.
     *
     * @param string $user_id
     * @param string $course
     * @param string $semester
     * @return boolean
     */
    public function checkStudentActiveInCourse($user_id, $course, $semester) {
        $this->submitty_db->query("
            SELECT
                CASE WHEN registration_section IS NULL AND user_group=4 THEN FALSE
                ELSE TRUE
                END
            AS active
            FROM courses_users WHERE user_id=? AND course=? AND semester=?", array($user_id, $course, $semester));
        return $this->submitty_db->row()['active'];

    }

    public function getRegradeRequestStatus($user_id, $gradeable_id){
        $row = $this->course_db->query("SELECT * FROM regrade_requests WHERE user_id = ? AND g_id = ? ", array($user_id, $gradeable_id));
        $result = ($this->course_db->row()) ? $row['status'] : 0;
        return $result;
    }

    public function insertNewRegradeRequest(GradedGradeable $graded_gradeable, User $sender, string $initial_message) {
        $params = array($graded_gradeable->getGradeableId(), $graded_gradeable->getSubmitter()->getId(), RegradeRequest::STATUS_ACTIVE);
        $submitter_col = $graded_gradeable->getSubmitter()->isTeam() ? 'team_id' : 'user_id';
        try {
            $this->course_db->query("INSERT INTO regrade_requests(g_id, timestamp, $submitter_col, status) VALUES (?, current_timestamp, ?, ?)", $params);
            $regrade_id = $this->course_db->getLastInsertId();
            $this->insertNewRegradePost($regrade_id, $sender->getId(), $initial_message);
        } catch (DatabaseException $dbException) {
            if ($this->course_db->inTransaction()) $this->course_db->rollback();
            throw $dbException;
        }
    }
    public function getNumberRegradeRequests($gradeable_id) {
        $this->course_db->query("SELECT COUNT(*) AS cnt FROM regrade_requests WHERE g_id = ? AND status = -1", array($gradeable_id));
        return ($this->course_db->row()['cnt']);
    }
    public function getRegradeDiscussion(RegradeRequest $regrade_request) {
        $this->course_db->query("SELECT * FROM regrade_discussion WHERE regrade_id=? AND deleted=false ORDER BY timestamp ASC", array($regrade_request->getId()));
        $result = array();
        foreach ($this->course_db->rows() as $row => $val) {
            $result[] = $val;
        }
        return $result;
    }

    public function insertNewRegradePost($regrade_id, $user_id, $content){
        $params = array($regrade_id, $user_id, $content);
        $this->course_db->query("INSERT INTO regrade_discussion(regrade_id, timestamp, user_id, content) VALUES (?, current_timestamp, ?, ?)", $params);
    }

    public function saveRegradeRequest(RegradeRequest $regrade_request) {
        $this->course_db->query("UPDATE regrade_requests SET timestamp = current_timestamp, status = ? WHERE id = ?", array($regrade_request->getStatus(), $regrade_request->getId()));
    }

    public function deleteRegradeRequest(RegradeRequest $regrade_request) {
        $regrade_id = $regrade_request->getId();
        $this->course_db->query("DELETE FROM regrade_discussion WHERE regrade_id = ?", $regrade_id);
        $this->course_db->query("DELETE FROM regrade_requests WHERE id = ?", $regrade_id);

    }
    public function deleteGradeable($g_id) {
        $this->course_db->query("DELETE FROM gradeable WHERE g_id=?", array($g_id));
    }

    /**
     * Gets a single Gradeable instance by id
     * @param string $id The gradeable's id
     * @return \app\models\gradeable\Gradeable
     * @throws \InvalidArgumentException If any Gradeable or Component fails to construct
     * @throws ValidationException If any Gradeable or Component fails to construct
     */
    public function getGradeableConfig($id) {
        foreach ($this->getGradeableConfigs([$id]) as $gradeable) {
            return $gradeable;
        }
        throw new \InvalidArgumentException('Gradeable does not exist!');
    }

    /**
     * Gets all Gradeable instances for the given ids (or all if id is null)
     * @param string[]|null $ids ids of the gradeables to retrieve
     * @param string[]|string|null $sort_keys An ordered list of keys to sort by (i.e. `id` or `grade_start_date DESC`)
     * @return \Iterator Iterates across array of Gradeables retrieved
     * @throws \InvalidArgumentException If any Gradeable or Component fails to construct
     * @throws ValidationException If any Gradeable or Component fails to construct
     */
    public function getGradeableConfigs($ids, $sort_keys = ['id']) {
        throw new NotImplementedException();
    }

    /**
     * Gets whether a gradeable has any manual grades yet
     * @param string $g_id id of the gradeable
     * @return bool True if the gradeable has manual grades
     */
    public function getGradeableHasGrades($g_id) {
        $this->course_db->query('SELECT EXISTS (SELECT 1 FROM gradeable_data WHERE g_id=?)', array($g_id));
        return $this->course_db->row()['exists'];
    }

    /**
     * Returns array of User objects for users with given User IDs
     * @param string[] $user_ids
     * @return User[] The user objects, indexed by user id
     */
    public function getUsersById(array $user_ids) {
        throw new NotImplementedException();
    }

    /**
     * Return array of Team objects for teams with given Team IDs
     * @param string[] $team_ids
     * @return Team[] The team objects, indexed by team id
     */
    public function getTeamsById(array $team_ids) {
        throw new NotImplementedException();
    }

    /**
     * Gets a user or team submitter by id
     * @param string $id User or team id
     * @return Submitter|null
     */
    public function getSubmitterById(string $id) {
        $user = $this->core->getQueries()->getUserById($id);
        if ($user !== null) {
            return new Submitter($this->core, $user);
        }
        $team = $this->core->getQueries()->getTeamById($id);
        if ($team !== null) {
            return new Submitter($this->core, $team);
        }
        //TODO: Do we have other types of submitters?
        return null;
    }

    /**
     * Gets user or team submitters by id
     * @param string[] $ids User or team ids
     * @return Submitter[]
     */
    public function getSubmittersById(array $ids) {
        //Get Submitter for each id in ids
        return array_map(function($id) {
            return $this->getSubmitterById($id);
        }, $ids);
    }

    /**
     * Gets a single GradedGradeable associated with the provided gradeable and
     *  user/team.  Note: The user's team for this gradeable will be retrived if provided
     * @param \app\models\gradeable\Gradeable $gradeable
     * @param string|null $user The id of the user to get data for
     * @param string|null $team The id of the team to get data for
     * @return GradedGradeable|null The GradedGradeable or null if none found
     * @throws \InvalidArgumentException If any GradedGradeable or GradedComponent fails to construct
     */
    public function getGradedGradeable(\app\models\gradeable\Gradeable $gradeable, $user, $team = null) {
        foreach ($this->getGradedGradeables([$gradeable], $user, $team) as $gg) {
            return $gg;
        }
        return null;
    }

    /**
     * Gets a single GradedGradeable associated with the provided gradeable and
     *  submitter.  Note: The user's team for this gradeable will be retrived if provided
     * @param \app\models\gradeable\Gradeable $gradeable
     * @param Submitter|null $submitter The submitter to get data for
     * @return GradedGradeable|null The GradedGradeable or null if none found
     * @throws \InvalidArgumentException If any GradedGradeable or GradedComponent fails to construct
     */
    public function getGradedGradeableForSubmitter(\app\models\gradeable\Gradeable $gradeable, Submitter $submitter) {
        //Either user or team is set, the other should be null
        $user_id = $submitter->getUser() ? $submitter->getUser()->getId() : null;
        $team_id = $submitter->getTeam() ? $submitter->getTeam()->getId() : null;
        return $this->getGradedGradeable($gradeable, $user_id, $team_id);
    }

    /**
     * Gets all GradedGradeable's associated with each Gradeable.  If
     *  both $users and $teams are null, then everyone will be retrieved.
     *  Note: The users' teams will be included in the search
     * @param \app\models\gradeable\Gradeable[] The gradeable(s) to retrieve data for
     * @param string[]|string|null $users The id(s) of the user(s) to get data for
     * @param string[]|string|null $teams The id(s) of the team(s) to get data for
     * @param string[]|string|null $sort_keys An ordered list of keys to sort by (i.e. `user_id` or `g_id DESC`)
     * @return \Iterator Iterator to access each GradeableData
     * @throws \InvalidArgumentException If any GradedGradeable or GradedComponent fails to construct
     */
    public function getGradedGradeables(array $gradeables, $users = null, $teams = null, $sort_keys = null) {
        throw new NotImplementedException();
    }

    /**
     * Creates a new Mark in the database
     * @param Mark $mark The mark to insert
     * @param int $component_id The Id of the component this mark belongs to
     */
    private function createMark(Mark $mark, $component_id) {
        $params = [
            $component_id,
            $mark->getPoints(),
            $mark->getTitle(),
            $mark->getOrder(),
            $this->course_db->convertBoolean($mark->isPublish())
        ];
        $this->course_db->query("
            INSERT INTO gradeable_component_mark (
              gc_id,
              gcm_points,
              gcm_note,
              gcm_order,
              gcm_publish)
            VALUES (?, ?, ?, ?, ?)", $params);

        // Setup the mark with its new id
        $mark->setIdFromDatabase($this->course_db->getLastInsertId());
    }

    /**
     * Updates a mark in the database
     * @param Mark $mark The mark to update
     */
    private function updateMark(Mark $mark) {
        $params = [
            $mark->getComponent()->getId(),
            $mark->getPoints(),
            $mark->getTitle(),
            $mark->getOrder(),
            $this->course_db->convertBoolean($mark->isPublish()),
            $mark->getId()
        ];
        $this->course_db->query("
            UPDATE gradeable_component_mark SET
              gc_id=?,
              gcm_points=?,
              gcm_note=?,
              gcm_order=?,
              gcm_publish=?
            WHERE gcm_id=?", $params);
    }

    /**
     * Deletes an array of marks from the database and any
     *  data associated with them
     * @param Mark[] $marks An array of marks to delete
     */
    private function deleteMarks(array $marks) {
        if (count($marks) === 0) {
            return;
        }
        // We only need the ids
        $mark_ids = array_values(array_map(function (Mark $mark) {
            return $mark->getId();
        }, $marks));
        $place_holders = $this->createParamaterList(count($marks));

        $this->course_db->query("DELETE FROM gradeable_component_mark_data WHERE gcm_id IN {$place_holders}", $mark_ids);
        $this->course_db->query("DELETE FROM gradeable_component_mark WHERE gcm_id IN {$place_holders}", $mark_ids);
    }

    /**
     * Creates a new Component in the database
     * @param Component $component The component to insert
     */
    private function createComponent(Component $component) {
        $params = [
            $component->getGradeable()->getId(),
            $component->getTitle(),
            $component->getTaComment(),
            $component->getStudentComment(),
            $component->getLowerClamp(),
            $component->getDefault(),
            $component->getMaxValue(),
            $component->getUpperClamp(),
            $this->course_db->convertBoolean($component->isText()),
            $component->getOrder(),
            $this->course_db->convertBoolean($component->isPeer()),
            $component->getPage()
        ];
        $this->course_db->query("
            INSERT INTO gradeable_component(
              g_id,
              gc_title,
              gc_ta_comment,
              gc_student_comment,
              gc_lower_clamp,
              gc_default,
              gc_max_value,
              gc_upper_clamp,
              gc_is_text,
              gc_order,
              gc_is_peer,
              gc_page)
            VALUES(?, ?, ?, ?, ?, ?, ?, ?, ?, ?, ?, ?)", $params);

        // Setup the component with its new id
        $component->setIdFromDatabase($this->course_db->getLastInsertId());
    }

    /**
     * Iterates through each mark in a component and updates/creates/deletes
     *  it in the database as necessary.  Note: the component must
     *  already exist in the database to add new marks
     * @param Component $component
     */
    private function updateComponentMarks(Component $component) {

        // sort marks by order
        $marks = $component->getMarks();
        usort($marks, function (Mark $a, Mark $b) {
            return $a->getOrder() - $b->getOrder();
        });

        $order = 0;
        foreach ($marks as $mark) {
            // rectify mark order
            if ($mark->getOrder() !== $order) {
                $mark->setOrder($order);
            }
            ++$order;

            // New mark, so add it
            if ($mark->getId() < 1) {
                $this->createMark($mark, $component->getId());
            }
            if ($mark->isModified()) {
                $this->updateMark($mark);
            }
        }

        // Delete any marks not being updated
        $this->deleteMarks($component->getDeletedMarks());
    }

    /**
     * Updates a Component in the database
     * @param Component $component The component to update
     */
    private function updateComponent(Component $component) {
        if ($component->isModified()) {
            $params = [
                $component->getTitle(),
                $component->getTaComment(),
                $component->getStudentComment(),
                $component->getLowerClamp(),
                $component->getDefault(),
                $component->getMaxValue(),
                $component->getUpperClamp(),
                $this->course_db->convertBoolean($component->isText()),
                $component->getOrder(),
                $this->course_db->convertBoolean($component->isPeer()),
                $component->getPage(),
                $component->getId()
            ];
            $this->course_db->query("
                UPDATE gradeable_component SET
                  gc_title=?,
                  gc_ta_comment=?,
                  gc_student_comment=?,
                  gc_lower_clamp=?,
                  gc_default=?,
                  gc_max_value=?,
                  gc_upper_clamp=?,
                  gc_is_text=?,
                  gc_order=?,
                  gc_is_peer=?,
                  gc_page=?
                WHERE gc_id=?", $params);
        }
    }

    /**
     * Deletes an array of components from the database and any
     *  data associated with them
     * @param array $components
     */
    private function deleteComponents(array $components) {
        if (count($components) === 0) {
            return;
        }

        // We only want the ids in our array
        $component_ids = array_values(array_map(function (Component $component) {
            return $component->getId();
        }, $components));
        $place_holders = $this->createParamaterList(count($components));

        $this->course_db->query("DELETE FROM gradeable_component_data WHERE gc_id IN {$place_holders}", $component_ids);
        $this->course_db->query("DELETE FROM gradeable_component WHERE gc_id IN {$place_holders}", $component_ids);
    }

    /**
     * Creates / updates a component and its marks in the database
     * @param Component $component
     */
    public function saveComponent(Component $component) {
        // New component, so add it
        if ($component->getId() < 1) {
            $this->createComponent($component);
        } else {
            $this->updateComponent($component);
        }

        // Then, update/create/delete its marks
        $this->updateComponentMarks($component);
    }

    /**
     * Creates a new gradeable in the database
     * @param \app\models\gradeable\Gradeable $gradeable The gradeable to insert
     */
    public function createGradeable(\app\models\gradeable\Gradeable $gradeable) {
        $params = [
            $gradeable->getId(),
            $gradeable->getTitle(),
            $gradeable->getInstructionsUrl(),
            $gradeable->getTaInstructions(),
            $gradeable->getType(),
            $this->course_db->convertBoolean($gradeable->isGradeByRegistration()),
            DateUtils::dateTimeToString($gradeable->getTaViewStartDate()),
            DateUtils::dateTimeToString($gradeable->getGradeStartDate()),
            DateUtils::dateTimeToString($gradeable->getGradeDueDate()),
            DateUtils::dateTimeToString($gradeable->getGradeReleasedDate()),
            $gradeable->getGradeLockedDate() !== null ?
                DateUtils::dateTimeToString($gradeable->getGradeLockedDate()) : null,
            $gradeable->getMinGradingGroup(),
            $gradeable->getSyllabusBucket()
        ];
        $this->course_db->query("
            INSERT INTO gradeable(
              g_id,
              g_title,
              g_instructions_url,
              g_overall_ta_instructions,
              g_gradeable_type,
              g_grade_by_registration,
              g_ta_view_start_date,
              g_grade_start_date,
              g_grade_due_date,
              g_grade_released_date,
              g_grade_locked_date,
              g_min_grading_group,
              g_syllabus_bucket)
            VALUES (?, ?, ?, ?, ?, ?, ?, ?, ?, ?, ?, ?, ?)", $params);
        if ($gradeable->getType() === GradeableType::ELECTRONIC_FILE) {
            $params = [
                $gradeable->getId(),
                DateUtils::dateTimeToString($gradeable->getSubmissionOpenDate()),
                DateUtils::dateTimeToString($gradeable->getSubmissionDueDate()),
                $this->course_db->convertBoolean($gradeable->isVcs()),
                $gradeable->getVcsSubdirectory(),
                $this->course_db->convertBoolean($gradeable->isTeamAssignment()),
                $gradeable->getTeamSizeMax(),
                DateUtils::dateTimeToString($gradeable->getTeamLockDate()),
                $this->course_db->convertBoolean($gradeable->isTaGrading()),
                $this->course_db->convertBoolean($gradeable->isScannedExam()),
                $this->course_db->convertBoolean($gradeable->isStudentView()),
                $this->course_db->convertBoolean($gradeable->isStudentViewAfterGrades()),
                $this->course_db->convertBoolean($gradeable->isStudentSubmit()),
                $this->course_db->convertBoolean($gradeable->hasDueDate()),
                $gradeable->getAutogradingConfigPath(),
                $gradeable->getLateDays(),
                $this->course_db->convertBoolean($gradeable->isLateSubmissionAllowed()),
                $gradeable->getPrecision(),
                $this->course_db->convertBoolean($gradeable->isPeerGrading()),
                $gradeable->getPeerGradeSet(),
                DateUtils::dateTimeToString($gradeable->getRegradeRequestDate()),
                $this->course_db->convertBoolean($gradeable->isRegradeAllowed()),
                $gradeable->getDiscussionThreadId(),
                $this->course_db->convertBoolean($gradeable->isDiscussionBased())
            ];
            $this->course_db->query("
                INSERT INTO electronic_gradeable(
                  g_id,
                  eg_submission_open_date,
                  eg_submission_due_date,
                  eg_is_repository,
                  eg_subdirectory,
                  eg_team_assignment,
                  eg_max_team_size,
                  eg_team_lock_date,
                  eg_use_ta_grading,
                  eg_scanned_exam,
                  eg_student_view,
                  eg_student_view_after_grades,
                  eg_student_submit,
                  eg_has_due_date,
                  eg_config_path,
                  eg_late_days,
                  eg_allow_late_submission,
                  eg_precision,
                  eg_peer_grading,
                  eg_peer_grade_set,
                  eg_regrade_request_date,
                  eg_regrade_allowed,
                  eg_thread_ids,
                  eg_has_discussion
                  )
                VALUES(?, ?, ?, ?, ?, ?, ?, ?, ?, ?, ?, ?, ?, ?, ?, ?, ?, ?, ?, ?, ?, ?, ?, ?)", $params);
        }

        // Make sure to create the rotating sections
        $this->setupRotatingSections($gradeable->getRotatingGraderSections(), $gradeable->getId());

        // Also make sure to create components
        $this->updateGradeableComponents($gradeable);
    }

    /**
     * Iterates through each component in a gradeable and updates/creates
     *  it in the database as necessary.  It also reloads the marks/components
     *  if any were added
     * @param \app\models\gradeable\Gradeable $gradeable
     */
    private function updateGradeableComponents(\app\models\gradeable\Gradeable $gradeable) {

        // sort components by order
        $components = $gradeable->getComponents();
        usort($components, function(Component $a, Component $b) {
            return $a->getOrder() - $b->getOrder();
        });

        // iterate through components and see if any need updating/creating
        $order = 0;
        foreach ($components as $component) {
            // Rectify component order
            if ($component->getOrder() !== $order) {
                $component->setOrder($order);
            }
            ++$order;

            // Save the component
            $this->saveComponent($component);
        }

        // Delete any components not being updated
        $this->deleteComponents($gradeable->getDeletedComponents());
    }

    /**
     * Updates the gradeable and its components/marks with new properties
     * @param \app\models\gradeable\Gradeable $gradeable The gradeable to update
     */
    public function updateGradeable(\app\models\gradeable\Gradeable $gradeable) {

        // If the gradeable has been modified, then update its properties
        if ($gradeable->isModified()) {
            $params = [
                $gradeable->getTitle(),
                $gradeable->getInstructionsUrl(),
                $gradeable->getTaInstructions(),
                $gradeable->getType(),
                $this->course_db->convertBoolean($gradeable->isGradeByRegistration()),
                DateUtils::dateTimeToString($gradeable->getTaViewStartDate()),
                DateUtils::dateTimeToString($gradeable->getGradeStartDate()),
                DateUtils::dateTimeToString($gradeable->getGradeDueDate()),
                DateUtils::dateTimeToString($gradeable->getGradeReleasedDate()),
                $gradeable->getGradeLockedDate() !== null ?
                    DateUtils::dateTimeToString($gradeable->getGradeLockedDate()) : null,
                $gradeable->getMinGradingGroup(),
                $gradeable->getSyllabusBucket(),
                $gradeable->getId()
            ];
            $this->course_db->query("
                UPDATE gradeable SET
                  g_title=?,
                  g_instructions_url=?,
                  g_overall_ta_instructions=?,
                  g_gradeable_type=?,
                  g_grade_by_registration=?,
                  g_ta_view_start_date=?,
                  g_grade_start_date=?,
                  g_grade_due_date=?,
                  g_grade_released_date=?,
                  g_grade_locked_date=?,
                  g_min_grading_group=?,
                  g_syllabus_bucket=?
                WHERE g_id=?", $params);
            if ($gradeable->getType() === GradeableType::ELECTRONIC_FILE) {
                $params = [
                    DateUtils::dateTimeToString($gradeable->getSubmissionOpenDate()),
                    DateUtils::dateTimeToString($gradeable->getSubmissionDueDate()),
                    $this->course_db->convertBoolean($gradeable->isVcs()),
                    $gradeable->getVcsSubdirectory(),
                    $this->course_db->convertBoolean($gradeable->isTeamAssignment()),
                    $gradeable->getTeamSizeMax(),
                    DateUtils::dateTimeToString($gradeable->getTeamLockDate()),
                    $this->course_db->convertBoolean($gradeable->isTaGrading()),
                    $this->course_db->convertBoolean($gradeable->isScannedExam()),
                    $this->course_db->convertBoolean($gradeable->isStudentView()),
                    $this->course_db->convertBoolean($gradeable->isStudentViewAfterGrades()),
                    $this->course_db->convertBoolean($gradeable->isStudentSubmit()),
                    $this->course_db->convertBoolean($gradeable->hasDueDate()),
                    $gradeable->getAutogradingConfigPath(),
                    $gradeable->getLateDays(),
                    $this->course_db->convertBoolean($gradeable->isLateSubmissionAllowed()),
                    $gradeable->getPrecision(),
                    $this->course_db->convertBoolean($gradeable->isPeerGrading()),
                    $gradeable->getPeerGradeSet(),
                    DateUtils::dateTimeToString($gradeable->getRegradeRequestDate()),
                    $this->course_db->convertBoolean($gradeable->isRegradeAllowed()),
                    $gradeable->getDiscussionThreadId(),
                    $this->course_db->convertBoolean($gradeable->isDiscussionBased()),
                    $gradeable->getId()
                ];
                $this->course_db->query("
                    UPDATE electronic_gradeable SET
                      eg_submission_open_date=?,
                      eg_submission_due_date=?,
                      eg_is_repository=?,
                      eg_subdirectory=?,
                      eg_team_assignment=?,
                      eg_max_team_size=?,
                      eg_team_lock_date=?,
                      eg_use_ta_grading=?,
                      eg_scanned_exam=?,
                      eg_student_view=?,
                      eg_student_view_after_grades=?,
                      eg_student_submit=?,
                      eg_has_due_date=?,
                      eg_config_path=?,
                      eg_late_days=?,
                      eg_allow_late_submission=?,
                      eg_precision=?,
                      eg_peer_grading=?,
                      eg_peer_grade_set=?,
                      eg_regrade_request_date=?,
                      eg_regrade_allowed=?,
                      eg_thread_ids=?,
                      eg_has_discussion=?
                    WHERE g_id=?", $params);
            }
        }

        // Save the rotating sections
        if ($gradeable->isRotatingGraderSectionsModified()) {
            $this->setupRotatingSections($gradeable->getRotatingGraderSections(), $gradeable->getId());
        }

        // Also make sure to update components
        $this->updateGradeableComponents($gradeable);
    }


    /**
     * Removes the provided mark ids from the marks assigned to a graded component
     * @param GradedComponent $graded_component
     * @param int[] $mark_ids
     */
    private function deleteGradedComponentMarks(GradedComponent $graded_component, $mark_ids) {
        if ($mark_ids === null || count($mark_ids) === 0) {
            return;
        }

        $param = array_merge([
            $graded_component->getTaGradedGradeable()->getId(),
            $graded_component->getComponentId(),
            $graded_component->getGraderId(),
        ], $mark_ids);
        $place_holders = $this->createParamaterList(count($mark_ids));
        $this->course_db->query("
            DELETE FROM gradeable_component_mark_data
            WHERE gd_id=? AND gc_id=? AND gcd_grader_id=? AND gcm_id IN {$place_holders}",
            $param);
    }

    /**
     * Adds the provided mark ids as marks assigned to a graded component
     * @param GradedComponent $graded_component
     * @param int[] $mark_ids
     */
    private function createGradedComponentMarks(GradedComponent $graded_component, $mark_ids) {
        if (count($mark_ids) === 0) {
            return;
        }

        $param = [
            $graded_component->getTaGradedGradeable()->getId(),
            $graded_component->getComponentId(),
            $graded_component->getGraderId(),
            -1  // This value gets set on each loop iteration
        ];
        $query = "
            INSERT INTO gradeable_component_mark_data(
              gd_id,
              gc_id,
              gcd_grader_id,
              gcm_id)
            VALUES (?, ?, ?, ?)";

        foreach ($mark_ids as $mark_id) {
            $param[3] = $mark_id;
            $this->course_db->query($query, $param);
        }
    }

    /**
     * Creates a new graded component in the database
     * @param GradedComponent $graded_component
     */
    private function createGradedComponent(GradedComponent $graded_component) {
        $param = [
            $graded_component->getComponentId(),
            $graded_component->getTaGradedGradeable()->getId(),
            $graded_component->getScore(),
            $graded_component->getComment(),
            $graded_component->getGraderId(),
            $graded_component->getGradedVersion(),
            DateUtils::dateTimeToString($graded_component->getGradeTime()),
            $graded_component->getVerifierId() !== '' ? $graded_component->getVerifierId() : null,
            !is_null($graded_component->getVerifyTime()) ? DateUtils::dateTimeToString($graded_component->getVerifyTime()) : null
        ];
        $query = "
            INSERT INTO gradeable_component_data(
              gc_id,
              gd_id,
              gcd_score,
              gcd_component_comment,
              gcd_grader_id,
              gcd_graded_version,
              gcd_grade_time,
              gcd_verifier_id,
              gcd_verify_time)
            VALUES(?, ?, ?, ?, ?, ?, ?, ?, ?)";
        $this->course_db->query($query, $param);
    }

    /**
     * Updates an existing graded component in the database
     * @param GradedComponent $graded_component
     */
    private function updateGradedComponent(GradedComponent $graded_component) {
        if ($graded_component->isModified()) {
            if(!$graded_component->getComponent()->isPeer()) {
                $params = [
                    $graded_component->getScore(),
                    $graded_component->getComment(),
                    $graded_component->getGradedVersion(),
                    DateUtils::dateTimeToString($graded_component->getGradeTime()),
                    $graded_component->getGraderId(),
                    $graded_component->getVerifierId() !== '' ? $graded_component->getVerifierId() : null,
                    !is_null($graded_component->getVerifyTime()) ? DateUtils::dateTimeToString($graded_component->getVerifyTime()) : null,
                    $graded_component->getTaGradedGradeable()->getId(),
                    $graded_component->getComponentId()
                ];
                $query = "
                    UPDATE gradeable_component_data SET
                      gcd_score=?,
                      gcd_component_comment=?,
                      gcd_graded_version=?,
                      gcd_grade_time=?,
                      gcd_grader_id=?,
                      gcd_verifier_id=?,
                      gcd_verify_time = ?
                    WHERE gd_id=? AND gc_id=?";
            }
            else {
                $params = [
                  $graded_component->getScore(),
                  $graded_component->getComment(),
                  $graded_component->getGradedVersion(),
                  DateUtils::dateTimeToString($graded_component->getGradeTime()),
                  $graded_component->getTaGradedGradeable()->getId(),
                  $graded_component->getComponentId(),
                  $graded_component->getGraderId()
                ];
                $query = "
                    UPDATE gradeable_component_data SET
                      gcd_score=?,
                      gcd_component_comment=?,
                      gcd_graded_version=?,
                      gcd_grade_time=?,
                    WHERE gd_id=? AND gc_id=? AND gcd_grader_id=?";
            }
            $this->course_db->query($query, $params);
        }
    }

    /**
     * Deletes a GradedComponent from the database
     * @param GradedComponent $graded_component
     */
    private function deleteGradedComponent(GradedComponent $graded_component) {
        // Only the db marks need to be deleted since the others haven't been applied to the database
        $this->deleteGradedComponentMarks($graded_component, $graded_component->getDbMarkIds());

        $params = [
            $graded_component->getTaGradedGradeable()->getId(),
            $graded_component->getComponentId(),
            $graded_component->getGrader()->getId()
        ];
        $query = "DELETE FROM gradeable_component_data WHERE gd_id=? AND gc_id=? AND gcd_grader_id=?";
        $this->course_db->query($query, $params);
    }

    /**
     * Update/create the components/marks for a gradeable.
     * @param TaGradedGradeable $ta_graded_gradeable
     */
    private function updateGradedComponents(TaGradedGradeable $ta_graded_gradeable) {
        // iterate through graded components and see if any need updating/creating
        foreach ($ta_graded_gradeable->getGradedComponentContainers() as $container) {
            foreach ($container->getGradedComponents() as $component_grade) {
                if ($component_grade->isNew()) {
                    $this->createGradedComponent($component_grade);
                } else {
                    $this->updateGradedComponent($component_grade);
                }

                // If the marks have been modified, this means we need to update the entries
                if ($component_grade->isMarksModified()) {
                    $new_marks = array_diff($component_grade->getMarkIds(), $component_grade->getDbMarkIds() ?? []);
                    $deleted_marks = array_diff($component_grade->getDbMarkIds() ?? [], $component_grade->getMarkIds());
                    $this->deleteGradedComponentMarks($component_grade, $deleted_marks);
                    $this->createGradedComponentMarks($component_grade, $new_marks);
                }
            }
        }

        // Iterate through deleted graded components and see if anything should be deleted
        foreach ($ta_graded_gradeable->getDeletedGradedComponents() as $component_grade) {
            $this->deleteGradedComponent($component_grade);
        }
        $ta_graded_gradeable->clearDeletedGradedComponents();
    }

    /**
     * Creates a new Ta Grade in the database along with its graded components/marks
     * @param TaGradedGradeable $ta_graded_gradeable
     */
    private function createTaGradedGradeable(TaGradedGradeable $ta_graded_gradeable) {
        $submitter_id = $ta_graded_gradeable->getGradedGradeable()->getSubmitter()->getId();
        $is_team = $ta_graded_gradeable->getGradedGradeable()->getSubmitter()->isTeam();
        $params = [
            $ta_graded_gradeable->getGradedGradeable()->getGradeable()->getId(),
            $is_team ? null : $submitter_id,
            $is_team ? $submitter_id : null,
            $ta_graded_gradeable->getOverallComment(),
            $ta_graded_gradeable->getUserViewedDate() !== null ?
                DateUtils::dateTimeToString($ta_graded_gradeable->getUserViewedDate()) : null,
        ];
        $query = "
            INSERT INTO gradeable_data (
                g_id,
                gd_user_id,
                gd_team_id,
                gd_overall_comment,
                gd_user_viewed_date)
            VALUES(?, ?, ?, ?, ?)";
        $this->course_db->query($query, $params);

        // Setup the graded gradeable with its new id
        $ta_graded_gradeable->setIdFromDatabase($this->course_db->getLastInsertId());

        // Also be sure to save the components
        $this->updateGradedComponents($ta_graded_gradeable);
    }

    /**
     * Updates an existing Ta Grade in the database along with its graded components/marks
     * @param TaGradedGradeable $ta_graded_gradeable
     */
    private function updateTaGradedGradeable(TaGradedGradeable $ta_graded_gradeable) {
        // If the grade has been modified, then update its properties
        if ($ta_graded_gradeable->isModified()) {
            $params = [
                $ta_graded_gradeable->getOverallComment(),
                $ta_graded_gradeable->getUserViewedDate() !== null ?
                    DateUtils::dateTimeToString($ta_graded_gradeable->getUserViewedDate()) : null,
                $ta_graded_gradeable->getId()
            ];
            $query = "
                UPDATE gradeable_data SET
                  gd_overall_comment=?,
                  gd_user_viewed_date=?
                WHERE gd_id=?";
            $this->course_db->query($query, $params);
        }

        // Also be sure to save the components
        $this->updateGradedComponents($ta_graded_gradeable);
    }

    /**
     * Creates a Ta Grade in the database if it doesn't exist, otherwise it just updates it
     * @param TaGradedGradeable $ta_graded_gradeable
     */
    public function saveTaGradedGradeable(TaGradedGradeable $ta_graded_gradeable) {
        // Ta Grades are initialized to have an id of 0 if not loaded from the db, so use that to check
        if($ta_graded_gradeable->getId() < 1) {
            $this->createTaGradedGradeable($ta_graded_gradeable);
        } else {
            $this->updateTaGradedGradeable($ta_graded_gradeable);
        }
    }

    /**
     * Deletes an entry from the gradeable_data table
     * @param TaGradedGradeable $ta_graded_gradeable
     */
    public function deleteTaGradedGradeable(TaGradedGradeable $ta_graded_gradeable) {
        $this->course_db->query("DELETE FROM gradeable_data WHERE gd_id=?", [$ta_graded_gradeable->getId()]);
    }

    /**
     * Deletes an entry from the gradeable_data table with the provided gradeable id and user/team id
     * @param string $gradeable_id
     * @param int $submitter_id User or Team id
     */
    public function deleteTaGradedGradeableByIds($gradeable_id, $submitter_id) {
        $this->course_db->query('DELETE FROM gradeable_data WHERE g_id=? AND (gd_user_id=? OR gd_team_id=?)',
            [$gradeable_id, $submitter_id, $submitter_id]);
    }

    /**
     * Gets if the provied submitter has a submission for a particular gradeable
     * @param \app\models\gradeable\Gradeable $gradeable
     * @param Submitter $submitter
     * @return bool
     */
    public function getHasSubmission(gradeable\Gradeable $gradeable, Submitter $submitter) {
        $this->course_db->query('SELECT EXISTS (SELECT g_id FROM electronic_gradeable_data WHERE g_id=? AND (user_id=? OR team_id=?))',
            [$gradeable->getId(), $submitter->getId(), $submitter->getId()]);
        return $this->course_db->row()['exists'] ?? false;
    }

    /**
     * Get the active version for all given submitter ids. If they do not have an active version,
     * their version will be zero.
     * @param \app\models\gradeable\Gradeable $gradeable
     * @param string[] $submitter_ids
     * @return bool[] Map of id=>version
     */
    public function getActiveVersions(gradeable\Gradeable $gradeable, array $submitter_ids) {
        throw new NotImplementedException();
    }

    /**
     * Gets a list of emails for all active particpants in a course
     */
    public function getClassEmailList(){
        $parameters = array();
        $this->course_db->query('SELECT user_email FROM users WHERE user_group != 4 OR registration_section IS NOT null', $parameters);

        return $this->course_db->rows();
    }

    /**
    * Gets a list of emails with user ids for all active particpants in a course
    */

    public function getClassEmailListWithIds() {
      $parameters = array();
      $this->course_db->query('SELECT user_id, user_email FROM users WHERE registration_section IS NOT null', $parameters);

      return $this->course_db->rows();
    }

    /**
     * Queues an email to be sent by email job
     * @param array $email_data
     * @param string $recipient
     */
    public function createEmail($email_data, $recipient){
        $parameters = array($recipient, $email_data["subject"], $email_data["body"]);

        $this->submitty_db->query("
            INSERT INTO emails(
              recipient,
              subject,
              body,
              created)
            VALUES(?, ?, ?, NOW())", $parameters);
    }

    /**
     * Gives true if thread is locked
     * @param $thread_id
     * @return bool
     */
    public function isThreadLocked($thread_id){

        $this->course_db->query('SELECT lock_thread_date FROM threads WHERE id = ?', [$thread_id]);
        if(empty($this->course_db->rows()[0]['lock_thread_date'])){
            return false;
        }
        return $this->course_db->rows()[0]['lock_thread_date'] < date("Y-m-d H:i:S");
    }
}<|MERGE_RESOLUTION|>--- conflicted
+++ resolved
@@ -382,9 +382,6 @@
         return intval($this->course_db->rows()[0]['user_group']) <= 3;
     }
 
-<<<<<<< HEAD
-    public function createThread($user, $title, $content, $anon, $prof_pinned, $status, $hasAttachment, $categories_ids,$lock_thread_date){
-=======
     public function getUnviewedPosts($thread_id, $user_id){
         if($thread_id == -1) {
             $this->course_db->query("SELECT MAX(id) as max from threads WHERE deleted = false and merged_thread_id = -1 GROUP BY pinned ORDER BY pinned DESC");
@@ -404,8 +401,7 @@
         return $rows;
     }
 
-    public function createThread($user, $title, $content, $anon, $prof_pinned, $status, $hasAttachment, $categories_ids){
->>>>>>> 2db2b11c
+    public function createThread($user, $title, $content, $anon, $prof_pinned, $status, $hasAttachment, $categories_ids, $lock_thread_date){
 
         $this->course_db->beginTransaction();
 
