--- conflicted
+++ resolved
@@ -158,19 +158,12 @@
         {% endif %}
     </div>
 
-<<<<<<< HEAD
-    {% if not peer %}
-=======
         {% if not peer %}
->>>>>>> 038d9acf
         <a class="btn btn-default" style="float: right" onclick="showStatusFilterForm()">
             Edit Filters
         </a>
     {% endif %}
-<<<<<<< HEAD
-=======
-
->>>>>>> 038d9acf
+
     {# /Top Button #}
 </div>
 
@@ -356,19 +349,6 @@
         }
     }
 
-<<<<<<< HEAD
-    function updateFilters() {
-        var filters = {{ filters|json_encode|replace({"'": "&#39;"})|raw}};
-
-        for (var filter_id in filters) {
-            var filter_id_name = filter_id.replace("_", "-");
-            var cookie_name = "include_" + filter_id.replace('-', '_');
-        
-            var check = document.getElementById("toggle-filter-"+filter_id_name);
-            document.cookie = cookie_name + (check.checked ? "=true;" : "=false;");
-        }
-
-=======
     function filter_overriden_grades() {
         var override_status = '{{ include_grade_override }}';
         if (override_status == 'omit') {
@@ -400,7 +380,6 @@
     }    
 
     function applyfilters() {
->>>>>>> 038d9acf
         location.reload();
     }
 
@@ -410,12 +389,6 @@
         form.css("display", "block");
         form.find('.form-body').scrollTop(0);
     }
-<<<<<<< HEAD
-    
+
 </script>
-
-=======
-
-</script>
->>>>>>> 038d9acf
 {% include 'grading/electronic/ta_status/StatusFilterModal.twig' %}