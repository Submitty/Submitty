<?php

namespace app\controllers\admin;

use app\controllers\AbstractController;
use app\libraries\Core;
use app\libraries\IniParser;
use app\libraries\Output;

class ConfigurationController extends AbstractController {
    public function run() {
        switch ($_REQUEST['action']) {
            case 'view':
                $this->viewConfiguration();
                break;
            case 'update':
                $this->updateConfiguration();
                break;
            default:
                $this->core->getOutput()->showError("Invalid page request for controller");
                break;
        }
    }

    public function viewConfiguration() {
        $fields = array(
            'course_name'               => $this->core->getConfig()->getCourseName(),
            'course_home_url'           => $this->core->getConfig()->getCourseHomeUrl(),
            'default_hw_late_days'      => $this->core->getConfig()->getDefaultHwLateDays(),
            'default_student_late_days' => $this->core->getConfig()->getDefaultStudentLateDays(),
            'zero_rubric_grades'        => $this->core->getConfig()->shouldZeroRubricGrades(),
            'upload_message'            => $this->core->getConfig()->getUploadMessage(),
            'keep_previous_files'       => $this->core->getConfig()->keepPreviousFiles(),
            'display_iris_grades_summary' => $this->core->getConfig()->displayIrisGradesSummary(),
            'display_custom_message'      => $this->core->getConfig()->displayCustomMessage(),
<<<<<<< HEAD
            'vcs_base_url'              => $this->core->getConfig()->getVcsBaseUrl(),
            'vcs_type'                  => $this->core->getConfig()->getVcsType()
=======
            'course_email'              => $this->core->getConfig()->getCourseEmail()
>>>>>>> 350a28ae
        );

        foreach (array('course_name', 'upload_message', 'course_email') as $key) {
            if (isset($_SESSION['request'][$key])) {
                $fields[$key] = htmlentities($_SESSION['request'][$key]);
            }
        }

        foreach (array('default_hw_late_days', 'default_student_late_days') as $key) {
            if (isset($_SESSION['request'][$key])) {
                $fields[$key] = intval($_SESSION['request'][$key]);
            }
        }

        foreach (array('zero_rubric_grades', 'keep_previous_files', 'display_iris_grades_summary', 'display_custom_message') as $key) {
            if (isset($_SESSION['request'][$key])) {
                $fields[$key] = ($_SESSION['request'][$key] == true) ? true : false;
            }
        }

        if (isset($_SESSION['request'])) {
            unset($_SESSION['request']);
        }

        $this->core->getOutput()->renderOutput(array('admin', 'Configuration'), 'viewConfig', $fields);
    }

    public function updateConfiguration() {
        if (!$this->core->checkCsrfToken($_POST['csrf_token'])) {
            $_SESSION['messages']['error'][] = "Invalid CSRF token. Try again.";
            $_SESSION['request'] = $_POST;
            $this->core->redirect($this->core->buildUrl(array('component' => 'admin',
                                                              'page' => 'configuration',
                                                              'action' => 'view')));
        }

        if (!isset($_POST['course_name']) || $_POST['course_name'] == "") {
            $_SESSION['messages']['error'][] = "Course name can not be blank";
            $_SESSION['request'] = $_POST;
            $this->core->redirect($this->core->buildUrl(array('component' => 'admin',
                                                              'page' => 'configuration',
                                                              'action' => 'view')));
        }

        foreach (array('default_hw_late_days', 'default_student_late_days') as $key) {
            $_POST[$key] = (isset($_POST[$key])) ? intval($_POST[$key]) : 0;
        }

        foreach (array('zero_rubric_grades', 'keep_previous_files', 'display_iris_grades_summary', 'display_custom_message') as $key) {
            $_POST[$key] = (isset($_POST[$key]) && $_POST[$key] == "true") ? true : false;
        }

        $save_array = array(
            'hidden_details' => $this->core->getConfig()->getHiddenDetails(),
            'course_details' => array(
                'course_name'               => $_POST['course_name'],
                'course_home_url'           => $_POST['course_home_url'],
                'default_hw_late_days'      => $_POST['default_hw_late_days'],
                'default_student_late_days' => $_POST['default_student_late_days'],
                'zero_rubric_grades'        => $_POST['zero_rubric_grades'],
                'upload_message'            => nl2br($_POST['upload_message']),
                'keep_previous_files'       => $_POST['keep_previous_files'],
                'display_iris_grades_summary' => $_POST['display_iris_grades_summary'],
                'display_custom_message'      => $_POST['display_custom_message'],
<<<<<<< HEAD
                'vcs_base_url'              => $_POST['vcs_base_url'],
                'vcs_type'                  => $_POST['vcs_type']
=======
                'course_email'                => $_POST['course_email']
>>>>>>> 350a28ae
            )
        );
        
        IniParser::writeFile($this->core->getConfig()->getCourseIniPath(), $save_array);
        $_SESSION['messages']['success'][] = "Site configuration updated";
        $this->core->redirect($this->core->buildUrl(array('component' => 'admin',
                                                          'page' => 'configuration',
                                                          'action' => 'view')));
    }
}<|MERGE_RESOLUTION|>--- conflicted
+++ resolved
@@ -33,12 +33,9 @@
             'keep_previous_files'       => $this->core->getConfig()->keepPreviousFiles(),
             'display_iris_grades_summary' => $this->core->getConfig()->displayIrisGradesSummary(),
             'display_custom_message'      => $this->core->getConfig()->displayCustomMessage(),
-<<<<<<< HEAD
+            'course_email'              => $this->core->getConfig()->getCourseEmail(),
             'vcs_base_url'              => $this->core->getConfig()->getVcsBaseUrl(),
             'vcs_type'                  => $this->core->getConfig()->getVcsType()
-=======
-            'course_email'              => $this->core->getConfig()->getCourseEmail()
->>>>>>> 350a28ae
         );
 
         foreach (array('course_name', 'upload_message', 'course_email') as $key) {
@@ -103,12 +100,9 @@
                 'keep_previous_files'       => $_POST['keep_previous_files'],
                 'display_iris_grades_summary' => $_POST['display_iris_grades_summary'],
                 'display_custom_message'      => $_POST['display_custom_message'],
-<<<<<<< HEAD
+                'course_email'                => $_POST['course_email'],
                 'vcs_base_url'              => $_POST['vcs_base_url'],
                 'vcs_type'                  => $_POST['vcs_type']
-=======
-                'course_email'                => $_POST['course_email']
->>>>>>> 350a28ae
             )
         );
         
