--- conflicted
+++ resolved
@@ -1895,14 +1895,9 @@
             return;
         }
         event.preventDefault();
-<<<<<<< HEAD
         const obj = this;
-        const thread_id = $(obj).data('thread_id');
-=======
-        let obj = this;
-        let thread_id = $(obj).data("thread_id");
-        let thread_title = $(obj).data("thread_title");
->>>>>>> 163ad4b9
+        const thread_id = $(obj).data("thread_id");
+        const thread_title = $(obj).data("thread_title");
 
         // eslint-disable-next-line no-undef
         const url = buildCourseUrl(['forum', 'threads', thread_id]);
@@ -1941,19 +1936,17 @@
                 $(obj).children('div.thread_box').addClass('active');
 
                 $('#posts_list').empty().html(JSON.parse(json.data.html));
-<<<<<<< HEAD
-                window.history.pushState({'pageTitle':document.title},'', url);
-
-=======
-                window.history.pushState({"pageTitle":document.title},"", url);
+
+                window.history.pushState({'pageTitle': document.title}, '', url);
                 //Updates the title and breadcrumb
-                $(document).attr("title", thread_title);
-                if(thread_title.length > 25){
-                  $("h1.breadcrumb-heading").text(thread_title.slice(0,25)+"...");  
-                }else{
-                  $("h1.breadcrumb-heading").text(thread_title);
-                }
->>>>>>> 163ad4b9
+                $(document).attr('title', thread_title);
+                if (thread_title.length > 25) {
+                    $('h1.breadcrumb-heading').text(thread_title.slice(0,25) + '...');  
+                }
+                else {
+                    $('h1.breadcrumb-heading').text(thread_title);
+                }
+                
                 setupForumAutosave();
                 saveScrollLocationOnRefresh('posts_list');
 
