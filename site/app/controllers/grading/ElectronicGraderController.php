--- conflicted
+++ resolved
@@ -1412,13 +1412,7 @@
         $default = $_POST['default'] ?? null;
         $max_value = $_POST['max_value'] ?? null;
         $upper_clamp = $_POST['upper_clamp'] ?? null;
-<<<<<<< HEAD
-        // You cannot change the "peer-ness" of a component.
-        //$peer = $_POST['peer'] ?? 'false';
-        // Use 'page_number' since 'page' is used in the router
-=======
-
->>>>>>> 11230a0a
+
         $page = $_POST['page_number'] ?? '';
 
         // Validate required parameters
@@ -1460,10 +1454,6 @@
         if (strval(intval($page)) !== $page) {
             $this->core->getOutput()->renderJsonFail('Invalid page parameter');
         }
-<<<<<<< HEAD
-        //$peer = $peer === 'true';
-=======
->>>>>>> 11230a0a
 
         // Get the gradeable
         $gradeable = $this->tryGetGradeable($gradeable_id);
@@ -1495,10 +1485,6 @@
                 'upper_clamp' => $upper_clamp
             ]);
             $component->setPage($page);
-<<<<<<< HEAD
-            //$component->setPeer($peer);
-=======
->>>>>>> 11230a0a
             $this->core->getQueries()->saveComponent($component);
             $this->core->getOutput()->renderJsonSuccess();
         }
@@ -1634,20 +1620,16 @@
 
     /**
      * Route for adding a new component to a gradeable
-     * @Route("/{_semester}/{_course}/gradeable/{gradeable_id}/components/{peer}/new", methods={"POST"})
-     */
-    public function ajaxAddComponent($gradeable_id, $peer) {
+     * @Route("/{_semester}/{_course}/gradeable/{gradeable_id}/components/new", methods={"POST"})
+     */
+    public function ajaxAddComponent($gradeable_id) {
         // Get the gradeable
         $gradeable = $this->tryGetGradeable($gradeable_id);
         if ($gradeable === false) {
             return;
         }
 
-<<<<<<< HEAD
-        $peer = $peer === 'true' ? true : false;
-=======
         $peer = $_POST['peer'] === 'true';
->>>>>>> 11230a0a
 
         // checks if user has permission
         if (!$this->core->getAccess()->canI("grading.electronic.add_component", ["gradeable" => $gradeable])) {
