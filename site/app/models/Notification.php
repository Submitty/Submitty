--- conflicted
+++ resolved
@@ -261,7 +261,6 @@
         $this->setNotifyTarget($target);
     }
 
-<<<<<<< HEAD
     private function handleGrading($details) {
       $this->setType($details['type']);
       switch ($details['type']) {
@@ -290,8 +289,6 @@
         }
     }
 
-=======
->>>>>>> 59420933
     private function actAsGradeInquiryCreation($gradeable_id, $grader_id, $submitter_id, $who_id){
       //notify a team member
       if($this->component == "student") {
@@ -306,7 +303,6 @@
         $this->setNotifyContent("New Grade Inquiry for ".$gradeable_id);
         $this->setNotifySource($submitter_id);
         $this->setNotifyTarget($grader_id);
-<<<<<<< HEAD
        }
      }
 
@@ -327,27 +323,6 @@
   }
 
 
-=======
-
-      }
-    }
-
-    private function actAsGradeInquiryReply($gradeable_id, $grader_id, $submitter_id, $who_id) {
-      $this->setNotifyContent("New Grade Inquiry Reply for ".$gradeable_id);
-      //notify a student
-      if($this->component == "student") {
-        $this->setNotifyMetadata(json_encode(array(array('component' => 'student','gradeable_id' => $gradeable_id))));
-        $this->setNotifySource($grader_id);
-        $this->setNotifyTarget($submitter_id);
-      }
-      //notify a grader
-      else if($this->component == "grading"){
-        $this->setNotifyMetadata(json_encode(array(array('component' => 'grading', 'page' => 'electronic', 'action' => 'grade', 'gradeable_id' => $gradeable_id, 'who_id' => $who_id))));
-        $this->setNotifySource($submitter_id);
-        $this->setNotifyTarget($grader_id);
-      }
-    }
->>>>>>> 59420933
     /**
      * Trim long $message upto 40 character and filter newline
      *
