--- conflicted
+++ resolved
@@ -838,20 +838,8 @@
 }
 
 .dropdown-item {
-<<<<<<< HEAD
-  display: block;
-  width: inherit;
-  padding: 0.25rem 1.5rem;
-  clear: both;
-  font-weight: 400;
-  color: var(--text-black);
-  text-align: inherit;
-  white-space: nowrap;
-  background-color: transparent;
-  border: 0;
-=======
     display: block;
-    width: 100%;
+    width: inherit;
     padding: 0.25rem 1.5rem;
     clear: both;
     font-weight: 400;
@@ -860,7 +848,6 @@
     white-space: nowrap;
     background-color: transparent;
     border: 0;
->>>>>>> 804598dd
 }
 
 .dropdown-item:hover,
