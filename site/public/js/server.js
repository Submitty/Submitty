/* exported changeDiffView addMarkdownCode renderMarkdown previewMarkdown getFocusableElements popOutSubmittedFile
   openPopUp enableTabsInTextArea submitAJAX getFileExtension toggleSidebar updateSidebarPreference detectColorScheme
   setAllRelease deleteOverriddenGrades flagUserImage peerFeedbackUpload resizeNoScrollTextareas checkBulkProgress
   updateTheme openSetAllRelease setChildNewDateTime escapeSpecialChars loadOverriddenGrades updateGradeOverride
   confirmBypass loadOverriddenGrades resizeFrame openFrame changeName openUrl toggleCMFolders toggleCMFolder
   markViewed openDiv changeColor downloadCourseMaterialZip downloadSubmissionZip downloadStudentAnnotations
   downloadTestCaseResult downloadCourseMaterial downloadFile toggleDiv checkVersionChange versionChange gradeableChange
   removeMessagePopup validateHtml togglePageDetails copyToClipboard downloadCSV setFolderRelease
   newEditCourseMaterialsForm newEditCourseMaterialsFolderForm newUploadCourseMaterialsForm newUploadBanner newUploadImagesForm
   newOverwriteCourseMaterialForm newDeleteCourseMaterialForm displayCloseSubmissionsWarning newDeleteGradeableForm
   markAllViewed closePopup */
/* global csrfToken my_window:writable file_path:writable updateBulkProgress icon:writable detectColorScheme
   createArray readPrevious disableFullUpdate registerSelect2Widget, displayErrorMessage, displaySuccessMessage, displayWarningMessage */
/// /////////Begin: Removed redundant link in breadcrumbs////////////////////////
// See this pr for why we might want to remove this code at some point
// https://github.com/Submitty/Submitty/pull/5071

window.addEventListener('resize', () => {
    loadInBreadcrumbLinks();
    adjustBreadcrumbLinks();
});

// eslint-disable-next-line no-var
var mobileHomeLink = null;
// eslint-disable-next-line no-var
var desktopHomeLink = null;
document.addEventListener('DOMContentLoaded', () => {
    loadInBreadcrumbLinks();
    adjustBreadcrumbLinks();
});
function loadInBreadcrumbLinks() {
    mobileHomeLink = mobileHomeLink !== null ? mobileHomeLink : $('#home-button').attr('href');
    desktopHomeLink = desktopHomeLink !== null ? desktopHomeLink : $('#desktop_home_link').attr('href');
}

function adjustBreadcrumbLinks() {
    if ($(document).width() > 528) {
        $('#home-button').attr('href', '');
        $('#desktop_home_link').attr('href', desktopHomeLink);
    }
    else {
        $('#home-button').attr('href', mobileHomeLink);
        $('#desktop_home_link').attr('href', '');
    }
}
/// /////////End: Removed redundant link in breadcrumbs//////////////////////////

/**
 * Acts in a similar fashion to Core->buildUrl() function within the PHP code
 *
 * @param {object} parts - Object representing URL parts to append to the URL
 * @returns {string} - Built up URL to use
 */
function buildUrl(parts = []) {
    return document.body.dataset.baseUrl + parts.join('/');
}

/**
 * Acts in a similar fashion to Core->buildCourseUrl() function within the PHP code
 * Course information is prepended to the URL constructed.
 *
 * @param {object} parts - Object representing URL parts to append to the URL
 * @returns {string} - Built up URL to use
 */
function buildCourseUrl(parts = []) {
    return `${document.body.dataset.courseUrl}/${parts.join('/')}`;
}

function changeDiffView(div_name, gradeable_id, who_id, version, index, autocheck_cnt, helper_id) {
    const actual_div_name = `#${div_name}_0`;
    const expected_div_name = `#${div_name}_1`;
    const actual_div = $(actual_div_name).children()[0];
    const expected_div = $(expected_div_name).children()[0];
    const list_white_spaces = {};
    $(`#${helper_id}`).empty();
    let option = '';
    if ($(`#show_char_${index}_${autocheck_cnt}`).text() === 'Visualize whitespace characters') {
        $(`#show_char_${index}_${autocheck_cnt}`).removeClass('btn-default');
        $(`#show_char_${index}_${autocheck_cnt}`).addClass('btn-primary');
        $(`#show_char_${index}_${autocheck_cnt}`).text('Display whitespace/non-printing characters as escape sequences');
        list_white_spaces['newline'] = '&#9166;';
        option = 'unicode';
    }
    else if ($(`#show_char_${index}_${autocheck_cnt}`).text() === 'Display whitespace/non-printing characters as escape sequences') {
        $(`#show_char_${index}_${autocheck_cnt}`).text('Original View');
        list_white_spaces['newline'] = '\\n';
        option = 'escape';
    }
    else {
        $(`#show_char_${index}_${autocheck_cnt}`).removeClass('btn-primary');
        $(`#show_char_${index}_${autocheck_cnt}`).addClass('btn-default');
        $(`#show_char_${index}_${autocheck_cnt}`).text('Visualize whitespace characters');
        option = 'original';
    }
    // Insert actual and expected one at a time
    let url = `${buildCourseUrl(['gradeable', gradeable_id, 'grading', 'student_output', 'remove'])
    }?who_id=${who_id}&version=${version}&index=${index}&autocheck_cnt=${autocheck_cnt}&option=${option}&which=expected`;

    const assertSuccess = function (data) {
        if (data.status === 'fail') {
            alert(`Error loading diff: ${data.message}`);
            return false;
        }
        else if (data.status === 'error') {
            alert(`Internal server error: ${data.message}`);
            return false;
        }
        return true;
    };

    $.getJSON({
        url: url,
        success: function (response) {
            if (!assertSuccess(response)) {
                return;
            }
            for (const property in response.data.whitespaces) {
                list_white_spaces[property] = response.data.whitespaces[property];
            }
            $(expected_div).empty();
            // eslint-disable-next-line no-restricted-syntax
            $(expected_div).html(response.data.html);
            url = `${buildCourseUrl(['gradeable', gradeable_id, 'grading', 'student_output', 'remove'])
            }?who_id=${who_id}&version=${version}&index=${index}&autocheck_cnt=${autocheck_cnt}&option=${option}&which=actual`;
            $.getJSON({
                url: url,
                success: function (response) {
                    if (!assertSuccess(response)) {
                        return;
                    }
                    for (const property in response.data.whitespaces) {
                        list_white_spaces[property] = response.data.whitespaces[property];
                    }
                    for (const property in list_white_spaces) {
                        $(`#${helper_id}`).append(`<span style="outline:1px blue solid;">${list_white_spaces[property]}</span> = ${property} `);
                    }
                    $(actual_div).empty();
                    // eslint-disable-next-line no-restricted-syntax
                    $(actual_div).html(response.data.html);
                },
                error: function () {
                    alert('Could not load diff, please refresh the page and try again.');
                },
            });
        },
        error: function () {
            alert('Could not load diff, please refresh the page and try again.');
        },
    });
}

function newDeleteGradeableForm(form_action, gradeable_name) {
    $('.popup-form').css('display', 'none');
    const form = $('#delete-gradeable-form');
    $('[id="delete-gradeable-message"]', form).text('');
    $('[id="delete-gradeable-message"]', form).append(`<b>${gradeable_name}</b>`);
    $('[name="delete-confirmation"]', form).attr('action', form_action);
    form.css('display', 'block');
    captureTabInModal('delete-gradeable-form');
}

function displayCloseSubmissionsWarning(form_action, gradeable_name) {
    $('.popup-form').css('display', 'none');
    const form = $('#close-submissions-form');
    $('[id="close-submissions-message"]', form).text('');
    $('[id="close-submissions-message"]', form).append(`<b>${gradeable_name}</b>`);
    $('[name="close-submissions-confirmation"]', form).attr('action', form_action);
    form.css('display', 'block');
    captureTabInModal('close-submissions-form');
    form.find('.form-body').scrollTop(0);
}

function newDeleteCourseMaterialForm(id, file_name, str_id = null) {
    const url = `${buildCourseUrl(['course_materials', 'delete'])}?id=${id}`;
    const current_y_offset = window.pageYOffset;
    Cookies.set('jumpToScrollPosition', current_y_offset);

    const cm_ids = (Cookies.get('cm_data') || '').split('|').filter((n) => n.length);

    $('[id^=div_viewer_]').each(function () {
        const cm_id = this.id.replace('div_viewer_', '').trim();
        const elem = $(`#div_viewer_${cm_id}`);
        if (!cm_id.length || !elem) {
            return;
        }

        if (elem.hasClass('open')) {
            if (!cm_ids.includes(cm_id)) {
                cm_ids.push(cm_id);
            }
        }
        else {
            if (cm_ids.includes(cm_id)) {
                cm_ids.splice(cm_ids.indexOf(cm_id, 1));
            }
        }
    });

    Cookies.set('cm_data', cm_ids.join('|'));

    $('.popup-form').css('display', 'none');
    const form = $('#delete-course-material-form');
    const deleteMessageElement = form.find('.delete-course-material-message')[0];
    deleteMessageElement.innerHTML = '';

    const cm_message = document.createElement('b');
    cm_message.textContent = file_name;

    if (str_id !== null) {
        const files_or_links = $(`[id^=file_viewer_${str_id}]`);
        const num_of_links = files_or_links.filter(function () {
            return (($(this).siblings('.file-viewer').children('a[data-is-link="1"]').length) === 1);
        }).length;
        const num_of_files = files_or_links.length - num_of_links;
        const file_s = (num_of_files > 1) ? 's' : '';
        const link_s = (num_of_links > 1) ? 's' : '';
        const num_links_txt = (num_of_links === 0) ? '</em>)' : ` and <b>${num_of_links}</b> link${link_s}</em>)`;

        const emElement = document.createElement('em');
        emElement.innerHTML = ` (<b>contains ${escapeSpecialChars(num_of_files.toString())}</b> file${escapeSpecialChars(file_s.toString())}${escapeSpecialChars(num_links_txt.toString())}`;

        cm_message.appendChild(emElement);
    }

    deleteMessageElement.appendChild(cm_message);

    $('[name="delete-confirmation"]', form).attr('action', url);
    showPopup('#delete-course-material-form');
    captureTabInModal('delete-course-material-form');
    form.find('.form-body').scrollTop(0);
}

function newOverwriteCourseMaterialForm(clashing_names, is_link, is_edit_form) {
    const form = $('#overwrite-course-material-form');
    form.css('display', 'block');
    if (clashing_names.length === 1) {
        const to_replace = [[' All', '']];
        if (is_link) {
            to_replace.push(['file', 'link']);
        }
        form.html((i, html) => {
            to_replace.forEach((elem) => {
                html = html.replaceAll(elem[0], elem[1]);
            });
            return html;
        });
    }
    else {
        const singular = ['Material', 'file', 'name', 'one'];
        form.html((i, html) => {
            singular.forEach((elem) => {
                // replace singular words with plural by appending 's', taking care of the occurrences ending with . and :
                html = html.replaceAll(RegExp(`( a){0,1}( ${elem})([ .:])`, 'g'), '$2s$3');
            });
            return html;
        });
    }
    const clash_list = $('#existing-names');
    clash_list.html('');
    clashing_names.forEach((elem) => {
        clash_list.append($('<li>', {
            text: elem,
        }));
    });
    captureTabInModal('overwrite-course-material-form');
    if (is_edit_form) {
        $('#overwrite-submit').attr('is-edit-form', 1);
    }
    form.find('.form-body').scrollTop(0);
}

function newUploadImagesForm() {
    $('.popup-form').css('display', 'none');
    const form = $('#upload-images-form');
    showPopup('#upload-images-form');
    captureTabInModal('upload-images-form');
    form.find('.form-body').scrollTop(0);
    $('[name="upload"]', form).val(null);
}

function newUploadCourseMaterialsForm() {
    createArray(1);

    const fileList = document.getElementsByClassName('file-viewer-data');

    const files = [];
    for (let i = 0; i < fileList.length; i++) {
        const file = fileList[i];
        files.push(file.getAttribute('data-file_url'));
        readPrevious(file.getAttribute('data-file_url'), 1);
    }

    $('.popup-form').css('display', 'none');
    const form = $('#upload-course-materials-form');

    $('[name="existing-file-list"]', form).text('');
    $('[name="existing-file-list"]', form).append(`<b>${JSON.stringify(files)}</b>`);

    showPopup('#upload-course-materials-form');
    captureTabInModal('upload-course-materials-form');
    form.find('.form-body').scrollTop(0);
    $('[name="upload"]', form).val(null);
    $('#overwrite-materials-flag').remove();
}

function newUploadBanner() {
    createArray(1);
    const files = [];
    $('.popup-form').css('display', 'none');
    const form = $('#upload-banner');

    $('[name="existing-file-list"]', form).text('');

    const stringifiedFiles = $('<b></b>').text(JSON.stringify(files));
    $('[name="existing-file-list"]', form).append(stringifiedFiles);

    form.css('display', 'block');
    captureTabInModal('upload-banner');
    form.find('.form-body').scrollTop(0);
    $('[name="upload"]', form).val(null);
}

function newEditCourseMaterialsFolderForm(tag) {
    const id = $(tag).data('id');
    const dir = $(tag).data('priority');
    const folder_sections = $(tag).data('sections');
    const partial_sections = $(tag).data('partial-sections');
    const release_time = $(tag).data('release-time');
    const is_hidden = $(tag).data('hidden-state');
    const partially_hidden = 2;
    const form = $('#edit-course-materials-folder-form');
    const element = document.getElementById('edit-folder-picker');
    element._flatpickr.setDate(release_time);

    const hide_materials_box = $('#hide-folder-materials-checkbox-edit', form);
    if (is_hidden > 0) {
        hide_materials_box.prop('checked', true).trigger('change');
        if (is_hidden === partially_hidden) {
            hide_materials_box.attr('class', 'partial-checkbox');
            $(hide_materials_box.siblings()[0]).before('<span><br><em>(Currently, some materials inside this folder are hidden.)</em></span>');
        }
    }
    else {
        hide_materials_box.prop('checked', false).trigger('change');
    }

    $('#show-some-section-selection-folder-edit :checkbox:enabled').prop('checked', false);
    const showSections = function () {
        $('#all-sections-showing-no-folder', form).prop('checked', false);
        $('#all-sections-showing-yes-folder', form).prop('checked', true);
        $('#show-some-section-selection-folder-edit', form).show();
    };
    let sectionsVisible = false;
    if (folder_sections.length !== 0) {
        for (let index = 0; index < folder_sections.length; ++index) {
            $(`#section-folder-edit-${folder_sections[index]}`, form).prop('checked', true);
            $(`#section-folder-edit-${folder_sections[index]}`, form).removeClass('partial-checkbox');
            if ($(this).attr('class') === '') {
                $(this).removeAttr('class');
            }
        }
        showSections();
        sectionsVisible = true;
    }
    else {
        $('#show-some-section-selection-folder-edit', form).hide();
        $('#all-sections-showing-yes-folder', form).prop('checked', false);
        $('#all-sections-showing-no-folder', form).prop('checked', true);
    }
    if (partial_sections.length !== 0) {
        for (let index = 0; index < partial_sections.length; ++index) {
            $(`#section-folder-edit-${partial_sections[index]}`, form).attr('class', 'partial-checkbox');
            $(`#section-folder-edit-${partial_sections[index]}`, form).prop('checked', true);
        }
        if (!sectionsVisible) {
            showSections();
        }
    }

    $('#material-folder-edit-form', form).attr('data-id', id);
    $('#edit-folder-sort', form).attr('value', dir);
    disableFullUpdate();
    showPopup('#edit-course-materials-folder-form');
    captureTabInModal('edit-course-materials-folder-form');
}

function newEditCourseMaterialsForm(tag) {
    const id = $(tag).data('id');
    const dir = $(tag).data('priority');
    const this_file_section = $(tag).data('sections');
    const this_hide_from_students = $(tag).data('hidden-state');
    const release_time = $(tag).data('release-time');
    const is_link = $(tag).data('is-link');
    const title = $(tag).data('title');
    const link_url = $(tag).data('link-url');
    const file_path = $(tag).data('path');
    const form = $('#edit-course-materials-form');

    const element = document.getElementById('edit-picker');

    element._flatpickr.setDate(release_time);

    if (this_hide_from_students === 1) {
        $('#hide-materials-checkbox-edit', form).prop('checked', true).trigger('change');
    }

    else {
        $('#hide-materials-checkbox-edit', form).prop('checked', false).trigger('change');
    }

    $('#hide-materials-checkbox-edit:checked ~ #edit-form-hide-warning').show();
    $('#hide-materials-checkbox-edit:not(:checked) ~ #edit-form-hide-warning').hide();

    $('#show-some-section-selection-edit :checkbox:enabled').prop('checked', false);

    if (this_file_section.length !== 0) {
        for (let index = 0; index < this_file_section.length; ++index) {
            $(`#section-edit-${this_file_section[index]}`, form).prop('checked', true);
        }
        $('#all-sections-showing-no', form).prop('checked', false);
        $('#all-sections-showing-yes', form).prop('checked', true);
        $('#show-some-section-selection-edit', form).show();
    }
    else {
        $('#show-some-section-selection-edit', form).hide();
        $('#all-sections-showing-yes', form).prop('checked', false);
        $('#all-sections-showing-no', form).prop('checked', true);
    }
    const title_label = $('#edit-title-label', form);
    const url_label = $('#edit-url-url-label', form);
    const path = $('#new-file-name');
    const titleVal = $('#edit-title');
    title_label.css('display', 'block');
    if (is_link === 1) {
        titleVal.val(title.replace('link-', ''));
        url_label.css('display', 'block');
        const url = $('#edit-url-url');
        url.prop('disabled', false);
        url.val(link_url);
    }
    else {
        titleVal.val(file_path.substring(file_path.lastIndexOf('/') + 1));
        if (url_label.css('display') !== 'none') {
            url_label.css('display', 'none');
        }
    }

    editFilePathRecommendations();
    if (is_link === 1) {
        path.val(decodeURIComponent(file_path.substring(file_path.indexOf('course_materials/') + 17).replace('link-', '')));
    }
    else {
        path.val(file_path.substring(1));
    }
    registerSelect2Widget('new-file-name', 'material-edit-form');

    $('#material-edit-form', form).attr('data-id', id);
    $('#edit-picker', form).attr('value', release_time);
    $('#edit-sort', form).attr('value', dir);
    $('#overwrite-materials-flag').remove();
    showPopup('#edit-course-materials-form');
    captureTabInModal('edit-course-materials-form');
}

/**
 * Edits the suggested options for the Edit Course Materials Popup so that
 * they use the current file name.
 */
function editFilePathRecommendations() {
    const fileNameInput = $('#edit-title');
    const fileName = fileNameInput.val();

    const options = document.getElementById('new-file-name').options;
    for (let i = 0; i < options.length; i++) {
        const optionString = options[i].value;
        const lastSlash = optionString.lastIndexOf('/');
        const currentOptionMinusFile = optionString.substring(0, lastSlash);

        let newOption;
        if (lastSlash !== -1) {
            newOption = `${currentOptionMinusFile}/${fileName}`;
        }
        else {
            newOption = fileName;
        }

        options[i].value = newOption;
        options[i].textContent = newOption;
    }
    registerSelect2Widget('new-file-name', 'material-edit-form');
}

function showPopup(selector) {
    $(selector).show();
    document.body.classList.add('no-scroll');
}

function closePopup(id) {
    $(`#${id}`).hide();
    // Checking if the body contains the class no scroll making the page locked, then unlocking it
    if (document.body.classList.contains('no-scroll')) {
        document.body.classList.remove('no-scroll');
    }
}

// eslint-disable-next-line no-var
var lastActiveElement = null;
function captureTabInModal(formName, resetFocus = true) {
    if (resetFocus) {
        lastActiveElement = document.activeElement;
    }

    const form = $('#'.concat(formName));
    form.off('keydown');// Remove any old redirects

    /* get all the elements to tab through */
    const inputs = form.find(':tabbable').filter(':visible');
    const firstInput = inputs.first();
    const lastInput = inputs.last();

    /* set focus on first element */
    if (resetFocus) {
        firstInput.focus();
    }

    /* redirect last tab to first element */
    form.on('keydown', (e) => {
        if ((e.which === 9 && !e.shiftKey && $(lastInput).is(':focus'))) {
            firstInput.focus();
            e.preventDefault();
        }
        else if ((e.which === 9 && e.shiftKey && $(firstInput).is(':focus'))) {
            lastInput.focus();
            e.preventDefault();
        }
    });

    // Watch for the modal to be hidden
    const observer = new MutationObserver(() => {
        if (form[0].style.display === 'none') {
            releaseTabFromModal(formName);
        }
    });
    observer.observe(form[0], { attributes: true, childList: true });
}

function releaseTabFromModal(formName) {
    const form = $('#'.concat(formName));
    form.off('keydown');
    lastActiveElement.focus();
}

function setFolderRelease(changeActionVariable, releaseDates, id, cm_id) {
    $('.popup-form').css('display', 'none');
    const form = $('#set-folder-release-form');
    showPopup('#set-folder-release-form');
    captureTabInModal('set-folder-release-form');
    form.find('.form-body').scrollTop(0);
    $('[id="release_title"]', form).attr('data-path', changeActionVariable);
    $('[name="release_date"]', form).val(releaseDates);
    $('[name="release_date"]', form).attr('data-fp', changeActionVariable);

    $('[name="submit"]', form).attr('data-iden', id);
    $('[name="submit"]', form).attr('data-id', cm_id);
}

function copyToClipboard(code) {
    const download_info = JSON.parse($('#download_info_json_id').val());
    let required_emails = [];

    $('#download-form input:checkbox').each(function () {
        if ($(this).is(':checked')) {
            const thisVal = $(this).val();

            if (thisVal === 'instructor') {
                for (let i = 0; i < download_info.length; ++i) {
                    if (download_info[i].group === 'Instructor') {
                        required_emails.push(download_info[i].email);
                    }
                }
            }
            else if (thisVal === 'full_access_grader') {
                for (let i = 0; i < download_info.length; ++i) {
                    if (download_info[i].group === 'Full Access Grader (Grad TA)') {
                        required_emails.push(download_info[i].email);
                    }
                }
            }
            else if (thisVal === 'limited_access_grader') {
                for (let i = 0; i < download_info.length; ++i) {
                    if (download_info[i].group === 'Limited Access Grader (Mentor)') {
                        required_emails.push(download_info[i].email);
                    }
                }
            }
            else {
                for (let i = 0; i < download_info.length; ++i) {
                    if (code === 'user') {
                        if (download_info[i].reg_section === thisVal) {
                            required_emails.push(download_info[i].email);
                        }
                    }
                    else if (code === 'grader') {
                        if (download_info[i].reg_section === 'All') {
                            required_emails.push(download_info[i].email);
                        }

                        if ($.inArray(thisVal, download_info[i].reg_section.split(',')) !== -1) {
                            required_emails.push(download_info[i].email);
                        }
                    }
                }
            }
        }
    });

    required_emails = $.unique(required_emails);
    const temp_element = $('<textarea></textarea>').text(required_emails.join(','));
    $(document.body).append(temp_element);
    temp_element.select();
    document.execCommand('copy');
    temp_element.remove();
    setTimeout(() => {
        $('#copybuttonid').prop('value', 'Copied');
    }, 0);
    setTimeout(() => {
        $('#copybuttonid').prop('value', 'Copy Emails to Clipboard');
    }, 1000);
}

function downloadCSV(code) {
    const download_info = JSON.parse($('#download_info_json_id').val());
    let csv_data = 'Given Name,Family Name,User ID,Email,Secondary Email,UTC Offset,Time Zone,Registration Section,Rotation Section,Group\n';
    const required_user_id = [];

    $('#download-form input:checkbox').each(function () {
        if ($(this).is(':checked')) {
            const thisVal = $(this).val();

            if (thisVal === 'instructor') {
                for (let i = 0; i < download_info.length; ++i) {
                    if ((download_info[i].group === 'Instructor') && ($.inArray(download_info[i].user_id, required_user_id) === -1)) {
                        csv_data += `${[download_info[i].given_name, download_info[i].family_name, download_info[i].user_id, download_info[i].email, download_info[i].secondary_email, download_info[i].utc_offset, download_info[i].time_zone, `"${download_info[i].reg_section}"`, download_info[i].rot_section, download_info[i].group].join(',')}\n`;
                        required_user_id.push(download_info[i].user_id);
                    }
                }
            }
            else if (thisVal === 'full_access_grader') {
                for (let i = 0; i < download_info.length; ++i) {
                    if ((download_info[i].group === 'Full Access Grader (Grad TA)') && ($.inArray(download_info[i].user_id, required_user_id) === -1)) {
                        csv_data += `${[download_info[i].given_name, download_info[i].family_name, download_info[i].user_id, download_info[i].email, download_info[i].secondary_email, download_info[i].utc_offset, download_info[i].time_zone, `"${download_info[i].reg_section}"`, download_info[i].rot_section, download_info[i].group].join(',')}\n`;
                        required_user_id.push(download_info[i].user_id);
                    }
                }
            }
            else if (thisVal === 'limited_access_grader') {
                for (let i = 0; i < download_info.length; ++i) {
                    if ((download_info[i].group === 'Limited Access Grader (Mentor)') && ($.inArray(download_info[i].user_id, required_user_id) === -1)) {
                        csv_data += `${[download_info[i].given_name, download_info[i].family_name, download_info[i].user_id, download_info[i].email, download_info[i].secondary_email, download_info[i].utc_offset, download_info[i].time_zone, `"${download_info[i].reg_section}"`, download_info[i].rot_section, download_info[i].group].join(',')}\n`;
                        required_user_id.push(download_info[i].user_id);
                    }
                }
            }
            else {
                for (let i = 0; i < download_info.length; ++i) {
                    if (code === 'user') {
                        if ((download_info[i].reg_section === thisVal) && ($.inArray(download_info[i].user_id, required_user_id) === -1)) {
                            csv_data += `${[download_info[i].given_name, download_info[i].family_name, download_info[i].user_id, download_info[i].email, download_info[i].secondary_email, download_info[i].utc_offset, download_info[i].time_zone, `"${download_info[i].reg_section}"`, download_info[i].rot_section, download_info[i].group].join(',')}\n`;
                            required_user_id.push(download_info[i].user_id);
                        }
                    }
                    else if (code === 'grader') {
                        if ((download_info[i].reg_section === 'All') && ($.inArray(download_info[i].user_id, required_user_id) === -1)) {
                            csv_data += `${[download_info[i].given_name, download_info[i].family_name, download_info[i].user_id, download_info[i].email, download_info[i].secondary_email, download_info[i].utc_offset, download_info[i].time_zone, `"${download_info[i].reg_section}"`, download_info[i].rot_section, download_info[i].group].join(',')}\n`;
                            required_user_id.push(download_info[i].user_id);
                        }
                        if (($.inArray(thisVal, download_info[i].reg_section.split(',')) !== -1) && ($.inArray(download_info[i].user_id, required_user_id) === -1)) {
                            csv_data += `${[download_info[i].given_name, download_info[i].family_name, download_info[i].user_id, download_info[i].email, download_info[i].secondary_email, download_info[i].utc_offset, download_info[i].time_zone, `"${download_info[i].reg_section}"`, download_info[i].rot_section, download_info[i].group].join(',')}\n`;
                            required_user_id.push(download_info[i].user_id);
                        }
                    }
                }
            }
        }
    });

    // Setup default name for the CSV file
    const course = $('#download_info_json_id').data('course');
    const semester = $('#download_info_json_id').data('semester');
    const csv_name = `${[semester, course, 'users', 'data'].join('_')}.csv`;

    const temp_element = $('<a id="downloadlink"></a>');
    const address = `data:text/csv;charset=utf-8,${encodeURIComponent(csv_data)}`;
    temp_element.attr('href', address);
    temp_element.attr('download', csv_name);
    temp_element.css('display', 'none');
    $(document.body).append(temp_element);
    $('#downloadlink')[0].click();
    $('#downloadlink').remove();
}

/**
 * Toggles the page details box of the page, showing or not showing various information
 * such as number of queries run, length of time for script execution, and other details
 * useful for developers, but shouldn't be shown to normal users
 */
function togglePageDetails() {
    const element = document.getElementById('page-info');
    if (element.style.display === 'block') {
        element.style.display = 'none';
    }
    else {
        element.style.display = 'block';
        // Hide the box if you click outside of it
        document.body.addEventListener('mouseup', function pageInfo(event) {
            if (!element.contains(event.target)) {
                element.style.display = 'none';
                document.body.removeEventListener('mouseup', pageInfo, false);
            }
        });
    }
}

/**
 * Opens a new tab on https://validator.w3.org with the contents of the current html page
 */
function validateHtml() {
    // Code copied from https://validator.w3.org/nu/about.html under "Check serialized DOM of current page" section
    function c(a, b) {
        const c = document.createElement('textarea');
        c.name = a;
        c.value = b;
        d.appendChild(c);
    }
    const e = ((a) => {
        // eslint-disable-next-line no-var, no-redeclare
        for (var b = '', a = a.firstChild; a;) {
            switch (a.nodeType) {
                case Node.ELEMENT_NODE:
                    b += a.outerHTML;
                    break;
                case Node.TEXT_NODE:
                    b += a.nodeValue;
                    break;
                case Node.CDATA_SECTION_NODE:
                    b += `<![CDATA[${a.nodeValue}]]>`;
                    break;
                case Node.COMMENT_NODE:
                    b += `<!--${a.nodeValue}-->`;
                    break;
                case Node.DOCUMENT_TYPE_NODE:
                    b += `<!DOCTYPE ${a.name}>\n`;
            }
            a = a.nextSibling;
        }
        return b;
    })(document);
    const d = document.createElement('form');
    d.method = 'POST';
    d.action = 'https://validator.w3.org/nu/';
    d.enctype = 'multipart/form-data';
    d.target = '_blank';
    d.acceptCharset = 'utf-8';
    c('showsource', 'yes');
    c('content', e);
    document.body.appendChild(d);
    d.submit();
    d.outerHTML = '';
}

function gradeableChange(url, sel) {
    url = url + sel.value;
    window.location.href = url;
}
function versionChange(url, sel) {
    url = url + sel.value;
    window.location.href = url;
}

function checkVersionChange(days_late, late_days_allowed) {
    if (days_late > late_days_allowed) {
        let message = `The max late days allowed for this assignment is ${late_days_allowed} days. `;
        message += 'You are not supposed to change your active version after this time unless you have permission from the instructor. Are you sure you want to continue?';
        return confirm(message);
    }
    return true;
}

function toggleDiv(id) {
    $(`#${id}`).toggle();
    return true;
}

function checkRefreshPage(url, anon_id = '') {
    setTimeout(() => {
        check_server(url, anon_id);
    }, 1000);
}

function check_server(url, anon_id = '') {
    $.get(url, { anon_id: anon_id },
        (data) => {
            try {
            // if the response bool is true, reload the page
                const refresh_bool = JSON.parse(data).data;
                if (refresh_bool === true) {
                    location.reload();
                }
                else {
                    checkRefreshPage(url, anon_id);
                }
            }
            catch (e) {
                console.log('Error parsing server response:', e);
            }
        },
    );
}

function downloadFile(path, dir) {
    let download_path = `${buildCourseUrl(['download'])}?dir=${encodeURIComponent(dir)}&path=${encodeURIComponent(path)}`;
    if ($('#submission_browser').length > 0) {
        download_path += `&gradeable_id=${$('#submission_browser').data('gradeable-id')}`;
    }
    window.location = download_path;
}

function downloadCourseMaterial(id) {
    window.location = `${buildCourseUrl(['download'])}?course_material_id=${id}`;
}

function downloadTestCaseResult(testcase, name, version, gradeable, user) {
    window.location = `${buildCourseUrl(['gradeable', gradeable, 'downloadTestCaseResult'])}?version=${version}&test_case=${testcase + 1}&file_name=${name}&user_id=${user}`;
}

function downloadStudentAnnotations(url) {
    window.open(url, '_blank', 'toolbar=no, scrollbars=yes, resizable=yes, width=700, height=600');
}

function downloadSubmissionZip(grade_id, submitter_id, version, origin = null, is_anon = false) {
    window.open(`${buildCourseUrl(['gradeable', grade_id, 'download_zip'])}?dir=submissions&submitter_id=${submitter_id}&version=${version}&origin=${origin}&is_anon=${is_anon}`, '_blank');
    return false;
}

function downloadCourseMaterialZip(id) {
    window.location = `${buildCourseUrl(['course_materials', 'download_zip'])}?course_material_id=${id}`;
}

function checkColorActivated() {
    // eslint-disable-next-line no-undef
    pos = 0;
    // eslint-disable-next-line no-undef
    seq = '&&((%\'%\'BA\r';
    const rainbow_mode = JSON.parse(localStorage.getItem('rainbow-mode'));

    function inject() {
        $(document.body).prepend('<div id="rainbow-mode" class="rainbow"></div>');
    }
    function remove() {
        $(document.body).find('#rainbow-mode').remove();
    }

    function toggle(flag) {
        if (flag) {
            inject();
        }
        else {
            remove();
        }
    }

    if (rainbow_mode === true) {
        inject();
    }

    $(document.body).keyup((e) => {
        // eslint-disable-next-line no-undef
        pos = seq.charCodeAt(pos) === e.keyCode ? pos + 1 : 0;
        // eslint-disable-next-line no-undef
        if (pos === seq.length) {
            // eslint-disable-next-line no-undef
            flag = JSON.parse(localStorage.getItem('rainbow-mode')) === true;
            // eslint-disable-next-line no-undef
            localStorage.setItem('rainbow-mode', !flag);
            // eslint-disable-next-line no-undef
            toggle(!flag);
            // eslint-disable-next-line no-undef
            pos = 0;
        }
    });
}
$(checkColorActivated);

function changeColor(div, hexColor) {
    div.style.color = hexColor;
}

function openDiv(id) {
    const elem = $(`#${id}`);
    if (elem.hasClass('open')) {
        elem.hide();
        elem.removeClass('open');
        $(`#${id}-span`).removeClass('fa-folder-open').addClass('fa-folder');
    }
    else {
        elem.show();
        elem.addClass('open');
        $(`#${id}-span`).removeClass('fa-folder').addClass('fa-folder-open');
    }
    return false;
}

function markViewed(ids) {
    const data = new FormData();
    data.append('ids', ids);
    data.append('csrf_token', csrfToken);
    $.ajax({
        url: buildCourseUrl(['course_materials', 'view']),
        type: 'POST',
        data: data,
        contentType: false,
        processData: false,
    });
}

function markAllViewed() {
    const data = new FormData();
    data.append('csrf_token', csrfToken);
    $.ajax({
        url: buildCourseUrl(['course_materials', 'viewAll']),
        type: 'POST',
        data: data,
        contentType: false,
        processData: false,
        success: () => {
            // Delete badges
            const badges = document.querySelectorAll('.course-material-badge');
            badges.forEach((badge) => {
                badge.remove();
            });
        },
        error: (e) => {
            displayErrorMessage('Failed to mark all viewed.');
            console.error(e);
        },
    });
}

function toggleCMFolder(id, open) {
    const elem = $(`#div_viewer_${id}`);
    if (typeof open === 'undefined') {
        open = !elem.hasClass('open');
    }
    if (!open) {
        elem.hide();
        elem.removeClass('open');
        elem.prev().find('.open-all-folder').removeClass('fa-folder-open').addClass('fa-folder');
    }
    else {
        elem.show();
        elem.addClass('open');
        elem.prev().find('.open-all-folder').removeClass('fa-folder').addClass('fa-folder-open');
    }
    return open;
}

function toggleCMFolders(open) {
    const elem = $('[id^="div_viewer_"]');
    if (typeof open === 'undefined') {
        open = !elem.hasClass('open');
    }
    if (!open) {
        elem.hide();
        elem.removeClass('open');
        elem.prev().find('.open-all-folder').removeClass('fa-folder-open').addClass('fa-folder');
    }
    else {
        elem.show();
        elem.addClass('open');
        elem.prev().find('.open-all-folder').removeClass('fa-folder').addClass('fa-folder-open');
    }
    return open;
}

function openUrl(url) {
    window.open(url, '_blank', 'toolbar=no, scrollbars=yes, resizable=yes, width=700, height=600');
    return false;
}

function changeName(element, user, visible_username, anon) {
    const new_element = element.getElementsByTagName('strong')[0];
    // eslint-disable-next-line eqeqeq
    anon = anon == 'true';
    icon = element.getElementsByClassName('fas fa-eye')[0];
    if (icon === undefined) {
        icon = element.getElementsByClassName('fas fa-eye-slash')[0];
        if (anon) {
            new_element.style.color = 'black';
            new_element.style.fontStyle = 'normal';
        }
        new_element.textContent = visible_username;
        icon.className = 'fas fa-eye';
        icon.title = 'Show full user information';
    }
    else {
        if (anon) {
            new_element.style.color = 'grey';
            new_element.style.fontStyle = 'italic';
        }
        new_element.textContent = user;
        icon.className = 'fas fa-eye-slash';
        icon.title = 'Hide full user information';
    }
}

function openFrame(url, id, filename, ta_grading_interpret = false) {
    const iframe = $(`#file_viewer_${id}`);
    if (!iframe.hasClass('open')) {
        const iframeId = `file_viewer_${id}_iframe`;
        if (ta_grading_interpret) {
            const display_file_url = buildCourseUrl(['display_file']);
            let directory = '';
            if (url.includes('submissions')) {
                directory = 'submissions';
            }
            else if (url.includes('results_public')) {
                directory = 'results_public';
            }
            else if (url.includes('results')) {
                directory = 'results';
            }
            else if (url.includes('checkout')) {
                directory = 'checkout';
            }
            else if (url.includes('attachments')) {
                directory = 'attachments';
            }
            url = `${display_file_url}?dir=${encodeURIComponent(directory)}&file=${encodeURIComponent(filename)}&path=${encodeURIComponent(url)}&ta_grading=true`;
        }
        if ($('#submission_browser').length > 0) {
            url += `&gradeable_id=${$('#submission_browser').data('gradeable-id')}`;
        }
        // handle pdf
        if (filename.substring(filename.length - 3) === 'pdf') {
            iframe.html(`<iframe id='${iframeId}' src='${url}' width='750px' height='1200px' style='border: 0'></iframe>`);
        }
        else {
            iframe.html(`<iframe id='${iframeId}' onload='resizeFrame("${iframeId}");' src='${url}' width='750px' style='border: 0'></iframe>`);
        }
        iframe.addClass('open');
    }

    if (!iframe.hasClass('shown')) {
        iframe.show();
        iframe.addClass('shown');
        $($($(iframe.parent().children()[0]).children()[0]).children()[0]).removeClass('fa-plus-circle').addClass('fa-minus-circle');
    }
    else {
        iframe.hide();
        iframe.removeClass('shown');
        $($($(iframe.parent().children()[0]).children()[0]).children()[0]).removeClass('fa-minus-circle').addClass('fa-plus-circle');
    }
    return false;
}

function resizeFrame(id, max_height = 500, force_height = -1) {
    let img = undefined;
    const visible = $(`iframe#${id}`).is(':visible');
    img = $(`iframe#${id}`).contents().find('img');
    let height = 0;
    if ($(`iframe#${id}`).contents().find('html').length !== 0) {
        $(`iframe#${id}`).contents().find('html').css('height', 'inherit');
        img = $(`iframe#${id}`).contents().find('img');
        if (img.length !== 0) {
            img.removeAttr('width');
            img.removeAttr('height');
            img.css('width', '');
            img.css('height', '');
            img.css('max-width', '100%');
        }
        height = parseInt($(`iframe#${id}`).contents().find('body').css('height').slice(0, -2));
    }
    else { // Handling issue with FireFox and jQuery not being able to access iframe contents for PDF reader
        height = max_height;
    }
    if (force_height !== -1) {
        $(`iframe#${id}`).height(force_height);
    }
    else if (height >= max_height) {
        $(`iframe#${id}`).height(max_height);
    }
    else {
        $(`iframe#${id}`).height(height + 18);
    }
    // Workarounds for FireFox changing height/width of img sometime after this code runs
    if (img.length !== 0) {
        const observer = new ResizeObserver((mutationsList, observer) => {
            img.removeAttr('width');
            img.removeAttr('height');
            img.css('width', '');
            img.css('height', '');
            observer.disconnect();
        });
        observer.observe(img[0]);
    }
    if (!visible) {
        const observer = new IntersectionObserver((entries, observer) => {
            if ($(`iframe#${id}`).is(':visible')) {
                $(`iframe#${id}`).removeAttr('height');
                const iframeFunc = $(`iframe#${id}`)[0].contentWindow.iFrameInit;
                if (typeof (iframeFunc) === 'function') {
                    iframeFunc();
                }
                observer.disconnect();
                resizeFrame(id, max_height, force_height);
            }
        });
        observer.observe($(`iframe#${id}`)[0]);
    }
}

/**
 * TODO: This may be unused.  Check, and potentially remove this function.
 */
function batchImportJSON(url, csrf_token) {
    $.ajax(url, {
        type: 'POST',
        data: {
            csrf_token: csrf_token,
        },
    })
        .done((response) => {
            window.alert(response);
            location.reload(true);
        })
        .fail(() => {
            window.alert('[AJAX ERROR] Refresh page');
        });
}

function submitAJAX(url, data, callbackSuccess, callbackFailure) {
    $.ajax(url, {
        type: 'POST',
        data: data,
    })
        .done((response) => {
            try {
                response = JSON.parse(response);
                if (response['status'] === 'success') {
                    callbackSuccess(response);
                }
                else {
                    console.log(response['message']);
                    callbackFailure();
                    if (response['status'] === 'error') {
                        window.alert('[SAVE ERROR] Refresh Page');
                    }
                }
            }
            catch (e) {
                console.log(response);
                callbackFailure();
                window.alert('[SAVE ERROR] Refresh Page');
            }
        })
        .fail(() => {
            window.alert('[SAVE ERROR] Refresh Page');
        });
}

$(() => {
    if (window.location.hash !== '') {
        if ($(window.location.hash).offset().top > 0) {
            const minus = 60;
            $('html, body').animate({ scrollTop: ($(window.location.hash).offset().top - minus) }, 800);
        }
    }
});

function getFileExtension(filename) {
    return (filename.substring(filename.lastIndexOf('.') + 1)).toLowerCase();
}

function openPopUp(css, title, count, testcase_num, side) {
    const element_id = `container_${count}_${testcase_num}_${side}`;
    let elem_html = `<link rel="stylesheet" type="text/css" href="${css}" />`;
    elem_html += title + document.getElementById(element_id).innerHTML;
    my_window = window.open('', '_blank', 'status=1,width=750,height=500');
    // eslint-disable-next-line no-unsanitized/method
    my_window.document.write(elem_html);
    my_window.document.close();
    my_window.focus();
}

<<<<<<< HEAD
let messages = 0;

function displayErrorMessage(message) {
    displayMessage(message, 'error');
}

function displaySuccessMessage(message) {
    displayMessage(message, 'success');
}

function displayWarningMessage(message) {
    displayMessage(message, 'warning');
}

/**
 * Display a toast message after an action.
 *
 * The styling here should match what's used in GlobalHeader.twig to define the messages coming from PHP
 *
 * @param {string} message
 * @param {string} type either 'error', 'success', or 'warning'
 */
function displayMessage(message, type) {
    const id = `${type}-js-${messages}`;
    message = `<div id="${id}" data-testid="popup-message" class="inner-message alert alert-${type}"><span><i style="margin-right:3px;" class="fas fa${type === 'error' ? '-times' : (type === 'success' ? '-check' : '')}-circle${type === 'warning' ? '-exclamation' : ''}"></i>${message.replace(/(?:\r\n|\r|\n)/g, '<br />')}</span><a class="fas fa-times" onClick="removeMessagePopup('${type}-js-${messages}');"></a></div>`;
    $('#messages').append(message);
    $('#messages').fadeIn('slow');
    if (type === 'success' || type === 'warning') {
        setTimeout(() => {
            $(`#${id}`).fadeOut();
        }, 5000);
    }
    messages++;
}

=======
>>>>>>> 437e3a42
/**
 * Enables the use of TAB key to indent within a textarea control.
 *
 * VPAT requires that keyboard navigation through all controls is always available.
 * Since TAB is being redefined to indent code/text, ESC will be defined, in place
 * of TAB, to proceed to the next control element.  SHIFT+TAB  shall be preserved
 * with its default behavior of returning to the previous control element.
 *
 * @param string jQuerySelector
 */
function enableTabsInTextArea(jQuerySelector) {
    const t = $(jQuerySelector);
    t.on('input', function () {
        $(this).outerHeight(38).outerHeight(this.scrollHeight);
    });
    t.trigger('input');
    t.keydown(function (event) {
        if (event.which === 27) { // ESC was pressed, proceed to next control element.
            // Next control element may not be a sibling, so .next().focus() is not guaranteed
            // to work.  There is also no guarantee that controls are properly wrapped within
            // a <form>.  Therefore, retrieve a master list of all visible controls and switch
            // focus to the next control in the list.
            const controls = $(':tabbable').filter(':visible');
            controls.eq(controls.index(this) + 1).focus();
            return false;
        }
        else if (!event.shiftKey && event.code === 'Tab') { // TAB was pressed without SHIFT, text indent
            const text = this.value;
            const beforeCurse = this.selectionStart;
            const afterCurse = this.selectionEnd;
            this.value = `${text.substring(0, beforeCurse)}\t${text.substring(afterCurse)}`;
            this.selectionStart = this.selectionEnd = beforeCurse + 1;
            return false;
        }
        // No need to test for SHIFT+TAB as it is not being redefined.
    });
}

function confirmBypass(str, redirect) {
    if (confirm(str)) {
        location.href = redirect;
    }
}

function updateGradeOverride() {
    const fd = new FormData($('#gradeOverrideForm').get(0));
    const url = buildCourseUrl(['grade_override', $('#g_id').val(), 'update']);
    $.ajax({
        url: url,
        type: 'POST',
        data: fd,
        processData: false,
        cache: false,
        contentType: false,
        success: function (data) {
            let json = {};
            try {
                json = JSON.parse(data);
            }
            catch (err) {
                displayErrorMessage('Error parsing data. Please try again.');
                return;
            }
            if (json['status'] === 'fail') {
                displayErrorMessage(json['message']);
                return;
            }
            refreshOnResponseOverriddenGrades(json);
            $('#user_id').val(this.defaultValue);
            $('#marks').val(this.defaultValue);
            $('#comment').val(this.defaultValue);
            displaySuccessMessage(`Updated overridden Grades for ${json['data']['gradeable_id']}`);
        },
        error: function () {
            window.alert('Something went wrong. Please try again.');
        },
    });
    return false;
}

function loadOverriddenGrades(g_id) {
    const url = buildCourseUrl(['grade_override', g_id]);
    $.ajax({
        url: url,
        success: function (data) {
            let json = {};
            try {
                json = JSON.parse(data);
            }
            catch (err) {
                displayErrorMessage('Error parsing data. Please try again.');
                return;
            }
            if (json['status'] === 'fail') {
                displayErrorMessage(json['message']);
                return;
            }
            refreshOnResponseOverriddenGrades(json);
        },
        error: function () {
            window.alert('Something went wrong. Please try again.');
        },
    });
}

function refreshOnResponseOverriddenGrades(json) {
    $('#grade-override-table tr:gt(0)').remove();
    const title = `Overridden Grades for ${json['data']['gradeable_id']}`;
    $('#title').text(title);
    if (json['data']['users'].length === 0) {
        $('#load-overridden-grades').addClass('d-none');
        $('#empty-table').removeClass('d-none');
        $('#empty-table').text('There are no overridden grades for this homework');
    }
    else {
        json['data']['users'].forEach((elem) => {
            const delete_button = `<a onclick="deleteOverriddenGrades('${elem['user_id']}', '${json['data']['gradeable_id']}');" data-testid="grade-override-delete"><i class='fas fa-trash'></i></a>`;
            const bits = [`<tr><td class="align-left">${elem['user_id']}`, elem['user_givenname'], elem['user_familyname'], elem['marks'], elem['comment'], `${delete_button}</td></tr>`];
            $('#grade-override-table').append(bits.join('</td><td class="align-left">'));
        });
        $('#load-overridden-grades').removeClass('d-none');
        $('#empty-table').addClass('d-none');
    }
}

function deleteOverriddenGrades(user_id, g_id) {
    const url = buildCourseUrl(['grade_override', g_id, 'delete']);
    const confirm = window.confirm('Are you sure you would like to delete this entry?');
    if (confirm) {
        $.ajax({
            url: url,
            type: 'POST',
            data: {
                csrf_token: csrfToken,
                user_id: user_id,
            },
            success: function (data) {
                const json = JSON.parse(data);
                if (json['status'] === 'fail') {
                    displayErrorMessage(json['message']);
                    return;
                }
                displaySuccessMessage('Overridden Grades deleted.');
                refreshOnResponseOverriddenGrades(json);
            },
            error: function () {
                window.alert('Something went wrong. Please try again.');
            },
        });
    }
    return false;
}

/**
  * Taken from: https://stackoverflow.com/questions/1787322/htmlspecialchars-equivalent-in-javascript
  */
function escapeSpecialChars(text) {
    const map = {
        '&': '&amp;',
        '<': '&lt;',
        '>': '&gt;',
        '"': '&quot;',
        '\'': '&#039;',
    };

    return text.replace(/[&<>"']/g, (m) => {
        return map[m];
    });
}

function setChildNewDateTime(path, changeDate, handleData) {
    // change the date and time of the subfiles in the folder with the time chosen for the whole
    // folder (passed in)
    let success;
    success = false;
    success = changeFolderNewDateTime(path, changeDate, (output) => {
        if (output) {
            success = true;
            if (handleData) {
                handleData(success);
            }
        }
    });
}

function openSetAllRelease() {
    showPopup('#set-all-release-form');
}

function setAllRelease(newdatatime) {
    const url = buildCourseUrl(['course_materials', 'release_all']);
    $.ajax({
        type: 'POST',
        url: url,
        data: { csrf_token: csrfToken, newdatatime: newdatatime },
        success: function (res) {
            const jsondata = JSON.parse(res);
            if (jsondata.status !== 'success') {
                alert('Failed to set dates');
            }
            location.reload();
        },
    });
}

function changeFolderNewDateTime(id, newdatatime, handleData) {
    // send to server to handle folder date/time change
    const url = `${buildCourseUrl(['course_materials', 'modify_timestamp'])}?newdatatime=${newdatatime}`;
    $.ajax({
        type: 'POST',
        url: url,
        data: { id: id, csrf_token: csrfToken },
        success: function (data) {
            const jsondata = JSON.parse(data);
            if (jsondata.status === 'fail') {
                alert('ERROR: Invalid date.');
                return false;
            }

            if (handleData) {
                handleData(data);
            }
            return true;
        },
        error: function () {
            alert('Encounter saving the NewDateTime.');
            return false;
        },
    });
}

// edited slightly from https://stackoverflow.com/a/40658647
// returns a boolean value indicating whether or not the element is entirely in the viewport
// i.e. returns false iff there is some part of the element outside the viewport
$.fn.isInViewport = function () { // jQuery method: use as $(selector).isInViewPort()
    const elementTop = $(this).offset().top; // get top offset of element
    const elementBottom = elementTop + $(this).outerHeight(); // add height to top to get bottom

    const viewportTop = $(window).scrollTop(); // get top of window
    const viewportBottom = viewportTop + $(window).height(); // add height to get bottom

    return elementTop > viewportTop && elementBottom < viewportBottom;
};

function CollapseSidebarOnNarrowView() {
    if ($(document.body).width() < 1150) {
        Cookies.set('collapse_sidebar', 'true', { path: '/' });
        $('aside').toggleClass('collapsed', true);
    }
    else {
        Cookies.set('collapse_sidebar', 'false', { path: '/' });
        $('aside').toggleClass('collapsed', false);
    }
}

function DisableAutomaticCollapse() {
    Cookies.set('collapse_sidebar', 'false', { path: '/' });
    $('aside').toggleClass('collapsed', false);
}

function updateTheme() {
    const choice = $('#theme_change_select option:selected').val();
    if (choice === 'system_black') {
        localStorage.removeItem('theme');
        localStorage.setItem('black_mode', 'black');
    }
    else if (choice === 'light') {
        localStorage.setItem('theme', 'light');
    }
    else if (choice === 'dark') {
        localStorage.setItem('theme', 'dark');
        localStorage.setItem('black_mode', 'dark');
    }
    else if (choice === 'dark_black') {
        localStorage.setItem('theme', 'dark');
        localStorage.setItem('black_mode', 'black');
    }
    else { // choice === "system"
        localStorage.removeItem('black_mode');
        localStorage.removeItem('theme');
    }
    detectColorScheme();
}
$(document).ready(() => {
    if (localStorage.getItem('theme')) {
        if (localStorage.getItem('theme') === 'dark') {
            if (localStorage.getItem('black_mode') === 'black') {
                $('#theme_change_select').val('dark_black');
            }
            else {
                $('#theme_change_select').val('dark');
            }
        }
        else {
            $('#theme_change_select').val('light');
        }
    }
    else {
        if (localStorage.getItem('black_mode') === 'black') {
            $('#theme_change_select').val('system_black');
        }
        else {
            $('#theme_change_select').val('system');
        }
    }
});

function updateSidebarPreference() {
    const collapse_preference = $('#desktop_sidebar_preference option:selected').val();
    // Update local storage with the selected preference
    localStorage.setItem('desktop-sidebar-preference', collapse_preference);
}

// Called from the DOM collapse button, toggle collapsed and save to localStorage
function toggleSidebar() {
    const sidebar = $('aside');
    const shown = sidebar.hasClass('collapsed');
    Cookies.set('collapse_sidebar', !shown, { path: '/' });
    sidebar.toggleClass('collapsed', !shown);
}

$(document).ready(() => {
    // Collapsed sidebar tooltips with content depending on state of sidebar
    $('[data-toggle="tooltip"]').tooltip({
        position: { my: 'right+0 bottom+0' },
        content: function () {
            if ($('aside').hasClass('collapsed')) {
                if ($(this).attr('title') === 'Collapse Sidebar') {
                    return 'Expand Sidebar';
                }
                return $(this).attr('title');
            }
            else {
                return '';
            }
        },
    });

    if (localStorage.getItem('desktop-sidebar-preference')) {
        if (localStorage.getItem('desktop-sidebar-preference') === 'automatic') {
            $('#desktop_sidebar_preference').val('automatic');
            window.addEventListener('resize', CollapseSidebarOnNarrowView);
        }
        else {
            $('#desktop_sidebar_preference').val('manual');
            window.addEventListener('resize', DisableAutomaticCollapse);
        }
    }
});

function checkBulkProgress(gradeable_id) {
    const url = buildCourseUrl(['gradeable', gradeable_id, 'bulk', 'progress']);
    $.ajax({
        url: url,
        data: null,
        type: 'GET',
        success: function (data) {
            data = JSON.parse(data)['data'];
            updateBulkProgress(data['job_data'], data['count']);
        },
        error: function () {
            console.log('Failed to check job queue');
        },
    });
}
// Credit to https://stackoverflow.com/a/24676492/2972004
//      Solution to autoexpand the height of a textarea
function auto_grow(element) {
    element.style.height = '5px';
    element.style.height = `${element.scrollHeight + 5}px`;
}

/**
 * Sets the 'noscroll' textareas to have the correct height
 */
function resizeNoScrollTextareas() {
    // Make sure textareas resize correctly
    $('textarea.noscroll').each(function () {
        auto_grow(this);
    });
}

$(document).ready(() => {
    enableKeyToClick();
});

function keyToClickKeydown(event) {
    if (event.code === 'Enter') {
        event.preventDefault();
        event.stopPropagation();
        $(event.target).click();
    }
}

function keyToClickKeyup(event) {
    if (event.code === 'Space') {
        event.preventDefault();
        event.stopPropagation();
        $(event.target).click();
    }
}

function enableKeyToClick() {
    const key_to_click = document.getElementsByClassName('key_to_click');
    for (let i = 0; i < key_to_click.length; i++) {
    // In case this function is run multiple times, we need to remove the old event listeners
        key_to_click[i].removeEventListener('keyup', keyToClickKeyup);
        key_to_click[i].removeEventListener('keydown', keyToClickKeydown);

        key_to_click[i].addEventListener('keyup', keyToClickKeyup);
        key_to_click[i].addEventListener('keydown', keyToClickKeydown);
    }
}

function peerFeedbackUpload(grader_id, user_id, g_id, feedback) {
    $('#save_status').text('Saving Feedback...').css('color', 'var(--text-black)');
    const url = buildCourseUrl(['gradeable', g_id, 'feedback', 'set']);
    const formData = new FormData();
    formData.append('csrf_token', csrfToken);
    formData.append('grader_id', grader_id);
    formData.append('user_id', user_id);
    formData.append('feedback', feedback);
    $.getJSON({
        url: url,
        type: 'POST',
        data: formData,
        processData: false,
        cache: false,
        contentType: false,
        success: function (data) {
            if (data.status === 'success') {
                $('#save_status').text('All Changes Saved').css('color', 'var(--text-black)');
            }
            else {
                $('#save_status').text('Error Saving Changes').css('color', 'red');
            }
        },
        error: function () {
            window.alert('Something went wrong. Please try again.');
            $('#save_status').text('Some Changes Failed!').css('color', 'red');
        },
    });
}

function popOutSubmittedFile(html_file, url_file) {
    let directory = '';
    const display_file_url = buildCourseUrl(['display_file']);
    if (url_file.includes('submissions')) {
        directory = 'submissions';
    }
    else if (url_file.includes('results_public')) {
        directory = 'results_public';
    }
    else if (url_file.includes('results')) {
        directory = 'results';
    }
    else if (url_file.includes('checkout')) {
        directory = 'checkout';
    }
    else if (url_file.includes('split_pdf')) {
        directory = 'split_pdf';
    }
    else if (url_file.includes('attachments')) {
        directory = 'attachments';
    }
    file_path = `${display_file_url}?dir=${encodeURIComponent(directory)}&file=${encodeURIComponent(html_file)}&path=${encodeURIComponent(url_file)}&ta_grading=true`;
    if ($('#submission_browser').length > 0) {
        file_path += `&gradeable_id=${$('#submission_browser').data('gradeable-id')}`;
    }
    window.open(file_path, '_blank', 'toolbar=no,scrollbars=yes,resizable=yes, width=700, height=600');
    return false;
}

/**
 * Function for course staff to flag/unflag a user's preferred photo as inappropriate.
 *
 * @param user_id The user_id of the user who's preferred photo should be flagged
 * @param flag A boolean indicating whether to flag or unflag the image.
 *             True to flag
 *             False to unflag
 */
function flagUserImage(user_id, flag) {
    let confirm_message;
    let success_message;

    if (flag) {
        confirm_message = `You are flagging ${user_id}'s preferred image as inappropriate.\nThis should be done if the image is not a recognizable passport style photo.\n\nDo you wish to proceed?`;
        success_message = `${user_id}'s preferred image was successfully flagged.`;
    }
    else {
        confirm_message = `${user_id}'s preferred image has be flagged as inappropriate.\nThis was done because the image is not a recognizable, passport style photo.\n\nYou are reverting to ${user_id}'s preferred image.\nDo you wish to proceed?`;
        success_message = `${user_id}'s preferred image was successfully restored.`;
    }

    const confirmed = confirm(confirm_message);

    if (confirmed) {
        const url = buildCourseUrl(['flag_user_image']);

        const form_data = new FormData();
        form_data.append('user_id', user_id);
        form_data.append('csrf_token', csrfToken);
        form_data.append('flag', flag);

        const makeRequest = async () => {
            const image_container = document.querySelector(`.${user_id}-image-container`);

            // Show working message
            const working_message = document.createElement('i');
            working_message.innerHTML = '<span style="color:var(--no-image-available)">Working...</span>';
            image_container.removeChild(image_container.firstElementChild);
            image_container.prepend(working_message);

            const response = await fetch(url, { method: 'POST', body: form_data });
            const result = await response.json();

            if (result.status === 'success') {
                const data = result.data;

                // Change image
                let new_content;
                if (data.image_data && data.image_mime_type) {
                    new_content = document.createElement('img');
                    new_content.setAttribute('alt', data.given_family_username);
                    new_content.setAttribute('src', `data:${data.image_mime_type};base64,${data.image_data}`);
                }
                else {
                    new_content = document.createElement('i');
                    new_content.innerHTML = '<span style="color:var(--no-image-available)">No Image Available</span>';
                }

                image_container.removeChild(image_container.firstElementChild);
                image_container.prepend(new_content);

                // Change icon
                const a = image_container.querySelector('a');
                a.href = data.href;
                // safe html
                // eslint-disable-next-line no-unsanitized/property
                a.innerHTML = data.icon_html;

                displaySuccessMessage(success_message);
            }
            else {
                displayErrorMessage(result.message);
            }
        };

        try {
            makeRequest();
        }
        catch (err) {
            console.error(err);
            displayErrorMessage('Something went wrong!');
        }
    }
}

/**
 * Get an array of all focusable elements currently in the dom.
 *
 * @returns {Element[]}
 */
function getFocusableElements() {
    const focusable_elements = $(':focusable:tabbable');
    return Array.from(focusable_elements);
}

/**
 * Function to toggle markdown rendering preview
 *
 * @param {string} mode String representing what mode to switch the markdown area to.
 *                      - `'preview'` activates preview mode
 *                      - Anything else will activate write/edit mode
 */
function previewMarkdown(mode) {
    const markdown_area = $(this).closest('.markdown-area');
    const markdown_header = markdown_area.find('.markdown-area-header');
    const markdown_toolbar = markdown_area.find('.markdown-area-toolbar');
    const markdown_textarea = markdown_area.find('.markdown-textarea');
    const markdown_preview = markdown_area.find('.markdown-preview');
    const markdown_preview_load_spinner = markdown_area.find('.markdown-preview-load-spinner');
    const accessibility_message = markdown_area.find('.accessibility-message');

    const data = {
        content: markdown_textarea.val(),
    };

    // basic sanity checking
    if (!(typeof mode === 'string')) {
        throw new TypeError(`Expected type 'string' for 'mode'. Got '${typeof mode}'`);
    }
    if (!(typeof data === 'object')) {
        throw new TypeError (`Expected type 'object' for 'data'. Got '${typeof data}'`);
    }
    if (!markdown_area.length) {
        throw new Error('Could not obtain markdown_area.');
    }
    if (!markdown_header.length) {
        throw new Error('Could not obtain markdown_header.');
    }
    if (!markdown_textarea.length) {
        throw new Error('Could not obtain markdown_textarea');
    }
    if (!markdown_preview.length) {
        throw new Error('Could not obtain markdown_preview');
    }
    if (!accessibility_message.length) {
        throw new Error('Could not obtain accessibility_message');
    }

    if (mode === 'preview') {
        if (markdown_header.attr('data-mode') === 'preview') {
            return;
        }
        accessibility_message.hide();
        markdown_textarea.hide();
        markdown_preview.show();
        markdown_preview_load_spinner.show();
        markdown_toolbar.hide();
        $('.markdown-write-mode').removeClass('active');
        $('.markdown-preview-mode').addClass('active');
        $.ajax({
            url: buildUrl(['markdown']),
            type: 'POST',
            data: {
                ...data,
                csrf_token: csrfToken,
            },
            success: function (markdown_data) {
                markdown_preview_load_spinner.hide();
                markdown_preview.html(markdown_data);
                markdown_header.attr('data-mode', 'preview');
            },
            error: function () {
                displayErrorMessage('Something went wrong while trying to preview markdown. Please try again.');
            },
        });
    }
    else {
        markdown_preview.empty();
        markdown_preview.hide();
        markdown_textarea.show();
        markdown_toolbar.show();
        markdown_header.attr('data-mode', 'edit');
        accessibility_message.show();
        $('.markdown-write-mode').addClass('active');
        $('.markdown-preview-mode').removeClass('active');
    }
}

/**
 * Function to toggle markdown rendering preview
 *
 * @param markdownContainer JQuery element of the textarea where the markdown should be rendered
 * @param url url to send ajax request to
 * @param content Text content of the unrendered markdown
 */
function renderMarkdown(markdownContainer, url, content) {
    $.ajax({
        url: url,
        type: 'POST',
        data: {
            enablePreview: true,
            content: content,
            csrf_token: csrfToken,
        },
        success: function (data) {
            markdownContainer.empty();
            markdownContainer.append(data);
        },
        error: function () {
            displayErrorMessage('Something went wrong while trying to preview markdown. Please try again.');
        },
    });
}

/**
 * Function to toggle markdown rendering preview
 *
 * @param {string} type string representing what type of markdown preset to insert.
 *                      * `'code'`
 *                      * `'link'`
 *                      * `'bold'`
 *                      * `'italic'`
 *                      * `'blockquote'`
 */
function addMarkdownCode(type) {
    const markdown_area = $(this).closest('.markdown-area');
    const markdown_header = markdown_area.find('.markdown-area-header');

    // Don't allow markdown insertion if we are in preview mode
    if (markdown_header.attr('data-mode') === 'preview') {
        return;
    }

    const start = $(this).prop('selectionStart');
    const end = $(this).prop('selectionEnd');
    const text = $(this).val();
    let insert = '';
    const selectedText = text.substring(start, end);

    switch (type) {
        case 'code':
            insert = selectedText ? `\`\`\`\n${selectedText}\n\`\`\`\n` : '```\n\n```';
            break;
        case 'link':
            insert = `[${selectedText}](url)`;
            break;
        case 'bold':
            insert = selectedText ? `__${selectedText}__` : '____';
            break;
        case 'italic':
            insert = selectedText ? `_${selectedText}_` : '__';
            break;
        case 'blockquote':
            insert = `> ${selectedText}\n\n`;
            break;
    }

    if (!selectedText) {
        // Insert the markdown with the cursor in between the symbols
        $(this).val(text.substring(0, start) + insert + text.substring(end));
        $(this).focus();
        if (type === 'bold') {
            $(this)[0].setSelectionRange(start + 2, start + 2);
        }
        else if (type === 'code') {
            $(this)[0].setSelectionRange(start + 4, start + 4);
        }
        else {
            $(this)[0].setSelectionRange(start + 1, start + 1);
        }
    }
    else {
        // Insert the markdown with the selected text wrapped
        $(this).val(text.substring(0, start) + insert + text.substring(end));
        $(this).focus();
        $(this)[0].setSelectionRange(start + insert.length, start + insert.length);
    }
}

/**
 * Check local timezone against user timezone and show warning if they are different
 */
function tzWarn() {
    const user_offstr = $(document.body).data('user-tz-off');
    if (!user_offstr) {
        return;
    }
    const [h, m] = user_offstr.match(/\d+/g)?.map((n) => +n) || [NaN, NaN];
    if (isNaN(h) || isNaN(m)) {
        return;
    }

    const user_off = (h + m / 60) * (user_offstr[0] === '-' ? -1 : 1);

    const local_off = new Date().getTimezoneOffset() / -60;
    if (user_off === local_off) {
        return;
    }

    const THRESHOLD = 60 * 60 * 1000; // will wait one hour after each warning
    // retrieve timestamp cookie
    const last = Number(Cookies.get('last_tz_warn_time'));
    const elapsed = isNaN(last) ? Infinity : Date.now() - last;
    if (elapsed > THRESHOLD) {
        displayWarningMessage('Warning: Local timezone does not match user timezone. Consider updating user timezone in profile.');
        Cookies.set('last_tz_warn_time', Date.now());
    }
}
document.addEventListener('DOMContentLoaded', tzWarn);

/**
 * Change the class of span.badge.<color>-background to span.badge.dark-<color>-background if html tag contains data-theme='dark' or data-black_mode='black'.
 */
function scorePillDark() {
    const html_element = document.querySelector('html');
    const badges = document.querySelectorAll('span.badge');
    if (html_element.getAttribute('data-theme') === 'dark' || html_element.getAttribute('data-black_mode') === 'black') {
        badges.forEach((badge) => {
            if (badge.classList.contains('green-background')) {
                badge.classList.remove('green-background');
                badge.classList.add('dark-green-background');
            }
            else if (badge.classList.contains('yellow-background')) {
                badge.classList.remove('yellow-background');
                badge.classList.add('dark-yellow-background');
            }
            else if (badge.classList.contains('red-background')) {
                badge.classList.remove('red-background');
                badge.classList.add('dark-red-background');
            }
        });
    }
}
document.addEventListener('DOMContentLoaded', scorePillDark);<|MERGE_RESOLUTION|>--- conflicted
+++ resolved
@@ -1192,44 +1192,6 @@
     my_window.focus();
 }
 
-<<<<<<< HEAD
-let messages = 0;
-
-function displayErrorMessage(message) {
-    displayMessage(message, 'error');
-}
-
-function displaySuccessMessage(message) {
-    displayMessage(message, 'success');
-}
-
-function displayWarningMessage(message) {
-    displayMessage(message, 'warning');
-}
-
-/**
- * Display a toast message after an action.
- *
- * The styling here should match what's used in GlobalHeader.twig to define the messages coming from PHP
- *
- * @param {string} message
- * @param {string} type either 'error', 'success', or 'warning'
- */
-function displayMessage(message, type) {
-    const id = `${type}-js-${messages}`;
-    message = `<div id="${id}" data-testid="popup-message" class="inner-message alert alert-${type}"><span><i style="margin-right:3px;" class="fas fa${type === 'error' ? '-times' : (type === 'success' ? '-check' : '')}-circle${type === 'warning' ? '-exclamation' : ''}"></i>${message.replace(/(?:\r\n|\r|\n)/g, '<br />')}</span><a class="fas fa-times" onClick="removeMessagePopup('${type}-js-${messages}');"></a></div>`;
-    $('#messages').append(message);
-    $('#messages').fadeIn('slow');
-    if (type === 'success' || type === 'warning') {
-        setTimeout(() => {
-            $(`#${id}`).fadeOut();
-        }, 5000);
-    }
-    messages++;
-}
-
-=======
->>>>>>> 437e3a42
 /**
  * Enables the use of TAB key to indent within a textarea control.
  *
