--- conflicted
+++ resolved
@@ -285,14 +285,10 @@
      * @return bool
      */
     public function isRegradeAllowed() {
-<<<<<<< HEAD
-        return $this->graded_gradeable->getGradeable()->isRegradeAllowed() ?? false;
-=======
         if ($this->graded_gradeable === null) {
             return false;
         }
         return $this->graded_gradeable->getGradeable()->isRegradeAllowed();
->>>>>>> edc25ad9
     }
 
     /**
