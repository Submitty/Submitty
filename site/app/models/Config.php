--- conflicted
+++ resolved
@@ -51,17 +51,10 @@
  * @method string getVcsType()
  * @method string getPrivateRepository()
  * @method string getRoomSeatingGradeableId()
-<<<<<<< HEAD
-<<<<<<< HEAD
- * @method string getAutoRainbowGrades()
-=======
- * @method array getCourseIni()
->>>>>>> 14b37fcf3af673ad67a65f069bb61c90c3d703f1
-=======
  * @method bool isSeatingOnlyForInstructor()
  * @method array getCourseJson()
  * @method string getSecretSession()
->>>>>>> e6cd4d8a
+ * @method string getAutoRainbowGrades()
  */
 
 class Config extends AbstractModel {
@@ -194,13 +187,10 @@
     protected $seating_only_for_instructor;
     /** @property @var string|null */
     protected $room_seating_gradeable_id;
-<<<<<<< HEAD
     /** @property @var bool */
     protected $auto_rainbow_grades;
-=======
     /** @property @var string */
     protected $secret_session;
->>>>>>> e6cd4d8a
 
     /**
      * Config constructor.
@@ -353,11 +343,8 @@
             'course_name', 'course_home_url', 'default_hw_late_days', 'default_student_late_days',
             'zero_rubric_grades', 'upload_message', 'keep_previous_files', 'display_rainbow_grades_summary',
             'display_custom_message', 'room_seating_gradeable_id', 'course_email', 'vcs_base_url', 'vcs_type',
-<<<<<<< HEAD
-            'private_repository', 'forum_enabled', 'regrade_enabled', 'regrade_message', 'auto_rainbow_grades'
-=======
-            'private_repository', 'forum_enabled', 'regrade_enabled', 'seating_only_for_instructor', 'regrade_message'
->>>>>>> e6cd4d8a
+            'private_repository', 'forum_enabled', 'regrade_enabled', 'seating_only_for_instructor', 'regrade_message',
+            'auto_rainbow_grades'
         ];
         $this->setConfigValues($this->course_json, 'course_details', $array);
 
