#!/usr/bin/env python3

"""Given openCV image array, search for handwritten digits and attempt to read them."""

# Submitty_ocr.py uses the open neural network exchange (ONNX) runtime module to perform
# Optical charactor recognition on images containing handwritten digits.
# A model pretrained on the MNIST database is used and is provided by Microsoft's
# Cogntive toolkit (CNTK) under the MIT license and can be found here :
# https://gallery.azure.ai/Model/MNIST-Handwritten-Digit-Recognition
import traceback
import numpy as np
import cv2
import os

try:
    import pyzbar.pyzbar as pyzbar
    from pyzbar.pyzbar import ZBarSymbol
    import onnxruntime as rt
except ImportError:
    traceback.print_exc()
    raise ImportError("One or more required python modules not installed correctly")

expected_box_count = 9


def sort_contours(cnts):
    """Order contours left to right so we don't loose ordering."""
    reverse = False
    i = 0
    # construct the list of bounding boxes and sort them
    boundingBoxes = [cv2.boundingRect(c) for c in cnts]
    cnts, boundingBoxes = zip(*sorted(zip(cnts, boundingBoxes),
                              key=lambda b: b[1][i], reverse=reverse))

    # return the list of sorted contours and bounding boxes
    return (cnts, boundingBoxes)


def preprocess(img):
    """Find the box containing the digits and convert them to MNIST format."""
    # Threshold image
    # SRC: https://medium.com/coinmonks/a-box-detection-algorithm-for-any-image-containing-boxes-756c15d7ed26 # noqa: E501
    thresh, img_bin = cv2.threshold(img, 128, 255, cv2.THRESH_BINARY | cv2.THRESH_OTSU)
    img_bin = 255 - img_bin

    # Defining a kernel length
    kernel_length = np.array(img).shape[1]//80

    verticle_kernel = cv2.getStructuringElement(cv2.MORPH_RECT, (1, kernel_length))
    horizont_kernel = cv2.getStructuringElement(cv2.MORPH_RECT, (kernel_length, 1))
    kernel = cv2.getStructuringElement(cv2.MORPH_RECT, (3, 3))

    # Search for vertical and horizontal lines
    img_temp1 = cv2.erode(img_bin, verticle_kernel, iterations=3)
    verticle_lines_img = cv2.dilate(img_temp1, verticle_kernel, iterations=3)

    img_temp2 = cv2.erode(img_bin, horizont_kernel, iterations=3)
    horizontal_lines_img = cv2.dilate(img_temp2, horizont_kernel, iterations=3)

    alpha = 0.5
    beta = 1.0 - alpha

    img_final_bin = cv2.addWeighted(verticle_lines_img,
                                    alpha, horizontal_lines_img, beta, 0.0)
    img_final_bin = cv2.erode(~img_final_bin, kernel, iterations=3)

    thresh, img_final_bin = cv2.threshold(img_final_bin, 128, 255,
                                          cv2.THRESH_BINARY | cv2.THRESH_OTSU)

    img_final_bin = 255 - img_final_bin

    contours, _ = cv2.findContours(img_final_bin, cv2.RETR_TREE,
                                   cv2.CHAIN_APPROX_SIMPLE)

<<<<<<< HEAD
    if (len(contours) == 0):
=======
    if len(contours) == 0:
>>>>>>> 845086e6
        return []

    contours, boundingBoxes = sort_contours(contours)

    sub_boxes = []
    idx = 0
    # get the individual images
    for c in contours:
        x, y, w, h = cv2.boundingRect(c)
<<<<<<< HEAD
        if (w > 20 and w < 75 and h > 35 and h < 125):
=======
        if w > 20 and w < 75 and h > 35 and h < 125:
>>>>>>> 845086e6
            idx += 1
            new_img = img[y:y+h, x:x+w]
            # convert to MNIST expected img
            # resize to 28x28,invert, and leave only 1 channel
            retval, thresh_gray = cv2.threshold(new_img, thresh=100, maxval=255,
                                                type=cv2.THRESH_BINARY_INV)

            # clean up noise and fill in any holes in the digit
            thresh_gray = cv2.medianBlur(thresh_gray, 3)
            kernel = cv2.getStructuringElement(cv2.MORPH_RECT, (2, 2))
            thresh_gray = cv2.dilate(thresh_gray, kernel, iterations=1)
            thresh_gray = cv2.morphologyEx(thresh_gray, cv2.MORPH_CLOSE, kernel)

            # the return values has been changed in opencv 3.x and is reverted in 4.x
            # after upgrading the function only returns contours and hierarchy
            contours, _ = cv2.findContours(thresh_gray, cv2.RETR_TREE,
                                           cv2.CHAIN_APPROX_NONE)
            if len(contours) < 1:
                continue

            contours = list(reversed(sorted(contours,
                                            key=lambda x: cv2.contourArea(x))))

            # all noise has been removed, so we can combine the left over components
            c = contours[0]
            for c_index in range(1, len(contours)):
                c = np.vstack((c, contours[c_index]))

            x, y, w, h = cv2.boundingRect(c)

            thresh_gray = 255 - thresh_gray
            cut = thresh_gray[y:y+h, x:x+w]

            # redraw the digit at the center of the image
            cut_height = (y + h) - y
            cut_width = (x + w) - w

            if cut_height > cut_width:
                left = right = x // 2

                top = bottom = 0
            elif cut_width > cut_width:
                top = bottom = y // 2

                left = right = 0
            else:
                left = right = top = bottom = 0

            border_size = 5

            left += border_size
            right += border_size
            top += border_size
            bottom += border_size

            new_img = cv2.copyMakeBorder(cut, top, bottom, left, right,
                                         cv2.BORDER_CONSTANT,
                                         value=[255, 255, 255])
            new_img = cv2.dilate(new_img, kernel)

            # downscale to expected size with border
            sf = 2
            new_img = cv2.resize(new_img, (28, 28), fx=sf, fy=sf,
                                 interpolation=cv2.INTER_AREA)

            # force a border increase incase the resizing caused a digit to hit the edge
            border_size = 2
            new_img = cv2.copyMakeBorder(new_img, border_size, border_size,
                                         border_size, border_size,
                                         cv2.BORDER_CONSTANT,
                                         value=[255, 255, 255])

            new_img = cv2.resize(new_img, (28, 28), fx=sf, fy=sf,
                                 interpolation=cv2.INTER_AREA)

            kernel = cv2.getStructuringElement(cv2.MORPH_RECT, (2, 2))
            new_img = cv2.dilate(new_img, kernel, iterations=1)
            new_img = 255 - new_img

            # normalize from 0-255 to 0-1
            new_img = new_img / 255
            # convert image to expected tensor (vector)
            new_img = np.expand_dims(new_img, axis=0)
            new_img = np.expand_dims(new_img, axis=0)
            new_img = new_img.astype(np.float32)

            sub_boxes.append(new_img)

    return sub_boxes


def scanForDigits(images):
    """Take the processed sub-images and perform OCR."""
    # Returns a string of the decoded digits
    model_path = os.path.join(os.path.dirname(os.path.realpath(__file__)),
                              'onnx_models', 'mnist.onnx')
    sess = rt.InferenceSession(model_path)
    input_name = sess.get_inputs()[0].name
    output_name = sess.get_outputs()[0].name

    ret = ""
    confidences = []
    for image in images:
        out = sess.run([output_name], {input_name: image})
        out = out[0][0]
        out = out.astype(np.float64)

        # run through softmax to map the outputs to probability distrabution
        # https://docs.scipy.org/doc/scipy/reference/generated/scipy.special.softmax.html
        out = np.exp(out) / sum(np.exp(out))
        max_index = np.argmax(out)

        confidences.append(out[max_index])
        ret += str(max_index)
        if len(ret) == expected_box_count:
            break

    return ret, confidences


def getDigits(page, qr_data):
    """Driver function for performing OCR to find student numbers."""
    # real position of 4 edges of QR code
    rect = np.array(qr_data[0][3])
    rect = cv2.minAreaRect(rect)
    angle = rect[-1]

    if (angle < -45):
        angle += 90

    page_height, page_width = page.shape
    center = (page_width // 2, page_height // 2)

    # rotate page if not straight relative to QR code
    M = cv2.getRotationMatrix2D(center, angle, 1.0)
    page = cv2.warpAffine(page, M, (page_width, page_height),
                          flags=cv2.INTER_CUBIC, borderMode=cv2.BORDER_REPLICATE)

    # QR code has shifted, rescan
    qr_data = pyzbar.decode(page, symbols=[ZBarSymbol.QRCODE])

    # bounding box for QR code
    left = qr_data[0][2][0]
    top = qr_data[0][2][1]
    width = qr_data[0][2][2]
    height = qr_data[0][2][3]

    # narrow down the search space by looking only to the right of the QR
    sub_size = (left + width, top, page_width, top + height)
    page = page[sub_size[1]:sub_size[3], sub_size[0]:sub_size[2]]

    processed_images = preprocess(page)
    return scanForDigits(processed_images)<|MERGE_RESOLUTION|>--- conflicted
+++ resolved
@@ -72,11 +72,7 @@
     contours, _ = cv2.findContours(img_final_bin, cv2.RETR_TREE,
                                    cv2.CHAIN_APPROX_SIMPLE)
 
-<<<<<<< HEAD
-    if (len(contours) == 0):
-=======
     if len(contours) == 0:
->>>>>>> 845086e6
         return []
 
     contours, boundingBoxes = sort_contours(contours)
@@ -86,11 +82,7 @@
     # get the individual images
     for c in contours:
         x, y, w, h = cv2.boundingRect(c)
-<<<<<<< HEAD
-        if (w > 20 and w < 75 and h > 35 and h < 125):
-=======
         if w > 20 and w < 75 and h > 35 and h < 125:
->>>>>>> 845086e6
             idx += 1
             new_img = img[y:y+h, x:x+w]
             # convert to MNIST expected img
