<?php

namespace app\views\grading;

use app\models\Gradeable;
use app\models\User;
use app\models\LateDaysCalculation;
use app\views\AbstractView;
use app\libraries\FileUtils;

class ElectronicGraderView extends AbstractView {
    /**
     * @param Gradeable $gradeable
     * @param array     $sections
     * @return string
     */
    public function statusPage(
        $gradeable,
        $sections,
        $component_averages,
        $autograded_average,
        $overall_average,
        $total_students,
        $registered_but_not_rotating,
        $rotating_but_not_registered,
        $section_type) {

        $peer = false;
        if($gradeable->getPeerGrading() && $this->core->getUser()->getGroup() == 4) {
            $peer = true;
        }
        $course = $this->core->getConfig()->getCourse();
        $semester = $this->core->getConfig()->getSemester();
        $graded = 0;
        $total = 0;
        $no_team_total = 0;
        foreach ($sections as $key => $section) {
            if ($key === "NULL") {
                continue;
            }
            $graded += $section['graded_components'];
            $total += $section['total_components'];
            if ($gradeable->isTeamAssignment()) {
                $no_team_total += $section['no_team'];
            }
        }
        if ($total === 0 && $no_team_total === 0){
            $percentage = -1;
        }
        else if ($total === 0 && $no_team_total > 0){
            $percentage = 0;
        }
        else{
<<<<<<< HEAD
            $percentage = number_format(($graded / $total) * 100, 1);
=======
            $percentage = round(($graded / $total) * 100, 1);
>>>>>>> 5604914c
        }
        $return = <<<HTML
<div class="content">
    <h2>Status of {$gradeable->getName()}</h2>
HTML;
        if($percentage === -1){
            $view = 'all';
            $return .= <<<HTML
    <div class="sub">
        No Grading To Be Done! :)
    </div>
HTML;
        }
        else{
            $view = null;
            $change_value = $gradeable->getNumTAComponents();
            $show_total = $total/$change_value;
            $show_graded = round($graded/$change_value, 2);
            if($peer) {
                $change_value = $gradeable->getNumPeerComponents() * $gradeable->getPeerGradeSet();
                $show_graded = $graded/$change_value;
                $show_total = $total/$change_value;
            }
            $submitted_percentage = round(($show_total / $total_students) * 100, 1);

            //Add warnings to the warnings array to display them to the instructor.
            $warnings = array();
            if($section_type === "rotating_section" && $this->core->getUser()->accessFullGrading()){
                if ($registered_but_not_rotating > 0){
                    array_push($warnings, "There are ".$registered_but_not_rotating." registered students without a rotating section.");
                }
                if($rotating_but_not_registered > 0){
                    array_push($warnings, "There are ".$rotating_but_not_registered." unregistered students with a rotating section.");
                }
            }

            $return .= <<<HTML
    <div class="sub">
        <div class="box half">
HTML;
            if(count($warnings) > 0){
                $return .= <<<HTML
                <ul>
HTML;
                foreach ($warnings as $warning){
                    $return .= <<<HTML
                    <li style="color:red; margin-left:1em">{$warning}</li>
HTML;
                }
                $return .= <<<HTML
                </ul>
                <br/>
HTML;
            }
            $return .= <<<HTML
            Students who have submitted: {$show_total} / {$total_students} ({$submitted_percentage}%)
            <br />
            <br />
            Current percentage of grading done: {$show_graded}/{$show_total} ({$percentage}%)
HTML;
            if ($gradeable->isTeamAssignment() && $no_team_total > 0) {
                $return .= <<<HTML
             - {$no_team_total} students with no team
HTML;
            }
            $return .= <<<HTML
            <br />
            <br />
HTML;
            if ($peer) {
                $show_total = floor($sections['stu_grad']['total_components']/$gradeable->getNumPeerComponents());
                $show_graded = floor($sections['stu_grad']['graded_components']/$gradeable->getNumPeerComponents());
<<<<<<< HEAD
                $percentage = number_format(($sections['stu_grad']['graded_components']/$sections['stu_grad']['total_components']) * 100, 1);
=======
                $percentage = round(($sections['stu_grad']['graded_components']/$sections['stu_grad']['total_components']) * 100, 1);
>>>>>>> 5604914c
                $return .= <<<HTML
            Current percentage of students grading done: {$percentage}% ({$show_graded}/{$show_total})
        </div>
            <br />
HTML;
            }
            else {
                $return .= <<<HTML
            By Grading Sections:
            <div style="margin-left: 20px">
HTML;
                foreach ($sections as $key => $section) {
                    if($section['total_components'] == 0) {
                        $percentage = 0;
                    }
                    else {
<<<<<<< HEAD
                        $percentage = number_format(($section['graded_components'] / $section['total_components']) * 100, 1);
=======
                        $percentage = round(($section['graded_components'] / $section['total_components']) * 100, 1);
>>>>>>> 5604914c
                    }
                    $show_graded = round($section['graded_components']/$change_value, 1);
                    $show_total = $section['total_components']/$change_value;
                    $return .= <<<HTML
                Section {$key}: {$show_graded} / {$show_total} ({$percentage}%)<br />
HTML;
                    if ($gradeable->isTeamAssignment() && $section['no_team'] > 0) {
                        $return .= <<<HTML
                - {$section['no_team']} students with no team
HTML;
                    }
                }
                $return .= <<<HTML
            </div>
            <br />
            Graders:
            <div style="margin-left: 20px">
HTML;

                foreach ($sections as $key => $section) {
                    if ($key === "NULL") {
                        continue;
                    }
                    if (count($section['graders']) > 0) {
                        $graders = implode(", ", array_map(function($grader) { return $grader->getId(); }, $section['graders']));
                    }
                    else {
                        $graders = "Nobody";
                    }
                    $return .= <<<HTML
                Section {$key}: {$graders}<br />
HTML;
                }
                $return .= <<<HTML
            </div>
        </div>
HTML;
            }
            if(!$peer) {
                if(!$gradeable->isTeamAssignment()) {
                    $return .= <<<HTML
        <div class="box half">
            <b>Statistics for Completely Graded Assignments: </b><br/>
            <div style="margin-left: 20px">
HTML;
                    if($overall_average == null) {
                        $return .= <<<HTML
                There are no students completely graded yet.
            </div>
HTML;
                    }
                    else {
                        if($gradeable->getTotalAutograderNonExtraCreditPoints() == null) {
                            $total = $overall_average->getMaxValue();
                        }
                        else {
                            $total = $overall_average->getMaxValue() + $gradeable->getTotalAutograderNonExtraCreditPoints();
                        }
                        $percentage = 0;
                        if ($total != 0) {
                            $percentage = round($overall_average->getAverageScore()/$total*100);
                        }
                        $return .= <<< HTML
                Average: {$overall_average->getAverageScore()} / {$total} ({$percentage}%)<br/>
                Standard Deviation: {$overall_average->getStandardDeviation()} <br/>
                Count: {$overall_average->getCount()} <br/>
            </div>
HTML;
                    }
                    if($gradeable->getTotalAutograderNonExtraCreditPoints() == 0) {
                        // Don't display any autograding statistics since this gradeable has none
                    } else {
                        $return .= <<<HTML
            <br/><b>Statistics for Auto-Grading: </b><br/>
            <div style="margin-left: 20px">
HTML;
                        if($autograded_average->getCount() == 0) {
                            $return .= <<<HTML
                There are no submitted assignments yet.
            </div>
HTML;
                        }
                        else {
			    $percentage = 0;
                            if($gradeable->getTotalAutograderNonExtraCreditPoints() != 0) {
                                $percentage = round($autograded_average->getAverageScore()/$gradeable->getTotalAutograderNonExtraCreditPoints()*100);
			    }
                            $return .= <<<HTML
                Average: {$autograded_average->getAverageScore()} / {$gradeable->getTotalAutograderNonExtraCreditPoints()} ({$percentage}%)<br/>
                Standard Deviation: {$autograded_average->getStandardDeviation()} <br/>
                Count: {$autograded_average->getCount()} <br/>
            </div>
HTML;
                        }
                    }
                    $return .= <<<HTML
            <br/><b>Statistics for Manually Graded Components: </b><br/>
            <div style="margin-left: 20px">
HTML;
                    if(count($component_averages) == 0) {
                        $return .= <<<HTML
            No components have been graded yet.
HTML;
                    }
                    else {
                        $overall_score = 0;
                        $overall_max = 0;
                        foreach($component_averages as $comp) {
                            $overall_score += $comp->getAverageScore();
                            $overall_max += $comp->getMaxValue();
                            $percentage = 0;
			                if ($comp->getMaxValue() != 0) {
			                    $percentage = round($comp->getAverageScore() / $comp->getMaxValue() * 100);
                            }
                            $average_string = ($comp->getMaxValue() > 0 ? "{$comp->getAverageScore()} / {$comp->getMaxValue()} ({$percentage}%)" : "{$comp->getAverageScore()}");
                            $return .= <<<HTML
                {$comp->getTitle()}:<br/>
                <div style="margin-left: 40px">
                    Average: {$average_string}<br/>
                    Standard Deviation: {$comp->getStandardDeviation()} <br/>
                    Count: {$comp->getCount()} <br/>
                </div>
HTML;
                        }
                        if($overall_max !=0){
                            $percentage = round($overall_score / $overall_max *100);
                            $return .= <<<HTML
                <br/>Overall Average:  {$overall_score} / {$overall_max} ({$percentage}%)
HTML;
                        }
                    }
                }
                $return .= <<<HTML
            </div>
        </div>
HTML;
            }
            //{$this->core->getConfig()->getTABaseUrl()}account/account-summary.php?course={$course}&semester={$semester}&g_id={$gradeable->getId()}
            $return .= <<<HTML
    </div>
HTML;
        }
        //{$this->core->getConfig()->getTABaseUrl()}account/account-summary.php?course={$course}&semester={$semester}&g_id={$gradeable->getId()}
        $return .= <<<HTML
    <div style="margin-top: 20px; vertical-align:bottom;">
HTML;
        if($percentage !== -1 || $this->core->getUser()->accessFullGrading() || $peer){
            $return .= <<<HTML
        <a class="btn btn-primary"
            href="{$this->core->buildUrl(array('component'=>'grading', 'page'=>'electronic', 'action' => 'details', 'gradeable_id' => $gradeable->getId(), 'view' => $view))}"">
            Grading Details
        </a>
HTML;
            if(count($this->core->getUser()->getGradingRegistrationSections()) !== 0){
                $return .= <<<HTML
        <a class="btn btn-primary"
            href="{$this->core->buildUrl(array('component'=>'grading', 'page'=>'electronic', 'action'=>'grade', 'gradeable_id'=>$gradeable->getId(), 'individual'=>'0'))}">
            Grade Next Student
        </a>
        <a class="btn btn-primary"
            href="{$this->core->buildUrl(array('component'=>'misc', 'page'=>'download_all_assigned', 'dir'=>'submissions', 'gradeable_id'=>$gradeable->getId()))}">
            Download Zip of All Assigned Students
        </a>
HTML;
            }
            if($this->core->getUser()->accessFullGrading()) {
                $return .= <<<HTML
        <a class="btn btn-primary"
            href="{$this->core->buildUrl(array('component'=>'misc', 'page'=>'download_all_assigned', 'dir'=>'submissions', 'gradeable_id'=>$gradeable->getId(), 'type'=>'All'))}">
            Download Zip of All Students
        </a>
HTML;
            }
        }
        $return .= <<<HTML
    </div>
</div>
HTML;
        return $return;
    }

    /**
     * @param Gradeable   $gradeable
     * @param Gradeable[] $rows
     * @param array       $graders
     * @return string
     */
    public function detailsPage($gradeable, $rows, $graders, $empty_teams) {
        $return = <<<HTML
<div class="content">

HTML;
        // Default is viewing your sections
        // Limited grader does not have "View All" option
        // If nothing to grade, Instructor will see all sections
        if (!isset($_GET['view']) || $_GET['view'] !== 'all') {
            $text = 'View All';
            $view = 'all';
        }
        else{
            $text = 'View Your Sections';
            $view = null;
        }
        $peer = false;
        if($gradeable->getPeerGrading() && $this->core->getUser()->getGroup()==4) {
            $peer = true;
        }
        if($peer) {
            $grading_count = $gradeable->getPeerGradeSet();
        }
        else if($gradeable->isGradeByRegistration()){
            $grading_count = count($this->core->getUser()->getGradingRegistrationSections());
        }
        else{
            $grading_count = count($this->core->getQueries()->getRotatingSectionsForGradeableAndUser($gradeable->getId(),$this->core->getUser()->getId()));
        }

        if($this->core->getUser()->accessFullGrading() && (!$this->core->getUser()->accessAdmin() || $grading_count !== 0)){
            $return .= <<<HTML
    <div style="float: right; margin-bottom: 10px">
        <a class="btn btn-default"
            href="{$this->core->buildUrl(array('component' => 'grading', 'page' => 'electronic', 'action' => 'details', 'gradeable_id' => $gradeable->getId(), 'view' => $view))}">
            $text
        </a>
    </div>
HTML;
        }
        $show_auto_grading_points = true;
        $return .= <<<HTML
    <h2>Grade Details for {$gradeable->getName()}</h2>
    <table class="table table-striped table-bordered persist-area">
        <thead class="persist-thead">
            <tr>
HTML;
        $cols = 0;
        if($peer) {
            $return .= <<<HTML
                <td width="5%"></td>
                <td width="30%">Student</td>
HTML;
            if($gradeable->getTotalNonHiddenNonExtraCreditPoints() !== 0) {
                $cols = 6;
                $return .= <<<HTML
                <td width="15%">Autograding</td>
                <td width="20%">Grading</td>
                <td width="15%">Total</td>
                <td width="15%">Active Version</td>
            </tr>
        </thead>
HTML;
            }
            else {
                $cols = 5;
                $show_auto_grading_points = false;
                $return .= <<<HTML
                <td width="30%">Grading</td>
                <td width="20%">Total</td>
                <td width="15%">Active Version</td>
            </tr>
        </thead>
HTML;
            }
        }
        else {
            if ($gradeable->isTeamAssignment()) {
                if($this->core->getUser()->accessAdmin()) {
                    $cols = 5;
                    $return .= <<<HTML
                <td width="3%"></td>
                <td width="5%">Section</td>
                <td width="6%">Edit Teams</td>
                <td width="12%">Team Id</td>
                <td width="32%">Team Members</td>
HTML;
                }
                else {
                    $cols = 3;
                    $return .= <<<HTML
                <td width="3%"></td>
                <td width="5%">Section</td>
                <td width="50%">Team Members</td>
HTML;
                }
            }
            else {
                $cols = 5;
                $return .= <<<HTML
                <td width="3%"></td>
                <td width="5%">Section</td>
                <td width="20%">User ID</td>
                <td width="15%">First Name</td>
                <td width="15%">Last Name</td>
HTML;
            }
            if($gradeable->getTotalAutograderNonExtraCreditPoints() !== 0) {
                $cols += 6;
                $return .= <<<HTML
                <td width="9%">Autograding</td>
                <td width="8%">Graded Questions</td>
                <td width="8%">TA Grading</td>
                <td width="7%">Total</td>
                <td width="10%">Active Version</td>
                <td width="8%">Viewed Grade</td>
            </tr>
        </thead>
HTML;
            }
            else {
                $show_auto_grading_points = false;
                $cols += 5;
                $return .= <<<HTML
                <td width="8%">Graded Questions</td>
                <td width="12%">TA Grading</td>
                <td width="12%">Total</td>
                <td width="10%">Active Version</td>
                <td width="8%">Viewed Grade</td>
            </tr>
        </thead>
HTML;
            }
        }
        $count = 1;
        $last_section = false;
        $tbody_open = false;
        foreach ($rows as $row) {
            $active_version = $row->getActiveVersion();
            $highest_version = $row->getHighestVersion();
            if ($peer) {
                $autograding_score = $row->getGradedNonHiddenPoints();
                $graded = $autograding_score;
                $total_possible = $autograding_score + $gradeable->getTotalPeerGradingNonExtraCredit();
            }
            else {
                $autograding_score = $row->getGradedAutograderPoints();
                if ($row->beenTAgraded()){
                    if ($row->getUserViewedDate() === null || $row->getUserViewedDate() === "") {
                        $viewed_grade = "&#10008;";
                        $grade_viewed = "";
                        $grade_viewed_color = "color: red; font-size: 1.5em;";
                    }
                    else {
                        $viewed_grade = "&#x2714;";
                        $grade_viewed = "Last Viewed: " . date("F j, Y, g:i a", strtotime($row->getUserViewedDate()));
                        $grade_viewed_color = "color: #5cb85c; font-size: 1.5em;";
                    }
                }
                else{
                    $viewed_grade = "";
                    $grade_viewed = "";
                    $grade_viewed_color = "";
                }
                $total_possible = $row->getTotalAutograderNonExtraCreditPoints() + $row->getTotalTANonExtraCreditPoints();
                $graded = $autograding_score;
            }

            if ($graded < 0) $graded = 0;
            if($peer) {
                $section = "PEER STUDENT GRADER";
            }
            else if ($gradeable->isGradeByRegistration()) {
                $section = $row->getTeam() === null ? $row->getUser()->getRegistrationSection() : $row->getTeam()->getRegistrationSection();
            }
            else {
                $section = $row->getTeam() === null ? $row->getUser()->getRotatingSection() : $row->getTeam()->getRotatingSection();
            }
            $display_section = ($section === null) ? "NULL" : $section;
            if ($section !== $last_section) {
                $last_section = $section;
                $count = 1;
                if (isset($graders[$display_section]) && count($graders[$display_section]) > 0) {
                    $section_graders = implode(", ", array_map(function(User $user) { return $user->getId(); }, $graders[$display_section]));
                }
                else {
                    $section_graders = "Nobody";
                }
                if ($peer) {
                    $section_graders = $this->core->getUser()->getId();
                }
                if ($tbody_open) {
                    $return .= <<<HTML
        </tbody>
HTML;
                }
                $tbody_open = true;
                $return .= <<<HTML
        <tr class="info persist-header">
HTML;
            if ($gradeable->isGradeByRegistration()) {
                $return .= <<<HTML
            <td colspan="{$cols}" style="text-align: center">Students Enrolled in Registration Section {$display_section}</td>
HTML;
            } else {
                $return .= <<<HTML
            <td colspan="{$cols}" style="text-align: center">Students Assigned to Rotating Section {$display_section}</td>
HTML;
            }
                $return .= <<<HTML
        </tr>
        <tr class="info">
            <td colspan="{$cols}" style="text-align: center">Graders: {$section_graders}</td>
        </tr>
        <tbody>
HTML;
            }
            $style = "";
            if ($row->getUser()->accessGrading()) {
                $style = "style='background: #7bd0f7;'";
            }

            if($peer) {
                $return .= <<<HTML

            <tr id="user-row-{$row->getUser()->getAnonId()}" {$style}>
                <td>{$count}</td>
                <td>{$row->getUser()->getAnonId()}</td>
HTML;
            }
            else {
                $return .= <<<HTML

            <tr id="user-row-{$row->getUser()->getId()}" {$style}>
                <td>{$count}</td>
                <td>{$display_section}</td>
HTML;
                if($gradeable->isTeamAssignment()) {
                    if ($this->core->getUser()->accessAdmin()) {
                        $return .= <<<HTML

HTML;
                        if($row->getTeam()=== null) {
                            $return .= <<<HTML
                <td><a onclick='adminTeamForm(true, "{$row->getUser()->getId()}", "{$display_section}", [], {$gradeable->getMaxTeamSize()});'>
                    <i class="fa fa-pencil" aria-hidden="true"></i></a></td>
                <td></td>
HTML;
                        }
                        else {
                            $members = json_encode($row->getTeam()->getMembers());
                            $return .= <<<HTML
                <td><a onclick='adminTeamForm(false, "{$row->getTeam()->getId()}", "{$display_section}", {$members}, {$gradeable->getMaxTeamSize()});'>
                    <i class="fa fa-pencil" aria-hidden="true"></i></a></td>
                <td>{$row->getTeam()->getId()}</td>
HTML;
                        }
                    }
                    if($row->getTeam() === null) {
                        $return .=<<<HTML

                <td>{$row->getUser()->getId()}</td>
HTML;
                    }
                    // Construct a string containing the names of all team members
                     else {
                        $member_list = "";
                        foreach($row->getTeam()->getMembers() as $team_member) {
                            if ($member_list !== "") {
                                $member_list = $member_list . ", ";
                            }
 	 
                            $first_name = $this->core->getQueries()->getUserById($team_member)->getDisplayedFirstName();
                            $last_name = $this->core->getQueries()->getUserById($team_member)->getLastName();

                            $member_list = $member_list . $first_name . " " . $last_name;
                        }
                        $return .= <<<HTML
                <td>{$member_list}</td>
        
HTML;
                    }
                }
                else {
                    $return .= <<<HTML

                <td>{$row->getUser()->getId()}</td>
                <td>{$row->getUser()->getDisplayedFirstName()}</td>
                <td>{$row->getUser()->getLastName()}</td>
HTML;
                }
            }
            if($show_auto_grading_points) {
                if ($highest_version != 0) {
                    if($peer) {
                        $return .= <<<HTML

                <td>{$autograding_score}&nbsp;/&nbsp;{$row->getTotalNonHiddenNonExtraCreditPoints()}</td>
HTML;
                    }
                    else {
                        $return .= <<<HTML

                <td>{$autograding_score}&nbsp;/&nbsp;{$row->getTotalAutograderNonExtraCreditPoints()}</td>
HTML;
                    }
                }
                else {
                    $return .= <<<HTML

                <td></td>
HTML;
                    $btn_class = "btn-primary";
                    $contents = "Grade";
                }
            }
            if($peer) {
                $box_background = "";
                $peer_cmpts = $row->getComponentsGradedBy($this->core->getUser()->getId());
                if(count($peer_cmpts) == 0) {
                    $contents = "Grade";
                    $btn_class = "btn-primary";
                }
                else {
                    $score =0;
                    foreach($peer_cmpts as $cmpts) {
                        //getScore is only the custom "mark" need to write a getTotalComponentScore and also make it clear or change name of Score
                        $score += $cmpts->getScore();
                    }
                    $graded = $autograding_score + $score;
                    // instead of autograding_score it should be total autograding possible
                    // I don't think total_peer_grading_non_extra_credit ever gets set...it should be set in the gradeable constructor
                    $total_possible = $autograding_score + $row->getTotalPeerGradingNonExtraCredit();
                    $contents = "{$score}&nbsp;/&nbsp;{$row->getTotalPeerGradingNonExtraCredit()}";
                    $btn_class = "btn-default";
                }
            }
            else {
                $box_background = "";
                if ($row->getActiveDaysLate() > $row->getAllowedLateDays()) {
                    $box_background = "late-box";
                }
                if ($row->beenTAgraded()) {
                    if($row->validateVersions()) {
                        $btn_class = "btn-default";
                        $contents = "{$row->getGradedTAPoints()}&nbsp;/&nbsp;{$row->getTotalTANonExtraCreditPoints()}";
			            $graded += $row->getGradedTAPoints();
                    }
                    else{
                        $btn_class = "btn-primary";
                        if(!$row->isFullyGraded()){
                            $contents = "Grading Incomplete";
                        }
                        else{
                            $contents = "Version Conflict";
                        }
                    }
                }
                else if (!($row->hasSubmitted())) {
                    $btn_class = "btn-default";
                    $contents = "No Submission";
                }
                else if ($active_version === 0) {
                    $btn_class = "btn-default";
                    $contents = "Cancelled Submission";
                }
                else {
                    $btn_class = "btn-primary";
                    $contents = "Grade";
                }
            }
            if($row->isTeamAssignment() && $row->getTeam()===null) {
                $return .= <<<HTML
                <td><b><i>No Team</i></b></td>
HTML;
            }
            else {
                $return .= <<<HTML
                <td>
HTML;
                $temp_counter = 1;

                //prints the graded questions
                foreach ($row->getComponents() as $component) {
                	$first = true;
                    if(is_array($component)) {
                        foreach($component as $cmpt) {
                            if($cmpt->getGrader() == null) {
                                $question = $cmpt;
                                break;
                            }
                            if($cmpt->getGrader()->getId() == $this->core->getUser()->getId()) {
                                $question = $cmpt;
                                break;
                            }
                        }
                        if($question === null) {
                            $question = $component[0];
                        }
                    }
                    else {
                        $question = $component;
                    }
                    if($question->getGrader() === null || $question === null) {
                    } else {
                    	if ($first == true) {
                    		$first = false;
                    		$return .= <<<HTML
                            {$temp_counter}
HTML;
                    	} else {
                    		$return .= <<<HTML
                           , {$temp_counter}
HTML;
                    	}
                    }
                    $temp_counter++;
                }


                $return .= <<<HTML
                </td>
                <td>
                    <a class="btn {$btn_class}" href="{$this->core->buildUrl(array('component'=>'grading', 'page'=>'electronic', 'action'=>'grade', 'gradeable_id'=>$gradeable->getId(), 'who_id'=>$row->getUser()->getId(), 'individual'=>'1'))}">
                        {$contents}
                    </a>
                </td>
HTML;
            }

            if($row->validateVersions()) {
                $return .= <<<HTML

                <td><div class="{$box_background}">{$graded}&nbsp;/&nbsp;{$total_possible}</div></td>
HTML;
            }
            else{
                $return .= <<<HTML

                <td></td>
HTML;
            }
            if($highest_version == 0) {
                $return .= <<<HTML

                <td></td>
HTML;
            }
            else if($active_version == $highest_version) {
                $return .= <<<HTML

                <td>{$active_version}</td>
HTML;
            }
            else {
                $return .= <<<HTML

                <td>{$active_version}&nbsp;/&nbsp;{$highest_version}</td>
HTML;
            }
            if(!$peer) {
            $return .= <<<HTML
                <td title="{$grade_viewed}" style="{$grade_viewed_color}">{$viewed_grade}</td>
HTML;
            }
            $return .= <<<HTML
            </tr>
HTML;
            $count++;
        }
        $return .= <<<HTML
        </tbody>
HTML;
        if ($gradeable->isTeamAssignment() && count($empty_teams) > 0) {
            $return .= <<<HTML
            <tr class="info persist-header">
                <td colspan="{$cols}" style="text-align: center">Empty Teams</td>
            </tr>
        <tbody>
HTML;
            $count = 1;
            foreach($empty_teams as $team) {
                $display_section = $gradeable->isGradeByRegistration() ? $team->getRegistrationSection() : $team->getRotatingSection();
                if ($display_section == null) $display_section = "NULL";
                $return .= <<<HTML
            <tr id="{empty-team-row-{$team->getId()}}" {$style}>
                <td>{$count}</td>
                <td>{$display_section}</td>
                <td><a onclick='adminTeamForm(false, "{$team->getId()}", "{$display_section}", [], {$gradeable->getMaxTeamSize()});'>
                    <i class="fa fa-pencil" aria-hidden="true"></i></a></td>
                <td>{$team->getId()}</td>
HTML;
                for ($i = 4; $i < $cols; $i++) {
                    $return .= <<<HTML
                <td></td>
HTML;
                }
                $return .= <<<HTML
            </tr>
HTML;
                $count++;
            }
            $return .= <<<HTML
        </tbody>
HTML;
        }
        $return .= <<<HTML
    </table>
</div>
HTML;
        return $return;
    }

    public function adminTeamForm($gradeable, $sections) {
        $reg_or_rot = $gradeable->isGradeByRegistration() ? "Registration" : "Rotating";
        $return = <<<HTML
<div class="popup-form" id="admin-team-form" style="width:500px; margin-left:-250px;">
    <form method="post" action="{$this->core->buildUrl(array('component'=>'grading', 'page'=>'electronic', 'action'=>'submit_team_form', 'gradeable_id'=>$gradeable->getId()))}">
    <input type="hidden" name="csrf_token" value="{$this->core->getCsrfToken()}" />
    <input type="hidden" name="new_team" />
    <input type="hidden" name="new_team_user_id" />
    <input type="hidden" name="edit_team_team_id" />
    <input type="hidden" name="num_users" />
HTML;
    if (isset($_REQUEST['view'])) {
        $return .= <<<HTML
    <input type="hidden" name="view" value="{$_REQUEST['view']}" />
HTML;
    }
    $return .= <<<HTML
    <h2 id="admin-team-title"></h2>
    <br />
    <div id="admin-team-members" style="width:50%;"></div>
    <div>
        {$reg_or_rot} Section:<br />
        <select name="section">
HTML;
        foreach ($sections as $section) {
            $return .= <<<HTML
            <option value="{$section}">Section {$section}</option>
HTML;
        }
        $return .= <<<HTML
            <option value="NULL">Section NULL</option>
        </select>
    </div>
    <div style="float: right; width: auto; margin-top: 10px">
        <a onclick="$('#admin-team-form').css('display', 'none');" class="btn btn-danger">Cancel</a>
        <input class="btn btn-primary" type="submit" value="Submit" />
    </div>
    </form>
</div>
HTML;
        return $return;
    }

    //The student not in section variable indicates that an full access grader is viewing a student that is not in their
    //assigned section.
    public function hwGradingPage($gradeable, $progress, $prev_id, $next_id, $individual, $studentNotInSection=false) {
        $peer = false;
        if($this->core->getUser()->getGroup()==4 && $gradeable->getPeerGrading()) {
            $peer = true;
        }
        $user = $gradeable->getUser();
        $your_user_id = $this->core->getUser()->getId();
        $prev_href = "href=\"{$this->core->buildUrl(array('component'=>'grading', 'page'=>'electronic', 'action'=>'grade', 'gradeable_id'=>$gradeable->getId(), 'who_id'=>$prev_id, 'individual'=>$individual))}\"";
        $next_href = "href=\"{$this->core->buildUrl(array('component'=>'grading', 'page'=>'electronic', 'action'=>'grade', 'gradeable_id'=>$gradeable->getId(), 'who_id'=>$next_id, 'individual'=>$individual))}\"";
        $return = <<<HTML
<div id="bar_wrapper" class="draggable">
<div class="grading_toolbar">
HTML;
    //If the student is in our section, add a clickable previous arrow, else add a grayed out one.
    if(!$studentNotInSection){
    $return .= <<< HTML
        <a onclick="saveMark(-2,'{$gradeable->getId()}' ,'{$user->getAnonId()}', {$gradeable->getActiveVersion()}, '{$your_user_id}', '-1', false);" {$prev_href}><i title="Go to the previous student" class="fa fa-chevron-left icon-header"></i></a>
HTML;
    }
    else{
        $return .= <<< HTML
        <i title="Go to the previous student" class="fa fa-chevron-left icon-header" style="color:grey"></i>
HTML;
    }
    $return .= <<< HTML
    <a onclick="saveMark(-2,'{$gradeable->getId()}' ,'{$user->getAnonId()}', {$gradeable->getActiveVersion()}, '{$your_user_id}', '-1', false);" href="{$this->core->buildUrl(array('component'=>'grading', 'page'=>'electronic', 'action'=>'details', 'gradeable_id'=>$gradeable->getId()))}"><i title="Go to the main page" class="fa fa-home icon-header" ></i></a>
HTML;
    //If the student is in our section, add a clickable next arrow, else add a grayed out one.
    if(!$studentNotInSection){
    $return .= <<<HTML
    <a onclick="saveMark(-2,'{$gradeable->getId()}' ,'{$user->getAnonId()}', {$gradeable->getActiveVersion()}, '{$your_user_id}', '-1', false);" {$next_href}><i title="Go to the next student" class="fa fa-chevron-right icon-header"></i></a>
HTML;
    }
    else{
        $return .= <<< HTML
        <i title="Go to the next student" class="fa fa-chevron-right icon-header" style="color:grey"></i>
HTML;
    }
    $return .= <<< HTML

    <i title="Reset Rubric Panel Positions (Press R)" class="fa fa-refresh icon-header" onclick="handleKeyPress('KeyR');"></i>
    <i title="Show/Hide Auto-Grading Testcases (Press A)" class="fa fa-list-alt icon-header" onclick="handleKeyPress('KeyA');"></i>
    <i title="Show/Hide Grading Rubric (Press G)" class="fa fa fa-pencil-square-o icon-header" onclick="handleKeyPress('KeyG');"></i>
    <i title="Show/Hide Submission and Results Browser (Press O)" class="fa fa-folder-open icon-header" onclick="handleKeyPress('KeyO');"></i>
HTML;
        if(!$peer) {
            $return .= <<<HTML
    <i title="Show/Hide Student Information (Press S)" class="fa fa-user icon-header" onclick="handleKeyPress('KeyS');"></i>
HTML;
        }
        $return .= <<<HTML
</div>

<div class="progress_bar">
    <progress class="progressbar" max="100" value="{$progress}" style="width:70%; height: 100%;"></progress>
    <div class="progress-value" style="display:inline;"></div>
</div>
</div>


<div id="autograding_results" class="draggable rubric_panel" style="left:15px; top:170px; width:48%; height:36%;">
    <span class="grading_label">Auto-Grading Testcases</span>
    <button class="btn btn-default" onclick="openAllAutoGrading()">Expand All</button>
    <button class="btn btn-default" onclick="closeAllAutoGrading()">Close All</button>
    <div class="inner-container">
HTML;
        if ($gradeable->getActiveVersion() === 0){
            $return .= <<<HTML
        <h4>No Submission</h4>
HTML;
        }
        else if (count($gradeable->getTestcases()) === 0) {
            $return .= <<<HTML
        <h4>No Autograding For This Assignment</h4>
HTML;
        }
        else{
            $return .= $this->core->getOutput()->renderTemplate('AutoGrading', 'showResults', $gradeable, true);
        }
        $return .= <<<HTML
    </div>
</div>

<div id="submission_browser" class="draggable rubric_panel" style="left:15px; bottom:40px; width:48%; height:30%">
    <span class="grading_label">Submissions and Results Browser</span>
    <button class="btn btn-default expand-button" data-linked-type="submissions" data-clicked-state="wasntClicked" id="toggleSubmissionButton">Open/Close Submissions</button>
HTML;

    if(count($gradeable->getVcsFiles()) != 0) { //check if there are vcs files, if yes display the toggle button, else don't display it
        $return .= <<<HTML
        <button class="btn btn-default expand-button" data-linked-type="checkout" data-clicked-state="wasntClicked"  id="togglCheckoutButton">Open/Close Checkout</button>
HTML;
    }

$return .= <<<HTML
    <button class="btn btn-default expand-button" data-linked-type="results" data-clicked-state="wasntClicked"  id="toggleResultButton">Open/Close Results</button>
    <script type="text/javascript">
        $(document).ready(function(){
            //note the commented out code here along with the code where files are displayed that is commented out
            //is intended to allow open and close to change dynamically on click
            //the problem is currently if you click the submissions folder then the text won't change b/c it's being double clicked effectively.
            $(".expand-button").on('click', function(){
                // $(this).attr('clicked-state', "clicked");
                // updateValue($(this), "Open", "Close");
                openAll( 'openable-element-', $(this).data('linked-type'))
                // $.when(openAll( 'openable-element-', $(this).data('linked-type'))).then(function(){
                //     console.log('HELLLO');
                // });
            })
        });
    </script>
HTML;
        if(!$peer) {
        $return .= <<<HTML
    <button class="btn btn-default" onclick="downloadZip('{$gradeable->getId()}','{$gradeable->getUser()->getId()}')">Download Zip File</button>
HTML;
        }
        $return .= <<<HTML
    <br />
    <div class="inner-container" id="file-container">
HTML;
        function add_files(&$files, $new_files, $start_dir_name) {
            $files[$start_dir_name] = array();
            foreach($new_files as $file) {
                $path = explode('/', $file['relative_name']);
                array_pop($path);
                $working_dir = &$files[$start_dir_name];
                foreach($path as $dir) {
                    if (!isset($working_dir[$dir])) {
                        $working_dir[$dir] = array();
                    }
                    $working_dir = &$working_dir[$dir];
                }
                $working_dir[$file['name']] = $file['path'];
            }
        }
        function display_files($files, &$count, $indent, &$return, $filename) {
            $name = "a" . $filename;
            foreach ($files as $dir => $path) {
                if (!is_array($path)) {
                    $name = htmlentities($dir);
                    $dir = urlencode(htmlspecialchars($dir));
                    $path = urlencode(htmlspecialchars($path));
                    $indent_offset = $indent * -15;
                    $return .= <<<HTML
                <div>
                    <div class="file-viewer">
                        <a class='openAllFile{$filename} openable-element-{$filename}' onclick='openFrame("{$dir}", "{$path}", {$count}); updateCookies();'>
                            <span class="fa fa-plus-circle" style='vertical-align:text-bottom;'></span>
                        {$name}</a> &nbsp;
                        <a onclick='openFile("{$dir}", "{$path}")'><i class="fa fa-window-restore" aria-hidden="true" title="Pop up the file in a new window"></i></a>
                        <a onclick='downloadFile("{$dir}", "{$path}")'><i class="fa fa-download" aria-hidden="true" title="Download the file"></i></a>
                    </div><br/>
                    <div id="file_viewer_{$count}" style="margin-left:{$indent_offset}px" data-file_name="{$dir}" data-file_url="{$path}"></div>
                </div>
HTML;
                    $count++;
                }
            }
            foreach ($files as $dir => $contents) {
                if (is_array($contents)) {
                    $dir = htmlentities($dir);
                    $url = reset($contents);
                    $return .= <<<HTML
            <div>
                <div class="div-viewer">
                    <a class='openAllDiv openAllDiv{$filename} openable-element-{$filename}' id={$dir} onclick='openDiv({$count}); updateCookies();'>
                        <span class="fa fa-folder open-all-folder" style='vertical-align:text-top;'></span>
                    {$dir}</a>
                </div><br/>
                <div id='div_viewer_{$count}' style='margin-left:15px; display: none' data-file_name="{$dir}">
HTML;
                    $count++;
                    display_files($contents, $count, $indent+1, $return, $filename);
                    $return .= <<<HTML
                </div>
            </div>
HTML;
                }
            }
        }
        $files = array();
        $submissions = array();
        $results = array();
        $checkout = array();

        // NOTE TO FUTURE DEVS: There is code around line 830 (ctrl-f openAll) which depends on these names,
        // if you change here, then change there as well
        // order of these statements matter I believe

        add_files($submissions, array_merge($gradeable->getMetaFiles(), $gradeable->getSubmittedFiles()), 'submissions');

        $vcsFiles = $gradeable->getVcsFiles();
        if( count( $vcsFiles ) != 0 ) { //if there are checkout files, then display folder, otherwise don't
            add_files($checkout,  $vcsFiles, 'checkout');
        }

        add_files($results, $gradeable->getResultsFiles(), 'results');

        $count = 1;
        display_files($submissions,$count,1,$return, "submissions"); //modifies the count var here within display_files

        if( count( $vcsFiles ) != 0 ) { //if there are checkout files, then display folder, otherwise don't
            display_files($checkout,$count,1,$return, "checkout");
        }

        display_files($results,$count,1,$return, "results"); //uses the modified count variable b/c old code did this not sure if needed
        $files = array_merge($submissions, $checkout, $results );

        $return .= <<<HTML
        <script type="text/javascript">
            // $(document).ready(function(){
            //     $(".openAllDiv").on('click', function(){
            //         if($(this).attr('id') == 'results' || $(this).attr('id') == 'submissions' || $(this).attr('id') =='checkout'){
            //             var elem = $('[data-linked-type="' + $(this).attr('id') + '"]');
            //             if(elem.data('clicked-state') == "wasntClicked"){
            //                 updateValue(elem, "Open", "Close");
            //             }
            //         }
            //     });
            // });
        </script>
    </div>
</div>
HTML;

        $user = $gradeable->getUser();
        if(!$peer) {
            $return .= <<<HTML

<div id="student_info" class="draggable rubric_panel" style="right:15px; bottom:40px; width:48%; height:30%;">
    <span class="grading_label">Student Information</span>
    <div class="inner-container">
        <h5 class='label' style="float:right; padding-right:15px;">Browse Student Submissions:</h5>
        <div class="rubric-title">
HTML;
            $who = $gradeable->getUser()->getId();
            $onChange = "versionChange('{$this->core->buildUrl(array('component' => 'grading', 'page' => 'electronic', 'action' => 'grade', 'gradeable_id' => $gradeable->getId(), 'who_id'=>$who, 'individual'=>$individual,
                                                      'gradeable_version' => ""))}', this)";
            $formatting = "font-size: 13px;";
            $return .= <<<HTML
            <div style="float:right;">
HTML;
            $return .= $this->core->getOutput()->renderTemplate('AutoGrading', 'showVersionChoice', $gradeable, $onChange, $formatting);

            // If viewing the active version, show cancel button, otherwise show button to switch active
            if ($gradeable->getCurrentVersionNumber() > 0) {
                if ($gradeable->getCurrentVersionNumber() == $gradeable->getActiveVersion()) {
                    $version = 0;
                    $button = '<input type="submit" class="btn btn-default btn-xs" style="float:right; margin: 0 10px;" value="Cancel Student Submission">';
                }
                else {
                    $version = $gradeable->getCurrentVersionNumber();
                    $button = '<input type="submit" class="btn btn-default btn-xs" style="float:right; margin: 0 10px;" value="Grade This Version">';
                }
                $return .= <<<HTML
                <br/><br/>
                <form style="display: inline;" method="post" onsubmit='return checkTaVersionChange();'
                        action="{$this->core->buildUrl(array('component' => 'student',
                                                             'action' => 'update',
                                                             'gradeable_id' => $gradeable->getId(),
                                                             'new_version' => $version, 'ta' => true, 'who' => $who, 'individual' => $individual))}">
                    <input type='hidden' name="csrf_token" value="{$this->core->getCsrfToken()}" />
                    {$button}
                </form>
HTML;
            }
            $return .= <<<HTML
            </div>
            <div>
HTML;

            if ($gradeable->isTeamAssignment() && $gradeable->getTeam() !== null) {
            $return .= <<<HTML
                <b>Team:<br/>
HTML;
                foreach ($gradeable->getTeam()->getMembers() as $team_member) {
                    $team_member = $this->core->getQueries()->getUserById($team_member);
                    $return .= <<<HTML
                &emsp;{$team_member->getDisplayedFirstName()} {$team_member->getLastName()} ({$team_member->getId()})<br/>
HTML;
                }
            }
            else {
                $return .= <<<HTML
                <b>{$user->getDisplayedFirstName()} {$user->getLastName()} ({$user->getId()})<br/>
HTML;
            }

            $return .= <<<HTML
                Submission Number: {$gradeable->getActiveVersion()} / {$gradeable->getHighestVersion()}<br/>
                Submitted: {$gradeable->getSubmissionTime()->format("m/d/Y H:i:s")}<br/></b>
            </div>
HTML;
            $return .= <<<HTML
            <form id="rubric_form">
                <input type="hidden" name="csrf_token" value="{$this->core->getCsrfToken()}" />
                <input type="hidden" name="g_id" value="{$gradeable->getId()}" />
                <input type="hidden" name="u_id" value="{$user->getId()}" />
                <input type="hidden" name="individual" value="{$individual}" />
                <input type="hidden" name="graded_version" value="{$gradeable->getActiveVersion()}" />
HTML;

            //Late day calculation
            $ldu = new LateDaysCalculation($this->core, $gradeable->getUser()->getId());
            $return .= $ldu->generateTableForUserDate($gradeable->getName(), $user->getId(), $gradeable->getDueDate());
            $late_days_data = $ldu->getGradeable($user->getId(), $gradeable->getId());
            $status = $late_days_data['status'];

            $color = "green";
            if($status != "Good" && $status != "Late") {
                $color = "red";
                $return .= <<<HTML
            <script>
                $('body').css('background', 'red');
            </script>
HTML;
            }
            $return .= <<<HTML
            <b>Status:</b> <span style="color:{$color};">{$status}</span><br />
        </div>
    </div>
</div>
HTML;
        }
        if($peer) {
            $span_style = 'style="display:none;"';
            $checked = 'disabled';
        }
        else {
            $span_style = '';
            $checked = 'checked';
        }
        $empty = "";
        if(!$gradeable->useTAGrading()) {
            $empty = "empty";
        }
        $return .= <<<HTML
<div id="grading_rubric" class="draggable rubric_panel {$empty}" style="right:15px; top:140px; width:48%; height:42%;">
    <span class="grading_label">Grading Rubric</span>
HTML;
        if($gradeable->useTAGrading()) {
        $return .= <<<HTML
    <div style="float: right; float: right; position: relative; top: 10px; right: 1%;">
        <span style="padding-right: 10px"> <input type="checkbox" id="autoscroll_id" onclick="updateCookies();"> Auto scroll / Auto open </span>
        <span {$span_style}> <input type='checkbox' id="overwrite-id" name='overwrite' value='1' onclick="updateCookies();" {$checked}/> Overwrite Grader </span>
    </div>
HTML;
        $break_onclick = "";
        $disabled = '';
        if($gradeable->getCurrentVersionNumber() != $gradeable->getActiveVersion() || $gradeable->getCurrentVersionNumber() == 0){
            $disabled='disabled';
            $break_onclick = "return false; ";
            $return .= <<<HTML
    <div class="red-message" style="text-align: center">Select the correct submission version to grade</div>
HTML;
        }
        $num_questions = count($gradeable->getComponents());

        // if use student components, get the values for pages from the student's submissions
        $files = $gradeable->getSubmittedFiles();
        $student_pages = array();
        foreach ($files as $filename => $content) {
            if ($filename == "student_pages.json") {
                $path = $content["path"];
                $student_pages = FileUtils::readJsonFile($content["path"]);
            }
        }

        $return .= <<<HTML
    <div style="margin:3px;">
        <table class="ta-rubric-table ta-rubric-table-background" id="rubric-table" data-num_questions="{$num_questions}">
            <tbody>
HTML;

        $c = 1;
        $precision = floatval($gradeable->getPointPrecision());
        $num_questions = count($gradeable->getComponents());
        $your_user_id = $this->core->getUser()->getId();

        foreach ($gradeable->getComponents() as $component) {
            if($peer && !is_array($component)) continue;
            $question = null;
            $show_graded_info = true;
            $num_peer_components = 0;
            if(is_array($component)) {
                $num_peer_components = count($component);
                foreach($component as $cmpt) {
                    if($cmpt->getGrader() == null) {
                        $question = $cmpt;
                        break;
                    }
                    if($cmpt->getGrader()->getId() == $this->core->getUser()->getId()) {
                        $question = $cmpt;
                        break;
                    }
                }
                if($question === null) {
                    $show_graded_info = false;
                    $question = $component[0];
                }
            }
            else {
                $question = $component;
            }
            if($question->getOrder() == -1) continue;
            $lower_clamp = $question->getLowerClamp();
            $default = $question->getDefault();
            $upper_clamp = $question->getUpperClamp();
            $max = 10000;
            $min = -10000;
            // hide auto-grading if it has no value
            if (($question->getScore() == 0) && (substr($question->getTitle(), 0, 12) === "AUTO-GRADING")) {
                $question->setScore(floatval($gradeable->getGradedAutograderPoints()));
            }

            if(substr($question->getTitle(), 0, 12) === "AUTO-GRADING") {
                $disabled = 'disabled';
            }

            $return .= <<<HTML
                <tr>
HTML;
            $penalty = !(intval($question->getMaxValue()) >= 0);
            $message = htmlentities($question->getTitle());
            $message = "<b>{$message}</b>";  // {$num_peer_components}</b>";
            if ($question->getGradedVersion() != -1 && $gradeable->getActiveVersion() != $question->getGradedVersion()) {
                $message .= "<span id='wrong_version_{$c}' style='color:rgb(200, 0, 0); font-weight: bold; font-size:medium;'>  " . "Please edit or ensure that comments from version " . $question->getGradedVersion() . " still apply.</span>";
            }
            $note = htmlentities($question->getTaComment());
            if ($note != "") {
                $note = "<br/><div style='margin-bottom:5px; color:#777;'><i><b>Note to TA: </b>" . $note . "</i></div>";
            }
            $page = intval($question->getPage());
            // if the page is determined by the student json
            if ($page == -1) {
                // usually the order matches the json
                if ($student_pages[intval($question->getOrder())]["order"] == intval($question->getOrder())) {
                    $page = intval($student_pages[intval($question->getOrder())]["page #"]);
                }
                // otherwise, iterate through until the order matches
                else {
                    foreach ($student_pages as $student_page) {
                        if ($student_page["order"] == intval($question->getOrder())) {
                            $page = intval($student_page["page #"]);
                            break;
                        }
                    }
                }
            }
            if ($page > 0) {
                $message .= "<i> Page #: " . $page . "</i>";
            }

            //get the grader's id if it exists
            $grader_id = "";
            $graded_color = "";
            if($question->getGrader() === null || !$show_graded_info) {
                $grader_id = "Ungraded!";
                $graded_color = "";
            } else {
                $grader_id = "Graded by " . $question->getGrader()->getId();
                $graded_color = " background-color: #eebb77";
            }

            $return .= <<<HTML
                    <td id="title-{$c}" style="font-size: 12px;" colspan="4" onclick="{$break_onclick} saveMark(-2,'{$gradeable->getId()}' ,'{$user->getAnonId()}', {$gradeable->getActiveVersion()}, {$question->getId()}, '{$your_user_id}'); openClose({$c}, {$num_questions});">
                        <b><span id="progress_points-{$c}" style="display: none;"></span></b>
                        {$message}
HTML;

            $return .= <<<HTML
                        <div style="float: right;">
                            <span id="graded-by-{$c}" style="font-style: italic; padding-right: 10px;">{$grader_id}</span>
                            <span id="save-mark-{$c}" style="cursor: pointer;  display: none;"> <i class="fa fa-check" style="color: green;" aria-hidden="true">Done</i> </span>
                        </div>
                        </span> <span id="ta_note-{$c}" style="display: none;"> {$note}</span>
                        <span id="page-{$c}" style="display: none;">{$page}</span>
HTML;

            $student_note = htmlentities($question->getStudentComment());
            if ($student_note != ''){
                $student_note = "<div style='margin-bottom:5px; color:#777;'><i><b>Note to Student: </b>" . $student_note . "</i></div>";

            }
            $return .= <<<HTML
                        <span id="student_note-{$c}" style="display: none;">{$student_note}</span>
                    </td>
                    <td id="title-cancel-{$c}" style="font-size: 12px; display: none; width: 5%;" colspan="0">
                        <div>
                            <span id="cancel-mark-{$c}"onclick="{$break_onclick} cancelMark({$c}, '{$gradeable->getId()}', '{$user->getAnonId()}', {$question->getId()}); openClose(-1, {$num_questions});" style="cursor: pointer; display: none; float: right;"> <i class="fa fa-times" style="color: red;" aria-hidden="true">Cancel</i></span>
                        </div>
                    </td>
                </tr>
HTML;

            //gets the initial point value and text


            if((!$question->getHasMarks() && !$question->getHasGrade()) || !$show_graded_info) {
                $initial_text = "Click me to grade!";
            }
            else if($show_graded_info) {
                $nl = "<br>";
                $initial_text = $question->getGradedTAComments($nl, false);
            }


            $question_points = $question->getGradedTAPoints();

            if((!$question->getHasMarks() && !$question->getHasGrade()) || !$show_graded_info) {
                $question_points = " ";
            }

            $background = "";
            if ($question_points > $question->getMaxValue()) {
                $background = "background-color: #D8F2D8;";
            }
            else if ($question_points < 0) {
                $background = "background-color: #FAD5D3;";
            }

            $return .= <<<HTML
                <tr id="summary-{$c}" style="{$graded_color}" onclick="{$break_onclick} saveMark(-2,'{$gradeable->getId()}' ,'{$user->getAnonId()}', {$gradeable->getActiveVersion()}, '{$your_user_id}'); openClose({$c}, {$num_questions});">
                    <td style="white-space:nowrap; vertical-align:middle; text-align:center; {$background}" colspan="1">
                        <strong><span id="grade-{$c}" name="grade-{$c}" class="grades" data-lower_clamp="{$question->getLowerClamp()}" data-default="{$question->getDefault()}" data-max_points="{$question->getMaxValue()}" data-upper_clamp="{$question->getUpperClamp()}"> {$question_points}</span> / {$question->getMaxValue()}</strong>
                    </td>
                    <td style="width:98%;" colspan="3">
                        <div id="rubric-{$c}">
                            <span id="rubric-textarea-{$c}" name="comment-{$c}" rows="4" style="width:95%; height:100%; min-height:20px;  float:left;">{$initial_text}</span>
                        </div>
                    </td>
                </tr>
                <tbody id="extra-{$c}" style="display: none" colspan="4" data-question_id="{$question->getId()}">
HTML;

            $d = 0;
            $first = true;
            $noChange = "";
            foreach ($question->getMarks() as $mark) {

            	//Makes the mark blue if they're publish marks
            	if ($mark->getPublish() === 't') {
            		$is_publish = "is_publish";
            	}
     			else {
     				$is_publish = "";
     			}

                if ($first === true) {
                    $first = false;
                    $noChange = "readonly";
                    $mark_text = ($question->getDefault() == 0) ? "No Credit" : "Full Credit";
                }
                else {
                    $noChange = "";
                    $mark_text = $mark->getNote();
                }
                $icon_mark = ($mark->getHasMark() === true && $show_graded_info) ? "fa-square" : "fa-square-o";
                $mark_name = "mark_text_{$c}_{$d}";
                $return .= <<<HTML
                    <tr id="mark_id-{$c}-{$d}" name="mark_{$c}" class="{$is_publish}">
                        <td colspan="1" style="text-align: center; width: 12%; white-space: nowrap;">
                            <span onclick="selectMark(this);"> <i class="fa {$icon_mark} mark fa-lg" name="mark_icon_{$c}_{$d}" style="visibility: visible; cursor: pointer; position: relative; top: 2px;"></i> </span>
                            <input name="mark_points_{$c}_{$d}" type="number" step="{$precision}" onchange="fixMarkPointValue(this);" value="{$mark->getPoints()}" min="{$min}" max="{$max}" style="width: 50%; resize:none; min-width: 50px;" {$noChange}>
                        </td>
                        <td colspan="3" style="white-space: nowrap;">
                                <textarea id = "{$mark_name}" name="{$mark_name}" onkeyup="" rows="1" style="width: 90%; resize:none;" oninput="adjustSize(name)" {$noChange}>{$mark_text} </textarea>
                                <span id="mark_info_id-{$c}-{$d}" onclick="{$break_onclick} saveMark({$c},'{$gradeable->getId()}' ,'{$user->getAnonId()}', {$gradeable->getActiveVersion()}, {$question->getId()}, '{$your_user_id}'); getMarkInfo(this, '{$gradeable->getId()}');"> <i class="fa fa-users icon-got-this-mark"></i> </span>
                        </td>
                    </tr>
HTML;
                $d++;
            }
            $has_mark = false;
            if (($question->getScore() == 0 && $question->getComment() == "") || !$show_graded_info) {
                $has_mark = false;
            }
            else {
                $has_mark = true;
            }
            $icon_mark = ($has_mark === true) ? "fa-square" : "fa-square-o";
            if(!$peer) {
                $return .= <<<HTML
                    <tr>
                        <td colspan="4">
                            <span style="cursor: pointer;" onclick="{$break_onclick} addMark(this, {$c}, '', {$min}, {$max}, '{$precision}', '{$gradeable->getId()}', '{$user->getAnonId()}', {$gradeable->getActiveVersion()}, {$question->getId()}, '{$your_user_id}'); return false;"><i class="fa fa-plus-square " aria-hidden="true"></i>
                            Add New Common Mark</span>
                        </td>
                    </tr>
HTML;
            }
            $return .= <<<HTML
                    <tr id="mark_custom_id-{$c}" name="mark_custom_{$c}">
                        <td colspan="1" style="text-align: center;; white-space: nowrap;">
                        <span onclick=""> <i class="fa {$icon_mark} mark fa-lg" name="mark_icon_{$c}_custom" style="visibility: visible; cursor: pointer; position: relative; top: 2px;"></i> </span>
                        <input name="mark_points_custom_{$c}" type="number" step="{$precision}" onchange="fixMarkPointValue(this); checkIfSelected(this); updateProgressPoints({$c});" value="{$question->getScore()}" min="{$min}" max="{$max}" style="width: 50%; resize:none;  min-width: 50px;">
                        </td>
                        <td colspan="3" style="white-space: nowrap;">
                            Custom: <textarea name="mark_text_custom_{$c}" onkeyup="autoResizeComment(event); checkIfSelected(this);" onchange="checkIfSelected(this); updateProgressPoints({$c});" rows="1" placeholder="Custom message for student..." style="width:80.4%; resize:none;">{$question->getComment()}</textarea>
                        </td>
                    </tr>
                </tbody>
HTML;
            $c++;
        }
        if ($peer) {
            $break_onclick = 'return false;';
            $disabled = 'disabled';
        }
        $return .= <<<HTML
                <tr>
                    <td id="title-general" colspan="4" onclick="{$break_onclick} saveMark(-2,'{$gradeable->getId()}' ,'{$user->getAnonId()}', {$gradeable->getActiveVersion()}, {$question->getId()}, '{$your_user_id}'); openClose(-2, {$num_questions});">
                        <b>General Comment</b>
                        <div style="float: right;">
                            <span id="save-mark-general" style="cursor: pointer;  display: none;"> <i class="fa fa-check" style="color: green;" aria-hidden="true">Done</i> </span>
                        </div>
                    </td>
                    <td id="title-general-cancel" style="font-size: 12px; display: none; width: 5%" colspan="0">
                        <span id="cancel-mark-general" onclick="{$break_onclick} cancelMark(-3, '{$gradeable->getId()}', '{$user->getAnonId()}', {$question->getId()}); openClose(-1, {$num_questions});" style="cursor: pointer; display: none; float: right;"> <i class="fa fa-times" style="color: red;" aria-hidden="true">Cancel</i></span>
                    </td>
                </tr>
                <tr id="summary-general" style="" onclick="{$break_onclick} saveMark(-2,'{$gradeable->getId()}' ,'{$user->getAnonId()}', {$gradeable->getActiveVersion()}, '{$your_user_id}'); openClose(-2, {$num_questions});">
                    <td style="white-space:nowrap; vertical-align:middle; text-align:center" colspan="1">
                    </td>
                    <td style="width:98%;" colspan="3">
                        <div id="rubric-custom">
                            <span id="rubric-textarea-custom" name="comment-custom" rows="4" style="width:95%; height:100%; min-height:20px;  float:left;"><pre>{$gradeable->getOverallComment()}</pre></span>
                        </div>
                    </td>
                </tr>
                <tbody id="extra-general" style="display: none" colspan="4">
                    <tr>
                        <td colspan="4">
                            <textarea id="comment-general-id" name="comment-general" rows="5" style="width:98%; height:100%; min-height:100px; resize:none; float:left;" onkeyup="autoResizeComment(event);" placeholder="Overall message for student about the gradeable..." comment-position="0" {$disabled}>{$gradeable->getOverallComment()}</textarea>
                        </td>
                    </tr>
                </tbody>
HTML;

        if ($peer) {
            $total_points = $gradeable->getTotalNonHiddenNonExtraCreditPoints() + $gradeable->getTotalPeerGradingNonExtraCredit();
        }
        else {
            $total_points = $gradeable->getTotalAutograderNonExtraCreditPoints() + $gradeable->getTotalTANonExtraCreditPoints();
        }

        $return .= <<<HTML
                <tr>
                    <td style="background-color: #EEE; border-left: 1px solid #EEE; border-top:5px #FAA732 solid;" colspan="1"><strong>TOTAL</strong></td>
                    <td style="background-color: #EEE; border-top:5px #FAA732 solid;" colspan="1"><strong id="score_total">0 / {$total_points}&emsp;&emsp;&emsp;
                        AUTO-GRADING {$gradeable->getGradedAutograderPoints()} / {$gradeable->getTotalAutograderNonExtraCreditPoints()}</strong></td>
                    <td style="background-color: #EEE; border-left: 1px solid #EEE; border-top:5px #FAA732 solid;" colspan="2"></td>
                </tr>
            </tbody>
        </table>
        <br>
        <!-- The go to the next student button -->
        <a type="button" class="btn btn-info" style="width: 96%; padding-top: 25px; padding-bottom: 25px;" onclick="saveMark(-2,'{$gradeable->getId()}' ,'{$user->getAnonId()}', {$gradeable->getActiveVersion()}, '{$your_user_id}', '-1', false);" {$next_href}>Go To Next Student</a>

HTML;
        $return .= <<<HTML
        <div style="width:100%;">
HTML;
        $now = new \DateTime('now');
        $return .= <<<HTML
            </form>
        </div>
    </div>

HTML;
        }
        $return .= <<<HTML
</div>
<script type="text/javascript" src="{$this->core->getConfig()->getBaseUrl()}/js/ta-grading.js"></script>
<script type="text/javascript" src="{$this->core->getConfig()->getBaseUrl()}/js/ta-grading-mark.js"></script>
<script type="text/javascript">
    $(document).ready(function() {
        $( "#autograding_results" ).scroll(function() {
            updateHandle("#autograding_results");
        });
        $( "#autograding_results" ).resize(function() {
            updateHandle("#autograding_results");
        });
        $( "#grading_rubric" ).scroll(function() {
            updateHandle("#grading_rubric");
        });
        $( "#grading_rubric" ).resize(function() {
            updateHandle("#grading_rubric");
        });
        $( "#submission_browser" ).scroll(function() {
            updateHandle("#submission_browser");
        });
        $( "#submission_browser" ).resize(function() {
            updateHandle("#submission_browser");
        });
        $( "#student_info" ).scroll(function() {
            updateHandle("#student_info");
        });
        $( "#student_info" ).resize(function() {
            updateHandle("#student_info");
        });
    });
</script>
<script type="text/javascript">
    function openFrame(html_file, url_file, num) {
        var iframe = $('#file_viewer_' + num);
        if (!iframe.hasClass('open')) {
            var iframeId = "file_viewer_" + num + "_iframe";
            var directory = "";
            if (url_file.includes("submissions")) {
                directory = "submissions";
            }
            else if (url_file.includes("results")) {
                directory = "results";
            }
            else if (url_file.includes("checkout")) {
                directory = "checkout";
            }
            // handle pdf
            if (url_file.substring(url_file.length - 3) === "pdf") {
                iframe.html("<iframe id='" + iframeId + "' src='{$this->core->getConfig()->getSiteUrl()}&component=misc&page=display_file&dir=" + directory + "&file=" + html_file + "&path=" + url_file + "&ta_grading=true' width='95%' height='1200px' style='border: 0'></iframe>");
            }
            else {
                iframe.html("<iframe id='" + iframeId + "' onload='resizeFrame(\"" + iframeId + "\");' src='{$this->core->getConfig()->getSiteUrl()}&component=misc&page=display_file&dir=" + directory + "&file=" + html_file + "&path=" + url_file + "&ta_grading=true' width='95%' style='border: 0'></iframe>");
            }
            iframe.addClass('open');
        }

        if (!iframe.hasClass('shown')) {
            iframe.show();
            iframe.addClass('shown');
            $($($(iframe.parent().children()[0]).children()[0]).children()[0]).removeClass('fa-plus-circle').addClass('fa-minus-circle');
        }
        else {
            iframe.hide();
            iframe.removeClass('shown');
            $($($(iframe.parent().children()[0]).children()[0]).children()[0]).removeClass('fa-minus-circle').addClass('fa-plus-circle');
        }
        return false;
    }

    function calculatePercentageTotal() {
        var total=0;

        $('#rubric-table').find('.grades').each(function() {
            if(!isNaN(parseFloat($(this)[0].innerHTML))) {
                total += parseFloat($(this)[0].innerHTML);
            }
        });

        total = Math.max(parseFloat(total + {$gradeable->getGradedAutograderPoints()}), 0);

        $("#score_total").html(total+" / "+parseFloat({$gradeable->getTotalAutograderNonExtraCreditPoints()} + {$gradeable->getTotalTANonExtraCreditPoints()}) + "&emsp;&emsp;&emsp;" + " AUTO-GRADING: " + {$gradeable->getGradedAutograderPoints()} + "/" + {$gradeable->getTotalAutograderNonExtraCreditPoints()});
    }
    function openFile(html_file, url_file) {
        var directory = "";
        if (url_file.includes("submissions")) {
            directory = "submissions";
        }
        else if (url_file.includes("results")) {
            directory = "results";
        }
        else if (url_file.includes("checkout")) {
            directory = "checkout";
        }
        window.open("{$this->core->getConfig()->getSiteUrl()}&component=misc&page=display_file&dir=" + directory + "&file=" + html_file + "&path=" + url_file + "&ta_grading=true","_blank","toolbar=no,scrollbars=yes,resizable=yes, width=700, height=600");
        return false;
    }
</script>
<script type="text/javascript">
        function adjustSize(name) {
          var textarea = document.getElementById(name);
          textarea.style.height = "";
          textarea.style.height = Math.min(textarea.scrollHeight, 300) + "px";
        };
</script>
HTML;
        return $return;
    }

    public function popupStudents() {
        $return = <<<HTML
<div class="popup-form" id="student-marklist-popup">
    <div style="width: auto; height: 450px; overflow-y: auto;" id="student-marklist-popup-content"></div>
    <div style="float: right; width: auto">
        <a onclick="$('#student-marklist-popup').css('display', 'none');" class="btn btn-danger">Cancel</a>
    </div>
</div>
HTML;
        return $return;
    }

}<|MERGE_RESOLUTION|>--- conflicted
+++ resolved
@@ -51,11 +51,7 @@
             $percentage = 0;
         }
         else{
-<<<<<<< HEAD
             $percentage = number_format(($graded / $total) * 100, 1);
-=======
-            $percentage = round(($graded / $total) * 100, 1);
->>>>>>> 5604914c
         }
         $return = <<<HTML
 <div class="content">
@@ -128,11 +124,7 @@
             if ($peer) {
                 $show_total = floor($sections['stu_grad']['total_components']/$gradeable->getNumPeerComponents());
                 $show_graded = floor($sections['stu_grad']['graded_components']/$gradeable->getNumPeerComponents());
-<<<<<<< HEAD
                 $percentage = number_format(($sections['stu_grad']['graded_components']/$sections['stu_grad']['total_components']) * 100, 1);
-=======
-                $percentage = round(($sections['stu_grad']['graded_components']/$sections['stu_grad']['total_components']) * 100, 1);
->>>>>>> 5604914c
                 $return .= <<<HTML
             Current percentage of students grading done: {$percentage}% ({$show_graded}/{$show_total})
         </div>
@@ -149,11 +141,7 @@
                         $percentage = 0;
                     }
                     else {
-<<<<<<< HEAD
                         $percentage = number_format(($section['graded_components'] / $section['total_components']) * 100, 1);
-=======
-                        $percentage = round(($section['graded_components'] / $section['total_components']) * 100, 1);
->>>>>>> 5604914c
                     }
                     $show_graded = round($section['graded_components']/$change_value, 1);
                     $show_total = $section['total_components']/$change_value;
