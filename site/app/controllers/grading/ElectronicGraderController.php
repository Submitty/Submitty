--- conflicted
+++ resolved
@@ -42,9 +42,6 @@
                 break;
             case 'save_mark':
                 $this->ajaxSaveMark();
-                break;
-            case 'save_mark_order':
-                $this->ajaxSaveMarkOrder();
                 break;
             case 'save_general_comment':
                 $this->saveGeneralComment();
@@ -1310,12 +1307,7 @@
             $this->core->getOutput()->renderJsonError($e->getMessage());
         }
     }
-<<<<<<< HEAD
     private function saveGradedComponent(TaGradedGradeable $ta_graded_gradeable, GradedComponent $graded_component, User $grader, float $custom_points, string $custom_message, array $mark_ids, int $component_version, bool $overwrite) {
-=======
-
-    public function saveGradedComponent(TaGradedGradeable $ta_graded_gradeable, GradedComponent $graded_component, User $grader, float $custom_points, string $custom_message, array $mark_ids, int $component_version, bool $overwrite) {
->>>>>>> 6d86b3e6
         // Only update the grader if we're set to overwrite it
         if ($overwrite) {
             $graded_component->setGrader($grader);
@@ -1412,65 +1404,6 @@
      //   }
         $this->core->getQueries()->updateGradeable($mark->getComponent()->getGradeable());
     }
-<<<<<<< HEAD
-=======
-
-    public function ajaxSaveMarkOrder() {
-        // Required parameters
-        $gradeable_id = $_POST['gradeable_id'] ?? '';
-        $component_id = $_POST['component_id'] ?? '';
-        $order = $_POST['order'] ?? [];
-
-        // Validate required parameters
-        if (count($order) === 0) {
-            $this->core->getOutput()->renderJsonFail('Missing order parameter');
-            return;
-        }
-
-        // Get the gradeable
-        $gradeable = $this->tryGetGradeable($gradeable_id);
-        if ($gradeable === false) {
-            return;
-        }
-
-        // get the component
-        $component = $this->tryGetComponent($gradeable, $component_id);
-        if ($component === false) {
-            return;
-        }
-
-        // checks if user has permission
-        if (!$this->core->getAccess()->canI("rubric.electronic.save_mark", ["gradeable" => $gradeable])) {
-            $this->core->getOutput()->renderJsonFail('Insufficient permissions to save marks');
-            return;
-        }
-
-        try {
-            // Once we've parsed the inputs and checked permissions, perform the operation
-            $this->saveMarkOrder($component, $order);
-            $this->core->getOutput()->renderJsonSuccess();
-        } catch (\InvalidArgumentException $e) {
-            $this->core->getOutput()->renderJsonFail($e->getMessage());
-        } catch (\Exception $e) {
-            $this->core->getOutput()->renderJsonError($e->getMessage());
-        }
-    }
-
-    public function saveMarkOrder(Component $component, array $orders) {
-        foreach ($component->getMarks() as $mark) {
-            if (!isset($orders[$mark->getId()])) {
-                throw new \InvalidArgumentException('Missing mark id in order array');
-            }
-            $order = $orders[$mark->getId()];
-            if (!ctype_digit($order)) {
-                throw new \InvalidArgumentException('All order values must be non-negative integers');
-            }
-            $mark->setOrder(intval($order));
-        }
-        $this->core->getQueries()->saveComponent($component);
-    }
-
->>>>>>> 6d86b3e6
     /**
      * @deprecated
      */
@@ -1684,6 +1617,7 @@
                 continue;
             }
             $order_counter = count($component->getMarks());
+            $order_counter++;
             $mark = new GradeableComponentMark($this->core);
             $mark->setGcId($component->getId());
             $mark->setPoints($points);
