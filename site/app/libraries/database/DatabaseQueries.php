--- conflicted
+++ resolved
@@ -5334,10 +5334,7 @@
             return;
         }
         $this->course_db->query("UPDATE queue SET current_state = 'waiting', removal_type = null, removed_by = null, time_out = null, time_help_start = null, help_started_by = null where entry_id = ?", array($entry_id));
-<<<<<<< HEAD
         $this->core->addSuccessMessage("Student restored");
-=======
->>>>>>> ffbe4475
     }
 
     public function getAllQueues() {
