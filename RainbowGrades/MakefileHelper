# =============================================================================
# This is the helper Makefile 

# Don't directly use this Makefile, it should be included from the
# per-course Makefile with these variables set:

ifndef USERNAME
$(error Variable USERNAME not set)
endif

ifndef RAINBOW_GRADES_DIRECTORY
$(error Variable RAINBOW_GRADES_DIRECTORY not set)
endif

ifndef HWSERVER
$(error Variable HWSERVER not set)
endif

ifndef REPORTS_DIRECTORY
$(error Variable REPORTS_DIRECTORY not set)
endif

# =============================================================================

.PHONY: default pull push all compile overall section lab hw test quiz final iclicker zone clean 

default: overall

pull:
	mkdir -p raw_data/
	scp ${USERNAME}@${HWSERVER}:${REPORTS_DIRECTORY}/all_grades/\* raw_data/


push:
	scp individual_summary_html/* ${USERNAME}@${HWSERVER}:${REPORTS_DIRECTORY}/summary_html


#	g++ -Wall -std=c++11 -m32 -g \

<<<<<<< HEAD
compile:
	g++ -Wall -std=c++11 -g \
=======
flags = -g

UNAME_S := $(shell uname -s)
ifeq ($(UNAME_S),Darwin)  #Linux)
     flags = -g -std=c++11
endif

ifeq ($(UNAME_S),Linux)
     flags = -g -std=c++0x
endif





compile:
	g++ -Wall ${flags} \
>>>>>>> ed2e3aa3
		${RAINBOW_GRADES_DIRECTORY}/main.cpp \
		${RAINBOW_GRADES_DIRECTORY}/output.cpp \
		${RAINBOW_GRADES_DIRECTORY}/table.cpp \
		${RAINBOW_GRADES_DIRECTORY}/student.cpp \
		${RAINBOW_GRADES_DIRECTORY}/iclicker.cpp \
		${RAINBOW_GRADES_DIRECTORY}/zone.cpp \
		-g -o process_grades.out
	mkdir -p individual_summary_html/
	mkdir -p all_students_summary_html/


clean:
	rm process_grades.out

all: pull overall push


# =============================================================================
# the different sorting orders & details of tables

overall: compile
	./process_grades.out by_overall

memory_debug: compile
#	drmemory -- ./process_grades.out by_overall
	valgrind ./process_grades.out by_overall

iclicker: compile
	./process_grades.out by_iclicker

name: compile
	./process_grades.out by_name

section: compile
	./process_grades.out by_section


year: compile
	./process_grades.out by_year

major: compile
	./process_grades.out by_major



lab: compile
	./process_grades.out by_lab

hw: compile
	./process_grades.out by_hw

test: compile
	./process_grades.out by_test

quiz: compile
	./process_grades.out by_quiz

exam: compile
	./process_grades.out by_exam

reading: compile
	./process_grades.out by_reading

participation: compile
	./process_grades.out by_participation

test_exam: compile
	./process_grades.out by_test_and_exam

zone: compile
	./process_grades.out by_zone


# =============================================================================<|MERGE_RESOLUTION|>--- conflicted
+++ resolved
@@ -37,10 +37,6 @@
 
 #	g++ -Wall -std=c++11 -m32 -g \
 
-<<<<<<< HEAD
-compile:
-	g++ -Wall -std=c++11 -g \
-=======
 flags = -g
 
 UNAME_S := $(shell uname -s)
@@ -58,7 +54,6 @@
 
 compile:
 	g++ -Wall ${flags} \
->>>>>>> ed2e3aa3
 		${RAINBOW_GRADES_DIRECTORY}/main.cpp \
 		${RAINBOW_GRADES_DIRECTORY}/output.cpp \
 		${RAINBOW_GRADES_DIRECTORY}/table.cpp \
