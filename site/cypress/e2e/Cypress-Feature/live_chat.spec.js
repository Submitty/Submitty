--- conflicted
+++ resolved
@@ -411,7 +411,7 @@
         });
     });
 
-<<<<<<< HEAD
+
     it('Should test clearing live chats', () => {
         createChatroom(title1, description1, true);
         startChatSession(title1);
@@ -432,8 +432,6 @@
         });
     });
 
-=======
->>>>>>> 7fbcef51
     it('Should test for websocket chat enable and disable', () => {
         createChatroom(title1, description1, true);
         let id = NaN;
