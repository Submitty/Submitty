--- conflicted
+++ resolved
@@ -88,7 +88,6 @@
 CREATE FUNCTION public.sync_courses_user() RETURNS trigger
     LANGUAGE plpgsql
     AS $$
-<<<<<<< HEAD
     DECLARE
         user_row record;
         db_conn varchar;
@@ -99,9 +98,9 @@
         IF (TG_OP = 'INSERT') THEN
             -- FULL data sync on INSERT of a new user record.
             SELECT * INTO user_row FROM users WHERE user_id=NEW.user_id;
-            query_string := 'INSERT INTO users (user_id, user_numeric_id, user_givenname, user_preferred_givenname, user_familyname, user_preferred_familyname, user_email, user_updated, instructor_updated, user_group, registration_section, registration_type, manual_registration, display_name_order) ' ||
-                    'VALUES (' || quote_literal(user_row.user_id) || ', ' || quote_nullable(user_row.user_numeric_id) || ', ' || quote_literal(user_row.user_givenname) || ', ' || quote_nullable(user_row.user_preferred_givenname) || ', ' || quote_literal(user_row.user_familyname) || ', ' ||
-                    '' || quote_nullable(user_row.user_preferred_familyname) || ', ' || quote_literal(user_row.user_email) || ', ' || quote_literal(user_row.user_updated) || ', ' || quote_literal(user_row.instructor_updated) || ', ' ||
+            query_string := 'INSERT INTO users (user_id, user_pronouns, user_numeric_id, user_givenname, user_preferred_givenname, user_familyname, user_preferred_familyname, user_last_initial_format, user_email, user_updated, user_email_secondary, user_email_secondary_notify, user_updated, instructor_updated, user_group, registration_section, registration_type, manual_registration, display_name_order) ' ||
+                    'VALUES (' || quote_literal(user_row.user_id) || ', ' || quote_literal(user_row.user_pronouns) || ', ' || quote_nullable(user_row.user_numeric_id) || ', ' || quote_literal(user_row.user_givenname) || ', ' || quote_nullable(user_row.user_preferred_givenname) || ', ' || quote_literal(user_row.user_familyname) || ', ' ||
+                    '' || quote_nullable(user_row.user_preferred_familyname) || ', ' || quote_literal(user_row.user_last_initial_format) || ', ' || quote_literal(user_row.user_email) || ', ' || quote_literal(user_row.user_email_secondary) || ', ' || quote_literal(user_row.user_email_secondary_notify) ||  ', ' || quote_literal(user_row.user_updated) || ', ' || quote_literal(user_row.instructor_updated) || ', ' ||
                     '' || NEW.user_group || ', ' || quote_nullable(NEW.registration_section) || ', ' || quote_literal(NEW.registration_type) || ', ' || NEW.manual_registration || ', ' || quote_literal(user_row.display_name_order) || ')';
             IF query_string IS NULL THEN
                 RAISE EXCEPTION 'query_string error in trigger function sync_courses_user() when doing INSERT';
@@ -122,43 +121,6 @@
         RETURN NULL;
     END;
     $$;
-=======
-            DECLARE
-                user_row record;
-                db_conn varchar;
-                query_string text;
-            BEGIN
-                db_conn := format('dbname=submitty_%s_%s', NEW.semester, NEW.course);
-
-                IF (TG_OP = 'INSERT') THEN
-                    -- FULL data sync on INSERT of a new user record.
-                    SELECT * INTO user_row FROM users WHERE user_id=NEW.user_id;
-                    query_string := 'INSERT INTO users (user_id, user_pronouns, user_numeric_id, user_givenname, user_preferred_givenname, user_familyname, user_preferred_familyname, user_last_initial_format, user_email, user_email_secondary, user_email_secondary_notify, user_updated, instructor_updated, user_group, registration_section, registration_type, manual_registration) ' ||
-                            'VALUES (' || quote_literal(user_row.user_id) || ', ' || quote_literal(user_row.user_pronouns) || ', ' || quote_nullable(user_row.user_numeric_id) || ', ' || quote_literal(user_row.user_givenname) || ', ' || quote_nullable(user_row.user_preferred_givenname) || ', ' || quote_literal(user_row.user_familyname) || ', ' ||
-                            '' || quote_nullable(user_row.user_preferred_familyname) || ', ' || quote_literal(user_row.user_last_initial_format) || ', ' || quote_literal(user_row.user_email) || ', ' || quote_literal(user_row.user_email_secondary) || ', ' || quote_literal(user_row.user_email_secondary_notify) || ', ' || quote_literal(user_row.user_updated) || ', ' ||
-                            '' || quote_literal(user_row.instructor_updated) || ', ' || NEW.user_group || ', ' || quote_nullable(NEW.registration_section) || ', ' || quote_literal(NEW.registration_type) || ', ' || NEW.manual_registration || ')';
-                    IF query_string IS NULL THEN
-                        RAISE EXCEPTION 'query_string error in trigger function sync_courses_user() when doing INSERT';
-                    END IF;
-                    PERFORM dblink_exec(db_conn, query_string);
-                ELSIF (TG_OP = 'UPDATE') THEN
-                    -- User update on registration_section
-                    -- CASE clause ensures user's rotating section is set NULL when
-                    -- registration is updated to NULL.  (e.g. student has dropped)
-                    query_string = 'UPDATE users SET user_group=' || NEW.user_group || ', registration_section=' || quote_nullable(NEW.registration_section) || ', rotating_section=' || CASE WHEN NEW.registration_section IS NULL THEN 'null' ELSE 'rotating_section' END || ', registration_type=' || quote_literal(NEW.registration_type) || ', manual_registration=' || NEW.manual_registration || ' WHERE user_id=' || QUOTE_LITERAL(NEW.user_id);
-                    IF query_string IS NULL THEN
-                        RAISE EXCEPTION 'query_string error in trigger function sync_courses_user() when doing UPDATE';
-                    END IF;
-                    PERFORM dblink_exec(db_conn, query_string);
-                END IF;
-
-                -- All done.
-                RETURN NULL;
-            END;
-            $$;
->>>>>>> 012001a8
-
-
 --
 -- Name: sync_delete_registration_section(); Type: FUNCTION; Schema: public; Owner: -
 --
@@ -328,11 +290,7 @@
             FOR course_row IN SELECT semester, course FROM courses_users WHERE user_id=NEW.user_id LOOP
                 RAISE NOTICE 'Semester: %, Course: %', course_row.semester, course_row.course;
                 db_conn := format('dbname=submitty_%s_%s', course_row.semester, course_row.course);
-<<<<<<< HEAD
-                query_string := 'UPDATE users SET user_numeric_id=' || quote_nullable(NEW.user_numeric_id) || ', user_givenname=' || quote_literal(NEW.user_givenname) || ', user_preferred_givenname=' || quote_nullable(NEW.user_preferred_givenname) || ', user_familyname=' || quote_literal(NEW.user_familyname) || ', user_preferred_familyname=' || quote_nullable(NEW.user_preferred_familyname) || ', user_email=' || quote_literal(NEW.user_email) || ', user_email_secondary=' || quote_literal(NEW.user_email_secondary) || ', user_email_secondary_notify=' || quote_literal(NEW.user_email_secondary_notify) || ', time_zone=' || quote_literal(NEW.time_zone)  || ', display_image_state=' || quote_literal(NEW.display_image_state)  || ', display_name_order=' || quote_literal(NEW.display_name_order)  || ', user_updated=' || quote_literal(NEW.user_updated) || ', instructor_updated=' || quote_literal(NEW.instructor_updated) || ' WHERE user_id=' || quote_literal(NEW.user_id);
-=======
-                query_string := 'UPDATE users SET user_numeric_id=' || quote_nullable(NEW.user_numeric_id) || ', user_pronouns=' || quote_literal(NEW.user_pronouns) || ', user_givenname=' || quote_literal(NEW.user_givenname) || ', user_preferred_givenname=' || quote_nullable(NEW.user_preferred_givenname) || ', user_familyname=' || quote_literal(NEW.user_familyname) || ', user_preferred_familyname=' || quote_nullable(NEW.user_preferred_familyname) || ', user_last_initial_format=' || quote_literal(NEW.user_last_initial_format) || ', user_email=' || quote_literal(NEW.user_email) || ', user_email_secondary=' || quote_literal(NEW.user_email_secondary) || ',user_email_secondary_notify=' || quote_literal(NEW.user_email_secondary_notify) || ', time_zone=' || quote_literal(NEW.time_zone)  || ', display_image_state=' || quote_literal(NEW.display_image_state)  || ', user_updated=' || quote_literal(NEW.user_updated) || ', instructor_updated=' || quote_literal(NEW.instructor_updated) || ' WHERE user_id=' || quote_literal(NEW.user_id);
->>>>>>> 012001a8
+                query_string := 'UPDATE users SET user_numeric_id=' || quote_nullable(NEW.user_numeric_id) || ', user_pronouns=' || quote_literal(NEW.user_pronouns) || ', user_givenname=' || quote_literal(NEW.user_givenname) || ', user_preferred_givenname=' || quote_nullable(NEW.user_preferred_givenname) || ', user_familyname=' || quote_literal(NEW.user_familyname) || ', user_preferred_familyname=' || quote_nullable(NEW.user_preferred_familyname) || ', user_last_initial_format=' || quote_literal(NEW.user_last_initial_format) || ', user_email=' || quote_literal(NEW.user_email) || ', user_email_secondary=' || quote_literal(NEW.user_email_secondary) || ', user_email_secondary_notify=' || quote_literal(NEW.user_email_secondary_notify) || ', time_zone=' || quote_literal(NEW.time_zone)  || ', display_image_state=' || quote_literal(NEW.display_image_state)  || ', display_name_order=' || quote_literal(NEW.display_name_order)  || ', user_updated=' || quote_literal(NEW.user_updated) || ', instructor_updated=' || quote_literal(NEW.instructor_updated) || ' WHERE user_id=' || quote_literal(NEW.user_id);
                 -- Need to make sure that query_string was set properly as dblink_exec will happily take a null and then do nothing
                 IF query_string IS NULL THEN
                     RAISE EXCEPTION 'query_string error in trigger function sync_user()';
@@ -545,15 +503,11 @@
     display_image_state character varying DEFAULT 'system'::character varying NOT NULL,
     user_email_secondary character varying(255) DEFAULT ''::character varying NOT NULL,
     user_email_secondary_notify boolean DEFAULT false,
-<<<<<<< HEAD
     display_name_order character varying(255) DEFAULT 'GIVEN_F'::character varying NOT NULL,
-    CONSTRAINT users_user_access_level_check CHECK (((user_access_level >= 1) AND (user_access_level <= 3)))
-=======
     user_pronouns character varying(255) DEFAULT ''::character varying,
     user_last_initial_format integer DEFAULT 0 NOT NULL,
-    CONSTRAINT users_user_access_level_check CHECK (((user_access_level >= 1) AND (user_access_level <= 3))),
+    CONSTRAINT users_user_access_level_check CHECK (((user_access_level >= 1) AND (user_access_level <= 3)))
     CONSTRAINT users_user_last_initial_format_check CHECK (((user_last_initial_format >= 0) AND (user_last_initial_format <= 3)))
->>>>>>> 012001a8
 );
 
 
