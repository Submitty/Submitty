<?php

namespace app\views\course;

use app\entities\course\CourseMaterial;
use app\libraries\FileUtils;
use app\views\AbstractView;

class CourseMaterialsView extends AbstractView {

    public function listCourseMaterials(array $course_materials_db) {
        $this->core->getOutput()->addInternalCss(FileUtils::joinPaths('fileinput.css'));
        $this->core->getOutput()->addInternalCss(FileUtils::joinPaths('course-materials.css'));
        $this->core->getOutput()->addVendorJs(FileUtils::joinPaths('flatpickr', 'flatpickr.min.js'));
        $this->core->getOutput()->addVendorCss(FileUtils::joinPaths('flatpickr', 'flatpickr.min.css'));
        $this->core->getOutput()->addVendorJs(FileUtils::joinPaths('flatpickr', 'plugins', 'shortcutButtons', 'shortcut-buttons-flatpickr.min.js'));
        $this->core->getOutput()->addVendorCss(FileUtils::joinPaths('flatpickr', 'plugins', 'shortcutButtons', 'themes', 'light.min.css'));
        $this->core->getOutput()->addBreadcrumb("Course Materials");
        $this->core->getOutput()->enableMobileViewport();
        $this->core->getOutput()->addInternalJs("drag-and-drop.js");

        $base_course_material_path = FileUtils::joinPaths($this->core->getConfig()->getCoursePath(), 'uploads', 'course_materials');
        $directories = [];
        $directory_priorities = [];
<<<<<<< HEAD
        $seen = [];
=======
        $folder_ids = [];
>>>>>>> 01a32fa7

        /** @var CourseMaterial $course_material */
        foreach ($course_materials_db as $course_material) {
            if ($course_material->isDir()) {
                $rel_path = substr($course_material->getPath(), strlen($base_course_material_path) + 1);
                $directories[$rel_path] = $course_material;
                $directory_priorities[$course_material->getPath()] = $course_material->getPriority();
                $folder_ids[$course_material->getPath()] = $course_material->getId();
            }
        }
        $sort_priority = function (CourseMaterial $a, CourseMaterial $b) use ($base_course_material_path) {
            $rel_path_a = substr($a->getPath(), strlen($base_course_material_path) + 1);
            $rel_path_b = substr($b->getPath(), strlen($base_course_material_path) + 1);
            $dir_count_a = substr_count($rel_path_a, "/");
            $dir_count_b = substr_count($rel_path_b, "/");
            if ($dir_count_a > $dir_count_b) {
                return true;
            }
            elseif ($dir_count_a < $dir_count_b) {
                return false;
            }
            else {
                if ($a->getPriority() > $b->getPriority()) {
                    return true;
                }
                elseif ($a->getPriority() < $b->getPriority()) {
                    return false;
                }
                else {
                    return $a->getPath() > $b->getPath();
                }
            }
        };
        uasort($directories, $sort_priority);

        $final_structure = [];

        foreach ($directories as $rel_path => $directory) {
            $dirs = explode("/", $rel_path);
            $cur_dir = &$final_structure;
            $folder_to_make = array_pop($dirs);
            foreach ($dirs as $dir) {
                $cur_dir = &$cur_dir[$dir];
            }
            $cur_dir[$folder_to_make] = [];
        }

        $date_now = new \DateTime();

        foreach ($course_materials_db as $course_material) {
            if ($course_material->isDir()) {
                continue;
            }
            if ($this->core->getUser()->getGroup() != 1 && $course_material->getReleaseDate() > $date_now) {
                continue;
            }
            $rel_path = substr($course_material->getPath(), strlen($base_course_material_path) + 1);
            $dirs = explode("/", $rel_path);
            $file_name = array_pop($dirs);
            if ($course_material->isLink()) {
                $file_name = $course_material->getUrlTitle() . $course_material->getPath();
            }
            $path_to_place = &$final_structure;
            $path = "";
            foreach ($dirs as $dir) {
                $path_to_place = &$path_to_place[$dir];
                $path = FileUtils::joinPaths($path, $dir);
            }
            $index = 0;
            foreach ($path_to_place as $key => $value) {
                if (is_array($value)) {
                    $priority = $directories[FileUtils::joinPaths($path, $key)]->getPriority();
                }
                else {
                    $priority = $value->getPriority();
                }
                if ($course_material->getPriority() > $priority) {
                    $index++;
                }
                elseif ($course_material->getPriority() === $priority) {
                    if (is_array($value)) {
                        $index++;
                    }
                    else {
                        if ($course_material->getPath() > $value->getPath()) {
                            $index++;
                        }
                    }
                }
                else {
                    break;
                }
            }
            $path_to_place = array_slice($path_to_place, 0, $index, true) +
                [$file_name => $course_material] + array_slice($path_to_place, $index, null, true);
        }

        $this->setSeen($final_structure, $seen, $base_course_material_path);

        return $this->core->getOutput()->renderTwigTemplate("course/CourseMaterials.twig", [
            "user_group" => $this->core->getUser()->getGroup(),
            "user_section" => $this->core->getUser()->getRegistrationSection(),
            "reg_sections" => $this->core->getQueries()->getRegistrationSections(),
            "csrf_token" => $this->core->getCsrfToken(),
            "display_file_url" => $this->core->buildCourseUrl(['display_file']),
            "seen" => $seen,
            "base_course_material_path" => $base_course_material_path,
            "directory_priorities" => $directory_priorities,
            "material_list" => $course_materials_db,
            "materials_exist" => count($course_materials_db) != 0,
            "date_format" => $this->core->getConfig()->getDateTimeFormat()->getFormat('date_time_picker'),
            "course_materials" => $final_structure,
            "folder_ids" => $folder_ids
        ]);
    }

    private function setSeen(array $course_materials, array &$seen, string $cur_path): bool {
        $has_unseen = false;
        foreach ($course_materials as $path => $course_material) {
            /** @var CourseMaterial $course_material */
            if (is_array($course_material)) {
                if ($this->setSeen($course_material, $seen, FileUtils::joinPaths($cur_path, $path))) {
                    $seen[FileUtils::joinPaths($cur_path, $path)] = false;
                }
                else {
                    $seen[FileUtils::joinPaths($cur_path, $path)] = true;
                }
            }
            else {
                $seen[$course_material->getPath()] = $course_material->userHasViewed($this->core->getUser()->getId());
                $reg_sec = $this->core->getUser()->getRegistrationSection();
                if ($reg_sec !== null && !$course_material->isSectionAllowed($reg_sec)) {
                    $seen[$course_material->getPath()] = true;
                }
                if (!$seen[$course_material->getPath()]) {
                    $has_unseen = true;
                }
            }
        }
        return $has_unseen;
    }
}<|MERGE_RESOLUTION|>--- conflicted
+++ resolved
@@ -22,11 +22,8 @@
         $base_course_material_path = FileUtils::joinPaths($this->core->getConfig()->getCoursePath(), 'uploads', 'course_materials');
         $directories = [];
         $directory_priorities = [];
-<<<<<<< HEAD
         $seen = [];
-=======
         $folder_ids = [];
->>>>>>> 01a32fa7
 
         /** @var CourseMaterial $course_material */
         foreach ($course_materials_db as $course_material) {
