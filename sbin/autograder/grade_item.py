--- conflicted
+++ resolved
@@ -324,7 +324,7 @@
 
     # copy runner.out to the current directory
     shutil.copy (os.path.join(bin_path,"run.out"),os.path.join(tmp_work,"my_runner.out"))
-<<<<<<< HEAD
+
     #set the appropriate permissions for the newly created directories 
     #TODO replaces commented out code below
     add_permissions(os.path.join(tmp_work,"my_runner.out"), stat.S_IXUSR | stat.S_IXGRP |stat.S_IROTH | stat.S_IWOTH | stat.S_IXOTH)
@@ -338,14 +338,7 @@
     #                           stat.S_IROTH | stat.S_IWOTH | stat.S_IXOTH,
     #                           stat.S_IROTH | stat.S_IWOTH | stat.S_IXOTH,
     #                           stat.S_IROTH | stat.S_IWOTH | stat.S_IXOTH)
-=======
-
-    # give the untrusted user read/write/execute permissions on the tmp directory & files
-    add_permissions_recursive(tmp_work,
-                              stat.S_IROTH | stat.S_IWOTH | stat.S_IXOTH,
-                              stat.S_IROTH | stat.S_IWOTH | stat.S_IXOTH,
-                              stat.S_IROTH | stat.S_IWOTH | stat.S_IXOTH)
->>>>>>> 6810b90f
+
 
     ##################################################################################################
     #call grade_item_main_runner.py
