--- conflicted
+++ resolved
@@ -304,18 +304,14 @@
         });
     });
 
-    // Set time zone drop down boxes to the user's time zone (only after other JS has finished loading)
-<<<<<<< HEAD
-    let user_time_zone =  $('#time_zone_selector_label').data('user_time_zone');
-    $('[value="' + user_time_zone + '"]').prop('selected', true);
     $('#user-image-button').bind('change', function() {
         if ((this.files[0].size/1048576)>5.0){
             alert("Selected file's size exceeds 5 MB");
             $('#user-image-button').val('');
         }
     });
-=======
+
+    // Set time zone drop down boxes to the user's time zone (only after other JS has finished loading)
     const user_time_zone =  $('#time_zone_selector_label').data('user_time_zone');
     $(`[value="${user_time_zone}"]`).prop('selected', true);
->>>>>>> 20967935
 });