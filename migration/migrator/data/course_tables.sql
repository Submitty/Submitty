--- conflicted
+++ resolved
@@ -721,23 +721,14 @@
     queue_code text NOT NULL,
     user_id text NOT NULL,
     name text NOT NULL,
-<<<<<<< HEAD
     time_in timestamp without time zone NOT NULL,
     time_out timestamp without time zone,
-=======
-    time_in timestamp with time zone NOT NULL,
-    time_out timestamp with time zone,
->>>>>>> 5a794ebf
     added_by text NOT NULL,
     help_started_by text,
     removed_by text,
     contact_info text,
     last_time_in_queue timestamp with time zone,
-<<<<<<< HEAD
     time_help_start timestamp without time zone,
-=======
-    time_help_start timestamp with time zone,
->>>>>>> 5a794ebf
     paused boolean DEFAULT false NOT NULL
 );
 
