--- conflicted
+++ resolved
@@ -269,7 +269,6 @@
 
                     {% elseif cell.type == "multiple_choice" %}
 
-<<<<<<< HEAD
                         <br>
                         <fieldset id="mc_field_{{ num_multiple_choice }}"
                                   class="mc"
@@ -286,47 +285,23 @@
                                         {{ choice.description }}
                                     </label>
 
-=======
-                        {# Obtain list of previously selected elements #}
-                        {% if cell.recent_submission is defined and core.getConfig().keepPreviousFiles() %}
-                            {% set prev_checked = cell.recent_submission | split('\n') %}
-                        {% endif %}
-
-                        <br>
-                        <fieldset>
-                            {% for choice in cell.choices %}
-                                {% if cell.allow_multiple == true %}
-                                    <input type="checkbox" name="multiple_choice_{{ num_multiple_choice }}" id="multiple_choice_{{ num_multiple_choice }}" value="{{ choice.value }}" {% if choice.value in prev_checked %}checked="checked" {% endif %}onclick="handle_input_keypress();" />
-                                    <label for="multiple_choice_{{ num_multiple_choice }}">
-                                        {{ choice.description }}
-                                    </label>
->>>>>>> 7b2cb434
                                 {% else %}
                                     <input type="radio"
                                            name="multiple_choice_{{ num_multiple_choice }}"
                                            id="multiple_choice_{{ num_multiple_choice }}"
                                            value="{{ choice.value }}"
-<<<<<<< HEAD
                                            onclick="handle_input_keypress();" />
 
                                     <label for="multiple_choice_{{ num_multiple_choice }}">
                                         {{ choice.description }}
                                     </label>
 
-=======
-                                           {% if choice.value == cell.recent_submission and core.getConfig().keepPreviousFiles() %}checked="checked" {% endif %}
-                                           onclick="handle_input_keypress();" />
-                                    <label for="multiple_choice_{{ num_multiple_choice }}">
-                                        {{ choice.description }}
-                                    </label>
->>>>>>> 7b2cb434
                                 {% endif %}
                                 <br/>
                             {% endfor %}
                         </fieldset>
                         <br>
 
-<<<<<<< HEAD
                         {# Create reset to recent submission button #}
                         <button type="button" id="mc_{{ num_multiple_choice }}_recent_button" class="btn btn-primary mc_recent">Use Most Recent Submission</button>
 
@@ -375,8 +350,6 @@
 
                         </script>
 
-=======
->>>>>>> 7b2cb434
                         {% set num_multiple_choice = num_multiple_choice + 1 %}
 
                     {% endif %}
@@ -482,7 +455,7 @@
                     }
                 });
             </script>
-    
+
             {# Submit boxes #}
             {% for part in part_names %}
                 <div tabindex="0"
@@ -501,10 +474,7 @@
                     <input type="file" name="files" id="input_file{{ loop.index }}" style="display: none" onchange="addFilesFromInput({{ loop.index }})" multiple />
                 </div>
             {% endfor %}
-<<<<<<< HEAD
-
-=======
->>>>>>> 7b2cb434
+
         </div>
 
         {# Page selector #}
@@ -769,80 +739,6 @@
                 document.getElementById("short_answer_{{ index }}_recent_button").disabled = false;
             {% endif %}
 
-<<<<<<< HEAD
-=======
-            // Setup click events for buttons
-            $(".sa_clear_reset").click(function() {
-
-                // Collect the id of the button and split it apart to find out which short answer it is bound to
-                // and which action it preforms
-                var items = this.id.split("_");
-
-                var index_num = items[2];
-                var button_action = items[3];
-                var field_id = "#short_answer_" + index_num;
-
-                var data_to_set = "";
-
-                // Collect data from the data-* attribute of the text box
-                if(button_action == "clear")
-                {
-                    var data_to_set = $(field_id).attr("data-initial_value");
-                }
-                else
-                {
-                    var data_to_set = $(field_id).attr("data-recent_submission");
-                }
-
-                // Set the data into the textbox
-                $(field_id).val(data_to_set);
-
-                // Set button states
-                if(button_action == "clear")
-                {
-                    $(field_id + "_clear_button").attr("disabled", true);
-                    $(field_id + "_recent_button").attr("disabled", false);
-                }
-                else
-                {
-                    $(field_id + "_clear_button").attr("disabled", false);
-                    $(field_id + "_recent_button").attr("disabled", true);
-                }
-            });
-
-            // Setup button handlers for when data is entered into a text box
-            $(".sa_box").keyup(function() {
-
-                var items = this.id.split("_");
-
-                var index_num = items[2];
-
-                var initial_value = this.getAttribute("data-initial_value");
-                var recent_submission = this.getAttribute("data-recent_submission");
-
-                var text_box_id = "#short_answer_" + index_num;
-                var clear_button_id = "#short_answer_" + index_num + "_clear_button";
-                var recent_button_id = "#short_answer_" + index_num + "_recent_button";
-
-                if($(text_box_id).val() == initial_value)
-                {
-                    $(clear_button_id).attr("disabled", true);
-                }
-                else
-                {
-                    $(clear_button_id).attr("disabled", false);
-                }
-
-                if($(text_box_id).val() == recent_submission)
-                {
-                    $(recent_button_id).attr("disabled", true);
-                }
-                else
-                {
-                    $(recent_button_id).attr("disabled", false);
-                }
-            });
->>>>>>> 7b2cb434
         </script>
     </p>
     <br>
