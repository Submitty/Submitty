<?php

namespace app\libraries;
use app\exceptions\OutputException;

/**
 * Class Output
 *
 * We us this class to act as a wrapper around Twig as well as to hold our output
 * as we build it before final output either when we output at the end of the calling
 * class or if the application has thrown an uncaught exception
 */

class Output {
    private $output_buffer = "";
    private $breadcrumbs = array();
    private $loaded_views = array();
    private $css = array();
    
    private $use_header = true;
    private $use_footer = true;
    
    private $start_time;
    
    /**
     * @var Core
     */
    private $core;
    
    public function __construct(Core $core) {
        $this->core = $core;
        $this->start_time = microtime(true);
    }

    /**
     * Similar to renderTemplate, this loads a View, but instead of returning it
     * to the user for use, it just appends it directly to the output buffer. This is
     * the general method that should be called within the application and only really
     * using renderTemplate when you plan to then use that rendered View in
     * rendering another View
     */
    public function renderOutput() {
        $this->output_buffer .= call_user_func_array('self::renderTemplate', func_get_args());
    }

    /**
     * This function loads a ViewClass (if not done so already) and then calls the
     * requested ViewFunction passing it the rest of the vargs (2...) returning the parsed
     * View to the caller. The first argument is a string if it's a top level
     * view or an array of strings if its a view in a subdirectory/sub-namespace.
     * Additionally, we only pass in just the non "View" part of the class name that
     * we are looking for.
     *
     * Output()->renderTemplate("Error", "errorPage", $message)
     * Would load views\ErrorView->errorPage($message)
     *
     * Output()->renderTemplate(array("submission", "Global"), "header")
     * Would load views\submission\GlobalView->header()
     *
     * @return string
     */
    public function renderTemplate() {
        if (func_num_args() < 2) {
            throw new \InvalidArgumentException("Render requires at least two parameters (View, Function)");
        }
        $args = func_get_args();
        if (is_array($args[0])) {
            $args[0] = implode("\\", $args[0]);
        }
        $func = call_user_func_array(array(static::getView($args[0]), $args[1]), array_slice($args, 2));
        if ($func === false) {
            throw new OutputException("Cannot find function '{$args[1]}' in requested view '{$args[0]}'");
        }
        return $func;
    }
    
    public function renderJson($json) {
        $this->output_buffer = json_encode($json, JSON_PRETTY_PRINT);
        $this->useFooter(false);
        $this->useHeader(false);
    }
    
    public function renderString($string) {
        $this->output_buffer .= $string;
    }
    
    public function renderFile($contents, $filename, $filetype = "text/plain") {
        $this->useFooter(false);
        $this->useHeader(false);
        $this->output_buffer = $contents;
        header("Content-Type: ".$filetype);
        header("Content-Disposition: attachment; filename=".$filename);
        header("Content-Length: " . strlen($contents));
    }

    /**
     * Returns the requested view, initializing it if it's never been called before.
     * All views inheriet from BaseView which make them be a singleton and have the
     * getInstance method.
     *
     * @param string $view
     *
     * @return string
     */
    private function getView($view) {
        if(!isset($this->loaded_views[$view])) {
            $class = "app\\views\\{$view}View";
            /** @noinspection PhpUndefinedMethodInspection */
            $this->loaded_views[$view] = new $class($this->core);
        }

        return $this->loaded_views[$view];
    }

    public function getOutput() {
        $return = "";
        if ($this->use_header) {
            $return .= $this->renderTemplate("Global", 'header', implode(" > ", $this->breadcrumbs), $this->css);
        }
        $return .= $this->output_buffer;
        if ($this->use_footer) {
            $return .= $this->renderTemplate("Global", 'footer', (microtime(true) - $this->start_time));
        }
        return $return;
    }
    /**
     * Returns the stored output buffer that we've been building
     *
     * @return string
     */
    public function displayOutput() {
        echo($this->getOutput());
    }

    /**
     * Display an error to the user as a general "500" type error as we should
     * only realistically be hitting this on "abnormal" usage
     * (coming from ExceptionHandler generally) and we are just aborting.
     * For handled exceptions, we would specify this within the execution as
     * just another possible view (such as viewing an invalid rubric id).
     * Additionally, we almost always want to die when we called this method, but
     * we've included a way to not die mainly just so that we can test this function.
     *
     * @param string $exception
     * @param bool $die
     *
     * @return string
     */
    public function showException($exception = "", $die = true) {
        /** @noinspection PhpUndefinedMethodInspection */
        $exceptionPage = $this->getView("Error")->exceptionPage($exception);
        // @codeCoverageIgnore
        if ($die) {
            die($exceptionPage);
        }

        return $exceptionPage;
    }

    /**
     * Display an error to the user as a general "500" type error as we should
     * only realistically be hitting this on "abnormal" usage
     * (coming from ExceptionHandler generally) and we are just aborting.
     * For handled exceptions, we would specify this within the execution as
     * just another possible view (such as viewing an invalid rubric id).
     * Additionally, we almost always want to die when we called this method, but
     * we've included a way to not die mainly just so that we can test this function.
     *
     * @param string $error
     * @param bool $die
     *
     * @return string
     */
    public function showError($error = "", $die = true) {
        /** @noinspection PhpUndefinedMethodInspection */
        $errorPage = static::getView("Error")->errorPage($error);
        // @codeCoverageIgnore
        if ($die) {
            die($errorPage);
        }

        return $errorPage;
    }
    
    public function addInternalCSS($file) {
        $this->addCSS($this->core->getConfig()->getBaseUrl()."/css/".$file);
    }
 
    public function addCSS($url) {
        $this->css[] = $url;
    }
    
    /**
     * Enable or disable whether to use the global header
     * @param bool $bool
     */
    public function useHeader($bool = true) {
        $this->use_header = $bool;
    }
    
    public function useFooter($bool = true) {
        $this->use_footer = $bool;
    }
    
    public function addBreadcrumb($string, $url=null, $top=false, $icon=false) {
        if ($url !== null && $url !== "") {
            if(!$icon){
                if ($top === true) {
                    $string = "<a target=\"_top\" href='{$url}'>{$string}</a>";
                }
                else {
                    $string = "<a href='{$url}'>{$string}</a>";
                }
            }
            else{
                $string = '<a class="external" href="'.$url.'" target="_blank"><i style="margin-left: 10px;" class="fa fa-external-link"></i></a>';
            }   
        }
        if(empty($url) && empty($string))
        {
            return;
<<<<<<< HEAD
=======
        }
        if($icon){
            $this->breadcrumbs[count($this->breadcrumbs)-1].= $string;
        }else{
           $this->breadcrumbs[] = $string;
>>>>>>> 41706d52
        }
    }
}<|MERGE_RESOLUTION|>--- conflicted
+++ resolved
@@ -219,14 +219,11 @@
         if(empty($url) && empty($string))
         {
             return;
-<<<<<<< HEAD
-=======
         }
         if($icon){
             $this->breadcrumbs[count($this->breadcrumbs)-1].= $string;
         }else{
            $this->breadcrumbs[] = $string;
->>>>>>> 41706d52
         }
     }
 }