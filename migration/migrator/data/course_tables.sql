--
-- PostgreSQL database dump
--


SET statement_timeout = 0;
SET lock_timeout = 0;
SET idle_in_transaction_session_timeout = 0;
SET client_encoding = 'UTF8';
SET standard_conforming_strings = on;
SET check_function_bodies = false;
SET xmloption = content;
SET client_min_messages = warning;
SET row_security = off;

--
-- Name: notifications_component; Type: TYPE; Schema: public; Owner: -
<<<<<<< HEAD
=======
--

CREATE TYPE public.notifications_component AS ENUM (
    'forum',
    'student',
    'grading',
    'team'
);


--
-- Name: add_course_user(); Type: FUNCTION; Schema: public; Owner: -
--

CREATE FUNCTION public.add_course_user() RETURNS trigger
    LANGUAGE plpgsql
    AS $$
        DECLARE
            temp_row RECORD;
            random_str TEXT;
            num_rows INT;
        BEGIN
            FOR temp_row IN SELECT g_id FROM gradeable LOOP
                LOOP
                    random_str = random_string(15);
                    PERFORM 1 FROM gradeable_anon
                    WHERE g_id=temp_row.g_id AND anon_id=random_str;
                    GET DIAGNOSTICS num_rows = ROW_COUNT;
                    IF num_rows = 0 THEN
                        EXIT;
                    END IF;
                END LOOP;
                INSERT INTO gradeable_anon (
                    SELECT NEW.user_id, temp_row.g_id, random_str
                    WHERE NOT EXISTS (
                        SELECT 1
                        FROM gradeable_anon
                        WHERE user_id=NEW.user_id AND g_id=temp_row.g_id
                    )
                );
            END LOOP;
            RETURN NULL;
        END;
    $$;


SET default_tablespace = '';


--
-- Name: late_day_cache; Type: TABLE; Schema: public; Owner: -
>>>>>>> b5254154
--

CREATE TABLE public.late_day_cache (
    g_id character varying(255),
    user_id character varying(255) NOT NULL,
    team_id character varying(255),
    late_day_date timestamp with time zone NOT NULL,
    late_days_remaining integer NOT NULL,
    late_days_allowed integer,
    submission_days_late integer,
    late_day_exceptions integer,
    late_day_status integer,
    late_days_change integer NOT NULL,
    CONSTRAINT ldc_gradeable_info CHECK (((g_id IS NULL) OR ((submission_days_late IS NOT NULL) AND (late_day_exceptions IS NOT NULL))))
);


--
-- Name: calculate_remaining_cache_for_user(text, integer); Type: FUNCTION; Schema: public; Owner: -
--

CREATE FUNCTION public.calculate_remaining_cache_for_user(user_id text, default_late_days integer) RETURNS SETOF public.late_day_cache
    LANGUAGE plpgsql
    AS $$
    #variable_conflict use_variable
    DECLARE
        var_row RECORD;
        return_cache late_day_cache%rowtype;
        latestDate timestamp with time zone;
        late_days_remaining integer;
        late_days_change integer;
        late_days_used integer;
        returnedrow late_day_cache%rowtype;
    BEGIN
        -- Grab latest row of data available
        FOR var_row IN (
            SELECT * 
            FROM late_day_cache ldc 
            WHERE ldc.user_id = user_id
            ORDER BY ldc.late_day_date DESC, ldc.g_id DESC NULLS LAST
            LIMIT 1
        ) LOOP
            late_days_remaining = var_row.late_days_remaining;
            latestDate = var_row.late_day_date;
        END LOOP;
        
        -- Get the number of late days charged up to this point
        late_days_used = (SELECT COALESCE(SUM(-ldc.late_days_change), 0)
            FROM late_day_cache ldc
            WHERE (latestDate is NULL OR ldc.late_day_date <= latestDate)
                AND ldc.user_id = user_id AND ldc.g_id IS NOT NULL
        );
        
        -- if there is no cache in the table, the starting point
        -- should be the course default late days
        IF late_days_remaining IS NULL THEN
            late_days_remaining = default_late_days;
            late_days_used = 0;
        END IF;
        
        -- For every event after the cache's latest entry, calculate the 
        -- late days remaining and the late day change (increase or decrease)
        FOR var_row IN (
            SELECT * FROM (
                SELECT * FROM grab_late_day_gradeables_for_user (user_id := user_id)
                UNION
                SELECT * FROM grab_late_day_updates_for_user (user_id := user_id)
            ) as combined
            WHERE latestDate is NULL OR late_day_date > latestDate
            ORDER BY late_day_date NULLS LAST, g_id NULLS FIRST
        ) LOOP
            --is late day update
            IF var_row.g_id IS NULL THEN
                late_days_change = var_row.late_days_allowed - (late_days_remaining + late_days_used);
                late_days_remaining = GREATEST(0, late_days_remaining + late_days_change);
                return_cache = var_row;
                return_cache.late_days_change = late_days_change;
                return_cache.late_days_remaining = late_days_remaining;
            --is gradeable event
            ELSE
                returnedrow = get_late_day_info_from_previous(var_row.submission_days_late, var_row.late_days_allowed, var_row.late_day_exceptions, late_days_remaining);
                late_days_used = late_days_used - returnedrow.late_days_change;
				late_days_remaining = late_days_remaining + returnedrow.late_days_change;
                return_cache = var_row;
                return_cache.late_days_change = returnedrow.late_days_change;
                return_cache.late_days_remaining = returnedrow.late_days_remaining;
            END IF;
            RETURN NEXT return_cache;
        END LOOP;
        RETURN;
    END;
    $$;


--
-- Name: calculate_submission_days_late(timestamp with time zone, timestamp with time zone); Type: FUNCTION; Schema: public; Owner: -
--

CREATE FUNCTION public.calculate_submission_days_late(submission_time timestamp with time zone, submission_due_date timestamp with time zone) RETURNS integer
    LANGUAGE plpgsql
    AS $$
    #variable_conflict use_variable
    DECLARE
        return_row late_day_cache%rowtype;
        late_days_change integer;
        assignment_budget integer;
    BEGIN
        RETURN 
        CASE
            WHEN submission_time IS NULL THEN 0
            WHEN DATE_PART('day', submission_time - submission_due_date) < 0 THEN 0
            WHEN DATE_PART('hour', submission_time - submission_due_date) > 0
                OR DATE_PART('minute', submission_time - submission_due_date) > 0
                OR DATE_PART('second', submission_time - submission_due_date) > 0
                THEN DATE_PART('day', submission_time - submission_due_date) + 1
            ELSE DATE_PART('day', submission_time - submission_due_date)
        END;
    END;
    $$;


--
-- Name: check_valid_score(numeric, integer); Type: FUNCTION; Schema: public; Owner: -
--

CREATE FUNCTION public.check_valid_score(numeric, integer) RETURNS boolean
    LANGUAGE plpgsql
    AS $_$
declare
valid_score BOOLEAN;
BEGIN
   SELECT
   CASE WHEN gc_max_value >=0 THEN $1<=gc_max_value AND $1>=0
        ELSE $1>=gc_max_value AND $1<=0
   END INTO valid_score FROM gradeable_component AS gc WHERE gc.gc_id=$2;
   RETURN valid_score;
END;
$_$;


--
-- Name: csv_to_numeric_gradeable(text[], text, text); Type: FUNCTION; Schema: public; Owner: -
--

CREATE FUNCTION public.csv_to_numeric_gradeable(vcode text[], gradeable_id text, grader_id text) RETURNS boolean
    LANGUAGE plpgsql
    AS $$
    DECLARE
        -- Size of first array after splitting
        size INTEGER;
        -- Array of individual line after splitting
        line TEXT[];
        -- Variable to store each line in the array
        i TEXT;
        -- Array of gc_ids for this gradeable
        gcids INTEGER[];
        -- gradeable_data id for this gradeable for this student
        gdid INTEGER;
        -- Array counter
        j INTEGER;
        -- Is this gradeable component text?
        istext BOOLEAN[];
        --Score to be inserted
        score NUMERIC;
    BEGIN
        gcids := ARRAY(SELECT gc_id FROM gradeable_component WHERE g_id = gradeable_id);
        istext := ARRAY(SELECT gc_is_text FROM gradeable_component WHERE g_id = gradeable_id);
        -- Get the number of gradeable components for this gradeable. Will be used to test
        -- for uniform sized arrays
        size := array_length(gcids, 1);
        FOREACH i IN ARRAY vcode
        LOOP
            -- Split the current line
            line := string_to_array(i, ',');
            -- Check for uniform size
            IF array_length(line, 1) <> size + 1 THEN
            RAISE EXCEPTION 'INVALID SIZE: Arrays are jagged.';
            END IF;

            -- Remove any existing record for this student for this gradeable
            DELETE FROM gradeable_data WHERE gd_user_id = line[1] AND g_id = gradeable_id;

            INSERT INTO gradeable_data(g_id, gd_user_id) VALUES (gradeable_id, line[1]);

            SELECT gd_id INTO gdid FROM gradeable_data WHERE g_id = gradeable_id AND gd_user_id = line[1];

            FOR j IN 1..size
            LOOP
            IF istext[j] THEN
            --COME BACK AND FIX: need to put in gcd_grade_time...double check to see that CSV upload still works for numeric/text
                INSERT INTO gradeable_component_data(gc_id, gd_id, gcd_component_comment, gcd_grader_id, gcd_graded_version, gcd_grade_time) VALUES (gcids[j], gdid, line[j+1], grader_id, NULL);
            ELSE
                score := CAST(line[j+1] AS NUMERIC);
                INSERT INTO gradeable_component_data(gc_id, gd_id, gcd_score, gcd_grader_id, gcd_graded_version, gcd_grade_time) VALUES (gcids[j], gdid, score, grader_id, NULL);
            END IF;
            END LOOP;

        END LOOP;
        RETURN TRUE ;
    END;
    $$;


--
-- Name: electronic_gradeable_change(); Type: FUNCTION; Schema: public; Owner: -
--

CREATE FUNCTION public.electronic_gradeable_change() RETURNS trigger
    LANGUAGE plpgsql
    AS $$
        #variable_conflict use_variable
        DECLARE
            g_id varchar ;
            due_date timestamp;
        BEGIN
            -- Check for any important changes
            IF TG_OP = 'UPDATE'
            AND NEW.eg_submission_due_date = OLD.eg_submission_due_date
            AND NEW.eg_has_due_date = OLD.eg_has_due_date
            AND NEW.eg_allow_late_submission = OLD.eg_allow_late_submission
            AND NEW.eg_late_days = OLD.eg_late_days THEN
                RETURN NEW;
            END IF;
            
            -- Grab submission due date
            due_date = 
            CASE
                -- INSERT
                WHEN TG_OP = 'INSERT' THEN NEW.eg_submission_due_date
                -- DELETE
                WHEN TG_OP = 'DELETE' THEN OLD.eg_submission_due_date
                -- UPDATE
                ELSE LEAST(NEW.eg_submission_due_date, OLD.eg_submission_due_date)
            END;
            
            DELETE FROM late_day_cache WHERE late_day_date >= due_date;
            RETURN NEW;
        END;
    $$;


--
-- Name: get_allowed_late_days(character varying, timestamp with time zone); Type: FUNCTION; Schema: public; Owner: -
--

CREATE FUNCTION public.get_allowed_late_days(character varying, timestamp with time zone) RETURNS integer
    LANGUAGE sql
    AS $_$
SELECT allowed_late_days FROM late_days WHERE user_id = $1 AND since_timestamp <= $2 ORDER BY since_timestamp DESC LIMIT 1;
$_$;


--
-- Name: get_late_day_info_from_previous(integer, integer, integer, integer); Type: FUNCTION; Schema: public; Owner: -
--

CREATE FUNCTION public.get_late_day_info_from_previous(submission_days_late integer, late_days_allowed integer, late_day_exceptions integer, late_days_remaining integer) RETURNS SETOF public.late_day_cache
    LANGUAGE plpgsql
    AS $$
    #variable_conflict use_variable
    DECLARE
        return_row late_day_cache%rowtype;
        late_days_change integer;
        assignment_budget integer;
    BEGIN
        late_days_change = 0;
        assignment_budget = LEAST(late_days_allowed, late_days_remaining) + late_day_exceptions;
        IF submission_days_late <= assignment_budget THEN
            -- clamp the days charged to be the days late minus exceptions above zero.
            late_days_change = -GREATEST(0, LEAST(submission_days_late, assignment_budget) - late_day_exceptions);
        END IF;

        return_row.late_day_status = 
        CASE
            -- BAD STATUS
            WHEN (submission_days_late > late_day_exceptions AND late_days_change = 0) THEN 3
            -- LATE STATUS
            WHEN submission_days_late > late_day_exceptions THEN 2
            -- GOOD STATUS
            ELSE 1
        END;

        return_row.late_days_change = late_days_change;
        return_row.late_days_remaining = late_days_remaining + late_days_change;
        RETURN NEXT return_row;
        RETURN;
    END;
    $$;


--
-- Name: grab_late_day_gradeables_for_user(text); Type: FUNCTION; Schema: public; Owner: -
--

CREATE FUNCTION public.grab_late_day_gradeables_for_user(user_id text) RETURNS SETOF public.late_day_cache
    LANGUAGE plpgsql
    AS $$
    #variable_conflict use_variable
    DECLARE
    latestDate timestamp with time zone ;
    var_row RECORD;
    returnrow late_day_cache%rowtype;
    BEGIN
        FOR var_row in (
            WITH valid_gradeables AS (
				SELECT g.g_id, g.g_title, eg.eg_submission_due_date, eg.eg_late_days
				FROM gradeable g
				JOIN electronic_gradeable eg
					ON eg.g_id=g.g_id
				WHERE 
					eg.eg_submission_due_date IS NOT NULL
					and eg.eg_has_due_date = TRUE
					and eg.eg_student_submit = TRUE
					and eg.eg_student_view = TRUE
					and g.g_gradeable_type = 0
					and eg.eg_allow_late_submission = TRUE
					and eg.eg_submission_open_date <= NOW()
			),
			submitted_gradeables AS (
				SELECT egd.g_id, u.user_id, t.team_id, egd.submission_time
				FROM electronic_gradeable_version egv
				JOIN electronic_gradeable_data egd
					ON egv.g_id=egd.g_id 
					AND egv.active_version=egd.g_version
					AND (
						CASE
							when egd.team_id IS NOT NULL THEN egv.team_id=egd.team_id
							else egv.user_id=egd.user_id
						END
					)
				LEFT JOIN teams t
					ON t.team_id=egd.team_id
				LEFT JOIN users u
					ON u.user_id=t.user_id
					OR u.user_id=egd.user_id
				WHERE u.user_id=user_id
			)
			SELECT
				vg.g_id,
				vg.g_title,
				COALESCE(sg.user_id, user_id) as user_id,
				sg.team_id,
				vg.eg_submission_due_date AS late_day_date,
				vg.eg_late_days AS late_days_allowed,
				calculate_submission_days_late(sg.submission_time, vg.eg_submission_due_date) AS submission_days_late,
				CASE
					WHEN lde.late_day_exceptions IS NULL THEN 0
					ELSE lde.late_day_exceptions
				END AS late_day_exceptions
			FROM valid_gradeables vg
			LEFT JOIN submitted_gradeables sg
				ON vg.g_id=sg.g_id
			LEFT JOIN late_day_exceptions lde
				ON lde.user_id=user_id
				AND vg.g_id=lde.g_id
		ORDER BY late_day_date, g_id
	) LOOP
		returnrow.g_id = var_row.g_id;
		returnrow.team_id = var_row.team_id;
		returnrow.user_id = var_row.user_id;
		returnrow.late_days_allowed = var_row.late_days_allowed;
		returnrow.late_day_date = var_row.late_day_date;
		returnrow.submission_days_late = var_row.submission_days_late;
		returnrow.late_day_exceptions = var_row.late_day_exceptions;
		RETURN NEXT returnrow;
        END LOOP;
        RETURN;	
    END;
    $$;


--
-- Name: grab_late_day_updates_for_user(text); Type: FUNCTION; Schema: public; Owner: -
--

CREATE FUNCTION public.grab_late_day_updates_for_user(user_id text) RETURNS SETOF public.late_day_cache
    LANGUAGE plpgsql
    AS $$
    #variable_conflict use_variable
    DECLARE
    latestDate timestamp with time zone ;
    var_row RECORD;
    returnrow late_day_cache%rowtype;
    BEGIN
        FOR var_row in (
            SELECT
                ld.user_id,
                ld.since_timestamp AS late_day_date,
                ld.allowed_late_days AS late_days_allowed
            FROM late_days ld
            WHERE 
                ld.user_id = user_id
            ORDER BY late_day_date
        ) LOOP
            returnrow.user_id = var_row.user_id;
            returnrow.late_day_date = var_row.late_day_date;
            returnrow.late_days_allowed = var_row.late_days_allowed;
            RETURN NEXT returnrow;
        END LOOP;
        RETURN;	
    END;
    $$;


--
-- Name: gradeable_delete(); Type: FUNCTION; Schema: public; Owner: -
--

CREATE FUNCTION public.gradeable_delete() RETURNS trigger
    LANGUAGE plpgsql
    AS $$
        BEGIN
            DELETE FROM late_day_cache WHERE late_day_date >= (SELECT eg_submission_due_date 
                                                                FROM electronic_gradeable 
                                                                WHERE g_id = OLD.g_id);
            RETURN OLD;
        END;
    $$;


--
-- Name: gradeable_version_change(); Type: FUNCTION; Schema: public; Owner: -
--

CREATE FUNCTION public.gradeable_version_change() RETURNS trigger
    LANGUAGE plpgsql
    AS $$
        #variable_conflict use_variable
        DECLARE
            g_id varchar;
            user_id varchar;
            team_id varchar;
            version RECORD;
        BEGIN
            g_id = CASE WHEN TG_OP = 'DELETE' THEN OLD.g_id ELSE NEW.g_id END;
            user_id = CASE WHEN TG_OP = 'DELETE' THEN OLD.user_id ELSE NEW.user_id END;
            team_id = CASE WHEN TG_OP = 'DELETE' THEN OLD.team_id ELSE NEW.team_id END;
            
            --- Remove all lade day cache for all gradeables past this submission die date
            --- for every user associated with the gradeable
            DELETE FROM late_day_cache ldc
            WHERE late_day_date >= (SELECT eg.eg_submission_due_date 
                                    FROM electronic_gradeable eg
                                    WHERE eg.g_id = g_id)
                AND (
                    ldc.user_id IN (SELECT t.user_id FROM teams t WHERE t.team_id = team_id)
                    OR
                    ldc.user_id = user_id
                );

            RETURN NEW;
        END;
    $$;


--
-- Name: late_day_extension_change(); Type: FUNCTION; Schema: public; Owner: -
--

CREATE FUNCTION public.late_day_extension_change() RETURNS trigger
    LANGUAGE plpgsql
    AS $$
        #variable_conflict use_variable
        DECLARE
            g_id varchar;
            user_id varchar;
        BEGIN
            -- Grab values for delete/update/insert
            g_id = CASE WHEN TG_OP = 'DELETE' THEN OLD.g_id ELSE NEW.g_id END;
            user_id = CASE WHEN TG_OP = 'DELETE' THEN OLD.user_id ELSE NEW.user_id END;

            DELETE FROM late_day_cache ldc 
            WHERE ldc.late_day_date >= (SELECT eg_submission_due_date 
                                        FROM electronic_gradeable eg 
                                        WHERE eg.g_id = g_id)
            AND ldc.user_id = user_id;
            RETURN NEW;
        END;
    $$;


--
-- Name: late_days_allowed_change(); Type: FUNCTION; Schema: public; Owner: -
--

CREATE FUNCTION public.late_days_allowed_change() RETURNS trigger
    LANGUAGE plpgsql
    AS $$
    #variable_conflict use_variable
    DECLARE
        g_id varchar;
        user_id varchar;
        team_id varchar;
        version RECORD;
    BEGIN
        version = CASE WHEN TG_OP = 'DELETE' THEN OLD ELSE NEW END;
        -- since_timestamp = CASE WHEN TG_OP = 'DELETE' THEN OLD.since_timestamp ELSE NEW.since_timestamp END;
        -- user_id = CASE WHEN TG_OP = 'DELETE' THEN OLD.user_id ELSE NEW.user_id END;

        DELETE FROM late_day_cache ldc WHERE ldc.late_day_date >= version.since_timestamp AND ldc.user_id = version.user_id;
        RETURN NEW;
    END;
    $$;


--
-- Name: random_string(integer); Type: FUNCTION; Schema: public; Owner: -
--

CREATE FUNCTION public.random_string(length integer) RETURNS text
    LANGUAGE plpgsql
    AS $$
        DECLARE
            chars text[] := '{0,1,2,3,4,5,6,7,8,9,A,B,C,D,E,F,G,H,I,J,K,L,M,N,O,P,Q,R,S,T,U,V,W,X,Y,Z,a,b,c,d,e,f,g,h,i,j,k,l,m,n,o,p,q,r,s,t,u,v,w,x,y,z}';
            result text := '';
            i integer := 0;
        BEGIN
            IF length < 0 THEN
                raise exception 'Given length cannot be less than 0';
            END IF;
            FOR i IN 1..length LOOP
                result := result || chars[1+random()*(array_length(chars, 1)-1)];
            END LOOP;
            RETURN result;
        END;
    $$;


--
-- Name: autograding_metrics; Type: TABLE; Schema: public; Owner: -
--

CREATE TABLE public.autograding_metrics (
    user_id text NOT NULL,
    team_id text NOT NULL,
    g_id text NOT NULL,
    g_version integer NOT NULL,
    testcase_id text NOT NULL,
    elapsed_time real,
    max_rss_size integer,
    points integer NOT NULL,
    passed boolean NOT NULL,
    hidden boolean NOT NULL,
    CONSTRAINT elapsed_time_nonnegative CHECK ((elapsed_time >= (0)::double precision)),
    CONSTRAINT max_rss_size_nonnegative CHECK ((max_rss_size >= 0)),
    CONSTRAINT metrics_user_team_id_check CHECK (((user_id IS NOT NULL) OR (team_id IS NOT NULL)))
);

<<<<<<< HEAD
SET default_table_access_method = heap;
=======
>>>>>>> b5254154

--
-- Name: categories_list; Type: TABLE; Schema: public; Owner: -
--

CREATE TABLE public.categories_list (
    category_id integer NOT NULL,
    category_desc character varying NOT NULL,
    rank integer,
    color character varying DEFAULT '#000080'::character varying NOT NULL
);


--
-- Name: categories_list_category_id_seq; Type: SEQUENCE; Schema: public; Owner: -
--

CREATE SEQUENCE public.categories_list_category_id_seq
    AS integer
    START WITH 1
    INCREMENT BY 1
    NO MINVALUE
    NO MAXVALUE
    CACHE 1;


--
-- Name: categories_list_category_id_seq; Type: SEQUENCE OWNED BY; Schema: public; Owner: -
--

ALTER SEQUENCE public.categories_list_category_id_seq OWNED BY public.categories_list.category_id;


--
-- Name: course_materials; Type: TABLE; Schema: public; Owner: -
--

CREATE TABLE public.course_materials (
    id integer NOT NULL,
    path character varying(255),
    type smallint NOT NULL,
    release_date timestamp with time zone,
    hidden_from_students boolean,
    priority double precision NOT NULL,
    url text,
    url_title character varying(255)
);


--
-- Name: course_materials_access; Type: TABLE; Schema: public; Owner: -
--

CREATE TABLE public.course_materials_access (
    id integer NOT NULL,
    course_material_id integer NOT NULL,
    user_id character varying(255) NOT NULL,
    "timestamp" timestamp with time zone NOT NULL
);


--
-- Name: course_materials_access_id_seq; Type: SEQUENCE; Schema: public; Owner: -
--

CREATE SEQUENCE public.course_materials_access_id_seq
    AS integer
    START WITH 1
    INCREMENT BY 1
    NO MINVALUE
    NO MAXVALUE
    CACHE 1;


--
-- Name: course_materials_access_id_seq; Type: SEQUENCE OWNED BY; Schema: public; Owner: -
--

ALTER SEQUENCE public.course_materials_access_id_seq OWNED BY public.course_materials_access.id;


--
-- Name: course_materials_id_seq; Type: SEQUENCE; Schema: public; Owner: -
--

CREATE SEQUENCE public.course_materials_id_seq
    AS integer
    START WITH 1
    INCREMENT BY 1
    NO MINVALUE
    NO MAXVALUE
    CACHE 1;


--
-- Name: course_materials_id_seq; Type: SEQUENCE OWNED BY; Schema: public; Owner: -
--

ALTER SEQUENCE public.course_materials_id_seq OWNED BY public.course_materials.id;


--
-- Name: course_materials_sections; Type: TABLE; Schema: public; Owner: -
--

CREATE TABLE public.course_materials_sections (
    course_material_id integer NOT NULL,
    section_id character varying(255) NOT NULL
);


--
-- Name: electronic_gradeable; Type: TABLE; Schema: public; Owner: -
--

CREATE TABLE public.electronic_gradeable (
    g_id character varying(255) NOT NULL,
    eg_config_path character varying(1024) NOT NULL,
    eg_is_repository boolean NOT NULL,
    eg_subdirectory character varying(1024) NOT NULL,
    eg_vcs_host_type integer DEFAULT 0 NOT NULL,
    eg_team_assignment boolean NOT NULL,
    eg_max_team_size integer NOT NULL,
    eg_team_lock_date timestamp(6) with time zone NOT NULL,
    eg_use_ta_grading boolean NOT NULL,
    eg_student_view boolean NOT NULL,
    eg_student_view_after_grades boolean DEFAULT false NOT NULL,
    eg_student_download boolean DEFAULT true NOT NULL,
    eg_student_submit boolean NOT NULL,
    eg_submission_open_date timestamp(6) with time zone NOT NULL,
    eg_submission_due_date timestamp(6) with time zone NOT NULL,
    eg_has_due_date boolean DEFAULT true NOT NULL,
    eg_late_days integer DEFAULT '-1'::integer NOT NULL,
    eg_allow_late_submission boolean DEFAULT true NOT NULL,
    eg_precision numeric NOT NULL,
    eg_regrade_allowed boolean DEFAULT true NOT NULL,
    eg_grade_inquiry_per_component_allowed boolean DEFAULT false NOT NULL,
    eg_grade_inquiry_due_date timestamp(6) with time zone NOT NULL,
    eg_thread_ids json DEFAULT '{}'::json NOT NULL,
    eg_has_discussion boolean DEFAULT false NOT NULL,
    eg_limited_access_blind integer DEFAULT 1,
    eg_peer_blind integer DEFAULT 3,
    eg_grade_inquiry_start_date timestamp(6) with time zone NOT NULL,
    eg_hidden_files character varying(1024),
    eg_depends_on character varying(255) DEFAULT NULL::character varying,
    eg_depends_on_points integer,
    eg_has_release_date boolean DEFAULT true NOT NULL,
    CONSTRAINT eg_grade_inquiry_due_date_max CHECK ((eg_grade_inquiry_due_date <= '9999-03-01 00:00:00-05'::timestamp with time zone)),
    CONSTRAINT eg_grade_inquiry_start_date_max CHECK ((eg_grade_inquiry_start_date <= '9999-03-01 00:00:00-05'::timestamp with time zone)),
    CONSTRAINT eg_regrade_allowed_true CHECK (((eg_regrade_allowed IS TRUE) OR (eg_grade_inquiry_per_component_allowed IS FALSE))),
    CONSTRAINT eg_submission_date CHECK ((eg_submission_open_date <= eg_submission_due_date)),
    CONSTRAINT eg_submission_due_date_max CHECK ((eg_submission_due_date <= '9999-03-01 00:00:00-05'::timestamp with time zone)),
    CONSTRAINT eg_team_lock_date_max CHECK ((eg_team_lock_date <= '9999-03-01 00:00:00-05'::timestamp with time zone))
);


--
-- Name: electronic_gradeable_data; Type: TABLE; Schema: public; Owner: -
--

CREATE TABLE public.electronic_gradeable_data (
    g_id character varying(255) NOT NULL,
    user_id character varying(255),
    team_id character varying(255),
    g_version integer NOT NULL,
    autograding_non_hidden_non_extra_credit numeric DEFAULT 0 NOT NULL,
    autograding_non_hidden_extra_credit numeric DEFAULT 0 NOT NULL,
    autograding_hidden_non_extra_credit numeric DEFAULT 0 NOT NULL,
    autograding_hidden_extra_credit numeric DEFAULT 0 NOT NULL,
    submission_time timestamp(6) with time zone NOT NULL,
    autograding_complete boolean DEFAULT false NOT NULL,
    CONSTRAINT egd_user_team_id_check CHECK (((user_id IS NOT NULL) OR (team_id IS NOT NULL)))
);


--
-- Name: electronic_gradeable_version; Type: TABLE; Schema: public; Owner: -
--

CREATE TABLE public.electronic_gradeable_version (
    g_id character varying(255) NOT NULL,
    user_id character varying(255),
    team_id character varying(255),
    active_version integer,
    anonymous_leaderboard boolean DEFAULT true NOT NULL,
    CONSTRAINT egv_user_team_id_check CHECK (((user_id IS NOT NULL) OR (team_id IS NOT NULL)))
);


--
-- Name: forum_posts_history; Type: TABLE; Schema: public; Owner: -
--

CREATE TABLE public.forum_posts_history (
    post_id integer NOT NULL,
    edit_author character varying NOT NULL,
    content text NOT NULL,
    edit_timestamp timestamp(0) with time zone NOT NULL
);


--
-- Name: grade_override; Type: TABLE; Schema: public; Owner: -
--

CREATE TABLE public.grade_override (
    user_id character varying(255) NOT NULL,
    g_id character varying(255) NOT NULL,
    marks double precision NOT NULL,
    comment character varying
);


--
-- Name: gradeable; Type: TABLE; Schema: public; Owner: -
--

CREATE TABLE public.gradeable (
    g_id character varying(255) NOT NULL,
    g_title character varying(255) NOT NULL,
    g_instructions_url character varying NOT NULL,
    g_overall_ta_instructions character varying NOT NULL,
    g_gradeable_type integer NOT NULL,
    g_grader_assignment_method integer NOT NULL,
    g_ta_view_start_date timestamp(6) with time zone NOT NULL,
    g_grade_start_date timestamp(6) with time zone NOT NULL,
    g_grade_due_date timestamp(6) with time zone NOT NULL,
    g_grade_released_date timestamp(6) with time zone NOT NULL,
    g_min_grading_group integer NOT NULL,
    g_syllabus_bucket character varying(255) NOT NULL,
    g_allowed_minutes integer,
    g_allow_custom_marks boolean DEFAULT true NOT NULL,
    CONSTRAINT g_grade_due_date CHECK ((g_grade_due_date <= g_grade_released_date)),
    CONSTRAINT g_grade_start_date CHECK ((g_grade_start_date <= g_grade_due_date)),
    CONSTRAINT g_ta_view_start_date CHECK ((g_ta_view_start_date <= g_grade_start_date))
);


--
-- Name: gradeable_access; Type: TABLE; Schema: public; Owner: -
--

CREATE TABLE public.gradeable_access (
    id integer NOT NULL,
    g_id character varying(255) NOT NULL,
    user_id character varying(255),
    team_id character varying(255),
    accessor_id character varying(255),
    "timestamp" timestamp with time zone NOT NULL,
    CONSTRAINT access_team_id_check CHECK (((user_id IS NOT NULL) OR (team_id IS NOT NULL)))
);


--
-- Name: gradeable_access_id_seq; Type: SEQUENCE; Schema: public; Owner: -
--

CREATE SEQUENCE public.gradeable_access_id_seq
    AS integer
    START WITH 1
    INCREMENT BY 1
    NO MINVALUE
    NO MAXVALUE
    CACHE 1;


--
-- Name: gradeable_access_id_seq; Type: SEQUENCE OWNED BY; Schema: public; Owner: -
--

ALTER SEQUENCE public.gradeable_access_id_seq OWNED BY public.gradeable_access.id;


--
-- Name: gradeable_allowed_minutes_override; Type: TABLE; Schema: public; Owner: -
--

CREATE TABLE public.gradeable_allowed_minutes_override (
    g_id character varying(255) NOT NULL,
    user_id character varying(255) NOT NULL,
    allowed_minutes integer NOT NULL
);


--
-- Name: gradeable_anon; Type: TABLE; Schema: public; Owner: -
--

CREATE TABLE public.gradeable_anon (
    user_id character varying NOT NULL,
    g_id character varying(255) NOT NULL,
    anon_id character varying(255) NOT NULL
);


--
-- Name: gradeable_component; Type: TABLE; Schema: public; Owner: -
--

CREATE TABLE public.gradeable_component (
    gc_id integer NOT NULL,
    g_id character varying(255) NOT NULL,
    gc_title character varying(255) NOT NULL,
    gc_ta_comment character varying NOT NULL,
    gc_student_comment character varying NOT NULL,
    gc_lower_clamp numeric NOT NULL,
    gc_default numeric NOT NULL,
    gc_max_value numeric NOT NULL,
    gc_upper_clamp numeric NOT NULL,
    gc_is_text boolean NOT NULL,
    gc_is_peer boolean NOT NULL,
    gc_order integer NOT NULL,
    gc_page integer NOT NULL,
    gc_is_itempool_linked boolean DEFAULT false NOT NULL,
    gc_itempool character varying(100) DEFAULT ''::character varying NOT NULL
);


--
-- Name: gradeable_component_data; Type: TABLE; Schema: public; Owner: -
--

CREATE TABLE public.gradeable_component_data (
    gc_id integer NOT NULL,
    gd_id integer NOT NULL,
    gcd_score numeric NOT NULL,
    gcd_component_comment character varying NOT NULL,
    gcd_grader_id character varying(255) NOT NULL,
    gcd_graded_version integer,
    gcd_grade_time timestamp(6) with time zone NOT NULL,
    gcd_verifier_id character varying(255),
    gcd_verify_time timestamp without time zone
);


--
-- Name: gradeable_component_gc_id_seq; Type: SEQUENCE; Schema: public; Owner: -
--

CREATE SEQUENCE public.gradeable_component_gc_id_seq
    START WITH 1
    INCREMENT BY 1
    NO MINVALUE
    NO MAXVALUE
    CACHE 1;


--
-- Name: gradeable_component_gc_id_seq; Type: SEQUENCE OWNED BY; Schema: public; Owner: -
--

ALTER SEQUENCE public.gradeable_component_gc_id_seq OWNED BY public.gradeable_component.gc_id;


--
-- Name: gradeable_component_mark; Type: TABLE; Schema: public; Owner: -
--

CREATE TABLE public.gradeable_component_mark (
    gcm_id integer NOT NULL,
    gc_id integer NOT NULL,
    gcm_points numeric NOT NULL,
    gcm_note character varying NOT NULL,
    gcm_publish boolean DEFAULT false,
    gcm_order integer NOT NULL
);


--
-- Name: gradeable_component_mark_data; Type: TABLE; Schema: public; Owner: -
--

CREATE TABLE public.gradeable_component_mark_data (
    gc_id integer NOT NULL,
    gd_id integer NOT NULL,
    gcd_grader_id character varying(255) NOT NULL,
    gcm_id integer NOT NULL
);


--
-- Name: gradeable_component_mark_gcm_id_seq; Type: SEQUENCE; Schema: public; Owner: -
--

CREATE SEQUENCE public.gradeable_component_mark_gcm_id_seq
    START WITH 1
    INCREMENT BY 1
    NO MINVALUE
    NO MAXVALUE
    CACHE 1;


--
-- Name: gradeable_component_mark_gcm_id_seq; Type: SEQUENCE OWNED BY; Schema: public; Owner: -
--

ALTER SEQUENCE public.gradeable_component_mark_gcm_id_seq OWNED BY public.gradeable_component_mark.gcm_id;


--
-- Name: gradeable_data; Type: TABLE; Schema: public; Owner: -
--

CREATE TABLE public.gradeable_data (
    gd_id integer NOT NULL,
    g_id character varying(255) NOT NULL,
    gd_user_id character varying(255),
    gd_team_id character varying(255),
    gd_user_viewed_date timestamp(6) with time zone DEFAULT NULL::timestamp with time zone
);


--
-- Name: gradeable_data_gd_id_seq; Type: SEQUENCE; Schema: public; Owner: -
--

CREATE SEQUENCE public.gradeable_data_gd_id_seq
    START WITH 1
    INCREMENT BY 1
    NO MINVALUE
    NO MAXVALUE
    CACHE 1;


--
-- Name: gradeable_data_gd_id_seq; Type: SEQUENCE OWNED BY; Schema: public; Owner: -
--

ALTER SEQUENCE public.gradeable_data_gd_id_seq OWNED BY public.gradeable_data.gd_id;


--
-- Name: gradeable_data_overall_comment; Type: TABLE; Schema: public; Owner: -
--

CREATE TABLE public.gradeable_data_overall_comment (
    goc_id integer NOT NULL,
    g_id character varying(255) NOT NULL,
    goc_user_id character varying(255),
    goc_team_id character varying(255),
    goc_grader_id character varying(255) NOT NULL,
    goc_overall_comment character varying NOT NULL,
    CONSTRAINT goc_user_team_id_check CHECK (((goc_user_id IS NOT NULL) OR (goc_team_id IS NOT NULL)))
);


--
-- Name: gradeable_data_overall_comment_goc_id_seq; Type: SEQUENCE; Schema: public; Owner: -
--

CREATE SEQUENCE public.gradeable_data_overall_comment_goc_id_seq
    START WITH 1
    INCREMENT BY 1
    NO MINVALUE
    NO MAXVALUE
    CACHE 1;


--
-- Name: gradeable_data_overall_comment_goc_id_seq; Type: SEQUENCE OWNED BY; Schema: public; Owner: -
--

ALTER SEQUENCE public.gradeable_data_overall_comment_goc_id_seq OWNED BY public.gradeable_data_overall_comment.goc_id;


--
-- Name: gradeable_teams; Type: TABLE; Schema: public; Owner: -
--

CREATE TABLE public.gradeable_teams (
    team_id character varying(255) NOT NULL,
    g_id character varying(255) NOT NULL,
    anon_id character varying(255),
    registration_section character varying(255),
    rotating_section integer,
    team_name character varying(255) DEFAULT NULL::character varying
);


--
-- Name: grading_registration; Type: TABLE; Schema: public; Owner: -
--

CREATE TABLE public.grading_registration (
    sections_registration_id character varying(255) NOT NULL,
    user_id character varying NOT NULL
);


--
-- Name: grading_rotating; Type: TABLE; Schema: public; Owner: -
--

CREATE TABLE public.grading_rotating (
    sections_rotating_id integer NOT NULL,
    user_id character varying NOT NULL,
    g_id character varying NOT NULL
);


--
-- Name: late_day_exceptions; Type: TABLE; Schema: public; Owner: -
--

CREATE TABLE public.late_day_exceptions (
    user_id character varying(255) NOT NULL,
    g_id character varying(255) NOT NULL,
    late_day_exceptions integer NOT NULL
);


--
-- Name: late_days; Type: TABLE; Schema: public; Owner: -
--

CREATE TABLE public.late_days (
    user_id character varying(255) NOT NULL,
    allowed_late_days integer NOT NULL,
    since_timestamp date NOT NULL
);


--
-- Name: lichen; Type: TABLE; Schema: public; Owner: -
--

CREATE TABLE public.lichen (
    id integer NOT NULL,
    gradeable_id character varying(255) NOT NULL,
    config_id smallint NOT NULL,
    version character varying(255) NOT NULL,
    regex text,
    regex_dir_submissions boolean NOT NULL,
    regex_dir_results boolean NOT NULL,
    regex_dir_checkout boolean NOT NULL,
    language character varying(255) NOT NULL,
    threshold smallint NOT NULL,
    hash_size smallint NOT NULL,
    other_gradeables text,
    ignore_submissions text,
    last_run_timestamp timestamp with time zone DEFAULT now(),
    has_provided_code boolean DEFAULT false NOT NULL,
    other_gradeable_paths text,
    CONSTRAINT lichen_config_id_check CHECK ((config_id > 0)),
    CONSTRAINT lichen_hash_size_check CHECK ((hash_size > 1)),
    CONSTRAINT lichen_threshold_check CHECK ((threshold > 1))
);


--
-- Name: lichen_id_seq; Type: SEQUENCE; Schema: public; Owner: -
--

CREATE SEQUENCE public.lichen_id_seq
    AS integer
    START WITH 1
    INCREMENT BY 1
    NO MINVALUE
    NO MAXVALUE
    CACHE 1;


--
-- Name: lichen_id_seq; Type: SEQUENCE OWNED BY; Schema: public; Owner: -
--

ALTER SEQUENCE public.lichen_id_seq OWNED BY public.lichen.id;


--
-- Name: lichen_run_access; Type: TABLE; Schema: public; Owner: -
--

CREATE TABLE public.lichen_run_access (
    id integer NOT NULL,
    lichen_run_id integer NOT NULL,
    user_id character varying(255) NOT NULL,
    "timestamp" timestamp with time zone NOT NULL
);


--
-- Name: lichen_run_access_id_seq; Type: SEQUENCE; Schema: public; Owner: -
--

CREATE SEQUENCE public.lichen_run_access_id_seq
    AS integer
    START WITH 1
    INCREMENT BY 1
    NO MINVALUE
    NO MAXVALUE
    CACHE 1;


--
-- Name: lichen_run_access_id_seq; Type: SEQUENCE OWNED BY; Schema: public; Owner: -
--

ALTER SEQUENCE public.lichen_run_access_id_seq OWNED BY public.lichen_run_access.id;


--
-- Name: migrations_course; Type: TABLE; Schema: public; Owner: -
--

CREATE TABLE public.migrations_course (
    id character varying(100) NOT NULL,
    commit_time timestamp without time zone DEFAULT CURRENT_TIMESTAMP NOT NULL,
    status numeric(1,0) DEFAULT 0 NOT NULL
);


--
-- Name: notification_settings; Type: TABLE; Schema: public; Owner: -
--

CREATE TABLE public.notification_settings (
    user_id character varying NOT NULL,
    merge_threads boolean DEFAULT false NOT NULL,
    all_new_threads boolean DEFAULT false NOT NULL,
    all_new_posts boolean DEFAULT false NOT NULL,
    all_modifications_forum boolean DEFAULT false NOT NULL,
    reply_in_post_thread boolean DEFAULT false NOT NULL,
    team_invite boolean DEFAULT true NOT NULL,
    team_joined boolean DEFAULT true NOT NULL,
    team_member_submission boolean DEFAULT true NOT NULL,
    self_notification boolean DEFAULT false NOT NULL,
    merge_threads_email boolean DEFAULT false NOT NULL,
    all_new_threads_email boolean DEFAULT false NOT NULL,
    all_new_posts_email boolean DEFAULT false NOT NULL,
    all_modifications_forum_email boolean DEFAULT false NOT NULL,
    reply_in_post_thread_email boolean DEFAULT false NOT NULL,
    team_invite_email boolean DEFAULT true NOT NULL,
    team_joined_email boolean DEFAULT true NOT NULL,
    team_member_submission_email boolean DEFAULT true NOT NULL,
    self_notification_email boolean DEFAULT false NOT NULL
);


--
-- Name: notifications; Type: TABLE; Schema: public; Owner: -
--

CREATE TABLE public.notifications (
    id integer NOT NULL,
    component public.notifications_component NOT NULL,
    metadata text NOT NULL,
    content text NOT NULL,
    from_user_id character varying(255),
    to_user_id character varying(255) NOT NULL,
    created_at timestamp(0) with time zone NOT NULL,
    seen_at timestamp(0) with time zone
);


--
-- Name: notifications_id_seq; Type: SEQUENCE; Schema: public; Owner: -
--

CREATE SEQUENCE public.notifications_id_seq
    AS integer
    START WITH 1
    INCREMENT BY 1
    NO MINVALUE
    NO MAXVALUE
    CACHE 1;


--
-- Name: notifications_id_seq; Type: SEQUENCE OWNED BY; Schema: public; Owner: -
--

ALTER SEQUENCE public.notifications_id_seq OWNED BY public.notifications.id;


--
-- Name: peer_assign; Type: TABLE; Schema: public; Owner: -
--

CREATE TABLE public.peer_assign (
    g_id character varying NOT NULL,
    grader_id character varying NOT NULL,
    user_id character varying NOT NULL
);


--
-- Name: peer_feedback; Type: TABLE; Schema: public; Owner: -
--

CREATE TABLE public.peer_feedback (
    grader_id character varying(255) NOT NULL,
    user_id character varying(255) NOT NULL,
    g_id character varying(255) NOT NULL,
    feedback character varying(255)
);


--
-- Name: poll_options; Type: TABLE; Schema: public; Owner: -
--

CREATE TABLE public.poll_options (
    order_id integer NOT NULL,
    poll_id integer,
    response text NOT NULL,
    correct boolean NOT NULL,
    option_id integer NOT NULL
);


--
-- Name: poll_options_option_id_seq; Type: SEQUENCE; Schema: public; Owner: -
--

CREATE SEQUENCE public.poll_options_option_id_seq
    AS integer
    START WITH 1
    INCREMENT BY 1
    NO MINVALUE
    NO MAXVALUE
    CACHE 1;


--
-- Name: poll_options_option_id_seq; Type: SEQUENCE OWNED BY; Schema: public; Owner: -
--

ALTER SEQUENCE public.poll_options_option_id_seq OWNED BY public.poll_options.option_id;


--
-- Name: poll_responses; Type: TABLE; Schema: public; Owner: -
--

CREATE TABLE public.poll_responses (
    poll_id integer NOT NULL,
    student_id text NOT NULL,
    option_id integer NOT NULL,
    id integer NOT NULL
);


--
-- Name: poll_responses_id_seq; Type: SEQUENCE; Schema: public; Owner: -
--

CREATE SEQUENCE public.poll_responses_id_seq
    AS integer
    START WITH 1
    INCREMENT BY 1
    NO MINVALUE
    NO MAXVALUE
    CACHE 1;


--
-- Name: poll_responses_id_seq; Type: SEQUENCE OWNED BY; Schema: public; Owner: -
--

ALTER SEQUENCE public.poll_responses_id_seq OWNED BY public.poll_responses.id;


--
-- Name: polls; Type: TABLE; Schema: public; Owner: -
--

CREATE TABLE public.polls (
    poll_id integer NOT NULL,
    name text NOT NULL,
    question text NOT NULL,
    status text NOT NULL,
    release_date date NOT NULL,
    image_path text,
    question_type character varying(35) DEFAULT 'single-response-multiple-correct'::character varying,
    release_histogram character varying(10) DEFAULT 'never'::character varying
);


--
-- Name: polls_poll_id_seq; Type: SEQUENCE; Schema: public; Owner: -
--

CREATE SEQUENCE public.polls_poll_id_seq
    AS integer
    START WITH 1
    INCREMENT BY 1
    NO MINVALUE
    NO MAXVALUE
    CACHE 1;


--
-- Name: polls_poll_id_seq; Type: SEQUENCE OWNED BY; Schema: public; Owner: -
--

ALTER SEQUENCE public.polls_poll_id_seq OWNED BY public.polls.poll_id;


--
-- Name: posts; Type: TABLE; Schema: public; Owner: -
--

CREATE TABLE public.posts (
    id integer NOT NULL,
    thread_id integer NOT NULL,
    parent_id integer DEFAULT '-1'::integer,
    author_user_id character varying NOT NULL,
    content text NOT NULL,
    "timestamp" timestamp(0) with time zone NOT NULL,
    anonymous boolean NOT NULL,
    deleted boolean DEFAULT false NOT NULL,
    endorsed_by character varying,
    type integer NOT NULL,
    has_attachment boolean NOT NULL,
    render_markdown boolean DEFAULT false NOT NULL
);


--
-- Name: posts_id_seq; Type: SEQUENCE; Schema: public; Owner: -
--

CREATE SEQUENCE public.posts_id_seq
    AS integer
    START WITH 1
    INCREMENT BY 1
    NO MINVALUE
    NO MAXVALUE
    CACHE 1;


--
-- Name: posts_id_seq; Type: SEQUENCE OWNED BY; Schema: public; Owner: -
--

ALTER SEQUENCE public.posts_id_seq OWNED BY public.posts.id;


--
-- Name: queue; Type: TABLE; Schema: public; Owner: -
--

CREATE TABLE public.queue (
    entry_id integer NOT NULL,
    current_state text NOT NULL,
    removal_type text,
    queue_code text NOT NULL,
    user_id text NOT NULL,
    name text NOT NULL,
    time_in timestamp with time zone NOT NULL,
    time_out timestamp with time zone,
    added_by text NOT NULL,
    help_started_by text,
    removed_by text,
    contact_info text,
    last_time_in_queue timestamp with time zone,
    time_help_start timestamp with time zone,
    paused boolean DEFAULT false NOT NULL,
    time_paused integer DEFAULT 0 NOT NULL,
    time_paused_start timestamp with time zone
);


--
-- Name: queue_entry_id_seq; Type: SEQUENCE; Schema: public; Owner: -
--

CREATE SEQUENCE public.queue_entry_id_seq
    AS integer
    START WITH 1
    INCREMENT BY 1
    NO MINVALUE
    NO MAXVALUE
    CACHE 1;


--
-- Name: queue_entry_id_seq; Type: SEQUENCE OWNED BY; Schema: public; Owner: -
--

ALTER SEQUENCE public.queue_entry_id_seq OWNED BY public.queue.entry_id;


--
-- Name: queue_settings; Type: TABLE; Schema: public; Owner: -
--

CREATE TABLE public.queue_settings (
    id integer NOT NULL,
    open boolean NOT NULL,
    code text NOT NULL,
    token text,
    regex_pattern character varying,
    contact_information boolean DEFAULT true NOT NULL,
    message character varying(400) DEFAULT NULL::character varying,
    message_sent_time timestamp with time zone
);


--
-- Name: queue_settings_id_seq; Type: SEQUENCE; Schema: public; Owner: -
--

CREATE SEQUENCE public.queue_settings_id_seq
    AS integer
    START WITH 1
    INCREMENT BY 1
    NO MINVALUE
    NO MAXVALUE
    CACHE 1;


--
-- Name: queue_settings_id_seq; Type: SEQUENCE OWNED BY; Schema: public; Owner: -
--

ALTER SEQUENCE public.queue_settings_id_seq OWNED BY public.queue_settings.id;


--
-- Name: regrade_discussion; Type: TABLE; Schema: public; Owner: -
--

CREATE TABLE public.regrade_discussion (
    id integer NOT NULL,
    regrade_id integer NOT NULL,
    "timestamp" timestamp(0) with time zone NOT NULL,
    user_id character varying(255) NOT NULL,
    content text,
    deleted boolean DEFAULT false NOT NULL,
    gc_id integer
);


--
-- Name: regrade_discussion_id_seq; Type: SEQUENCE; Schema: public; Owner: -
--

CREATE SEQUENCE public.regrade_discussion_id_seq
    AS integer
    START WITH 1
    INCREMENT BY 1
    NO MINVALUE
    NO MAXVALUE
    CACHE 1;


--
-- Name: regrade_discussion_id_seq; Type: SEQUENCE OWNED BY; Schema: public; Owner: -
--

ALTER SEQUENCE public.regrade_discussion_id_seq OWNED BY public.regrade_discussion.id;


--
-- Name: regrade_requests; Type: TABLE; Schema: public; Owner: -
--

CREATE TABLE public.regrade_requests (
    id integer NOT NULL,
    g_id character varying(255) NOT NULL,
    "timestamp" timestamp(0) with time zone NOT NULL,
    user_id character varying(255),
    team_id character varying(255),
    status integer DEFAULT 0 NOT NULL,
    gc_id integer
);


--
-- Name: regrade_requests_id_seq; Type: SEQUENCE; Schema: public; Owner: -
--

CREATE SEQUENCE public.regrade_requests_id_seq
    AS integer
    START WITH 1
    INCREMENT BY 1
    NO MINVALUE
    NO MAXVALUE
    CACHE 1;


--
-- Name: regrade_requests_id_seq; Type: SEQUENCE OWNED BY; Schema: public; Owner: -
--

ALTER SEQUENCE public.regrade_requests_id_seq OWNED BY public.regrade_requests.id;


--
-- Name: sections_registration; Type: TABLE; Schema: public; Owner: -
--

CREATE TABLE public.sections_registration (
    sections_registration_id character varying(255) NOT NULL
);


--
-- Name: sections_rotating; Type: TABLE; Schema: public; Owner: -
--

CREATE TABLE public.sections_rotating (
    sections_rotating_id integer NOT NULL
);


--
-- Name: seeking_team; Type: TABLE; Schema: public; Owner: -
--

CREATE TABLE public.seeking_team (
    g_id character varying(255) NOT NULL,
    user_id character varying NOT NULL,
    message character varying
);


--
-- Name: solution_ta_notes; Type: TABLE; Schema: public; Owner: -
--

CREATE TABLE public.solution_ta_notes (
    g_id character varying(255) NOT NULL,
    component_id integer NOT NULL,
    solution_notes text NOT NULL,
    author character varying NOT NULL,
    edited_at timestamp(0) with time zone NOT NULL,
    itempool_item character varying(100) DEFAULT ''::character varying NOT NULL
);


--
-- Name: student_favorites; Type: TABLE; Schema: public; Owner: -
--

CREATE TABLE public.student_favorites (
    id integer NOT NULL,
    user_id character varying NOT NULL,
    thread_id integer
);


--
-- Name: student_favorites_id_seq; Type: SEQUENCE; Schema: public; Owner: -
--

CREATE SEQUENCE public.student_favorites_id_seq
    AS integer
    START WITH 1
    INCREMENT BY 1
    NO MINVALUE
    NO MAXVALUE
    CACHE 1;


--
-- Name: student_favorites_id_seq; Type: SEQUENCE OWNED BY; Schema: public; Owner: -
--

ALTER SEQUENCE public.student_favorites_id_seq OWNED BY public.student_favorites.id;


--
-- Name: teams; Type: TABLE; Schema: public; Owner: -
--

CREATE TABLE public.teams (
    team_id character varying(255) NOT NULL,
    user_id character varying(255) NOT NULL,
    state integer NOT NULL,
    last_viewed_time timestamp(6) with time zone DEFAULT NULL::timestamp with time zone
);


--
-- Name: thread_categories; Type: TABLE; Schema: public; Owner: -
--

CREATE TABLE public.thread_categories (
    thread_id integer NOT NULL,
    category_id integer NOT NULL
);


--
-- Name: threads; Type: TABLE; Schema: public; Owner: -
--

CREATE TABLE public.threads (
    id integer NOT NULL,
    title character varying NOT NULL,
    created_by character varying NOT NULL,
    pinned boolean DEFAULT false NOT NULL,
    deleted boolean DEFAULT false NOT NULL,
    merged_thread_id integer DEFAULT '-1'::integer,
    merged_post_id integer DEFAULT '-1'::integer,
    is_visible boolean NOT NULL,
    status integer DEFAULT 0 NOT NULL,
    lock_thread_date timestamp with time zone,
    pinned_expiration timestamp with time zone DEFAULT '1900-01-01 00:00:00-05'::timestamp with time zone NOT NULL,
    announced timestamp(6) with time zone DEFAULT NULL::timestamp with time zone,
    CONSTRAINT threads_status_check CHECK ((status = ANY (ARRAY['-1'::integer, 0, 1])))
);


--
-- Name: threads_id_seq; Type: SEQUENCE; Schema: public; Owner: -
--

CREATE SEQUENCE public.threads_id_seq
    AS integer
    START WITH 1
    INCREMENT BY 1
    NO MINVALUE
    NO MAXVALUE
    CACHE 1;


--
-- Name: threads_id_seq; Type: SEQUENCE OWNED BY; Schema: public; Owner: -
--

ALTER SEQUENCE public.threads_id_seq OWNED BY public.threads.id;


--
-- Name: users; Type: TABLE; Schema: public; Owner: -
--

CREATE TABLE public.users (
    user_id character varying NOT NULL,
    user_numeric_id character varying,
    user_firstname character varying NOT NULL,
    user_preferred_firstname character varying,
    user_lastname character varying NOT NULL,
    user_preferred_lastname character varying,
    user_email character varying NOT NULL,
    user_group integer NOT NULL,
    registration_section character varying(255),
    rotating_section integer,
    user_updated boolean DEFAULT false NOT NULL,
    instructor_updated boolean DEFAULT false NOT NULL,
    manual_registration boolean DEFAULT false,
    last_updated timestamp(6) with time zone,
    time_zone character varying DEFAULT 'NOT_SET/NOT_SET'::character varying NOT NULL,
    display_image_state character varying DEFAULT 'system'::character varying NOT NULL,
    registration_subsection character varying(255) DEFAULT ''::character varying NOT NULL,
    user_email_secondary character varying(255) DEFAULT ''::character varying NOT NULL,
    user_email_secondary_notify boolean DEFAULT false,
    registration_type character varying(255) DEFAULT 'graded'::character varying,
    CONSTRAINT check_registration_type CHECK (((registration_type)::text = ANY (ARRAY[('graded'::character varying)::text, ('audit'::character varying)::text, ('withdrawn'::character varying)::text, ('staff'::character varying)::text]))),
    CONSTRAINT users_user_group_check CHECK (((user_group >= 1) AND (user_group <= 4)))
);


--
-- Name: viewed_responses; Type: TABLE; Schema: public; Owner: -
--

CREATE TABLE public.viewed_responses (
    thread_id integer NOT NULL,
    user_id character varying NOT NULL,
    "timestamp" timestamp(0) with time zone NOT NULL
);


--
-- Name: categories_list category_id; Type: DEFAULT; Schema: public; Owner: -
--

ALTER TABLE ONLY public.categories_list ALTER COLUMN category_id SET DEFAULT nextval('public.categories_list_category_id_seq'::regclass);


--
-- Name: course_materials id; Type: DEFAULT; Schema: public; Owner: -
--

ALTER TABLE ONLY public.course_materials ALTER COLUMN id SET DEFAULT nextval('public.course_materials_id_seq'::regclass);


--
-- Name: course_materials_access id; Type: DEFAULT; Schema: public; Owner: -
--

ALTER TABLE ONLY public.course_materials_access ALTER COLUMN id SET DEFAULT nextval('public.course_materials_access_id_seq'::regclass);


--
-- Name: gradeable_access id; Type: DEFAULT; Schema: public; Owner: -
--

ALTER TABLE ONLY public.gradeable_access ALTER COLUMN id SET DEFAULT nextval('public.gradeable_access_id_seq'::regclass);


--
-- Name: gradeable_component gc_id; Type: DEFAULT; Schema: public; Owner: -
--

ALTER TABLE ONLY public.gradeable_component ALTER COLUMN gc_id SET DEFAULT nextval('public.gradeable_component_gc_id_seq'::regclass);


--
-- Name: gradeable_component_mark gcm_id; Type: DEFAULT; Schema: public; Owner: -
--

ALTER TABLE ONLY public.gradeable_component_mark ALTER COLUMN gcm_id SET DEFAULT nextval('public.gradeable_component_mark_gcm_id_seq'::regclass);


--
-- Name: gradeable_data gd_id; Type: DEFAULT; Schema: public; Owner: -
--

ALTER TABLE ONLY public.gradeable_data ALTER COLUMN gd_id SET DEFAULT nextval('public.gradeable_data_gd_id_seq'::regclass);


--
-- Name: gradeable_data_overall_comment goc_id; Type: DEFAULT; Schema: public; Owner: -
--

ALTER TABLE ONLY public.gradeable_data_overall_comment ALTER COLUMN goc_id SET DEFAULT nextval('public.gradeable_data_overall_comment_goc_id_seq'::regclass);


--
-- Name: lichen id; Type: DEFAULT; Schema: public; Owner: -
--

ALTER TABLE ONLY public.lichen ALTER COLUMN id SET DEFAULT nextval('public.lichen_id_seq'::regclass);


--
-- Name: lichen_run_access id; Type: DEFAULT; Schema: public; Owner: -
--

ALTER TABLE ONLY public.lichen_run_access ALTER COLUMN id SET DEFAULT nextval('public.lichen_run_access_id_seq'::regclass);


--
-- Name: notifications id; Type: DEFAULT; Schema: public; Owner: -
--

ALTER TABLE ONLY public.notifications ALTER COLUMN id SET DEFAULT nextval('public.notifications_id_seq'::regclass);


--
-- Name: poll_options option_id; Type: DEFAULT; Schema: public; Owner: -
--

ALTER TABLE ONLY public.poll_options ALTER COLUMN option_id SET DEFAULT nextval('public.poll_options_option_id_seq'::regclass);


--
-- Name: poll_responses id; Type: DEFAULT; Schema: public; Owner: -
--

ALTER TABLE ONLY public.poll_responses ALTER COLUMN id SET DEFAULT nextval('public.poll_responses_id_seq'::regclass);


--
-- Name: polls poll_id; Type: DEFAULT; Schema: public; Owner: -
--

ALTER TABLE ONLY public.polls ALTER COLUMN poll_id SET DEFAULT nextval('public.polls_poll_id_seq'::regclass);


--
-- Name: posts id; Type: DEFAULT; Schema: public; Owner: -
--

ALTER TABLE ONLY public.posts ALTER COLUMN id SET DEFAULT nextval('public.posts_id_seq'::regclass);


--
-- Name: queue entry_id; Type: DEFAULT; Schema: public; Owner: -
--

ALTER TABLE ONLY public.queue ALTER COLUMN entry_id SET DEFAULT nextval('public.queue_entry_id_seq'::regclass);


--
-- Name: queue_settings id; Type: DEFAULT; Schema: public; Owner: -
--

ALTER TABLE ONLY public.queue_settings ALTER COLUMN id SET DEFAULT nextval('public.queue_settings_id_seq'::regclass);


--
-- Name: regrade_discussion id; Type: DEFAULT; Schema: public; Owner: -
--

ALTER TABLE ONLY public.regrade_discussion ALTER COLUMN id SET DEFAULT nextval('public.regrade_discussion_id_seq'::regclass);


--
-- Name: regrade_requests id; Type: DEFAULT; Schema: public; Owner: -
--

ALTER TABLE ONLY public.regrade_requests ALTER COLUMN id SET DEFAULT nextval('public.regrade_requests_id_seq'::regclass);


--
-- Name: student_favorites id; Type: DEFAULT; Schema: public; Owner: -
--

ALTER TABLE ONLY public.student_favorites ALTER COLUMN id SET DEFAULT nextval('public.student_favorites_id_seq'::regclass);


--
-- Name: threads id; Type: DEFAULT; Schema: public; Owner: -
--

ALTER TABLE ONLY public.threads ALTER COLUMN id SET DEFAULT nextval('public.threads_id_seq'::regclass);


--
-- Name: autograding_metrics autograding_metrics_pkey; Type: CONSTRAINT; Schema: public; Owner: -
--

ALTER TABLE ONLY public.autograding_metrics
    ADD CONSTRAINT autograding_metrics_pkey PRIMARY KEY (user_id, team_id, g_id, testcase_id, g_version);


--
-- Name: categories_list categories_list_pk; Type: CONSTRAINT; Schema: public; Owner: -
--

ALTER TABLE ONLY public.categories_list
    ADD CONSTRAINT categories_list_pk PRIMARY KEY (category_id);


--
-- Name: categories_list category_unique; Type: CONSTRAINT; Schema: public; Owner: -
--

ALTER TABLE ONLY public.categories_list
    ADD CONSTRAINT category_unique UNIQUE (category_desc);


--
-- Name: course_materials course_materials_path_key; Type: CONSTRAINT; Schema: public; Owner: -
--

ALTER TABLE ONLY public.course_materials
    ADD CONSTRAINT course_materials_path_key UNIQUE (path);


--
-- Name: course_materials course_materials_pkey; Type: CONSTRAINT; Schema: public; Owner: -
--

ALTER TABLE ONLY public.course_materials
    ADD CONSTRAINT course_materials_pkey PRIMARY KEY (id);


--
-- Name: electronic_gradeable_data egd_g_user_team_id_unique; Type: CONSTRAINT; Schema: public; Owner: -
--

ALTER TABLE ONLY public.electronic_gradeable_data
    ADD CONSTRAINT egd_g_user_team_id_unique UNIQUE (g_id, user_id, team_id, g_version);


--
-- Name: electronic_gradeable_version egv_g_user_team_id_unique; Type: CONSTRAINT; Schema: public; Owner: -
--

ALTER TABLE ONLY public.electronic_gradeable_version
    ADD CONSTRAINT egv_g_user_team_id_unique UNIQUE (g_id, user_id, team_id);


--
-- Name: electronic_gradeable electronic_gradeable_g_id_pkey; Type: CONSTRAINT; Schema: public; Owner: -
--

ALTER TABLE ONLY public.electronic_gradeable
    ADD CONSTRAINT electronic_gradeable_g_id_pkey PRIMARY KEY (g_id);


--
-- Name: gradeable_data g_id_gd_team_id_unique; Type: CONSTRAINT; Schema: public; Owner: -
--

ALTER TABLE ONLY public.gradeable_data
    ADD CONSTRAINT g_id_gd_team_id_unique UNIQUE (g_id, gd_team_id);


--
-- Name: grade_override grade_override_pkey; Type: CONSTRAINT; Schema: public; Owner: -
--

ALTER TABLE ONLY public.grade_override
    ADD CONSTRAINT grade_override_pkey PRIMARY KEY (user_id, g_id);


--
-- Name: gradeable_access gradeable_access_pkey; Type: CONSTRAINT; Schema: public; Owner: -
--

ALTER TABLE ONLY public.gradeable_access
    ADD CONSTRAINT gradeable_access_pkey PRIMARY KEY (id);


--
-- Name: gradeable_anon gradeable_anon_pkey; Type: CONSTRAINT; Schema: public; Owner: -
--

ALTER TABLE ONLY public.gradeable_anon
    ADD CONSTRAINT gradeable_anon_pkey PRIMARY KEY (g_id, anon_id);


--
-- Name: gradeable_component_data gradeable_component_data_pkey; Type: CONSTRAINT; Schema: public; Owner: -
--

ALTER TABLE ONLY public.gradeable_component_data
    ADD CONSTRAINT gradeable_component_data_pkey PRIMARY KEY (gc_id, gd_id, gcd_grader_id);


--
-- Name: gradeable_component_mark_data gradeable_component_mark_data_pkey; Type: CONSTRAINT; Schema: public; Owner: -
--

ALTER TABLE ONLY public.gradeable_component_mark_data
    ADD CONSTRAINT gradeable_component_mark_data_pkey PRIMARY KEY (gcm_id, gc_id, gd_id, gcd_grader_id);


--
-- Name: gradeable_component_mark gradeable_component_mark_pkey; Type: CONSTRAINT; Schema: public; Owner: -
--

ALTER TABLE ONLY public.gradeable_component_mark
    ADD CONSTRAINT gradeable_component_mark_pkey PRIMARY KEY (gcm_id);


--
-- Name: gradeable_component gradeable_component_pkey; Type: CONSTRAINT; Schema: public; Owner: -
--

ALTER TABLE ONLY public.gradeable_component
    ADD CONSTRAINT gradeable_component_pkey PRIMARY KEY (gc_id);


--
-- Name: gradeable_data_overall_comment gradeable_data_overall_comment_pkey; Type: CONSTRAINT; Schema: public; Owner: -
--

ALTER TABLE ONLY public.gradeable_data_overall_comment
    ADD CONSTRAINT gradeable_data_overall_comment_pkey PRIMARY KEY (goc_id);


--
-- Name: gradeable_data_overall_comment gradeable_data_overall_comment_team_unique; Type: CONSTRAINT; Schema: public; Owner: -
--

ALTER TABLE ONLY public.gradeable_data_overall_comment
    ADD CONSTRAINT gradeable_data_overall_comment_team_unique UNIQUE (g_id, goc_team_id, goc_grader_id);


--
-- Name: gradeable_data_overall_comment gradeable_data_overall_comment_user_unique; Type: CONSTRAINT; Schema: public; Owner: -
--

ALTER TABLE ONLY public.gradeable_data_overall_comment
    ADD CONSTRAINT gradeable_data_overall_comment_user_unique UNIQUE (g_id, goc_user_id, goc_grader_id);


--
-- Name: gradeable_data gradeable_data_pkey; Type: CONSTRAINT; Schema: public; Owner: -
--

ALTER TABLE ONLY public.gradeable_data
    ADD CONSTRAINT gradeable_data_pkey PRIMARY KEY (gd_id);


--
-- Name: gradeable gradeable_pkey; Type: CONSTRAINT; Schema: public; Owner: -
--

ALTER TABLE ONLY public.gradeable
    ADD CONSTRAINT gradeable_pkey PRIMARY KEY (g_id);


--
-- Name: regrade_requests gradeable_team_gc_id; Type: CONSTRAINT; Schema: public; Owner: -
--

ALTER TABLE ONLY public.regrade_requests
    ADD CONSTRAINT gradeable_team_gc_id UNIQUE (team_id, g_id, gc_id);


--
-- Name: gradeable_teams gradeable_teams_pkey; Type: CONSTRAINT; Schema: public; Owner: -
--

ALTER TABLE ONLY public.gradeable_teams
    ADD CONSTRAINT gradeable_teams_pkey PRIMARY KEY (team_id);


--
-- Name: gradeable_data gradeable_unqiue; Type: CONSTRAINT; Schema: public; Owner: -
--

ALTER TABLE ONLY public.gradeable_data
    ADD CONSTRAINT gradeable_unqiue UNIQUE (g_id, gd_user_id);


--
-- Name: regrade_requests gradeable_user_gc_id; Type: CONSTRAINT; Schema: public; Owner: -
--

ALTER TABLE ONLY public.regrade_requests
    ADD CONSTRAINT gradeable_user_gc_id UNIQUE (user_id, g_id, gc_id);


--
-- Name: grading_registration grading_registration_pkey; Type: CONSTRAINT; Schema: public; Owner: -
--

ALTER TABLE ONLY public.grading_registration
    ADD CONSTRAINT grading_registration_pkey PRIMARY KEY (sections_registration_id, user_id);


--
-- Name: grading_rotating grading_rotating_pkey; Type: CONSTRAINT; Schema: public; Owner: -
--

ALTER TABLE ONLY public.grading_rotating
    ADD CONSTRAINT grading_rotating_pkey PRIMARY KEY (sections_rotating_id, user_id, g_id);


--
-- Name: late_day_exceptions late_day_exceptions_pkey; Type: CONSTRAINT; Schema: public; Owner: -
--

ALTER TABLE ONLY public.late_day_exceptions
    ADD CONSTRAINT late_day_exceptions_pkey PRIMARY KEY (g_id, user_id);


--
-- Name: late_days late_days_pkey; Type: CONSTRAINT; Schema: public; Owner: -
--

ALTER TABLE ONLY public.late_days
    ADD CONSTRAINT late_days_pkey PRIMARY KEY (user_id, since_timestamp);


--
-- Name: late_day_cache ldc_g_team_id_unique; Type: CONSTRAINT; Schema: public; Owner: -
--

ALTER TABLE ONLY public.late_day_cache
    ADD CONSTRAINT ldc_g_team_id_unique UNIQUE (g_id, user_id, team_id);


--
-- Name: lichen lichen_gradeable_id_config_id_key; Type: CONSTRAINT; Schema: public; Owner: -
--

ALTER TABLE ONLY public.lichen
    ADD CONSTRAINT lichen_gradeable_id_config_id_key UNIQUE (gradeable_id, config_id);


--
-- Name: lichen lichen_pkey; Type: CONSTRAINT; Schema: public; Owner: -
--

ALTER TABLE ONLY public.lichen
    ADD CONSTRAINT lichen_pkey PRIMARY KEY (id);


--
-- Name: lichen_run_access lichen_run_access_pkey; Type: CONSTRAINT; Schema: public; Owner: -
--

ALTER TABLE ONLY public.lichen_run_access
    ADD CONSTRAINT lichen_run_access_pkey PRIMARY KEY (id);


--
-- Name: migrations_course migrations_course_pkey; Type: CONSTRAINT; Schema: public; Owner: -
--

ALTER TABLE ONLY public.migrations_course
    ADD CONSTRAINT migrations_course_pkey PRIMARY KEY (id);


--
-- Name: notification_settings notification_settings_pkey; Type: CONSTRAINT; Schema: public; Owner: -
--

ALTER TABLE ONLY public.notification_settings
    ADD CONSTRAINT notification_settings_pkey PRIMARY KEY (user_id);


--
-- Name: notifications notifications_pkey; Type: CONSTRAINT; Schema: public; Owner: -
--

ALTER TABLE ONLY public.notifications
    ADD CONSTRAINT notifications_pkey PRIMARY KEY (id);


--
-- Name: peer_assign peer_assign_pkey; Type: CONSTRAINT; Schema: public; Owner: -
--

ALTER TABLE ONLY public.peer_assign
    ADD CONSTRAINT peer_assign_pkey PRIMARY KEY (g_id, grader_id, user_id);


--
-- Name: peer_feedback peer_feedback_pkey; Type: CONSTRAINT; Schema: public; Owner: -
--

ALTER TABLE ONLY public.peer_feedback
    ADD CONSTRAINT peer_feedback_pkey PRIMARY KEY (g_id, grader_id, user_id);


--
<<<<<<< HEAD
-- Name: poll_options poll_options_pkey; Type: CONSTRAINT; Schema: public; Owner: -
--

ALTER TABLE ONLY public.poll_options
    ADD CONSTRAINT poll_options_pkey PRIMARY KEY (option_id);


--
-- Name: poll_responses poll_responses_pkey; Type: CONSTRAINT; Schema: public; Owner: -
--

ALTER TABLE ONLY public.poll_responses
    ADD CONSTRAINT poll_responses_pkey PRIMARY KEY (id);
=======
-- Name: course_materials_sections pk_course_material_section; Type: CONSTRAINT; Schema: public; Owner: -
--

ALTER TABLE ONLY public.course_materials_sections
    ADD CONSTRAINT pk_course_material_section PRIMARY KEY (course_material_id, section_id);
>>>>>>> b5254154


--
-- Name: polls polls_pkey; Type: CONSTRAINT; Schema: public; Owner: -
--

ALTER TABLE ONLY public.polls
    ADD CONSTRAINT polls_pkey PRIMARY KEY (poll_id);


--
-- Name: posts posts_pk; Type: CONSTRAINT; Schema: public; Owner: -
--

ALTER TABLE ONLY public.posts
    ADD CONSTRAINT posts_pk PRIMARY KEY (id);


--
-- Name: queue queue_pkey; Type: CONSTRAINT; Schema: public; Owner: -
--

ALTER TABLE ONLY public.queue
    ADD CONSTRAINT queue_pkey PRIMARY KEY (entry_id);


--
-- Name: queue_settings queue_settings_pkey; Type: CONSTRAINT; Schema: public; Owner: -
--

ALTER TABLE ONLY public.queue_settings
    ADD CONSTRAINT queue_settings_pkey PRIMARY KEY (id);


--
-- Name: regrade_discussion regrade_discussion_pkey; Type: CONSTRAINT; Schema: public; Owner: -
--

ALTER TABLE ONLY public.regrade_discussion
    ADD CONSTRAINT regrade_discussion_pkey PRIMARY KEY (id);


--
-- Name: regrade_requests regrade_requests_pkey; Type: CONSTRAINT; Schema: public; Owner: -
--

ALTER TABLE ONLY public.regrade_requests
    ADD CONSTRAINT regrade_requests_pkey PRIMARY KEY (id);


--
-- Name: sections_registration sections_registration_pkey; Type: CONSTRAINT; Schema: public; Owner: -
--

ALTER TABLE ONLY public.sections_registration
    ADD CONSTRAINT sections_registration_pkey PRIMARY KEY (sections_registration_id);


--
-- Name: sections_rotating sections_rotating_pkey; Type: CONSTRAINT; Schema: public; Owner: -
--

ALTER TABLE ONLY public.sections_rotating
    ADD CONSTRAINT sections_rotating_pkey PRIMARY KEY (sections_rotating_id);


--
-- Name: seeking_team seeking_team_pkey; Type: CONSTRAINT; Schema: public; Owner: -
--

ALTER TABLE ONLY public.seeking_team
    ADD CONSTRAINT seeking_team_pkey PRIMARY KEY (g_id, user_id);


--
-- Name: student_favorites student_favorites_pk; Type: CONSTRAINT; Schema: public; Owner: -
--

ALTER TABLE ONLY public.student_favorites
    ADD CONSTRAINT student_favorites_pk PRIMARY KEY (id);


--
-- Name: teams teams_pkey; Type: CONSTRAINT; Schema: public; Owner: -
--

ALTER TABLE ONLY public.teams
    ADD CONSTRAINT teams_pkey PRIMARY KEY (team_id, user_id);


--
-- Name: thread_categories thread_and_category_unique; Type: CONSTRAINT; Schema: public; Owner: -
--

ALTER TABLE ONLY public.thread_categories
    ADD CONSTRAINT thread_and_category_unique UNIQUE (thread_id, category_id);


--
-- Name: threads threads_pk; Type: CONSTRAINT; Schema: public; Owner: -
--

ALTER TABLE ONLY public.threads
    ADD CONSTRAINT threads_pk PRIMARY KEY (id);


--
-- Name: student_favorites user_and_thread_unique; Type: CONSTRAINT; Schema: public; Owner: -
--

ALTER TABLE ONLY public.student_favorites
    ADD CONSTRAINT user_and_thread_unique UNIQUE (user_id, thread_id);


--
-- Name: users users_pkey; Type: CONSTRAINT; Schema: public; Owner: -
--

ALTER TABLE ONLY public.users
    ADD CONSTRAINT users_pkey PRIMARY KEY (user_id);


--
-- Name: viewed_responses viewed_responses_pkey; Type: CONSTRAINT; Schema: public; Owner: -
--

ALTER TABLE ONLY public.viewed_responses
    ADD CONSTRAINT viewed_responses_pkey PRIMARY KEY (thread_id, user_id);


--
-- Name: forum_posts_history_edit_timestamp_index; Type: INDEX; Schema: public; Owner: -
--

CREATE INDEX forum_posts_history_edit_timestamp_index ON public.forum_posts_history USING btree (edit_timestamp DESC);


--
-- Name: forum_posts_history_post_id_index; Type: INDEX; Schema: public; Owner: -
--

CREATE INDEX forum_posts_history_post_id_index ON public.forum_posts_history USING btree (post_id);


--
-- Name: gradeable_component_data_no_grader_index; Type: INDEX; Schema: public; Owner: -
--

CREATE INDEX gradeable_component_data_no_grader_index ON public.gradeable_component_data USING btree (gc_id, gd_id);


--
-- Name: gradeable_team_unique; Type: INDEX; Schema: public; Owner: -
--

CREATE UNIQUE INDEX gradeable_team_unique ON public.regrade_requests USING btree (team_id, g_id) WHERE (gc_id IS NULL);


--
-- Name: gradeable_user_unique; Type: INDEX; Schema: public; Owner: -
--

CREATE UNIQUE INDEX gradeable_user_unique ON public.regrade_requests USING btree (user_id, g_id) WHERE (gc_id IS NULL);


--
-- Name: ldc_g_user_id_unique; Type: INDEX; Schema: public; Owner: -
--

CREATE UNIQUE INDEX ldc_g_user_id_unique ON public.late_day_cache USING btree (g_id, user_id) WHERE (team_id IS NULL);


--
-- Name: users_user_numeric_id_idx; Type: INDEX; Schema: public; Owner: -
--

CREATE INDEX users_user_numeric_id_idx ON public.users USING btree (user_numeric_id);


--
-- Name: users add_course_user; Type: TRIGGER; Schema: public; Owner: -
--

CREATE TRIGGER add_course_user AFTER INSERT OR UPDATE ON public.users FOR EACH ROW EXECUTE PROCEDURE public.add_course_user();


--
-- Name: electronic_gradeable electronic_gradeable_change; Type: TRIGGER; Schema: public; Owner: -
--

CREATE TRIGGER electronic_gradeable_change AFTER INSERT OR UPDATE OF eg_submission_due_date, eg_has_due_date, eg_allow_late_submission, eg_late_days ON public.electronic_gradeable FOR EACH ROW EXECUTE PROCEDURE public.electronic_gradeable_change();


--
-- Name: gradeable gradeable_delete; Type: TRIGGER; Schema: public; Owner: -
--

CREATE TRIGGER gradeable_delete BEFORE DELETE ON public.gradeable FOR EACH ROW EXECUTE PROCEDURE public.gradeable_delete();


--
-- Name: electronic_gradeable_version gradeable_version_change; Type: TRIGGER; Schema: public; Owner: -
--

CREATE TRIGGER gradeable_version_change AFTER INSERT OR DELETE OR UPDATE ON public.electronic_gradeable_version FOR EACH ROW EXECUTE PROCEDURE public.gradeable_version_change();


--
-- Name: late_day_exceptions late_day_extension_change; Type: TRIGGER; Schema: public; Owner: -
--

CREATE TRIGGER late_day_extension_change AFTER INSERT OR DELETE OR UPDATE ON public.late_day_exceptions FOR EACH ROW EXECUTE PROCEDURE public.late_day_extension_change();


--
-- Name: late_days late_days_allowed_change; Type: TRIGGER; Schema: public; Owner: -
--

CREATE TRIGGER late_days_allowed_change AFTER INSERT OR DELETE OR UPDATE ON public.late_days FOR EACH ROW EXECUTE PROCEDURE public.late_days_allowed_change();


--
-- Name: electronic_gradeable_data electronic_gradeable_data_gid; Type: FK CONSTRAINT; Schema: public; Owner: -
--

ALTER TABLE ONLY public.electronic_gradeable_data
    ADD CONSTRAINT electronic_gradeable_data_gid FOREIGN KEY (g_id) REFERENCES public.gradeable(g_id) ON UPDATE CASCADE ON DELETE CASCADE;


--
-- Name: electronic_gradeable_data electronic_gradeable_data_team; Type: FK CONSTRAINT; Schema: public; Owner: -
--

ALTER TABLE ONLY public.electronic_gradeable_data
    ADD CONSTRAINT electronic_gradeable_data_team FOREIGN KEY (team_id) REFERENCES public.gradeable_teams(team_id) ON UPDATE CASCADE;


--
-- Name: electronic_gradeable_data electronic_gradeable_data_user; Type: FK CONSTRAINT; Schema: public; Owner: -
--

ALTER TABLE ONLY public.electronic_gradeable_data
    ADD CONSTRAINT electronic_gradeable_data_user FOREIGN KEY (user_id) REFERENCES public.users(user_id) ON UPDATE CASCADE;


--
-- Name: electronic_gradeable electronic_gradeable_g_id_fkey; Type: FK CONSTRAINT; Schema: public; Owner: -
--

ALTER TABLE ONLY public.electronic_gradeable
    ADD CONSTRAINT electronic_gradeable_g_id_fkey FOREIGN KEY (g_id) REFERENCES public.gradeable(g_id) ON DELETE CASCADE;


--
-- Name: electronic_gradeable_version electronic_gradeable_version; Type: FK CONSTRAINT; Schema: public; Owner: -
--

ALTER TABLE ONLY public.electronic_gradeable_version
    ADD CONSTRAINT electronic_gradeable_version FOREIGN KEY (g_id, user_id, team_id, active_version) REFERENCES public.electronic_gradeable_data(g_id, user_id, team_id, g_version) ON UPDATE CASCADE ON DELETE CASCADE;


--
-- Name: electronic_gradeable_version electronic_gradeable_version_g_id; Type: FK CONSTRAINT; Schema: public; Owner: -
--

ALTER TABLE ONLY public.electronic_gradeable_version
    ADD CONSTRAINT electronic_gradeable_version_g_id FOREIGN KEY (g_id) REFERENCES public.gradeable(g_id) ON DELETE CASCADE;


--
-- Name: electronic_gradeable_version electronic_gradeable_version_team; Type: FK CONSTRAINT; Schema: public; Owner: -
--

ALTER TABLE ONLY public.electronic_gradeable_version
    ADD CONSTRAINT electronic_gradeable_version_team FOREIGN KEY (team_id) REFERENCES public.gradeable_teams(team_id) ON UPDATE CASCADE;


--
-- Name: electronic_gradeable_version electronic_gradeable_version_user; Type: FK CONSTRAINT; Schema: public; Owner: -
--

ALTER TABLE ONLY public.electronic_gradeable_version
    ADD CONSTRAINT electronic_gradeable_version_user FOREIGN KEY (user_id) REFERENCES public.users(user_id) ON UPDATE CASCADE;


--
-- Name: course_materials_sections fk_course_material_id; Type: FK CONSTRAINT; Schema: public; Owner: -
--

ALTER TABLE ONLY public.course_materials_sections
    ADD CONSTRAINT fk_course_material_id FOREIGN KEY (course_material_id) REFERENCES public.course_materials(id) ON DELETE CASCADE;


--
-- Name: course_materials_access fk_course_material_id; Type: FK CONSTRAINT; Schema: public; Owner: -
--

ALTER TABLE ONLY public.course_materials_access
    ADD CONSTRAINT fk_course_material_id FOREIGN KEY (course_material_id) REFERENCES public.course_materials(id);


--
-- Name: electronic_gradeable fk_depends_on; Type: FK CONSTRAINT; Schema: public; Owner: -
--

ALTER TABLE ONLY public.electronic_gradeable
    ADD CONSTRAINT fk_depends_on FOREIGN KEY (eg_depends_on) REFERENCES public.electronic_gradeable(g_id);


--
-- Name: lichen fk_gradeable_id; Type: FK CONSTRAINT; Schema: public; Owner: -
--

ALTER TABLE ONLY public.lichen
    ADD CONSTRAINT fk_gradeable_id FOREIGN KEY (gradeable_id) REFERENCES public.gradeable(g_id) ON DELETE CASCADE;


--
-- Name: lichen_run_access fk_lichen_run_id; Type: FK CONSTRAINT; Schema: public; Owner: -
--

ALTER TABLE ONLY public.lichen_run_access
    ADD CONSTRAINT fk_lichen_run_id FOREIGN KEY (lichen_run_id) REFERENCES public.lichen(id) ON DELETE CASCADE;


--
-- Name: course_materials_sections fk_section_id; Type: FK CONSTRAINT; Schema: public; Owner: -
--

ALTER TABLE ONLY public.course_materials_sections
    ADD CONSTRAINT fk_section_id FOREIGN KEY (section_id) REFERENCES public.sections_registration(sections_registration_id) ON DELETE CASCADE;


--
-- Name: course_materials_access fk_user_id; Type: FK CONSTRAINT; Schema: public; Owner: -
--

ALTER TABLE ONLY public.course_materials_access
    ADD CONSTRAINT fk_user_id FOREIGN KEY (user_id) REFERENCES public.users(user_id);


--
-- Name: gradeable_allowed_minutes_override fk_user_id; Type: FK CONSTRAINT; Schema: public; Owner: -
--

ALTER TABLE ONLY public.gradeable_allowed_minutes_override
    ADD CONSTRAINT fk_user_id FOREIGN KEY (user_id) REFERENCES public.users(user_id);


--
-- Name: forum_posts_history forum_posts_history_edit_author_fk; Type: FK CONSTRAINT; Schema: public; Owner: -
--

ALTER TABLE ONLY public.forum_posts_history
    ADD CONSTRAINT forum_posts_history_edit_author_fk FOREIGN KEY (edit_author) REFERENCES public.users(user_id);


--
-- Name: forum_posts_history forum_posts_history_post_id_fk; Type: FK CONSTRAINT; Schema: public; Owner: -
--

ALTER TABLE ONLY public.forum_posts_history
    ADD CONSTRAINT forum_posts_history_post_id_fk FOREIGN KEY (post_id) REFERENCES public.posts(id);


--
-- Name: grade_override grade_override_g_id_fkey; Type: FK CONSTRAINT; Schema: public; Owner: -
--

ALTER TABLE ONLY public.grade_override
    ADD CONSTRAINT grade_override_g_id_fkey FOREIGN KEY (g_id) REFERENCES public.gradeable(g_id) ON DELETE CASCADE;


--
-- Name: grade_override grade_override_user_id_fkey; Type: FK CONSTRAINT; Schema: public; Owner: -
--

ALTER TABLE ONLY public.grade_override
    ADD CONSTRAINT grade_override_user_id_fkey FOREIGN KEY (user_id) REFERENCES public.users(user_id) ON UPDATE CASCADE;


--
-- Name: gradeable_access gradeable_access_fk0; Type: FK CONSTRAINT; Schema: public; Owner: -
--

ALTER TABLE ONLY public.gradeable_access
    ADD CONSTRAINT gradeable_access_fk0 FOREIGN KEY (g_id) REFERENCES public.gradeable(g_id) ON DELETE CASCADE;


--
-- Name: gradeable_access gradeable_access_fk1; Type: FK CONSTRAINT; Schema: public; Owner: -
--

ALTER TABLE ONLY public.gradeable_access
    ADD CONSTRAINT gradeable_access_fk1 FOREIGN KEY (user_id) REFERENCES public.users(user_id) ON DELETE CASCADE;


--
-- Name: gradeable_access gradeable_access_fk2; Type: FK CONSTRAINT; Schema: public; Owner: -
--

ALTER TABLE ONLY public.gradeable_access
    ADD CONSTRAINT gradeable_access_fk2 FOREIGN KEY (team_id) REFERENCES public.gradeable_teams(team_id);


--
-- Name: gradeable_access gradeable_access_fk3; Type: FK CONSTRAINT; Schema: public; Owner: -
--

ALTER TABLE ONLY public.gradeable_access
    ADD CONSTRAINT gradeable_access_fk3 FOREIGN KEY (accessor_id) REFERENCES public.users(user_id) ON DELETE CASCADE;


--
-- Name: gradeable_anon gradeable_anon_g_id_fkey; Type: FK CONSTRAINT; Schema: public; Owner: -
--

ALTER TABLE ONLY public.gradeable_anon
    ADD CONSTRAINT gradeable_anon_g_id_fkey FOREIGN KEY (g_id) REFERENCES public.gradeable(g_id) ON UPDATE CASCADE;


--
-- Name: gradeable_anon gradeable_anon_user_id_fkey; Type: FK CONSTRAINT; Schema: public; Owner: -
--

ALTER TABLE ONLY public.gradeable_anon
    ADD CONSTRAINT gradeable_anon_user_id_fkey FOREIGN KEY (user_id) REFERENCES public.users(user_id) ON UPDATE CASCADE;


--
-- Name: gradeable_component_data gradeable_component_data_gc_id_fkey; Type: FK CONSTRAINT; Schema: public; Owner: -
--

ALTER TABLE ONLY public.gradeable_component_data
    ADD CONSTRAINT gradeable_component_data_gc_id_fkey FOREIGN KEY (gc_id) REFERENCES public.gradeable_component(gc_id) ON DELETE CASCADE;


--
-- Name: gradeable_component_data gradeable_component_data_gcd_grader_id_fkey; Type: FK CONSTRAINT; Schema: public; Owner: -
--

ALTER TABLE ONLY public.gradeable_component_data
    ADD CONSTRAINT gradeable_component_data_gcd_grader_id_fkey FOREIGN KEY (gcd_grader_id) REFERENCES public.users(user_id) ON UPDATE CASCADE;


--
-- Name: gradeable_component_data gradeable_component_data_gd_id_fkey; Type: FK CONSTRAINT; Schema: public; Owner: -
--

ALTER TABLE ONLY public.gradeable_component_data
    ADD CONSTRAINT gradeable_component_data_gd_id_fkey FOREIGN KEY (gd_id) REFERENCES public.gradeable_data(gd_id) ON DELETE CASCADE;


--
-- Name: gradeable_component_data gradeable_component_data_verifier_id_fkey; Type: FK CONSTRAINT; Schema: public; Owner: -
--

ALTER TABLE ONLY public.gradeable_component_data
    ADD CONSTRAINT gradeable_component_data_verifier_id_fkey FOREIGN KEY (gcd_verifier_id) REFERENCES public.users(user_id);


--
-- Name: gradeable_component gradeable_component_g_id_fkey; Type: FK CONSTRAINT; Schema: public; Owner: -
--

ALTER TABLE ONLY public.gradeable_component
    ADD CONSTRAINT gradeable_component_g_id_fkey FOREIGN KEY (g_id) REFERENCES public.gradeable(g_id) ON DELETE CASCADE;


--
-- Name: gradeable_component_mark_data gradeable_component_mark_data_gcm_id_fkey; Type: FK CONSTRAINT; Schema: public; Owner: -
--

ALTER TABLE ONLY public.gradeable_component_mark_data
    ADD CONSTRAINT gradeable_component_mark_data_gcm_id_fkey FOREIGN KEY (gcm_id) REFERENCES public.gradeable_component_mark(gcm_id) ON DELETE CASCADE;


--
-- Name: gradeable_component_mark_data gradeable_component_mark_data_gd_id_and_gc_id_fkey; Type: FK CONSTRAINT; Schema: public; Owner: -
--

ALTER TABLE ONLY public.gradeable_component_mark_data
    ADD CONSTRAINT gradeable_component_mark_data_gd_id_and_gc_id_fkey FOREIGN KEY (gd_id, gc_id, gcd_grader_id) REFERENCES public.gradeable_component_data(gd_id, gc_id, gcd_grader_id) ON UPDATE CASCADE ON DELETE CASCADE;


--
-- Name: gradeable_component_mark gradeable_component_mark_gc_id_fkey; Type: FK CONSTRAINT; Schema: public; Owner: -
--

ALTER TABLE ONLY public.gradeable_component_mark
    ADD CONSTRAINT gradeable_component_mark_gc_id_fkey FOREIGN KEY (gc_id) REFERENCES public.gradeable_component(gc_id) ON DELETE CASCADE;


--
-- Name: gradeable_data gradeable_data_g_id_fkey; Type: FK CONSTRAINT; Schema: public; Owner: -
--

ALTER TABLE ONLY public.gradeable_data
    ADD CONSTRAINT gradeable_data_g_id_fkey FOREIGN KEY (g_id) REFERENCES public.gradeable(g_id) ON DELETE CASCADE;


--
-- Name: gradeable_data gradeable_data_gd_team_id_fkey; Type: FK CONSTRAINT; Schema: public; Owner: -
--

ALTER TABLE ONLY public.gradeable_data
    ADD CONSTRAINT gradeable_data_gd_team_id_fkey FOREIGN KEY (gd_team_id) REFERENCES public.gradeable_teams(team_id) ON UPDATE CASCADE;


--
-- Name: gradeable_data gradeable_data_gd_user_id_fkey; Type: FK CONSTRAINT; Schema: public; Owner: -
--

ALTER TABLE ONLY public.gradeable_data
    ADD CONSTRAINT gradeable_data_gd_user_id_fkey FOREIGN KEY (gd_user_id) REFERENCES public.users(user_id) ON UPDATE CASCADE;


--
-- Name: gradeable_data_overall_comment gradeable_data_overall_comment_g_id_fkey; Type: FK CONSTRAINT; Schema: public; Owner: -
--

ALTER TABLE ONLY public.gradeable_data_overall_comment
    ADD CONSTRAINT gradeable_data_overall_comment_g_id_fkey FOREIGN KEY (g_id) REFERENCES public.gradeable(g_id) ON DELETE CASCADE;


--
-- Name: gradeable_data_overall_comment gradeable_data_overall_comment_goc_grader_id; Type: FK CONSTRAINT; Schema: public; Owner: -
--

ALTER TABLE ONLY public.gradeable_data_overall_comment
    ADD CONSTRAINT gradeable_data_overall_comment_goc_grader_id FOREIGN KEY (goc_grader_id) REFERENCES public.users(user_id) ON DELETE CASCADE;


--
-- Name: gradeable_data_overall_comment gradeable_data_overall_comment_goc_team_id_fkey; Type: FK CONSTRAINT; Schema: public; Owner: -
--

ALTER TABLE ONLY public.gradeable_data_overall_comment
    ADD CONSTRAINT gradeable_data_overall_comment_goc_team_id_fkey FOREIGN KEY (goc_team_id) REFERENCES public.gradeable_teams(team_id) ON DELETE CASCADE;


--
-- Name: gradeable_data_overall_comment gradeable_data_overall_comment_goc_user_id_fkey; Type: FK CONSTRAINT; Schema: public; Owner: -
--

ALTER TABLE ONLY public.gradeable_data_overall_comment
    ADD CONSTRAINT gradeable_data_overall_comment_goc_user_id_fkey FOREIGN KEY (goc_user_id) REFERENCES public.users(user_id) ON DELETE CASCADE;


--
-- Name: gradeable_teams gradeable_teams_g_id_fkey; Type: FK CONSTRAINT; Schema: public; Owner: -
--

ALTER TABLE ONLY public.gradeable_teams
    ADD CONSTRAINT gradeable_teams_g_id_fkey FOREIGN KEY (g_id) REFERENCES public.gradeable(g_id) ON DELETE CASCADE;


--
-- Name: gradeable_teams gradeable_teams_registration_section_fkey; Type: FK CONSTRAINT; Schema: public; Owner: -
--

ALTER TABLE ONLY public.gradeable_teams
    ADD CONSTRAINT gradeable_teams_registration_section_fkey FOREIGN KEY (registration_section) REFERENCES public.sections_registration(sections_registration_id);


--
-- Name: gradeable_teams gradeable_teams_rotating_section_fkey; Type: FK CONSTRAINT; Schema: public; Owner: -
--

ALTER TABLE ONLY public.gradeable_teams
    ADD CONSTRAINT gradeable_teams_rotating_section_fkey FOREIGN KEY (rotating_section) REFERENCES public.sections_rotating(sections_rotating_id);


--
-- Name: grading_registration grading_registration_sections_registration_id_fkey; Type: FK CONSTRAINT; Schema: public; Owner: -
--

ALTER TABLE ONLY public.grading_registration
    ADD CONSTRAINT grading_registration_sections_registration_id_fkey FOREIGN KEY (sections_registration_id) REFERENCES public.sections_registration(sections_registration_id);


--
-- Name: grading_registration grading_registration_user_id_fkey; Type: FK CONSTRAINT; Schema: public; Owner: -
--

ALTER TABLE ONLY public.grading_registration
    ADD CONSTRAINT grading_registration_user_id_fkey FOREIGN KEY (user_id) REFERENCES public.users(user_id) ON UPDATE CASCADE;


--
-- Name: grading_rotating grading_rotating_g_id_fkey; Type: FK CONSTRAINT; Schema: public; Owner: -
--

ALTER TABLE ONLY public.grading_rotating
    ADD CONSTRAINT grading_rotating_g_id_fkey FOREIGN KEY (g_id) REFERENCES public.gradeable(g_id) ON DELETE CASCADE;


--
-- Name: grading_rotating grading_rotating_sections_rotating_fkey; Type: FK CONSTRAINT; Schema: public; Owner: -
--

ALTER TABLE ONLY public.grading_rotating
    ADD CONSTRAINT grading_rotating_sections_rotating_fkey FOREIGN KEY (sections_rotating_id) REFERENCES public.sections_rotating(sections_rotating_id) ON DELETE CASCADE;


--
-- Name: grading_rotating grading_rotating_user_id_fkey; Type: FK CONSTRAINT; Schema: public; Owner: -
--

ALTER TABLE ONLY public.grading_rotating
    ADD CONSTRAINT grading_rotating_user_id_fkey FOREIGN KEY (user_id) REFERENCES public.users(user_id) ON UPDATE CASCADE;


--
-- Name: late_day_cache late_day_cache_g_id; Type: FK CONSTRAINT; Schema: public; Owner: -
--

ALTER TABLE ONLY public.late_day_cache
    ADD CONSTRAINT late_day_cache_g_id FOREIGN KEY (g_id) REFERENCES public.gradeable(g_id) ON DELETE CASCADE;


--
-- Name: late_day_cache late_day_cache_team; Type: FK CONSTRAINT; Schema: public; Owner: -
--

ALTER TABLE ONLY public.late_day_cache
    ADD CONSTRAINT late_day_cache_team FOREIGN KEY (team_id) REFERENCES public.gradeable_teams(team_id) ON UPDATE CASCADE ON DELETE CASCADE;


--
-- Name: late_day_cache late_day_cache_user; Type: FK CONSTRAINT; Schema: public; Owner: -
--

ALTER TABLE ONLY public.late_day_cache
    ADD CONSTRAINT late_day_cache_user FOREIGN KEY (user_id) REFERENCES public.users(user_id) ON UPDATE CASCADE ON DELETE CASCADE;


--
-- Name: late_day_exceptions late_day_exceptions_g_id_fkey; Type: FK CONSTRAINT; Schema: public; Owner: -
--

ALTER TABLE ONLY public.late_day_exceptions
    ADD CONSTRAINT late_day_exceptions_g_id_fkey FOREIGN KEY (g_id) REFERENCES public.gradeable(g_id) ON DELETE CASCADE;


--
-- Name: late_day_exceptions late_day_exceptions_user_id_fkey; Type: FK CONSTRAINT; Schema: public; Owner: -
--

ALTER TABLE ONLY public.late_day_exceptions
    ADD CONSTRAINT late_day_exceptions_user_id_fkey FOREIGN KEY (user_id) REFERENCES public.users(user_id) ON UPDATE CASCADE;


--
-- Name: late_days late_days_user_id_fkey; Type: FK CONSTRAINT; Schema: public; Owner: -
--

ALTER TABLE ONLY public.late_days
    ADD CONSTRAINT late_days_user_id_fkey FOREIGN KEY (user_id) REFERENCES public.users(user_id) ON UPDATE CASCADE;


--
-- Name: notification_settings notification_settings_fkey; Type: FK CONSTRAINT; Schema: public; Owner: -
--

ALTER TABLE ONLY public.notification_settings
    ADD CONSTRAINT notification_settings_fkey FOREIGN KEY (user_id) REFERENCES public.users(user_id) ON UPDATE CASCADE;


--
-- Name: notifications notifications_from_user_id_fkey; Type: FK CONSTRAINT; Schema: public; Owner: -
--

ALTER TABLE ONLY public.notifications
    ADD CONSTRAINT notifications_from_user_id_fkey FOREIGN KEY (from_user_id) REFERENCES public.users(user_id) ON UPDATE CASCADE;


--
-- Name: notifications notifications_to_user_id_fkey; Type: FK CONSTRAINT; Schema: public; Owner: -
--

ALTER TABLE ONLY public.notifications
    ADD CONSTRAINT notifications_to_user_id_fkey FOREIGN KEY (to_user_id) REFERENCES public.users(user_id) ON UPDATE CASCADE;


--
-- Name: peer_assign peer_assign_g_id_fkey; Type: FK CONSTRAINT; Schema: public; Owner: -
--

ALTER TABLE ONLY public.peer_assign
    ADD CONSTRAINT peer_assign_g_id_fkey FOREIGN KEY (g_id) REFERENCES public.gradeable(g_id) ON UPDATE CASCADE ON DELETE CASCADE;


--
-- Name: peer_assign peer_assign_grader_id_fkey; Type: FK CONSTRAINT; Schema: public; Owner: -
--

ALTER TABLE ONLY public.peer_assign
    ADD CONSTRAINT peer_assign_grader_id_fkey FOREIGN KEY (grader_id) REFERENCES public.users(user_id) ON UPDATE CASCADE;


--
-- Name: peer_assign peer_assign_user_id_fkey; Type: FK CONSTRAINT; Schema: public; Owner: -
--

ALTER TABLE ONLY public.peer_assign
    ADD CONSTRAINT peer_assign_user_id_fkey FOREIGN KEY (user_id) REFERENCES public.users(user_id) ON UPDATE CASCADE;


--
-- Name: peer_feedback peer_feedback_g_id_fkey; Type: FK CONSTRAINT; Schema: public; Owner: -
--

ALTER TABLE ONLY public.peer_feedback
    ADD CONSTRAINT peer_feedback_g_id_fkey FOREIGN KEY (g_id) REFERENCES public.gradeable(g_id) ON DELETE CASCADE;


--
-- Name: peer_feedback peer_feedback_grader_id_fkey; Type: FK CONSTRAINT; Schema: public; Owner: -
--

ALTER TABLE ONLY public.peer_feedback
    ADD CONSTRAINT peer_feedback_grader_id_fkey FOREIGN KEY (grader_id) REFERENCES public.users(user_id) ON DELETE CASCADE;


--
-- Name: peer_feedback peer_feedback_user_id_fkey; Type: FK CONSTRAINT; Schema: public; Owner: -
--

ALTER TABLE ONLY public.peer_feedback
    ADD CONSTRAINT peer_feedback_user_id_fkey FOREIGN KEY (user_id) REFERENCES public.users(user_id) ON DELETE CASCADE;


--
-- Name: poll_options poll_options_poll_id_fkey; Type: FK CONSTRAINT; Schema: public; Owner: -
--

ALTER TABLE ONLY public.poll_options
    ADD CONSTRAINT poll_options_poll_id_fkey FOREIGN KEY (poll_id) REFERENCES public.polls(poll_id);


--
-- Name: poll_responses poll_responses_poll_id_fkey; Type: FK CONSTRAINT; Schema: public; Owner: -
--

ALTER TABLE ONLY public.poll_responses
    ADD CONSTRAINT poll_responses_poll_id_fkey FOREIGN KEY (poll_id) REFERENCES public.polls(poll_id);


--
-- Name: poll_responses poll_responses_student_id_fkey; Type: FK CONSTRAINT; Schema: public; Owner: -
--

ALTER TABLE ONLY public.poll_responses
    ADD CONSTRAINT poll_responses_student_id_fkey FOREIGN KEY (student_id) REFERENCES public.users(user_id);


--
-- Name: posts posts_fk0; Type: FK CONSTRAINT; Schema: public; Owner: -
--

ALTER TABLE ONLY public.posts
    ADD CONSTRAINT posts_fk0 FOREIGN KEY (thread_id) REFERENCES public.threads(id);


--
-- Name: posts posts_fk1; Type: FK CONSTRAINT; Schema: public; Owner: -
--

ALTER TABLE ONLY public.posts
    ADD CONSTRAINT posts_fk1 FOREIGN KEY (author_user_id) REFERENCES public.users(user_id);


--
-- Name: queue queue_added_by_fkey; Type: FK CONSTRAINT; Schema: public; Owner: -
--

ALTER TABLE ONLY public.queue
    ADD CONSTRAINT queue_added_by_fkey FOREIGN KEY (added_by) REFERENCES public.users(user_id);


--
-- Name: queue queue_help_started_by_fkey; Type: FK CONSTRAINT; Schema: public; Owner: -
--

ALTER TABLE ONLY public.queue
    ADD CONSTRAINT queue_help_started_by_fkey FOREIGN KEY (help_started_by) REFERENCES public.users(user_id);


--
-- Name: queue queue_removed_by_fkey; Type: FK CONSTRAINT; Schema: public; Owner: -
--

ALTER TABLE ONLY public.queue
    ADD CONSTRAINT queue_removed_by_fkey FOREIGN KEY (removed_by) REFERENCES public.users(user_id);


--
-- Name: queue queue_user_id_fkey; Type: FK CONSTRAINT; Schema: public; Owner: -
--

ALTER TABLE ONLY public.queue
    ADD CONSTRAINT queue_user_id_fkey FOREIGN KEY (user_id) REFERENCES public.users(user_id);


--
-- Name: regrade_discussion regrade_discussion_fk0; Type: FK CONSTRAINT; Schema: public; Owner: -
--

ALTER TABLE ONLY public.regrade_discussion
    ADD CONSTRAINT regrade_discussion_fk0 FOREIGN KEY (regrade_id) REFERENCES public.regrade_requests(id);


--
-- Name: regrade_discussion regrade_discussion_fk1; Type: FK CONSTRAINT; Schema: public; Owner: -
--

ALTER TABLE ONLY public.regrade_discussion
    ADD CONSTRAINT regrade_discussion_fk1 FOREIGN KEY (user_id) REFERENCES public.users(user_id);


--
-- Name: regrade_discussion regrade_discussion_regrade_requests_id_fk; Type: FK CONSTRAINT; Schema: public; Owner: -
--

ALTER TABLE ONLY public.regrade_discussion
    ADD CONSTRAINT regrade_discussion_regrade_requests_id_fk FOREIGN KEY (regrade_id) REFERENCES public.regrade_requests(id) ON UPDATE CASCADE;


--
-- Name: regrade_requests regrade_requests_fk0; Type: FK CONSTRAINT; Schema: public; Owner: -
--

ALTER TABLE ONLY public.regrade_requests
    ADD CONSTRAINT regrade_requests_fk0 FOREIGN KEY (g_id) REFERENCES public.gradeable(g_id);


--
-- Name: regrade_requests regrade_requests_fk1; Type: FK CONSTRAINT; Schema: public; Owner: -
--

ALTER TABLE ONLY public.regrade_requests
    ADD CONSTRAINT regrade_requests_fk1 FOREIGN KEY (user_id) REFERENCES public.users(user_id);


--
-- Name: regrade_requests regrade_requests_fk2; Type: FK CONSTRAINT; Schema: public; Owner: -
--

ALTER TABLE ONLY public.regrade_requests
    ADD CONSTRAINT regrade_requests_fk2 FOREIGN KEY (team_id) REFERENCES public.gradeable_teams(team_id);


--
-- Name: regrade_requests regrade_requests_fk3; Type: FK CONSTRAINT; Schema: public; Owner: -
--

ALTER TABLE ONLY public.regrade_requests
    ADD CONSTRAINT regrade_requests_fk3 FOREIGN KEY (gc_id) REFERENCES public.gradeable_component(gc_id);


--
-- Name: seeking_team seeking_team_g_id_fkey; Type: FK CONSTRAINT; Schema: public; Owner: -
--

ALTER TABLE ONLY public.seeking_team
    ADD CONSTRAINT seeking_team_g_id_fkey FOREIGN KEY (g_id) REFERENCES public.gradeable(g_id) ON UPDATE CASCADE ON DELETE CASCADE;


--
-- Name: solution_ta_notes solution_ta_notes_author_fk; Type: FK CONSTRAINT; Schema: public; Owner: -
--

ALTER TABLE ONLY public.solution_ta_notes
    ADD CONSTRAINT solution_ta_notes_author_fk FOREIGN KEY (author) REFERENCES public.users(user_id);


--
-- Name: solution_ta_notes solution_ta_notes_g_id_fk; Type: FK CONSTRAINT; Schema: public; Owner: -
--

ALTER TABLE ONLY public.solution_ta_notes
    ADD CONSTRAINT solution_ta_notes_g_id_fk FOREIGN KEY (g_id) REFERENCES public.gradeable(g_id);


--
-- Name: student_favorites student_favorites_fk0; Type: FK CONSTRAINT; Schema: public; Owner: -
--

ALTER TABLE ONLY public.student_favorites
    ADD CONSTRAINT student_favorites_fk0 FOREIGN KEY (user_id) REFERENCES public.users(user_id);


--
-- Name: student_favorites student_favorites_fk1; Type: FK CONSTRAINT; Schema: public; Owner: -
--

ALTER TABLE ONLY public.student_favorites
    ADD CONSTRAINT student_favorites_fk1 FOREIGN KEY (thread_id) REFERENCES public.threads(id);


--
-- Name: teams teams_team_id_fkey; Type: FK CONSTRAINT; Schema: public; Owner: -
--

ALTER TABLE ONLY public.teams
    ADD CONSTRAINT teams_team_id_fkey FOREIGN KEY (team_id) REFERENCES public.gradeable_teams(team_id) ON DELETE CASCADE;


--
-- Name: teams teams_user_id_fkey; Type: FK CONSTRAINT; Schema: public; Owner: -
--

ALTER TABLE ONLY public.teams
    ADD CONSTRAINT teams_user_id_fkey FOREIGN KEY (user_id) REFERENCES public.users(user_id) ON UPDATE CASCADE;


--
-- Name: thread_categories thread_categories_fk0; Type: FK CONSTRAINT; Schema: public; Owner: -
--

ALTER TABLE ONLY public.thread_categories
    ADD CONSTRAINT thread_categories_fk0 FOREIGN KEY (thread_id) REFERENCES public.threads(id);


--
-- Name: thread_categories thread_categories_fk1; Type: FK CONSTRAINT; Schema: public; Owner: -
--

ALTER TABLE ONLY public.thread_categories
    ADD CONSTRAINT thread_categories_fk1 FOREIGN KEY (category_id) REFERENCES public.categories_list(category_id);


--
-- Name: users users_registration_section_fkey; Type: FK CONSTRAINT; Schema: public; Owner: -
--

ALTER TABLE ONLY public.users
    ADD CONSTRAINT users_registration_section_fkey FOREIGN KEY (registration_section) REFERENCES public.sections_registration(sections_registration_id);


--
-- Name: users users_rotating_section_fkey; Type: FK CONSTRAINT; Schema: public; Owner: -
--

ALTER TABLE ONLY public.users
    ADD CONSTRAINT users_rotating_section_fkey FOREIGN KEY (rotating_section) REFERENCES public.sections_rotating(sections_rotating_id);


--
-- Name: viewed_responses viewed_responses_fk0; Type: FK CONSTRAINT; Schema: public; Owner: -
--

ALTER TABLE ONLY public.viewed_responses
    ADD CONSTRAINT viewed_responses_fk0 FOREIGN KEY (thread_id) REFERENCES public.threads(id);


--
-- Name: viewed_responses viewed_responses_fk1; Type: FK CONSTRAINT; Schema: public; Owner: -
--

ALTER TABLE ONLY public.viewed_responses
    ADD CONSTRAINT viewed_responses_fk1 FOREIGN KEY (user_id) REFERENCES public.users(user_id);


--
-- PostgreSQL database dump complete
--
<|MERGE_RESOLUTION|>--- conflicted
+++ resolved
@@ -15,8 +15,6 @@
 
 --
 -- Name: notifications_component; Type: TYPE; Schema: public; Owner: -
-<<<<<<< HEAD
-=======
 --
 
 CREATE TYPE public.notifications_component AS ENUM (
@@ -68,7 +66,6 @@
 
 --
 -- Name: late_day_cache; Type: TABLE; Schema: public; Owner: -
->>>>>>> b5254154
 --
 
 CREATE TABLE public.late_day_cache (
@@ -617,10 +614,6 @@
     CONSTRAINT metrics_user_team_id_check CHECK (((user_id IS NOT NULL) OR (team_id IS NOT NULL)))
 );
 
-<<<<<<< HEAD
-SET default_table_access_method = heap;
-=======
->>>>>>> b5254154
 
 --
 -- Name: categories_list; Type: TABLE; Schema: public; Owner: -
@@ -1324,32 +1317,12 @@
 --
 
 CREATE TABLE public.poll_options (
+    option_id integer NOT NULL,
     order_id integer NOT NULL,
     poll_id integer,
     response text NOT NULL,
-    correct boolean NOT NULL,
-    option_id integer NOT NULL
-);
-
-
---
--- Name: poll_options_option_id_seq; Type: SEQUENCE; Schema: public; Owner: -
---
-
-CREATE SEQUENCE public.poll_options_option_id_seq
-    AS integer
-    START WITH 1
-    INCREMENT BY 1
-    NO MINVALUE
-    NO MAXVALUE
-    CACHE 1;
-
-
---
--- Name: poll_options_option_id_seq; Type: SEQUENCE OWNED BY; Schema: public; Owner: -
---
-
-ALTER SEQUENCE public.poll_options_option_id_seq OWNED BY public.poll_options.option_id;
+    correct boolean NOT NULL
+);
 
 
 --
@@ -1359,29 +1332,8 @@
 CREATE TABLE public.poll_responses (
     poll_id integer NOT NULL,
     student_id text NOT NULL,
-    option_id integer NOT NULL,
-    id integer NOT NULL
-);
-
-
---
--- Name: poll_responses_id_seq; Type: SEQUENCE; Schema: public; Owner: -
---
-
-CREATE SEQUENCE public.poll_responses_id_seq
-    AS integer
-    START WITH 1
-    INCREMENT BY 1
-    NO MINVALUE
-    NO MAXVALUE
-    CACHE 1;
-
-
---
--- Name: poll_responses_id_seq; Type: SEQUENCE OWNED BY; Schema: public; Owner: -
---
-
-ALTER SEQUENCE public.poll_responses_id_seq OWNED BY public.poll_responses.id;
+    option_id integer NOT NULL
+);
 
 
 --
@@ -1867,20 +1819,6 @@
 
 
 --
--- Name: poll_options option_id; Type: DEFAULT; Schema: public; Owner: -
---
-
-ALTER TABLE ONLY public.poll_options ALTER COLUMN option_id SET DEFAULT nextval('public.poll_options_option_id_seq'::regclass);
-
-
---
--- Name: poll_responses id; Type: DEFAULT; Schema: public; Owner: -
---
-
-ALTER TABLE ONLY public.poll_responses ALTER COLUMN id SET DEFAULT nextval('public.poll_responses_id_seq'::regclass);
-
-
---
 -- Name: polls poll_id; Type: DEFAULT; Schema: public; Owner: -
 --
 
@@ -2241,27 +2179,11 @@
 
 
 --
-<<<<<<< HEAD
--- Name: poll_options poll_options_pkey; Type: CONSTRAINT; Schema: public; Owner: -
---
-
-ALTER TABLE ONLY public.poll_options
-    ADD CONSTRAINT poll_options_pkey PRIMARY KEY (option_id);
-
-
---
--- Name: poll_responses poll_responses_pkey; Type: CONSTRAINT; Schema: public; Owner: -
---
-
-ALTER TABLE ONLY public.poll_responses
-    ADD CONSTRAINT poll_responses_pkey PRIMARY KEY (id);
-=======
 -- Name: course_materials_sections pk_course_material_section; Type: CONSTRAINT; Schema: public; Owner: -
 --
 
 ALTER TABLE ONLY public.course_materials_sections
     ADD CONSTRAINT pk_course_material_section PRIMARY KEY (course_material_id, section_id);
->>>>>>> b5254154
 
 
 --
