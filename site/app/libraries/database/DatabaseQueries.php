--- conflicted
+++ resolved
@@ -4206,13 +4206,10 @@
                   eg_student_view AS student_view,
                   eg_student_view_after_grades as student_view_after_grades,
                   eg_student_submit AS student_submit,
-<<<<<<< HEAD
                   eg_peer_grading AS peer_grading,
                   eg_limited_access_blind AS limited_access_blind,
                   eg_peer_blind AS peer_blind,
                   eg_peer_grade_set AS peer_grade_set,
-=======
->>>>>>> a0a1926f
                   eg_submission_open_date AS submission_open_date,
                   eg_submission_due_date AS submission_due_date,
                   eg_has_due_date AS has_due_date,
@@ -4868,13 +4865,10 @@
                 $gradeable->getLateDays(),
                 $gradeable->isLateSubmissionAllowed(),
                 $gradeable->getPrecision(),
-<<<<<<< HEAD
                 $gradeable->isPeerGrading(),
                 $gradeable->getLimitedAccessBlind(),
                 $gradeable->getPeerBlind(),
                 $gradeable->getPeerGradeSet(),
-=======
->>>>>>> a0a1926f
                 DateUtils::dateTimeToString($gradeable->getRegradeRequestDate()),
                 $gradeable->isRegradeAllowed(),
                 $gradeable->isGradeInquiryPerComponentAllowed(),
@@ -4903,13 +4897,10 @@
                   eg_late_days,
                   eg_allow_late_submission,
                   eg_precision,
-<<<<<<< HEAD
                   eg_peer_grading,
                   eg_limited_access_blind,
                   eg_peer_blind
                   eg_peer_grade_set,
-=======
->>>>>>> a0a1926f
                   eg_regrade_request_date,
                   eg_regrade_allowed,
                   eg_grade_inquiry_per_component_allowed,
@@ -5026,13 +5017,10 @@
                     $gradeable->getLateDays(),
                     $gradeable->isLateSubmissionAllowed(),
                     $gradeable->getPrecision(),
-<<<<<<< HEAD
                     $gradeable->getLimitedAccessBlind(),
                     $gradeable->getPeerBlind(),
                     $gradeable->isPeerGrading(),
                     $gradeable->getPeerGradeSet(),
-=======
->>>>>>> a0a1926f
                     DateUtils::dateTimeToString($gradeable->getRegradeRequestDate()),
                     $gradeable->isRegradeAllowed(),
                     $gradeable->isGradeInquiryPerComponentAllowed(),
@@ -5061,13 +5049,10 @@
                       eg_late_days=?,
                       eg_allow_late_submission=?,
                       eg_precision=?,
-<<<<<<< HEAD
                       eg_limited_access_blind=?,
                       eg_peer_blind=?,
                       eg_peer_grading=?,
                       eg_peer_grade_set=?,
-=======
->>>>>>> a0a1926f
                       eg_regrade_request_date=?,
                       eg_regrade_allowed=?,
                       eg_grade_inquiry_per_component_allowed=?,
