--- conflicted
+++ resolved
@@ -73,13 +73,9 @@
   g_grade_start_date: 9997-12-31 23:59:59
   g_grade_due_date: 9998-12-31 23:59:59
   g_grade_released_date: 9998-12-31 23:59:59
-<<<<<<< HEAD
-  eg_regrade_request_date: 9999-01-06 23:59:59
-=======
   eg_grade_inquiry_start_date: 9999-01-01 23:59:59
   eg_grade_inquiry_due_date: 9999-01-06 23:59:59
   
->>>>>>> 1eef0fde
   g_bucket: homework
 
 - g_id: future_no_tas_homework
@@ -278,12 +274,8 @@
   g_grade_released_date: 9998-12-31 23:59:59
   g_grade_start_date: 9997-12-31 23:59:59
   g_ta_view_start_date: 1970-01-01 23:59:59
-<<<<<<< HEAD
-  eg_regrade_request_date: 9999-01-06 23:59:59
-=======
   eg_grade_inquiry_start_date: 9999-01-01 23:59:59
   eg_grade_inquiry_due_date: 9999-01-06 23:59:59
->>>>>>> 1eef0fde
   g_title: Open Peer Homework
   gradeable_config: python_simple_homework
   g_bucket: homework
@@ -554,84 +546,64 @@
   g_grade_due_date: 9998-12-31 23:59:59
   g_grade_released_date: 9998-12-31 23:59:59
   g_grade_start_date: 1973-01-01 23:59:59
-<<<<<<< HEAD
-  eg_regrade_request_date: 9999-01-06 23:59:59
-  eg_team_assignment: true
-  eg_max_team_size: 3
-  g_ta_view_start_date: 1970-01-01 23:59:59
-  g_title: Open Only Peer Team Homework
-  gradeable_config: python_simple_homework
-  g_bucket: homework
-
-- g_id: grading_pdf_peer_team_homework
-  eg_peer_grading: true
-  components:
-  - gc_lower_clamp: 0
-    gc_is_peer: true
-    gc_default: 2
-=======
   eg_grade_inquiry_start_date: 9999-01-01 23:59:59
   eg_grade_inquiry_due_date: 9999-01-06 23:59:59
   eg_team_assignment: true
   eg_max_team_size: 3
   g_ta_view_start_date: 1970-01-01 23:59:59
-  g_title: Closed Peer Team Homework
+  g_title: Open Only Peer Team Homework
   gradeable_config: python_simple_homework
   g_bucket: homework
 
-- g_id: closed_peer_team_homework
+- g_id: grading_pdf_peer_team_homework
   eg_peer_grading: true
   components:
   - gc_lower_clamp: 0
-    gc_default: 2
-    gc_is_peer: true
->>>>>>> 1eef0fde
-    gc_max_value: 2
-    gc_upper_clamp: 2
-    gc_title: Read Me
-    marks:
-      - gcm_note: Full Credit
-        gcm_points: 0
-      - gcm_note: Minor errors in Read Me
-        gcm_points: -1
-      - gcm_note: Major errors in Read Me or Read Me missing
-        gcm_points: -2
-  - gc_lower_clamp: 0
-    gc_default: 5
-    gc_is_peer: true
-    gc_max_value: 5
-    gc_upper_clamp: 5
-    gc_title: Coding Style
-    marks:
-      - gcm_note: Full Credit
-        gcm_points: 0
-      - gcm_note: Code is unreadable
-        gcm_points: -5
-      - gcm_note: Code is very difficult to understand
-        gcm_points: -3
-      - gcm_note: Code is difficult to understand
-        gcm_points: -1
-  - gc_lower_clamp: 0
-    gc_default: 5
-    gc_is_peer: true
-    gc_max_value: 5
-    gc_upper_clamp: 5
-    gc_title: Documentation
-    marks:
-      - gcm_note: Full Credit
-        gcm_points: 0
-      - gcm_note: No documentation
-        gcm_points: -5
-      - gcm_note: Very little documentation or documentation makes no sense
-        gcm_points: -3
-      - gcm_note: Way too much documentation and/or documentation makes no sense
-        gcm_points: -1
-  - gc_lower_clamp: 0
-    gc_default: 0
-<<<<<<< HEAD
-    gc_is_peer: true
-=======
->>>>>>> 1eef0fde
+    gc_is_peer: true
+    gc_default: 2
+    gc_max_value: 2
+    gc_upper_clamp: 2
+    gc_title: Read Me
+    marks:
+      - gcm_note: Full Credit
+        gcm_points: 0
+      - gcm_note: Minor errors in Read Me
+        gcm_points: -1
+      - gcm_note: Major errors in Read Me or Read Me missing
+        gcm_points: -2
+  - gc_lower_clamp: 0
+    gc_default: 5
+    gc_is_peer: true
+    gc_max_value: 5
+    gc_upper_clamp: 5
+    gc_title: Coding Style
+    marks:
+      - gcm_note: Full Credit
+        gcm_points: 0
+      - gcm_note: Code is unreadable
+        gcm_points: -5
+      - gcm_note: Code is very difficult to understand
+        gcm_points: -3
+      - gcm_note: Code is difficult to understand
+        gcm_points: -1
+  - gc_lower_clamp: 0
+    gc_default: 5
+    gc_is_peer: true
+    gc_max_value: 5
+    gc_upper_clamp: 5
+    gc_title: Documentation
+    marks:
+      - gcm_note: Full Credit
+        gcm_points: 0
+      - gcm_note: No documentation
+        gcm_points: -5
+      - gcm_note: Very little documentation or documentation makes no sense
+        gcm_points: -3
+      - gcm_note: Way too much documentation and/or documentation makes no sense
+        gcm_points: -1
+  - gc_lower_clamp: 0
+    gc_default: 0
+    gc_is_peer: true
     gc_max_value: 0
     gc_upper_clamp: 5
     gc_title: Extra Credit
@@ -646,9 +618,9 @@
   eg_submission_open_date: 1971-01-01 23:59:59
   g_grade_due_date: 9998-12-31 23:59:59
   g_grade_released_date: 9998-12-31 23:59:59
-<<<<<<< HEAD
   g_grade_start_date: 1973-01-01 23:59:59
-  eg_regrade_request_date: 9999-01-06 23:59:59
+  eg_grade_inquiry_start_date: 9999-01-01 23:59:59
+  eg_grade_inquiry_due_date: 9999-01-06 23:59:59
   eg_team_assignment: true
   eg_max_team_size: 3
   g_ta_view_start_date: 1970-01-01 23:59:59
@@ -728,18 +700,7 @@
   g_bucket: homework
   g_grader_assignment_method: 2
 
-=======
-  eg_grade_inquiry_start_date: 9999-01-01 23:59:59
-  eg_grade_inquiry_due_date: 9999-01-06 23:59:59
-  g_grade_start_date: 9997-12-31 23:59:59
-  eg_team_assignment: true
-  eg_max_team_size: 3
-  g_ta_view_start_date: 1970-01-01 23:59:59
-  g_title: Closed Peer Team Homework
-  gradeable_config: cpp_hidden_tests
-  g_bucket: homework
-  
->>>>>>> 1eef0fde
+
 - g_id: closed_team_homework
   eg_peer_grading: true
   components:
