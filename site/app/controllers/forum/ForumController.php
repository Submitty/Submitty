--- conflicted
+++ resolved
@@ -397,9 +397,20 @@
         return $response;
     }
 
-<<<<<<< HEAD
     private function checkPostEditAccess($post_id) {
-=======
+        if($this->core->getUser()->getGroup() <= 2){
+                // Instructor/full access ta
+                return true;
+        } else {
+            $post = $this->core->getQueries()->getPost($post_id);
+            if($post['author_user_id'] === $this->core->getUser()->getId()) {
+                // Original Author
+                return true;
+            }
+        }
+        return false;
+    }
+
     /**
      * Alter content/delete/undelete post of a thread
      *
@@ -408,107 +419,63 @@
      * @param integer(0/1/2) $modifyType - 0 => delete, 1 => edit content, 2 => undelete
      */
     public function alterPost($modifyType){
->>>>>>> c4a723d3
-        if($this->core->getUser()->getGroup() <= 2){
-                // Instructor/full access ta
-                return true;
-        } else {
-            $post = $this->core->getQueries()->getPost($post_id);
-            if($post['author_user_id'] === $this->core->getUser()->getId()) {
-                // Original Author
-                return true;
-            }
-        }
-        return false;
-    }
-
-<<<<<<< HEAD
-    public function alterPost($modifyType){
         if($modifyType == 0) { //delete post or thread
             if(!($this->core->getUser()->getGroup() <= 2)) {
-                $this->core->addErrorMessage("You do not have permissions to do that.");
-                return;
+                $error = "You do not have permissions to do that.";
+                $this->core->getOutput()->renderJson($response = array('error' => $error));
+                return $response;
             }
             $thread_id = $_POST["thread_id"];
             $post_id = $_POST["post_id"];
             $type = "";
-            if($this->core->getQueries()->deletePost($post_id, $thread_id)){
+            if($this->core->getQueries()->setDeletePostStatus($post_id, $thread_id, 1)){
                 $type = "thread";
             } else {
                 $type = "post";
             }
-            $this->core->getOutput()->renderJson(array('type' => $type));
+            $this->core->getOutput()->renderJson($response = array('type' => $type));
+            return $response;
+        } else if($modifyType == 2) { //undelete post or thread
+            if(!($this->core->getUser()->getGroup() <= 2)) {
+                $error = "You do not have permissions to do that.";
+                $this->core->getOutput()->renderJson($response = array('error' => $error));
+                return $response;
+            }
+            $thread_id = $_POST["thread_id"];
+            $post_id = $_POST["post_id"];
+            $type = "";
+            $result = $this->core->getQueries()->setDeletePostStatus($post_id, $thread_id, 0);
+            if(is_null($result)) {
+                $error = "Parent post must be undeleted first.";
+                $this->core->getOutput()->renderJson($response = array('error' => $error));
+            } else {
+                /// We want to reload same thread again, in both case (thread/post undelete)
+                $type = "post";
+                $this->core->getOutput()->renderJson($response = array('type' => $type));
+            }
+            return $response;
         } else if($modifyType == 1) { //edit post or thread
             $post_id = $_POST["edit_post_id"];
-            // Author of first post and thread must be same
             if(!($this->checkPostEditAccess($post_id))) {
                 $this->core->addErrorMessage("You do not have permissions to do that.");
                 return;
             }
             $status_edit_thread = $this->editThread();
             $status_edit_post   = $this->editPost();
+             // Author of first post and thread must be same
             if(is_null($status_edit_thread) && is_null($status_edit_post)) {
                 $this->core->addErrorMessage("No data submitted. Please try again.");
             } else if(is_null($status_edit_thread) || is_null($status_edit_post)) {
                 $type = is_null($status_edit_thread)?"Post":"Thread";
                 if($status_edit_thread || $status_edit_post) {
                     //$type is true
-                    $this->core->addSuccessMessage("{$type} updated successfully.");       
-=======
-            if($modifyType == 0) { //delete post or thread
-                $thread_id = $_POST["thread_id"];
-                $post_id = $_POST["post_id"];
-                $type = "";
-                if($this->core->getQueries()->setDeletePostStatus($post_id, $thread_id, 1)){
-                    $type = "thread";
->>>>>>> c4a723d3
+                    $this->core->addErrorMessage("{$type} updated successfully. {$type_opposite} updation failed. Please try again.");
                 } else {
-                    $this->core->addErrorMessage("{$type} updation failed. Please try again.");       
-                }
-<<<<<<< HEAD
-            } else {
-                if($status_edit_thread && $status_edit_post) {
-                    $this->core->addSuccessMessage("Thread and post updated successfully.");       
-                } else {
-                    $type = $status_edit_thread?"Thread":"Post";
-                    $type_opposite = $status_edit_thread?"Post":"Thread";
-=======
-                $this->core->getOutput()->renderJson(array('type' => $type));
-            } else if($modifyType == 2) { //undelete post or thread
-                $thread_id = $_POST["thread_id"];
-                $post_id = $_POST["post_id"];
-                $type = "";
-                $result = $this->core->getQueries()->setDeletePostStatus($post_id, $thread_id, 0);
-                if(is_null($result)) {
-                    $error = "Parent post must be undeleted first.";
-                    $this->core->getOutput()->renderJson(array('error' => $error));
-                    return;
-                } else {
-                    /// We want to reload same thread again, in both case (thread/post undelete)
-                    $type = "post";
-                    $this->core->getOutput()->renderJson(array('type' => $type));
-                }
-            } else if($modifyType == 1) { //edit post or thread
-                $status_edit_thread = $this->editThread();
-                $status_edit_post   = $this->editPost();
-                if(is_null($status_edit_thread) && is_null($status_edit_post)) {
-                    $this->core->addErrorMessage("No data submitted. Please try again.");
-                } else if(is_null($status_edit_thread) || is_null($status_edit_post)) {
-                    $type = is_null($status_edit_thread)?"Post":"Thread";
->>>>>>> c4a723d3
-                    if($status_edit_thread || $status_edit_post) {
-                        //$type is true
-                        $this->core->addErrorMessage("{$type} updated successfully. {$type_opposite} updation failed. Please try again.");
-                    } else {
-                        $this->core->addErrorMessage("Thread and Post updation failed. Please try again.");       
-                    }
+                    $this->core->addErrorMessage("Thread and Post updation failed. Please try again.");       
                 }
             }
             $this->core->redirect($this->core->buildUrl(array('component' => 'forum', 'page' => 'view_thread', 'thread_id' => $thread_id)));
         }
-        $response = array('type' => $type);
-        $this->core->getOutput()->renderJson($response);
-        return $response;
     }
 
     private function editThread(){
