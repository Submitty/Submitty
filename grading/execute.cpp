--- conflicted
+++ resolved
@@ -81,13 +81,11 @@
     { "submitty_count",          SUBMITTY_INSTALL_DIRECTORY+"/SubmittyAnalysisTools/count" },
     { "commonast", 		 SUBMITTY_INSTALL_DIRECTORY+"/SubmittyAnalysisTools/commonast.py"},
 
-<<<<<<< HEAD
     { "comment_count", SUBMITTY_INSTALL_DIRECTORY+"/bin/comment_count.py" },
-=======
+
     // Submitty Analysis ToolsTS
     { "submitty_count_ts",          SUBMITTY_INSTALL_DIRECTORY+"/SubmittyAnalysisToolsTS/build/submitty_count_ts" },
     { "submitty_diagnostics_ts", 		 SUBMITTY_INSTALL_DIRECTORY+"/SubmittyAnalysisToolsTS/build/submitty_diagnostics_ts"},
->>>>>>> 340d2e8c
 
     // for Computer Science I
     { "python",                  "/usr/bin/python" },
