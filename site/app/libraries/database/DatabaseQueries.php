<?php

namespace app\libraries\database;

use app\exceptions\NotImplementedException;
use app\libraries\Core;
use app\libraries\FileUtils;
use app\libraries\Utils;
use app\libraries\GradeableType;
use app\models\AdminGradeable;
use app\models\Gradeable;
use app\models\GradeableComponent;
use app\models\GradeableComponentMark;
use app\models\GradeableVersion;
use app\models\User;
use app\models\SimpleLateUser;
use app\models\Team;
use app\models\Course;
use app\models\SimpleStat;


/**
 * DatabaseQueries
 *
 * This class contains all database functions that the Submitty application will run against either
 * of the two connected databases (the main submitty one and the course specific one). Each query in
 * each function is defined by the general SQL specification so we could reasonably expect it possible
 * to run each function against a wide-range of database providers that Submitty can target. However,
 * some database providers can provide their own extended class of Queries to overwrite some functions
 * to take advantage of DB specific functions (like DB array functions) that give a good performance
 * boost for that particular provider.
 *
 * Generally, when adding new queries to the system, you should first add them here, and then
 * only after that should you add them to the dataprovider specific implementation assuming you can
 * achieve some level of speed-up via native DB functions. If it's hard to go that direction initially,
 * (you're using array aggregation heavily), then you'd want to at least create a stub here that just
 * raises a NotImplementedException. All documentation for functions should also reside here with at the
 * minimum an understanding of the contract of the function (parameter types and return type).
 *
 * @see \app\exceptions\NotImplementedException
 */
class DatabaseQueries {

    /** @var Core */
    protected $core;

    /** @var AbstractDatabase */
    protected $submitty_db;

    /** @var AbstractDatabase */
    protected $course_db;

    public function __construct(Core $core) {
        $this->core = $core;
        $this->submitty_db = $core->getSubmittyDB();
        if ($this->core->getConfig()->isCourseLoaded()) {
            $this->course_db = $core->getCourseDB();
        }
    }

    /**
     * Gets a user from the submitty database given a user_id.
     * @param $user_id
     *
     * @return User
     */
    public function getSubmittyUser($user_id) {
        $this->submitty_db->query("SELECT * FROM users WHERE user_id=?", array($user_id));
        return ($this->submitty_db->getRowCount() > 0) ? new User($this->core, $this->submitty_db->row()) : null;
    }

    /**
     * Gets a user from the database given a user_id.
     * @param string $user_id
     *
     * @return User
     */
    public function getUserById($user_id) {
        throw new NotImplementedException();
    }

    public function getGradingSectionsByUserId($user_id) {
        throw new NotImplementedException();
    }

    /**
     * Fetches all students from the users table, ordering by course section than user_id.
     *
     * @param string $section_key
     * @return User[]
     */
    public function getAllUsers($section_key="registration_section") {
        throw new NotImplementedException();
    }

    /**
     * @return User[]
     */
    public function getAllGraders() {
        throw new NotImplementedException();
    }

    /**
     * @param User $user
     */
    public function insertSubmittyUser(User $user) {
        throw new NotImplementedException();
    }

    public function loadAnnouncements($categories_ids){
        assert(count($categories_ids) > 0);
        $query_multiple_qmarks = "?".str_repeat(",?", count($categories_ids)-1);
        $query_parameters = array_merge( array(count($categories_ids)), $categories_ids );

        $this->course_db->query("SELECT t.*, array_to_string(array_agg(e.category_id),'|')  as categories_ids, array_to_string(array_agg(w.category_desc),'|') as categories_desc, array_to_string(array_agg(w.color),'|') as categories_color FROM threads t, thread_categories e, categories_list w WHERE deleted = false and pinned = true and t.id = e.thread_id and e.category_id = w.category_id GROUP BY t.id HAVING ? = (SELECT count(*) FROM thread_categories tc WHERE tc.thread_id = t.id and category_id IN (".$query_multiple_qmarks.")) ORDER BY t.id DESC", $query_parameters);
        return $this->course_db->rows();
    }

    public function loadAnnouncementsWithoutCategory(){
        $this->course_db->query("SELECT t.*, array_to_string(array_agg(e.category_id),'|')  as categories_ids, array_to_string(array_agg(w.category_desc),'|') as categories_desc, array_to_string(array_agg(w.color),'|') as categories_color FROM threads t, thread_categories e, categories_list w WHERE deleted = false and pinned = true and t.id = e.thread_id and e.category_id = w.category_id GROUP BY t.id ORDER BY t.id DESC");
            return $this->course_db->rows();
    }

    public function loadThreadsWithoutCategory(){
         $this->course_db->query("SELECT t.*, array_to_string(array_agg(e.category_id),'|')  as categories_ids, array_to_string(array_agg(w.category_desc),'|') as categories_desc, array_to_string(array_agg(w.color),'|') as categories_color FROM threads t, thread_categories e, categories_list w WHERE deleted = false and pinned = false and t.id = e.thread_id and e.category_id = w.category_id GROUP BY t.id ORDER BY t.id DESC");
         return $this->course_db->rows();
    }

    public function loadThreads($categories_ids) {
        assert(count($categories_ids) > 0);
        $query_multiple_qmarks = "?".str_repeat(",?", count($categories_ids)-1);
        $query_parameters = array_merge( array(count($categories_ids)), $categories_ids );

        $this->course_db->query("SELECT t.*, array_to_string(array_agg(e.category_id),'|')  as categories_ids, array_to_string(array_agg(w.category_desc),'|') as categories_desc, array_to_string(array_agg(w.color),'|') as categories_color FROM threads t, thread_categories e, categories_list w WHERE deleted = false and pinned = false and t.id = e.thread_id and e.category_id = w.category_id GROUP BY t.id HAVING ? = (SELECT count(*) FROM thread_categories tc WHERE tc.thread_id = t.id and category_id IN (".$query_multiple_qmarks.")) ORDER BY t.id DESC", $query_parameters);
        return $this->course_db->rows();
    }

    public function getCategoriesIdForThread($thread_id) {
        $this->course_db->query("SELECT category_id from thread_categories t where t.thread_id = ?", array($thread_id));
        $categories_list = array();
        foreach ($this->course_db->rows() as $row) {
            $categories_list[] = (int)$row["category_id"];
        }
        return $categories_list;
    }

    public function createPost($user, $content, $thread_id, $anonymous, $type, $first, $hasAttachment, $parent_post = -1){
        if(!$first && $parent_post == 0){
            $this->course_db->query("SELECT MIN(id) as id FROM posts where thread_id = ?", array($thread_id));
            $parent_post = $this->course_db->rows()[0]["id"];
        }

        try {
            $this->course_db->query("INSERT INTO posts (thread_id, parent_id, author_user_id, content, timestamp, anonymous, deleted, endorsed_by, resolved, type, has_attachment) VALUES (?, ?, ?, ?, current_timestamp, ?, ?, ?, ?, ?, ?)", array($thread_id, $parent_post, $user, $content, $anonymous, 0, NULL, 0, $type, $hasAttachment));
            $this->course_db->query("DELETE FROM viewed_responses WHERE thread_id = ?", array($thread_id));
            //retrieve generated thread_id
            $this->course_db->query("SELECT MAX(id) as max_id from posts where thread_id=? and author_user_id=?", array($thread_id, $user));
        } catch (DatabaseException $dbException){
            if($this->course_db->inTransaction()){
                $this->course_db->rollback();
            }
        }

        return $this->course_db->rows()[0]["max_id"];
    }

    public function getPosts(){
        $this->course_db->query("SELECT * FROM posts where deleted = false");
        return $this->course_db->rows();
    }

    public function getDeletedPostsByUser($user){
        $this->course_db->query("SELECT * FROM posts where deleted = true AND author_user_id = ?", array($user));
        return $this->course_db->rows();
    }

    public function getFirstPostForThread($thread_id) {
        $this->course_db->query("SELECT * FROM posts WHERE parent_id = -1 AND thread_id = ?", array($thread_id));
        return $this->course_db->rows()[0];
    }

    public function getPost($post_id){
        $this->course_db->query("SELECT * FROM posts where id = ?", array($post_id));
        return $this->course_db->rows()[0];
    }



    public function isStaffPost($author_id){
        $this->course_db->query("SELECT user_group FROM users WHERE user_id=?", array($author_id));
        return intval($this->course_db->rows()[0]['user_group']) <= 3;
    }

    public function createThread($user, $title, $content, $anon, $prof_pinned, $hasAttachment, $categories_ids){

        $this->course_db->beginTransaction();

        try {
        //insert data
        $this->course_db->query("INSERT INTO threads (title, created_by, pinned, deleted, merged_thread_id, merged_post_id, is_visible) VALUES (?, ?, ?, ?, ?, ?, ?)", array($title, $user, $prof_pinned, 0, -1, -1, true));

        //retrieve generated thread_id
        $this->course_db->query("SELECT MAX(id) as max_id from threads where title=? and created_by=?", array($title, $user));
        } catch(DatabaseException $dbException) {
            $this->course_db->rollback();
        }

        //Max id will be the most recent post
        $id = $this->course_db->rows()[0]["max_id"];
        foreach ($categories_ids as $category_id) {
            $this->course_db->query("INSERT INTO thread_categories (thread_id, category_id) VALUES (?, ?)", array($id, $category_id));
        }

        $post_id = $this->createPost($user, $content, $id, $anon, 0, true, $hasAttachment);

        $this->course_db->commit();

        return array("thread_id" => $id, "post_id" => $post_id);
    }
    public function getThreadTitle($thread_id){
        $this->course_db->query("SELECT title FROM threads where id=?", array($thread_id));
        return $this->course_db->rows()[0];
    }
    public function setAnnouncement($thread_id, $onOff){
        $this->course_db->query("UPDATE threads SET pinned = ? WHERE id = ?", array($onOff, $thread_id));
    }

    public function addPinnedThread($user_id, $thread_id, $added){
        if($added) {
            $this->course_db->query("INSERT INTO student_favorites(user_id, thread_id) VALUES (?,?)", array($user_id, $thread_id));
        } else {
            $this->course_db->query("DELETE FROM student_favorites where user_id=? and thread_id=?", array($user_id, $thread_id));
        }
    }

    public function loadPinnedThreads($user_id){
        $this->course_db->query("SELECT * FROM student_favorites WHERE user_id = ?", array($user_id));
        $rows = $this->course_db->rows();
        $favorite_threads = array();
        foreach ($rows as $row) {
            $favorite_threads[] = $row['thread_id'];
        }
        return $favorite_threads;
    }

    private function findChildren($post_id, $thread_id, &$children){
        $this->course_db->query("SELECT id from posts where deleted=false and parent_id=?", array($post_id));
        $row = $this->course_db->rows();
        for($i = 0; $i < count($row); $i++){
            $child_id = $row[$i]["id"];
            array_push($children, $child_id);
            $this->findChildren($child_id, $thread_id, $children);
        }
    }

    public function searchThreads($searchQuery){
    	$this->course_db->query("SELECT post_content, p_id, p_author, thread_id, thread_title, author, pin, anonymous, timestamp_post FROM (SELECT t.id as thread_id, t.title as thread_title, p.id as p_id, t.created_by as author, t.pinned as pin, p.timestamp as timestamp_post, p.content as post_content, p.anonymous, p.author_user_id as p_author, to_tsvector(p.content) || to_tsvector(p.author_user_id) || to_tsvector(t.title) as document from posts p, threads t JOIN (SELECT thread_id, timestamp from posts where parent_id = -1) p2 ON p2.thread_id = t.id where t.id = p.thread_id and p.deleted=false and t.deleted=false) p_doc JOIN (SELECT thread_id as t_id, timestamp from posts where parent_id = -1) p2 ON p2.t_id = p_doc.thread_id  where p_doc.document @@ plainto_tsquery(:q)", array(':q' => $searchQuery));
    	return $this->course_db->rows();
    }

    public function deletePost($post_id, $thread_id){
        $this->course_db->query("SELECT parent_id from posts where id=?", array($post_id));

        //If you delete the first post in a thread it deletes all posts in thread

        $parent_id = $this->course_db->rows()[0]["parent_id"];
        $children = array($post_id);
        $this->findChildren($post_id, $thread_id, $children);
        if($parent_id == -1){
            $this->course_db->query("UPDATE threads SET deleted = true WHERE id = ?", array($thread_id));
            $this->course_db->query("UPDATE posts SET deleted = true WHERE thread_id = ?", array($thread_id));
            return true;
        } else {
            foreach($children as $post_id){
                $this->course_db->query("UPDATE posts SET deleted = true WHERE id = ?", array($post_id));
            }
        } return false;
    }

    public function editPost($post_id, $content){
        try {
            $this->course_db->query("UPDATE posts SET content = ? where id = ?", array($content, $post_id));
        } catch(DatabaseException $dbException) {
            return false;
        } return true;
    }

    /**
     * @param User $user
     * @param string $semester
     * @param string $course
     */
    public function insertCourseUser(User $user, $semester, $course) {
        throw new NotImplementedException();
    }

    /**
     * @param User $user
     * @param string $semester
     * @param string $course
     */
    public function updateUser(User $user, $semester=null, $course=null) {
        throw new NotImplementedException();
    }

    /**
     * @param string    $user_id
     * @param integer   $user_group
     * @param integer[] $sections
     */
    public function updateGradingRegistration($user_id, $user_group, $sections) {
        $this->course_db->query("DELETE FROM grading_registration WHERE user_id=?", array($user_id));
        if ($user_group < 4) {
            foreach ($sections as $section) {
                $this->course_db->query("
    INSERT INTO grading_registration (user_id, sections_registration_id) VALUES(?, ?)", array($user_id, $section));
            }
        }
    }

    /**
     * Gets the group that the user is in for a given class (used on homepage)
     *
     * Classes are distinct for each semester *and* course
     *
     * @param string $semester - class's working semester
     * @param string $course_name - class's course name
     * @param string $user_id - user id to be searched for
     * @return integer - group number of user in the given class
     */
    public function getGroupForUserInClass($semester, $course_name, $user_id) {
        $this->submitty_db->query("SELECT user_group FROM courses_users WHERE user_id = ? AND course = ? AND semester = ?", array($user_id, $course_name, $semester));
        return intval($this->submitty_db->row()['user_group']);
    }

    public function getAllGradeables($user_id = null) {
        return $this->getGradeables(null, $user_id);
    }

    /**
     * @param $g_id
     * @param $user_id
     *
     * @return Gradeable
     */
    public function getGradeable($g_id = null, $user_id = null) {
        return $this->getGradeables($g_id, $user_id)[0];
    }

    /**
     * Gets array of all gradeables ids in the database returning it in a list sorted alphabetically
     *
     * @param string|string[]|null  $g_ids
     * @param string|string[]|null  $user_ids
     * @param string                $section_key
     * @param string                $sort_key
     * @param                       $g_type
     *
     * @return Gradeable[]
     */
    public function getGradeables($g_ids = null, $user_ids = null, $section_key="registration_section", $sort_key="u.user_id", $g_type = null) {
        $return = array();
        foreach ($this->getGradeablesIterator($g_ids, $user_ids, $section_key, $sort_key, $g_type) as $row) {
            $return[] = $row;
        }

        return $return;
    }

    /** @noinspection PhpDocSignatureInspection */
    /**
     * @param null   $g_ids
     * @param null   $user_ids
     * @param string $section_key
     * @param string $sort_key
     * @param null   $g_type
     * @parma array  $extra_order_by
     *
     * @return DatabaseRowIterator
     */
    public function getGradeablesIterator($g_ids = null, $user_ids = null, $section_key="registration_section", $sort_key="u.user_id", $g_type = null, $extra_order_by = []) {
        throw new NotImplementedException();
    }

    /**
     * @param $g_id
     * @param $gd_id
     *
     * @return GradeableComponent[]
     */
    public function getGradeableComponents($g_id, $gd_id=null) {
        $left_join = "";
        $gcd = "";

        $params = array();
        if($gd_id != null) {
            $params[] = $gd_id;
            $left_join = "LEFT JOIN (
  SELECT *
  FROM gradeable_component_data
  WHERE gd_id = ?
) as gcd ON gc.gc_id = gcd.gc_id";
            $gcd = ', gcd.*';
        }

        $params[] = $g_id;
        $this->course_db->query("
SELECT gc.*{$gcd}
FROM gradeable_component AS gc
{$left_join}
WHERE gc.g_id=?
", $params);

        $return = array();
        foreach ($this->course_db->rows() as $row) {
            $return[$row['gc_id']] = new GradeableComponent($this->core, $row);
        }
        return $return;
    }

    public function getGradeableComponentsMarks($gc_id) {
        $this->course_db->query("
SELECT *
FROM gradeable_component_mark
WHERE gc_id=?
ORDER BY gcm_order ASC", array($gc_id));
        $return = array();
        foreach ($this->course_db->rows() as $row) {
            $return[$row['gcm_id']] = new GradeableComponentMark($this->core, $row);
        }
        return $return;
    }

    public function getGradeableComponentMarksData($gc_id, $gd_id, $gcd_grader_id="") {
        $params = array($gc_id, $gd_id);
        $and = "";
        if($gcd_grader_id != "") {
            $and = " AND gcd_grader_id = {$gcd_grader_id}";
            $params[] = $gcd_grader_id;
        }
        $this->course_db->query("SELECT gcm_id FROM gradeable_component_mark_data WHERE gc_id = ? AND gd_id=?{$and}", $params);
        return $this->course_db->rows();
    }

    /**
     * @param string   $g_id
     * @param string   $user_id
     * @param string   $team_id
     * @param \DateTime $due_date
     * @return GradeableVersion[]
     */
    public function getGradeableVersions($g_id, $user_id, $team_id, $due_date) {
        if ($user_id === null) {
            $this->course_db->query("
SELECT egd.*, egv.active_version = egd.g_version as active_version
FROM electronic_gradeable_data AS egd
LEFT JOIN (
  SELECT *
  FROM electronic_gradeable_version
) AS egv ON egv.active_version = egd.g_version AND egv.team_id = egd.team_id AND egv.g_id = egd.g_id
WHERE egd.g_id=? AND egd.team_id=?
ORDER BY egd.g_version", array($g_id, $team_id));
        }
        else {
            $this->course_db->query("
SELECT egd.*, egv.active_version = egd.g_version as active_version
FROM electronic_gradeable_data AS egd
LEFT JOIN (
  SELECT *
  FROM electronic_gradeable_version
) AS egv ON egv.active_version = egd.g_version AND egv.user_id = egd.user_id AND egv.g_id = egd.g_id
WHERE egd.g_id=? AND egd.user_id=?
ORDER BY egd.g_version", array($g_id, $user_id));
        }

        $return = array();
        foreach ($this->course_db->rows() as $row) {
            $row['submission_time'] = new \DateTime($row['submission_time'], $this->core->getConfig()->getTimezone());
            $return[$row['g_version']] = new GradeableVersion($this->core, $row, $due_date);
        }

        return $return;
    }


    // Moved from class LateDaysCalculation on port from TAGrading server.  May want to incorporate late day information into gradeable object rather than having a separate query
    public function getLateDayUpdates($user_id) {
        if($user_id != null) {
            $query = "SELECT * FROM late_days WHERE user_id";
            if (is_array($user_id)) {
                $query .= ' IN ('.implode(',', array_fill(0, count($user_id), '?')).')';
                $params = $user_id;
            }
            else {
                $query .= '=?';
                $params = array($user_id);
            }
            $this->course_db->query($query, $params);
        }
        else {
            $this->course_db->query("SELECT * FROM late_days");
        }
        return $this->course_db->rows();
    }

    public function getLateDayInformation($user_id) {
        throw new NotImplementedException();
    }

    public function getUsersByRegistrationSections($sections, $orderBy="registration_section") {
        $return = array();
        if (count($sections) > 0) {
            $query = implode(",", array_fill(0, count($sections), "?"));
            $this->course_db->query("SELECT * FROM users AS u WHERE registration_section IN ({$query}) ORDER BY {$orderBy}", $sections);
            foreach ($this->course_db->rows() as $row) {
                $return[] = new User($this->core, $row);
            }
        }
        return $return;
    }

    public function getUsersInNullSection($orderBy="user_id"){
      $return = array();
      $this->course_db->query("SELECT * FROM users AS u WHERE registration_section IS NULL ORDER BY {$orderBy}");
      foreach ($this->course_db->rows() as $row) {
        $return[] = new User($this->core, $row);
      }
      return $return;
    }

    public function getTotalUserCountByGradingSections($sections, $section_key) {
        $return = array();
        $params = array();
        $where = "";
        if (count($sections) > 0) {
            $where = "WHERE {$section_key} IN (".implode(",", array_fill(0, count($sections), "?")).")";
            $params = $sections;
        }
        $this->course_db->query("
SELECT count(*) as cnt, {$section_key}
FROM users
{$where}
GROUP BY {$section_key}
ORDER BY {$section_key}", $params);
        foreach ($this->course_db->rows() as $row) {
            if ($row[$section_key] === null) {
                $row[$section_key] = "NULL";
            }
            $return[$row[$section_key]] = intval($row['cnt']);
        }
        return $return;
    }

    public function getTotalSubmittedUserCountByGradingSections($g_id, $sections, $section_key) {
        $return = array();
        $params = array();
        $where = "";
        if (count($sections) > 0) {
            // Expand out where clause
            $sections_keys = array_values($sections);
            $where = "WHERE {$section_key} IN (";
            foreach($sections_keys as $section) {
                $where .= "?" . ($section != $sections_keys[count($sections_keys)-1] ? "," : "");
                array_push($params, $section);
            }
            $where .= ")";
        }
        $this->course_db->query("
SELECT count(*) as cnt, {$section_key}
FROM users
INNER JOIN electronic_gradeable_version
ON
users.user_id = electronic_gradeable_version.user_id
AND users.". $section_key . " IS NOT NULL
AND electronic_gradeable_version.active_version>0
AND electronic_gradeable_version.g_id='{$g_id}'
{$where}
GROUP BY {$section_key}
ORDER BY {$section_key}", $params);

        foreach ($this->course_db->rows() as $row) {
            $return[$row[$section_key]] = intval($row['cnt']);
        }

        return $return;
    }

    public function getTotalComponentCount($g_id) {
        $this->course_db->query("SELECT count(*) AS cnt FROM gradeable_component WHERE g_id=?", array($g_id));
        return intval($this->course_db->row()['cnt']);
    }

    public function getGradedComponentsCountByGradingSections($g_id, $sections, $section_key, $is_team) {
         $u_or_t="u";
        $users_or_teams="users";
        $user_or_team_id="user_id";
        if($is_team){
            $u_or_t="t";
            $users_or_teams="gradeable_teams";
            $user_or_team_id="team_id";
        }
        $return = array();
        $params = array($g_id);
        $where = "";
        if (count($sections) > 0) {
            $where = "WHERE {$section_key} IN (".implode(",", array_fill(0, count($sections), "?")).")";
            $params = array_merge($params, $sections);
        }
        $this->course_db->query("
SELECT {$u_or_t}.{$section_key}, count({$u_or_t}.*) as cnt
FROM {$users_or_teams} AS {$u_or_t}
INNER JOIN (
  SELECT * FROM gradeable_data AS gd
  LEFT JOIN (
  gradeable_component_data AS gcd
  INNER JOIN gradeable_component AS gc ON gc.gc_id = gcd.gc_id AND gc.gc_is_peer = {$this->course_db->convertBoolean(false)}
  )AS gcd ON gcd.gd_id = gd.gd_id WHERE gcd.g_id=?
) AS gd ON {$u_or_t}.{$user_or_team_id} = gd.gd_{$user_or_team_id}
{$where}
GROUP BY {$u_or_t}.{$section_key}
ORDER BY {$u_or_t}.{$section_key}", $params);
        foreach ($this->course_db->rows() as $row) {
            if ($row[$section_key] === null) {
                $row[$section_key] = "NULL";
            }
            $return[$row[$section_key]] = intval($row['cnt']);
        }
        return $return;
    }
    public function getAverageComponentScores($g_id, $section_key, $is_team) {
        $u_or_t="u";
        $users_or_teams="users";
        $user_or_team_id="user_id";
        if($is_team){
            $u_or_t="t";
            $users_or_teams="gradeable_teams";
            $user_or_team_id="team_id";
        }
        $return = array();
        $this->course_db->query("
SELECT gc_id, gc_title, gc_max_value, gc_is_peer, gc_order, round(AVG(comp_score),2) AS avg_comp_score, round(stddev_pop(comp_score),2) AS std_dev, COUNT(*) FROM(
  SELECT gc_id, gc_title, gc_max_value, gc_is_peer, gc_order,
  CASE WHEN (gc_default + sum_points + gcd_score) > gc_upper_clamp THEN gc_upper_clamp
  WHEN (gc_default + sum_points + gcd_score) < gc_lower_clamp THEN gc_lower_clamp
  ELSE (gc_default + sum_points + gcd_score) END AS comp_score FROM(
    SELECT gcd.gc_id, gd.gd_{$user_or_team_id}, egv.{$user_or_team_id}, gc_title, gc_max_value, gc_is_peer, gc_order, gc_lower_clamp, gc_default, gc_upper_clamp,
    CASE WHEN sum_points IS NULL THEN 0 ELSE sum_points END AS sum_points, gcd_score
    FROM gradeable_component_data AS gcd
    LEFT JOIN gradeable_component AS gc ON gcd.gc_id=gc.gc_id
    LEFT JOIN(
      SELECT SUM(gcm_points) AS sum_points, gcmd.gc_id, gcmd.gd_id
      FROM gradeable_component_mark_data AS gcmd
      LEFT JOIN gradeable_component_mark AS gcm ON gcmd.gcm_id=gcm.gcm_id AND gcmd.gc_id=gcm.gc_id
      GROUP BY gcmd.gc_id, gcmd.gd_id
      )AS marks
    ON gcd.gc_id=marks.gc_id AND gcd.gd_id=marks.gd_id
    LEFT JOIN(
      SELECT gd.gd_{$user_or_team_id}, gd.gd_id
      FROM gradeable_data AS gd
      WHERE gd.g_id=?
    ) AS gd ON gcd.gd_id=gd.gd_id
    INNER JOIN(
      SELECT {$u_or_t}.{$user_or_team_id}, {$u_or_t}.{$section_key}
      FROM {$users_or_teams} AS {$u_or_t}
      WHERE {$u_or_t}.{$section_key} IS NOT NULL
    ) AS {$u_or_t} ON gd.gd_{$user_or_team_id}={$u_or_t}.{$user_or_team_id}
    INNER JOIN(
      SELECT egv.{$user_or_team_id}, egv.active_version
      FROM electronic_gradeable_version AS egv
      WHERE egv.g_id=? AND egv.active_version>0
    ) AS egv ON egv.{$user_or_team_id}={$u_or_t}.{$user_or_team_id}
    WHERE g_id=?
  )AS parts_of_comp
)AS comp
GROUP BY gc_id, gc_title, gc_max_value, gc_is_peer, gc_order
ORDER BY gc_order
        ", array($g_id, $g_id, $g_id));
        foreach ($this->course_db->rows() as $row) {
            $return[] = new SimpleStat($this->core, $row);
        }
        return $return;
    }
    public function getAverageAutogradedScores($g_id, $section_key, $is_team) {
        $u_or_t="u";
        $users_or_teams="users";
        $user_or_team_id="user_id";
        if($is_team){
            $u_or_t="t";
            $users_or_teams="gradeable_teams";
            $user_or_team_id="team_id";
        }
        $this->course_db->query("
SELECT round((AVG(score)),2) AS avg_score, round(stddev_pop(score), 2) AS std_dev, 0 AS max, COUNT(*) FROM(
   SELECT * FROM (
      SELECT (egv.autograding_non_hidden_non_extra_credit + egv.autograding_non_hidden_extra_credit + egv.autograding_hidden_non_extra_credit + egv.autograding_hidden_extra_credit) AS score
      FROM electronic_gradeable_data AS egv
      INNER JOIN {$users_or_teams} AS {$u_or_t} ON {$u_or_t}.{$user_or_team_id} = egv.{$user_or_team_id}, electronic_gradeable_version AS egd
      WHERE egv.g_id=? AND {$u_or_t}.{$section_key} IS NOT NULL AND egv.g_version=egd.active_version AND active_version>0 AND egd.{$user_or_team_id}=egv.{$user_or_team_id}
   )g
) as individual;
          ", array($g_id));
        if(count($this->course_db->rows()) == 0){
          echo("why");
          return;
        }
        return new SimpleStat($this->core, $this->course_db->rows()[0]);
    }
    public function getAverageForGradeable($g_id, $section_key, $is_team) {
        $u_or_t="u";
        $users_or_teams="users";
        $user_or_team_id="user_id";
        if($is_team){
            $u_or_t="t";
            $users_or_teams="gradeable_teams";
            $user_or_team_id="team_id";
        }
        $this->course_db->query("
SELECT COUNT(*) from gradeable_component where g_id=?
          ", array($g_id));
        $count = $this->course_db->rows()[0][0];
        $this->course_db->query("
SELECT round((AVG(g_score) + AVG(autograding)),2) AS avg_score, round(stddev_pop(g_score),2) AS std_dev, round(AVG(max),2) AS max, COUNT(*) FROM(
  SELECT * FROM(
    SELECT gd_id, SUM(comp_score) AS g_score, SUM(gc_max_value) AS max, COUNT(comp.*), autograding FROM(
      SELECT  gd_id, gc_title, gc_max_value, gc_is_peer, gc_order, autograding,
      CASE WHEN (gc_default + sum_points + gcd_score) > gc_upper_clamp THEN gc_upper_clamp
      WHEN (gc_default + sum_points + gcd_score) < gc_lower_clamp THEN gc_lower_clamp
      ELSE (gc_default + sum_points + gcd_score) END AS comp_score FROM(
        SELECT gcd.gd_id, gc_title, gc_max_value, gc_is_peer, gc_order, gc_lower_clamp, gc_default, gc_upper_clamp,
        CASE WHEN sum_points IS NULL THEN 0 ELSE sum_points END AS sum_points, gcd_score, CASE WHEN autograding IS NULL THEN 0 ELSE autograding END AS autograding
        FROM gradeable_component_data AS gcd
        LEFT JOIN gradeable_component AS gc ON gcd.gc_id=gc.gc_id
        LEFT JOIN(
          SELECT SUM(gcm_points) AS sum_points, gcmd.gc_id, gcmd.gd_id
          FROM gradeable_component_mark_data AS gcmd
          LEFT JOIN gradeable_component_mark AS gcm ON gcmd.gcm_id=gcm.gcm_id AND gcmd.gc_id=gcm.gc_id
          GROUP BY gcmd.gc_id, gcmd.gd_id
          )AS marks
        ON gcd.gc_id=marks.gc_id AND gcd.gd_id=marks.gd_id
        LEFT JOIN gradeable_data AS gd ON gd.gd_id=gcd.gd_id
        LEFT JOIN (
          SELECT egd.g_id, egd.{$user_or_team_id}, (autograding_non_hidden_non_extra_credit + autograding_non_hidden_extra_credit + autograding_hidden_non_extra_credit + autograding_hidden_extra_credit) AS autograding
          FROM electronic_gradeable_version AS egv
          LEFT JOIN electronic_gradeable_data AS egd ON egv.g_id=egd.g_id AND egv.{$user_or_team_id}=egd.{$user_or_team_id} AND active_version=g_version AND active_version>0
          )AS auto
        ON gd.g_id=auto.g_id AND gd_{$user_or_team_id}=auto.{$user_or_team_id}
        INNER JOIN {$users_or_teams} AS {$u_or_t} ON {$u_or_t}.{$user_or_team_id} = auto.{$user_or_team_id}
        WHERE gc.g_id=? AND {$u_or_t}.{$section_key} IS NOT NULL
      )AS parts_of_comp
    )AS comp
    GROUP BY gd_id, autograding
  )g WHERE count=?
)AS individual
          ", array($g_id, $count));
        if(count($this->course_db->rows()) == 0){
          echo("why");
          return;
        }
        return new SimpleStat($this->core, $this->course_db->rows()[0]);
    }

    public function getNumUsersWhoViewedGrade($g_id) {
        $this->course_db->query("
SELECT COUNT(*) as cnt FROM gradeable_data
WHERE g_id = ?
AND gd_user_viewed_date IS NOT NULL
        ", array($g_id));

        return intval($this->course_db->row()['cnt']);
    }

    public function getNumUsersGraded($g_id) {
        $this->course_db->query("
SELECT COUNT(*) as cnt FROM gradeable_data
WHERE g_id = ?", array($g_id));

        return intval($this->course_db->row()['cnt']);
    }

    //gets ids of students with non null registration section and null rotating section
    public function getRegisteredUsersWithNoRotatingSection(){
       $this->course_db->query("
SELECT user_id
FROM users AS u
WHERE registration_section IS NOT NULL
AND rotating_section IS NULL;");

       return $this->course_db->rows();
    }

    //gets ids of students with non null rotating section and null registration section
    public function getUnregisteredStudentsWithRotatingSection(){
    $this->course_db->query("
SELECT user_id
FROM users AS u
WHERE registration_section IS NULL
AND rotating_section IS NOT NULL;");

       return $this->course_db->rows();
    }

    public function getGradersForRegistrationSections($sections) {
        $return = array();
        $params = array();
        $where = "";
        if (count($sections) > 0) {
            $where = "WHERE sections_registration_id IN (" . implode(",", array_fill(0, count($sections), "?")) . ")";
            $params = $sections;
        }
        $this->course_db->query("
SELECT g.*, u.*
FROM grading_registration AS g
LEFT JOIN (
  SELECT *
  FROM users
) AS u ON u.user_id = g.user_id
{$where}
ORDER BY g.sections_registration_id, g.user_id", $params);
        $user_store = array();
        foreach ($this->course_db->rows() as $row) {
            if ($row['sections_registration_id'] === null) {
                $row['sections_registration_id'] = "NULL";
            }

            if (!isset($return[$row['sections_registration_id']])) {
                $return[$row['sections_registration_id']] = array();
            }

            if (!isset($user_store[$row['user_id']])) {
                $user_store[$row['user_id']] = new User($this->core, $row);
            }
            $return[$row['sections_registration_id']][] = $user_store[$row['user_id']];
        }
        return $return;
    }

    public function getGradersForRotatingSections($g_id, $sections) {
        $return = array();
        $params = array($g_id);
        $where = "";
        if (count($sections) > 0) {
            $where = " AND sections_rotating_id IN (" . implode(",", array_fill(0, count($sections), "?")) . ")";
            $params = array_merge($params, $sections);
        }
        $this->course_db->query("
SELECT g.*, u.*
FROM grading_rotating AS g
LEFT JOIN (
  SELECT *
  FROM users
) AS u ON u.user_id = g.user_id
WHERE g.g_id=? {$where}
ORDER BY g.sections_rotating_id, g.user_id", $params);
        $user_store = array();
        foreach ($this->course_db->rows() as $row) {
            if ($row['sections_rotating_id'] === null) {
                $row['sections_rotating_id'] = "NULL";
            }
            if (!isset($return[$row['sections_rotating_id']])) {
                $return[$row['sections_rotating_id']] = array();
            }

            if (!isset($user_store[$row['user_id']])) {
                $user_store[$row['user_id']] = new User($this->core, $row);
            }
            $return[$row['sections_rotating_id']][] = $user_store[$row['user_id']];
        }
        return $return;
    }

    public function getRotatingSectionsForGradeableAndUser($g_id, $user) {
        $this->course_db->query(
          "SELECT sections_rotating_id FROM grading_rotating WHERE g_id=? AND user_id=?", array($g_id, $user));
        $return = array();
        foreach ($this->course_db->rows() as $row) {
            $return[] = $row['sections_rotating_id'];
        }
        return $return;
    }

    public function getUsersByRotatingSections($sections, $orderBy="rotating_section") {
        $return = array();
        if (count($sections) > 0) {
            $query = implode(",", array_fill(0, count($sections), "?"));
            $this->course_db->query("SELECT * FROM users AS u WHERE rotating_section IN ({$query}) ORDER BY {$orderBy}", $sections);
            foreach ($this->course_db->rows() as $row) {
                $return[] = new User($this->core, $row);
            }
        }
        return $return;
    }

    /**
     * Gets all registration sections from the sections_registration table

     * @return array
     */
    public function getRegistrationSections() {
        $this->course_db->query("SELECT * FROM sections_registration ORDER BY sections_registration_id");
        return $this->course_db->rows();
    }

    /**
     * Gets all rotating sections from the sections_rotating table
     *
     * @return array
     */
    public function getRotatingSections() {
        $this->course_db->query("SELECT * FROM sections_rotating ORDER BY sections_rotating_id");
        return $this->course_db->rows();
    }

    /**
     * Gets all the gradeable IDs of the rotating sections
     *
     * @return array
     */
    public function getRotatingSectionsGradeableIDS() {
        $this->course_db->query("SELECT g_id FROM gradeable WHERE g_grade_by_registration = {$this->course_db->convertBoolean(false)} ORDER BY g_grade_start_date ASC");
        return $this->course_db->rows();
    }

    /**
     * Get gradeables graded by rotating section in the past and the sections each grader graded
     *
     * @return array
     */
    public function getGradeablesPastAndSection() {
        throw new NotImplementedException();
    }

    /**
     * Returns the count of all users in rotating sections that are in a non-null registration section. These are
     * generally students who have late added a course and have been automatically added to the course, but this
     * was done after rotating sections had already been set-up.
     *
     * @return array
     */
    public function getCountUsersRotatingSections() {
        $this->course_db->query("
SELECT rotating_section, count(*) as count
FROM users
WHERE registration_section IS NOT NULL
GROUP BY rotating_section
ORDER BY rotating_section");
        return $this->course_db->rows();
    }

    public function getGradersForAllRotatingSections($gradeable_id) {
        throw new NotImplementedException();
    }

    public function getGradersFromUserType($user_type) {
        $this->course_db->query("SELECT user_id FROM users WHERE user_group=? ORDER BY user_id ASC", array($user_type));
        return $this->course_db->rows();
    }

    /**
     * Returns the count of all users that are in a rotating section, but are not in an assigned registration section.
     * These are generally students who have dropped the course and have not yet been removed from a rotating
     * section.
     *
     * @return array
     */
    public function getCountNullUsersRotatingSections() {
        $this->course_db->query("
SELECT rotating_section, count(*) as count
FROM users
WHERE registration_section IS NULL
GROUP BY rotating_section
ORDER BY rotating_section");
        return $this->course_db->rows();
    }

    public function getRegisteredUserIdsWithNullRotating() {
        $this->course_db->query("
SELECT user_id
FROM users
WHERE rotating_section IS NULL AND registration_section IS NOT NULL
ORDER BY user_id ASC");
        return array_map(function($elem) { return $elem['user_id']; }, $this->course_db->rows());
    }

    public function getRegisteredUserIds() {
        $this->course_db->query("
SELECT user_id
FROM users
WHERE registration_section IS NOT NULL
ORDER BY user_id ASC");
        return array_map(function($elem) { return $elem['user_id']; }, $this->course_db->rows());
    }

    public function setAllUsersRotatingSectionNull() {
        $this->course_db->query("UPDATE users SET rotating_section=NULL");
    }

    public function setNonRegisteredUsersRotatingSectionNull() {
        $this->course_db->query("UPDATE users SET rotating_section=NULL WHERE registration_section IS NULL");
    }

    public function deleteAllRotatingSections() {
        $this->course_db->query("DELETE FROM sections_rotating");
    }

    public function getMaxRotatingSection() {
        $this->course_db->query("SELECT MAX(sections_rotating_id) as max FROM sections_rotating");
        $row = $this->course_db->row();
        return $row['max'];
    }

    public function getNumberRotatingSections() {
        $this->course_db->query("SELECT COUNT(*) AS cnt FROM sections_rotating");
        return $this->course_db->row()['cnt'];
    }

    public function insertNewRotatingSection($section) {
        $this->course_db->query("INSERT INTO sections_rotating (sections_rotating_id) VALUES(?)", array($section));
    }

    public function insertNewRegistrationSection($section) {
        $this->course_db->query("INSERT INTO sections_registration (sections_registration_id) VALUES(?)", array($section));
    }

    public function deleteRegistrationSection($section) {
        $this->course_db->query("DELETE FROM sections_registration WHERE sections_registration_id=?", array($section));
    }    

    public function setupRotatingSections($graders, $gradeable_id) {
        $this->course_db->query("DELETE FROM grading_rotating WHERE g_id=?", array($gradeable_id));
        foreach ($graders as $grader => $sections){
            foreach($sections as $i => $section){
                $this->course_db->query("INSERT INTO grading_rotating(g_id, user_id, sections_rotating_id) VALUES(?,?,?)", array($gradeable_id ,$grader, $section));
            }
        }
    }

    public function updateUsersRotatingSection($section, $users) {
        $update_array = array_merge(array($section), $users);
        $update_string = implode(',', array_pad(array(), count($users), '?'));
        $this->course_db->query("UPDATE users SET rotating_section=? WHERE user_id IN ({$update_string})", $update_array);
    }

    /**
     * This inserts an row in the electronic_gradeable_data table for a given gradeable/user/version combination.
     * The values for the row are set to defaults (0 for numerics and NOW() for the timestamp) with the actual values
     * to be later filled in by the submitty_autograding_shipper.py and insert_database_version_data.py scripts.
     * We do it this way as we can properly deal with the
     * electronic_gradeable_version table here as the "active_version" is a concept strictly within the PHP application
     * code and the grading scripts have no concept of it. This will either update or insert the row in
     * electronic_gradeable_version for the given gradeable and student.
     *
     * @param $g_id
     * @param $user_id
     * @param $team_id
     * @param $version
     * @param $timestamp
     */
    public function insertVersionDetails($g_id, $user_id, $team_id, $version, $timestamp) {
        $this->course_db->query("
INSERT INTO electronic_gradeable_data
(g_id, user_id, team_id, g_version, autograding_non_hidden_non_extra_credit, autograding_non_hidden_extra_credit,
autograding_hidden_non_extra_credit, autograding_hidden_extra_credit, submission_time)

VALUES(?, ?, ?, ?, 0, 0, 0, 0, ?)", array($g_id, $user_id, $team_id, $version, $timestamp));
        if ($user_id === null) {
            $this->course_db->query("SELECT * FROM electronic_gradeable_version WHERE g_id=? AND team_id=?",
                array($g_id, $team_id));
        }
        else {
            $this->course_db->query("SELECT * FROM electronic_gradeable_version WHERE g_id=? AND user_id=?",
                array($g_id, $user_id));
        }
        $row = $this->course_db->row();
        if (!empty($row)) {
            $this->updateActiveVersion($g_id, $user_id, $team_id, $version);
        }
        else {
            $this->course_db->query("INSERT INTO electronic_gradeable_version (g_id, user_id, team_id, active_version) VALUES(?, ?, ?, ?)",
                array($g_id, $user_id, $team_id, $version));
        }
    }

    /**
     * Updates the row in electronic_gradeable_version table for a given gradeable and student. This function should
     * only be run directly if we know that the row exists (so when changing the active version for example) as
     * otherwise it'll throw an exception as it does not do error checking on if the row exists.
     *
     * @param $g_id
     * @param $user_id
     * @param $team_id
     * @param $version
     */
    public function updateActiveVersion($g_id, $user_id, $team_id, $version) {
        if ($user_id === null) {
            $this->course_db->query("UPDATE electronic_gradeable_version SET active_version=? WHERE g_id=? AND team_id=?",
                array($version, $g_id, $team_id));
        }
        else {
            $this->course_db->query("UPDATE electronic_gradeable_version SET active_version=? WHERE g_id=? AND user_id=?",
                array($version, $g_id, $user_id));
        }
    }

    /**
     * @param Gradeable $gradeable
     * @return int ID of the inserted row
     */
    public function insertGradeableData(Gradeable $gradeable) {
        if ($gradeable->isTeamAssignment()) {
            $params = array($gradeable->getId(), $gradeable->getTeam()->getId(),
                            $gradeable->getOverallComment());
            $this->course_db->query("INSERT INTO
gradeable_data (g_id, gd_team_id, gd_overall_comment)
VALUES (?, ?, ?)", $params);
        }
        else {
            $params = array($gradeable->getId(), $gradeable->getUser()->getId(),
                            $gradeable->getOverallComment());
            $this->course_db->query("INSERT INTO
gradeable_data (g_id, gd_user_id, gd_overall_comment)
VALUES (?, ?, ?)", $params);
        }
        return $this->course_db->getLastInsertId("gradeable_data_gd_id_seq");
    }

    /**
     * @param Gradeable $gradeable
     */
    public function updateGradeableData(Gradeable $gradeable) {
        $params = array($gradeable->getOverallComment(), $gradeable->getGdId());
        $this->course_db->query("UPDATE gradeable_data SET gd_overall_comment=? WHERE gd_id=?", $params);
    }

    /**
     * @param string             $gd_id
     * @param GradeableComponent $component
     */
    public function insertGradeableComponentData($gd_id, GradeableComponent $component) {
        $params = array($component->getId(), $gd_id, $component->getScore(), $component->getComment(), $component->getGrader()->getId(), $component->getGradedVersion(), $component->getGradeTime()->format("Y-m-d H:i:s"));
        $this->course_db->query("
INSERT INTO gradeable_component_data (gc_id, gd_id, gcd_score, gcd_component_comment, gcd_grader_id, gcd_graded_version, gcd_grade_time)
VALUES (?, ?, ?, ?, ?, ?, ?)", $params);
    }

    // FIXME
    //
    //public function updateGradeableComponentData($gd_id, $grader_id, GradeableComponent $component) {
    //    $params = array($component->getScore(), $component->getComment(), $component->getGradedVersion(), $component->getGradeTime()->format("Y-m-d H:i:s"), $grader_id, $component->getId(), $gd_id);
    //    $this->course_db->query("
//UPDATE gradeable_component_data SET gcd_score=?, gcd_component_comment=?, gcd_graded_version=?, gcd_grade_time=?, gcd_grader_id=? WHERE gc_id=? AND gd_id=?", $params);
    //}

    /**
     * @param string             $gd_id
     * @param string             $grader_id
     * @param GradeableComponent $component
     */
    public function updateGradeableComponentData($gd_id, $grader_id, GradeableComponent $component) {
        $params = array($component->getScore(), $component->getComment(), $component->getGradedVersion(),
                        $component->getGradeTime()->format("Y-m-d H:i:s"), $grader_id, $component->getId(), $gd_id);
        $this->course_db->query("
UPDATE gradeable_component_data
SET
  gcd_score=?, gcd_component_comment=?, gcd_graded_version=?, gcd_grade_time=?,
  gcd_grader_id=?
WHERE gc_id=? AND gd_id=?", $params);
    }


    // END FIXME

    public function replaceGradeableComponentData($gd_id, GradeableComponent $component) {
        $params = array($component->getId(), $gd_id);
        $this->course_db->query("DELETE FROM gradeable_component_data WHERE gc_id=? AND gd_id=?", $params);
        $this->insertGradeableComponentData($gd_id, $component);
    }

    /**
     * TODO: is this actually used somewhere?
     * @param                                $gd_id
     * @param                                $grader_id
     * @param \app\models\GradeableComponent $component
     */
    public function deleteGradeableComponentData($gd_id, $grader_id, GradeableComponent $component) {
        $params = array($component->getId(), $gd_id);
        $this->course_db->query("
DELETE FROM gradeable_component_data WHERE gc_id=? AND gd_id=?", $params);
    }



// FIXME: THIS CODE REQUIRING GRADER_IDS MATCH FOR PEER GRADING BREAKS REGULAR GRADING
//
//    public function deleteGradeableComponentMarkData($gd_id, $gc_id, $grader_id, GradeableComponentMark $mark) {
//        $params = array($gc_id, $gd_id, $grader_id, $mark->getId());
//        $this->course_db->query("
//DELETE FROM gradeable_component_mark_data WHERE gc_id=? AND gd_id=? AND gcd_grader_id=? AND gcm_id=?", $params);
//    }
//

   public function deleteGradeableComponentMarkData($gd_id, $gc_id, $grader_id, GradeableComponentMark $mark) {
           $params = array($gc_id, $gd_id, $mark->getId());
	           $this->course_db->query("
DELETE FROM gradeable_component_mark_data WHERE gc_id=? AND gd_id=? AND gcm_id=?", $params);
    }

// END FIXME



    public function getUsersWhoGotMark($gc_id, GradeableComponentMark $mark, bool $team) {
        $return_data = array();
        $params = array($gc_id, $mark->getId());

        if ($team) {
            $this->course_db->query("
                SELECT gd.gd_team_id
                  FROM gradeable_component_mark_data gcmd
                  JOIN gradeable_data gd ON gd.gd_id = gcmd.gd_id
                 WHERE gc_id = ? AND gcm_id = ?
            ", $params);
            return $this->course_db->rows();
        } else {
            $this->course_db->query("
                SELECT gd.gd_user_id
                  FROM gradeable_component_mark_data gcmd
                  JOIN gradeable_data gd ON gd.gd_id = gcmd.gd_id
                 WHERE gc_id = ? AND gcm_id = ?
            ", $params);
            return $this->course_db->rows();
        }
    }

    public function insertGradeableComponentMarkData($gd_id, $gc_id, $gcd_grader_id, GradeableComponentMark $mark) {
        $params = array($gc_id, $gd_id, $gcd_grader_id, $mark->getId());
        $this->course_db->query("
INSERT INTO gradeable_component_mark_data (gc_id, gd_id, gcd_grader_id, gcm_id)
VALUES (?, ?, ?, ?)", $params);
    }

    /**
     * Creates a new gradeable in the database
     *
     * @param Gradeable $gradeable
     */
    public function createNewGradeable(Gradeable $gradeable) {
        $params = array($gradeable->getId(), $gradeable->getName(), $gradeable->getInstructionsUrl(), $gradeable->getTaInstructions(), $gradeable->getType(), var_export($gradeable->getGradeByRegistration(), true), $gradeable->getTaViewDate()->format('Y/m/d H:i:s'), $gradeable->getGradeStartDate()->format('Y/m/d H:i:s'), $gradeable->getGradeReleasedDate()->format('Y/m/d H:i:s'), $gradeable->getMinimumGradingGroup(), $gradeable->getBucket());
        $this->course_db->query("
INSERT INTO gradeable(g_id, g_title, g_instructions_url,g_overall_ta_instructions, g_gradeable_type, g_grade_by_registration, g_ta_view_start_date, g_grade_start_date,  g_grade_released_date,  g_min_grading_group, g_syllabus_bucket)
VALUES (?, ?, ?, ?, ?, ?, ?, ?, ?, ?, ?)", $params);
        if ($gradeable->getType() === GradeableType::ELECTRONIC_FILE) {
            $params = array($gradeable->getId(), $gradeable->getOpenDate()->format('Y/m/d H:i:s'), $gradeable->getDueDate()->format('Y/m/d H:i:s'), var_export($gradeable->getIsRepository(), true), $gradeable->getSubdirectory(), var_export($gradeable->getTeamAssignment(),true), $gradeable->getMaxTeamSize(), $gradeable->getTeamLockDate()->format('Y/m/d H:i:s'), var_export($gradeable->getTaGrading(), true), var_export($gradeable->getStudentView(), true), var_export($gradeable->getStudentSubmit(), true),  var_export($gradeable->getStudentDownload(), true), var_export($gradeable->getStudentAnyVersion(), true), $gradeable->getConfigPath(), $gradeable->getLateDays(), $gradeable->getPointPrecision(), var_export($gradeable->getPeerGrading(), true), $gradeable->getPeerGradeSet());
            $this->course_db->query("
INSERT INTO electronic_gradeable(g_id, eg_submission_open_date, eg_submission_due_date, eg_is_repository,
eg_subdirectory, eg_team_assignment, eg_max_team_size, eg_team_lock_date, eg_use_ta_grading, eg_student_view, eg_student_submit, eg_student_download,
eg_student_any_version, eg_config_path, eg_late_days, eg_precision, eg_peer_grading, eg_peer_grade_set)
VALUES(?, ?, ?, ?, ?, ?, ?, ?, ?, ?, ?, ?, ?, ?, ?, ?, ?, ?)", $params);
        }
    }

    /**
     * Updates the current gradeable with new properties.
     *
     * @param Gradeable $gradeable
     */
    public function updateGradeable(Gradeable $gradeable) {
        $params = array($gradeable->getName(), $gradeable->getInstructionsUrl(), $gradeable->getTaInstructions(),
                        $gradeable->getType(), $this->course_db->convertBoolean($gradeable->getGradeByRegistration()),
                        $gradeable->getTaViewDate()->format('Y/m/d H:i:s'),
                        $gradeable->getGradeStartDate()->format('Y/m/d H:i:s'),
                        $gradeable->getGradeReleasedDate()->format('Y/m/d H:i:s'),
                        $gradeable->getMinimumGradingGroup(), $gradeable->getBucket(), $gradeable->getId());
        $this->course_db->query("
UPDATE gradeable SET g_title=?, g_instructions_url=?, g_overall_ta_instructions=?,
g_gradeable_type=?, g_grade_by_registration=?, g_ta_view_start_date=?, g_grade_start_date=?,
g_grade_released_date=?, g_min_grading_group=?, g_syllabus_bucket=? WHERE g_id=?", $params);
        if ($gradeable->getType() === 0) {
            $params = array($gradeable->getOpenDate()->format('Y/m/d H:i:s'), $gradeable->getDueDate()->format('Y/m/d H:i:s'), var_export($gradeable->getIsRepository(), true), $gradeable->getSubdirectory(), var_export($gradeable->getTeamAssignment(),true), $gradeable->getMaxTeamSize(), $gradeable->getTeamLockDate()->format('Y/m/d H:i:s'), var_export($gradeable->getTaGrading(), true), var_export($gradeable->getStudentView(), true), var_export($gradeable->getStudentSubmit(), true), var_export($gradeable->getStudentDownload(), true), var_export($gradeable->getStudentAnyVersion(), true), $gradeable->getConfigPath(), $gradeable->getLateDays(), $gradeable->getPointPrecision(), var_export($gradeable->getPeerGrading(), true), $gradeable->getPeerGradeSet(), $gradeable->getId());
            $this->course_db->query("
UPDATE electronic_gradeable SET eg_submission_open_date=?, eg_submission_due_date=?, eg_is_repository=?,
eg_subdirectory=?, eg_team_assignment=?, eg_max_team_size=?, eg_team_lock_date=?, eg_use_ta_grading=?, eg_student_view=?, eg_student_submit=?,
eg_student_download=?, eg_student_any_version=?, eg_config_path=?, eg_late_days=?, eg_precision=?, eg_peer_grading=?, eg_peer_grade_set=? WHERE g_id=?", $params);
        }
    }

    public function createNewGradeableComponent(GradeableComponent $component, Gradeable $gradeable) {
        $params = array($gradeable->getId(), $component->getTitle(), $component->getTaComment(),
                        $component->getStudentComment(), $component->getLowerClamp(), $component->getDefault(),
                        $component->getMaxValue(), $component->getUpperClamp(),
                        $this->course_db->convertBoolean($component->getIsText()), $component->getOrder(),
                        $this->course_db->convertBoolean($component->getIsPeer()), $component->getPage());
        $this->course_db->query("
INSERT INTO gradeable_component(g_id, gc_title, gc_ta_comment, gc_student_comment, gc_lower_clamp, gc_default, gc_max_value, gc_upper_clamp,
gc_is_text, gc_order, gc_is_peer, gc_page)
VALUES(?, ?, ?, ?, ?, ?, ?, ?, ?, ?, ?, ?)", $params);
    }

    public function updateGradeableComponent(GradeableComponent $component) {
        $params = array($component->getTitle(), $component->getTaComment(), $component->getStudentComment(),
                        $component->getLowerClamp(), $component->getDefault(), $component->getMaxValue(),
                        $component->getUpperClamp(), $this->course_db->convertBoolean($component->getIsText()),
                        $component->getOrder(), $this->course_db->convertBoolean($component->getIsPeer()),
                        $component->getPage(), $component->getId());
        $this->course_db->query("
UPDATE gradeable_component SET gc_title=?, gc_ta_comment=?, gc_student_comment=?, gc_lower_clamp=?, gc_default=?, gc_max_value=?, gc_upper_clamp=?, gc_is_text=?, gc_order=?, gc_is_peer=?, gc_page=? WHERE gc_id=?", $params);
    }

    public function deleteGradeableComponent(GradeableComponent $component) {
        $this->course_db->query("DELETE FROM gradeable_component_data WHERE gc_id=?",array($component->getId()));
        $this->course_db->query("DELETE FROM gradeable_component WHERE gc_id=?", array($component->getId()));
    }

    public function createGradeableComponentMark(GradeableComponentMark $mark) {
        $bool_value = $this->course_db->convertBoolean($mark->getPublish());
        $params = array($mark->getGcId(), $mark->getPoints(), $mark->getNoteNoDecode(), $mark->getOrder(), $bool_value);

        $this->course_db->query("
INSERT INTO gradeable_component_mark (gc_id, gcm_points, gcm_note, gcm_order, gcm_publish)
VALUES (?, ?, ?, ?, ?)", $params);
        return $this->course_db->getLastInsertId();
    }

    public function updateGradeableComponentMark(GradeableComponentMark $mark) {
        $bool_value = $this->course_db->convertBoolean($mark->getPublish());
        $params = array($mark->getGcId(), $mark->getPoints(), $mark->getNoteNoDecode(), $mark->getOrder(), $bool_value, $mark->getId());
        $this->course_db->query("
UPDATE gradeable_component_mark SET gc_id=?, gcm_points=?, gcm_note=?, gcm_order=?, gcm_publish=?
WHERE gcm_id=?", $params);
    }

    public function deleteGradeableComponentMark(GradeableComponentMark $mark) {
        $this->course_db->query("DELETE FROM gradeable_component_mark_data WHERE gcm_id=?",array($mark->getId()));
        $this->course_db->query("DELETE FROM gradeable_component_mark WHERE gcm_id=?", array($mark->getId()));
    }

    public function getGreatestGradeableComponentMarkOrder(GradeableComponent $component) {
    	$this->course_db->query("SELECT MAX(gcm_order) as max FROM gradeable_component_mark WHERE gc_id=? ", array($component->getId()));
    	$row = $this->course_db->row();
        return $row['max'];

    }

    /**
     * Gets an array that contains all revelant data in a gradeable.
     * Uses the gradeable id to use the data in the database.
     *
     * @param $gradeable_id
     * @param $admin_gradeable
     * @param $template
     *
     */
    public function getGradeableInfo($gradeable_id, AdminGradeable $admin_gradeable, $template=false) {
        throw new NotImplementedException();
    }

    /**
     * This updates the viewed date on a gradeable object (assuming that it has a set
     * $user object associated with it).
     *
     * @param \app\models\Gradeable $gradeable
     */
    public function updateUserViewedDate(Gradeable $gradeable) {
        if ($gradeable->getGdId() !== null && $gradeable->getUser() !== null) {
            $this->course_db->query("UPDATE gradeable_data SET gd_user_viewed_date = NOW() WHERE gd_id=? and gd_user_id=?",
                array($gradeable->getGdId(), $gradeable->getUser()->getId()));
            return true;
        } else {
            return false;
        }
    }
    
    /**
     * This updates the viewed date on a gradeable object (assuming that it has a set
     * $user object associated with it).
     *
     * @param \app\models\Gradeable $gradeable
     */
    public function resetUserViewedDate(Gradeable $gradeable) {
        if ($gradeable->getGdId() !== null && $gradeable->getUser() !== null) {
            $this->course_db->query("UPDATE gradeable_data SET gd_user_viewed_date = NULL WHERE gd_id=? and gd_user_id=?",
                array($gradeable->getGdId(), $gradeable->getUser()->getId()));
            return true;
        } else {
            return false;
        }
    }

    /**
     * @todo: write phpdoc
     *
     * @param $session_id
     *
     * @return array
     */
    public function getSession($session_id) {
        $this->submitty_db->query("SELECT * FROM sessions WHERE session_id=?", array($session_id));
        return $this->submitty_db->row();
    }

    /**
     * @todo: write phpdoc
     *
     * @param string $session_id
     * @param string $user_id
     * @param string $csrf_token
     *
     * @return string
     */
    public function newSession($session_id, $user_id, $csrf_token) {
        $this->submitty_db->query("INSERT INTO sessions (session_id, user_id, csrf_token, session_expires)
                                   VALUES(?,?,?,current_timestamp + interval '336 hours')",
            array($session_id, $user_id, $csrf_token));

    }

    /**
     * Updates a given session by setting it's expiration date to be 2 weeks into the future
     * @param string $session_id
     */
    public function updateSessionExpiration($session_id) {
        $this->submitty_db->query("UPDATE sessions SET session_expires=(current_timestamp + interval '336 hours')
                                   WHERE session_id=?", array($session_id));
    }

    /**
     * Remove sessions which have their expiration date before the
     * current timestamp
     */
    public function removeExpiredSessions() {
        $this->submitty_db->query("DELETE FROM sessions WHERE session_expires < current_timestamp");
    }

    /**
     * Remove a session associated with a given session_id
     * @param $session_id
     */
    public function removeSessionById($session_id) {
        $this->submitty_db->query("DELETE FROM sessions WHERE session_id=?", array($session_id));
    }

    public function getAllGradeablesIdsAndTitles() {
        $this->course_db->query("SELECT g_id, g_title FROM gradeable ORDER BY g_title ASC");
        return $this->course_db->rows();
    }

    public function getAllGradeablesIds() {
        $this->course_db->query("SELECT g_id FROM gradeable ORDER BY g_id");
        return $this->course_db->rows();
    }

    /**
     * gets ids of all electronic gradeables
     */
    public function getAllElectronicGradeablesIds() {
        $this->course_db->query("SELECT g_id, g_title FROM gradeable WHERE g_gradeable_type=0 ORDER BY g_grade_released_date DESC");
        return $this->course_db->rows();
    }
    
    /**
     * Gets id's and titles of the electronic gradeables that have non-inherited teams
     * @return string
     */
    // public function getAllElectronicGradeablesWithBaseTeams() {
    //     $this->course_db->query('SELECT g_id, g_title FROM gradeable WHERE g_id=ANY(SELECT g_id FROM electronic_gradeable WHERE eg_team_assignment IS TRUE AND (eg_inherit_teams_from=\'\') IS NOT FALSE) ORDER BY g_title ASC');
    //     return $this->course_db->rows();
    // }

    /**
     * Create a new team id and team in gradeable_teams for given gradeable, add $user_id as a member
     * @param string $g_id
     * @param string $user_id
     * @param integer $registration_section
     * @param integer $rotating_section
     * @return string $team_id
     */
    public function createTeam($g_id, $user_id, $registration_section, $rotating_section) {
        $this->course_db->query("SELECT COUNT(*) AS cnt FROM gradeable_teams");
        $team_id_prefix = strval($this->course_db->row()['cnt']);
        if (strlen($team_id_prefix) < 5) $team_id_prefix = str_repeat("0", 5-strlen($team_id_prefix)) . $team_id_prefix;
        $team_id = "{$team_id_prefix}_{$user_id}";

        $params = array($team_id, $g_id, $registration_section, $rotating_section);
        $this->course_db->query("INSERT INTO gradeable_teams (team_id, g_id, registration_section, rotating_section) VALUES(?,?,?,?)", $params);
        $this->course_db->query("INSERT INTO teams (team_id, user_id, state) VALUES(?,?,1)", array($team_id, $user_id));
        return $team_id;
    }

    /**
     * Set team $team_id's registration/rotating section to $section
     * @param string $team_id
     * @param int $section
     */
    public function updateTeamRegistrationSection($team_id, $section) {
        $this->course_db->query("UPDATE gradeable_teams SET registration_section=? WHERE team_id=?", array($section, $team_id));
    }

    public function updateTeamRotatingSection($team_id, $section) {
        $this->course_db->query("UPDATE gradeable_teams SET rotating_section=? WHERE team_id=?", array($section, $team_id));
    }

    /**
     * Remove a user from their current team
     * @param string $team_id
     * @param string $user_id
     */
    public function leaveTeam($team_id, $user_id) {
        $this->course_db->query("DELETE FROM teams AS t
          WHERE team_id=? AND user_id=? AND state=1", array($team_id, $user_id));
        $this->course_db->query("SELECT * FROM teams WHERE team_id=? AND state=1", array($team_id));
        if(count($this->course_db->rows()) == 0){
           //If this happens, then remove all invitations
            $this->course_db->query("DELETE FROM teams AS t
              WHERE team_id=?", array($team_id));
        }

    }

    /**
     * Add user $user_id to team $team_id as an invited user
     * @param string $team_id
     * @param string $user_id
     */
    public function sendTeamInvitation($team_id, $user_id) {
        $this->course_db->query("INSERT INTO teams (team_id, user_id, state) VALUES(?,?,0)", array($team_id, $user_id));
    }

    /**
     * Add user $user_id to team $team_id as a team member
     * @param string $team_id
     * @param string $user_id
     */
    public function acceptTeamInvitation($team_id, $user_id) {
        $this->course_db->query("INSERT INTO teams (team_id, user_id, state) VALUES(?,?,1)", array($team_id, $user_id));
    }

    /**
     * Cancel a pending team invitation
     * @param string $team_id
     * @param string $user_id
     */
    public function cancelTeamInvitation($team_id, $user_id) {
        $this->course_db->query("DELETE FROM teams WHERE team_id=? AND user_id=? AND state=0", array($team_id, $user_id));
    }

    /**
     * Decline all pending team invitiations for a user
     * @param string $g_id
     * @param string $user_id
     */
    public function declineAllTeamInvitations($g_id, $user_id) {
        $this->course_db->query("DELETE FROM teams AS t USING gradeable_teams AS gt
          WHERE gt.g_id=? AND gt.team_id = t.team_id AND t.user_id=? AND t.state=0", array($g_id, $user_id));
    }

    
    /**
     * Return Team object for team whith given Team ID
     * @param string $team_id
     * @return \app\models\Team
     */
    public function getTeamById($team_id) {
        $this->course_db->query("
          SELECT team_id, registration_section, rotating_section
          FROM gradeable_teams
          WHERE team_id=?",
            array($team_id));
        if (count($this->course_db->rows()) === 0) {
            return null;
        }
        $details = $this->course_db->row();

        $this->course_db->query("SELECT user_id, state FROM teams WHERE team_id=? ORDER BY user_id", array($team_id));
        $details['users'] = $this->course_db->rows();
        return new Team($this->core, $details);
    }

    /**
     * Return Team object for team which the given user belongs to on the given gradeable
     * @param string $g_id
     * @param string $user_id
     * @return \app\models\Team
     */
    public function getTeamByGradeableAndUser($g_id, $user_id) {
        $this->course_db->query("
          SELECT team_id, registration_section, rotating_section
          FROM gradeable_teams
          WHERE g_id=? AND team_id IN (
            SELECT team_id
            FROM teams
            WHERE user_id=? AND state=1)",
            array($g_id, $user_id));
        if (count($this->course_db->rows()) === 0) {
            return null;
        }
        $details = $this->course_db->row();

        $this->course_db->query("SELECT user_id, state FROM teams WHERE team_id=? ORDER BY user_id", array($details['team_id']));
        $details['users'] = $this->course_db->rows();
        return new Team($this->core, $details);
    }

    /**
     * Return an array of Team objects for all teams on given gradeable
     * @param string $g_id
     * @return \app\models\Team[]
     */
    public function getTeamsByGradeableId($g_id) {
        $this->course_db->query("
          SELECT team_id, registration_section, rotating_section
          FROM gradeable_teams
          WHERE g_id=?
          ORDER BY team_id",
            array($g_id));

        $all_teams_details = array();
        foreach($this->course_db->rows() as $row) {
            $all_teams_details[$row['team_id']] = $row;
        }

        $teams = array();
        foreach($all_teams_details as $team_id => $details) {
            $this->course_db->query("SELECT user_id, state FROM teams WHERE team_id=? ORDER BY user_id", array($team_id));
            $details['users'] = $this->course_db->rows();
            $teams[] = new Team($this->core, $details);
        }

        return $teams;
    }

    /**
     * Add ($g_id,$user_id) pair to table seeking_team
     * @param string $g_id
     * @param string $user_id
     */
    public function addToSeekingTeam($g_id,$user_id) {
        $this->course_db->query("INSERT INTO seeking_team(g_id, user_id) VALUES (?,?)", array($g_id, $user_id));
    }

    /**
     * Remove ($g_id,$user_id) pair from table seeking_team
     * @param string $g_id
     * @param string $user_id
     */
    public function removeFromSeekingTeam($g_id,$user_id) {
        $this->course_db->query("DELETE FROM seeking_team WHERE g_id=? AND user_id=?", array($g_id, $user_id));
    }

    /**
     * Return an array of user_id who are seeking team who passed gradeable_id
     * @param string $g_id
     * @return array $users_seeking_team
     */
    public function getUsersSeekingTeamByGradeableId($g_id) {
        $this->course_db->query("
          SELECT user_id
          FROM seeking_team
          WHERE g_id=?
          ORDER BY user_id",
            array($g_id));

        $users_seeking_team = array();
        foreach($this->course_db->rows() as $row) {
            array_push($users_seeking_team,$row['user_id']);
        }
        return $users_seeking_team;
    }

    /**
     * Return array of counts of teams/users without team/graded components
     * corresponding to each registration/rotating section
     * @param string $g_id
     * @param rray(int) $sections
     * @param string $section_key
     * @return array(int) $return
     */
    public function getTotalTeamCountByGradingSections($g_id, $sections, $section_key) {
        $return = array();
        $params = array($g_id);
        $sections_query = "";
        if (count($sections) > 0) {
            $sections_query = "{$section_key} IN (".implode(",", array_fill(0, count($sections), "?")).") AND";
            $params = array_merge($sections, $params);
        }
        $this->course_db->query("
SELECT count(*) as cnt, {$section_key}
FROM gradeable_teams
WHERE {$sections_query} g_id=? AND team_id IN (
  SELECT team_id
  FROM teams
)
GROUP BY {$section_key}
ORDER BY {$section_key}", $params);
        foreach ($this->course_db->rows() as $row) {
            $return[$row[$section_key]] = intval($row['cnt']);
        }
        foreach ($sections as $section) {
            if (!isset($return[$section])) $return[$section] = 0;
        }
        ksort($return);
        return $return;
    }
public function getSubmittedTeamCountByGradingSections($g_id, $sections, $section_key) {
        $return = array();
        $params = array($g_id);
        $where = "";
        if (count($sections) > 0) {
            // Expand out where clause
            $sections_keys = array_values($sections);
            $where = "WHERE {$section_key} IN (";
            foreach($sections_keys as $section) {
                $where .= "?" . ($section != $sections_keys[count($sections_keys)-1] ? "," : "");
                array_push($params, $section);
            }
            $where .= ")";
        }
        $this->course_db->query("
SELECT count(*) as cnt, {$section_key}
FROM gradeable_teams
INNER JOIN electronic_gradeable_version
ON
gradeable_teams.team_id = electronic_gradeable_version.team_id
AND gradeable_teams.". $section_key . " IS NOT NULL
AND electronic_gradeable_version.active_version>0
AND electronic_gradeable_version.g_id=?
{$where}
GROUP BY {$section_key}
ORDER BY {$section_key}", $params);

        foreach ($this->course_db->rows() as $row) {
            $return[$row[$section_key]] = intval($row['cnt']);
        }

        return $return;
    }
    public function getUsersWithoutTeamByGradingSections($g_id, $sections, $section_key) {
        $return = array();
        $params = array($g_id);
        $sections_query = "";
        if (count($sections) > 0) {
            $sections_query= "{$section_key} IN (".implode(",", array_fill(0, count($sections), "?")).") AND";
            $params = array_merge($sections, $params);
        }
        $this->course_db->query("
SELECT count(*) as cnt, {$section_key}
FROM users
WHERE {$sections_query} user_id NOT IN (
  SELECT user_id
  FROM gradeable_teams NATURAL JOIN teams
  WHERE g_id=?
  ORDER BY user_id
)
GROUP BY {$section_key}
ORDER BY {$section_key}", $params);
        foreach ($this->course_db->rows() as $row) {
            $return[$row[$section_key]] = intval($row['cnt']);
        }
        foreach ($sections as $section) {
            if (!isset($return[$section])) {
                $return[$section] = 0;
            }
        }
        ksort($return);
        return $return;
    }
    public function getUsersWithTeamByGradingSections($g_id, $sections, $section_key) {
        $return = array();
        $params = array($g_id);
        $sections_query = "";
        if (count($sections) > 0) {
            $sections_query= "{$section_key} IN (".implode(",", array_fill(0, count($sections), "?")).") AND";
            $params = array_merge($sections, $params);
        }
        $this->course_db->query("
SELECT count(*) as cnt, {$section_key}
FROM users
WHERE {$sections_query} user_id IN (
  SELECT user_id
  FROM gradeable_teams NATURAL JOIN teams
  WHERE g_id=?
  ORDER BY user_id
)
GROUP BY {$section_key}
ORDER BY {$section_key}", $params);
        foreach ($this->course_db->rows() as $row) {
            $return[$row[$section_key]] = intval($row['cnt']);
        }
        foreach ($sections as $section) {
            if (!isset($return[$section])) {
                $return[$section] = 0;
            }
        }
        ksort($return);
        return $return;
    }
    public function getGradedComponentsCountByTeamGradingSections($g_id, $sections, $section_key) {
        $return = array();
        $params = array($g_id);
        $where = "";
        if (count($sections) > 0) {
            $where = "WHERE {$section_key} IN (".implode(",", array_fill(0, count($sections), "?")).")";
            $params = array_merge($params, $sections);
        }
        $this->course_db->query("
SELECT count(gt.*) as cnt, gt.{$section_key}
FROM gradeable_teams AS gt
INNER JOIN (
  SELECT * FROM gradeable_data AS gd LEFT JOIN gradeable_component_data AS gcd ON gcd.gd_id = gd.gd_id WHERE g_id=?
) AS gd ON gt.team_id = gd.gd_team_id
{$where}
GROUP BY gt.{$section_key}
ORDER BY gt.{$section_key}", $params);
        foreach ($this->course_db->rows() as $row) {
            $return[$row[$section_key]] = intval($row['cnt']);
        }
        return $return;
    }

    /**
     * Return an array of users with late days
     *
     * @return array
     */
    public function getUsersWithLateDays() {
      throw new NotImplementedException();
    }

    /**
     * Return an array of users with extensions
     * @param string $gradeable_id
     * @return SimpleLateUser[]
     */
    public function getUsersWithExtensions($gradeable_id) {
        $this->course_db->query("
        SELECT u.user_id, user_firstname,
          user_preferred_firstname, user_lastname, late_day_exceptions
        FROM users as u
        FULL OUTER JOIN late_day_exceptions as l
          ON u.user_id=l.user_id
        WHERE g_id=?
          AND late_day_exceptions IS NOT NULL
          AND late_day_exceptions>0
        ORDER BY user_email ASC;", array($gradeable_id));

        $return = array();
        foreach($this->course_db->rows() as $row){
            $return[] = new SimpleLateUser($this->core, $row);
        }
        return $return;
    }

    /**
     * "Upserts" a given user's late days allowed effective at a given time.
     *
     * About $csv_options:
     * default behavior is to overwrite all late days for user and timestamp.
     * null value is for updating via form where radio button selection is
     * ignored, so it should do default behavior.  'csv_option_overwrite_all'
     * invokes default behavior for csv upload.  'csv_option_preserve_higher'
     * will preserve existing values when uploaded csv value is lower.
     *
     * @param string $user_id
     * @param string $timestamp
     * @param integer $days
     * @param string $csv_option value determined by selected radio button
     */
    public function updateLateDays($user_id, $timestamp, $days, $csv_option=null) {
		//q.v. PostgresqlDatabaseQueries.php
		throw new NotImplementedException();
	}

    /**
     * Delete a given user's allowed late days entry at given effective time
     * @param string $user_id
     * @param string $timestamp
     */
    public function deleteLateDays($user_id, $timestamp){
        $this->course_db->query("
          DELETE FROM late_days
          WHERE user_id=?
          AND since_timestamp=?", array($user_id, $timestamp));
    }

    /**
     * Updates a given user's extensions for a given homework
     * @param string $user_id
     * @param string $g_id
     * @param integer $days
     */
    public function updateExtensions($user_id, $g_id, $days){
        $this->course_db->query("
          UPDATE late_day_exceptions
          SET late_day_exceptions=?
          WHERE user_id=?
            AND g_id=?;", array($days, $user_id, $g_id));
        if ($this->course_db->getRowCount() === 0) {
            $this->course_db->query("
            INSERT INTO late_day_exceptions
            (user_id, g_id, late_day_exceptions)
            VALUES(?,?,?)", array($user_id, $g_id, $days));
        }
    }

    /**
     * Removes peer grading assignment if instructor decides to change the number of people each person grades for assignment
     * @param string $gradeable_id
     */
    public function clearPeerGradingAssignments($gradeable_id) {
        $this->course_db->query("DELETE FROM peer_assign WHERE g_id=?", array($gradeable_id));
    }

    /**
     * Adds an assignment for someone to grade another person for peer grading
     * @param string $student
     * @param string $grader
     * @param string $gradeable_id
     */
    public function insertPeerGradingAssignment($grader, $student, $gradeable_id) {
        $this->course_db->query("INSERT INTO peer_assign(grader_id, user_id, g_id) VALUES (?,?,?)", array($grader, $student, $gradeable_id));
    }

	/**
	 * Retrieves all courses (and details) that are accessible by $user_id
	 *
	 * (u.user_id=? AND u.user_group=1) checks if $user_id is an instructor
	 * Instructors may access all of their courses
	 * (u.user_id=? AND c.status=1) checks if a course is active
	 * An active course may be accessed by all users
	 * Inactive courses may only be accessed by the instructor
	 *
	 * @param string $user_id
	 * @param string $submitty_path
	 * @return array - courses (and their details) accessible by $user_id
	 */
    public function getStudentCoursesById($user_id, $submitty_path) {
        $this->submitty_db->query("
SELECT u.semester, u.course
FROM courses_users u
INNER JOIN courses c ON u.course=c.course AND u.semester=c.semester
WHERE (u.user_id=? AND u.user_group=1) OR (u.user_id=? AND c.status=1)
ORDER BY u.course", array($user_id, $user_id));
        $return = array();
        foreach ($this->submitty_db->rows() as $row) {
            $course = new Course($this->core, $row);
            $course->loadDisplayName($submitty_path);
            $return[] = $course;
        }
        return $return;
    }

    public function getPeerAssignment($gradeable_id, $grader) {
        $this->course_db->query("SELECT user_id FROM peer_assign WHERE g_id=? AND grader_id=?", array($gradeable_id, $grader));
        $return = array();
        foreach($this->course_db->rows() as $id) {
            $return[] = $id['user_id'];
        }
        return $return;
    }

    public function getPeerGradingAssignNumber($g_id) {
        $this->course_db->query("SELECT eg_peer_grade_set FROM electronic_gradeable WHERE g_id=?", array($g_id));
        return $this->course_db->rows()[0]['eg_peer_grade_set'];
    }

    public function getNumPeerComponents($g_id) {
        $this->course_db->query("SELECT COUNT(*) as cnt FROM gradeable_component WHERE gc_is_peer='t' and g_id=?", array($g_id));
        return intval($this->course_db->rows()[0]['cnt']);
    }

    public function getNumGradedPeerComponents($gradeable_id, $grader) {
        if (!is_array($grader)) {
            $params = array($grader);
        }
        else {
            $params = $grader;
        }
        $grader_list = implode(",", array_fill(0, count($params), "?"));
        $params[] = $gradeable_id;
        $this->course_db->query("SELECT COUNT(*) as cnt
FROM gradeable_component_data as gcd
WHERE gcd.gcd_grader_id IN ({$grader_list})
AND gc_id IN (
  SELECT gc_id
  FROM gradeable_component
  WHERE gc_is_peer='t' AND g_id=?
)", $params);

        return intval($this->course_db->rows()[0]['cnt']);
    }

    public function getGradedPeerComponentsByRegistrationSection($gradeable_id, $sections=array()) {
        $where = "";
        $params = array();
        if(count($sections) > 0) {
            $where = "WHERE registration_section IN (".implode(",", arrayfill(0,count($sections),"?"));
            $params = $sections;
        }
        $params[] = $gradeable_id;
        $this->course_db->query("
        SELECT count(u.*), u.registration_section
        FROM users as u
        INNER JOIN(
            SELECT gd.* FROM gradeable_data as gd
            LEFT JOIN(
                gradeable_component_data as gcd
                LEFT JOIN gradeable_component as gc
                ON gcd.gc_id = gc.gc_id and gc.gc_is_peer = 't'
            ) as gcd ON gcd.gd_id = gd.gd_id
            WHERE gd.g_id = ?
            GROUP BY gd.gd_id
        ) as gd ON gd.gd_user_id = u.user_id
        {$where}
        GROUP BY u.registration_section
        ORDER BY u.registration_section", $params);

        $return = array();
        foreach($this->course_db->rows() as $row) {
            $return[$row['registration_section']] = intval($row['count']);
        }
        return $return;
    }

    public function getGradedPeerComponentsByRotatingSection($gradeable_id, $sections=array()) {
        $where = "";
        $params = array();
        if(count($sections) > 0) {
            $where = "WHERE rotating_section IN (".implode(",", arrayfill(0,count($sections),"?"));
            $params = $sections;
        }
        $params[] = $gradeable_id;
        $this->course_db->query("
        SELECT count(u.*), u.rotating_section
        FROM users as u
        INNER JOIN(
            SELECT gd.* FROM gradeable_data as gd
            LEFT JOIN(
                gradeable_component_data as gcd
                LEFT JOIN gradeable_component as gc
                ON gcd.gc_id = gc.gc_id and gc.gc_is_peer = 't'
            ) as gcd ON gcd.gd_id = gd.gd_id
            WHERE gd.g_id = ?
            GROUP BY gd.gd_id
        ) as gd ON gd.gd_user_id = u.user_id
        {$where}
        GROUP BY u.rotating_section
        ORDER BY u.rotating_section", $params);

        $return = array();
        foreach($this->course_db->rows() as $row) {
            $return[$row['rotating_section']] = intval($row['count']);
        }
        return $return;
    }

    public function existsThread($thread_id){
        $this->course_db->query("SELECT 1 FROM threads where deleted = false AND id = ?", array($thread_id));
        $result = $this->course_db->rows();
        return count($result) > 0;
    }

    public function existsAnnouncements(){
        $this->course_db->query("SELECT MAX(id) FROM threads where deleted = false AND pinned = true");
        $result = $this->course_db->rows();
        return empty($result[0]["max"]) ? -1 : $result[0]["max"];
    }

    public function viewedThread($user, $thread_id){
      $this->course_db->query("SELECT * from viewed_responses where thread_id = ? and user_id = ?", array($thread_id, $user));
      return count($this->course_db->rows()) > 0;
    }

    public function getDisplayUserNameFromUserId($user_id){
      $this->course_db->query("SELECT user_firstname, user_preferred_firstname, user_lastname from users where user_id = ?", array($user_id));
      $name_rows = $this->course_db->rows()[0];
      $last_name =  " " . $name_rows["user_lastname"];
      if(empty($name_rows["user_preferred_firstname"])){
        $name = $name_rows["user_firstname"];
      } else {
        $name = $name_rows["user_preferred_firstname"];
      }
      $ar = array();
      $ar["first_name"] = $name;
      $ar["last_name"] = $last_name;
      return $ar;
    }

    public function filterCategoryDesc($category_desc) {
        return str_replace("|", " ", $category_desc);
    }

    public function addNewCategory($category) {
        //Can't get "RETURNING category_id" syntax to work
        $this->course_db->query("INSERT INTO categories_list (category_desc) VALUES (?) RETURNING category_id", array($this->filterCategoryDesc($category)));
        $this->course_db->query("SELECT MAX(category_id) as category_id from categories_list");
        return $this->course_db->rows()[0];
    }

<<<<<<< HEAD
    public function deleteCategory($category_id) {
        // TODO, check if no thread is using current category
        $this->course_db->query("SELECT 1 FROM thread_categories WHERE category_id = ?", array($category_id));
        if(count($this->course_db->rows()) == 0) {
            $this->course_db->query("DELETE FROM categories_list WHERE category_id = ?", array($category_id));
            return true;
        } else {
            return false;
        }
    }

    public function editCategory($category_id, $category_desc, $category_color) {
        $this->course_db->beginTransaction();
        if(!is_null($category_desc)) {
            $this->course_db->query("UPDATE categories_list SET category_desc = ? WHERE category_id = ?", array($category_desc, $category_id));
        }
        if(!is_null($category_color)) {
            $this->course_db->query("UPDATE categories_list SET color = ? WHERE category_id = ?", array($category_color, $category_id));
        }
        $this->course_db->commit();
    }

=======
>>>>>>> 9dc90c82
    public function reorderCategories($categories_in_order) {
        $this->course_db->beginTransaction();
        foreach ($categories_in_order as $rank => $id) {
            $this->course_db->query("UPDATE categories_list SET rank = ? WHERE category_id = ?", array($rank, $id));
        }
        $this->course_db->commit();
    }

    public function getCategories(){
        $this->course_db->query("SELECT * from categories_list ORDER BY rank ASC NULLS LAST");
        return $this->course_db->rows();
    }

    public function getPostsForThread($current_user, $thread_id, $option = "tree"){
      if($thread_id == -1) {
        $announcement_id = $this->existsAnnouncements();
        if($announcement_id == -1){
          $this->course_db->query("SELECT MAX(id) as max from threads WHERE deleted = false and pinned = false");
          $thread_id = $this->course_db->rows()[0]["max"];
        } else {
          $thread_id = $announcement_id;
        }
      }
      if($option == 'alpha'){
        $this->course_db->query("SELECT posts.*, users.user_lastname FROM posts INNER JOIN users ON posts.author_user_id=users.user_id WHERE thread_id=? AND deleted = false ORDER BY user_lastname, posts.timestamp;", array($thread_id));
      } else {
        $this->course_db->query("SELECT * FROM posts WHERE thread_id=? AND deleted = false ORDER BY timestamp ASC", array($thread_id));
      }
      
      $result_rows = $this->course_db->rows();

      if(count($result_rows) > 0){
        $this->course_db->query("INSERT INTO viewed_responses(thread_id,user_id,timestamp) SELECT ?, ?, current_timestamp WHERE NOT EXISTS (SELECT 1 FROM viewed_responses WHERE thread_id=? AND user_id=?)", array($thread_id, $current_user, $thread_id, $current_user));
      }
      return $result_rows;
    }

    public function getRootPostOfNonMergedThread($thread_id, &$title, &$message) {
        $this->course_db->query("SELECT title FROM threads WHERE id = ? and merged_thread_id = -1 and merged_post_id = -1 and deleted = false", array($thread_id));
        $result_rows = $this->course_db->rows();
        if(count($result_rows) == 0) {
            $message = "Can't find thread";
            return false;
        }
        $title = $result_rows[0]['title'] . "\n";
        $this->course_db->query("SELECT id FROM posts where thread_id = ? and parent_id = -1", array($thread_id));
        $root_post = $this->course_db->rows()[0]['id'];
        return $root_post;
    }

    public function mergeThread($parent_thread_id, $child_thread_id, &$message){
        try{
            $this->course_db->beginTransaction();
            $parent_thread_title = null;
            $child_thread_title = null;
            if(!($parent_root_post = $this->getRootPostOfNonMergedThread($parent_thread_id, $parent_thread_title, $message))) {
                $this->course_db->rollback();
                return false;
            }
            if(!($child_root_post = $this->getRootPostOfNonMergedThread($child_thread_id, $child_thread_title, $message))) {
                $this->course_db->rollback();
                return false;
            }

            if($child_root_post <= $parent_root_post) {
                $message = "Child thread must be newer than parent thread";
                $this->course_db->rollback();
                return false;
            }

            $children = array($child_root_post);
            $this->findChildren($child_root_post, $child_thread_id, $children);

            // $merged_post_id is PK of linking node and $merged_thread_id is immediate parent thread_id
            $this->course_db->query("UPDATE threads SET merged_thread_id = ?, merged_post_id = ?, deleted = true WHERE id = ?", array($parent_thread_id, $child_root_post, $child_thread_id));
            foreach($children as $post_id){
                $this->course_db->query("UPDATE posts SET thread_id = ? WHERE id = ?", array($parent_thread_id,$post_id));
            }
            $this->course_db->query("UPDATE posts SET parent_id = ?, content = ? || content WHERE id = ?", array($parent_root_post, $child_thread_title, $child_root_post));

            $this->course_db->commit();
            return true;
        } catch (DatabaseException $dbException){
             $this->course_db->rollback();
        }
        return false;
    }

    public function getAnonId($user_id) {
        $params = (is_array($user_id)) ? $user_id : array($user_id);

        $question_marks = implode(",", array_fill(0, count($params), "?"));
        $this->course_db->query("SELECT user_id, anon_id FROM users WHERE user_id IN({$question_marks})", $params);
        $return = array();
        foreach($this->course_db->rows() as $id_map) {
            $return[$id_map['user_id']] = $id_map['anon_id'];
        }
        return $return;
    }

    public function getUserFromAnon($anon_id) {
        $params = is_array($anon_id) ? $anon_id : array($anon_id);

        $question_marks = implode(",", array_fill(0, count($params), "?"));
        $this->course_db->query("SELECT anon_id, user_id FROM users WHERE anon_id IN ({$question_marks})", $params);
        $return = array();
        foreach($this->course_db->rows() as $id_map) {
            $return[$id_map['anon_id']] = $id_map['user_id'];
        }
        return $return;
    }

    public function getAllAnonIds() {
        $this->course_db->query("SELECT anon_id FROM users");
        return $this->course_db->rows();
    }

    /**
     * Determines if a course is 'active' or if it was dropped.
     *
     * This is used to filter out courses displayed on the home screen, for when
     * a student has dropped a course.  SQL query checks for user_group=4 so
     * that only students are considered.  Returns false when course is dropped.
     * Returns true when course is still active, or user is not a student.
     *
     * @param string $user_id
     * @param string $course
     * @param string $semester
     * @return boolean
     */
    public function checkStudentActiveInCourse($user_id, $course, $semester) {
        $this->submitty_db->query("
            SELECT
                CASE WHEN registration_section IS NULL AND user_group=4 THEN FALSE
                ELSE TRUE
                END
            AS active
            FROM courses_users WHERE user_id=? AND course=? AND semester=?", array($user_id, $course, $semester));
        return $this->submitty_db->row()['active'];

    }

    /**
     * @param string $g_id
     */
    public function deleteGradeable($g_id) {
        $this->course_db->query("DELETE FROM gradeable WHERE g_id=?", array($g_id));
    }
}<|MERGE_RESOLUTION|>--- conflicted
+++ resolved
@@ -2094,7 +2094,6 @@
         return $this->course_db->rows()[0];
     }
 
-<<<<<<< HEAD
     public function deleteCategory($category_id) {
         // TODO, check if no thread is using current category
         $this->course_db->query("SELECT 1 FROM thread_categories WHERE category_id = ?", array($category_id));
@@ -2117,8 +2116,6 @@
         $this->course_db->commit();
     }
 
-=======
->>>>>>> 9dc90c82
     public function reorderCategories($categories_in_order) {
         $this->course_db->beginTransaction();
         foreach ($categories_in_order as $rank => $id) {
