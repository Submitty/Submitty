--- conflicted
+++ resolved
@@ -117,7 +117,8 @@
 
 def store_error(email_id, db, myerror):
     """Mark an email as sent in the database."""
-    query_string = "UPDATE emails SET error='{}' WHERE id = {};".format(myerror, email_id)
+    query_string = "UPDATE emails SET error='{}' WHERE id = {};".format(
+        myerror, email_id)
     db.execute(query_string)
 
 
@@ -175,17 +176,10 @@
             LOG_FILE.write(e+"\n")
             print(e)
 
-<<<<<<< HEAD
-        e = "[{}] Sucessfully Emailed {} Users".format(
-            str(datetime.datetime.now()), success_count)
-        LOG_FILE.write(e+"\n")
-        print(e)
-=======
-    e="[{}] Sucessfully Emailed {} Users".format(
+    e = "[{}] Sucessfully Emailed {} Users".format(
         str(datetime.datetime.now()), success_count)
     LOG_FILE.write(e+"\n")
     print(e)
->>>>>>> 7a7c1409
 
 
 def main():
