<?php

namespace app\controllers\course;

use app\controllers\AbstractController;
use app\libraries\FileUtils;
use app\libraries\Utils;
use app\libraries\ErrorMessages;
use app\libraries\routers\AccessControl;
use Symfony\Component\Routing\Annotation\Route;

class CourseMaterialsController extends AbstractController {
    /**
     * @deprecated
     */
    public function run() {
        return null;
    }

    /**
     * @Route("/{_semester}/{_course}/course_materials")
     */
    public function viewCourseMaterialsPage() {
        $this->core->getOutput()->renderOutput(
            ['course', 'CourseMaterials'],
            'listCourseMaterials',
            $user_group = $this->core->getUser()->getGroup()
        );
    }

    /**
     * @Route("/{_semester}/{_course}/course_materials/delete")
     */
    public function deleteCourseMaterial($path) {
        // security check
        $dir = "course_materials";
        $path = $this->core->getAccess()->resolveDirPath($dir, htmlspecialchars_decode(urldecode($path)));

        if (!$this->core->getAccess()->canI("path.write", ["path" => $path, "dir" => $dir])) {
            $message = "You do not have access to that page.";
            $this->core->addErrorMessage($message);
            $this->core->redirect($this->core->buildNewCourseUrl(['course_materials']));
        }

        // remove entry from json file
        $fp = $this->core->getConfig()->getCoursePath() . '/uploads/course_materials_file_data.json';
        $json = FileUtils::readJsonFile($fp);

        if ($json != false) {
            $all_files = is_dir($path) ? FileUtils::getAllFiles($path) : [$path];
            foreach($all_files as $file) {
                $filename = $file['path'];
                unset($json[$filename]);
            }

            file_put_contents($fp, FileUtils::encodeJson($json));
        }

        if (is_dir($path)) {
            $success = FileUtils::recursiveRmdir($path);
        }
        else {
            $success = unlink($path);
        }

        if ($success) {
            $this->core->addSuccessMessage(basename($path) . " has been successfully removed.");
        }
        else {
            $this->core->addErrorMessage("Failed to remove " . basename($path));
        }

        //refresh course materials page
        $this->core->redirect($this->core->buildNewCourseUrl(['course_materials']));
    }

    /**
     * @Route("/{_semester}/{_course}/course_materials/download_zip")
     */
    public function downloadCourseMaterialZip($dir_name, $path) {
        $root_path = realpath(htmlspecialchars_decode(urldecode($path)));

        // check if the user has access to course materials
        if (!$this->core->getAccess()->canI("path.read", ["dir" => 'course_materials', "path" => $root_path])) {
            $this->core->getOutput()->showError("You do not have access to this folder");
            return false;
        }

        $temp_dir = "/tmp";
        // makes a random zip file name on the server
        $temp_name = uniqid($this->core->getUser()->getId(), true);
        $zip_name = $temp_dir . "/" . $temp_name . ".zip";
        $zip_file_name = preg_replace('/\s+/', '_', $dir_name) . ".zip";

        $zip = new \ZipArchive();
        $zip->open($zip_name, \ZipArchive::CREATE | \ZipArchive::OVERWRITE);

        if(!$this->core->getUser()->accessGrading()) {
            // if the user is not the instructor
            // download all accessible files according to course_materials_file_data.json
            $file_data = $this->core->getConfig()->getCoursePath() . '/uploads/course_materials_file_data.json';
            $json = FileUtils::readJsonFile($file_data);
            foreach ($json as $path => $file) {
                // check if the file is in the requested folder
                if (!Utils::startsWith(realpath($path), $root_path)) {
                    continue;
                }
                if ($file['checked'] === '1' &&
                    $file['release_datetime'] < $this->core->getDateTimeNow()->format("Y-m-d H:i:sO")) {
                    $relative_path = substr($path, strlen($root_path) + 1);
                    $zip->addFile($path, $relative_path);
                }
            }
        }
        else {
            // if the user is an instructor
            // download all files
            $files = new \RecursiveIteratorIterator(
                new \RecursiveDirectoryIterator($root_path),
                \RecursiveIteratorIterator::LEAVES_ONLY
            );

            foreach ($files as $name => $file) {
                if (!$file->isDir()) {
                    $file_path = $file->getRealPath();
                    $relativePath = substr($file_path, strlen($root_path) + 1);

                    $zip->addFile($file_path, $relativePath);
                }
            }
        }

        $zip->close();
        header("Content-type: application/zip");
        header("Content-Disposition: attachment; filename=$zip_file_name");
        header("Content-length: " . filesize($zip_name));
        header("Pragma: no-cache");
        header("Expires: 0");
        readfile("$zip_name");
        unlink($zip_name); //deletes the random zip file
    }

    /**
     * @Route("/{_semester}/{_course}/course_materials/modify_permission")
     * @AccessControl(role="INSTRUCTOR")
     */
    public function modifyCourseMaterialsFilePermission($filenames, $checked) {
        $data=$_POST['fn'];
        if(count($data)==1){
            $filename = $filenames;
            if (!isset($filename) ||
                !isset($checked)) {
                $this->core->redirect($this->core->buildNewCourseUrl(['course_materials']));
            }

            $file_name = htmlspecialchars($filename);

            $fp = $this->core->getConfig()->getCoursePath() . '/uploads/course_materials_file_data.json';

            $release_datetime = $this->core->getDateTimeNow()->format("Y-m-d H:i:sO");
            $json = FileUtils::readJsonFile($fp);
            if ($json != false) {
                $release_datetime  = $json[$file_name]['release_datetime'];
            }

            if (!isset($release_datetime)) {
                $release_datetime = $this->core->getDateTimeNow()->format("Y-m-d H:i:sO");
            }

            $json[$file_name] = array('checked' => $checked, 'release_datetime' => $release_datetime);

            if (file_put_contents($fp, FileUtils::encodeJson($json)) === false) {
                return "Failed to write to file {$fp}";
            }
        }
        else{
            foreach ($data as $filename){
                if (!isset($filename) ||
                    !isset($checked)) {
                    $this->core->redirect($this->core->buildNewCourseUrl(['course_materials']));
                }

                $file_name = htmlspecialchars($filename);

                $fp = $this->core->getConfig()->getCoursePath() . '/uploads/course_materials_file_data.json';

                $release_datetime = $this->core->getDateTimeNow()->format("Y-m-d H:i:sO");
                $json = FileUtils::readJsonFile($fp);
                if ($json != false) {
                    $release_datetime  = $json[$file_name]['release_datetime'];
                }

                if (!isset($release_datetime)) {
                    $release_datetime = $this->core->getDateTimeNow()->format("Y-m-d H:i:sO");
                }

                $json[$file_name] = array('checked' => $checked, 'release_datetime' => $release_datetime);

                if (file_put_contents($fp, FileUtils::encodeJson($json)) === false) {
                    return "Failed to write to file {$fp}";
                }
            }
        }

    }

    /**
     * @Route("/{_semester}/{_course}/course_materials/modify_timestamp")
     * @AccessControl(role="INSTRUCTOR")
     */
    public function modifyCourseMaterialsFileTimeStamp($filenames, $newdatatime) {
        $data=$_POST['fn'];
        //only one will not iterate correctly
        if(count($data)==1){
            //so just take the single passed in
            $filename = $filenames;

            if (!isset($filename) ||
                !isset($newdatatime)) {
                $this->core->redirect($this->core->buildNewCourseUrl(['course_materials']));
            }

            $file_name = htmlspecialchars($filename);
            $new_data_time = htmlspecialchars($newdatatime);

            $fp = $this->core->getConfig()->getCoursePath() . '/uploads/course_materials_file_data.json';

            $checked = '0';
            $json = FileUtils::readJsonFile($fp);
            if ($json != false) {
                $checked  = $json[$file_name]['checked'];
            }

            $json[$file_name] = array('checked' => $checked, 'release_datetime' => $new_data_time);

            if (file_put_contents($fp, FileUtils::encodeJson($json)) === false) {
                return "Failed to write to file {$fp}";
            }
        }
        else{
            foreach ($data as $filename){
                if (!isset($filename) ||
                    !isset($newdatatime)) {
                    $this->core->redirect($this->core->buildNewCourseUrl(['course_materials']));
                }
<<<<<<< HEAD

                $file_name = htmlspecialchars($filename);
                $new_data_time = htmlspecialchars($newdatatime);

                $fp = $this->core->getConfig()->getCoursePath() . '/uploads/course_materials_file_data.json';

                $checked = '0';
                $json = FileUtils::readJsonFile($fp);
                if ($json != false) {
                    $checked  = $json[$file_name]['checked'];
                }

                $json[$file_name] = array('checked' => $checked, 'release_datetime' => $new_data_time);

=======

                $file_name = htmlspecialchars($filename);
                $new_data_time = htmlspecialchars($newdatatime);

                $fp = $this->core->getConfig()->getCoursePath() . '/uploads/course_materials_file_data.json';

                $checked = '0';
                $json = FileUtils::readJsonFile($fp);
                if ($json != false) {
                    $checked  = $json[$file_name]['checked'];
                }

                $json[$file_name] = array('checked' => $checked, 'release_datetime' => $new_data_time);

>>>>>>> fa5f2522
                if (file_put_contents($fp, FileUtils::encodeJson($json)) === false) {
                    return "Failed to write to file {$fp}";
                }
            }
        }


    }

    /**
     * @Route("/{_semester}/{_course}/course_materials/upload", methods={"POST"})
     * @AccessControl(role="INSTRUCTOR")
     */
    public function ajaxUploadCourseMaterialsFiles() {
        if (empty($_POST)) {
            $max_size = ini_get('post_max_size');
            return $this->core->getOutput()->renderResultMessage("Empty POST request. This may mean that the sum size of your files are greater than {$max_size}.", false, false);
        }

        if (!isset($_POST['csrf_token']) || !$this->core->checkCsrfToken($_POST['csrf_token'])) {
            return $this->core->getOutput()->renderResultMessage("Invalid CSRF token.", false, false);
        }

        $expand_zip = "";
        if (isset($_POST['expand_zip'])) {
            $expand_zip = $_POST['expand_zip'];
        }

        $requested_path = "";
        if (isset($_POST['requested_path'])) {
            $requested_path = $_POST['requested_path'];
        }

        $n = strpos($requested_path, '..');
        if ($n !== false) {
            return $this->core->getOutput()->renderResultMessage(".. is not supported in the path.", false, false);
        }

        $uploaded_files = array();
        if (isset($_FILES["files1"])) {
            $uploaded_files[1] = $_FILES["files1"];
        }
        $errors = array();
        if (isset($uploaded_files[1])) {
            $count_item = count($uploaded_files[1]["name"]);
            for ($j = 0; $j < $count_item[1]; $j++) {
                if (!isset($uploaded_files[1]["tmp_name"][$j]) || $uploaded_files[1]["tmp_name"][$j] === "") {
                    $error_message = $uploaded_files[1]["name"][$j]." failed to upload. ";
                    if (isset($uploaded_files[1]["error"][$j])) {
                        $error_message .= "Error message: ". ErrorMessages::uploadErrors($uploaded_files[1]["error"][$j]). ".";
                    }
                    $errors[] = $error_message;
                }
            }
        }

        if (count($errors) > 0) {
            $error_text = implode("\n", $errors);
            return $this->core->getOutput()->renderResultMessage("Upload Failed: ".$error_text, false);
        }

        if (empty($uploaded_files)) {
            return $this->core->getOutput()->renderResultMessage("No files to be submitted.", false);
        }

        $file_size = 0;
        if (isset($uploaded_files[1])) {
            for ($j = 0; $j < $count_item; $j++) {
                if(FileUtils::isValidFileName($uploaded_files[1]["name"][$j]) === false) {
                    return $this->core->getOutput()->renderResultMessage("Error: You may not use quotes, backslashes or angle brackets in your file name ".$uploaded_files[1]["name"][$j].".", false);
                }
                $file_size += $uploaded_files[1]["size"][$j];
            }
        }

        $max_size = Utils::returnBytes(ini_get('upload_max_filesize'));
        if ($file_size > $max_size) {
            return $this->core->getOutput()->renderResultMessage("File(s) uploaded too large.  Maximum size is ".($max_size/1024)." kb. Uploaded file(s) was ".($file_size/1024)." kb.", false);
        }

        // creating uploads/course_materials directory
        $upload_path = FileUtils::joinPaths($this->core->getConfig()->getCoursePath(), "uploads", "course_materials");
        if (!FileUtils::createDir($upload_path)) {
            return $this->core->getOutput()->renderResultMessage("Failed to make image path.", false);
        }

        // create nested path
        if (!empty($requested_path)) {
            $upload_nested_path = FileUtils::joinPaths($upload_path, $requested_path);
            if (!FileUtils::createDir($upload_nested_path, null, true)) {
                return $this->core->getOutput()->renderResultMessage("Failed to make image path.", false);
            }
            $upload_path = $upload_nested_path;
        }

        if (isset($uploaded_files[1])) {
            for ($j = 0; $j < $count_item; $j++) {
                if ($this->core->isTesting() || is_uploaded_file($uploaded_files[1]["tmp_name"][$j])) {
                    $dst = FileUtils::joinPaths($upload_path, $uploaded_files[1]["name"][$j]);
                    //
                    $is_zip_file = false;

                    if (FileUtils::getMimeType($uploaded_files[1]["tmp_name"][$j]) == "application/zip") {
                        if(FileUtils::checkFileInZipName($uploaded_files[1]["tmp_name"][$j]) === false) {
                            return $this->core->getOutput()->renderResultMessage("Error: You may not use quotes, backslashes or angle brackets in your filename for files inside ".$uploaded_files[1]["name"][$j].".", false);
                        }
                        $is_zip_file = true;
                    }
                    //cannot check if there are duplicates inside zip file, will overwrite
                    //it is convenient for bulk uploads
                    if ($expand_zip == 'on' && $is_zip_file === true) {
                        $zip = new \ZipArchive();
                        $res = $zip->open($uploaded_files[1]["tmp_name"][$j]);
                        if ($res === true) {
                            $zip->extractTo($upload_path);
                            $zip->close();
                        }
                    }
                    else
                    {
                        if (!@copy($uploaded_files[1]["tmp_name"][$j], $dst)) {
                            return $this->core->getOutput()->renderResultMessage("Failed to copy uploaded file {$uploaded_files[1]["name"][$j]} to current location.", false);
                        }
                    }
                    //
                }
                else {
                    return $this->core->getOutput()->renderResultMessage("The tmp file '{$uploaded_files[1]['name'][$j]}' was not properly uploaded.", false);
                }
                // Is this really an error we should fail on?
                if (!@unlink($uploaded_files[1]["tmp_name"][$j])) {
                    return $this->core->getOutput()->renderResultMessage("Failed to delete the uploaded file {$uploaded_files[1]["name"][$j]} from temporary storage.", false);
                }
            }
        }


        return $this->core->getOutput()->renderResultMessage("Successfully uploaded!", true);
    }
}<|MERGE_RESOLUTION|>--- conflicted
+++ resolved
@@ -243,7 +243,6 @@
                     !isset($newdatatime)) {
                     $this->core->redirect($this->core->buildNewCourseUrl(['course_materials']));
                 }
-<<<<<<< HEAD
 
                 $file_name = htmlspecialchars($filename);
                 $new_data_time = htmlspecialchars($newdatatime);
@@ -257,23 +256,6 @@
                 }
 
                 $json[$file_name] = array('checked' => $checked, 'release_datetime' => $new_data_time);
-
-=======
-
-                $file_name = htmlspecialchars($filename);
-                $new_data_time = htmlspecialchars($newdatatime);
-
-                $fp = $this->core->getConfig()->getCoursePath() . '/uploads/course_materials_file_data.json';
-
-                $checked = '0';
-                $json = FileUtils::readJsonFile($fp);
-                if ($json != false) {
-                    $checked  = $json[$file_name]['checked'];
-                }
-
-                $json[$file_name] = array('checked' => $checked, 'release_datetime' => $new_data_time);
-
->>>>>>> fa5f2522
                 if (file_put_contents($fp, FileUtils::encodeJson($json)) === false) {
                     return "Failed to write to file {$fp}";
                 }
