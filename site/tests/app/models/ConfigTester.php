<?php

namespace tests\app\models;

use app\exceptions\ConfigException;
use app\libraries\Core;
use app\libraries\FileUtils;
use app\libraries\Utils;
use app\models\Config;

class ConfigTester extends \PHPUnit\Framework\TestCase {
    private $core;

    private $temp_dir = null;
    private $config_path = null;
    private $course_json_path = null;

    public function setUp() {
        $this->core = $this->createMock(Core::class);
    }

    public function tearDown() {
        if ($this->temp_dir !== null && is_dir($this->temp_dir)) {
            FileUtils::recursiveRmdir($this->temp_dir);
        }
    }

    /**
     * This test ensures that the default value of the DEBUG flag within the config model is always false. This
     * means that if the value is not found within the json file, we don't have to worry about accidently
     * exposing things to students.
     */
    public function testClassProperties() {
        /** @noinspection PhpUnhandledExceptionInspection */
        $class = new \ReflectionClass('app\models\Config');
        $properties = $class->getDefaultProperties();
        $this->assertFalse($properties['debug']);
    }

    private function createConfigFile($extra = array()) {
        $this->temp_dir = FileUtils::joinPaths(sys_get_temp_dir(), Utils::generateRandomString());
        FileUtils::createDir($this->temp_dir);
        $this->config_path = FileUtils::joinPaths($this->temp_dir, 'config');
        $course_path = FileUtils::joinPaths($this->temp_dir, "courses", "s17", "csci0000");
        $log_path = FileUtils::joinPaths($this->temp_dir, "logs");

        FileUtils::createDir($this->config_path);
        FileUtils::createDir($course_path, 0777, true);
        FileUtils::createDir(FileUtils::joinPaths($course_path, "config"));
        FileUtils::createDir($log_path);
        FileUtils::createDir(FileUtils::joinPaths($log_path, 'access'));
        FileUtils::createDir(FileUtils::joinPaths($log_path, 'autograding'));
        FileUtils::createDir(FileUtils::joinPaths($log_path, 'site_errors'));
        FileUtils::createDir(FileUtils::joinPaths($log_path, 'ta_grading'));

        $config = [
            "authentication_method" => "PamAuthentication",
            "database_host" => "/var/run/postgresql",
            "database_user" => "submitty_dbuser",
            "database_password" => "submitty_dbpass",
            "debugging_enabled" => false,
        ];
        $config = array_replace($config, $extra);
        FileUtils::writeJsonFile(FileUtils::joinPaths($this->config_path, "database.json"), $config);

        $config = [
            "submitty_install_dir" => $this->temp_dir,
            "submitty_repository" => "/usr/local/submitty/GIT_CHECKOUT/Submitty",
            "submitty_data_dir" => $this->temp_dir,
            "autograding_log_path" => FileUtils::joinPaths($log_path, 'autograding'),
            "timezone" => "America/Chicago",
            "site_log_path" => $log_path,
            "submission_url" => "http://example.com",
            "vcs_url" => "",
            "cgi_url" => "",
            "institution_name" => "RPI",
            "username_change_text" => "Submitty welcomes all students.",
            "institution_homepage" => "https://rpi.edu",
            'system_message' => "Some system message"
        ];
        $config = array_replace($config, $extra);
        FileUtils::writeJsonFile(FileUtils::joinPaths($this->config_path, "submitty.json"), $config);

        $this->course_json_path = FileUtils::joinPaths($course_path, "config", "config.json");
        $config = array(
            'database_details' => array(
                'dbname' => 'submitty_s17_csci0000'
            ),
            'course_details' => array(
                'course_name' => 'Test Course',
                'course_home_url' => '',
                'default_hw_late_days' => 0,
                'default_student_late_days' => 0,
                'zero_rubric_grades' => false,
                'upload_message' => "",
                'keep_previous_files' => false,
                'display_rainbow_grades_summary' => false,
                'display_custom_message' => false,
                'course_email' => 'Please contact your TA or instructor to submit a grade inquiry.',
                'vcs_base_url' => '',
                'vcs_type' => 'git',
                'private_repository' => '',
                'forum_enabled' => true,
                'regrade_enabled' => false,
                'seating_only_for_instructor' => false,
                'regrade_message' => 'Warning: Frivolous grade inquiries may lead to grade deductions or lost late days',
                'room_seating_gradeable_id' => ""
            )
        );

        $config = array_replace_recursive($config, $extra);
        foreach ($config as $key => $value) {
            if (is_array($value)) {
                foreach ($value as $kkey => $vvalue) {
                    if ($vvalue === null) {
                        unset($config[$key][$kkey]);
                    }
                }
            }
        }
        FileUtils::writeJsonFile($this->course_json_path, $config);
    }

    public function testConfig() {
        $this->createConfigFile();

        $config = new Config($this->core, "s17", "csci0000");

        $config->loadMasterConfigs($this->config_path);

        $this->assertFalse($config->isDebug());
        $this->assertEquals("s17", $config->getSemester());
        $this->assertEquals("csci0000", $config->getCourse());
        $this->assertEquals("http://example.com/", $config->getBaseUrl());
        $this->assertEquals("http://example.com/cgi-bin/", $config->getCgiUrl());
        $this->assertEquals("http://example.com/index.php?", $config->getSiteUrl());
        $this->assertEquals("http://example.com/index.php?", $config->getHomepageUrl());
        $this->assertEquals($this->temp_dir, $config->getSubmittyPath());
        $this->assertEquals($this->temp_dir."/courses/s17/csci0000", $config->getCoursePath());
        $this->assertEquals($this->temp_dir."/logs", $config->getLogPath());
        $this->assertTrue($config->shouldLogExceptions());
        $this->assertEquals("pgsql", $config->getDatabaseDriver());
        $db_params = array(
            'dbname' => 'submitty',
            'host' => '/var/run/postgresql',
            'username' => 'submitty_dbuser',
            'password' => 'submitty_dbpass'
        );

        $this->assertEquals($db_params, $config->getSubmittyDatabaseParams());
        $this->assertEquals("PamAuthentication", $config->getAuthentication());
        $this->assertEquals("America/Chicago", $config->getTimezone()->getName());
        $this->assertEquals("RPI", $config->getInstitutionName());
        $this->assertEquals("https://rpi.edu", $config->getInstitutionHomepage());
        $this->assertEquals("Submitty welcomes all students.", $config->getUsernameChangeText());
        $this->assertEquals("Some system message", $config->getSystemMessage());

        $config->loadCourseJson($this->course_json_path);
        $this->assertEquals(array_merge($db_params, array('dbname' => 'submitty_s17_csci0000')), $config->getCourseDatabaseParams());
        $this->assertEquals("Test Course", $config->getCourseName());
        $this->assertEquals("http://example.com/index.php?semester=s17&course=csci0000", $config->getSiteUrl());
        $this->assertEquals("", $config->getCourseHomeUrl());
        $this->assertEquals(0, $config->getDefaultHwLateDays());
        $this->assertEquals(0, $config->getDefaultStudentLateDays());
        $this->assertFalse($config->shouldZeroRubricGrades());
        $this->assertEquals(FileUtils::joinPaths($this->temp_dir, 'config'), $config->getConfigPath());

        $this->assertEquals("", $config->getUploadMessage());
        $this->assertFalse($config->displayCustomMessage());
        $this->assertFalse($config->keepPreviousFiles());
        $this->assertFalse($config->displayRainbowGradesSummary());
        $this->assertEquals(FileUtils::joinPaths($this->temp_dir, "courses", "s17", "csci0000", "config", "config.json"),
            $config->getCourseJsonPath());
        $this->assertEquals('', $config->getRoomSeatingGradeableId());
        $this->assertFalse($config->displayRoomSeating());

        $expected = array(
            'debug' => false,
            'semester' => 's17',
            'course' => 'csci0000',
            'base_url' => 'http://example.com/',
            'cgi_url' => 'http://example.com/cgi-bin/',
            'site_url' => 'http://example.com/index.php?semester=s17&course=csci0000',
            'submitty_path' => $this->temp_dir,
            'course_path' => $this->temp_dir.'/courses/s17/csci0000',
            'submitty_log_path' => $this->temp_dir.'/logs',
            'log_exceptions' => true,
            'database_driver' => 'pgsql',
            'submitty_database_params' => $db_params,
            'course_database_params' => array_merge($db_params, array('dbname' => 'submitty_s17_csci0000')),
            'course_name' => 'Test Course',
            'config_path' => FileUtils::joinPaths($this->temp_dir, 'config'),
            'course_json_path' => $this->temp_dir.'/courses/s17/csci0000/config/config.json',
            'authentication' => 'PamAuthentication',
            'timezone' => 'DateTimeZone',
            'course_home_url' => '',
            'default_hw_late_days' => 0,
            'default_student_late_days' => 0,
            'zero_rubric_grades' => false,
            'upload_message' => '',
            'keep_previous_files' => false,
            'display_rainbow_grades_summary' => false,
            'display_custom_message' => false,
            'course_email' => 'Please contact your TA or instructor to submit a grade inquiry.',
            'vcs_base_url' => 'http://example.com/{$vcs_type}/s17/csci0000/',
            'vcs_type' => 'git',
            'modified' => false,
            'hidden_details' => null,
<<<<<<< HEAD
            'regrade_message' => 'Warning: Frivolous regrade requests may lead to grade deductions or lost late days',
=======
            'regrade_message' => 'Warning: Frivolous grade inquiries may lead to grade deductions or lost late days',
>>>>>>> c3fae458
            'course_json' => [
                'database_details' => [
                    'dbname' => 'submitty_s17_csci0000'
                ],
                'course_details' => [
                    'course_name' => 'Test Course',
                    'course_home_url' => '',
                    'default_hw_late_days' => 0,
                    'default_student_late_days' => 0,
                    'zero_rubric_grades' => false,
                    'upload_message' => "",
                    'keep_previous_files' => false,
                    'display_rainbow_grades_summary' => false,
                    'display_custom_message' => false,
                    'course_email' => 'Please contact your TA or instructor to submit a grade inquiry.',
                    'vcs_base_url' => '',
                    'vcs_type' => 'git',
                    'private_repository' => '',
                    'forum_enabled' => true,
                    'regrade_enabled' => false,
                    'seating_only_for_instructor' => false,
                    'regrade_message' => 'Warning: Frivolous grade inquiries may lead to grade deductions or lost late days',
                    'room_seating_gradeable_id' => ""
                ]
            ],
            'course_loaded' => true,
            'forum_enabled' => true,
            'institution_homepage' => 'https://rpi.edu',
            'institution_name' => 'RPI',
            'private_repository' => '',
            'regrade_enabled' => false,
            'seating_only_for_instructor' => false,
            'room_seating_gradeable_id' => '',
            'username_change_text' => 'Submitty welcomes all students.',
            'vcs_url' => 'http://example.com/{$vcs_type}/',
            'wrapper_files' => [],
            'system_message' => 'Some system message'
        );
        $actual = $config->toArray();

        ksort($expected);
        ksort($actual);
        $this->assertEquals($expected, $actual);
    }

    public function testHiddenCourseUrl() {
        $extra = array('hidden_details' => array('course_url' => 'http://example.com/course'));
        $this->createConfigFile($extra);

        $config = new Config($this->core, "s17", "csci0000");
        $config->loadMasterConfigs($this->config_path);
        $config->loadCourseJson($this->course_json_path);
        $this->assertEquals("http://example.com/course/", $config->getBaseUrl());
        $this->assertEquals("http://example.com/course", $config->getHiddenDetails()['course_url']);
    }

    public function testDefaultTimezone() {
        $extra = ['timezone' => null];
        $this->createConfigFile($extra);
        $config = new Config($this->core, "s17", "csci0000");
        $config->loadMasterConfigs($this->config_path);
        $this->assertEquals("America/New_York", $config->getTimezone()->getName());
    }

    public function testDebugTrue() {
        $extra = ['debugging_enabled' => true];
        $this->createConfigFile($extra);

        $config = new Config($this->core, "s17", "csci0000");
        $config->loadMasterConfigs($this->config_path);
        $this->assertTrue($config->isDebug());
    }

    public function testDatabaseDriver() {
        $extra = ['driver' => 'sqlite'];
        $this->createConfigFile($extra);

        $config = new Config($this->core, "s17", "csci0000");
        $config->loadMasterConfigs($this->config_path);
        $config->loadCourseJson($this->course_json_path);
        $this->assertEquals("sqlite", $config->getDatabaseDriver());
    }

    public function testNonEmptyVcsUrl() {
        $extra = ['vcs_url' => 'https://some.vcs.url.com'];
        $this->createConfigFile($extra);

        $config = new Config($this->core, "s17", "config");
        $config->loadMasterConfigs($this->config_path);
        $this->assertEquals("https://some.vcs.url.com/", $config->getVcsUrl());
    }

    public function testNonEmptyCgiUrl() {
        $extra = ['cgi_url' => 'https://some.cgi.url.com'];
        $this->createConfigFile($extra);

        $config = new Config($this->core, "s19", "config");
        $config->loadMasterConfigs($this->config_path);
        $this->assertEquals("https://some.cgi.url.com/", $config->getCgiUrl());
    }

    public function testCourseSeating() {
        $extra = ['course_details' => ['room_seating_gradeable_id' => 'test_id']];
        $this->createConfigFile($extra);

        $config = new Config($this->core, "s17", "config");
        $config->loadMasterConfigs($this->config_path);
        $config->loadCourseJson($this->course_json_path);
        $this->assertEquals("test_id", $config->getRoomSeatingGradeableId());
        $this->assertTrue($config->displayRoomSeating());
    }

    /**
     * @expectedException \app\exceptions\ConfigException
     * @expectedExceptionMessage Could not find config directory: /invalid/path
     */
    public function testInvalidMasterConfigPath() {
        $config = new Config($this->core, "s17", "csci1000");
        $config->loadMasterConfigs('/invalid/path');
    }

    /**
     * @expectedException \app\exceptions\ConfigException
     * @expectedExceptionMessageRegExp /Could not find config directory: .*\/config\/database.json/
     */
    public function testConfigPathFile() {
        $this->createConfigFile();
        $config = new Config($this->core, "s17", "csci1000");
        $config->loadMasterConfigs(FileUtils::joinPaths($this->temp_dir, 'config', 'database.json'));
    }

    /**
     * @expectedException \app\exceptions\ConfigException
     * @expectedExceptionMessageRegExp /Could not find database config: .*\/config\/database.json/
     */
    public function testMissingDatabaseJson() {
        $this->createConfigFile();
        unlink(FileUtils::joinPaths($this->temp_dir, 'config', 'database.json'));
        $config = new Config($this->core, "s17", "csci1000");
        $config->loadMasterConfigs($this->config_path);
    }

    /**
     * @expectedException \app\exceptions\ConfigException
     * @expectedExceptionMessageRegExp /Could not find submitty config: .*\/config\/submitty.json/
     */
    public function testMissingSubmittyJson() {
        $this->createConfigFile();
        unlink(FileUtils::joinPaths($this->temp_dir, 'config', 'submitty.json'));
        $config = new Config($this->core, "s17", "csci1000");
        $config->loadMasterConfigs($this->config_path);
    }

    /**
     * @expectedException \app\exceptions\ConfigException
     * @expectedExceptionMessage Could not find course config file: /invalid/path
     */
    public function testInvalidCourseConfigPath() {
        $config = new Config($this->core, "s17", "csci1000");
        $config->loadCourseJson("/invalid/path");
    }

    /**
     * @expectedException \app\exceptions\ConfigException
     * @expectedExceptionMessageRegExp /Error parsing the config file: Syntax error/
     */
    public function testInvalidCourseConfigJson() {
        $this->createConfigFile();
        $config = new Config($this->core, "s17", "csci1000");
        file_put_contents(FileUtils::joinPaths($this->temp_dir, "test.txt"), "afds{}fasdf");
        $config->loadCourseJson(FileUtils::joinPaths($this->temp_dir, "test.txt"));
    }

    public function getRequiredSections() {
        return array(
            array('database_details'),
            array('course_details')
        );
    }

    /**
     * @dataProvider getRequiredSections
     *
     * @param string $section
     */
    public function testMissingSections($section) {
        try {
            $extra = array($section => null);
            $this->createConfigFile($extra);

            $config = new Config($this->core, "s17", "csci0000");
            $config->loadCourseJson($this->course_json_path);
            $this->fail("Should have thrown ConfigException");
        }
        catch (ConfigException $exception) {
            $this->assertEquals("Missing config section '{$section}' in json file", $exception->getMessage());
        }
    }

    public function getRequiredSettings() {
        $settings = [
            'course_details' => [
                'course_name', 'course_home_url', 'default_hw_late_days', 'default_student_late_days',
                'zero_rubric_grades', 'upload_message', 'keep_previous_files', 'display_rainbow_grades_summary',
                'display_custom_message', 'course_email', 'vcs_base_url', 'vcs_type', 'private_repository',
                'forum_enabled', 'regrade_enabled', 'seating_only_for_instructor', 'regrade_message', 'room_seating_gradeable_id',
            ],
        ];
        $return = array();
        foreach ($settings as $key => $value) {
            foreach ($value as $vv) {
                $return[] = [$key, $vv];
            }
        }
        return $return;
    }

    /**
     * @dataProvider getRequiredSettings
     *
     * @param string $section
     * @param string $setting
     */
    public function testMissingSectionSetting($section, $setting) {
        try {
            $extra = [$section => [$setting => null]];
            $this->createConfigFile($extra);

            $config = new Config($this->core, "s17", "csci0000");
            $config->loadCourseJson($this->course_json_path);
            $this->fail("Should have thrown ConfigException for {$section}.{$setting}");
        }
        catch (ConfigException $exception) {
            $this->assertEquals(
                "Missing config setting '{$section}.{$setting}' in configuration json file",
                $exception->getMessage()
            );
        }

    }

    /**
     * @expectedException \app\exceptions\ConfigException
     * @expectedExceptionMessage Invalid Timezone identifier: invalid
     */
    public function testInvalidTimezone() {
        $extra = ['timezone' => "invalid"];
        $this->createConfigFile($extra);

        $config = new Config($this->core, "s17", "csci0000");
        $config->loadMasterConfigs($this->config_path);
    }

    /**
     * @expectedException \app\exceptions\ConfigException
     * @expectedExceptionMessage Invalid path for setting submitty_path: /invalid
     */
    public function testInvalidSubmittyPath() {
        $extra = ['submitty_data_dir' => '/invalid'];
        $this->createConfigFile($extra);

        $config = new Config($this->core, "s17", "csci0000");
        $config->loadMasterConfigs($this->config_path);
    }

    /**
     * @expectedException \app\exceptions\ConfigException
     * @expectedExceptionMessage Invalid path for setting submitty_log_path: /invalid
     */
    public function testInvalidLogPath() {
        $extra = ['site_log_path' => '/invalid'];
        $this->createConfigFile($extra);

        $config = new Config($this->core, "s17", "csci0000");
        $config->loadMasterConfigs($this->config_path);
    }
}<|MERGE_RESOLUTION|>--- conflicted
+++ resolved
@@ -206,11 +206,7 @@
             'vcs_type' => 'git',
             'modified' => false,
             'hidden_details' => null,
-<<<<<<< HEAD
-            'regrade_message' => 'Warning: Frivolous regrade requests may lead to grade deductions or lost late days',
-=======
             'regrade_message' => 'Warning: Frivolous grade inquiries may lead to grade deductions or lost late days',
->>>>>>> c3fae458
             'course_json' => [
                 'database_details' => [
                     'dbname' => 'submitty_s17_csci0000'
