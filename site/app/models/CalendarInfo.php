<?php

namespace app\models;

use app\libraries\Core;
use app\libraries\GradeableType;
use app\models\gradeable\Gradeable;
use app\models\gradeable\GradeableList;
use app\views\NavigationView;

/**
 * Class CalendarInfo
 *
 * Container of information used to fill the calendar.
 */
class CalendarInfo extends AbstractModel {
    /**
     * @var array<string, array<string, string|bool>>
     * the structure of the array is a "YYYY-mm-dd" date string as key, and value
     * contains an array with a structure of
     * 'gradeable_id' => string   (the id of the item, reserved row and useless for now)
     * 'title'        => string   (the title of the item which will be shown on each clickable button)
     * 'semester'     => string   (the semester of which the item belongs)
     * 'course'       => string   (the title of the course of which the item belongs)
     * 'url'          => string   (the url of the clickable button)
     * 'onclick'      => string   (the onclick js function of the clickable button)
     * 'submission'   => string   (the timestamp of the item, shown in the popup tooltip)
     * 'status'       => string   (the status of the gradeable, open/closed/grading..., is used to show different
     *                             colors of item, relation between color and integer are recorded in css)
     * 'status_note'  => string   (a string describing this status)
     * 'grading_open' => string   (reserved, useless for now. Can be empty)
     * 'grading_due'  => string   (reserved, useless for now. Can be empty)
     * 'show_due'     => bool     (whether to show the due date when mouse is hovering over),
     * 'icon'         => string   (the icon showed before the item),
     */
    private $items_by_date = [];

    /**
     * @see GradeableList for constant integers used as keys
     * @var array<int, array>
     * the structure of the array is a integer as key, and value
     * contains an array with a structure of
     * "title"      => string (title shown at the top of the table),
     * "subtitle"   => string (title shown at the top of the table, if any. Can be empty),
     * "section_id" => string (the id of the section. Will be used as the HTML id)
     * "gradeables" => array. The structure of this array is same as the element of value of $gradeables_by_date
     */
    private $items_by_sections = [];

    private $colors = [];

    /** @var string */
    private $empty_message = "";


    /**
     * A static factory method to create a CalendarInfo object using the information
     * from a GradeableList object.
     *
     * @param Core $core
     * @param array $gradeables_of_user container of gradeables in the system
     * @return CalendarInfo
     */
    public static function loadGradeableCalendarInfo(Core $core, array $gradeables_of_user, array $courses, array $calendar_items): CalendarInfo {
        $info = new CalendarInfo($core);
        $date_format = $core->getConfig()->getDateTimeFormat()->getFormat('gradeable');

        $gradeable_list = new GradeableList($core, $core->getUser(), $gradeables_of_user["gradeables"]);

        $i = 1;
        /** @var Course $course */
        foreach ($courses as $course) {
<<<<<<< HEAD
            $info->colors[$course->getSemester() . $course->getTitle()] = "var(--category-color-" . $i . ")";
=======
            $info->colors[$course->getSemester() . $course->getTitle()] = "var(--category-color-$i)";
>>>>>>> 79c5045f
            if ($i < 21) {
                $i++;
            }
        }

        // Get the gradeables from the GradeableList and group them by section
        $gradeable_list_sections = [
            GradeableList::OPEN => $gradeable_list->getOpenGradeables(),
            GradeableList::GRADING => $gradeable_list->getGradingGradeables(),
            GradeableList::CLOSED => $gradeable_list->getClosedGradeables(),
            GradeableList::GRADED => $gradeable_list->getGradedGradeables(),
        ];

        foreach ($gradeable_list_sections as $section => $gradeables) {
            /** @var int $section */
            /** @var array<Gradeable> $gradeables */
            $curr_section["title"] = NavigationView::gradeableSections[$section]["title"];
            $curr_section["subtitle"] = NavigationView::gradeableSections[$section]["subtitle"];
            $curr_section["section_id"] = NavigationView::gradeableSections[$section]["section_id"];
            $curr_section['gradeables'] = [];

            // Iterate over the Gradeable objects in current section and summarize data
            foreach ($gradeables as $id => $gradeable) {
                /** @var Gradeable $gradeable */
                [$semester, $course_title, $gradeable_id] = unserialize($id);

                // Get the submit button for the gradeable to retrieve the gradeable information
                /** @var Button|null $submit_btn */
                $submit_btn = $gradeables_of_user["submit_btns"][$id];

                $currGradeable = [
                    'gradeable_id' => $gradeable_id,
                    'title' => $gradeable->getTitle(),
                    'semester' => $semester,
                    'course' => $course_title,
                    'url' => $info->core->buildUrl(['courses', $semester, $course_title, 'gradeable', $gradeable->getId()]),
                    'onclick' => '',
                    'submission' => ($gradeable->getType() === GradeableType::ELECTRONIC_FILE) ? $gradeable->getSubmissionDueDate()->format($date_format) : '',
                    'status' => (string) $section,
                    'status_note' => ($submit_btn === null) ? "N/A" : $submit_btn->getTitle(),
                    'grading_open' => $gradeable->getGradeStartDate() !== null ? $gradeable->getGradeStartDate()->format($date_format) : '',
                    'grading_due' => $gradeable->getGradeDueDate() !== null ? $gradeable->getGradeDueDate()->format($date_format) : '',
                    'class' => 'btn-nav calendar-color-blue',
                    'disabled' => !($submit_btn === null) && $submit_btn->isDisabled(),
                    'show_due' => true,
                    'icon' => '',
                    'color' => $info->colors[$semester . $course_title],
                    'type' => 'gradeable'
                ];

                // Put gradeables in current section by their id which consists of semester, course title and gradeable id
                $curr_section['gradeables'][$id] = $currGradeable;

                // Put gradeables in by-date maps according to section (close/open)
                $dueDate = ($gradeable->getType() === GradeableType::ELECTRONIC_FILE) ? $gradeable->getSubmissionDueDate()->format('Y-m-d') : '';
                $info->items_by_date[$dueDate][] = $currGradeable;
            }

            // Put data of current section into the by-section map
            $info->items_by_sections[] = $curr_section;
        }
        foreach ($courses as $course) {
            $cal_items = $calendar_items[$course->getTitle()];
            foreach ($cal_items as $cal_item) {
                $date = $cal_item->getDate()->format('Y-m-d');
                $curItem = [
                    'title' => htmlspecialchars($cal_item->getText()),
                    'status' => $cal_item->getTypeString(),
                    'course' => $course,
                    'icon' => '',
                    'url' => '',
                    'show_due' => false,
                    'submission' => '',
                    'status_note' => '',
                    'color' => $info->colors[$course->getSemester() . $course->getTitle()],
                    'type' => 'item'
                ];
                $info->items_by_date[$date][] = $curItem;
            }
        }

        $info->empty_message = "There are currently no assignments posted.  Please check back later.";

        return $info;
    }

    public function getItemsByDate(): array {
        return $this->items_by_date;
    }

    public function getItemsBySections(): array {
        return $this->items_by_sections;
    }

    public function getEmptyMessage(): string {
        return $this->empty_message;
    }

    public function getColors(): array {
        return $this->colors;
    }
}<|MERGE_RESOLUTION|>--- conflicted
+++ resolved
@@ -70,11 +70,7 @@
         $i = 1;
         /** @var Course $course */
         foreach ($courses as $course) {
-<<<<<<< HEAD
-            $info->colors[$course->getSemester() . $course->getTitle()] = "var(--category-color-" . $i . ")";
-=======
             $info->colors[$course->getSemester() . $course->getTitle()] = "var(--category-color-$i)";
->>>>>>> 79c5045f
             if ($i < 21) {
                 $i++;
             }
