--- conflicted
+++ resolved
@@ -1,11 +1,7 @@
-<<<<<<< HEAD
-/* global displaySuccessMessage */
+/* global displaySuccessMessage, hjls */
 /* exported markForDeletion */
 /* exported unMarkForDeletion */
 /* exported  displayHistoryAttachment */
-=======
-/* global displaySuccessMessage, hljs */
->>>>>>> e49f6adf
 
 // eslint-disable-next-line no-unused-vars
 function categoriesFormEvents() {
