--- conflicted
+++ resolved
@@ -118,8 +118,6 @@
     cy.logout();
 };
 
-<<<<<<< HEAD
-=======
 it('Checks whether daylight savings warning message should be appearing at current date.', () => {
     /*
     First we set the date to a date close to the spring daylight savings time and then check that the message appears.
@@ -146,7 +144,6 @@
     cy.logout();
 });
 
->>>>>>> ac9f2d5d
 describe('Test warning messages for non team gradeable', () => {
     it('should create non-team gradeable for testing', () => {
         cy.login('instructor');
