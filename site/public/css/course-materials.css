.course-material-badge {
    background-color: var(--standard-dark-green);
    min-width: 10px;
    color: white;
    float: none;
}

[data-theme="dark"] .course-material-badge {
    background-color: transparent;
    border-color: var(--standard-dark-green);
    border-width: 1px;
    border-style: solid;
    min-width: 10px;
    color: var(--standard-dark-green);
    float: none;
}

a.popout-item:hover,
a.popout-item:hover *,
a.popout-item > .fas:hover {
    color: var(--external-link-hover);
}

.show-some-section-selection {
    margin-top: 10px;
    display: grid;
    grid-template-columns: repeat(auto-fill, minmax(200px, 1fr));
    grid-gap: 2px;
}

.reg-section-item {
    display: flex;
    flex-wrap: nowrap;
}

.action-buttons > a {
    margin: 4px;
}

.partial-checkbox:checked {
    background-color: var(--standard-medium-gray) !important;
}

<<<<<<< HEAD
#existing-names > li {
    margin-left: 15px;
=======
.delete-course-material-message {
    font-weight: bold;
>>>>>>> 9253c853
}<|MERGE_RESOLUTION|>--- conflicted
+++ resolved
@@ -41,11 +41,10 @@
     background-color: var(--standard-medium-gray) !important;
 }
 
-<<<<<<< HEAD
 #existing-names > li {
     margin-left: 15px;
-=======
+}
+
 .delete-course-material-message {
     font-weight: bold;
->>>>>>> 9253c853
 }