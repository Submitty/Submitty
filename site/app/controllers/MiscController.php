--- conflicted
+++ resolved
@@ -422,13 +422,8 @@
             $access_args["section"] = $graded_gradeable->getSubmitter()->getRegistrationSection();
         }
         //See which directories we are allowed to read.
-<<<<<<< HEAD
-        if ($this->core->getAccess()->canI("path.read.submissions", ["gradeable" => $gradeable, "graded_gradeable" => $graded_gradeable, "gradeable_version" => $gradeable_version->getVersion()])) {
-            //These three have the same check
-=======
         if ($this->core->getAccess()->canI("path.read.submissions", $access_args)) {
             //These two have the same check
->>>>>>> 4e858fd2
             $folder_names[] = "submissions";
             $folder_names[] = "submissions_processed";
             $folder_names[] = "checkout";
