--- conflicted
+++ resolved
@@ -86,11 +86,7 @@
                 <tbody data-testid="chatroom-list-item">
                     {% for chatroom in chatrooms %}
                         {% if chatroom.isActive() %} <!--students only have access to active chat rooms-->
-<<<<<<< HEAD
-                            <tr id="{{ chatroom.getId() }}">
-=======
                             <tr data-testid="chatroom-item" id="{{ chatroom.getId() }}">
->>>>>>> 4e69e055
                                 <td>
                                     <span class="display-short" title="{{ chatroom.getTitle() }}" data-testid="chatroom-title">
                                         {{ chatroom.getTitle() | length > 30 ? chatroom.getTitle() | slice(0, 30) ~ '...' : chatroom.getTitle() }}
