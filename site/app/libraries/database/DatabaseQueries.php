--- conflicted
+++ resolved
@@ -1568,7 +1568,6 @@
         $this->course_db->query($query);
     }
 
-<<<<<<< HEAD
     /**
      * Get the latest valid versrion for a gradeable (good or late status)
      * @param GradedGradeable $gg
@@ -1619,27 +1618,6 @@
         }
 
         return $version;
-=======
-    public function getLateDayUpdateTimestamps() {
-        $query = "SELECT DISTINCT since_timestamp FROM late_days ORDER BY since_timestamp";
-        $this->course_db->query($query);
-        $return = [];
-        foreach ($this->course_db->rows() as $row) {
-            $return[] = new \DateTime($row['since_timestamp']);
-        }
-        return $return;
-    }
-
-    public function getLastLateDayUpdatesForUsers() {
-        $query = "SELECT user_id, max(since_timestamp) FROM late_days GROUP BY user_id";
-        $this->course_db->query($query);
-        $return = [];
-
-        foreach ($this->course_db->rows() as $row) {
-            $return[$row['user_id']] = new \DateTime($row['max']);
-        }
-        return $return;
->>>>>>> edc25ad9
     }
 
     /**
