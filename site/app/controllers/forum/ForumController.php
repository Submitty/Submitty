<?php

namespace app\controllers\forum;

use app\libraries\Core;
use app\models\Notification;
use app\controllers\AbstractController;
use app\libraries\Utils;
use app\libraries\FileUtils;
use app\libraries\DateUtils;


/**
 * Class ForumHomeController
 *
 * Controller to deal with the submitty home page. Once the user has been authenticated, but before they have
 * selected which course they want to access, they are forwarded to the home page.
 */
class ForumController extends AbstractController{
	/**
     * ForumHomeController constructor.
     *
     * @param Core $core
     */
    public function __construct(Core $core) {
        parent::__construct($core);
    }

    public function run() {
        switch ($_REQUEST['page']) {
            case 'create_thread':
                $this->showCreateThread();
                break;
            case 'publish_thread':
                $this->publishThread();
                break;
            case 'make_announcement':
                $this->alterAnnouncement(1);
                break;
            case 'publish_post':
                $this->publishPost();
                break;
            case 'delete_post':
                $this->alterPost(0);
                break;
            case 'edit_post':
                $this->alterPost(1);
                break;
            case 'undelete_post':
                $this->alterPost(2);
                break;
            case 'search_threads':
                $this->search();
                break;
            case 'get_edit_post_content':
                $this->getEditPostContent();
                break;
            case 'remove_announcement':
                $this->alterAnnouncement(0);
                break;
            case 'get_threads':
                $this->getThreads();
                break;
            case 'get_history':
                $this->getHistory();
                break;
            case 'show_categories':
                $this->showCategories();
                break;
            case 'add_category':
                $this->addNewCategory();
                break;
            case 'delete_category':
                $this->deleteCategory();
                break;
            case 'edit_category':
                $this->editCategory();
                break;
            case 'reorder_categories':
                $this->reorderCategories();
                break;
            case 'show_stats':
                $this->showStats();
                break;
            case 'merge_thread':
                $this->mergeThread();
                break;
            case 'pin_thread':
                $this->pinThread(1);
                break;
            case 'unpin_thread':
                $this->pinThread(0);
                break;
            case 'change_thread_status_resolve':
                $this->changeThreadStatus(1);
                break;
            case 'view_thread':
            default:
                $this->showThreads();
                break;
        }
    } 

    private function showDeleted() {
        return ($this->core->getUser()->accessGrading() && isset($_COOKIE['show_deleted']) && $_COOKIE['show_deleted'] == "1");
    }

    private function showMergedThreads($currentCourse) {
        return  (isset($_COOKIE["{$currentCourse}_show_merged_thread"]) && $_COOKIE["{$currentCourse}_show_merged_thread"] == "1");
    }

    private function returnUserContentToPage($error, $isThread, $thread_id){
            //Notify User
            $this->core->addErrorMessage($error);
            if($isThread){
                $url = $this->core->buildUrl(array('component' => 'forum', 'page' => 'create_thread'));
            } else {
                $url = $this->core->buildUrl(array('component' => 'forum', 'page' => 'view_thread', 'thread_id' => $thread_id));
            }
            return array(-1, $url);
    }

	private function changeThreadStatus($status, $thread_id=-1) {
        if($thread_id==-1) {
            $thread_id = $_POST['thread_id'];
        }
		$result = array();
		if($this->core->getQueries()->getAuthorOfThread($thread_id) === $this->core->getUser()->getId() || $this->core->getUser()->accessGrading()) {
			if($this->core->getQueries()->updateResolveState($thread_id, $status)) {
				$result['success'] = 'Thread resolve state has been changed.';
			} else {
				$result['error'] = 'The thread resolve state could not be updated. Please try again.';
			}
		} else {
            $result["error"] = "You do not have permissions to do that.";
		}
        $this->core->getOutput()->renderJson($result);
		return $this->core->getOutput()->getOutput();
	}

    private function checkGoodAttachment($isThread, $thread_id, $file_post){
        if((!isset($_FILES[$file_post])) || $_FILES[$file_post]['error'][0] === UPLOAD_ERR_NO_FILE){
            return array(0);
        }
        if(count($_FILES[$file_post]['tmp_name']) > 5) {
            return $this->returnUserContentToPage("Max file upload size is 5. Please try again.", $isThread, $thread_id);
        }
        $imageCheck = Utils::checkUploadedImageFile($file_post) ? 1 : 0;
        if($imageCheck == 0 && !empty($_FILES[$file_post]['tmp_name'])){
            return $this->returnUserContentToPage("Invalid file type. Please upload only image files. (PNG, JPG, GIF, BMP...)", $isThread, $thread_id);
        }
        return array($imageCheck);
    }

    private function isValidCategories($inputCategoriesIds = -1, $inputCategoriesName = -1){
        $rows = $this->core->getQueries()->getCategories();
        if(is_array($inputCategoriesIds)) {
            if(count($inputCategoriesIds) < 1) {
                return false;
            }
            foreach ($inputCategoriesIds as $category_id) {
                $match_found = false;
                foreach($rows as $index => $values){
                    if($values["category_id"] === $category_id) {
                        $match_found = true;
                        break;
                    }
                }
                if(!$match_found) {
                    return false;
                }
            }
        }
        if(is_array($inputCategoriesName)) {
            if(count($inputCategoriesName) < 1) {
                return false;
            }
            foreach ($inputCategoriesName as $category_name) {
                $match_found = false;
                foreach($rows as $index => $values){
                    if($values["category_desc"] === $category_name) {
                        $match_found = true;
                        break;
                    }
                }
                if(!$match_found) {
                    return false;
                }
            }
        }
        return true;
    }

    private function isCategoryDeletionGood($category_id){
        // Check if not the last category which exists
        $rows = $this->core->getQueries()->getCategories();
        foreach($rows as $index => $values){
            if(((int)$values["category_id"]) !== $category_id) {
                return true;
            }
        }
        return false;
    }

    public function addNewCategory($category = []){
        $result = array();
        if($this->core->getAccess()->canI("forum.modify_category")){
            if(!empty($_REQUEST["newCategory"])) {
                $category = trim($_REQUEST["newCategory"]);
                if($this->isValidCategories(-1, array($category))) {
                    $result["error"] = "That category already exists.";
                } else {
                    if(strlen($category)>50){
                        $result["error"] = "Category name is more than 50 characters.";
                    }
                    else {
                        $newCategoryId = $this->core->getQueries()->addNewCategory($category);
                        $result["new_id"] = $newCategoryId["category_id"];
                    }
                }
            } elseif (count($category) > 0){
                $result["new_ids"] = [];
                foreach ($category as $categoryName){
                    if(!$this->isValidCategories(-1, array($categoryName))) {
                        $newCategoryId = $this->core->getQueries()->addNewCategory($categoryName);
                        $result["new_ids"][] = $newCategoryId;
                    }
                }
            }
            else {
                $result["error"] = "No category data submitted. Please try again.";
            }
        } else {
            $result["error"] = "You do not have permissions to do that.";
        }
        $this->core->getOutput()->renderJson($result);
        return $this->core->getOutput()->getOutput();
    }

    public function deleteCategory(){
        $result = array();
        if($this->core->getAccess()->canI("forum.modify_category")) {
            if(!empty($_REQUEST["deleteCategory"])) {
                $category = (int)$_REQUEST["deleteCategory"];
                if(!$this->isValidCategories(array($category))) {
                    $result["error"] = "That category doesn't exists.";
                } else if(!$this->isCategoryDeletionGood($category)) {
                    $result["error"] = "Last category can't be deleted.";
                } else {
                    if($this->core->getQueries()->deleteCategory($category)) {
                        $result["success"] = "OK";
                    } else {
                        $result["error"] = "Category is in use.";
                    }
                }
            } else {
                $result["error"] = "No category data submitted. Please try again.";
            }
        } else {
            $result["error"] = "You do not have permissions to do that.";
        }
        $this->core->getOutput()->renderJson($result);
        return $this->core->getOutput()->getOutput();
    }

    public function editCategory(){
        $result = array();

        if($this->core->getAccess()->canI("forum.modify_category")){
            $category_id = $_REQUEST["category_id"];
            $category_desc = null;
            $category_color = null;
            $should_update = true;

            if(!empty($_REQUEST["category_desc"])) {
                $category_desc = trim($_REQUEST["category_desc"]);
                if($this->isValidCategories(-1, array($category_desc))) {
                    $result["error"] = "That category already exists.";
                    $should_update = false;
                }
                else if(strlen($category_desc) > 50){
                    $result["error"] = "Category name is more than 50 characters.";
                    $should_update = false;
                }
            }
            if(!empty($_REQUEST["category_color"])) {
                $category_color = $_REQUEST["category_color"];
                if(!in_array(strtoupper($category_color), $this->getAllowedCategoryColor())) {
                    $result["error"] = "Given category color is not allowed.";
                    $should_update = false;
                }
            }

            if($should_update) {
                $this->core->getQueries()->editCategory($category_id, $category_desc, $category_color);
                $result["success"] = "OK";
            } else if(!isset($result["error"])) {
                $result["error"] = "No category data updated. Please try again.";
            }
        } else {
            $result["error"] = "You do not have permissions to do that.";
        }
        $this->core->getOutput()->renderJson($result);
        return $this->core->getOutput()->getOutput();
    }

    public function reorderCategories(){
        $result = array();
        if($this->core->getAccess()->canI("forum.modify_category")){
            $rows = $this->core->getQueries()->getCategories();

            $current_order = array();
            foreach ($rows as $row) {
                $current_order[] = (int)$row['category_id'];
            }
            $new_order = array();
            foreach ($_POST['categorylistitem'] as $item) {
                $new_order[] = (int)$item;
            }

            if(count(array_diff(array_merge($current_order, $new_order), array_intersect($current_order, $new_order))) === 0) {
                $this->core->getQueries()->reorderCategories($new_order);
                $results["success"] = "ok";
            } else {
                $result["error"] = "Different Categories IDs given";
            }
        } else {
            $result["error"] = "You do not have permissions to do that.";
        }
        $this->core->getOutput()->renderJson($result);
        return $this->core->getOutput()->getOutput();
    }

    //CODE WILL BE CONSOLIDATED IN FUTURE

    public function publishThread(){
        if(!$this->core->getAccess()->canI("forum.publish")) {
            $this->core->getOutput()->renderJson(['error' => "Invalid CSRF token"]);
            return $this->core->getOutput()->getOutput();
        }

        $current_user_id = $this->core->getUser()->getId();
        $result = array();
        $thread_title = trim($_POST["title"]);
        $thread_post_content = str_replace("\r", "", $_POST["thread_post_content"]);
        $anon = (isset($_POST["Anon"]) && $_POST["Anon"] == "Anon") ? 1 : 0;
        if( !empty($_POST['lock_thread_date'])  and $this->core->getUser()->accessAdmin() ){
            $lock_thread_date = $_POST['lock_thread_date'];
        } else {
            $lock_thread_date = null;
        }
        $thread_status = $_POST["thread_status"];

        $announcement = (isset($_POST["Announcement"]) && $_POST["Announcement"] == "Announcement" && $this->core->getUser()->accessFullGrading()) ? 1 : 0 ;

        $categories_ids  = array();
        foreach ($_POST["cat"] as $category_id) {
            $categories_ids[] = (int)$category_id;
        }
        if(empty($thread_title) || empty($thread_post_content)){
            $this->core->addErrorMessage("One of the fields was empty or bad. Please re-submit your thread.");
            $result['next_page'] = $this->core->buildUrl(array('component' => 'forum', 'page' => 'create_thread'));
        } else if(!$this->isValidCategories($categories_ids)){
            $this->core->addErrorMessage("You must select valid categories. Please re-submit your thread.");
            $result['next_page'] = $this->core->buildUrl(array('component' => 'forum', 'page' => 'create_thread'));
        } else {
            $hasGoodAttachment = $this->checkGoodAttachment(true, -1, 'file_input');
            if($hasGoodAttachment[0] == -1){
                $result['next_page'] = $hasGoodAttachment[1];
            } else {
                // Good Attachment
                $result = $this->core->getQueries()->createThread($current_user_id, $thread_title, $thread_post_content, $anon, $announcement, $thread_status, $hasGoodAttachment[0], $categories_ids, $lock_thread_date);

                $thread_id = $result["thread_id"];
                $post_id = $result["post_id"];

                if($hasGoodAttachment[0] == 1) {
                    $thread_dir = FileUtils::joinPaths(FileUtils::joinPaths($this->core->getConfig()->getCoursePath(), "forum_attachments"), $thread_id);
                    FileUtils::createDir($thread_dir);

                    $post_dir = FileUtils::joinPaths($thread_dir, $post_id);
                    FileUtils::createDir($post_dir);

                    for($i = 0; $i < count($_FILES["file_input"]["name"]); $i++){
                        $target_file = $post_dir . "/" . basename($_FILES["file_input"]["name"][$i]);
                        move_uploaded_file($_FILES["file_input"]["tmp_name"][$i], $target_file);
                    }

                }
<<<<<<< HEAD

                $metadata = json_encode(array(array('component' => 'forum', 'page' => 'view_thread', 'thread_id' => $thread_id),null,false));
=======
                $full_course_name = $this->core->getFullCourseName();
                $metadata = json_encode(array(array('component' => 'forum', 'page' => 'view_thread', 'thread_id' => $thread_id)));
>>>>>>> 5c4a0d63
                // notify on a new announcement
                if ($announcement) {
                    $subject = "New Announcement: ".Notification::textShortner($thread_title);
                    $content = "An Instructor or Teaching Assistant made an announcement in:\n".$full_course_name."\n\n".$thread_title."\n\n".$thread_post_content;
                    $event = ['component' => 'forum', 'metadata' => $metadata, 'content' => $content, 'subject' => $subject];
                    $this->core->getNotificationFactory()->onNewAnnouncement($event);
                }
                // notify on a new thread
                else {
                    $subject = "New Thread: ".Notification::textShortner($thread_title);
                    $content = "A new discussion thread was created in:\n".$full_course_name."\n\n".$thread_title."\n\n".$thread_post_content;
                    $event = ['component' => 'forum', 'metadata' => $metadata, 'content' => $content, 'subject' => $subject];
                    $this->core->getNotificationFactory()->onNewThread($event);
                }

                $result['next_page'] = $this->core->buildUrl(array('component' => 'forum', 'page' => 'view_thread', 'thread_id' => $thread_id));
            }
        }
        $this->core->getOutput()->renderJson($result);
        return $this->core->getOutput()->getOutput();
    }

    private function search(){
        $results = $this->core->getQueries()->searchThreads($_POST['search_content']);
        $this->core->getOutput()->renderOutput('forum\ForumThread', 'searchResult', $results);
    }

    public function publishPost(){
        if(!$this->core->getAccess()->canI("forum.publish")) {
            $this->core->getOutput()->renderJson(['error' => "Invalid CSRF token"]);
            return $this->core->getOutput()->getOutput();
        }

        $current_user_id = $this->core->getUser()->getId();
        $result = array();
        $parent_id = (!empty($_POST["parent_id"])) ? htmlentities($_POST["parent_id"], ENT_QUOTES | ENT_HTML5, 'UTF-8') : -1;
        $post_content_tag = 'thread_post_content';
        $file_post = 'file_input';
        $post_content = str_replace("\r", "", $_POST[$post_content_tag]);
        $thread_id = htmlentities($_POST["thread_id"], ENT_QUOTES | ENT_HTML5, 'UTF-8');

        if(isset($_POST['thread_status'])){
            $this->changeThreadStatus($_POST['thread_status'], $thread_id);
        }

        $display_option = (!empty($_POST["display_option"])) ? htmlentities($_POST["display_option"], ENT_QUOTES | ENT_HTML5, 'UTF-8') : "tree";
        $anon = (isset($_POST["Anon"]) && $_POST["Anon"] == "Anon") ? 1 : 0;
        if(empty($post_content) || empty($thread_id)){
            $this->core->addErrorMessage("There was an error submitting your post. Please re-submit your post.");
            $result['next_page'] = $this->core->buildUrl(array('component' => 'forum', 'page' => 'view_thread'));
        } else if(!$this->core->getQueries()->existsThread($thread_id)) {
            $this->core->addErrorMessage("There was an error submitting your post. Thread doesn't exist.");
            $result['next_page'] = $this->core->buildUrl(array('component' => 'forum', 'page' => 'view_thread'));
        } else if(!$this->core->getQueries()->existsPost($thread_id, $parent_id)) {
            $this->core->addErrorMessage("There was an error submitting your post. Parent post doesn't exist in given thread.");
            $result['next_page'] = $this->core->buildUrl(array('component' => 'forum', 'page' => 'view_thread'));
        } else if($this->core->getQueries()->isThreadLocked($thread_id) and !$this->core->getUser()->accessAdmin() ) {
            $this->core->addErrorMessage("Thread is locked.");
            $result['next_page'] = $this->core->buildUrl(array('component' => 'forum', 'page' => 'view_thread', "thread_id" => $thread_id));
        } else {
            $hasGoodAttachment = $this->checkGoodAttachment(false, $thread_id, $file_post);
            if($hasGoodAttachment[0] == -1){
                $result['next_page'] = $hasGoodAttachment[1];
            } else {
                $post_id = $this->core->getQueries()->createPost($current_user_id, $post_content, $thread_id, $anon, 0, false, $hasGoodAttachment[0], $parent_id);
                $thread_dir = FileUtils::joinPaths(FileUtils::joinPaths($this->core->getConfig()->getCoursePath(), "forum_attachments"), $thread_id);

                if(!is_dir($thread_dir)) {
                    FileUtils::createDir($thread_dir);
                }

                if($hasGoodAttachment[0] == 1) {
                    $post_dir = FileUtils::joinPaths($thread_dir, $post_id);
                    FileUtils::createDir($post_dir);
                    for($i = 0; $i < count($_FILES[$file_post]["name"]); $i++){
                        $target_file = $post_dir . "/" . basename($_FILES[$file_post]["name"][$i]);
                        move_uploaded_file($_FILES[$file_post]["tmp_name"][$i], $target_file);
                    }
                }

                $full_course_name = $this->core->getFullCourseName();
                $thread_title = $this->core->getQueries()->getThread($thread_id)[0]['title'];
                $parent_post = $this->core->getQueries()->getPost($parent_id);
                $parent_post_content = $parent_post['content'];

<<<<<<< HEAD
                $metadata = json_encode(array(array('component' => 'forum', 'page' => 'view_thread', 'thread_id' => $thread_id),null,false));
                $content = "Reply: A post '".Notification::textShortner($parent_post_content). "' got new a reply";
                $subject = "A New Reply";
=======
                $metadata = json_encode(array(array('component' => 'forum', 'page' => 'view_thread', 'thread_id' => $thread_id)));

                $subject = "New Reply: ".Notification::textShortner($thread_title);
                $content = "A new message was posted in:\n".$full_course_name."\n\nThread Title: ".$thread_title."\nPost: ".Notification::textShortner($parent_post_content)."\n\nNew Reply:\n\n".$post_content;
>>>>>>> 5c4a0d63
                $event = ['component' => 'forum', 'metadata' => $metadata, 'content' => $content, 'subject' => $subject, 'post_id' => $post_id, 'thread_id' => $thread_id];
                $this->core->getNotificationFactory()->onNewPost($event);

                $result['next_page'] = $this->core->buildUrl(array('component' => 'forum', 'page' => 'view_thread', 'option' => $display_option, 'thread_id' => $thread_id));
            }
        }
        $this->core->getOutput()->renderJson($result);
        return $this->core->getOutput()->getOutput();
    }

    public function alterAnnouncement($type){
        if($this->core->getAccess()->canI("forum.modify_announcement")){
            $thread_id = $_POST["thread_id"];
            $this->core->getQueries()->setAnnouncement($thread_id, $type);

            //TODO: notify on edited announcement
        } else {
            $this->core->addErrorMessage("You do not have permissions to do that.");
        }
    }

    public function pinThread($type){
        $thread_id = $_POST["thread_id"];
        $current_user = $this->core->getUser()->getId();
        $this->core->getQueries()->addPinnedThread($current_user, $thread_id, $type);
        $response = array('user' => $current_user, 'thread' => $thread_id, 'type' => $type);
        $this->core->getOutput()->renderJson($response);
        return $this->core->getOutput()->getOutput();
    }

    /**
     * Alter content/delete/undelete post of a thread
     *
     * If applied on the first post of a thread, same action will be reflected on the corresponding thread
     *
     * @param integer(0/1/2) $modifyType - 0 => delete, 1 => edit content, 2 => undelete
     */
    public function alterPost($modifyType){
        $full_course_name = $this->core->getFullCourseName();
        $post_id = $_POST["post_id"] ?? $_POST["edit_post_id"];
        $post = $this->core->getQueries()->getPost($post_id);
        $current_user_id = $this->core->getUser()->getId();
        if(!$this->core->getAccess()->canI("forum.modify_post", ['post_author' => $post['author_user_id']])) {
                $this->core->getOutput()->renderJson(['error' => 'You do not have permissions to do that.']);
                return;
        }
        if(!empty($_POST['edit_thread_id']) && $this->core->getQueries()->isThreadLocked($_POST['edit_thread_id']) and !$this->core->getUser()->accessAdmin() ){
            $this->core->addErrorMessage("Thread is locked.");
            $this->core->redirect($this->core->buildUrl(array('component' => 'forum', 'page' => 'view_thread', 'thread_id' => $_POST['edit_thread_id'])));
        } else if($this->core->getQueries()->isThreadLocked($_POST['thread_id']) and !$this->core->getUser()->accessAdmin() ){
            $this->core->getOutput()->renderJson(['error' => 'Thread is locked']);
            return;
        }
        else if($modifyType == 0) { //delete post or thread
            $thread_id = $_POST["thread_id"];
            $thread_title = $this->core->getQueries()->getThread($thread_id)[0]['title'];
            if($this->core->getQueries()->setDeletePostStatus($post_id, $thread_id, 1)){
                $type = "thread";
            } else {
                $type = "post";
            }

            $post_author_id = $post['author_user_id'];
            $metadata = json_encode(array());
            $subject = "Deleted: ".Notification::textShortner($post["content"]);
            $content = "In ".$full_course_name."\n\nThread: ".$thread_title."\n\nPost:\n".$post["content"]." was deleted.";
            $event = [ 'component' => 'forum', 'metadata' => $metadata, 'content' => $content, 'subject' => $subject, 'recipient' => $post_author_id, 'preference' => 'all_modifications_forum'];
            $this->core->getNotificationFactory()->onPostModified($event);

            $this->core->getQueries()->removeNotificationsPost($post_id);
            $this->core->getOutput()->renderJson($response = array('type' => $type));
            return $this->core->getOutput()->getOutput();
        } else if($modifyType == 2) { //undelete post or thread
            $thread_id = $_POST["thread_id"];
            $result = $this->core->getQueries()->setDeletePostStatus($post_id, $thread_id, 0);
            if(is_null($result)) {
                $error = "Parent post must be undeleted first.";
                $this->core->getOutput()->renderJson($response = array('error' => $error));
            } else {
                // We want to reload same thread again, in both case (thread/post undelete)
                $thread_title = $this->core->getQueries()->getThread($thread_id)[0]['title'];
                $post_author_id = $post['author_user_id'];
<<<<<<< HEAD
                $metadata = json_encode(array(array('component' => 'forum', 'page' => 'view_thread', 'thread_id' => $thread_id), (string)$post_id, false));
                $content = "Undeleted: A thread/post '".Notification::textShortner($post["content"])."' has been undeleted ";
                $subject = "Your post was undeleted";
=======
                $metadata = json_encode(array(array('component' => 'forum', 'page' => 'view_thread', 'thread_id' => $thread_id), (string)$post_id));
                $subject = "Undeleted: ".Notification::textShortner($post["content"]);
                $content = "In ".$full_course_name."\n\nThe following post was undeleted.\n\nThread: ".$thread_title."\n\n".$post["content"];
>>>>>>> 5c4a0d63
                $event = ['component' => 'forum', 'metadata' => $metadata, 'content' => $content, 'subject' => $subject, 'recipient' => $post_author_id, 'preference' => 'all_modifications_forum'];
                $this->core->getNotificationFactory()->onPostModified($event);
                $type = "post";
                $this->core->getOutput()->renderJson($response = array('type' => $type));
            }
            return $this->core->getOutput()->getOutput();
        } else if($modifyType == 1) { //edit post or thread
            $thread_id = $_POST["edit_thread_id"];
            $status_edit_thread = $this->editThread();
            $status_edit_post   = $this->editPost();
            $any_changes = false;
            $type = null;
            $isError = false;
            $messageString = '';
             // Author of first post and thread must be same
            if(is_null($status_edit_thread) && is_null($status_edit_post)) {
                $this->core->addErrorMessage("No data submitted. Please try again.");
            } else if(is_null($status_edit_thread) || is_null($status_edit_post)) {
                $type = is_null($status_edit_thread)?"Post":"Thread";
                if($status_edit_thread || $status_edit_post) {
                    //$type is true
                    $messageString = "{$type} updated successfully.";
                    $any_changes = true;
                } else {
                    $isError = true;
                    $messageString = "{$type} update failed. Please try again.";
                }
            } else {
                if($status_edit_thread && $status_edit_post) {
                    $type = "Thread and Post";
                    $messageString = "Thread and post updated successfully.";
                    $any_changes = true;
                } else {
                    $type = ($status_edit_thread)?"Thread":"Post";
                    $type_opposite = (!$status_edit_thread)?"Thread":"Post";
                    $isError = true;
                    if($status_edit_thread || $status_edit_post) {
                        //$type is true
                        $messageString = "{$type} updated successfully. {$type_opposite} update failed. Please try again.";
                        $any_changes = true;
                    } else {
                        $messageString = "Thread and Post update failed. Please try again.";
                    }
                }
            }
            if($any_changes) {
                $thread_title = $this->core->getQueries()->getThread($thread_id)[0]['title'];
                $post_author_id = $post['author_user_id'];
<<<<<<< HEAD
                $metadata = json_encode(array(array('component' => 'forum', 'page' => 'view_thread', 'thread_id' => $thread_id), (string)$post_id, false));
                $content = "Update: A thread/post '".Notification::textShortner($post["content"]);
                $subject = "A thread/post was edited";
=======
                $metadata = json_encode(array(array('component' => 'forum', 'page' => 'view_thread', 'thread_id' => $thread_id), (string)$post_id));
                if ($type == "Post") {
                    $post_content = $_POST["thread_post_content"];
                    $subject = "Post Edited: ".Notification::textShortner($post_content);
                    $content = "A message was edited in:\n".$full_course_name."\n\nThread Title: ".$thread_title."\n\nEdited Post: \n\n".$post_content;
                }
                else if ($type == "Thread and Post") {
                    $post_content = $_POST["thread_post_content"];
                    $subject = "Thread Edited: ".Notification::textShortner($thread_title);
                    $content = "A thread was edited in:\n".$full_course_name."\n\nEdited Thread: ".$thread_title."\n\nEdited Post: \n\n".$post_content;
                }

>>>>>>> 5c4a0d63
                $event = ['component' => 'forum', 'metadata' => $metadata, 'content' => $content, 'subject' => $subject, 'recipient' => $post_author_id, 'preference' => 'all_modifications_forum'];
                $this->core->getNotificationFactory()->onPostModified($event);
            }
            if($isError) {
                $this->core->getOutput()->renderJson(['error' => $messageString]);
                return;
            }
            $this->core->redirect($this->core->buildUrl(array('component' => 'forum', 'page' => 'view_thread', 'thread_id' => $thread_id)));
        }
    }

    public function mergeThread(){
        $current_user_id = $this->core->getUser()->getId();
        $parent_thread_id = $_POST["merge_thread_parent"];
        $child_thread_id = $_POST["merge_thread_child"];
        preg_match('/\((.*?)\)/', $parent_thread_id, $result);
        $parent_thread_id = $result[1];
        $thread_id = $child_thread_id;
        if($this->core->getAccess()->canI("forum.merge_thread")){
            if(is_numeric($parent_thread_id) && is_numeric($child_thread_id)) {
                $message = "";
                $child_root_post = -1;
                if($this->core->getQueries()->mergeThread($parent_thread_id, $child_thread_id, $message, $child_root_post)) {
                    $child_thread_dir = FileUtils::joinPaths(FileUtils::joinPaths($this->core->getConfig()->getCoursePath(), "forum_attachments"), $child_thread_id);
                    if(is_dir($child_thread_dir)) {
                        $parent_thread_dir = FileUtils::joinPaths(FileUtils::joinPaths($this->core->getConfig()->getCoursePath(), "forum_attachments"), $parent_thread_id);
                        if(!is_dir($parent_thread_dir)) {
                            FileUtils::createDir($parent_thread_dir);
                        }
                        $child_posts_dirs = FileUtils::getAllDirs($child_thread_dir);
                        foreach ($child_posts_dirs as $post_id) {
                            $child_post_dir = FileUtils::joinPaths($child_thread_dir, $post_id);
                            $parent_post_dir = FileUtils::joinPaths($parent_thread_dir, $post_id);
                            rename($child_post_dir, $parent_post_dir);
                        }
                    }

                    $full_course_name = $this->core->getFullCourseName();
                    $child_thread = $this->core->getQueries()->getThread($child_thread_id)[0];
                    $child_thread_author = $child_thread['created_by'];
                    $child_thread_title = $child_thread['title'];
                    $parent_thread_title =$this->core->getQueries()->getThreadTitle($parent_thread_id)['title'];
<<<<<<< HEAD
                    $metadata = json_encode(array(array('component' => 'forum', 'page' => 'view_thread', 'thread_id' => $parent_thread_id), (string)$child_root_post, false));
                    $content = "Thread Merged: '".Notification::textShortner($child_thread_title)."' got merged into '".Notification::textShortner($parent_thread_title);
                    $subject = "A thread was merged";
=======
                    $metadata = json_encode(array(array('component' => 'forum', 'page' => 'view_thread', 'thread_id' => $parent_thread_id), (string)$child_root_post));
                    $subject = "Thread Merge: ".Notification::textShortner($child_thread_title);
                    $content = "Two threads were merged in:\n".$full_course_name."\n\nAll messages posted in Merged Thread:\n".$child_thread_title."\n\nAre now contained within Parent Thread:\n".$parent_thread_title;
>>>>>>> 5c4a0d63
                    $event = [ 'component' => 'forum', 'metadata' => $metadata, 'content' => $content, 'subject' => $subject, 'recipient' => $child_thread_author, 'preference' => 'merge_threads'];
                    $this->core->getNotificationFactory()->onPostModified($event);
                    $this->core->addSuccessMessage("Threads merged!");
                    $thread_id = $parent_thread_id;
                } else {
                    $this->core->addErrorMessage("Merging Failed! ".$message);
                }
            }
        } else {
            $this->core->addErrorMessage("You do not have permissions to do that.");
        }
        $this->core->redirect($this->core->buildUrl(array('component' => 'forum', 'page' => 'view_thread', 'thread_id' => $thread_id)));
    }

    private function editThread(){
        // Ensure authentication before call
        if(!empty($_POST["title"])) {
            $thread_id = $_POST["edit_thread_id"];
            if( !empty($_POST['lock_thread_date']) and $this->core->getUser()->accessAdmin()){
                $lock_thread_date = $_POST['lock_thread_date'];
            }
            else{
                $lock_thread_date = null;
            }
            $thread_title = $_POST["title"];
            $status = $_POST["thread_status"];
            $categories_ids  = array();
            if(!empty($_POST["cat"])) {
                foreach ($_POST["cat"] as $category_id) {
                    $categories_ids[] = (int)$category_id;
                }
            }
            if(!$this->isValidCategories($categories_ids)) {
                return false;
            }
            return $this->core->getQueries()->editThread($thread_id, $thread_title, $categories_ids, $status, $lock_thread_date);
        }
        return null;
    }

    private function editPost(){
        // Ensure authentication before call
        $new_post_content = $_POST["thread_post_content"];
        if(!empty($new_post_content)) {
            $post_id = $_POST["edit_post_id"];
            $original_post = $this->core->getQueries()->getPost($post_id);
            if(!empty($original_post)) {
                $original_creator = $original_post['author_user_id'];
            }
            $anon = (!empty($_POST["Anon"]) && $_POST["Anon"] == "Anon") ? 1 : 0;
            $current_user = $this->core->getUser()->getId();
            if(!$this->modifyAnonymous($original_creator)) {
                $anon = $original_post["anonymous"] ? 1 : 0;
            }
            return $this->core->getQueries()->editPost($original_creator, $current_user, $post_id, $new_post_content, $anon);
        }
        return null;
    }

    private function getSortedThreads($categories_ids, $max_thread, $show_deleted, $show_merged_thread, $thread_status, $unread_threads, &$blockNumber, $thread_id = -1){
        $current_user = $this->core->getUser()->getId();
        if(!$this->isValidCategories($categories_ids)) {
            // No filter for category
            $categories_ids = array();
        }

        $thread_block = $this->core->getQueries()->loadThreadBlock($categories_ids, $thread_status, $unread_threads, $show_deleted, $show_merged_thread, $current_user, $blockNumber, $thread_id);

        $ordered_threads = $thread_block['threads'];
        $blockNumber = $thread_block['block_number'];

        foreach ($ordered_threads as &$thread) {
            $list = array();
            foreach(explode("|", $thread['categories_ids']) as $id ) {
                $list[] = (int)$id;
            }
            $thread['categories_ids'] = $list;
            $thread['categories_desc'] = explode("|", $thread['categories_desc']);
            $thread['categories_color'] = explode("|", $thread['categories_color']);
        }
        return $ordered_threads;
    }

    public function getThreads(){
        $pageNumber = !empty($_GET["page_number"]) && is_numeric($_GET["page_number"]) ? (int)$_GET["page_number"] : 1;
        $show_deleted = $this->showDeleted();
        $currentCourse = $this->core->getConfig()->getCourse();
        $show_merged_thread = $this->showMergedThreads($currentCourse);
        $categories_ids = array_key_exists('thread_categories', $_POST) && !empty($_POST["thread_categories"]) ? explode("|", $_POST['thread_categories']) : array();
        $thread_status = array_key_exists('thread_status', $_POST) && ($_POST["thread_status"] === "0" || !empty($_POST["thread_status"])) ? explode("|", $_POST['thread_status']) : array();
        $unread_threads = ($_POST["unread_select"] === 'true');
        if(empty($categories_ids) && !empty($_COOKIE[$currentCourse . '_forum_categories'])){
            $categories_ids = explode("|", $_COOKIE[$currentCourse . '_forum_categories']);
        }
        if(empty($thread_status) && !empty($_COOKIE['forum_thread_status'])){
            $thread_status = explode("|", $_COOKIE['forum_thread_status']);
        }
        foreach ($categories_ids as &$id) {
            $id = (int)$id;
        }
        foreach ($thread_status as &$status) {
            $status = (int)$status;
        }
        $max_thread = 0;
        $threads = $this->getSortedThreads($categories_ids, $max_thread, $show_deleted, $show_merged_thread, $thread_status, $unread_threads, $pageNumber, -1);
        $currentCategoriesIds = (!empty($_POST['currentCategoriesId'])) ? explode("|", $_POST["currentCategoriesId"]) : array();
        $currentThreadId = array_key_exists('currentThreadId', $_POST) && !empty($_POST["currentThreadId"]) && is_numeric($_POST["currentThreadId"]) ? (int)$_POST["currentThreadId"] : -1;
        $this->core->getOutput()->renderOutput('forum\ForumThread', 'showAlteredDisplayList', $threads, true, $currentThreadId, $currentCategoriesIds);
        $this->core->getOutput()->useHeader(false);
        $this->core->getOutput()->useFooter(false);
        return $this->core->getOutput()->renderJson(array(
                "html" => $this->core->getOutput()->getOutput(),
                "count" => count($threads),
                "page_number" => $pageNumber,
            ));
    }

    public function showThreads(){
        $user = $this->core->getUser()->getId();
        $currentCourse = $this->core->getConfig()->getCourse();
        $category_id = in_array('thread_category', $_POST) ? $_POST['thread_category'] : -1;
        $category_id = array($category_id);
        $thread_status = array();
        $new_posts = array();
        $unread_threads = false;
        if(!empty($_COOKIE[$currentCourse . '_forum_categories']) &&  $category_id[0] == -1 ) {
            $category_id = explode('|', $_COOKIE[$currentCourse . '_forum_categories']);
        }
        if(!empty($_COOKIE['forum_thread_status'])){
            $thread_status = explode("|", $_COOKIE['forum_thread_status']);
        }
        if(!empty($_COOKIE['unread_select_value'])){
            $unread_threads = ($_COOKIE['unread_select_value'] === 'true');
        }
        foreach ($category_id as &$id) {
            $id = (int)$id;
        }
        foreach ($thread_status as &$status) {
            $status = (int)$status;
        }

        $max_thread = 0;
        $show_deleted = $this->showDeleted();
        $show_merged_thread = $this->showMergedThreads($currentCourse);
        $current_user = $this->core->getUser()->getId();

        $thread_resolve_state = 0;

        $posts = null;
        $option = 'tree';
        if(!empty($_REQUEST['option'])) {
           $option = $_REQUEST['option'];
        } else if(!empty($_COOKIE['forum_display_option'])) {
           $option = $_COOKIE['forum_display_option'];
        }
        $option = ($this->core->getUser()->accessGrading() || $option != 'alpha') ? $option : 'tree';
        if(!empty($_REQUEST["thread_id"])){
            $thread_id = (int)$_REQUEST["thread_id"];
            $thread_resolve_state = $this->core->getQueries()->getResolveState($thread_id)[0]['status'];
            $this->core->getQueries()->markNotificationAsSeen($user, -2, (string)$thread_id);
            $unread_p = $this->core->getQueries()->getUnviewedPosts($thread_id, $current_user);
            foreach ($unread_p as $up) {
                $new_posts[] = $up["id"];
            }
            $thread = $this->core->getQueries()->getThread($thread_id);
            if(!empty($thread)) {
                $thread = $thread[0];
                if($thread['merged_thread_id'] != -1){
                    // Redirect merged thread to parent
                    $this->core->addSuccessMessage("Requested thread is merged into current thread.");
                    $this->core->redirect($this->core->buildUrl(array('component' => 'forum', 'page' => 'view_thread', 'thread_id' => $thread['merged_thread_id'])));
                    return;
                }
                if($option == "alpha"){
                    $posts = $this->core->getQueries()->getPostsForThread($current_user, $thread_id, $show_deleted, 'alpha');
                } else if($option == "reverse-time") {
                    $posts = $this->core->getQueries()->getPostsForThread($current_user, $thread_id, $show_deleted, 'reverse-time');
                }else {
                    $posts = $this->core->getQueries()->getPostsForThread($current_user, $thread_id, $show_deleted, 'tree');
                }
                if(empty($posts)){
                    $this->core->addErrorMessage("No posts found for selected thread.");
                }
            }
        }
        if(empty($_REQUEST["thread_id"]) || empty($posts)) {
            $new_posts = $this->core->getQueries()->getUnviewedPosts(-1, $current_user);
            $posts = $this->core->getQueries()->getPostsForThread($current_user, -1, $show_deleted);
        }
        $thread_id = -1;
        if(!empty($posts)){
            $thread_id = $posts[0]["thread_id"];
        }
        $pageNumber = 0;
        $threads = $this->getSortedThreads($category_id, $max_thread, $show_deleted, $show_merged_thread, $thread_status, $unread_threads, $pageNumber, $thread_id);

        if(!empty($_REQUEST["ajax"])){
            $this->core->getOutput()->renderTemplate('forum\ForumThread', 'showForumThreads', $user, $posts, $new_posts, $threads, $show_deleted, $show_merged_thread, $option, $max_thread, $pageNumber, $thread_resolve_state, true);
        }
        else {
            $this->core->getOutput()->renderOutput('forum\ForumThread', 'showForumThreads', $user, $posts, $new_posts, $threads, $show_deleted, $show_merged_thread, $option, $max_thread, $pageNumber, $thread_resolve_state, false);
        }
    }

    private function getAllowedCategoryColor() {
        $colors = array();
        $colors["MAROON"]   = "#800000";
        $colors["OLIVE"]    = "#808000";
        $colors["GREEN"]    = "#008000";
        $colors["TEAL"]     = "#008080";
        $colors["NAVY"]     = "#000080";
        $colors["PURPLE"]   = "#800080";
        $colors["GRAY"]     = "#808080";
        $colors["BLACK"]    = "#000000";
        return $colors;
    }

    public function showCreateThread(){
         $this->core->getOutput()->renderOutput('forum\ForumThread', 'createThread', $this->getAllowedCategoryColor());
    }

    public function showCategories(){
        $this->core->getOutput()->renderOutput('forum\ForumThread', 'showCategories', $this->getAllowedCategoryColor());
    }

    public function getHistory(){
        $post_id = $_POST["post_id"];
        $output = array();
        if($this->core->getUser()->accessGrading()){
            $_post = array();
            $older_posts = $this->core->getQueries()->getPostHistory($post_id);
            $current_post = $this->core->getQueries()->getPost($post_id);
            $oc = $current_post["author_user_id"];
            $anon = $current_post["anonymous"];
            foreach ($older_posts as $post) {
                $_post['user'] = !$this->modifyAnonymous($oc) && $oc == $post["edit_author"] && $anon ? '' : $post["edit_author"];
                $_post['content'] = $return = $this->core->getOutput()->renderTwigTemplate("forum/RenderPost.twig", [
                    "post_content" => $post["content"]
                ]);
                $_post['post_time'] = DateUtils::parseDateTime($post['edit_timestamp'], $this->core->getConfig()->getTimezone())->format("n/j g:i A");
                $output[] = $_post;
            }
            if(count($output) == 0) {
                // Current post
                $_post['user'] = !$this->modifyAnonymous($oc) && $anon ? '' : $oc;
                $_post['content'] = $return = $this->core->getOutput()->renderTwigTemplate("forum/RenderPost.twig", [
                    "post_content" => $current_post["content"]
                ]);
                $_post['post_time'] = DateUtils::parseDateTime($current_post['timestamp'], $this->core->getConfig()->getTimezone())->format("n/j g:i A");
                $output[] = $_post;
            }
            // Fetch additional information
            foreach ($output as &$_post) {
                $emptyUser = empty($_post['user']);
                $_post['user_info'] = $emptyUser ? array('first_name' => 'Anonymous', 'last_name' => '', 'email' => '') : $this->core->getQueries()->getDisplayUserInfoFromUserId($_post['user']);
                $_post['is_staff_post'] = $emptyUser ? false : $this->core->getQueries()->isStaffPost($_post['user']);
            }
        } else {
            $output['error'] = "You do not have permissions to do that.";
        }
        $this->core->getOutput()->renderJson($output);
        return $this->core->getOutput()->getOutput();
    }

    public function modifyAnonymous($author) {
        return $this->core->getUser()->accessFullGrading() || $this->core->getUser()->getId() === $author;
    }

    public function getEditPostContent(){
        $post_id = $_POST["post_id"];
        if(!empty($post_id)) {
            $result = $this->core->getQueries()->getPost($post_id);
            if($this->core->getAccess()->canI("forum.modify_post", ['post_author' => $result['author_user_id']])) {
                $output = array();
                $output['post'] = $result["content"];
                $output['post_time'] = $result['timestamp'];
                $output['anon'] = $result['anonymous'];
                $output['change_anon'] = $this->modifyAnonymous($result["author_user_id"]);
                $output['user'] = $output['anon'] ? 'Anonymous' : $result["author_user_id"];
                if(isset($_POST["thread_id"])) {
                    $this->getThreadContent($_POST["thread_id"], $output);
                }
                $this->core->getOutput()->renderJson($output);
            } else {
                $this->core->getOutput()->renderJson(array('error' => "You do not have permissions to do that."));
            }
        }
        return $this->core->getOutput()->getOutput();
    }

    private function getThreadContent($thread_id, &$output){
        $result = $this->core->getQueries()->getThread($thread_id)[0];
        $output['lock_thread_date'] = $result['lock_thread_date'];
        $output['title'] = $result["title"];
        $output['categories_ids'] = $this->core->getQueries()->getCategoriesIdForThread($thread_id);
        $output['thread_status'] = $result["status"];
    }

    public function showStats(){
        $posts = $this->core->getQueries()->getPosts();
        $num_posts = count($posts);
        $users = array();
        for($i=0;$i<$num_posts;$i++){
            $user = $posts[$i]["author_user_id"];
            $content = $posts[$i]["content"];
            if(!isset($users[$user])){
                $users[$user] = array();
                $u = $this->core->getQueries()->getSubmittyUser($user);
                $users[$user]["first_name"] = htmlspecialchars($u -> getDisplayedFirstName());
                $users[$user]["last_name"] = htmlspecialchars($u -> getDisplayedLastName());
                $users[$user]["posts"]=array();
                $users[$user]["id"]=array();
                $users[$user]["timestamps"]=array();
                $users[$user]["total_threads"]=0;
                $users[$user]["num_deleted_posts"] = count($this->core->getQueries()->getDeletedPostsByUser($user));
            }
            if($posts[$i]["parent_id"]==-1){
                $users[$user]["total_threads"]++;
            }
            $users[$user]["posts"][] = $content;
            $users[$user]["id"][] = $posts[$i]["id"];
            $users[$user]["timestamps"][] = DateUtils::parseDateTime($posts[$i]["timestamp"], $this->core->getConfig()->getTimezone())->format("n/j g:i A");
            $users[$user]["thread_id"][] = $posts[$i]["thread_id"];
            $users[$user]["thread_title"][] = $this->core->getQueries()->getThreadTitle($posts[$i]["thread_id"]);


        }
        ksort($users);
        $this->core->getOutput()->renderOutput('forum\ForumThread', 'statPage', $users);
    }
}<|MERGE_RESOLUTION|>--- conflicted
+++ resolved
@@ -99,7 +99,7 @@
                 $this->showThreads();
                 break;
         }
-    } 
+    }
 
     private function showDeleted() {
         return ($this->core->getUser()->accessGrading() && isset($_COOKIE['show_deleted']) && $_COOKIE['show_deleted'] == "1");
@@ -387,13 +387,8 @@
                     }
 
                 }
-<<<<<<< HEAD
-
+                $full_course_name = $this->core->getFullCourseName();
                 $metadata = json_encode(array(array('component' => 'forum', 'page' => 'view_thread', 'thread_id' => $thread_id),null,false));
-=======
-                $full_course_name = $this->core->getFullCourseName();
-                $metadata = json_encode(array(array('component' => 'forum', 'page' => 'view_thread', 'thread_id' => $thread_id)));
->>>>>>> 5c4a0d63
                 // notify on a new announcement
                 if ($announcement) {
                     $subject = "New Announcement: ".Notification::textShortner($thread_title);
@@ -479,16 +474,10 @@
                 $parent_post = $this->core->getQueries()->getPost($parent_id);
                 $parent_post_content = $parent_post['content'];
 
-<<<<<<< HEAD
                 $metadata = json_encode(array(array('component' => 'forum', 'page' => 'view_thread', 'thread_id' => $thread_id),null,false));
-                $content = "Reply: A post '".Notification::textShortner($parent_post_content). "' got new a reply";
-                $subject = "A New Reply";
-=======
-                $metadata = json_encode(array(array('component' => 'forum', 'page' => 'view_thread', 'thread_id' => $thread_id)));
 
                 $subject = "New Reply: ".Notification::textShortner($thread_title);
                 $content = "A new message was posted in:\n".$full_course_name."\n\nThread Title: ".$thread_title."\nPost: ".Notification::textShortner($parent_post_content)."\n\nNew Reply:\n\n".$post_content;
->>>>>>> 5c4a0d63
                 $event = ['component' => 'forum', 'metadata' => $metadata, 'content' => $content, 'subject' => $subject, 'post_id' => $post_id, 'thread_id' => $thread_id];
                 $this->core->getNotificationFactory()->onNewPost($event);
 
@@ -571,15 +560,9 @@
                 // We want to reload same thread again, in both case (thread/post undelete)
                 $thread_title = $this->core->getQueries()->getThread($thread_id)[0]['title'];
                 $post_author_id = $post['author_user_id'];
-<<<<<<< HEAD
-                $metadata = json_encode(array(array('component' => 'forum', 'page' => 'view_thread', 'thread_id' => $thread_id), (string)$post_id, false));
-                $content = "Undeleted: A thread/post '".Notification::textShortner($post["content"])."' has been undeleted ";
-                $subject = "Your post was undeleted";
-=======
-                $metadata = json_encode(array(array('component' => 'forum', 'page' => 'view_thread', 'thread_id' => $thread_id), (string)$post_id));
+                $metadata = json_encode(array(array('component' => 'forum', 'page' => 'view_thread', 'thread_id' => $thread_id), (string)$post_id), false);
                 $subject = "Undeleted: ".Notification::textShortner($post["content"]);
                 $content = "In ".$full_course_name."\n\nThe following post was undeleted.\n\nThread: ".$thread_title."\n\n".$post["content"];
->>>>>>> 5c4a0d63
                 $event = ['component' => 'forum', 'metadata' => $metadata, 'content' => $content, 'subject' => $subject, 'recipient' => $post_author_id, 'preference' => 'all_modifications_forum'];
                 $this->core->getNotificationFactory()->onPostModified($event);
                 $type = "post";
@@ -628,12 +611,7 @@
             if($any_changes) {
                 $thread_title = $this->core->getQueries()->getThread($thread_id)[0]['title'];
                 $post_author_id = $post['author_user_id'];
-<<<<<<< HEAD
                 $metadata = json_encode(array(array('component' => 'forum', 'page' => 'view_thread', 'thread_id' => $thread_id), (string)$post_id, false));
-                $content = "Update: A thread/post '".Notification::textShortner($post["content"]);
-                $subject = "A thread/post was edited";
-=======
-                $metadata = json_encode(array(array('component' => 'forum', 'page' => 'view_thread', 'thread_id' => $thread_id), (string)$post_id));
                 if ($type == "Post") {
                     $post_content = $_POST["thread_post_content"];
                     $subject = "Post Edited: ".Notification::textShortner($post_content);
@@ -645,7 +623,6 @@
                     $content = "A thread was edited in:\n".$full_course_name."\n\nEdited Thread: ".$thread_title."\n\nEdited Post: \n\n".$post_content;
                 }
 
->>>>>>> 5c4a0d63
                 $event = ['component' => 'forum', 'metadata' => $metadata, 'content' => $content, 'subject' => $subject, 'recipient' => $post_author_id, 'preference' => 'all_modifications_forum'];
                 $this->core->getNotificationFactory()->onPostModified($event);
             }
@@ -688,15 +665,9 @@
                     $child_thread_author = $child_thread['created_by'];
                     $child_thread_title = $child_thread['title'];
                     $parent_thread_title =$this->core->getQueries()->getThreadTitle($parent_thread_id)['title'];
-<<<<<<< HEAD
-                    $metadata = json_encode(array(array('component' => 'forum', 'page' => 'view_thread', 'thread_id' => $parent_thread_id), (string)$child_root_post, false));
-                    $content = "Thread Merged: '".Notification::textShortner($child_thread_title)."' got merged into '".Notification::textShortner($parent_thread_title);
-                    $subject = "A thread was merged";
-=======
-                    $metadata = json_encode(array(array('component' => 'forum', 'page' => 'view_thread', 'thread_id' => $parent_thread_id), (string)$child_root_post));
+                    $metadata = json_encode(array(array('component' => 'forum', 'page' => 'view_thread', 'thread_id' => $parent_thread_id), (string)$child_root_post), false);
                     $subject = "Thread Merge: ".Notification::textShortner($child_thread_title);
                     $content = "Two threads were merged in:\n".$full_course_name."\n\nAll messages posted in Merged Thread:\n".$child_thread_title."\n\nAre now contained within Parent Thread:\n".$parent_thread_title;
->>>>>>> 5c4a0d63
                     $event = [ 'component' => 'forum', 'metadata' => $metadata, 'content' => $content, 'subject' => $subject, 'recipient' => $child_thread_author, 'preference' => 'merge_threads'];
                     $this->core->getNotificationFactory()->onPostModified($event);
                     $this->core->addSuccessMessage("Threads merged!");
