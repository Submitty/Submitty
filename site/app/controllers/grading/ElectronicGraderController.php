<?php

namespace app\controllers\grading;

use app\controllers\AbstractController;
use app\models\User;
use app\models\HWReport;
use \app\libraries\GradeableType;
use app\models\Gradeable;
use app\models\GradeableComponent;
use app\models\GradeableComponentMark;
use app\libraries\FileUtils;
use app\views\AutoGradingView;
use app\controllers\GradingController;


class ElectronicGraderController extends GradingController {
    public function run() {
        switch ($_REQUEST['action']) {
            case 'details':
                $this->showDetails();
                break;
            case 'submit_team_form':
                $this->adminTeamSubmit();
                break;
            case 'export_teams':
                $this->exportTeams();
                break;
            case 'import_teams':
                $this->importTeams();
                break;    
            case 'grade':
                $this->showGrading();
                break;
            case 'save_one_component':
                $this->saveSingleComponent();
                break;
            case 'save_general_comment':
                $this->saveGeneralComment();
                break;
            case 'get_mark_data':
                $this->getMarkDetails();
                break;
            case 'get_gradeable_comment':
                $this->getGradeableComment();
                break;
            case 'get_marked_users':
                $this->getUsersThatGotTheMark();
                break;
            case 'add_one_new_mark':
                $this->addOneMark();
                break;
            case 'load_student_file':
                $this->ajaxGetStudentOutput();
                break;
            case 'verify_grader':
                $this->verifyGrader();
                break;
            case 'verify_all':
                $this->verifyGrader(true);
                break;
            default:
                $this->showStatus();
                break;
        }
    }
    private function verifyGrader($verifyAll = false){

        //check that I am able to verify.
        if(!$this->core->getUser()->accessAdmin() && !$this->core->getUser()->accessFullGrading()){
            $this->core->addErrorMessage("You do not have the proper privileges to verify this grade.");
            return;
        }

        $gradeable_id = $_POST['gradeable_id'];
        $component_id = $_POST['component_id'];
        $user_id = $this->core->getQueries()->getUserFromAnon($_POST['anon_id'])[$_POST['anon_id']];
        $gradeable = $this->core->getQueries()->getGradeable($gradeable_id, $user_id);
        //stores whether or not we verified at least one gradeable. Should never be false at the end of an execution.
        $verified = false;
        //Search across all components for components to verify
        foreach ($gradeable->getComponents() as $component) {
            //If this component hasn't been graded, we can't verify it.
            if(!$component->getGrader()) continue;
            //If we are either verifying all components or this is the component we were asked to verify,
            //verify the component.
            if($verifyAll || $component->getId() == $component_id){
                //Only verify the component if we weren't already the grader.
                if($component->getGrader()->getId() !== $this->core->getUser()->getId()){
                    $component->setGrader($this->core->getUser());
                    $component->saveGradeableComponentData($gradeable->getGdId());
                    $verified = true;
                }
                //If we aren't verifying all, we have verified the only component we need to.
                if(!$verifyAll && $component->getId() == $component_id) break;
            }
        }
        $hwReport = new HWReport($this->core);
        $hwReport->generateSingleReport($user_id, $gradeable_id);

        if($verified){
            return;
        }else{
            $this->core->addErrorMessage("Gradeable component does not exist or was previously verified by you.");
        }
    }
    /**
     * Shows statistics for the grading status of a given electronic submission. This is shown to all full access
     * graders. Limited access graders will only see statistics for the sections they are assigned to.
     */
    public function showStatus() {
        $gradeable_id = $_REQUEST['gradeable_id'];
        $gradeable = $this->core->getQueries()->getGradeable($gradeable_id);
        $gradeableUrl = $this->core->buildUrl(array('component' => 'grading', 'page' => 'electronic', 'gradeable_id' => $gradeable_id));
        $this->core->getOutput()->addBreadcrumb("{$gradeable->getName()} Grading", $gradeableUrl);
        $peer = false;
        if ($this->core->getUser()->getGroup() > $gradeable->getMinimumGradingGroup()) {
            if ($gradeable->getPeerGrading() && ($this->core->getUser()->getGroup() == 4)) {
                $peer = true;
            }
            else {
                $this->core->addErrorMessage("You do not have permission to grade {$gradeable->getName()}");
                $this->core->redirect($this->core->getConfig()->getSiteUrl());
            }
        }

        /*
         * we need number of students per section
         */

        $no_team_users = array();
        $graded_components = array();
        $graders = array();
        $average_scores = array();
        $sections = array();
        $total_users = array();
        $component_averages = array();
        $autograded_average = array();
        $overall_average = array();
        $num_submitted = array();
        $num_unsubmitted = 0 ;
        $total_indvidual_students = 0;
        if ($peer) {
            $peer_grade_set = $gradeable->getPeerGradeSet();
            $total_users = $this->core->getQueries()->getTotalUserCountByGradingSections($sections, 'registration_section');
            $num_components = $gradeable->getNumPeerComponents();
            $graded_components = $this->core->getQueries()->getGradedPeerComponentsByRegistrationSection($gradeable_id, $sections);
            $my_grading = $this->core->getQueries()->getNumGradedPeerComponents($gradeable->getId(), $this->core->getUser()->getId());
            $component_averages = array();
            $autograded_average = array();
            $overall_average = array();
            $section_key='registration_section';
        }
        else if ($gradeable->isGradeByRegistration()) {
            if(!$this->core->getUser()->accessFullGrading()){
                $sections = $this->core->getUser()->getGradingRegistrationSections();
            }
            else {
                $sections = $this->core->getQueries()->getRegistrationSections();
                foreach ($sections as $i => $section) {
                    $sections[$i] = $section['sections_registration_id'];
                }
            }
            $section_key='registration_section';
            if (count($sections) > 0) {
                $graders = $this->core->getQueries()->getGradersForRegistrationSections($sections);
            }
            $num_components = $gradeable->getNumTAComponents();
        //    echo("IN registration sections is");
        //    print_r($sections);
        }
        //grading by rotating section
        else {
            if(!$this->core->getUser()->accessFullGrading()){
                $sections = $this->core->getQueries()->getRotatingSectionsForGradeableAndUser($gradeable_id, $this->core->getUser()->getId());
            }
            else {
                $sections = $this->core->getQueries()->getRotatingSections();
                foreach ($sections as $i => $section) {
                    $sections[$i] = $section['sections_rotating_id'];
                }
            }
            $section_key='rotating_section';
            if (count($sections) > 0) {
                $graders = $this->core->getQueries()->getGradersForRotatingSections($gradeable_id, $sections);
            }
        }
        //Check if this is a team project or a single-user project
        if($gradeable->isTeamAssignment()){
            $num_submitted = $this->core->getQueries()->getSubmittedTeamCountByGradingSections($gradeable_id, $sections, 'registration_section');
        }
        else{
            $num_submitted = $this->core->getQueries()->getTotalSubmittedUserCountByGradingSections($gradeable_id, $sections, $section_key);
        }
        if (count($sections) > 0) {
            if ($gradeable->isTeamAssignment()) {
                $total_users = $this->core->getQueries()->getTotalTeamCountByGradingSections($gradeable_id, $sections, $section_key);
                $no_team_users = $this->core->getQueries()->getUsersWithoutTeamByGradingSections($gradeable_id, $sections, $section_key);
                $team_users = $this->core->getQueries()->getUsersWithTeamByGradingSections($gradeable_id, $sections, $section_key);
<<<<<<< HEAD
                $graded_components = $this->core->getQueries()->getGradedComponentsCountByTeamGradingSections($gradeable_id, $sections, $section_key);
                $component_averages = $this->core->getQueries()->getAverageComponentScores($gradeable_id, $section_key, $gradeable->isTeamAssignment());
                $autograded_average = $this->core->getQueries()->getAverageAutogradedScores($gradeable_id, $section_key, $gradeable->isTeamAssignment());
                $overall_average = $this->core->getQueries()->getAverageForGradeable($gradeable_id, $section_key, $gradeable->isTeamAssignment());
=======
>>>>>>> 129af049
            }
            else {
                $total_users = $this->core->getQueries()->getTotalUserCountByGradingSections($sections, $section_key);
                $no_team_users = array();
                $team_users = array();
<<<<<<< HEAD
                $graded_components = $this->core->getQueries()->getGradedComponentsCountByGradingSections($gradeable_id, $sections, $section_key, $gradeable->isTeamAssignment());
                $component_averages = $this->core->getQueries()->getAverageComponentScores($gradeable_id, $section_key, $gradeable->isTeamAssignment());
                $autograded_average = $this->core->getQueries()->getAverageAutogradedScores($gradeable_id, $section_key, $gradeable->isTeamAssignment());
                $overall_average = $this->core->getQueries()->getAverageForGradeable($gradeable_id, $section_key, $gradeable->isTeamAssignment());
=======
>>>>>>> 129af049
            }
            $graded_components = $this->core->getQueries()->getGradedComponentsCountByGradingSections($gradeable_id, $sections, $section_key, $gradeable->isTeamAssignment());
            $component_averages = $this->core->getQueries()->getAverageComponentScores($gradeable_id, $section_key, $gradeable->isTeamAssignment());
            $autograded_average = $this->core->getQueries()->getAverageAutogradedScores($gradeable_id, $section_key, $gradeable->isTeamAssignment());
            $overall_average = $this->core->getQueries()->getAverageForGradeable($gradeable_id, $section_key, $gradeable->isTeamAssignment());
            $num_components = $gradeable->getNumTAComponents();
        }
        $sections = array();
        $total_students = 0;
        if (count($total_users) > 0) {
            foreach ($total_users as $key => $value) {
                if ($key == 'NULL') continue;
                $total_students += $value;
            }
            if ($peer) {
                $sections['stu_grad'] = array(
                    'total_components' => $num_components * $peer_grade_set,
                    'graded_components' => $my_grading,
                    'graders' => array()
                );
                $sections['all'] = array(
                    'total_components' => 0,
                    'graded_components' => 0,
                    'graders' => array()
                );
                foreach($total_users as $key => $value) {
                    if($key == 'NULL') continue;
                    $sections['all']['total_components'] += $value *$num_components*$peer_grade_set;
                    $sections['all']['graded_components'] += isset($graded_components[$key]) ? $graded_components[$key] : 0;
                }
                $sections['all']['total_components'] -= $peer_grade_set*$num_components;
                $sections['all']['graded_components'] -= $my_grading;
            }
            else {
<<<<<<< HEAD
         //       echo("IN else");
                if(!$gradeable->isTeamAssignment()){
                    foreach ($num_submitted as $key => $value) {
                        $sections[$key] = array(
                            'total_components' => $value * $num_components,
=======
                foreach ($total_users as $key => $value) {                           
                    if(array_key_exists($key, $num_submitted)){
                        $sections[$key] = array(
                            'total_components' => $num_submitted[$key] * $num_components,
                            'graded_components' => 0,
                            'graders' => array()
                        );
                        if ($gradeable->isTeamAssignment()) {
                            $sections[$key]['no_team'] = $no_team_users[$key];
                                $sections[$key]['team'] = $team_users[$key];
                        }
                        if (isset($graders[$key])) {
                            $sections[$key]['graders'] = $graders[$key];
                        }
                        if (isset($graded_components[$key])) {
                            // Clamp to total components if unsubmitted assigment is graded for whatever reason
                            $sections[$key]['graded_components'] = min(intval($graded_components[$key]), $sections[$key]['total_components']);
                        }
                    } else{
                        $sections[$key] = array(
                            'total_components' => 0,
>>>>>>> 129af049
                            'graded_components' => 0,
                            'graders' => array()
                        );
                        if ($gradeable->isTeamAssignment()) {
                            $sections[$key]['no_team'] = $no_team_users[$key];
                            $sections[$key]['team'] = $team_users[$key];
<<<<<<< HEAD
                 //           echo("Sections should be assigned");
=======
>>>>>>> 129af049
                        }
                        if (isset($graded_components[$key])) {
                            // Clamp to total components if unsubmitted assigment is graded for whatever reason
                            $sections[$key]['graded_components'] = min(intval($graded_components[$key]), $sections[$key]['total_components']);
                        }
                        if (isset($graders[$key])) {
                            $sections[$key]['graders'] = $graders[$key];
                        }
<<<<<<< HEAD
                    }
                }
                else{
                    //$students_array = $this->core->getQueries()->getTotalUserCountByGradingSections($sections, $section_key);
                    //$total_individual_students=0;
                    //foreach($students_array as $key => $value){
                     //   $total_individual_students+=$students_array[$key];
                    //}
                    foreach ($total_users as $key => $value) {                           
                            if(array_key_exists($key, $num_submitted)){
                                    $sections[$key] = array(
                                    'total_components' => $num_submitted[$key] * $num_components,
                                    'graded_components' => 0,
                                    'graders' => array()
                                ); 
                                if ($gradeable->isTeamAssignment()) {
                                    $sections[$key]['no_team'] = $no_team_users[$key];
                                    $sections[$key]['team'] = $team_users[$key];
                 //             echo("Sections should be assigned");
                                }  
                                if (isset($graders[$key])) {
                                    $sections[$key]['graders'] = $graders[$key];
                                }
                                if (isset($graded_components[$key])) {
                                    // Clamp to total components if unsubmitted assigment is graded for whatever reason
                                    $sections[$key]['graded_components'] = min(intval($graded_components[$key]), $sections[$key]['total_components']);
                                }

                            }
                            else{
                                    $sections[$key] = array(
                                    'total_components' => 0,
                                    'graded_components' => 0,
                                    'graders' => array()
                                );
                                if ($gradeable->isTeamAssignment()) {
                                    $sections[$key]['no_team'] = $no_team_users[$key];
                                    $sections[$key]['team'] = $team_users[$key];
                 //             echo("Sections should be assigned");
                                }
                                if (isset($graded_components[$key])) {
                                    // Clamp to total components if unsubmitted assigment is graded for whatever reason
                                    $sections[$key]['graded_components'] = min(intval($graded_components[$key]), $sections[$key]['total_components']);
                                }
                                if (isset($graders[$key])) {
                                    $sections[$key]['graders'] = $graders[$key];
                                }
                            }
                        }
                    }
                }
            }
        $registered_but_not_rotating = count($this->core->getQueries()->getRegisteredUsersWithNoRotatingSection());
        $rotating_but_not_registered = count($this->core->getQueries()->getUnregisteredStudentsWithRotatingSection());
        $unsubmitted_students=0;
       // $unsubmitted_students = array_sum($this->core->getQueries()->getTotalUserCountByGradingSections($sections, $section_key)) - array_sum($this->core->getQueries()->getTotalSubmittedUserCountByGradingSections($g_id, $sections, $section_key));
       // echo("unsubmitted students is ");
        //echo($unsubmitted_students);
        $this->core->getOutput()->renderOutput(array('grading', 'ElectronicGrader'), 'statusPage', $gradeable, $sections, $component_averages, $autograded_average, $overall_average, $total_students, $registered_but_not_rotating, $rotating_but_not_registered, $section_key, $unsubmitted_students);
=======
                    }
                }
            }
        }
        $registered_but_not_rotating = count($this->core->getQueries()->getRegisteredUsersWithNoRotatingSection());
        $rotating_but_not_registered = count($this->core->getQueries()->getUnregisteredStudentsWithRotatingSection());
        $this->core->getOutput()->renderOutput(array('grading', 'ElectronicGrader'), 'statusPage', $gradeable, $sections, $component_averages, $autograded_average, $overall_average, $total_students, $registered_but_not_rotating, $rotating_but_not_registered, $section_key);
>>>>>>> 129af049
    }
    public function showDetails() {
        $gradeable_id = $_REQUEST['gradeable_id'];
        $gradeable = $this->core->getQueries()->getGradeable($gradeable_id);

        $gradeableUrl = $this->core->buildUrl(array('component' => 'grading', 'page' => 'electronic', 'gradeable_id' => $gradeable_id));
        $this->core->getOutput()->addBreadcrumb("{$gradeable->getName()} Grading", $gradeableUrl);

        $this->core->getOutput()->addBreadcrumb('Student Index');

        $peer = false;
        if ($gradeable === null) {
            $this->core->getOutput()->renderOutput('Error', 'noGradeable', $gradeable_id);
            return;
        }
        if ($this->core->getUser()->getGroup() > $gradeable->getMinimumGradingGroup()) {
            if($gradeable->getPeerGrading() && $this->core->getUser()->getGroup() == 4) {
                $peer = true;
            }
            else {
                $this->core->addErrorMessage("You do not have permission to grade {$gradeable->getName()}");
                $this->core->redirect($this->core->getConfig()->getSiteUrl());
            }
        }

        $students = array();
        //If we are peer grading, load in all students to be graded by this peer.
        if ($peer) {
            $student_ids = $this->core->getQueries()->getPeerAssignment($gradeable->getId(), $this->core->getUser()->getId());
            $graders = array();
            $section_key = "registration_section";
        }
        else if ($gradeable->isGradeByRegistration()) {
            $section_key = "registration_section";
            $sections = $this->core->getUser()->getGradingRegistrationSections();
            if (!isset($_GET['view']) || $_GET['view'] !== "all") {
                $students = $this->core->getQueries()->getUsersByRegistrationSections($sections);
            }
            $graders = $this->core->getQueries()->getGradersForRegistrationSections($sections);
        }
        else {
            $section_key = "rotating_section";
            $sections = $this->core->getQueries()->getRotatingSectionsForGradeableAndUser($gradeable_id,
                $this->core->getUser()->getId());
            if (!isset($_GET['view']) || $_GET['view'] !== "all") {
                $students = $this->core->getQueries()->getUsersByRotatingSections($sections);
            }
            $graders = $this->core->getQueries()->getGradersForRotatingSections($gradeable->getId(), $sections);
        }
        if ((isset($_GET['view']) && $_GET['view'] === "all") || ($this->core->getUser()->accessAdmin() && count($sections) === 0)) {
            //Checks to see if the Grader has access to all users in the course,
            //Will only show the sections that they are graders for if not TA or Instructor
            if($this->core->getUser()->getGroup() < 3) {
                $students = $this->core->getQueries()->getAllUsers($section_key);
            } else {
                $students = $this->core->getQueries()->getUsersByRotatingSections($sections);
            }
        }
        if(!$peer) {
            $student_ids = array_map(function(User $student) { return $student->getId(); }, $students);
        }

        $empty_teams = array();
        if ($gradeable->isTeamAssignment()) {
            // Only give getGradeables one User ID per team
            $all_teams = $this->core->getQueries()->getTeamsByGradeableId($gradeable_id);
            foreach($all_teams as $team) {
                $student_ids = array_diff($student_ids, $team->getMembers());
                $team_section = $gradeable->isGradeByRegistration() ? $team->getRegistrationSection() : $team->getRotatingSection();
                if ($team->getSize() > 0 && (in_array($team_section, $sections) ||
                                            (isset($_GET['view']) && $_GET['view'] === "all") ||
                                            (count($sections) === 0 && $this->core->getUser()->accessAdmin()))) {
                    $student_ids[] = $team->getMembers()[0];
                }
                if ($team->getSize() === 0 && $this->core->getUser()->accessAdmin()) {
                    $empty_teams[] = $team;
                }
            }
        }

        $rows = $this->core->getQueries()->getGradeables($gradeable_id, $student_ids, $section_key);
        if ($gradeable->isTeamAssignment()) {
            // Rearrange gradeables arrray into form (sec 1 teams, sec 1 individuals, sec 2 teams, sec 2 individuals, etc...)
            $sections = array();
            $individual_rows = array();
            $team_rows = array();
            foreach($rows as $row) {
                if ($gradeable->isGradeByRegistration()) {
                    $section = $row->getTeam() === null ? strval($row->getUser()->getRegistrationSection()) : strval($row->getTeam()->getRegistrationSection());
                }
                else {
                    $section = $row->getTeam() === null ? strval($row->getUser()->getRotatingSection()) : strval($row->getTeam()->getRotatingSection());
                }

                if ($section != null && !in_array($section, $sections)) {
                    $sections[] = $section;
                }

                if ($row->getTeam() === null) {
                    if (!isset($individual_rows[$section])) {
                        $individual_rows[$section] = array();
                    }
                    $individual_rows[$section][] = $row;
                }
                else {
                    if (!isset($team_rows[$section])) {
                        $team_rows[$section] = array();
                    }
                    $team_rows[$section][] = $row;
                }
            }

            asort($sections);
            $rows = array();
            foreach($sections as $section) {
                if (isset($team_rows[$section])) {
                    $rows = array_merge($rows, $team_rows[$section]);
                }
                if (isset($individual_rows[$section])) {
                    $rows = array_merge($rows, $individual_rows[$section]);
                }
            }
            // Put null section at end of array
            if (isset($team_rows[""])) {
                $rows = array_merge($rows, $team_rows[""]);
            }
            if (isset($individual_rows[""])) {
                $rows = array_merge($rows, $individual_rows[""]);
            }
        }
        $all_teams = $this->core->getQueries()->getTeamsByGradeableId($gradeable_id);
        $this->core->getOutput()->renderOutput(array('grading', 'ElectronicGrader'), 'detailsPage', $gradeable, $rows, $graders, $all_teams, $empty_teams);

        if ($gradeable->isTeamAssignment() && $this->core->getUser()->accessAdmin()) {
            if ($gradeable->isGradeByRegistration()) {
                $all_sections = $this->core->getQueries()->getRegistrationSections();
                $key = 'sections_registration_id';
            }
            else {
                $all_sections = $this->core->getQueries()->getRotatingSections();
                $key = 'sections_rotating_id';
            }
            foreach ($all_sections as $i => $section) {
                $all_sections[$i] = $section[$key];
            }
            $this->core->getOutput()->renderOutput(array('grading', 'ElectronicGrader'), 'adminTeamForm', $gradeable, $all_sections);
            $this->core->getOutput()->renderOutput(array('grading', 'ElectronicGrader'), 'importTeamForm', $gradeable);
        }
    }

    public function importTeams() {
        $gradeable_id = (isset($_REQUEST['gradeable_id'])) ? $_REQUEST['gradeable_id'] : null;
        $gradeable = $this->core->getQueries()->getGradeable($gradeable_id);

        if ($gradeable == null) {
            $this->core->addErrorMessage("Failed to load gradeable: {$gradeable_id}");
            $this->core->redirect($return_url);
        }

        $return_url = $this->core->buildUrl(array('component'=>'grading', 'page'=>'electronic', 'action'=>'details','gradeable_id'=>$gradeable_id));
        
        if (!$this->core->checkCsrfToken($_POST['csrf_token'])) {
            $this->core->addErrorMessage("Invalid CSRF token");
            $this->core->redirect($return_url);
        }

        if (!$gradeable->isTeamAssignment()) {
            $this->core->addErrorMessage("{$gradeable->getName()} is not a team assignment");
            $this->core->redirect($return_url);
        }

        if ($_FILES['upload_team']['name'] == "") {
            $this->core->addErrorMessage("No input file specified");
            $this->core->redirect($return_url);
        }

        $csv_file = $_FILES['upload_team']['tmp_name'];
        register_shutdown_function(
            function() use ($csv_file) {
                unlink($csv_file);
            }
        );
        ini_set("auto_detect_line_endings", true);

        $contents = file($csv_file, FILE_IGNORE_NEW_LINES | FILE_SKIP_EMPTY_LINES);
        if ($contents === false) {
            $this->core->addErrorMessage("File was not properly uploaded. Contact your sysadmin.");
            $this->core->redirect($return_url);
        }

        $row_num=1;
        $error_message="";
        $new_teams_members = array();
        foreach($contents as $content) {
            $vals = str_getcsv($content);
            $vals = array_map('trim', $vals);
            if(count($vals) != 6) {
                $error_message .= "ERROR on row {$row_num}, csv row do not follow specified format<br>";
                continue;
            }
            if($row_num == 1) {
                $row_num += 1;
                continue;
            }
            $team_id = $vals[3];
            $user_id = $vals[2];
            
            if ($this->core->getQueries()->getUserById($user_id) === null) {
            	$error_message .= "ERROR on row {$row_num}, user_id doesn't exists<br>";
                continue;	
            }
            if(!array_key_exists($team_id, $new_teams_members)) {
            	$new_teams_members[$team_id] = array();
            }
            array_push($new_teams_members[$team_id], $user_id);
        }

        if($error_message != "") {
            $this->core->addErrorMessage($error_message);
            $this->core->redirect($return_url);
        }

        $gradeable_path = FileUtils::joinPaths($this->core->getConfig()->getCoursePath(), "submissions", $gradeable_id);
        if (!FileUtils::createDir($gradeable_path)) {
            $this->core->addErrorMEssage("Failed to make folder for this assignment");
            $this->core->redirect($return_url);
        }    

        foreach($new_teams_members as $team_id => $members) {
        	$leader_id = $members[0];
        	ElectronicGraderController::CreateTeamWithLeaderAndUsers($this->core, $gradeable, $leader_id, $members);
        }

        $this->core->addSuccessMessage("All Teams are imported to the gradeable");
        $this->core->redirect($return_url);
    }

    public function exportTeams() {
        $gradeable_id = $_REQUEST['gradeable_id'];
        $all_teams = $this->core->getQueries()->getTeamsByGradeableId($gradeable_id);
        $nl = "\n";
        $csvdata="First Name,Last Name,User ID,Team ID,Team Registration Section,Team Rotating Section".$nl;
        foreach ($all_teams as $team) {
            if( $team->getSize() != 0) {
                foreach(($team->getMembers()) as $member_id) {
                    $user = $this->core->getQueries()->getUserById($member_id);
                    $csvdata .= $user->getDisplayedFirstName().",".$user->getLastName().",".$member_id.",".$team->getId().",".$team->getRegistrationSection().",".$team->getRotatingSection().$nl;
                }
            }    
        }
        $filename = "";
        $filename = $this->core->getConfig()->getCourse()."_".$gradeable_id."_teams.csv";
        $this->core->getOutput()->renderFile($csvdata, $filename);
        return $csvdata;
    }    

    public function adminTeamSubmit() {
        if (!isset($_POST['csrf_token']) || $_POST['csrf_token'] != $this->core->getCsrfToken()) {
            $this->core->addErrorMessage("Invalid CSRF Token");
            $this->core->redirect($this->core->getConfig()->getSiteUrl());
        }

        if (!$this->core->getUser()->accessAdmin()) {
            $this->core->addErrorMessage("Only admins can edit teams");
            $this->core->redirect($this->core->getConfig()->getSiteUrl());
        }

        $gradeable_id = $_REQUEST['gradeable_id'];
        $gradeable = $this->core->getQueries()->getGradeable($gradeable_id);

        $return_url = $this->core->buildUrl(array('component'=>'grading', 'page'=>'electronic', 'action'=>'details','gradeable_id'=>$gradeable_id));
        if (isset($_POST['view'])) $return_url .= "&view={$_POST['view']}";

        if (!$gradeable->isTeamAssignment()) {
            $this->core->addErrorMessage("{$gradeable->getName()} is not a team assignment");
            $this->core->redirect($return_url);
        }

        $num_users = intval($_POST['num_users']);
        $user_ids = array();
        for ($i = 0; $i < $num_users; $i++) {
            $id = trim(htmlentities($_POST["user_id_{$i}"]));
            if (($id !== "") && !in_array($id, $user_ids)) {
                if ($this->core->getQueries()->getUserById($id) === null) {
                    $this->core->addErrorMessage("ERROR: {$id} is not a valid User ID");
                    $this->core->redirect($return_url);
                }
                $user_ids[] = $id;
                continue;
            }
            if(in_array($id, $user_ids)) {
            	$this->core->addErrorMessage("ERROR: {$id} is already on this team");
                $this->core->redirect($return_url);
            }
        }
        $new_team = $_POST['new_team'] === 'true' ? true : false;

        if ($new_team) {
            $leader = $_POST['new_team_user_id'];
            ElectronicGraderController::CreateTeamWithLeaderAndUsers($this->core, $gradeable, $leader, $user_ids);
        }
        else {
            $team_id = $_POST['edit_team_team_id'];
            $team = $this->core->getQueries()->getTeamById($team_id);
            if ($team === null) {
                $this->core->addErrorMessage("ERROR: {$team_id} is not a valid Team ID");
                $this->core->redirect($return_url);
            }
            $team_members = $team->getMembers();
            $add_user_ids = array();
            foreach($user_ids as $id) {
                if (!in_array($id, $team_members)) {
                    if ($this->core->getQueries()->getTeamByGradeableAndUser($gradeable_id, $id) !== null) {
                        $this->core->addErrorMessage("ERROR: {$id} is already on a team");
                        $this->core->redirect($return_url);
                    }
                    $add_user_ids[] = $id;
                }
            }
            $remove_user_ids = array();
            foreach($team_members as $id) {
                if (!in_array($id, $user_ids)) {
                    $remove_user_ids[] = $id;
                }
            }

            $section = $_POST['section'] === "NULL" ? null : intval($_POST['section']);
            if ($gradeable->isGradeByRegistration()) {
                $this->core->getQueries()->updateTeamRegistrationSection($team_id, $section);
            }
            else {
                $this->core->getQueries()->updateTeamRotatingSection($team_id, $section);
            }
            foreach($add_user_ids as $id) {
                $this->core->getQueries()->declineAllTeamInvitations($gradeable_id, $id);
                $this->core->getQueries()->acceptTeamInvitation($team_id, $id);
            }
            foreach($remove_user_ids as $id) {
                $this->core->getQueries()->leaveTeam($team_id, $id);
            }
            $this->core->addSuccessMessage("Updated Team {$team_id}");

            $current_time = (new \DateTime('now', $this->core->getConfig()->getTimezone()))->format("Y-m-d H:i:sO")." ".$this->core->getConfig()->getTimezone()->getName();
            $settings_file = FileUtils::joinPaths($this->core->getConfig()->getCoursePath(), "submissions", $gradeable_id, $team_id, "user_assignment_settings.json");
            $json = FileUtils::readJsonFile($settings_file);
            if ($json === false) {
                $this->core->addErrorMEssage("Failed to open settings file");
                $this->core->redirect($return_url);
            }
            foreach($add_user_ids as $id) {
                $json["team_history"][] = array("action" => "admin_add_user", "time" => $current_time,
                                                    "admin_user" => $this->core->getUser()->getId(), "added_user" => $id);
            }
            foreach($remove_user_ids as $id) {
                $json["team_history"][] = array("action" => "admin_remove_user", "time" => $current_time,
                                                    "admin_user" => $this->core->getUser()->getId(), "removed_user" => $id);
            }
            if (!@file_put_contents($settings_file, FileUtils::encodeJson($json))) {
                $this->core->addErrorMEssage("Failed to write to team history to settings file");
            }
        }   
        
        $this->core->redirect($return_url);
    }

    static public function createTeamWithLeaderAndUsers($core, $gradeable, $leader, $user_ids){
        $team_leader_id = null;
        $gradeable_id = $gradeable->getId();
        foreach($user_ids as $id) {
            if($id === "undefined" || $id === "")
            {
                continue;
            }
            if ($core->getQueries()->getTeamByGradeableAndUser($gradeable_id, $id) !== null) {
                $core->addErrorMessage("ERROR: {$id} is already on a team");
                return;
            }
            if ($id === $leader) {
                $team_leader_id = $id;
            }
        }
        if ($team_leader_id === null) {
            $core->addErrorMessage("ERROR: {$team_leader_id} must be on the team");
            return;
        }

        $registration_section = $core->getQueries()->getUserById($team_leader_id)->getRegistrationSection();
        $rotating_section = $core->getQueries()->getUserById($team_leader_id)->getRotatingSection();

        //overwrite sections if they are available in the post
        if(isset($_POST['section']) && $_POST['section'] !== "NULL"){
            if ($gradeable->isGradeByRegistration()) {
                $registration_section = $_POST['section'] === "NULL" ? null : intval($_POST['section']);
            }
            else {
                $rotating_section = $_POST['section'] === "NULL" ? null : intval($_POST['section']);
            }
        }

        $team_id = $core->getQueries()->createTeam($gradeable_id, $team_leader_id, $registration_section, $rotating_section);
        foreach($user_ids as $id) {
            if($id === "undefined" or $id === ""){
                continue;
            }
            $core->getQueries()->declineAllTeamInvitations($gradeable_id, $id);
            if ($id !== $team_leader_id) $core->getQueries()->acceptTeamInvitation($team_id, $id);
        }
        $core->addSuccessMessage("Created New Team {$team_id}");

        $gradeable_path = FileUtils::joinPaths($core->getConfig()->getCoursePath(), "submissions", $gradeable_id);
        if (!FileUtils::createDir($gradeable_path)) {
            $core->addErrorMEssage("Failed to make folder for this assignment");
            return;
        }

        $user_path = FileUtils::joinPaths($gradeable_path, $team_id);
        if (!FileUtils::createDir($user_path)) {
            $core->addErrorMEssage("Failed to make folder for this assignment for the team");
            return;
        }

        $current_time = (new \DateTime('now', $core->getConfig()->getTimezone()))->format("Y-m-d H:i:sO")." ".$core->getConfig()->getTimezone()->getName();
        $settings_file = FileUtils::joinPaths($user_path, "user_assignment_settings.json");
        $json = array("team_history" => array(array("action" => "admin_create", "time" => $current_time,
                                                    "admin_user" => $core->getUser()->getId(), "first_user" => $team_leader_id)));
        foreach($user_ids as $id) {
            if ($id !== $team_leader_id) {
                $json["team_history"][] = array("action" => "admin_add_user", "time" => $current_time,
                                                "admin_user" => $core->getUser()->getId(), "added_user" => $id);
            }
        }
        if (!@file_put_contents($settings_file, FileUtils::encodeJson($json))) {
            $this->core->addErrorMEssage("Failed to write to team history to settings file");
        }
    }

    public function showGrading() {
        $gradeable_id = $_REQUEST['gradeable_id'];
        $gradeable = $this->core->getQueries()->getGradeable($gradeable_id);
        $peer = false;
        if ($this->core->getUser()->getGroup() > $gradeable->getMinimumGradingGroup()) {
            if($gradeable->getPeerGrading() && $this->core->getUser()->getGroup()==4) {
                $peer = true;
            }
            else {
                $this->core->addErrorMessage("You do not have permission to grade {$gradeable->getName()}");
                $this->core->redirect($this->core->getConfig()->getSiteUrl());
            }
        }

        $gradeableUrl = $this->core->buildUrl(array('component' => 'grading', 'page' => 'electronic', 'gradeable_id' => $gradeable_id));
        $this->core->getOutput()->addBreadcrumb("{$gradeable->getName()} Grading", $gradeableUrl);
        $indexUrl = $this->core->buildUrl(array('component' => 'grading', 'page' => 'electronic', 'action' => 'details', 'gradeable_id' => $gradeable_id));
        $this->core->getOutput()->addBreadcrumb('Student Index', $indexUrl);

        $graded = 0;
        $total = 0;
        $team = $gradeable->isTeamAssignment();
        if($peer) {
            $section_key = 'registration_section';
            $user_ids_to_grade = $this->core->getQueries()->getPeerAssignment($gradeable->getId(), $this->core->getUser()->getId());
            $total = $gradeable->getPeerGradeSet();
            $graded = $this->core->getQueries()->getNumGradedPeerComponents($gradeable->getId(), $this->core->getUser()->getId()) / $gradeable->getNumPeerComponents();
        }
        else if ($gradeable->isGradeByRegistration()) {
            $section_key = "registration_section";
            $sections = $this->core->getUser()->getGradingRegistrationSections();
            if ($this->core->getUser()->accessAdmin() && $sections == null) {
                $sections = $this->core->getQueries()->getRegistrationSections();
                for ($i = 0; $i < count($sections); $i++) {
                    $sections[$i] = $sections[$i]['sections_registration_id'];
                }
            }
            if ($team) {
                $teams_to_grade = $this->core->getQueries()->getTeamsByGradeableId($gradeable_id);
                //order teams first by registration section, then by leader id.
                usort($teams_to_grade, function($a, $b) {
                    if($a->getRegistrationSection() == $b->getRegistrationSection())
                        return $a->getMembers()[0] < $b->getMembers()[0] ? -1 : 1;
                    return $a->getRegistrationSection() < $b->getRegistrationSection() ? -1 : 1;
                });

            }
            else {
                $users_to_grade = $this->core->getQueries()->getUsersByRegistrationSections($sections,$orderBy="registration_section,user_id;");
            }
            if($team){
                $graded = array_sum($this->core->getQueries()->getGradedComponentsCountByGradingSections($gradeable_id, $sections, 'registration_section',$team));
                $total = array_sum($this->core->getQueries()->getTotalTeamCountByGradingSections($gradeable_id, $sections, 'registration_section'));
                $total_submitted=array_sum($this->core->getQueries()->getSubmittedTeamCountByGradingSections($gradeable_id, $sections, 'registration_section'));
            }
            else {
                $graded = array_sum($this->core->getQueries()->getGradedComponentsCountByGradingSections($gradeable_id, $sections, 'registration_section', $team));
                $total = array_sum($this->core->getQueries()->getTotalUserCountByGradingSections($sections, 'registration_section'));
                $total_submitted=array_sum($this->core->getQueries()->getTotalSubmittedUserCountByGradingSections($gradeable_id, $sections, 'registration_section'));
            }
        }
        else {
            $section_key = "rotating_section";
            $sections = $this->core->getQueries()->getRotatingSectionsForGradeableAndUser($gradeable_id, $this->core->getUser()->getId());
            if ($this->core->getUser()->accessAdmin() && $sections == null) {
                $sections = $this->core->getQueries()->getRotatingSections();
                for ($i = 0; $i < count($sections); $i++) {
                    $sections[$i] = $sections[$i]['sections_rotating_id'];
                }
            }
            if ($team) {
                $teams_to_grade = $this->core->getQueries()->getTeamsByGradeableId($gradeable_id);
                //order teams first by rotating section, then by leader id.
                usort($teams_to_grade, function($a, $b) {
                    if($a->getRotatingSection() == $b->getRotatingSection())
                        return $a->getMembers()[0] < $b->getMembers()[0] ? -1 : 1;
                    return $a->getRotatingSection() < $b->getRotatingSection() ? -1 : 1;
                });
                //$total = array_sum($this->core->getQueries()->getTotalTeamCountByGradingSections($gradeable_id, $sections, 'rotating_section'));
                $total = array_sum($this->core->getQueries()->getTotalTeamCountByGradingSections($gradeable_id, $sections, 'rotating_section'));
                $total_submitted=array_sum($this->core->getQueries()->getSubmittedTeamCountByGradingSections($gradeable_id, $sections, 'rotating_section'));
            }
            else {
                $users_to_grade = $this->core->getQueries()->getUsersByRotatingSections($sections,$orderBy="rotating_section,user_id;");
                $total = array_sum($this->core->getQueries()->getTotalUserCountByGradingSections($sections, 'rotating_section'));
                $total_submitted=array_sum($this->core->getQueries()->getTotalSubmittedUserCountByGradingSections($gradeable->getId(), $sections, 'rotating_section'));
            }
            $graded = array_sum($this->core->getQueries()->getGradedComponentsCountByGradingSections($gradeable_id, $sections, 'rotating_section', $team));
        }
        //multiplies users and the number of components a gradeable has together
        if($team) {
            $total_submitted = $total_submitted * count($gradeable->getComponents());
        }
        else {
            $total_submitted = $total_submitted * count($gradeable->getComponents());
        }
        if($total_submitted == 0) {
            $progress = 100;
        }
        else {
            $progress = round(($graded / $total_submitted) * 100, 1);
        }
        if(!$peer && !$team) {
            $user_ids_to_grade = array_map(function(User $user) { return $user->getId(); }, $users_to_grade);
        }
        if(!$peer && $team) {
            foreach ($teams_to_grade as $team_id) {
                $user_ids_to_grade[] = $team_id->getMembers()[0];
            }
        }
        
        //$gradeables_to_grade = $this->core->getQueries()->getGradeables($gradeable_id, $user_ids_to_grade, $section_key);

        $who_id = isset($_REQUEST['who_id']) ? $_REQUEST['who_id'] : "";
        //$who_id = isset($who_id[$_REQUEST['who_id']]) ? $who_id[$_REQUEST['who_id']] : "";
        if (($who_id !== "") && ($this->core->getUser()->getGroup() === 3) && !in_array($who_id, $user_ids_to_grade)) {
            $this->core->addErrorMessage("You do not have permission to grade {$who_id}");
            $this->core->redirect($this->core->buildUrl(array('component'=>'grading', 'page'=>'electronic', 'gradeable_id' => $gradeable_id)));
        }
        if($peer && !in_array($who_id, $user_ids_to_grade)) {
            $_SESSION['messages']['error'][] = "You do not have permission to grade this student.";
            $this->core->redirect($this->core->buildUrl(array('component'=>'grading', 'page'=>'electronic', 'gradeable_id' => $gradeable_id)));
        }

        $prev_id = "";
        $next_id = "";
        $break_next = false;
        if($who_id === ""){
            $this->core->redirect($this->core->buildUrl(array('component'=>'grading', 'page'=>'electronic', 'action'=>'details', 
                'gradeable_id' => $gradeable_id)));
        }
        
        $index = array_search($who_id, $user_ids_to_grade);
        $not_in_my_section = false;
        //If the student isn't in our list of students to grade.
        if($index === false){
          //If we are a full access grader, let us access the student anyway (but don't set next and previous)
          if($this->core->getUser()->accessFullGrading()){
            $prev_id = "";
            $next_id = "";
            $not_in_my_section = true;
          }
          else{
             //If we are not a full access grader and the student isn't in our list, send us back to the index page.
             $this->core->addErrorMessage("ERROR: You do not have access to grade the requested student.");
             $this->core->redirect($this->core->buildUrl(array('component'=>'grading', 'page'=>'electronic', 'gradeable_id' => $gradeable_id)));
          }
        }
        else{
          //If the student is in our list of students to grade, set next and previous index appropriately
          if($index > 0){
            $prev_id = $user_ids_to_grade[$index-1];
          }
          if($index < count($user_ids_to_grade)-1){
              $next_id = $user_ids_to_grade[$index+1];
          }
        }

        

        $gradeable = $this->core->getQueries()->getGradeable($gradeable_id, $who_id);
        if ($gradeable === NULL){
          //This will trigger if a full access grader attempts to specifically access a non-existant student.
          $this->core->addErrorMessage("ERROR: The requested student does not exist.");
          $this->core->redirect($this->core->buildUrl(array('component'=>'grading', 'page'=>'electronic', 'gradeable_id' => $gradeable_id)));
        }

        $gradeable->loadResultDetails();

        $anon_ids = $this->core->getQueries()->getAnonId(array($prev_id, $next_id));

        $nameBreadCrumb = '';


        if ($gradeable->isTeamAssignment() && $gradeable->getTeam() !== null) {
            foreach ($gradeable->getTeam()->getMembers() as $team_member) {
                $team_member = $this->core->getQueries()->getUserById($team_member);
                $nameBreadCrumb .= $team_member->getId() . ', ';
            }
            $nameBreadCrumb = rtrim($nameBreadCrumb, ', ');
        } else {
            $nameBreadCrumb .= $gradeable->getUser()->getId();
        }       


        $this->core->getOutput()->addInternalCss('ta-grading.css');
        $canViewWholeGradeable = $this->canIViewThis($gradeable, $who_id);
<<<<<<< HEAD
        $this->core->getOutput()->renderOutput(array('grading', 'ElectronicGrader'), 'hwGradingPage', $gradeable, $progress, $prev_id, $next_id, $individual, $not_in_my_section, $canViewWholeGradeable);
=======
        $this->core->getOutput()->renderOutput(array('grading', 'ElectronicGrader'), 'hwGradingPage', $gradeable, $progress, $prev_id, $next_id, $not_in_my_section, $canViewWholeGradeable);
>>>>>>> 129af049
        $this->core->getOutput()->renderOutput(array('grading', 'ElectronicGrader'), 'popupStudents');
        $this->core->getOutput()->renderOutput(array('grading', 'ElectronicGrader'), 'popupNewMark');
    }

    public function saveSingleComponent() {
        $grader_id = $this->core->getUser()->getId();
        $gradeable_id = $_POST['gradeable_id'];
        $user_id = $this->core->getQueries()->getUserFromAnon($_POST['anon_id'])[$_POST['anon_id']];
        $gradeable = $this->core->getQueries()->getGradeable($gradeable_id, $user_id);
        $overwrite = $_POST['overwrite'];
        $version_updated = "false"; //if the version is updated

        //checks if user has permission
        if ($this->core->getUser()->getGroup() === 4) {
            if(!$gradeable->getPeerGrading()) {
                $this->core->addErrorMessage("You do not have permission to grade this");
                return;
            }
            else {
                $user_ids_to_grade = $this->core->getQueries()->getPeerAssignment($gradeable->getId(), $this->core->getUser()->getId());
                if(!in_array($user_id, $user_ids_to_grade)) {
                    $this->core->addErrorMessage("You do not have permission to grade this student");
                    return;
                }
            }
        }
        else if ($this->core->getUser()->getGroup() === 3) {
            if ($gradeable->isGradeByRegistration()) {
                $sections = $this->core->getUser()->getGradingRegistrationSections();
                $users_to_grade = $this->core->getQueries()->getUsersByRegistrationSections($sections);
            }
            else {
                $sections = $this->core->getQueries()->getRotatingSectionsForGradeableAndUser($gradeable_id, $this->core->getUser()->getId());
                $users_to_grade = $this->core->getQueries()->getUsersByRotatingSections($sections);
            }
            $user_ids_to_grade = array_map(function(User $user) { return $user->getId(); }, $users_to_grade);
            if (!in_array($user_id, $user_ids_to_grade)) {
                $this->core->addErrorMessage("You do not have permission to grade {$user_id}");
                return;
            }
        }

        //save the component
        foreach ($gradeable->getComponents() as $component) {
            if(is_array($component)) {
                if($component[0]->getId() != $_POST['gradeable_component_id']) {
                    continue;
                }
                $found = false;
                foreach($component as $peer) {
                    if($peer->getGrader() === null) {
                        $component = $peer;
                        $found = true;
                        break;
                    }
                    if($peer->getGrader()->getId() == $grader_id) {
                        $component = $peer;
                        $found = true;
                        break;
                    }
                }
                if(!$found){
                    $component = $this->core->getQueries()->getGradeableComponents($gradeable->getId())[$component[0]->getId()];
                    $marks = $this->core->getQueries()->getGradeableComponentsMarks($component->getId());
                    $component->setMarks($marks); //I think this does nothing
                }
            }
            else if ($component->getId() != $_POST['gradeable_component_id']) {
                continue;
            }
            //checks if a component has changed, i.e. a mark has been selected or unselected since last time
            //also checks if all the marks are false
            $index = 0;
            $temp_mark_selected = false;
            $all_false = true;
            $debug = "";
            $mark_modified = false;
            foreach ($component->getMarks() as $mark) {
                if (isset($_POST['num_existing_marks'])) {
                    if ($index >= $_POST['num_existing_marks']) {
                        break;
                    }   
                }
                $temp_mark_selected = ($_POST['marks'][$index]['selected'] == 'true') ? true : false;
                if($all_false === true && $temp_mark_selected === true) {
                    $all_false = false;
                }
                if($temp_mark_selected !== $mark->getHasMark()) {
                    $mark_modified = true;
                }
                $index++;
            }
            for ($i = $index; $i < $_POST['num_mark']; $i++) {
                if ($_POST['marks'][$i]['selected'] == 'true') {
                    $all_false = false;
                    $mark_modified = true;
                    break;
                }
            }

            if($all_false === true) {
                if($_POST['custom_message'] != "" || floatval($_POST['custom_points']) != 0) {
                    $all_false = false;
                }
            }

            if($mark_modified === false) {
                if ($component->getComment() != $_POST['custom_message']) {
                    $mark_modified = true;
                }
                if ($component->getScore() != $_POST['custom_points']) {
                    $mark_modified = true;
                }
            }
            //if no gradeable id exists adds one to the gradeable data
            if($gradeable->getGdId() == null) {
                $gradeable->saveGradeableData();
            }
            if($all_false === true) {
                $component->deleteData($gradeable->getGdId());
                $debug = 'delete';
            } else {
                //only change the component information is the mark was modified or componet and its gradeable are out of sync.
                if($mark_modified === true || ($component->getGradedVersion() !== $gradeable->getActiveVersion())) {
                    if ($component->getGrader() === null || $overwrite === "true") {
                        $component->setGrader($this->core->getUser());
                    }

                    $version_updated = "true";
                    $component->setGradedVersion($_POST['active_version']);
                    $component->setGradeTime(new \DateTime('now', $this->core->getConfig()->getTimezone()));
                    $component->setComment($_POST['custom_message']);
                    $component->setScore($_POST['custom_points']);
                    $debug = $component->saveGradeableComponentData($gradeable->getGdId());
                }
            }

            $index = 0;
            // save existing marks
            foreach ($component->getMarks() as $mark) {
                if (isset($_POST['num_existing_marks'])) {
                    if ($index >= $_POST['num_existing_marks']) {
                        break;
                    }   
                }
                $mark->setPoints($_POST['marks'][$index]['points']);
                $mark->setNote($_POST['marks'][$index]['note']);
                $mark->setOrder($_POST['marks'][$index]['order']);
                $mark->save();
                $_POST['marks'][$index]['selected'] == 'true' ? $mark->setHasMark(true) : $mark->setHasMark(false);
                if($all_false === false) {
                    $mark->saveGradeableComponentMarkData($gradeable->getGdId(), $component->getId(), $component->getGrader()->getId());
                }
                $index++;
            }
            
            // Create new marks
            for ($i = $index; $i < $_POST['num_mark']; $i++) {
                $mark = new GradeableComponentMark($this->core);
                $mark->setGcId($component->getId());
                $mark->setPoints($_POST['marks'][$i]['points']);
                $mark->setNote($_POST['marks'][$i]['note']);
                $mark->setOrder($_POST['marks'][$i]['order']);
                $mark_id = $mark->save();
                $mark->setId($mark_id);
                $_POST['marks'][$i]['selected'] == 'true' ? $mark->setHasMark(true) : $mark->setHasMark(false);
                if($all_false === false) {
                    $mark->saveGradeableComponentMarkData($gradeable->getGdId(), $component->getId(), $component->getGrader()->getId());
                }
            }
        }
        //generates the HW Report each time a mark is saved
        $hwReport = new HWReport($this->core);
        $hwReport->generateSingleReport($user_id, $gradeable_id);

        if($this->core->getUser()->getGroup() == 4) {
            $hwReport->generateSingleReport($this->core->getUser()->getId(), $gradeable_id);
        }

        $response = array('status' => 'success', 'modified' => $mark_modified, 'all_false' => $all_false, 'database' => $debug, 'overwrite' => $overwrite, 'version_updated' => $version_updated);
        $this->core->getOutput()->renderJson($response);
        return $response;
    }

    

    public function ajaxGetStudentOutput() {

        $gradeable_id = $_REQUEST['gradeable_id'];
        $who_id = $_REQUEST['who_id'];
        $count = $_REQUEST['count'];
        $gradeable = $this->core->getQueries()->getGradeable($gradeable_id, $who_id);
        

        //Turns off the header and footer so that it isn't displayed in the testcase output
        //Don't re-enable. 
        $this->core->getOutput()->useHeader(false);
        $this->core->getOutput()->useFooter(false);

        $return = "";

        $popup_css = "{$this->core->getConfig()->getBaseUrl()}css/diff-viewer.css";
        //display hidden testcases only if the user can view the entirety of this gradeable.
        if($this->canIViewThis($gradeable, $who_id)){
            $can_view_hidden = $this->canIviewThis($gradeable, $who_id, $hidden=true);
            $return = AutogradingView::loadAutoChecks($gradeable, $count, $who_id, $popup_css, $can_view_hidden);
        }
        //Returns the html to ajax.
        echo($return);
    }

    public function addOneMark() {

        $gradeable_id = $_POST['gradeable_id'];
        $user_id = $this->core->getQueries()->getUserFromAnon($_POST['anon_id'])[$_POST['anon_id']];
        $gradeable = $this->core->getQueries()->getGradeable($gradeable_id, $user_id);
        $note = $_POST['note'];
        $points = $_POST['points'];
        foreach ($gradeable->getComponents() as $component) {
            if(is_array($component)) {
                if($component[0]->getId() != $_POST['gradeable_component_id']) {
                    continue;
                }
            } else if ($component->getId() != $_POST['gradeable_component_id']) {
                continue;
            }
            $order_counter = $this->core->getQueries()->getGreatestGradeableComponentMarkOrder($component);
            $order_counter++;
            $mark = new GradeableComponentMark($this->core);
            $mark->setGcId($component->getId());
            $mark->setPoints($points);
            $mark->setNote($note);
            $mark->setOrder($order_counter);
            $mark_id = $mark->save();
            $mark->setId($mark_id);
            $_POST['marks'][$i]['selected'] == 'true' ? $mark->setHasMark(true) : $mark->setHasMark(false);
            if($all_false === false) {
                $mark->saveGradeableComponentMarkData($gradeable->getGdId(), $component->getId(), $component->getGrader()->getId());
            }
        }
    }

    public function saveGeneralComment() {
        $gradeable_id = $_POST['gradeable_id'];
        $user_id = $this->core->getQueries()->getUserFromAnon($_POST['anon_id'])[$_POST['anon_id']];
        $gradeable = $this->core->getQueries()->getGradeable($gradeable_id, $user_id);
        $gradeable->setOverallComment($_POST['gradeable_comment']);
        $gradeable->saveGradeableData();
        $hwReport = new HWReport($this->core);
        $hwReport->generateSingleReport($user_id, $gradeable_id);
    }

    public function getMarkDetails() {
        //gets all the details from the database of a mark to readd it to the view
        $gradeable_id = $_POST['gradeable_id'];
        $user_id = $this->core->getQueries()->getUserFromAnon($_POST['anon_id'])[$_POST['anon_id']];
        $gradeable = $this->core->getQueries()->getGradeable($gradeable_id, $user_id);
        foreach ($gradeable->getComponents() as $question) {
            if(is_array($question)) {
                if($question[0]->getId() != $_POST['gradeable_component_id']) {
                    continue;
                }
                foreach($question as $cmpt) {
                    if($cmpt->getGrader() == null) {
                        $component = $cmpt;
                        break;
                    }
                    if($cmpt->getGrader()->getId() == $this->core->getUser()->getId()) {
                        $component = $cmpt;
                        break;
                    }
                }
            }
            else {
                $component = $question;
                if($component->getId() != $_POST['gradeable_component_id']) {
                    continue;
                }
            }
            $return_data = array();
            foreach ($component->getMarks() as $mark) {
                $temp_array = array();
                $temp_array['score'] = $mark->getPoints();
                $temp_array['note'] = $mark->getNote();
                $temp_array['has_mark'] = $mark->getHasMark();
                $temp_array['is_publish'] = $mark->getPublish();
                $return_data[] = $temp_array;
            }
            $temp_array = array();
            $temp_array['custom_score'] = $component->getScore();
            $temp_array['custom_note'] = $component->getComment();
            $return_data[] = $temp_array;
        }

        $response = array('status' => 'success', 'data' => $return_data);
        $this->core->getOutput()->renderJson($response);
        return $response;
    }

    public function getGradeableComment() {
        $gradeable_id = $_POST['gradeable_id'];
        $user_id = $this->core->getQueries()->getUserFromAnon($_POST['anon_id'])[$_POST['anon_id']];
        $gradeable = $this->core->getQueries()->getGradeable($gradeable_id, $user_id);
        $response = array('status' => 'success', 'data' => $gradeable->getOverallComment());
        $this->core->getOutput()->renderJson($response);
        return $response;
    }

    public function getUsersThatGotTheMark() {
        $gradeable_id = $_POST['gradeable_id'];
        $gradeable = $this->core->getQueries()->getGradeable($gradeable_id);
        $gcm_order = $_POST['order_num'];
        $return_data;
        $name_info;
        foreach ($gradeable->getComponents() as $component) {
            if ($component->getId() != $_POST['gradeable_component_id']) {
                continue;
            } else {
                foreach ($component->getMarks() as $mark) {
                    if ($mark->getOrder() == intval($gcm_order)) {
                        $return_data = $this->core->getQueries()->getDataFromGCMD($component->getId(), $mark);
                        $name_info['question_name'] = $component->getTitle();
                        $name_info['mark_note'] = $mark->getNote();
                    }
                }
            }
        }

        $sections = array();
        $this->getStats($gradeable, $sections);

        $response = array('status' => 'success', 'data' => $return_data, 'sections' => $sections, 'name_info' => $name_info);
        $this->core->getOutput()->renderJson($response);
        return $response;
    }

    private function getStats($gradeable, &$sections, $graders=array(), $total_users=array(), $no_team_users=array(), $graded_components=array()) {
        $gradeable_id = $gradeable->getId();
        if ($gradeable->isGradeByRegistration()) {
            if(!$this->core->getUser()->accessFullGrading()){
                $sections = $this->core->getUser()->getGradingRegistrationSections();
            }
            else {
                $sections = $this->core->getQueries()->getRegistrationSections();
                foreach ($sections as $i => $section) {
                    $sections[$i] = $section['sections_registration_id'];
                }
            }
            $section_key='registration_section';
            if (count($sections) > 0) {
                $graders = $this->core->getQueries()->getGradersForRegistrationSections($sections);
            }
        }
        else {
            if(!$this->core->getUser()->accessFullGrading()){
                $sections = $this->core->getQueries()->getRotatingSectionsForGradeableAndUser($gradeable_id, $this->core->getUser()->getId());
            }
            else {
                $sections = $this->core->getQueries()->getRotatingSections();
                foreach ($sections as $i => $section) {
                    $sections[$i] = $section['sections_rotating_id'];
                }
            }
            $section_key='rotating_section';
            if (count($sections) > 0) {
                $graders = $this->core->getQueries()->getGradersForRotatingSections($gradeable_id, $sections);
            }
        }

        if (count($sections) > 0) {
            if ($gradeable->isTeamAssignment()) {
                $total_users = $this->core->getQueries()->getTotalTeamCountByGradingSections($gradeable_id, $sections, $section_key);
                $no_team_users = $this->core->getQueries()->getUsersWithoutTeamByGradingSections($gradeable_id, $sections, $section_key);
                $graded_components = $this->core->getQueries()->getGradedComponentsCountByTeamGradingSections($gradeable_id, $sections, $section_key);
            }
            else {
                $total_users = $this->core->getQueries()->getTotalUserCountByGradingSections($sections, $section_key);
                $no_team_users = array();
                $graded_components = $this->core->getQueries()->getGradedComponentsCountByGradingSections($gradeable_id, $sections, $section_key, $team);
            }
        }

        $num_components = $this->core->getQueries()->getTotalComponentCount($gradeable_id);
        $sections = array();
        if (count($total_users) > 0) {
            foreach ($total_users as $key => $value) {
                $sections[$key] = array(
                    'total_components' => $value * $num_components,
                    'graded_components' => 0,
                    'graders' => array()
                );
                if ($gradeable->isTeamAssignment()) {
                    $sections[$key]['no_team'] = $no_team_users[$key];
                   // $sections[$key]['team'] = $value-$no_team_users[$key];
                }
                if (isset($graded_components[$key])) {
                    $sections[$key]['graded_components'] = intval($graded_components[$key]);
                }
                if (isset($graders[$key])) {
                    $sections[$key]['graders'] = $graders[$key];
                }
            }
        }
    }
}


<|MERGE_RESOLUTION|>--- conflicted
+++ resolved
@@ -197,25 +197,11 @@
                 $total_users = $this->core->getQueries()->getTotalTeamCountByGradingSections($gradeable_id, $sections, $section_key);
                 $no_team_users = $this->core->getQueries()->getUsersWithoutTeamByGradingSections($gradeable_id, $sections, $section_key);
                 $team_users = $this->core->getQueries()->getUsersWithTeamByGradingSections($gradeable_id, $sections, $section_key);
-<<<<<<< HEAD
-                $graded_components = $this->core->getQueries()->getGradedComponentsCountByTeamGradingSections($gradeable_id, $sections, $section_key);
-                $component_averages = $this->core->getQueries()->getAverageComponentScores($gradeable_id, $section_key, $gradeable->isTeamAssignment());
-                $autograded_average = $this->core->getQueries()->getAverageAutogradedScores($gradeable_id, $section_key, $gradeable->isTeamAssignment());
-                $overall_average = $this->core->getQueries()->getAverageForGradeable($gradeable_id, $section_key, $gradeable->isTeamAssignment());
-=======
->>>>>>> 129af049
             }
             else {
                 $total_users = $this->core->getQueries()->getTotalUserCountByGradingSections($sections, $section_key);
                 $no_team_users = array();
                 $team_users = array();
-<<<<<<< HEAD
-                $graded_components = $this->core->getQueries()->getGradedComponentsCountByGradingSections($gradeable_id, $sections, $section_key, $gradeable->isTeamAssignment());
-                $component_averages = $this->core->getQueries()->getAverageComponentScores($gradeable_id, $section_key, $gradeable->isTeamAssignment());
-                $autograded_average = $this->core->getQueries()->getAverageAutogradedScores($gradeable_id, $section_key, $gradeable->isTeamAssignment());
-                $overall_average = $this->core->getQueries()->getAverageForGradeable($gradeable_id, $section_key, $gradeable->isTeamAssignment());
-=======
->>>>>>> 129af049
             }
             $graded_components = $this->core->getQueries()->getGradedComponentsCountByGradingSections($gradeable_id, $sections, $section_key, $gradeable->isTeamAssignment());
             $component_averages = $this->core->getQueries()->getAverageComponentScores($gradeable_id, $section_key, $gradeable->isTeamAssignment());
@@ -250,13 +236,6 @@
                 $sections['all']['graded_components'] -= $my_grading;
             }
             else {
-<<<<<<< HEAD
-         //       echo("IN else");
-                if(!$gradeable->isTeamAssignment()){
-                    foreach ($num_submitted as $key => $value) {
-                        $sections[$key] = array(
-                            'total_components' => $value * $num_components,
-=======
                 foreach ($total_users as $key => $value) {                           
                     if(array_key_exists($key, $num_submitted)){
                         $sections[$key] = array(
@@ -278,17 +257,12 @@
                     } else{
                         $sections[$key] = array(
                             'total_components' => 0,
->>>>>>> 129af049
                             'graded_components' => 0,
                             'graders' => array()
                         );
                         if ($gradeable->isTeamAssignment()) {
                             $sections[$key]['no_team'] = $no_team_users[$key];
                             $sections[$key]['team'] = $team_users[$key];
-<<<<<<< HEAD
-                 //           echo("Sections should be assigned");
-=======
->>>>>>> 129af049
                         }
                         if (isset($graded_components[$key])) {
                             // Clamp to total components if unsubmitted assigment is graded for whatever reason
@@ -297,7 +271,6 @@
                         if (isset($graders[$key])) {
                             $sections[$key]['graders'] = $graders[$key];
                         }
-<<<<<<< HEAD
                     }
                 }
                 else{
@@ -357,15 +330,6 @@
        // echo("unsubmitted students is ");
         //echo($unsubmitted_students);
         $this->core->getOutput()->renderOutput(array('grading', 'ElectronicGrader'), 'statusPage', $gradeable, $sections, $component_averages, $autograded_average, $overall_average, $total_students, $registered_but_not_rotating, $rotating_but_not_registered, $section_key, $unsubmitted_students);
-=======
-                    }
-                }
-            }
-        }
-        $registered_but_not_rotating = count($this->core->getQueries()->getRegisteredUsersWithNoRotatingSection());
-        $rotating_but_not_registered = count($this->core->getQueries()->getUnregisteredStudentsWithRotatingSection());
-        $this->core->getOutput()->renderOutput(array('grading', 'ElectronicGrader'), 'statusPage', $gradeable, $sections, $component_averages, $autograded_average, $overall_average, $total_students, $registered_but_not_rotating, $rotating_but_not_registered, $section_key);
->>>>>>> 129af049
     }
     public function showDetails() {
         $gradeable_id = $_REQUEST['gradeable_id'];
@@ -989,11 +953,7 @@
 
         $this->core->getOutput()->addInternalCss('ta-grading.css');
         $canViewWholeGradeable = $this->canIViewThis($gradeable, $who_id);
-<<<<<<< HEAD
         $this->core->getOutput()->renderOutput(array('grading', 'ElectronicGrader'), 'hwGradingPage', $gradeable, $progress, $prev_id, $next_id, $individual, $not_in_my_section, $canViewWholeGradeable);
-=======
-        $this->core->getOutput()->renderOutput(array('grading', 'ElectronicGrader'), 'hwGradingPage', $gradeable, $progress, $prev_id, $next_id, $not_in_my_section, $canViewWholeGradeable);
->>>>>>> 129af049
         $this->core->getOutput()->renderOutput(array('grading', 'ElectronicGrader'), 'popupStudents');
         $this->core->getOutput()->renderOutput(array('grading', 'ElectronicGrader'), 'popupNewMark');
     }
