<?php

namespace app\views\forum;

use app\libraries\DateUtils;
use app\views\AbstractView;
use app\libraries\FileUtils;
use app\libraries\ForumUtils;

class ForumThreadView extends AbstractView {

    public function forumAccess() {
        return $this->core->getConfig()->isForumEnabled();
    }

    public function searchResult($threads) {

        $this->core->getOutput()->addBreadcrumb("Discussion Forum", $this->core->buildCourseUrl(['forum']));
        $this->core->getOutput()->addBreadcrumb("Search");

        $buttons = array(
            array(
                "required_rank" => 4,
                "display_text" => 'Create Thread',
                "style" => 'position:relative;float:right;top:3px;',
                "link" => array(true, $this->core->buildCourseUrl(['forum', 'threads', 'new'])),
                "optional_class" => '',
                "title" => 'Create Thread',
                "onclick" => array(false)
            ),
            array(
                "required_rank" => 4,
                "display_text" => 'Back to Threads',
                "style" => 'position:relative;float:right;top:3px;margin-right:5px;',
                "link" => array(true, $this->core->buildCourseUrl(['forum', 'threads'])),
                "optional_class" => '',
                "title" => 'Back to threads',
                "onclick" => array(false)
            )
        );

        $threadArray = array();
        $fromIdtoTitle = array();
        foreach ($threads as $thread) {
            if (!array_key_exists($thread["thread_id"], $threadArray)) {
                $threadArray[$thread["thread_id"]] = array();
                $fromIdtoTitle[$thread["thread_id"]] = $thread["thread_title"];
            }
            $threadArray[$thread["thread_id"]][] = $thread;
        }
        $count = 1;

        $thread_list = [];

        foreach ($threadArray as $thread_id => $data) {
            $thread_title = $fromIdtoTitle[$thread_id];

            $thread_link = $this->core->buildCourseUrl(['forum', 'threads', $thread_id]);

            $thread_list[$count - 1] = array("thread_title" => $thread_title, "thread_link" => $thread_link, "posts" => array());

            foreach ($data as $post) {
                $author = $post['author'];
                $user_info = $this->core->getQueries()->getDisplayUserInfoFromUserId($post["p_author"]);
                $first_name = trim($user_info["first_name"]);
                $last_name = trim($user_info["last_name"]);
                $visible_username = $first_name . " " . substr($last_name, 0, 1) . ".";

                if ($post["anonymous"]) {
                    $visible_username = 'Anonymous';
                }

                //convert legacy htmlentities being saved in db
                $post_content = html_entity_decode($post["post_content"], ENT_QUOTES | ENT_HTML5, 'UTF-8');
                $pre_post = preg_replace('#(<a href=[\'"])(.*?)([\'"].*>)(.*?)(</a>)#', '[url=$2]$4[/url]', $post_content);

                if (!empty($pre_post)) {
                    $post_content = $pre_post;
                }

                $post_link = $this->core->buildCourseUrl(['forum', 'threads', $thread_id]) . "#" . $post['p_id'];

                $posted_on = date_format(DateUtils::parseDateTime($post['timestamp_post'], $this->core->getConfig()->getTimezone()), "n/j g:i A");

                $thread_list[$count - 1]["posts"][] = array(
                    "post_link" => $post_link,
                    "count" => $count,
                    "post_content" => $post_content,
                    "visible_username" => $visible_username,
                    "posted_on" => $posted_on
                );

                $count++;
            }
        }


        return $this->core->getOutput()->renderTwigTemplate("forum/searchResults.twig", [
            "buttons" => $buttons,
            "count_threads" => count($threads),
            "threads" => $thread_list,
            "search_url" => $this->core->buildCourseUrl(['forum', 'search'])
        ]);
    }

    /** Shows Forums thread splash page, including all posts
        for a specific thread, in addition to head of the threads
        that have been created after applying filter and to be
        displayed in the left panel.
    */

    public function showForumThreads($user, $posts, $unviewed_posts, $threadsHead, $show_deleted, $show_merged_thread, $display_option, $max_thread, $initialPageNumber, $thread_resolve_state, $post_content_limit, $ajax = false) {

        if (!$this->forumAccess()) {
            $this->core->redirect($this->core->buildCourseUrl([]));
            return;
        }
        $threadExists = $this->core->getQueries()->threadExists();
        $filteredThreadExists = (count($threadsHead) > 0);
        $currentThread = -1;
        $currentCategoriesIds = array();
        $show_deleted_thread_title = null;
        $currentCourse = $this->core->getConfig()->getCourse();
        $threadFiltering = $threadExists && !$filteredThreadExists && !(empty($_COOKIE[$currentCourse . '_forum_categories']) && empty($_COOKIE['forum_thread_status']) && empty($_COOKIE['unread_select_value']) === 'false');

        if (!$ajax) {
            $this->core->getOutput()->addBreadcrumb("Discussion Forum", $this->core->buildCourseUrl(['forum']));

            //Body Style is necessary to make sure that the forum is still readable...
            $this->core->getOutput()->addVendorCss('codemirror/codemirror.css');
            $this->core->getOutput()->addVendorCss('codemirror/theme/eclipse.css');
            $this->core->getOutput()->addInternalCss('forum.css');
            $this->core->getOutput()->addVendorJs('codemirror/codemirror.js');
            $this->core->getOutput()->addVendorJs('codemirror/mode/clike/clike.js');
            $this->core->getOutput()->addVendorJs('codemirror/mode/python/python.js');
            $this->core->getOutput()->addVendorJs('codemirror/mode/shell/shell.js');
            $this->core->getOutput()->addInternalJs('drag-and-drop.js');
            $this->core->getOutput()->addInternalJs('forum.js');
            $this->core->getOutput()->addVendorJs('jquery.are-you-sure/jquery.are-you-sure.js');
            $this->core->getOutput()->addVendorJs('bootstrap/js/bootstrap.bundle.min.js');
        }

        if ($filteredThreadExists || $threadFiltering) {
            $currentThread = isset($_GET["thread_id"]) && is_numeric($_GET["thread_id"]) && (int) $_GET["thread_id"] < $max_thread && (int) $_GET["thread_id"] > 0 ? (int) $_GET["thread_id"] : $posts[0]["thread_id"];
            $currentCategoriesIds = $this->core->getQueries()->getCategoriesIdForThread($currentThread);
        }

        $currentThreadArr = array_filter($threadsHead, function ($ar) use ($currentThread) {
            return ($ar['id'] == $currentThread);
        });

        if ($show_merged_thread) {
            $show_merged_thread_class = "active";
            $show_merged_thread_action = "alterShowMergeThreadStatus(0,'" . $currentCourse . "');";
            $show_merged_thread_title = "Hide Merged Threads";
        }
        else {
            $show_merged_thread_class = "";
            $show_merged_thread_action = "alterShowMergeThreadStatus(1,'" . $currentCourse . "');";
            $show_merged_thread_title = "Show Merged Threads";
        }

        $show_deleted_class = '';
        $show_deleted_action = '';
        $show_deleted_thread_title = '';

        if ($this->core->getUser()->accessGrading()) {
            if ($show_deleted) {
                $show_deleted_class = "active";
                $show_deleted_action = "alterShowDeletedStatus(0);";
                $show_deleted_thread_title = "Hide Deleted Threads";
            }
            else {
                $show_deleted_class = "";
                $show_deleted_action = "alterShowDeletedStatus(1);";
                $show_deleted_thread_title = "Show Deleted Threads";
            }
        }

        $categories = $this->core->getQueries()->getCategories();

        $cookieSelectedCategories = array();
        $cookieSelectedThreadStatus = array();
        $cookieSelectedUnread = false;
        $category_ids_array = array_column($categories, 'category_id');

        if (!empty($_COOKIE[$currentCourse . '_forum_categories'])) {
            foreach (explode('|', $_COOKIE[$currentCourse . '_forum_categories']) as $selectedId) {
                if (in_array((int) $selectedId, $category_ids_array)) {
                    $cookieSelectedCategories[] = $selectedId;
                }
            }
        }

        if (!empty($_COOKIE['forum_thread_status'])) {
            foreach (explode('|', $_COOKIE['forum_thread_status']) as $selectedStatus) {
                if (in_array((int) $selectedStatus, array(-1,0,1))) {
                    $cookieSelectedThreadStatus[] = $selectedStatus;
                }
            }
        }

        if (!empty($_COOKIE['unread_select_value'])) {
            $cookieSelectedUnread = $_COOKIE['unread_select_value'];
        }

        $default_button = array(
            array(
                "required_rank" => 4,
                "display_text" => 'Create Thread',
                "style" => 'float:right;position:relative;top:3px;',
                "link" => array(true, $this->core->buildCourseUrl(['forum', 'threads', 'new'])),
                "optional_class" => '',
                "title" => 'Create Thread',
                "onclick" => array(false)
            )
        );

        $button_params = [
            "current_thread" => $currentThread,
            "forum_bar_buttons_right" => $default_button,
            "forum_bar_buttons_left" => [],
            "show_threads" => true,
            "thread_exists" => true,
            "show_more" => true
        ];

        if ($this->core->getUser()->accessGrading()) {
            if ($show_deleted) {
                $show_deleted_class = "active";
                $show_deleted_action = "alterShowDeletedStatus(0);";
                $show_deleted_thread_title = "Hide Deleted Threads";
            }
            else {
                $show_deleted_class = "";
                $show_deleted_action = "alterShowDeletedStatus(1);";
                $show_deleted_thread_title = "Show Deleted Threads";
            }
        }

        $filterFormData = array(
            "categories" => $categories,
            "current_thread" => $currentThread,
            "current_category_ids" => $currentCategoriesIds,
            "current_course" => $currentCourse,
            "cookie_selected_categories" => $cookieSelectedCategories,
            "cookie_selected_thread_status" => $cookieSelectedThreadStatus,
            "cookie_selected_unread_value" => $cookieSelectedUnread,
            "display_option" => $display_option,
            "thread_exists" => $threadExists
        );

        $next_page = 0;
        $prev_page = 0;
        $arrowup_visibility = 0;
        $displayThreadContent = "";
        $generatePostContent = "";

        if (!$threadExists) {
            $button_params["show_threads"] = false;
            $button_params["thread_exists"] = false;
        }
        else {
            $more_data = array(
                array(
                    "filter_option" => $display_option
                ),
                array(
                    "display_text" => $show_merged_thread_title,
                    "id" => 'merge_thread',
                    "optional_class" => array(!empty($show_merged_thread_class), $show_merged_thread_class),
                    "title" => $show_merged_thread_title,
                    "onclick" => array(true, $show_merged_thread_action),
                    "link" => '#',
                    "required_rank" => 4
                ),
                array(
                    "display_text" => $show_deleted_thread_title,
                    "optional_class" => array(!empty($show_deleted_class), $show_deleted_class),
                    "id" => 'delete',
                    "title" => $show_deleted_thread_title,
                    "link" => '#',
                    "onclick" => array(true, $show_deleted_action),
                    "required_rank" => 3
                ),
                array(
                    "display_text" => 'Stats',
                    "id" => 'forum_stats',
                    "optional_class" => array(false, ''),
                    "title" => 'Forum Statistics',
                    "onclick" => array(false, ''),
                    "link" => $this->core->buildCourseUrl(['forum', 'stats']),
                    "required_rank" => 2
                )
            );
            $other_buttons = array(
                array(
                    "required_rank" => 4,
                    "display_text" => 'Filter (<span id="num_filtered">0</span>)',
                    "style" => 'display:inline-block;',
                    "link" => array(false),
                    "optional_class" => '',
                    "title" => 'Filter Threads based on Categories',
                    "onclick" => array(true, "forumFilterBar()")
                )
            );

            $button_params["more_data"] = $more_data;
            $button_params["forum_bar_buttons_left"] = $other_buttons;
            $next_page = $initialPageNumber + 1;
            $prev_page = ($initialPageNumber == 1) ? 0 : ($initialPageNumber - 1);
            $arrowup_visibility = ($initialPageNumber == 1) ? "display:none;" : "";
            $activeThreadAnnouncement = false;
            $activeThreadTitle = "";
            $activeThread = array();
            $displayThreadContent = $this->displayThreadList($threadsHead, false, $activeThreadAnnouncement, $activeThreadTitle, $activeThread, $currentThread, $currentCategoriesIds, false);

            if (count($activeThread) == 0) {
                $activeThread = $this->core->getQueries()->getThread($currentThread)[0];
            }

            $currentThreadArrValues = array_values($currentThreadArr);
            $currentThreadFavorite = !empty($currentThreadArrValues) ? $currentThreadArrValues[0]['favorite'] : false;
            $generatePostContent = $this->generatePostList($currentThread, $posts, $unviewed_posts, $currentCourse, true, $threadExists, $display_option, $categories, $cookieSelectedCategories, $cookieSelectedThreadStatus, $cookieSelectedUnread, $currentCategoriesIds, $currentThreadFavorite, false);
        }

        if (!empty($activeThread['id'])) {
            $this->core->getQueries()->visitThread($user, $activeThread['id']);
        }

        $return = "";

        $markdown_enabled = 0;
        if (isset($_COOKIE['markdown_enabled'])) {
            $markdown_enabled = $_COOKIE['markdown_enabled'];
        }

        if (!$ajax) {
            $return = $this->core->getOutput()->renderTwigTemplate("forum/ShowForumThreads.twig", [
                "user" => $user,
                "categories" => $categories,
                "filterFormData" => $filterFormData,
                "button_params" => $button_params,
                "thread_exists" => $threadExists,
                "next_page" => $next_page,
                "prev_page" => $prev_page,
                "arrowup_visibility" => $arrowup_visibility,
                "display_thread_content" => $displayThreadContent,
                "display_thread_count" => empty($displayThreadContent) ? 0 : count($displayThreadContent["thread_content"]),
                "currentThread" => $currentThread,
                "currentCourse" => $currentCourse,
                "accessGrading" => $this->core->getUser()->accessGrading(),
                "manage_categories_url" => $this->core->buildCourseUrl(['forum', 'categories']),
                "generate_post_content" => $generatePostContent,
                "thread_resolve_state" => $thread_resolve_state,
                "display_option" => $display_option,
                "render_markdown" => $markdown_enabled,
                "csrf_token" => $this->core->getCsrfToken(),
                "edit_url" => $this->core->buildCourseUrl(['forum', 'posts', 'modify']) . '?' . http_build_query(['modify_type' => '1']),
                "search_url" => $this->core->buildCourseUrl(['forum', 'search']),
                "merge_url" => $this->core->buildCourseUrl(['forum', 'threads', 'merge']),
                "post_content_limit" => $post_content_limit
            ]);
        }
        else {
            $return = $this->core->getOutput()->renderTwigTemplate("forum/GeneratePostList.twig", [
                "user" => $user,
                "userGroup" => $generatePostContent["userGroup"],
                "activeThread" => $generatePostContent["activeThread"],
                "activeThreadAnnouncement" => $generatePostContent["activeThreadAnnouncement"],
                "isCurrentFavorite" => $generatePostContent["isCurrentFavorite"],
                "display_option" => $generatePostContent["display_option"],
                "post_data" => $generatePostContent["post_data"],
                "isThreadLocked" => $generatePostContent["isThreadLocked"],
                "accessFullGrading" => $generatePostContent["accessFullGrading"],
                "includeReply" => $generatePostContent["includeReply"],
                "thread_id" => $generatePostContent["thread_id"],
                "first_post_id" => $generatePostContent["first_post_id"],
                "form_action_link" => $generatePostContent["form_action_link"],
                "thread_resolve_state" => $thread_resolve_state,
                "merge_thread_content" => $generatePostContent["merge_thread_content"],
                "csrf_token" => $generatePostContent["csrf_token"],
                "activeThreadTitle" => $generatePostContent["activeThreadTitle"],
                "post_box_id" => $generatePostContent["post_box_id"],
                "merge_url" => $this->core->buildCourseUrl(['forum', 'threads', 'merge']),
                "post_content_limit" => $post_content_limit
            ]);

            $return = $this->core->getOutput()->renderJsonSuccess(["html" => json_encode($return)]);
        }

        return $return;
    }

    public function generatePostList($currentThread, $posts, $unviewed_posts, $currentCourse, $includeReply = false, $threadExists = false, $display_option = 'time', $categories = [], $cookieSelectedCategories = [], $cookieSelectedThreadStatus = [], $cookieSelectedUnread = [], $currentCategoriesIds = [], $isCurrentFavorite = false, $render = true) {

        $activeThread = $this->core->getQueries()->getThread($currentThread)[0];

        $activeThreadTitle = ($this->core->getUser()->accessFullGrading() ? "({$activeThread['id']}) " : '') . $activeThread['title'];
        $activeThreadAnnouncement = $activeThread['pinned'];

        $thread_id = $activeThread['id'];
        $function_date = 'date_format';

        $first = true;
        $first_post_id = 1;

        $post_data = [];

        $csrf_token = $this->core->getCsrfToken();

        $totalAttachments = 0;

        if ($display_option == "tree") {
            $order_array = array();
            $reply_level_array = array();
            foreach ($posts as $post) {
                if ($thread_id == -1) {
                    $thread_id = $post["thread_id"];
                }
                if ($first) {
                    $first = false;
                    $first_post_id = $post["id"];
                }
                if ($post["parent_id"] > $first_post_id) {
                    $place = array_search($post["parent_id"], $order_array);
                    $tmp_array = array($post["id"]);
                    $parent_reply_level = $reply_level_array[$place];
                    while ($place && $place + 1 < count($reply_level_array) && $reply_level_array[$place + 1] > $parent_reply_level) {
                        $place++;
                    }
                    array_splice($order_array, $place + 1, 0, $tmp_array);
                    array_splice($reply_level_array, $place + 1, 0, $parent_reply_level + 1);
                }
                else {
                    array_push($order_array, $post["id"]);
                    array_push($reply_level_array, 1);
                }
            }
            $i = 0;
            $first = true;

            foreach ($order_array as $ordered_post) {
                foreach ($posts as $post) {
                    if ($post["id"] == $ordered_post) {
                        if ($post["parent_id"] == $first_post_id) {
                            $reply_level = 1;
                        }
                        else {
                            $reply_level = $reply_level_array[$i];
                        }

                        $post_data[] = $this->createPost($thread_id, $post, $unviewed_posts, $function_date, $first, $reply_level, $display_option, $includeReply, $totalAttachments);

                        break;
                    }
                }
                if ($first) {
                    $first = false;
                }
                $i++;
            }
        }
        else {
            foreach ($posts as $post) {
                if ($thread_id == -1) {
                    $thread_id = $post["thread_id"];
                }

                $first_post_id = $this->core->getQueries()->getFirstPostForThread($thread_id)['id'];

                $post_data[] = $this->createPost($thread_id, $post, $unviewed_posts, $function_date, $first, 1, $display_option, $includeReply, $totalAttachments);

                if ($first) {
                    $first = false;
                }
            }
        }

        $isThreadLocked = $this->core->getQueries()->isThreadLocked($thread_id);
        $accessFullGrading = $this->core->getUser()->accessFullGrading();

        $post_box_id = 0;

        $form_action_link = $this->core->buildCourseUrl(['forum', 'posts', 'new']);

        if (($isThreadLocked != 1 || $accessFullGrading ) && $includeReply) {
            $GLOBALS['post_box_id'] = $post_box_id = isset($GLOBALS['post_box_id']) ? $GLOBALS['post_box_id'] + 1 : 1;
        }

        $merge_thread_content = [];

        if ($this->core->getUser()->getGroup() <= 3) {
            $this->core->getOutput()->addVendorCss(FileUtils::joinPaths('chosen-js', 'chosen.min.css'));
            $this->core->getOutput()->addVendorJs(FileUtils::joinPaths('chosen-js', 'chosen.jquery.min.js'));
            $this->core->getOutput()->addVendorCss(FileUtils::joinPaths('flatpickr', 'flatpickr.min.css'));
            $this->core->getOutput()->addVendorJs(FileUtils::joinPaths('flatpickr', 'flatpickr.min.js'));
            $this->core->getOutput()->addVendorJs(FileUtils::joinPaths('flatpickr', 'plugins', 'shortcutButtons', 'shortcut-buttons-flatpickr.min.js'));
            $this->core->getOutput()->addVendorCss(FileUtils::joinPaths('flatpickr', 'plugins', 'shortcutButtons', 'themes', 'light.min.css'));
            $this->core->getOutput()->addInternalJs('forum.js');
            $this->core->getOutput()->addInternalCss('forum.css');
            $current_thread_first_post = $this->core->getQueries()->getFirstPostForThread($currentThread);
            $current_thread_date = $current_thread_first_post["timestamp"];
            $merge_thread_list = $this->core->getQueries()->getThreadsBefore($current_thread_date, 1);

            $merge_thread_content = [
                "current_thread_date" => $current_thread_date,
                "current_thread" => $currentThread,
                "possibleMerges" => $merge_thread_list
            ];
        }

        $return = "";

        if ($render) {
            $return = $this->core->getOutput()->renderTwigTemplate("forum/GeneratePostList.twig", [
                "userGroup" => $this->core->getUser()->getGroup(),
                "activeThread" => $activeThread,
                "activeThreadAnnouncement" => $activeThreadAnnouncement,
                "isCurrentFavorite" => $isCurrentFavorite,
                "display_option" => $display_option,
                "post_data" => $post_data,
                "isThreadLocked" => $isThreadLocked,
                "accessFullGrading" => $accessFullGrading,
                "includeReply" => $includeReply,
                "thread_id" => $thread_id,
                "first_post_id" => $first_post_id,
                "form_action_link" => $form_action_link,
                "merge_thread_content" => $merge_thread_content,
                "csrf_token" => $csrf_token,
                "activeThreadTitle" => $activeThreadTitle,
                "post_box_id" => $post_box_id,
                "total_attachments" => $totalAttachments,
                "merge_url" => $this->core->buildCourseUrl(['forum', 'threads', 'merge'])
            ]);
        }
        else {
            $return = [
                "userGroup" => $this->core->getUser()->getGroup(),
                "activeThread" => $activeThread,
                "activeThreadAnnouncement" => $activeThreadAnnouncement,
                "isCurrentFavorite" => $isCurrentFavorite,
                "display_option" => $display_option,
                "post_data" => $post_data,
                "isThreadLocked" => $isThreadLocked,
                "accessFullGrading" => $accessFullGrading,
                "includeReply" => $includeReply,
                "thread_id" => $thread_id,
                "first_post_id" => $first_post_id,
                "form_action_link" => $form_action_link,
                "merge_thread_content" => $merge_thread_content,
                "csrf_token" => $csrf_token,
                "activeThreadTitle" => $activeThreadTitle,
                "post_box_id" => $post_box_id,
                "total_attachments" => $totalAttachments
            ];
        }

        return $return;
    }

<<<<<<< HEAD
    public function renderSingleThreadListItem($threads, $currentThread){
        $thread = [];
        for($i=0;$i<count($threads);$i++){
            if($threads[$i]["id"]==$currentThread){
                $thread = $threads[$i];
                break;
            }
        }
        $currentCategoriesIds = $this->core->getQueries()->getCategoriesIdForThread($currentThread);
        $activeThreadAnnouncement = false;
        $activeThreadTitle = "";
        $activeThread = array();
        $displayThreadContent = $this->displayThreadList([$thread], false, $activeThreadAnnouncement, $activeThreadTitle, $activeThread, $currentThread, $currentCategoriesIds, false);
        $html = $this->core->getOutput()->renderTwigTemplate("forum/displayThreadList.twig", $displayThreadContent);
        $this->core->getOutput()->renderJsonSuccess($html);
    }

    public function renderPost($thread_id, $post, $post_box_id){
        $totalAttachments = 0;
        $data = $this->createPost($thread_id, $post, [], 'date_format', false, 0,'tree', true, $totalAttachments);
        $data["post_box_id"] = $post_box_id;
        $html = $this->core->getOutput()->renderTwigTemplate("forum/CreatePost.twig", $data);
        $this->core->getOutput()->renderJsonSuccess($html);
    }

	public function showAlteredDisplayList($threads, $filtering, $thread_id, $categories_ids){
		$tempArray = array();
		$threadAnnouncement = false;
		$activeThreadTitle = "";
		return $this->displayThreadList($threads, $filtering, $threadAnnouncement, $activeThreadTitle, $tempArray, $thread_id, $categories_ids, true);
	}
=======
    public function showAlteredDisplayList($threads, $filtering, $thread_id, $categories_ids) {
        $tempArray = array();
        $threadAnnouncement = false;
        $activeThreadTitle = "";
        return $this->displayThreadList($threads, $filtering, $threadAnnouncement, $activeThreadTitle, $tempArray, $thread_id, $categories_ids, true);
    }
>>>>>>> c617b754

    public function contentMarkdownToPlain($str) {
        $str = preg_replace("/\[[^)]+\]/", "", $str);
        $str = preg_replace('/\(([^)]+)\)/s', '$1', $str);
        $str = str_replace("```", "", $str);
        return $str;
    }

    public function displayThreadList($threads, $filtering, &$activeThreadAnnouncement, &$activeThreadTitle, &$activeThread, $thread_id_p, $current_categories_ids, $render) {
        $used_active = false; //used for the first one if there is not thread_id set
        $current_user = $this->core->getUser()->getId();
        $display_thread_ids = $this->core->getUser()->getGroup() <= 2;

        $activeThreadAnnouncement = false;
        $activeThreadTitle = "";
        $function_date = 'date_format';
        $activeThread = [];

        $thread_content = [];

        foreach ($threads as $thread) {
            $first_post = $this->core->getQueries()->getFirstPostForThread($thread["id"]);
            if (is_null($first_post)) {
                // Thread without any posts(eg. Merged Thread)
                $first_post = ['content' => ""];
                $date = null;
            }
            else {
                $date = DateUtils::parseDateTime($first_post['timestamp'], $this->core->getConfig()->getTimezone());
            }
            if ($thread['merged_thread_id'] != -1) {
                // For the merged threads
                $thread['status'] = 0;
            }

            $class = "thread_box";
            // $current_categories_ids should be subset of $thread["categories_ids"]
            $issubset = (count(array_intersect($current_categories_ids, $thread["categories_ids"])) == count($current_categories_ids));
            if (((isset($_REQUEST["thread_id"]) && $_REQUEST["thread_id"] == $thread["id"]) || $thread_id_p == $thread["id"] || $thread_id_p == -1) && !$used_active && $issubset) {
                $class .= " active";
                $used_active = true;
                $activeThreadTitle = ($display_thread_ids ? "({$thread['id']}) " : '') . $thread["title"];
                $activeThread = $thread;
                if ($thread["pinned"]) {
                    $activeThreadAnnouncement = true;
                }
                if ($thread_id_p == -1) {
                    $thread_id_p = $thread["id"];
                }
            }
            if (!$this->core->getQueries()->viewedThread($current_user, $thread["id"])) {
                $class .= " new_thread";
            }
            if ($thread["deleted"]) {
                $class .= " deleted";
            }
            //fix legacy code
            $titleDisplay = $thread['title'];

            //replace tags from displaying in sidebar
            $first_post_content = str_replace("[/code]", "", str_replace("[code]", "", strip_tags($first_post["content"])));
            $temp_first_post_content = preg_replace('#\[url=(.*?)\](.*?)(\[/url\])#', '$2', $first_post_content);

            if (!empty($temp_first_post_content)) {
                $first_post_content = $temp_first_post_content;
            }

            if ($first_post['render_markdown'] == 1) {
                $first_post_content = $this->contentMarkdownToPlain($first_post_content);
            }

            $sizeOfContent = strlen($first_post_content);
            $contentDisplay = substr($first_post_content, 0, ($sizeOfContent < 80) ? $sizeOfContent : strrpos(substr($first_post_content, 0, 80), " "));
            $titleLength = strlen($thread['title']);

            $titleDisplay = substr($titleDisplay, 0, ($titleLength < 40) ? $titleLength : strrpos(substr($titleDisplay, 0, 40), " "));

            if (strlen($first_post["content"]) > 80) {
                $contentDisplay .= "...";
            }
            if (strlen($thread["title"]) > 40) {
                //Fix ... appearing
                if (empty($titleDisplay)) {
                    $titleDisplay .= substr($thread['title'], 0, 30);
                }
                $titleDisplay .= "...";
            }
            $titleDisplay = ($display_thread_ids ? "({$thread['id']}) " : '') . $titleDisplay;

            $link = $this->core->buildCourseUrl(['forum', 'threads', $thread['id']]);

            $favorite = isset($thread['favorite']) && $thread['favorite'];

            $fa_icon = "fa-question";
            $fa_class = "thread-unresolved";
            $tooltip = "Thread Unresolved";

            if (!isset($thread['status'])) {
                $thread['status'] = 0;
            }
            if ($thread['status'] != 0) {
                if ($thread['status'] == 1) {
                    $fa_icon = "fa-check";
                    $fa_class = "thread-resolved";
                    $tooltip = "Thread Resolved";
                }
            }

            $categories_content = [];
            foreach ($thread["categories_desc"] as $category_desc) {
                $categories_content[] = [$category_desc];
            }
            for ($i = 0; $i < count($thread["categories_color"]); $i += 1) {
                $categories_content[$i][] = $thread["categories_color"][$i];
            }

            $date_content = ["not_null" => !is_null($date)];

            if (!is_null($date)) {
                $date_content["formatted"] = $function_date($date, "n/j g:i A");
            }

            $thread_content[] = [
                'thread_id' => $thread['id'],
                "title" => $titleDisplay,
                "content" => $contentDisplay,
                "categories" => $categories_content,
                "link" => $link,
                "class" => $class,
                "pinned" => $thread["pinned"],
                "favorite" => $favorite,
                "merged_thread_id" => $thread['merged_thread_id'],
                "status" => $thread["status"],
                "fa_icon" => $fa_icon,
                "fa_class" => $fa_class,
                "tooltip" => $tooltip,
                "is_locked" => $this->core->getQueries()->isThreadLocked($thread['id']),
                "date" => $date_content,
                "current_user_posted" => $thread["current_user_posted"]
            ];
        }

        $return = "";

        if ($render) {
            $return = $this->core->getOutput()->renderTwigTemplate("forum/displayThreadList.twig", [
                "thread_content" => $thread_content,
            ]);
        }
        else {
            $return = [
                "thread_content" => $thread_content,
            ];
        }

        return $return;
    }

    public function filter_post_content($original_post_content) {
        $post_content = html_entity_decode($original_post_content, ENT_QUOTES | ENT_HTML5, 'UTF-8');
        $pre_post = preg_replace('#(<a href=[\'"])(.*?)([\'"].*>)(.*?)(</a>)#', '[url=$2]$4[/url]', $post_content);

        if (!empty($pre_post)) {
            $post_content = $pre_post;
        }

        preg_match_all('#\&lbrack;url&equals;(.*?)&rsqb;(.*?)(&lbrack;&sol;url&rsqb;)#', $post_content, $result);
        $accepted_schemes = array("https", "http");
        $pos = 0;
        if (count($result) > 0) {
            foreach ($result[1] as $url) {
                $decoded_url = filter_var(trim(strip_tags(html_entity_decode($url, ENT_QUOTES | ENT_HTML5, 'UTF-8'))), FILTER_SANITIZE_URL);
                $parsed_url = parse_url($decoded_url, PHP_URL_SCHEME);
                if (filter_var($decoded_url, FILTER_VALIDATE_URL, FILTER_FLAG_SCHEME_REQUIRED | FILTER_FLAG_HOST_REQUIRED) !== false && in_array($parsed_url, $accepted_schemes, true)) {
                    $pre_post = preg_replace('#\&lbrack;url&equals;(.*?)&rsqb;(.*?)(&lbrack;&sol;url&rsqb;)#', '<a href="' . htmlspecialchars($decoded_url, ENT_QUOTES) . '" target="_blank" rel="noopener nofollow">' . $result[2][$pos] . '</a>', $post_content, 1);
                }
                else {
                    $pre_post = preg_replace('#\&lbrack;url&equals;(.*?)&rsqb;(.*?)(&lbrack;&sol;url&rsqb;)#', htmlentities(htmlspecialchars($decoded_url), ENT_QUOTES | ENT_HTML5, 'UTF-8'), $post_content, 1);
                }
                if (!empty($pre_post)) {
                    $post_content = $pre_post;
                }

                $pos++;
            }
        }
        //This code is for legacy posts that had an extra \r per newline
        if (strpos($original_post_content, "\r") !== false) {
            $post_content = str_replace("\r", "", $post_content);
        }

        //end link handling

        //handle converting code segments
        $post_content = preg_replace('/&lbrack;code&rsqb;(.*?)&lbrack;&sol;code&rsqb;/', '<textarea class="code">$1</textarea>', $post_content);

        return $post_content;
    }

    public function createPost($thread_id, $post, $unviewed_posts, $function_date, $first, $reply_level, $display_option, $includeReply, &$totalAttachments) {
        $current_user = $this->core->getUser()->getId();
        $post_id = $post["id"];

        $thread_dir = FileUtils::joinPaths(FileUtils::joinPaths($this->core->getConfig()->getCoursePath(), "forum_attachments"), $thread_id);

        $date = DateUtils::parseDateTime($post["timestamp"], $this->core->getConfig()->getTimezone());
        if (isset($post["edit_timestamp"]) && !is_null($post["edit_timestamp"])) {
            $edit_date = $function_date(DateUtils::parseDateTime($post["edit_timestamp"], $this->core->getConfig()->getTimezone()), "n/j g:i A");
        }
        else {
            $edit_date = null;
        }

        $user_info = $this->core->getQueries()->getDisplayUserInfoFromUserId($post["author_user_id"]);
        $author_email = trim($user_info['user_email']);
        $first_name = trim($user_info["first_name"]);
        $last_name = trim($user_info["last_name"]);
        $visible_username = $first_name . " " . substr($last_name, 0, 1) . ".";
        $thread_resolve_state = $this->core->getQueries()->getResolveState($thread_id)[0]['status'];

        if ($display_option != 'tree') {
            $reply_level = 1;
        }

        if ($post["anonymous"]) {
            $visible_username = "Anonymous";
        }
        $classes = ["post_box"];
        if ($first && $display_option != 'alpha') {
            $classes[] = "first_post";
        }
        if (in_array($post_id, $unviewed_posts)) {
            if ($current_user != $post["author_user_id"]) {
                $classes[] = "new_post";
            }
        }
        else {
            $classes[] = "viewed_post";
        }
        if ($this->core->getQueries()->isStaffPost($post["author_user_id"])) {
            $classes[] = "important";
        }
        if ($post["deleted"]) {
            $classes[] = "deleted";
            $deleted = true;
        }
        else {
            $deleted = false;
        }

        $offset = min(($reply_level - 1) * 30, 180);

        $post_content = $post['content'];
        $markdown = $post["render_markdown"];

        $isThreadLocked = $this->core->getQueries()->isThreadLocked($thread_id);
        $userAccessFullGrading = $this->core->getUser()->accessFullGrading();
        $userGroup = $this->core->getUser()->getGroup();

        $post_user_info = [];


        if ($this->core->getUser()->getGroup() <= 2) {
            $info_name = $first_name . " " . $last_name . " (" . $post['author_user_id'] . ")";
            $visible_user_json = json_encode($visible_username);
            $info_name = json_encode($info_name);
            $jscriptAnonFix = $post['anonymous'] ? 'true' : 'false';
            $jscriptAnonFix = json_encode($jscriptAnonFix);

            $post_user_info = [
                "info_name" => $info_name,
                "visible_user_json" => $visible_user_json,
                "jscriptAnonFix" => $jscriptAnonFix
            ];
        }

        $post_button = [];

        if ($this->core->getUser()->getGroup() <= 3 || $post['author_user_id'] === $current_user) {
            if (!($this->core->getQueries()->isThreadLocked($thread_id) != 1 || $this->core->getUser()->accessFullGrading())) {
            }
            else {
                if ($deleted && $this->core->getUser()->getGroup() <= 3) {
                    $ud_toggle_status = "false";
                    $ud_button_title = "Undelete post";
                    $ud_button_icon = "fa-undo";
                }
                else {
                    $ud_toggle_status = "true";
                    $ud_button_title = "Remove post";
                    $ud_button_icon = "fa-trash";
                }

                $post_button["delete"] = [
                    "ud_toggle_status" => $ud_toggle_status,
                    "csrf_token" => $this->core->getCsrfToken(),
                    "ud_button_title" => $ud_button_title,
                    "ud_button_icon" => $ud_button_icon
                ];

                $shouldEditThread = null;

                if ($first) {
                    $shouldEditThread = "true";
                    $edit_button_title = "Edit thread and post";
                }
                else {
                    $shouldEditThread = "false";
                    $edit_button_title = "Edit post";
                }

                $post_button["edit"] = [
                    "shouldEditThread" => $shouldEditThread,
                    "edit_button_title" => $edit_button_title,
                    "csrf_token" => $this->core->getCsrfToken()
                ];
            }
        }

        $post_attachment = ["exist" => false];

        if ($post["has_attachment"]) {
            $post_attachment["exist"] = true;

            $post_dir = FileUtils::joinPaths($thread_dir, $post["id"]);
            $files = FileUtils::getAllFiles($post_dir);

            $post_attachment["files"] = [];

            $attachment_num_files = count($files);
            $attachment_id = "attachments_{$post['id']}";
            $attachment_button_id = "button_attachments_{$post['id']}";
            $attachment_file_count = 0;
            $attachment_encoded_data = [];

            foreach ($files as $file) {
                $path = rawurlencode($file['path']);
                $name = rawurlencode($file['name']);
                $url = $this->core->buildCourseUrl(['display_file']) . '?dir=forum_attachments&path=' . $path;

                $post_attachment["files"][] = [
                    "file_viewer_id" => "file_viewer_" . $post_id . "_" . $attachment_file_count
                ];

                $attachment_encoded_data[] = [$url, $post_id . '_' . $attachment_file_count, $name];

                $attachment_file_count++;
                $totalAttachments++;
            }

            $attachment_encoded_data[] = $attachment_id;

            $post_attachment["params"] = [
                "well_id"   => $attachment_id,
                "button_id" => $attachment_button_id,
                "num_files" => $attachment_num_files,
                "encoded_data" => json_encode($attachment_encoded_data)
            ];
        }

        $post_box_id = 1;
        if ($this->core->getQueries()->isThreadLocked($thread_id) != 1 || $this->core->getUser()->accessFullGrading()) {
            $GLOBALS['post_box_id'] = $post_box_id = isset($GLOBALS['post_box_id']) ? $GLOBALS['post_box_id'] + 1 : 1;
        }

        return [
            "classes" => $classes,
            "post_id" => $post_id,
            "reply_level" => $reply_level,
            "offset" => $offset,
            "first" => $first,
            "post_content" => $post_content,
            "post" => $post,
            "display_option" => $display_option,
            "isThreadLocked" => $isThreadLocked,
            "userAccessFullGrading" => $userAccessFullGrading,
            "userGroup" => $userGroup,
            "includeReply" => $includeReply,
            "thread_resolve_state" => $thread_resolve_state,
            "current_user" => $current_user,
            "author_email" => $author_email,
            "post_user_info" => $post_user_info,
            "post_date" => $function_date($date, 'n/j g:i A'),
            "edit_date" => $edit_date,
            "post_buttons" => $post_button,
            "visible_username" => $visible_username,
            "post_attachment" => $post_attachment,
            "form_post_url" => $this->core->buildCourseUrl(['forum', 'posts', 'new']),
            "post_box_id" => $post_box_id,
            "thread_id" => $thread_id,
            "parent_id" => $post["parent_id"],
            "render_markdown" => $markdown,
            "csrf_token" => $this->core->getCsrfToken(),
            "post_content_limit" => ForumUtils::FORUM_CHAR_POST_LIMIT
        ];
    }

    public function createThread($category_colors) {
        if (!$this->forumAccess()) {
            $this->core->redirect($this->core->buildCourseUrl());
            return;
        }

        $this->core->getOutput()->addBreadcrumb("Discussion Forum", $this->core->buildCourseUrl(['forum']));
        $this->core->getOutput()->addBreadcrumb("Create Thread", $this->core->buildCourseUrl(['forum', 'threads', 'new']));

        $this->core->getOutput()->addInternalJs('drag-and-drop.js');
        $this->core->getOutput()->addVendorJs('flatpickr/flatpickr.js');
        $this->core->getOutput()->addVendorJs(FileUtils::joinPaths('flatpickr', 'plugins', 'shortcutButtons', 'shortcut-buttons-flatpickr.min.js'));
        $this->core->getOutput()->addVendorJs('jquery.are-you-sure/jquery.are-you-sure.js');
        $this->core->getOutput()->addVendorCss('flatpickr/flatpickr.min.css');
        $this->core->getOutput()->addVendorCss(FileUtils::joinPaths('flatpickr', 'plugins', 'shortcutButtons', 'themes', 'light.min.css'));

        $this->core->getOutput()->addInternalJs('forum.js');
        $this->core->getOutput()->addInternalCss('forum.css');

        $categories = "";

        $category_colors;

        $categories = $this->core->getQueries()->getCategories();

        $buttons = array(
            array(
                "required_rank" => 4,
                "display_text" => 'Back to Threads',
                "style" => 'position:relative;top:3px;float:right;',
                "link" => array(true, $this->core->buildCourseUrl(['forum', 'threads'])),
                "optional_class" => '',
                "title" => 'Back to threads',
                "onclick" => array(false)
            )
        );

        $thread_exists = $this->core->getQueries()->threadExists();
        $manage_categories_url = $this->core->buildCourseUrl(['forum', 'categories']);

        return $this->core->getOutput()->renderTwigTemplate("forum/createThread.twig", [
            "categories" => $categories,
            "category_colors" => $category_colors,
            "buttons" => $buttons,
            "thread_exists" => $thread_exists,
            "form_action" => $this->core->buildCourseUrl(['forum', 'threads', 'new']),
            "manage_categories_url" => $manage_categories_url,
            "csrf_token" => $this->core->getCsrfToken(),
            "email_enabled" => $this->core->getConfig()->isEmailEnabled(),
            "search_url" => $this->core->buildCourseUrl(['forum', 'search'])
        ]);
    }

    public function showCategories($category_colors) {

        if (!$this->forumAccess()) {
            $this->core->redirect($this->core->buildCourseUrl([]));
            return;
        }

        $this->core->getOutput()->addBreadcrumb("Discussion Forum", $this->core->buildCourseUrl(['forum']));
        $this->core->getOutput()->addBreadcrumb("Manage Categories", $this->core->buildCourseUrl(['forum', 'categories']));

        $this->core->getOutput()->addInternalJs('drag-and-drop.js');
        $this->core->getOutput()->addInternalJs('forum.js');
        $this->core->getOutput()->addVendorJs('flatpickr/flatpickr.js');
        $this->core->getOutput()->addVendorJs('jquery.are-you-sure/jquery.are-you-sure.js');

        $this->core->getOutput()->addVendorCss('flatpickr/flatpickr.min.css');

        $categories = "";
        $category_colors;

        if ($this->core->getUser()->accessGrading()) {
            $categories = $this->core->getQueries()->getCategories();
        }

        $buttons = array(
            array(
                "required_rank" => 4,
                "display_text" => 'Back to Threads',
                "style" => 'position:relative;float:right;top:3px;',
                "link" => array(true, $this->core->buildCourseUrl(['forum', 'threads'])),
                "optional_class" => '',
                "title" => 'Back to threads',
                "onclick" => array(false)
            )
        );
        $thread_exists = $this->core->getQueries()->threadExists();

        $forumBarData = [
            "forum_bar_buttons_right" => $buttons,
            "forum_bar_buttons_left" => [],
            "show_threads" => false,
            "thread_exists" => $thread_exists
        ];

        return $this->core->getOutput()->renderTwigTemplate("forum/ShowCategories.twig", [
            "categories" => $categories,
            "category_colors" => $category_colors,
            "forumBarData" => $forumBarData,
            "csrf_token" => $this->core->getCsrfToken(),
            "search_url" => $this->core->buildCourseUrl(['forum', 'search'])
        ]);
    }

    public function statPage($users) {
        if (!$this->forumAccess()) {
            $this->core->redirect($this->core->buildCourseUrl());
            return;
        }

        if (!$this->core->getUser()->accessFullGrading()) {
            $this->core->redirect($this->core->buildCourseUrl(['forum', 'threads']));
            return;
        }

        $this->core->getOutput()->addBreadcrumb("Discussion Forum", $this->core->buildCourseUrl(['forum']));
        $this->core->getOutput()->addBreadcrumb("Statistics", $this->core->buildCourseUrl(['forum', 'stats']));

        $this->core->getOutput()->addInternalJs('forum.js');
        $this->core->getOutput()->addInternalCss('forum.css');

        $buttons = array(
            array(
                "required_rank" => 4,
                "display_text" => 'Back to Threads',
                "style" => 'position:relative;float:right;top:3px;',
                "link" => array(true, $this->core->buildCourseUrl(['forum', 'threads'])),
                "optional_class" => '',
                "title" => 'Back to threads',
                "onclick" => array(false)
            )
        );

        $thread_exists = $this->core->getQueries()->threadExists();

        $forumBarData = [
            "forum_bar_buttons_right" => $buttons,
            "forum_bar_buttons_left" => [],
            "show_threads" => false,
            "thread_exists" => $thread_exists
        ];

        $userData = [];

        foreach ($users as $user => $details) {
            $first_name = $details["first_name"];
            $last_name = $details["last_name"];
            $post_count = count($details["posts"]);
            $posts = json_encode($details["posts"]);
            $ids = json_encode($details["id"]);
            $timestamps = json_encode($details["timestamps"]);
            $thread_ids = json_encode($details["thread_id"]);
            $thread_titles = json_encode($details["thread_title"]);
            $num_deleted = ($details["num_deleted_posts"]);

            $userData[] = [
                "last_name" => $last_name,
                "first_name" => $first_name,
                "post_count" => $post_count,
                "details_total_threads" => $details["total_threads"],
                "num_deleted" => $num_deleted,
                "posts" => $posts,
                "ids" => $ids,
                "timestamps" => $timestamps,
                "thread_ids" => $thread_ids,
                "thread_titles" => $thread_titles
            ];
        }

        return $this->core->getOutput()->renderTwigTemplate("forum/StatPage.twig", [
            "forumBarData" => $forumBarData,
            "userData" => $userData,
            "search_url" => $this->core->buildCourseUrl(['forum', 'search'])
        ]);
    }
}<|MERGE_RESOLUTION|>--- conflicted
+++ resolved
@@ -559,7 +559,6 @@
         return $return;
     }
 
-<<<<<<< HEAD
     public function renderSingleThreadListItem($threads, $currentThread){
         $thread = [];
         for($i=0;$i<count($threads);$i++){
@@ -585,20 +584,12 @@
         $this->core->getOutput()->renderJsonSuccess($html);
     }
 
-	public function showAlteredDisplayList($threads, $filtering, $thread_id, $categories_ids){
-		$tempArray = array();
-		$threadAnnouncement = false;
-		$activeThreadTitle = "";
-		return $this->displayThreadList($threads, $filtering, $threadAnnouncement, $activeThreadTitle, $tempArray, $thread_id, $categories_ids, true);
-	}
-=======
     public function showAlteredDisplayList($threads, $filtering, $thread_id, $categories_ids) {
         $tempArray = array();
         $threadAnnouncement = false;
         $activeThreadTitle = "";
         return $this->displayThreadList($threads, $filtering, $threadAnnouncement, $activeThreadTitle, $tempArray, $thread_id, $categories_ids, true);
     }
->>>>>>> c617b754
 
     public function contentMarkdownToPlain($str) {
         $str = preg_replace("/\[[^)]+\]/", "", $str);
