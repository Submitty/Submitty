<div class="content">
    <div id="rg_web_ui_loading">
        <p>Loading...</p>
    </div>
    <div id="rg_web_ui">
        <h1>Rainbow Grades Customization</h1>

        {% if limited_functionality_mode %}
            <div id="limited_func_messages">
                <p><strong>Notice:</strong> Rainbow Grades tools are running in limited functionality mode.  This means that grades summaries must be
                    manually generated prior to each use of this interface.  To generate grade summaries navigate to the Grade
                    Reports page, and click the "Generate Grade Summaries" button.</p>
                <p>For more information about limited functionality mode visit the
                    <a href="http://www.submitty.org/instructor/course_settings/rainbow_grades/automatic_setup">rainbow grades documentation</a>.</p>
            </div>
        {% endif %}

        <div id="save_status_container" class="customization_item">
            <div id="build_buttons">
                <button
                    id="btn-build-customization"
<<<<<<< HEAD
                    data-testid="btn-build-customization"
                    class="btn btn-primary key_to_click"
=======
                    class="btn btn-primary"
>>>>>>> 91264c77
                    tabindex="0"
                    type="button"
                    onclick="runBuild()"
                >
                    <i class="fas fa-magic-wand-sparkles" title="Build customization"></i>
                    Build
                </button>
            </div>
            <span id="status_label" style="padding-right: 4px;">Status: </span>
            <div id="save_status" data-testid="save-status">
                No changes to save
            </div>
            <div id="save_status_buttons">
<<<<<<< HEAD
                <button style="padding: 5px 12px;" class="btn btn-primary" id="show_log_button" data-testid="log-button" type="button">
=======
                <button style="display: inline-block; padding-left: 4px; padding: 5px 12px; clear: both;" class="btn" id="show_log_button" type="button">
>>>>>>> 91264c77
                    Log
                </button>
            </div>
            <div id="save_status_log"></div>
        </div>
        <div id="list_wrapper">

            <div id="upload_and_download" class="customization_item">
                <div id="grade-report-customization-upload" class="card">
                    <div class="title-cont">
                    </div>
                    <div class="card-btn-cont">
                        <form action="{{ customization_upload_url }}" method="POST" enctype="multipart/form-data">
                            <input type="hidden" name="csrf_token" value="{{csrfToken}}">
                            <input type="file" id="config-upload" data-testid="config-upload" name="config_upload" style="display:none">

                            <button
                                id="btn-upload-customization"
                                data-testid="btn-upload-customization"
                                class="btn btn-default key_to_click"
                                tabindex="0"
                                type="button"
                                title="Upload a Rainbow Grades customization.json directly to Submitty"
                            >
                                <i class="fas fa-upload" title="Download the file"></i>
                                Upload Manual Customization
                            </button>
                            <button
                                id="btn-download-customization"
                                data-testid="btn-download-manual-customization"
                                class="btn btn-default key_to_click"
                                tabindex="0"
                                type="button"
                                title="Download the manual customization"
                                onclick="window.location.href='{{ manual_customization_download_url }}'"
                            >
                                <i class="fas fa-download" title="Download the file"></i>
                                Download Manual Customization
                            </button>

                            <button
                                id="btn-download-gui-customization"
                                data-testid="btn-download-gui-customization"
                                class="btn btn-default key_to_click"
                                tabindex="0"
                                type="button"
                                title="Download the GUI customization"
                                onclick="window.location.href='{{ gui_customization_download_url }}'"
                            >
                                <i class="fas fa-download" title="Download the file"></i>
                                Download GUI Customization
                            </button>
                        </form>
                    </div>
                </div>
            </div>

            {% if manual_customization_exists %}
            <div id="ask_which_customization" data-testid="ask-which-customization" class="customization_item" style="display:block;">
            {% else %}
            <div id="ask_which_customization" data-testid="ask-which-customization" class="customization_item" style="display:none;">
            {% endif %}
                <fieldset>
                    <legend><h2>Customization</h2></legend>
                    <input type="hidden" name="csrf_token" value="{{ csrfToken }}" />
                    <form id="customizationForm">
                        <div id="customization-options" style="display:block;">
                            <p>It appears that a manual customization file has been provided. Please specify the preferred file to be utilized for rendering Rainbow Grades:</p>
                            <div>
                                <input type="radio" id="manual_customization" data-testid="manual-customization-option" name="customization" value="manual" {{ manual_customization_exists ? 'checked' : '' }}>
                                <label for="manual_customization">Manual Customization</label>
                            </div>
                            <div>
                                <input type="radio" id="gui_customization" data-testid="gui-customization-option" name="customization" value="gui" {{ manual_customization_exists ? '' : 'checked' }}>
                                <label for="gui_customization">GUI Customization</label>
                            </div>
                        </div>
                    </form>
                </fieldset>
            </div>
                
            <div id="display" class="customization_item">
                <fieldset>
                    <legend><h2>Display</h2></legend>
                    {% set counter = 0 %}
                    {% for display_option in display %}
                        {% set description = display_description[counter] %}
                        <div style="display: table;">
                            <input type="checkbox" id="display_{{ display_option.id }}" name="display" value="{{ display_option.id }}" data-testid="display-{{ display_option.id|replace({'_': '-'}) }}"
                                   {% if display_option.isUsed == true %}checked{% endif %}
                            >
                            <label style="display: table-cell; width: 150px;" for="display_{{ display_option.id }}">{{ display_option.id }}</label>
                            <span style=" display: table-cell;"><em>{{ description | raw }}</em></span>
                        </div>
                        {% set counter = counter + 1 %}
                    {% endfor %}
                </fieldset>
            </div>
            <div id="cust_messages" data-testid="cust-messages" class="customization_item">
                <h2>Messages</h2>
                <label for="cust_messages_textarea" class="rg_info_message">You may enter a message that will appear above the student's rainbow grades.</label>
                <textarea id="cust_messages_textarea" data-testid="cust-messages-textarea">{% if 0 in messages|keys %}{{ messages[0] }}{% endif %}</textarea>
            </div>
            <div id="gradeables" data-testid="gradeables" class="customization_item">
                <h2>Gradeables</h2>
                <div style="width:45%;float:left;" id="buckets_used">
                    <h3>Assigned Buckets</h3>
                    <ol id="buckets_used_list" data-testid="buckets-used-list" style="min-height:50px;background-color:var(--standard-beige);">
                        {% for bucket in used_buckets %}
                            <li>
                                <div class="bucket-percent" style="display: inline;">
                                    <input aria-label="{{ bucket|capitalize }} percent" type="text" class="gradeable-custom-item-input" value="{{ bucket_percentages[bucket] }}" onblur="ClampPercent(this);" id="percent-{{ bucket }}"><span style="margin-right: 10px;">%</span>
                                </div>
                                {{ bucket|capitalize }} ({{ customization_data[bucket]|length }} items)
                            </li>
                        {% endfor %}
                    </ol>
                    Total: <span id="used_percentage">{% if 'used_percentage' in bucket_percentages|keys %}{{ bucket_percentages['used_percentage'] }}{% else %}0{% endif %}%</span>
                </div>
                <div style="width:45%;display:inline-block;margin-left:50px;" id="buckets_available">
                    <h3>Available Buckets</h3>
                    <ol id="buckets_available_list" data-testid="buckets-available-list" style="min-height:50px;background-color:var(--standard-light-green);">
                        {% for bucket in available_buckets %}
                            <li>
                                <div class="bucket-percent" style="display: none;">
                                    <input aria-label="{{ bucket|capitalize }} percent" type="text" class="gradeable-custom-item-input" value="0" onblur="ClampPercent(this);" id="percent-{{ bucket }}"><span style="margin-right: 10px;">%</span>
                                </div>
                                {{ bucket|capitalize }} ({{ customization_data[bucket]|length }} items)
                            </li>
                        {% endfor %}
                    </ol>
                </div>
                <div id="gradeable_config" data-testid="gradeable-config" style="background-color:var(--standard-peachpuff);margin-top:50px;width:1000px;padding:5px;">
                    <h2>Category/Gradeable Configuration:
                        <i id="pencilIcon" class="fas fa-pencil-alt black-btn"></i>
                    </h2>
                    <div id="checkboxControls" style="display: none;">
                        <label>Extra credit:
                            <input id="extra_credit_checkbox" type="checkbox" name="extra_credit">
                        </label><br>

                        <label>Remove lowest:
                            <input id="drop_lowest_checkbox" type="checkbox" name="drop_lowest">
                        </label>
                    </div>


                    <div id="config-wrapper">
                        {% for bucket, gradeables in customization_data %}
                            <div id="config-{{ bucket }}" style="margin-top:25px;min-height:100px;display:none;" class="bucket_detail_div">
                                <div class="input-field">
                                    <h3 style="display:inline">{{ bucket|capitalize }}</h3>:
                                    <input
                                        type="text"
                                        class="gradeable-custom-item-input"
                                        aria-label="{{ bucket|capitalize }} config count"
                                        value="{{ bucket_counts[bucket] }}"
                                        id="config-count-{{ bucket }}"
                                    >
                                    items
                                    <span style="margin-left: 100px;"></span>
                                    <div id="dropLowestDiv-{{ bucket }}" style="display: none;">
                                        <label>
                                            Remove lowest:
                                            <input
                                                type="text"
                                                class="gradeable-custom-item-input"
                                                aria-label="{{ bucket|capitalize }} drop-howmany"
                                                value="{{ bucket_remove_lowest[bucket] }}"
                                                id="config-remove_lowest-{{ bucket }}"
                                            >
                                        </label>
                                        items
                                    </div>
                                </div>
                                <div style="margin-top:10px">
                                    <ol style="list-style-type: none;" id="gradeables-list-{{ bucket }}">
                                        {% for gradeable in gradeables %}
                                            <li class="gradeable-li pt-1" style="border-top: 1px solid #FFFFFF;">
                                                <input type="text"
                                                       class="gradeable-custom-item-input"
                                                       aria-label="{{gradeable["title"]}} max score"
                                                       class="{{ gradeable["override"] ? "override" : "" }}"
                                                       placeholder="{{ gradeable["max_score"] }}"
                                                       value="{{ gradeable["override"] ? gradeable["override_max"] : gradeable["max_score"] }}"
                                                       id="maxscore-{{ gradeable["id"] }}"
                                                       data-grade-release-date="{{ gradeable["grade_release_date"] }}"
                                                       style="margin-right: 10px;"
                                                       onblur="ClampPoints(this);"
                                                       onkeyup="DetectMaxOverride(this);">
                                                <div class="gradeable-li-right-of-input">
                                                    <div class="gradeable-li-info">
                                                        <i class="fas fa-exclamation-triangle fa-rb tooltip">
                                                            <span class="tooltiptext tooltipbottom">
                                                                WARNING: Max Score has been overridden in Rainbow Grades
                                                                <br><br>
                                                                Actual Max Score: {{ gradeable["max_score"] }}
                                                                <br>
                                                                Override Max Score: <span id="override-maxscore-{{ gradeable["id"] }}"></span>
                                                            </span>
                                                        </i>
                                                        <i class="fas fa-chart-line fa-gradeable-curve fa-rb" id="gradeable-curve-button-{{ gradeable['id'] }}"></i>
                                                        {{ gradeable["title"] }}
                                                        <span style="font-style: italic;font-size: 0.8em;" class="gradeable-id">{{ gradeable["id"] }}</span>
                                                    </div>
                                                    <div class="gradeable-li-curve" id="gradeable-curve-div-{{ gradeable['id'] }}">
                                                        {# Generate input boxes for each per-gradeable curve input #}
                                                        {% set curve_points = ['A-', 'B-', 'C-', 'D'] %}

                                                        {% if per_gradeable_curves[bucket][gradeable['id']] is defined %}
                                                            {% set curve_point_value = per_gradeable_curves[bucket][gradeable['id']] %}
                                                        {% else %}
                                                            {% set curve_point_value = ['', '', '', ''] %}
                                                        {% endif %}

                                                        {% for i in range(0, 3) %}
                                                            {% set html_id = 'per-gradeable-curve-' ~ gradeable['id'] ~ '-' ~ benchmarks_with_input_fields[i] %}

                                                            <label for="{{ html_id }}" class="{{ benchmarks_with_input_fields[i] }}">{{ curve_points[i] }} :</label>
                                                            <input type="text" id="{{ html_id }}" class="per-gradeable-curve-input {{ benchmarks_with_input_fields[i] }}" data-benchmark="{{ benchmarks_with_input_fields[i] }}" value="{{ curve_point_value[i] }}">
                                                        {% endfor %}
                                                        <i class="far fa-question-circle fa-rb" title="You may apply a curve on a per gradeable basis.

These values should be entered in points, not percentages.

For example, if the maximum points a student could earn
on this gradeable was 20, and you wanted to adjust
the minimum percent needed to earn an A- on this gradeable
to 50%, you would enter 10 in the A- box.

To remove a curve simply blank all boxes."></i>
                                                    </div>
                                                </div>
                                            </li>
                                        {% endfor %}
                                    </ol>
                                </div>
                            </div>
                        {% endfor %}
                    </div>
                </div>
            </div>
            <div id="display_benchmarks" class="customization_item">
                <fieldset>
                    <legend><h2>Display Benchmarks</h2></legend>
                    {% for benchmark in display_benchmarks %}
                        <p>
                            <input type="checkbox" id="display_benchmarks_{{ benchmark.id }}" name="display_benchmarks" value="{{ benchmark.id }}" data-testid="display_benchmarks_{{ benchmark.id }}"
                                   {% if benchmark.isUsed == true %}checked{% endif %}
                            >
                            <label for="display_benchmarks_{{ benchmark.id }}">{{ benchmark.id }}</label>
                        </p>
                    {% endfor %}
                </fieldset>
            </div>
            <div id="benchmark_percents" data-testid="benchmark-percents" class="customization_item">
                <h2>Benchmark Percents</h2>
                <p class="rg_info_message">You may adjust the minimum percent required to receive certain letter grades.  Enter this percentage as a decimal number.<br />As an example 90% would be entered as .9</p>
                <div class="input-boxes">
                    {% for benchmark in benchmarks_with_input_fields %}
                        {% if benchmark_percents[benchmark] is defined %}
                            {% set percent = benchmark_percents[benchmark] %}
                        {% else %}
                            {% set percent = '' %}
                        {% endif %}

                        <label for="benchmark_{{ benchmark }}" class="{{ benchmark }} input-label">{{ benchmark }}</label>
                        <input type="text" id="benchmark_{{ benchmark }}" data-testid="benchmark_{{ benchmark }}" class="benchmark_percent_input {{ benchmark }}" data-benchmark="{{ benchmark }}" value="{{ percent }}">
                    {% endfor %}
                </div>
            </div>
            <div id="section_labels" data-testid="section-labels" class="customization_item">
                <h2>Section Labels</h2>
                <p class="rg_info_message">You may use this area to assign a label to each section number, for example the name of the TA or TAs
                    handling the section.  You may also leave it as the default, but it may not be blank.</p>
                <div class="input-boxes">
                    {% for section, label in sections_and_labels %}
                        <label for="section_and_labels_{{ section }}" class="input-label">{{ section }}</label>
                        <input type="text" data-section="{{ section }}" class="sections_and_labels" id="section_and_labels_{{ section }}" data-testid="section_and_labels_{{ section }}" name="section_and_labels_{{ section }}" value="{{ label }}">
                    {% endfor %}
                </div>
            </div>
            <div id="final_grade_cutoffs" data-testid="final-grade-cutoffs" class="customization_item">
                <h2>Final Grade Cutoffs</h2>
                <p class="rg_info_message">You may adjust the minimum percent required to receive certain final letter grades.  Enter this percentage as a decimal number out of 100.<br />As an example 90% would be entered as 90.0</p>
                <div class="input-boxes">
                    {% for cutoff_input in final_cutoff_input_fields %}
                        {% if final_cutoff[cutoff_input] is defined %}
                            {% set percent = final_cutoff[cutoff_input] %}
                        {% else %}
                            {% set percent = '' %}
                        {% endif %}

                        <label for="cutoff_{{ cutoff_input }}" class="{{ cutoff_input }} input-label">{{ cutoff_input }}</label>
                        <input type="text" id="cutoff_{{ cutoff_input }}" data-testid="cutoff_{{ cutoff_input }}" class="final_cutoff_input {{ cutoff_input }}" name="final_grade_cutoffs" data-benchmark="{{ cutoff_input }}" value="{{ percent }}">
                    {% endfor %}
                </div>
            </div>
            <div id="manual-grading" data-testid="manual-grading" class="customization_item">
                <h2>Manual Grading</h2>
                <p class="rg_info_message">You may manually assign final grades to specific students. The note is only visible to the instructor, and it will only appear if instructor_notes is enabled under Display.</p>
                <input type="hidden" name="csrf_token" value="{{ csrfToken }}" />
                <input type="hidden" name="option" value="-1" />
                <div class="option">
                    <label for="manual-grading-user-id">
                        <span>USER ID:</span>
                        <input class="option-input" type="text" name="manual-grading-user-id" id="manual-grading-user-id" data-testid="manual-grading-user-id">
                    </label>
                    <label for="manual-grading-grade">
                        <span>Final Grade:</span>
                        <select name="manual-grading-grade" id="manual-grading-grade" data-testid="manual-grading-grade">
                            <option disabled selected value> -- select an option -- </option>
                            {% for grade in allowed_grades %}
                                <option value="{{ grade }}">{{ grade }}</option>
                            {% endfor %}
                        </select>
                    </label>
                    <label for="manual-grading-note">
                        <span>Note:</span>
                        <input class="option-input" type="text" name="manual-grading-note" id="manual-grading-note" data-testid="manual-grading-note">
                    </label>
                    <button type="submit" class="btn btn-primary" onclick="addToTable('manualGrade')" aria-label="submit" data-testid="manual-grading-submit">
                        <i class="fas fa-plus"></i>
                    </button>
                    {# This is a data table #}
                    <table id="manual-grading-table" class="table table-striped table-bordered persist-area mobile-table">
                        <thead>
                            <tr>
                                <th>USER ID</th>
                                <th>Final Grade</th>
                                <th>Note</th>
                                <th>Delete</th>
                            </tr>
                        </thead>
                        <tbody id="manual-grading-table-body" data-testid="manual-grading-table-body">
                            {% for entry in manual_grade %}
                                <tr>
                                    <td>{{ entry.user }}</td>
                                    <td>{{ entry.grade }}</td>
                                    <td>{{ entry.note }}</td>
                                    <td><a onclick="deleteRow(this)"><i class="fas fa-trash"></i></a></td>
                                </tr>
                            {% endfor %}
                        </tbody>
                    </table>
                </div>
            </div>
            <div id="plagiarism" data-testid="plagiarism" class="customization_item">
                <h2>Penalties for Academic Dishonesty and Plagiarism</h2>
                <p class="rg_info_message">All students will receive a zero for the specified gradeable.  Additionally if a non-zero penalty value is indicated they will receive an additional reduction on the semester grade.  Penalty = 1 is a full letter grade.  Penalty = 0.5 is a half letter grade.  Penalty = 0.33 is a one third letter grade.</p>
                <input type="hidden" name="csrf_token" value="{{ csrfToken }}" />
                <input type="hidden" name="option" value="-1" />
                <div class="option">
                    <label for="plagiarism-user-id">
                        <span>USER ID:</span>
                        <input class="option-input" type="text" name="plagiarism-user-id" id="plagiarism-user-id" data-testid="plagiarism-user-id">
                    </label>
                    <label for="g_id" class="option">Gradeable:</label>
                    <select name="g_id" id="g_id" data-testid="plagiarism-gradeable-id">
                        <option disabled selected value> -- select an option -- </option>
                        {% for index, value in gradeables %}
                            <option value="{{value['g_id']}}" >{{ value['g_title'] }}</option>
                        {% endfor %}
                    </select>
                    <label for="marks">
                        <span>Penalty:</span>
                        <input class="option-input" type="text" name="marks" id="marks" data-testid="plagiarism-marks">
                    </label>
                    <button type="submit" class="btn btn-primary" onclick="addToTable('plagiarism')" aria-label="submit" data-testid="plagiarism-submit">
                        <i class="fas fa-plus"></i>
                    </button>
                    {# This is a data table #}
                    <table id="plagiarism-table" class="table table-striped table-bordered persist-area mobile-table">
                        <caption id="title"></caption>
                        <thead>
                        <tr style="text-align:left">
                            <th>USER ID</th>
                            <th>Gradeable</th>
                            <th>Penalty</th>
                            <th>Delete</th>
                        </tr>
                        </thead>
                        <tbody id="plagiarism-table-body" data-testid="plagiarism-table-body" style="text-align:left">
                        {% for entry in plagiarism %}
                            <tr>
                                <td>{{ entry.user }}</td>
                                <td>{{ entry.gradeable }}</td>
                                <td>{{ entry.penalty }}</td>
                                <td><a onclick="deleteRow(this)"><i class="fas fa-trash"></i></a></td>
                            </tr>
                        {% endfor %}
                        </tbody>
                    </table>
                </div>
            </div>
        </div>
    </div>



    <script>
        window.manualCustomizationExists = {{ manual_customization_exists ? 'true' : 'false' }};

        $('.gradeable-li-info .tooltip').on('mouseenter', function(){
            const gradeable = $(this).closest('.gradeable-li');
            const override = gradeable.find('.override');
            const gradeable_id = override.attr('id');
            $(`#override-${gradeable_id}`).html(override.val());
        });

        ["#plagiarism-user-id", "#manual-grading-user-id"].forEach(function(user_id) {
            $(user_id).autocomplete({
                source: {{ student_full|raw }}
            });
        });
        var studentFullData = {{ student_full|raw }};
        var old_index;
        var new_index;
        var old_parent;
        var new_parent;
        var bucket_lists = $("#buckets_available_list,#buckets_used_list");
        var available_list = $("#buckets_available_list");
        var used_list = $("#buckets_used_list");
        bucket_lists.sortable({
            connectWith: "#buckets_available_list,#buckets_used_list",
            start: function(e,u){
                old_index = u.item.index();
                old_parent = u.item.parent().attr("id");
            },
            update: function(e,u){
                /* TODO: The UI either needs to be visually clear or we need to do some sort of height adjustment
                 * to make sure that one list isn't way longer than the other, otherwise it won't be intuitive where
                 * the user can and can't drop a bucket successfully.
                 */

                new_index = u.item.index();
                new_parent = u.item.parent().attr("id");
                //console.log("Moved " + u.item.text() + " from " + old_parent + "," + old_index.toString() + " to " + new_parent + "," + new_index.toString());

                //Change position of an existing used item
                if (old_parent === new_parent && new_parent === "buckets_used_list"){
                    //console.log("Rearranging!");
                    UpdateVisibilityBuckets();
                }
                else if(old_parent !==  new_parent && this.id === new_parent){
                    //XXX: In case of an update that moves across lists, we make it the new parent's job
                    var percent_input = $(u.item).find(".bucket-percent");

                    //Added a new bucket from available->used
                    if(new_parent === "buckets_used_list"){
                        //console.log("Adding!");
                        percent_input.css("display","inline");
                    }
                    else{ //Removed a bucket from used
                        //console.log("Removing!");
                        percent_input.css("display","none");
                    }
                    UpdateVisibilityBuckets();
                    UpdateUsedPercentage();
                }

            }
        });
        bucket_lists.disableSelection();

        var gradeables_lists = $("ol[id^='gradeables-list']").sortable();
        gradeables_lists.disableSelection();

        $(document).ready(function(){
            UpdateVisibilityBuckets();
        });
    </script>
</div><|MERGE_RESOLUTION|>--- conflicted
+++ resolved
@@ -19,12 +19,8 @@
             <div id="build_buttons">
                 <button
                     id="btn-build-customization"
-<<<<<<< HEAD
                     data-testid="btn-build-customization"
-                    class="btn btn-primary key_to_click"
-=======
                     class="btn btn-primary"
->>>>>>> 91264c77
                     tabindex="0"
                     type="button"
                     onclick="runBuild()"
@@ -38,11 +34,7 @@
                 No changes to save
             </div>
             <div id="save_status_buttons">
-<<<<<<< HEAD
-                <button style="padding: 5px 12px;" class="btn btn-primary" id="show_log_button" data-testid="log-button" type="button">
-=======
-                <button style="display: inline-block; padding-left: 4px; padding: 5px 12px; clear: both;" class="btn" id="show_log_button" type="button">
->>>>>>> 91264c77
+                <button style="display: inline-block; padding-left: 4px; padding: 5px 12px; clear: both;" class="btn" id="show_log_button" data-testid="log-button" type="button">
                     Log
                 </button>
             </div>
