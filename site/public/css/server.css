--- conflicted
+++ resolved
@@ -6,24 +6,7 @@
 :root {
     --viewed_content: #e8f0f7;
 }
-<<<<<<< HEAD
-#site-body {
-    /* OLD SEAFOAM GREEN COLOR */
-    /* background-color: #B6CECE; */
-
-    /* site background */
-    background-color: var(--background-blue);
-
-    width: 100%;
-    /* A lighter shade of blue grey */
-    /* background: #b8d5e5; */
-    /* a gradient! */
-    /* background: linear-gradient(#0a6496, #b8d5e5); */
-    background-attachment: fixed;
-}
-
-=======
->>>>>>> 29c2f6d3
+
 a, a:hover, a:link, a:visited {
     cursor: pointer;
 }
@@ -50,82 +33,50 @@
     color: var(--external-link-blue);
 }
 
-<<<<<<< HEAD
-a:hover,
-a.external:hover {
+a:hover {
     color: var(--external-link-hover);
 }
-a:active,
-a.external:active {
+a:active {
     color: var(--external-link-active);
-=======
-a:hover {
-    color: #131399;
-}
-a:active {
-    color: #991313;
->>>>>>> 29c2f6d3
 }
 
 a.btn-success, a.btn-primary, a.btn-danger,
 a.fa.btn-success, a.btn-primary, a.btn-danger,
 a.btn-success > i.fa, a.btn-primary > i.fa, a.btn-danger > i.fa {
-<<<<<<< HEAD
+
     color: var(--default-white);
-=======
-    color: #fff;
->>>>>>> 29c2f6d3
+
 }
 a.btn-success, a.btn-primary, a.btn-danger,
 a.fas.btn-success, a.btn-primary, a.btn-danger,
 a.btn-success > i.fas, a.btn-primary > i.fas, a.btn-danger > i.fas {
-<<<<<<< HEAD
     color: var(--default-white);
-=======
-    color: #fff;
->>>>>>> 29c2f6d3
 }
 a.btn-success, a.btn-primary, a.btn-danger,
 a.far.btn-success, a.btn-primary, a.btn-danger,
 a.btn-success > i.far, a.btn-primary > i.far, a.btn-danger > i.far {
-<<<<<<< HEAD
-    color: var(--default-white);
-=======
     color: #fff;
->>>>>>> 29c2f6d3
 }
 
 a.btn-default,
 a.fa.btn-default,
 a.fa,
 a > i.fa {
-<<<<<<< HEAD
     color: var(--text-black);
-=======
-    color: #000;
->>>>>>> 29c2f6d3
 }
 
 a.btn-default,
 a.fas.btn-default,
 a.fas,
 a > i.fas {
-<<<<<<< HEAD
     color: var(--text-black);
-=======
-    color: #000;
->>>>>>> 29c2f6d3
 }
 
 a.btn-default,
 a.far.btn-default,
 a.far,
 a > i.far {
-<<<<<<< HEAD
     color: var(--text-black);
-=======
-    color: #000;
->>>>>>> 29c2f6d3
 }
 
 a.btn {
@@ -318,122 +269,6 @@
     max-height: 100%;
 }
 
-<<<<<<< HEAD
-#header.full_height {
-    min-height: fit-content;
-    min-height: -moz-fit-content;
-}
-
-#nav {
-    background-color: var(--text-black);
-    color: var(--default-white);
-    width: 100%;
-    left: 0;
-    top: 0;
-    z-index: 999;
-    font-size: 15px;
-    font-weight: 600;
-    margin-left:-1px;
-}
-
-#nav ul {
-  background-color: var(--text-black);
-  margin: 0;
-  padding: 0;
-  overflow: hidden;
-  list-style-type: none;
-
-}
-
-#nav li {
-    float: left;
-}
-
-#nav li:hover, .dropdown:hover .dropbtn {
-    background-color: var(--standard-medium-gray);
-    cursor: pointer;
-}
-
-#nav li a, .dropbtn {
-    color: var(--default-white);
-    text-decoration: none;
-    /*display: inline-block;*/
-    display: block;
-    padding: 5px 10px;
-}
-
-#nav li a:hover {
-    text-decoration: none;
-}
-
-#nav li.dropdown {
-    display: inline-block;
-}
-
-#nav .dropdown-content {
-    display: none;
-    position: absolute;
-    background-color: var(--default-white);
-    width: 160px;
-    box-shadow: 0 8px 16px 0 rgba(0,0,0,0.2);
-}
-
-#nav .dropdown-content a {
-    color: var(--text-black);
-    padding: 12px 16px;
-    text-decoration: none;
-    text-align: left;
-}
-
-#nav .dropdown-content a:hover {
-    background-color: var(--standard-light-gray);
-    width: 130px;
-}
-
-#nav .dropdown:hover .dropdown-content {
-    display: block;
-}
-
-#header {
-    background-color: var(--default-white);
-    box-shadow: 0 2px 10px -5px var(--standard-medium-gray);
-    /* min-height: 125px; */
-    height: auto;
-    width: 100%;
-    overflow: hidden;
-}
-
-#header-text {font-weight: 300;display: flex;/* width: 100%; */align-items: center;}
-
-#header a,
-#header a:link,
-#header a:visited {
-    color: var(--text-black);
-    text-decoration: underline;
-}
-
-#header a:hover {
-    text-decoration: none;
-}
-
-#header a > i.fa {
-    font-size: 20px;
-}
-#header a > i.fas {
-    font-size: 20px;
-}
-#header a > i.far {
-    font-size: 20px;
-}
-
-#header-text>div {
-    display: block;
-    font-size: 1.5em;
-    font-weight: bold;
-}
-
-=======
->>>>>>> 29c2f6d3
 .text-center {
     text-align: center;
 }
@@ -472,43 +307,7 @@
     white-space: normal;
 }
 
-<<<<<<< HEAD
-#footer {
-    margin-top: -10px;
-    z-index: 20;
-    width: 100%;
-    padding: 5px 0 10px 0;
-    text-align: center;
-    clear: both;
-}
-
-#push {
-    flex-grow: 1;
-}
-
-#footer a {
-    color: var(--text-black);
-    text-decoration: none;
-}
-
-#footer a:hover {
-    color: var(--submitty-logo-blue);
-}
-
-#footer .footer_seperator {
-    padding-right: 8px;
-    padding-left: 8px;
-}
-
-#footer .footer_link_icon {
-    padding-right: 4px;
-}
-
-.sub {
-}
-
-=======
->>>>>>> 29c2f6d3
+
 .sub::after {
     content: ".";
     display: block;
@@ -851,24 +650,6 @@
     padding-left:10px;
 }
 
-<<<<<<< HEAD
-.notification_badge{
-    background-color: var(--badge-backgroud-red);
-    float: right;
-    padding-left: 5px;
-    padding-right: 5px;
-    margin-left: 5px;
-    border-radius: 2px;
-    color: var(--default-white);
-    font-weight: bold;
-}
-
-#header #login a.btn-primary {
-    color: var(--default-white);
-}
-
-=======
->>>>>>> 29c2f6d3
 #forum_wrapper{
     height: 70vh;
     margin-left:20px;
@@ -1205,137 +986,6 @@
     top: 10px;
 }
 
-<<<<<<< HEAD
-#sidebar.collapsed #nav-buttons {
-    width: 30px;
-}
-
-#sidebar.collapsed #nav-buttons-visible {
-    width: 60px;
-    overflow: hidden;
-    margin-left: -15px;
-    padding-left: 15px;
-}
-
-#sidebar {
-    width: 220px;
-    margin: 0;
-}
-
-#sidebar.animate {
-    transition: 0.3s ease-out;
-}
-
-#sidebar.collapsed {
-    width: 0;
-}
-
-#nav-buttons ul li {
-    list-style: none;
-    margin-bottom: -2px;
-    margin-left: -30px;
-    margin-right: -30px;
-}
-
-#nav-buttons ul li a.nav-row.selected {
-    background-color: #d9e1e2;
-    font-weight: bold;
-    color: var(--text-black);
-}
-
-#nav-buttons ul li .nav-row {
-    padding: 6px;
-    padding-left: 48px;
-    width: 100%;
-    display: block;
-}
-
-#sidebar.collapsed #nav-buttons ul li .nav-row .iconTitle{
-    display: none;
-}
-
-#sidebar.collapsed #nav-buttons ul li .nav-row .fa{
-    padding: 2px 0px;
-}
-
-#sidebar.collapsed #nav-buttons ul li .nav-row .notification_badge {
-    font-size: 12px;
-    margin-top: -12px;
-    text-align: right;
-    position: relative; /* So it goes on top */
-}
-
-#nav-buttons ul li a.nav-row {
-    color: #006398;
-    text-decoration: none;
-}
-
-#nav-buttons ul li a.nav-row:hover {
-    color: #002334;
-}
-
-#nav-buttons ul li a.nav-row:active {
-    color: #790000;
-}
-
-#nav-buttons ul li a.nav-row i.fa {
-    color: #000000;
-}
-#nav-buttons ul li a.nav-row i.fas {
-    color: #000000;
-}
-#nav-buttons ul li a.nav-row i.far {
-    color: #000000;
-}
-
-#nav-buttons ul li .nav-row i.fa {
-    margin-left: -33px;
-    width: 30px;
-    text-align: center;
-}
-#nav-buttons ul li .nav-row i.fas {
-    margin-left: -33px;
-    width: 30px;
-    text-align: center;
-}
-#nav-buttons ul li .nav-row i.far {
-    margin-left: -33px;
-    width: 30px;
-    text-align: center;
-}
-
-#nav-buttons ul li.line {
-    border-bottom: 1px solid var(--standard-medium-gray);
-    padding-bottom: 0;
-    margin-left: -20px;
-    margin-right: -20px;
-    margin-bottom: -10px;
-}
-
-#nav-buttons ul li.short-line {
-    border-bottom: 1px solid var(--standard-medium-gray);
-    margin-left: 6px;
-    margin-right: 10px;
-    padding-bottom: 0;
-    margin-top: 6px;
-    margin-bottom: 4px;
-    height: initial;
-}
-
-#sidebar.collapsed #nav-buttons ul li.short-line {
-    margin-left: -30px;
-    width: 100px
-}
-
-#nav-buttons ul li.heading {
-    margin-left: -15px;
-    font-weight: bold;
-    font-variant: all-small-caps;
-    font-size: 20px;
-}
-
-=======
->>>>>>> 29c2f6d3
 .spacer {
     flex-grow: 1;
 }
@@ -1452,12 +1102,7 @@
 }
 
 .popup-window {
-<<<<<<< HEAD
-    width: 680px;
     background: var(--default-white);
-=======
-    background: #ffffff;
->>>>>>> 29c2f6d3
     box-shadow: 0 6px 20px 2px #0000007f;
     border-radius: 4px;
     padding: 10px;
@@ -1835,34 +1480,6 @@
     width: 75%;
 }
 
-<<<<<<< HEAD
-.noscript,
-.system_message {
-    width: 100%;
-    height: 2em;
-}
-
-.system_message {
-    background: var(--alert-background-bronze);
-    color: var(--standard-bronze);
-    height: 2em;
-}
-
-.noscript {
-    background: var(--alert-background-bronze);
-    color: var(--gray-red);
-}
-
-.noscript span,
-.system_message span {
-    text-align: center;
-    margin: auto;
-    font-size: 1.5em;
-    font-weight: bold;
-}
-
-=======
->>>>>>> 29c2f6d3
 .scrollable-image{
     overflow: auto;
     width: 100%;
