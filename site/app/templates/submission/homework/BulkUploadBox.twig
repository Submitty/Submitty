<div class="content">
    {% if team_assignment %}
        <h1>Unassigned Team PDF Uploads (Please Enter the User Id of One Team Member)</h1>
    {% else %}
        <h1>Unassigned PDF Uploads</h1>
    {% endif %}

    <div style="text-align:center;margin:10px;padding:5px;">
        <button type="button" id="bulk_submit_all" class="btn btn-primary" onclick="submitAll(1)">Submit All Uploaded PDFS</button>
        <button type="button" id="bulk_delete_all" class="btn btn-default" onclick="confirmDeleteAll()">Delete All Uploaded PDFS</button>
    </div>

    <table class="table table-striped table-bordered persist-area">
        <thead class="persist-thead">
        <tr>
            <td width="3%"></td>
            <td width="8%">Timestamp</td>
            <td width="53%">PDF preview</td>
            <td width="5%">Full PDF</td>
            <td width="15%">User ID</td>
            {% if use_qr_codes %}
                <td>Page Count</td>
            {% endif %}
            <td width="8%">Submit</td>
            <td width="8%">Delete</td>
        </tr>
        </thead>
        <tbody>
            {% for file in files %}
                {% if use_qr_codes and file["valid"] == false %}
                    <tr class="tr tr-vertically-centered" style="background-color:pink;" id="row-{{ loop.index}}">
                {% else %}
                    <tr class="tr tr-vertically-centered" id="row-{{ loop.index }}" >
                {% endif %}
                    <td>{{ loop.index }}</td>
                    <td>{{ file.clean_timestamp }}</td>
                    <td>
                        {{ file.filename_full }}
                        <br>
                        <div class="scrollable-image" >
                            <img src="{{ file.cover_image.url }}" width="100%"/>
                        </div>
                    </td>
                    <td>
                        <a onclick="openFile('{{ file.url_full }}')"><i class="fas fa-window-restore" aria-hidden="true" title="Pop out the full PDF in a new window"></i></a>
                    </td>
                    <td id="input_area">
                        <input type="hidden" name="csrf_token" value="{{ core.getCsrfToken() }}" />
                        <div id="users_{{ loop.index }}">
                            {% if use_qr_codes %}
                                <input type="text" id="bulk_user_id_{{ loop.index }}" value ="{{ file["id"] }}"/>
                            {% else %}
                                <input type="text" id="bulk_user_id_{{ loop.index }}" value =""/>
                            {% endif %}
                            {% if team_assignment %}
                                {# (size - 1) because twig loops are range inclusive #}
                                {% set outer_loop = loop %}
                                {% for i in 1..(max_team_size - 1) %}
                                    <input type="text" id="bulk_user_id_{{ outer_loop.index }}[{{ i }}]" value =""/>
                                {% endfor %}
                            {% endif %}
                        </div>
                    </td>
                    {% if use_qr_codes %}
                        <td>
                            {{ file["page_count"] }}
                        </td>
                    {% endif %}
                    <td>
                        <button type="button" id="bulk_submit_{{ loop.index }}" class="btn btn-primary"
                        onclick="uploadSplit( {{ loop.index }} )">Submit</button>
                    </td>
                    <td>
                        <button type="button" id="bulk_delete_{{ loop.index }}" class="btn btn-default" onclick="deleteSplit({{ loop.index }})">Delete</button>
                    </td>
                </tr>
            {% endfor %}
        </tbody>
    </table>
</div>

<script type="text/javascript">
    var path_list = {{ count_array|json_encode|raw }};
    var num_submissions = {{ files|length }};
    var CSRF = "{{ core.getCsrfToken() }}";
    var g_id = "{{ gradeable_id }}";
    var max_team_size = {{ max_team_size - 1 }};
    var is_team_assignment = "{{ team_assignment }}";
    //autofill data
    $(function(){
        $("td > div :text").autocomplete({
            source: students_full 
        });
    });

    function focusNextSubmission(index){
        if( (index + 1) <= num_submissions){
            document.getElementById("bulk_user_id_" + String(index + 1)).focus();
        }
        document.getElementById('row-' + String(index)).remove();
        num_submissions -= 1;
    }
    
    function uploadSplit(index){
        var submit_btn = document.getElementById("bulk_submit_" + String(index));
        var delete_btn = document.getElementById("bulk_delete_" + String(index));
        var user_id_textarea = document.getElementById("bulk_user_id_" + String(index));

        if(is_team_assignment){
            var user_id = array();
            for (var i = 0; i < max_team_size; i++) 
                user_id.push(document.getElementById("bulk_user_id_" + String(index) + "[" + String(i) + "]"));
        }else{
            var user_id = user_id_textarea.value;
        }

        submit_btn.disabled = true;
        delete_btn.disabled = true;
        user_id_textarea.disabled = true;

        var path = decodeURIComponent(path_list[index]);

        //verify user id is valid, then assign
        validateUserId(CSRF, g_id, user_id)
        .then(function(response){
            if(response['previous_submission'] === false){
                //no previous submission, submit split item normally
                uploadSplitHelper(user_id,path, index);
            }else{
                //user_id has previous submission give options to user first
                var option = displayPreviousSubmissionOptions(getSubmissionOption);

                //callback function once user actually picks something
                function getSubmissionOption(option){
                    var merge_previous = false;
                    var clobber = false;

                    if(option == 2){
                        merge_previous = true;
                    } else if(option == 3){
                        merge_previous = true;
                        clobber = true;
                    }

                    uploadSplitHelper(user_id,path,index,merge_previous,clobber);
                }
            }
        })
        .catch(function(response){
            //allow user to retry assigning on failure
            submit_btn.disabled = false;
            delete_btn.disabled = false;
            user_id_textarea.disabled = false;
            console.error(response);
            displaySubmissionMessage({'success' : false, 'message' : response});
        });
    }

    function uploadTeamSplit(index){
        var submit_btn = document.getElementById("bulk_submit_" + String(index));
        var delete_btn = document.getElementById("bulk_delete_" + String(index));
        var user_id_textarea = document.getElementById("bulk_user_id_" + String(index));
    }

    function uploadSplitHelper(user_id,path,index = 0,merge_previous = false,clobber = false){
        submitSplitItem(CSRF, g_id, user_id, path, merge_previous, clobber)
        .then(function(submit_response){
            displaySubmissionMessage(submit_response,index);
            focusNextSubmission(index);
        })
        .catch(function(submit_response){
            displaySubmissionMessage({'success' : false, 'message' : submit_response}, index);
            console.error(submit_response);
            //allow user to retry assigning on failure
            submit_btn.disabled = false;
            delete_btn.disabled = false;
            user_id_textarea.disabled = false;
        });
<<<<<<< HEAD
    }

    function deleteSplit(index){
        var submit_btn = document.getElementById("bulk_submit_" + String(index));
        var delete_btn = document.getElementById("bulk_delete_" + String(index));
        var user_id_textarea = document.getElementById("bulk_user_id_" + String(index));

        submit_btn.disabled = true;
        delete_btn.disabled = true;
        user_id_textarea.disabled = true;

        var path = decodeURIComponent(path_list[index]);

        //delete split item after confirm
        if(confirm("Are you sure you want to delete this submission?")){
            deleteSplitItem(CSRF,g_id,path)
            .then(function(submit_response){
                displaySubmissionMessage(submit_response, index);
                focusNextSubmission(index);
            })
            .catch(function(submit_response){
                console.error(submit_response);
                displaySubmissionMessage({'success' : false, 'message' : submit_response}, index);

                submit_btn.disabled = false;
                delete_btn.disabled = false;
                user_id_textarea.disabled = false;
            });
        }else{
            //enable submit options if we don't delete
            submit_btn.disabled = false;
            delete_btn.disabled = false;
            user_id_textarea.disabled = false;
        }
    }

    function submitAll(index){
        if(index > path_list.length || index > num_submissions)
            return;

        var text_area = document.getElementById("bulk_user_id_" + String(index));

        var user_id = "";
        if(text_area !== null){
            if(text_area.disabled === false){
                user_id = text_area.value;
            }else{
                return submitAll(index + 1);
            }
        }else{
            return submitAll(index + 1);
        }

        var path = decodeURIComponent(path_list[index]);

        validateUserId(CSRF,g_id,user_id)
        .then(function(response){
            if(response['previous_submission'] === false){
                var submit_btn = document.getElementById("bulk_submit_" + String(index));
                var delete_btn = document.getElementById("bulk_delete_" + String(index));
                var user_id_textarea = document.getElementById("bulk_user_id_" + String(index));

                submit_btn.disabled = true;
                delete_btn.disabled = true;
                user_id_textarea.disabled = true;
                uploadSplitHelper(user_id,path,index);
                return submitAll(index + 1);
=======
        $("#bulkForm button").click(function(e) {
            var btn = $(document.activeElement);
            btn.attr('disabled', true);
            var id = btn.attr("id");
            if(id == "bulk_submit_all" || id == "bulk_delete_all") return;
            console.log("deleting " + id);
            var count = btn.parent().parent().index()+1;
            var name = "bulk_user_id_"+count;
            var user_ids = [];
            $("input[id^='"+name+"']").each(function(){ user_ids.push(this.value); });
            var js_count_array = {{ count_array|json_encode|raw }};
            var path = decodeURIComponent(js_count_array[count]);
            if (id.includes("delete")) {
                if(show_alert){
                    message = "Are you sure you want to delete this submission?";
                    if (!confirm(message)) {
                        btn.attr('disabled', false);
                        return;
                    }
                    $("bulk_delete_all").prop('disabled', true);
                }
                deleteSplitItem("{{ core.getCsrfToken() }}", "{{ gradeable_id }}", path, count);
                moveNextInput(count);
                show_alert = true;
            } else {
                validateUserId("{{ core.getCsrfToken() }}", "{{ gradeable_id }}", user_ids, true, path, count, "", "", makeSubmission);
                btn.attr('disabled', false);
            }
            e.preventDefault();
            e.stopPropagation();
        });
        $("#bulkForm input").keydown(function(e) {
            if(e.keyCode === 13) { // enter was pressed
                var text = $(document.activeElement);
                var id = text.attr("id");
                if(id == "bulk_submit_all" || id == "bulk_delete_all") return;
                var count = text.parent().parent().parent().index()+1;
                var name = "bulk_user_id_"+count;
                var user_ids = [];
                $("input[id^='"+name+"']").each(function(){ user_ids.push(this.value); });
                var js_count_array = {{ count_array|json_encode|raw }};
                var path = js_count_array[count];
                validateUserId("{{ core.getCsrfToken() }}", "{{ gradeable_id }}", user_ids, true, path, count, "", "", makeSubmission);
                e.preventDefault();
                e.stopPropagation();
>>>>>>> 0a9ff73d
            }
        })
        .catch(function(response){
            displaySubmissionMessage({'success' : false, 'message' : response}, index);
            return submitAll(index + 1);
        });
    }

    function confirmDeleteAll(){
        if(confirm("Are you sure you want to delete " + String(num_submissions) + " submissions?")){
            deleteAll(1);
        }
    }

    function deleteAll(index){

        if(index > path_list.length || index > num_submissions)
            return;

        var submit_btn = document.getElementById("bulk_submit_" + String(index));
        var delete_btn = document.getElementById("bulk_delete_" + String(index));
        var user_id_textarea = document.getElementById("bulk_user_id_" + String(index));

        if(submit_btn === null){
            return deleteAll(index + 1);
        }else if(submit_btn.disabled === true){
            return deleteAll(index + 1);
        }

        submit_btn.disabled = true;
        delete_btn.disabled = true;
        user_id_textarea.disabled = true;

        var path = decodeURIComponent(path_list[index]);

        deleteSplitItem(CSRF,g_id,path)
        .then(function(submit_response){
            displaySubmissionMessage(submit_response, index);
            return deleteAll(index + 1);
        })
        .catch(function(submit_response){
            console.error(submit_response);
            displaySubmissionMessage({'success' : false, 'message' : submit_response}, index);

            submit_btn.disabled = false;
            delete_btn.disabled = false;
            user_id_textarea.disabled = false;

            return deleteAll(index + 1);
        });
    }
</script><|MERGE_RESOLUTION|>--- conflicted
+++ resolved
@@ -176,7 +176,6 @@
             delete_btn.disabled = false;
             user_id_textarea.disabled = false;
         });
-<<<<<<< HEAD
     }
 
     function deleteSplit(index){
@@ -244,59 +243,8 @@
                 user_id_textarea.disabled = true;
                 uploadSplitHelper(user_id,path,index);
                 return submitAll(index + 1);
-=======
-        $("#bulkForm button").click(function(e) {
-            var btn = $(document.activeElement);
-            btn.attr('disabled', true);
-            var id = btn.attr("id");
-            if(id == "bulk_submit_all" || id == "bulk_delete_all") return;
-            console.log("deleting " + id);
-            var count = btn.parent().parent().index()+1;
-            var name = "bulk_user_id_"+count;
-            var user_ids = [];
-            $("input[id^='"+name+"']").each(function(){ user_ids.push(this.value); });
-            var js_count_array = {{ count_array|json_encode|raw }};
-            var path = decodeURIComponent(js_count_array[count]);
-            if (id.includes("delete")) {
-                if(show_alert){
-                    message = "Are you sure you want to delete this submission?";
-                    if (!confirm(message)) {
-                        btn.attr('disabled', false);
-                        return;
-                    }
-                    $("bulk_delete_all").prop('disabled', true);
-                }
-                deleteSplitItem("{{ core.getCsrfToken() }}", "{{ gradeable_id }}", path, count);
-                moveNextInput(count);
-                show_alert = true;
-            } else {
-                validateUserId("{{ core.getCsrfToken() }}", "{{ gradeable_id }}", user_ids, true, path, count, "", "", makeSubmission);
-                btn.attr('disabled', false);
             }
-            e.preventDefault();
-            e.stopPropagation();
-        });
-        $("#bulkForm input").keydown(function(e) {
-            if(e.keyCode === 13) { // enter was pressed
-                var text = $(document.activeElement);
-                var id = text.attr("id");
-                if(id == "bulk_submit_all" || id == "bulk_delete_all") return;
-                var count = text.parent().parent().parent().index()+1;
-                var name = "bulk_user_id_"+count;
-                var user_ids = [];
-                $("input[id^='"+name+"']").each(function(){ user_ids.push(this.value); });
-                var js_count_array = {{ count_array|json_encode|raw }};
-                var path = js_count_array[count];
-                validateUserId("{{ core.getCsrfToken() }}", "{{ gradeable_id }}", user_ids, true, path, count, "", "", makeSubmission);
-                e.preventDefault();
-                e.stopPropagation();
->>>>>>> 0a9ff73d
-            }
-        })
-        .catch(function(response){
-            displaySubmissionMessage({'success' : false, 'message' : response}, index);
-            return submitAll(index + 1);
-        });
+        }
     }
 
     function confirmDeleteAll(){
