<?php


// ============================================
// GET THE USERNAME OF THE AUTHENTICATED USER
// ============================================

if (isset($_SERVER['PHP_AUTH_USER'])) {
    $user = $_SERVER['PHP_AUTH_USER'];
} else if (isset($_SERVER['REMOTE_USER'])) {
    $user = $_SERVER['PHP_AUTH_USER'];
} else {
<<<<<<< HEAD
    // if not already authenticated do it
    //
    echo 'Internal Error - Not Authenticated'; exit();//here
=======
    echo 'Internal Error - Not Authenticated';
    // if not already authenticated do it
    //
    exit();//here
>>>>>>> 1440b3fb
    //
}


//Remove error reporting and ini set for production code
error_reporting(E_ALL);
ini_set('display_errors', 1);


session_start();
$_SESSION["id"] = $user;


if (!isset($_SESSION["id"])) {
    require_once("../private/controller/homework.php");
<<<<<<< HEAD
=======

>>>>>>> 1440b3fb
    exit();


}

/*if (!isset($_GET["page"])) {
    require_once("private/controller/login.php");
    exit;
}*/
if (isset($_GET["page"])) {
    $page = htmlspecialchars($_GET["page"]);
} else {
    $page = "homework";
}
// Temporary page for testing server operations

if ($page == "serverop") {

	require_once("../private/controller/serverop.php");

} else {

	//This needs to be wrapped around session Ids and logins
    if ($page == "upload") {
        require_once("../private/controller/upload.php");
    } else if ($page == "update") {
        require_once("../private/controller/update.php");
    } else if ($page == "checkrefresh") {
        require_once("../private/controller/check_refresh.php");
    } else {
        require_once("../private/controller/homework.php");
    }
}
?><|MERGE_RESOLUTION|>--- conflicted
+++ resolved
@@ -10,16 +10,9 @@
 } else if (isset($_SERVER['REMOTE_USER'])) {
     $user = $_SERVER['PHP_AUTH_USER'];
 } else {
-<<<<<<< HEAD
     // if not already authenticated do it
     //
     echo 'Internal Error - Not Authenticated'; exit();//here
-=======
-    echo 'Internal Error - Not Authenticated';
-    // if not already authenticated do it
-    //
-    exit();//here
->>>>>>> 1440b3fb
     //
 }
 
@@ -35,10 +28,6 @@
 
 if (!isset($_SESSION["id"])) {
     require_once("../private/controller/homework.php");
-<<<<<<< HEAD
-=======
-
->>>>>>> 1440b3fb
     exit();
 
 
