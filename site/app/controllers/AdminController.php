<?php

namespace app\controllers;

use app\controllers\admin\ReportController;
use app\controllers\admin\GradeableController;
use app\controllers\admin\GradeablesController;
use app\controllers\admin\AdminGradeableController;
use app\controllers\admin\ConfigurationController;
use app\controllers\admin\UsersController;
use app\libraries\Core;
use app\libraries\Output;
use app\models\User;

class AdminController extends AbstractController {
    public function run() {
        if (!$this->core->getUser()->accessAdmin()) {
            $this->core->getOutput()->showError("This account cannot access admin pages");
        }

        $this->core->getOutput()->addBreadcrumb("Admin");
        $controller = null;
        switch ($_REQUEST['page']) {
            case 'users':
                $controller = new UsersController($this->core);
                break;
            case 'configuration':
                $this->core->getOutput()->addBreadcrumb("Course Settings");
                $controller = new ConfigurationController($this->core);
                break;
            case 'gradeable':
                $controller = new GradeableController($this->core);
                break;
<<<<<<< HEAD
            case 'admin_gradeable':
                $controller = new AdminGradeableController($this->core);
=======
            case 'reports':
                $controller = new ReportController($this->core);
>>>>>>> 427ae299
                break;
            default:
                $this->core->getOutput()->showError("Invalid page request for controller ".get_class($this));
                break;
        }
        $controller->run();
    }
}<|MERGE_RESOLUTION|>--- conflicted
+++ resolved
@@ -31,13 +31,10 @@
             case 'gradeable':
                 $controller = new GradeableController($this->core);
                 break;
-<<<<<<< HEAD
             case 'admin_gradeable':
                 $controller = new AdminGradeableController($this->core);
-=======
             case 'reports':
                 $controller = new ReportController($this->core);
->>>>>>> 427ae299
                 break;
             default:
                 $this->core->getOutput()->showError("Invalid page request for controller ".get_class($this));
