--- conflicted
+++ resolved
@@ -361,13 +361,10 @@
     }
 
     /**
-<<<<<<< HEAD
-     * @Route("/{_semester}/{_course}/delete_user", methods={"POST"})
      * @param string $type
-=======
      * @Route("/courses/{_semester}/{_course}/delete_user", methods={"POST"})
      * @param "users"|"graders" $type
->>>>>>> 89058890
+
      * @return RedirectResponse
      */
     public function deleteUser(string $type = 'users'): RedirectResponse {
