--- conflicted
+++ resolved
@@ -100,7 +100,14 @@
         </div>
 
         <div class="option">
-<<<<<<< HEAD
+            <div class="option-input"><input type="text" name="course_email" value="{$fields['course_email']}" /></div>
+            <div class="option-desc">
+                <div class="option-title">Course Regrade</div>
+                <div class="option-alt">Input the message used for regrades or the course's email</div>
+            </div>
+        </div>
+
+        <div class="option">
             <div class="option-input"><input type="text" name="vcs_base_url" value="{$fields['vcs_base_url']}" /></div>
             <div class="option-desc">
                 <div class="option-title">Version Control System (VCS) Base URL</div>
@@ -111,15 +118,6 @@
                 </div>
             </div>
         </div>
-=======
-            <div class="option-input"><input type="text" name="course_email" value="{$fields['course_email']}" /></div>
-            <div class="option-desc">
-                <div class="option-title">Course Regrade</div>
-                <div class="option-alt">Input the message used for regrades or the course's email</div>
-            </div>
-        </div>
-
->>>>>>> 350a28ae
 
         <div class="option">
             <div class="option-input">
