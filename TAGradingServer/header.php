<?php




// Prevent back button from showing sensitive cached content after logout.
header('Cache-Control: no-cache, no-store, must-revalidate'); // HTTP 1.1.
header('Pragma: no-cache'); // HTTP 1.0.
header('Expires: 0'); // Proxies.
require_once __DIR__."/toolbox/functions.php";

print <<<HTML
<!DOCTYPE html>
<html>

	<head>
		<meta http-equiv="content-type" content="text/html;charset=UTF-8"/>
		<title>$COURSE_NAME Grading</title>
		<meta name="description" content="CONFIDENTIAL: RPI Grading"/>
	    <meta name="viewport" content="width=device-width, initial-scale=1, maximum-scale=1"/>

        <meta http-equiv="Cache-Control" content="no-cache, no-store, must-revalidate" />
        <meta http-equiv="Pragma" content="no-cache" />
        <meta http-equiv="Expires" content="0" />

HTML;
if (__DEBUG__) {
    print <<<HTML
        <link rel="shortcut icon" type="image/x-icon" href="{$BASE_URL}/toolbox/include/custom/img/favicon_debug.ico?v=2"/>

HTML;
}
else {
    print <<<HTML
		<link rel="shortcut icon" type="image/x-icon" href="{$BASE_URL}/toolbox/include/custom/img/favicon.ico"/>

HTML;
}
print <<<HTML

		<link type="text/css" rel="stylesheet" href="{$BASE_URL}/toolbox/include/bootstrap/css/bootstrap.min.css" />
		<link type="text/css" rel="stylesheet" href="{$BASE_URL}/toolbox/include/custom/css/jquery-ui.min.css" />
		<link type="text/css" rel="stylesheet" href="{$BASE_URL}/toolbox/include/custom/css/jquery-ui-timepicker-addon.css" />

		<link type="text/css" rel="stylesheet" href="{$BASE_URL}/toolbox/include/codemirror/lib/codemirror.css" />
		<link type="text/css" rel="stylesheet" href="{$BASE_URL}/toolbox/include/codemirror/theme/eclipse.css" />

		<script type="text/javascript" language="javascript" src="{$BASE_URL}/toolbox/include/custom/js/jquery-2.0.3.min.map.js"></script>
		<script type="text/javascript" language="javascript" src="{$BASE_URL}/toolbox/include/custom/js/jquery-ui.min.js"></script>
		<script type="text/javascript" language="javascript" src="{$BASE_URL}/toolbox/include/custom/js/jquery-ui-timepicker-addon.js"></script>
		<script type="text/javascript" language="javascript" src="{$BASE_URL}/toolbox/include/custom/js/jquery.color-2.1.2.min.js"></script>
		<script type="text/javascript" language="javascript" src="{$BASE_URL}/toolbox/include/bootstrap/js/bootstrap.min.js"></script>
		<script type="text/javascript" language="javascript" src="{$BASE_URL}/toolbox/include/custom/js/script.js"></script>


		<script type="text/javascript" language="javascript" src="{$BASE_URL}/toolbox/include/codemirror/lib/codemirror.js"></script>
		<script type="text/javascript" language="javascript" src="{$BASE_URL}/toolbox/include/codemirror/mode/clike/clike.js"></script>
		<script type="text/javascript" language="javascript" src="{$BASE_URL}/toolbox/include/codemirror/mode/python/python.js"></script>
		<script type="text/javascript" language="javascript" src="{$BASE_URL}/toolbox/include/codemirror/mode/shell/shell.js"></script>

		<link type="text/css" rel="stylesheet" href="{$BASE_URL}/toolbox/include/custom/css/style.css" />

	</head>

	<body onunload="">
HTML;

if(__DEBUG__) {
    echo "<div style='border-top: 2px solid red; width:100%; position:fixed; top:0px; z-index: 2000;'></div>";
}

if ($user_logged_in) {
    print <<<HTML
        <div class="navbar navbar-inverse navbar-fixed-top">
            <div class="navbar-inner">
                <div class="container-fluid">
                    <a class="brand" href="{$BASE_URL}/account/index.php">$COURSE_NAME Grading Server</a>

                    <ul class="nav" role="navigation">
HTML;
    if ($user_is_administrator) {
        print <<<HTML
                        <li class="divider-vertical"
                            style="border-right-color: #666;height: 18px; margin-top: 11px;"></li>

                        <li class="dropdown">
                            <a id="drop1" href="#" role="button" class="dropdown-toggle" data-toggle="dropdown">
                                Grading Tools <b class="caret"></b>
                            </a>
                            <ul class="dropdown-menu" role="menu" aria-labelledby="drop-grade">
                                <li><a tabindex="-1" href="{$BASE_URL}/account/admin-hw-report.php" role="button" data-toggle="modal">
                                    Generate Homework Report
                                </a></li>
                                <li><a tabindex="-1" href="{$BASE_URL}/account/admin-grade-summaries.php" role="button" data-toggle="modal">
                                    Generate Grade Summaries
                                </a></li>
                                <li><a tabindex="-1" href="{$BASE_URL}/account/admin-csv-report.php" role="button" data-toggle="modal">
                                    Generate CSV Report
                                </a></li>
                            </ul>
                        </li>
                        <li><a tabindex="-1" href="{$BASE_URL}/account/admin-gradeables.php" role="button" data-toggle="modal">
                                Manage Gradeables
                        </a></li>
                        <li class="dropdown">
                            <a id="drop1" href="#" role="button" class="dropdown-toggle" data-toggle="dropdown">
                                System Management <b class="caret"></b>
                            </a>
                            <ul class="dropdown-menu" role="menu" aria-labelledby="drop-utility">
                                <li><a tabindex="-1" href="{$BASE_URL}/account/admin-config.php" role="button" data-toggle="modal">
                                    System Configuration
                                </a></li>
                                <li><a tabindex="-1" href="{$BASE_URL}/account/admin-students.php" role="button" data-toggle="modal">
                                    View Students
                                </a></li>
                                <li><a tabindex="-1" href="{$BASE_URL}/account/admin-users.php" role="button" data-toggle="modal">
                                    View Users
                                </a></li>
                                <li><a tabindex="-1" href="{$BASE_URL}/account/admin-classlist.php" role="button" data-toggle="modal">
                                    Upload Classlist
                                </a></li>
                                <li><a tabindex="-1" href="{$BASE_URL}/account/admin-grading-sections.php" role="button" data-toggle="modal">
                                    Setup Grading Sections
                                </a></li>
<<<<<<< HEAD
=======
                                <li><a tabindex="-1" href="{$BASE_URL}/account/admin-latedays-exceptions.php" role="button" data-toggle="modal">
                                    Add Late Day Exceptions
                                </a></li>
                                <li><a tabindex="-1" href="{$BASE_URL}/account/admin-orphans.php" role="button" data-toggle="modal">
                                    View Orphans
                                </a></li>
>>>>>>> 586c92be
                            </ul>
                        </li>
HTML;
    }
    print <<<HTML
                    </ul>
HTML;
    if ($DEVELOPER) {
        print <<<HTML

                    <ul class="nav" role="navigation" style="float:right">
                        <li class="dropdown">
                            <a id="drop1" href="#" role="button" class="dropdown-toggle" data-toggle="dropdown">
                                Welcome back, {$user_info["user_firstname"]} <b class="caret"></b>
                            </a>
                            <ul class="dropdown-menu" role="menu" aria-labelledby="drop1">
                                <li><a tabindex="-1" href="#" role="button" data-toggle="modal" onClick="toggle()">
                                    Toggle Page Details
                                </a></li>
                            </ul>
                        </li>
                    </ul>
HTML;
    }
    else {
        print <<<HTML
                    <ul class="nav" role="navigation" style="float:right">
                        <li class="dropdown">
                            <span style="display: block; padding: 10px 15px 10px; float: none; text-shadow: 0 -1px 0 rgba(0,0,0,0.25); color: #999;">
                                Welcome back, {$user_info["user_firstname"]}
                            </span>
                        </li>
                    </ul>
HTML;
    }
    print <<<HTML
                </div>
            </div>
        </div>
HTML;
}<|MERGE_RESOLUTION|>--- conflicted
+++ resolved
@@ -122,15 +122,9 @@
                                 <li><a tabindex="-1" href="{$BASE_URL}/account/admin-grading-sections.php" role="button" data-toggle="modal">
                                     Setup Grading Sections
                                 </a></li>
-<<<<<<< HEAD
-=======
                                 <li><a tabindex="-1" href="{$BASE_URL}/account/admin-latedays-exceptions.php" role="button" data-toggle="modal">
                                     Add Late Day Exceptions
                                 </a></li>
-                                <li><a tabindex="-1" href="{$BASE_URL}/account/admin-orphans.php" role="button" data-toggle="modal">
-                                    View Orphans
-                                </a></li>
->>>>>>> 586c92be
                             </ul>
                         </li>
 HTML;
