//Used to reset users cookies
var cookie_version = 1;

//Set positions and visibility of configurable ui elements
$(function() {
    //Check each cookie and test for 'undefined'. If any cookie is undefined
    $.each(document.cookie.split(/; */), function(){
        var cookie = this.split("=")
        if(!cookie[1] || cookie[1] == 'undefined'){
            deleteCookies();
        }
    });

    if(document.cookie.replace(/(?:(?:^|.*;\s*)cookie_version\s*\=\s*([^;]*).*$)|^.*$/, "$1") != cookie_version) {
        //If cookie version is not the same as the current version then toggle the visibility of each
        //rubric panel then update the cookies
        deleteCookies();
        setAutogradingVisible(true);
        setRubricVisible(true);
        setSubmissionsVisible(true);
        setInfoVisible(true);
        resetModules();
        updateCookies();
    }
    else{
        readCookies();
        updateCookies();
        hideIfEmpty(".rubric_panel");
    }

    $('body').css({'position':'fixed', 'width':'100%'});
    if(getGradeable()!=null){
        calculatePercentageTotal();
    }
    var progressbar = $(".progressbar"),
        value = progressbar.val();
    $(".progress-value").html("<b>" + value + '%</b>');

    $( ".draggable" ).draggable({snap:false, grid:[2, 2], stack:".draggable"}).resizable();

    $("#bar_wrapper").resizable("destroy"); //We don't want the toolbar to be resizable

    $(".draggable").on("dragstop", function(){
        $('#bar_wrapper').css({'z-index':'40'}); //Reset z-index after jquery drag
        updateCookies();
    });

    $(".draggable").on("resizestop", function(){
        updateCookies();
    });

    eraseCookie("reset");
});

function createCookie(name,value,seconds)  {
    if(seconds) {
        var date = new Date();
        date.setTime(date.getTime()+(seconds*1000));
        var expires = "; expires="+date.toGMTString();
    }
    else var expires = "";
    document.cookie = name+"="+value+expires+"; path=/";
}

function eraseCookie(name) {
    createCookie(name,"",-3600);
}

function deleteCookies(){
    $.each(document.cookie.split(/; */), function(){
        var cookie = this.split("=")
        if(!cookie[1] || cookie[1] == 'undefined'){
            document.cookie = cookie[0] + '=; expires=Thu, 01 Jan 1970 00:00:01 GMT;';
            document.cookie = "cookie_version=-1; path=/;";
        }
    });
}

function onAjaxInit() {}

function readCookies(){
    var output_top = document.cookie.replace(/(?:(?:^|.*;\s*)output_top\s*\=\s*([^;]*).*$)|^.*$/, "$1");
    var output_left = document.cookie.replace(/(?:(?:^|.*;\s*)output_left\s*\=\s*([^;]*).*$)|^.*$/, "$1");
    var output_width = document.cookie.replace(/(?:(?:^|.*;\s*)output_width\s*\=\s*([^;]*).*$)|^.*$/, "$1");
    var output_height = document.cookie.replace(/(?:(?:^|.*;\s*)output_height\s*\=\s*([^;]*).*$)|^.*$/, "$1");
    var output_visible = document.cookie.replace(/(?:(?:^|.*;\s*)output_visible\s*\=\s*([^;]*).*$)|^.*$/, "$1");

    var files_top = document.cookie.replace(/(?:(?:^|.*;\s*)files_top\s*\=\s*([^;]*).*$)|^.*$/, "$1");
    var files_left = document.cookie.replace(/(?:(?:^|.*;\s*)files_left\s*\=\s*([^;]*).*$)|^.*$/, "$1");
    var files_width = document.cookie.replace(/(?:(?:^|.*;\s*)files_width\s*\=\s*([^;]*).*$)|^.*$/, "$1");
    var files_height = document.cookie.replace(/(?:(?:^|.*;\s*)files_height\s*\=\s*([^;]*).*$)|^.*$/, "$1");
    var files_visible = document.cookie.replace(/(?:(?:^|.*;\s*)files_visible\s*\=\s*([^;]*).*$)|^.*$/, "$1");

    var rubric_top = document.cookie.replace(/(?:(?:^|.*;\s*)rubric_top\s*\=\s*([^;]*).*$)|^.*$/, "$1");
    var rubric_left = document.cookie.replace(/(?:(?:^|.*;\s*)rubric_left\s*\=\s*([^;]*).*$)|^.*$/, "$1");
    var rubric_width = document.cookie.replace(/(?:(?:^|.*;\s*)rubric_width\s*\=\s*([^;]*).*$)|^.*$/, "$1");
    var rubric_height = document.cookie.replace(/(?:(?:^|.*;\s*)rubric_height\s*\=\s*([^;]*).*$)|^.*$/, "$1");
    var rubric_visible = document.cookie.replace(/(?:(?:^|.*;\s*)rubric_visible\s*\=\s*([^;]*).*$)|^.*$/, "$1");

    var status_top = document.cookie.replace(/(?:(?:^|.*;\s*)status_top\s*\=\s*([^;]*).*$)|^.*$/, "$1");
    var status_left = document.cookie.replace(/(?:(?:^|.*;\s*)status_left\s*\=\s*([^;]*).*$)|^.*$/, "$1");
    var status_width = document.cookie.replace(/(?:(?:^|.*;\s*)status_width\s*\=\s*([^;]*).*$)|^.*$/, "$1");
    var status_height = document.cookie.replace(/(?:(?:^|.*;\s*)status_height\s*\=\s*([^;]*).*$)|^.*$/, "$1");
    var status_visible = document.cookie.replace(/(?:(?:^|.*;\s*)status_visible\s*\=\s*([^;]*).*$)|^.*$/, "$1");

    var regrade_top = document.cookie.replace(/(?:(?:^|.*;\s*)regrade_top\s*\=\s*([^;]*).*$)|^.*$/, "$1");
    var regrade_left = document.cookie.replace(/(?:(?:^|.*;\s*)regrade_left\s*\=\s*([^;]*).*$)|^.*$/, "$1");
    var regrade_width = document.cookie.replace(/(?:(?:^|.*;\s*)regrade_width\s*\=\s*([^;]*).*$)|^.*$/, "$1");
    var regrade_height = document.cookie.replace(/(?:(?:^|.*;\s*)regrade_height\s*\=\s*([^;]*).*$)|^.*$/, "$1");
    var regrade_visible = document.cookie.replace(/(?:(?:^|.*;\s*)regrade_visible\s*\=\s*([^;]*).*$)|^.*$/, "$1");

    var bar_wrapper_top = document.cookie.replace(/(?:(?:^|.*;\s*)bar_wrapper_top\s*\=\s*([^;]*).*$)|^.*$/, "$1");
    var bar_wrapper_left = document.cookie.replace(/(?:(?:^|.*;\s*)bar_wrapper_left\s*\=\s*([^;]*).*$)|^.*$/, "$1");
    var bar_wrapper_visible = document.cookie.replace(/(?:(?:^|.*;\s*)bar_wrapper_visible\s*\=\s*([^;]*).*$)|^.*$/, "$1");

    var overwrite = document.cookie.replace(/(?:(?:^|.*;\s*)overwrite\s*\=\s*([^;]*).*$)|^.*$/, "$1");

    var autoscroll = document.cookie.replace(/(?:(?:^|.*;\s*)autoscroll\s*\=\s*([^;]*).*$)|^.*$/, "$1");
    var opened_mark = document.cookie.replace(/(?:(?:^|.*;\s*)opened_mark\s*\=\s*([^;]*).*$)|^.*$/, "$1");
    var scroll_pixel = document.cookie.replace(/(?:(?:^|.*;\s*)scroll_pixel\s*\=\s*([^;]*).*$)|^.*$/, "$1");

    var testcases = document.cookie.replace(/(?:(?:^|.*;\s*)testcases\s*\=\s*([^;]*).*$)|^.*$/, "$1");

    var files = document.cookie.replace(/(?:(?:^|.*;\s*)files\s*\=\s*([^;]*).*$)|^.*$/, "$1");

    (output_top) ? $("#autograding_results").css("top", output_top):{};
    (output_left) ? $("#autograding_results").css("left", output_left):{};
    (output_width) ? $("#autograding_results").css("width", output_width):{};
    (output_height) ? $("#autograding_results").css("height", output_height):{};
    (output_visible) ? $("#autograding_results").css("display", output_visible):{};

    (rubric_top) ? $("#grading_rubric").css("top", rubric_top):{};
    (rubric_left) ? $("#grading_rubric").css("left", rubric_left):{};
    (rubric_width) ? $("#grading_rubric").css("width", rubric_width):{};
    (rubric_height) ? $("#grading_rubric").css("height", rubric_height):{};
    (rubric_visible) ? $("#grading_rubric").css("display", rubric_visible):{};

    (files_top) ? $("#submission_browser").css("top", files_top):{};
    (files_left) ? $("#submission_browser").css("left", files_left):{};
    (files_width) ? $("#submission_browser").css("width", files_width):{};
    (files_height) ? $("#submission_browser").css("height", files_height):{};
    (files_visible) ? $("#submission_browser").css("display", files_visible):{};

    (status_top) ? $("#student_info").css("top", status_top):{};
    (status_left) ? $("#student_info").css("left", status_left):{};
    (status_width) ? $("#student_info").css("width", status_width):{};
    (status_height) ? $("#student_info").css("height", status_height):{};
    (status_visible) ? $("#student_info").css("display", status_visible):{};

    (regrade_top) ? $("#regrade_info").css("top", regrade_top):{};
    (regrade_left) ? $("#regrade_info").css("left", regrade_left):{};
    (regrade_width) ? $("#regrade_info").css("width", regrade_width):{};
    (regrade_height) ? $("#regrade_info").css("height", regrade_height):{};
    (regrade_visible) ? $("#regrade_info").css("display", regrade_visible):{};

    (bar_wrapper_top) ? $("#bar_wrapper").css("top", bar_wrapper_top):{};
    (bar_wrapper_left) ? $("#bar_wrapper").css("left", bar_wrapper_left):{};
    (bar_wrapper_visible) ? $("#bar_wrapper").css("display", bar_wrapper_visible):{};

    (output_visible) ? ((output_visible) == "none" ? $(".fa-list-alt").removeClass("icon-selected") : $(".fa-list-alt").addClass("icon-selected")) : {};
    (files_visible) ? ((files_visible) == "none" ? $(".fa-folder-open").removeClass("icon-selected") : $(".fa-folder-open").addClass("icon-selected")) : {};
    (rubric_visible) ? ((rubric_visible) == "none" ? $(".fa-pencil-square-o").removeClass("icon-selected") : $(".fa-pencil-square-o").addClass("icon-selected")) : {};
    (status_visible) ? ((status_visible) == "none" ? $(".fa-user").removeClass("icon-selected") : $(".fa-user").addClass("icon-selected")) : {};
    (regrade_visible) ? ((regrade_visible) == "none" ? $(".fa-hand-paper-o").removeClass("icon-selected") : $(".fa-hand-paper-o").addClass("icon-selected")) : {};
   
    (overwrite) ? ((overwrite) == "on" ? $('#overwrite-id').prop('checked', true) : $('#overwrite-id').prop('checked', false)) : {};

    (autoscroll) ? ((autoscroll) == "on" ? $('#autoscroll_id').prop('checked', true) : $('#autoscroll_id').prop('checked', false)) : {};

    onAjaxInit = function() {
        $('#title-'+opened_mark).click();
<<<<<<< HEAD
        //for(var i=0; i<testcases.length; i++){
          //  $('#testcases_'+testcases[i]).show();
        //}
        if (scroll_pixel > 0) {
            document.getElementById('grading_rubric').scrollTop = scroll_pixel;
        }
    }

=======

        if (scroll_pixel > 0) {
            document.getElementById('grading_rubric').scrollTop = scroll_pixel;
        }
    }

>>>>>>> b28b187a
    if (autoscroll == "on") {
        var files_array = JSON.parse(files);
        files_array.forEach(function(element) {
            var file_path = element.split('#$SPLIT#$');
            var current = $('#file-container');
            for (var x = 0; x < file_path.length; x++) {
                current.children().each(function() {
                    if (x == file_path.length - 1) {
                        $(this).children('div[id^=file_viewer_]').each(function() {
                            if ($(this)[0].dataset.file_name == file_path[x] && !$($(this)[0]).hasClass('open')) {
                                openFrame($(this)[0].dataset.file_name, $(this)[0].dataset.file_url, $(this).attr('id').split('_')[2]);
                            }
                        });
                        $(this).children('div[id^=div_viewer_]').each(function() {
                            if ($(this)[0].dataset.file_name == file_path[x] && !$($(this)[0]).hasClass('open')) {
                                openDiv($(this).attr('id').split('_')[2]);
                            }
                        });
                    } else {
                        $(this).children('div[id^=div_viewer_]').each(function() {
                            if ($(this)[0].dataset.file_name == file_path[x]) {
                                current = $(this);
                                return false;
                            }
                        });
                    }
                });
            }
        });
    }
    for(var x=0; x<testcases.length; x++){
        if(testcases[x]!='[' && testcases[x]!=']')
            openAutoGrading(testcases[x]);
    }
}

function updateCookies(){
    document.cookie = "output_top=" + $("#autograding_results").css("top") + "; path=/;";
    document.cookie = "output_left=" + $("#autograding_results").css("left") + "; path=/;";
    document.cookie = "output_width=" + $("#autograding_results").css("width") + "; path=/;";
    document.cookie = "output_height=" + $("#autograding_results").css("height") + "; path=/;";
    document.cookie = "output_visible=" + $("#autograding_results").css("display") + "; path=/;";

    document.cookie = "rubric_top=" + $("#grading_rubric").css("top") + "; path=/;";
    document.cookie = "rubric_left=" + $("#grading_rubric").css("left") + "; path=/;";
    document.cookie = "rubric_width=" + $("#grading_rubric").css("width") + "; path=/;";
    document.cookie = "rubric_height=" + $("#grading_rubric").css("height") + "; path=/;";
    document.cookie = "rubric_visible=" + $("#grading_rubric").css("display") + "; path=/;";

    document.cookie = "files_top=" + $("#submission_browser").css("top") + "; path=/;";
    document.cookie = "files_left=" + $("#submission_browser").css("left") + "; path=/;";
    document.cookie = "files_width=" + $("#submission_browser").css("width") + "; path=/;";
    document.cookie = "files_height=" + $("#submission_browser").css("height") + "; path=/;";
    document.cookie = "files_visible=" + $("#submission_browser").css("display") + "; path=/;";

    document.cookie = "status_top=" + $("#student_info").css("top") + "; path=/;";
    document.cookie = "status_left=" + $("#student_info").css("left") + "; path=/;";
    document.cookie = "status_width=" + $("#student_info").css("width") + "; path=/;";
    document.cookie = "status_height=" + $("#student_info").css("height") + "; path=/;";
    document.cookie = "status_visible=" + $("#student_info").css("display") + "; path=/;";

    document.cookie = "regrade_top=" + $("#regrade_info").css("top") + "; path=/;";
    document.cookie = "regrade_left=" + $("#regrade_info").css("left") + "; path=/;";
    document.cookie = "regrade_width=" + $("#regrade_info").css("width") + "; path=/;";
    document.cookie = "regrade_height=" + $("#regrade_info").css("height") + "; path=/;";
    document.cookie = "regrade_visible=" + $("#regrade_info").css("display") + "; path=/;";

    document.cookie = "bar_wrapper_top=" + $("#bar_wrapper").css("top") + "; path=/;";
    document.cookie = "bar_wrapper_left=" + $("#bar_wrapper").css("left") + "; path=/;";
    document.cookie = "bar_wrapper_visible=" + $("#bar_wrapper").css("display") + "; path=/;";

    var overwrite = "on";
    if ($('#overwrite-id').is(":checked")) {
        overwrite = "on";
    } else {
        overwrite = "off";
    }
    document.cookie = "overwrite=" + overwrite + "; path=/;";

    var autoscroll = "on";
    if ($('#autoscroll_id').is(":checked")) {
        autoscroll = "on";
    } else {
        autoscroll = "off";
    }
    document.cookie = "autoscroll=" + autoscroll + "; path=/;";
    if(getGradeable()!=null){
        document.cookie = "opened_mark=" + findCurrentOpenedMark() + "; path=/;";
        var testcases = findOpenTestcases();
        testcases = JSON.stringify(testcases);
        document.cookie = "testcases=" + testcases + "; path=/;";
    }
    if (findCurrentOpenedMark() > 0 || findCurrentOpenedMark() === GENERAL_MESSAGE_ID) {
        if (findCurrentOpenedMark() === GENERAL_MESSAGE_ID) {
            var current_mark = document.getElementById('title-general');
        } else {
            var current_mark = document.getElementById('title-' + findCurrentOpenedMark());
        }
        var top_pos = current_mark.offsetTop;
        var rubric_box = document.getElementById('grading-box');
        top_pos += rubric_box.offsetTop;
        document.cookie = "scroll_pixel=" + top_pos + "; path=/;";
    } else {
        document.cookie = "scroll_pixel=" + 0 + "; path=/;";
    }
    var files = [];
    $('#file-container').children().each(function() {
        $(this).children('div[id^=div_viewer_]').each(function() {
            files = files.concat(findAllOpenedFiles($(this), "", $(this)[0].dataset.file_name, [], true));
        });
    });
    files = JSON.stringify(files);
    document.cookie = "files=" + files + "; path=/;"

    document.cookie = "cookie_version=" + cookie_version + "; path=/;";
}

function changeEditorStyle(newStyle){
    if(newStyle === 'style_light'){
        localStorage.setItem("codeDisplayStyle", "light");
    } else {
        localStorage.setItem("codeDisplayStyle", "dark");
    }
    window.location.reload();
}

//-----------------------------------------------------------------------------
// Student navigation

function gotoPrevStudent() {
    if(getGradeable()!=null){
        saveLastOpenedMark(true, function () {
            window.location = $("#prev-student")[0].dataset.href;
        }, function () {
            if (confirm("Could not save last mark, change student anyway?")) {
                window.location = $("#prev-student")[0].dataset.href;
            }
        });
    }
    else{
        window.location = $("#prev-student")[0].dataset.href; 
    }
}

function gotoNextStudent() {
    if(getGradeable()!=null){
        saveLastOpenedMark(true, function () {
            window.location = $("#next-student")[0].dataset.href;
        }, function () {
            if (confirm("Could not save last mark, change student anyway?")) {
                window.location = $("#next-student")[0].dataset.href;
            }
        });
    }
    else{
       window.location = $("#next-student")[0].dataset.href; 
    }
}
//Navigate to the prev / next student buttons
registerKeyHandler({name: "Previous Student", code: "ArrowLeft"}, function() {
    gotoPrevStudent();
});
registerKeyHandler({name: "Next Student", code: "ArrowRight"}, function() {
    gotoNextStudent();
});

//-----------------------------------------------------------------------------
// Panel show/hide

function isAutogradingVisible() {
    return $("#autograding_results").is(":visible");
}

function isRubricVisible() {
    return $("#grading_rubric").is(":visible");
}

function isSubmissionsVisible() {
    return $("#submission_browser").is(":visible");
}

function isInfoVisible() {
    return $("#student_info").is(":visible");
}
function isRegradeVisible(){
    return $("#regrade_info").is(":visible");
}

function setAutogradingVisible(visible) {
    $('.fa-list-alt').toggleClass('icon-selected', visible);
    $("#autograding_results").toggle(visible);
    hideIfEmpty("#autograding_results");
}

function setRubricVisible(visible) {
    $('.fa-pencil-square-o').toggleClass('icon-selected', visible);
    $("#grading_rubric").toggle(visible);
    hideIfEmpty("#grading_rubric");
}

function setSubmissionsVisible(visible) {
    $('.fa-folder-open.icon-header').toggleClass('icon-selected', visible);
    $("#submission_browser").toggle(visible);
    hideIfEmpty("#submission_browser");
}

function setInfoVisible(visible) {
    $('.fa-user').toggleClass('icon-selected', visible);
    $("#student_info").toggle(visible);
    hideIfEmpty("#student_info");
}

function setRegradeVisible(visible) {
    $('.fa-hand-paper-o').toggleClass('icon-selected', visible);
    $("#regrade_info").toggle(visible);
    hideIfEmpty("#regrade_info");
}

function toggleAutograding() {
    setAutogradingVisible(!isAutogradingVisible());
}

function toggleRubric() {
    setRubricVisible(!isRubricVisible());
}

function toggleSubmissions() {
    setSubmissionsVisible(!isSubmissionsVisible());
}

function toggleInfo() {
    setInfoVisible(!isInfoVisible());
}
function toggleRegrade() {
    setRegradeVisible(!isRegradeVisible());
}

function resetModules() {
    $('.fa-list-alt').addClass('icon-selected');
    $("#autograding_results").attr("style", "z-index:30; left:15px; top:175px; width:48%; height:37%; display:block;");
    $('.fa-pencil-square-o').addClass('icon-selected');
    $("#grading_rubric").attr("style", "right:15px; z-index:30; top:175px; width:48%; height:37%; display:block;");
    $('.fa-folder-open').addClass('icon-selected');
    $("#submission_browser").attr("style", "left:15px; z-index:30; bottom:40px; width:48%; height:30%; display:block;");
    $('.fa-user').addClass('icon-selected');
    $('#bar_wrapper').attr("style", "top: -90px;left: 45%; z-index:40;");
    $("#student_info").attr("style", "right:15px; bottom:40px; z-index:30; width:48%; height:30%; display:block;");
    $('.fa-hand-paper-o').addClass('icon-selected');
    $("#regrade_info").attr("style", "bottom:30px; z-index:30; right:15px; width:48%; height:37%; display:block;");
    hideIfEmpty(".rubric_panel");
    deleteCookies();
    updateCookies();
}


registerKeyHandler({name: "Reset Panel Positions", code: "KeyR"}, function() {
    resetModules();
    updateCookies();
});
registerKeyHandler({name: "Toggle Autograding Panel", code: "KeyA"}, function() {
    toggleAutograding();
    updateCookies();
});
registerKeyHandler({name: "Toggle Rubric Panel", code: "KeyG"}, function() {
    toggleRubric();
    updateCookies();
});
registerKeyHandler({name: "Toggle Submissions Panel", code: "KeyO"}, function() {
    toggleSubmissions();
    updateCookies();
});
registerKeyHandler({name: "Toggle Student Information Panel", code: "KeyS"}, function() {
    toggleInfo();
    updateCookies();
});
registerKeyHandler({name: "Toggle Regrade Requests Panel", code: "KeyX"}, function() {
    toggleRegrade();
    updateCookies();
});
//-----------------------------------------------------------------------------
// Show/hide components

registerKeyHandler({name: "Open Next Component", code: 'ArrowDown'}, function(e) {
    var current = findCurrentOpenedMark();
    var numQuestions = getGradeable().components.length;
    if (current === NO_COMPONENT_ID) {
        openMark(1);
        $('#title-' + 1)[0].scrollIntoView();
    } else if (current === numQuestions) {
        openGeneralMessage();
        $('#title-general')[0].scrollIntoView();
    } else if (current === GENERAL_MESSAGE_ID) {
        closeGeneralMessage(true);
    } else {
        openMark(current + 1);
        $('#title-' + (current + 1))[0].scrollIntoView();
    }
    e.preventDefault();
});

registerKeyHandler({name: "Open Previous Component", code: 'ArrowUp'}, function(e) {
    var current = findCurrentOpenedMark();
    var numQuestions = getGradeable().components.length;
    if (current === NO_COMPONENT_ID) {
        openGeneralMessage();
        $('#title-general')[0].scrollIntoView();
    } else if (current === 1) {
        closeMark(1);
    } else if (current === GENERAL_MESSAGE_ID) {
        openMark(numQuestions);
        $('#title-' + numQuestions)[0].scrollIntoView();
    } else {
        openMark(current - 1);
        $('#title-' + (current - 1))[0].scrollIntoView();
    }
    e.preventDefault();
});

//-----------------------------------------------------------------------------
// Selecting marks

registerKeyHandler({name: "Select Mark 1", code: 'Digit1', locked: true}, function() {
    selectCurrentMarkCheck(0);
});
registerKeyHandler({name: "Select Mark 2", code: 'Digit2', locked: true}, function() {
    selectCurrentMarkCheck(1);
});
registerKeyHandler({name: "Select Mark 3", code: 'Digit3', locked: true}, function() {
    selectCurrentMarkCheck(2);
});
registerKeyHandler({name: "Select Mark 4", code: 'Digit4', locked: true}, function() {
    selectCurrentMarkCheck(3);
});
registerKeyHandler({name: "Select Mark 5", code: 'Digit5', locked: true}, function() {
    selectCurrentMarkCheck(4);
});
registerKeyHandler({name: "Select Mark 6", code: 'Digit6', locked: true}, function() {
    selectCurrentMarkCheck(5);
});
registerKeyHandler({name: "Select Mark 7", code: 'Digit7', locked: true}, function() {
    selectCurrentMarkCheck(6);
});
registerKeyHandler({name: "Select Mark 8", code: 'Digit8', locked: true}, function() {
    selectCurrentMarkCheck(7);
});
registerKeyHandler({name: "Select Mark 9", code: 'Digit9', locked: true}, function() {
    selectCurrentMarkCheck(8);
});

function selectCurrentMarkCheck(index) {
    var opened = findCurrentOpenedMark();
    if (opened > 0 && index < getComponent(opened).marks.length) {
        selectMark($("#mark_id-" + opened + "-" + index + "-check")[0]);
    }
}


// expand all files in Submissions and Results section
function openAll(click_class, class_modifier) {
    $("."+click_class + class_modifier).each(function(){
        $(this).click();
    });
}
function updateValue(obj, option1, option2) {
    // Switches the value of an element between option 1 and two
    console.log('hi');
    obj.text(function(i, oldText){
        if(oldText.indexOf(option1) >= 0){
            newText = oldText.replace(option1, option2);
        } else{
            newText = oldText.replace(option2, option1);
        }
        return newText;
    });

}
function openAutoGrading(num){
    $('#tc_' + num).click();
    $('#testcase_' + num)[0].style.display="block";
}
// expand all outputs in Auto-Grading Testcases section
function openAllAutoGrading() {
    // show all divs whose id starts with testcase_
     $("[id^='tc_']").click();
     $("[id^='testcase_']")[0].style.display="block";
}

// close all outputs in Auto-Grading Testcases section
function closeAllAutoGrading() {
    // hide all divs whose id starts with testcase_
    $("[id^='testcase_']").hide();
}


function openDiv(num) {
    var elem = $('#div_viewer_' + num);
    if (elem.hasClass('open')) {
        elem.hide();
        elem.removeClass('open');
        $($($(elem.parent().children()[0]).children()[0]).children()[0]).removeClass('fa-folder-open').addClass('fa-folder');
    }
    else {
        elem.show();
        elem.addClass('open');
        $($($(elem.parent().children()[0]).children()[0]).children()[0]).removeClass('fa-folder').addClass('fa-folder-open');
    }
    return false;
}

function resizeFrame(id) {
    var height = parseInt($("iframe#" + id).contents().find("body").css('height').slice(0,-2));
    if (height > 500) {
        document.getElementById(id).height= "500px";
    }
    else {
        document.getElementById(id).height = (height+18) + "px";
    }
}

// delta in this function is the incremental step of points, currently hardcoded to 0.5pts
function validateInput(id, question_total, delta){
    var ele = $('#' + id);
    if(isNaN(parseFloat(ele.val())) || ele.val() == ""){
        ele.val("");
        return;
    }
    if(ele.val() < 0 && parseFloat(question_total) > 0) {
        ele.val( 0 );
    }
    if(ele.val() > 0 && parseFloat(question_total) < 0) {
        ele.val( 0 );
    }
    if(ele.val() < parseFloat(question_total) && parseFloat(question_total) < 0) {
        ele.val(question_total);
    }
    if(ele.val() > parseFloat(question_total) && parseFloat(question_total) > 0) {
        ele.val(question_total);
    }
    if(ele.val() % delta != 0) {
        ele.val( Math.round(ele.val() / delta) * delta );
    }
}

// autoresize the comment box
function autoResizeComment(e){
    e.target.style.height ="";
    e.target.style.height = e.target.scrollHeight + "px";
}

function downloadZip(grade_id, user_id) {
    window.location = buildUrl({'component': 'misc', 'page': 'download_zip', 'dir': 'submissions', 'gradeable_id': grade_id, 'user_id': user_id});
    return false;
}

function downloadFile(html_file, url_file) {
    var directory = "";
    if (url_file.includes("submissions")) {
        directory = "submissions";
    }
    else if (url_file.includes("results")) {
        directory = "results";
    }
    window.location = buildUrl({'component': 'misc', 'page': 'download_file', 'dir': directory, 'file': html_file, 'path': url_file});
    return false;
}

function hideIfEmpty(element) {
    $(element).each(function() {
        if ($(this).hasClass("empty")) {
            $(this).hide();
        }
    });
}

function findOpenTestcases() {
    var testcase_num = [];
    var current_testcase;
    $(".box").each(function() {
        current_testcase = $(this).find('div[id^=testcase_]');
        if (typeof current_testcase[0] !== 'undefined'){
            if (current_testcase[0].style.display != 'none' ) {
                testcase_num.push(parseInt(current_testcase.attr('id').split('_')[1]));
            }
        }
    });
    return testcase_num;
}

//finds all the open files and folder and stores them in stored_paths
function findAllOpenedFiles(elem, current_path, path, stored_paths, first) {
    if (first === true) {
        current_path += path;
        if ($(elem)[0].classList.contains('open')) {
            stored_paths.push(path);
        }
        else {
            return [];
        }
    } else {
        current_path += "#$SPLIT#$" + path;
    }

    $(elem).children().each(function() {
        $(this).children('div[id^=file_viewer_]').each(function() {
            if ($(this)[0].classList.contains('shown')) {
                stored_paths.push((current_path + "#$SPLIT#$" + $(this)[0].dataset.file_name));
            }
        });

    });

    $(elem).children().each(function() {
        $(this).children('div[id^=div_viewer_]').each(function() {
            if ($(this)[0].classList.contains('open')) {
                stored_paths.push((current_path + "#$SPLIT#$" + $(this)[0].dataset.file_name));
                stored_paths = findAllOpenedFiles($(this), current_path, $(this)[0].dataset.file_name, stored_paths, false);
            }
        });
    });

    return stored_paths;
}

function adjustSize(name) {
    var textarea = document.getElementById(name);
    textarea.style.height = "";
    textarea.style.height = Math.min(textarea.scrollHeight, 300) + "px";
}<|MERGE_RESOLUTION|>--- conflicted
+++ resolved
@@ -169,23 +169,12 @@
 
     onAjaxInit = function() {
         $('#title-'+opened_mark).click();
-<<<<<<< HEAD
-        //for(var i=0; i<testcases.length; i++){
-          //  $('#testcases_'+testcases[i]).show();
-        //}
+
         if (scroll_pixel > 0) {
             document.getElementById('grading_rubric').scrollTop = scroll_pixel;
         }
     }
 
-=======
-
-        if (scroll_pixel > 0) {
-            document.getElementById('grading_rubric').scrollTop = scroll_pixel;
-        }
-    }
-
->>>>>>> b28b187a
     if (autoscroll == "on") {
         var files_array = JSON.parse(files);
         files_array.forEach(function(element) {
