--- conflicted
+++ resolved
@@ -106,8 +106,8 @@
     public function changePronouns() {
         $user = $this->core->getUser();
         if (isset($_POST['pronouns'])) {
-<<<<<<< HEAD
             $newPronouns = trim($_POST['pronouns']);
+            
             //validPronouns() checks for valid option
             if ($user->validateUserData('user_pronouns', $newPronouns) === true) {
                 $user->setPronouns($newPronouns);
@@ -118,20 +118,6 @@
                     'pronouns' => $newPronouns
                 ]);
             }
-=======
-          $newPronouns = trim($_POST['pronouns']);
-          
-          //validPronouns() checks for valid option
-          if ($user->validateUserData('user_pronouns', $newPronouns) === true) {
-              $user->setPronouns($newPronouns);
-              $user->setUserUpdated(true);
-              $this->core->getQueries()->updateUser($user);
-              return JsonResponse::getSuccessResponse([
-                  'message' => "Pronouns updated successfully",
-                  'pronouns' => $newPronouns
-              ]);
-          }
->>>>>>> 92fb0957
         }
         else {
             return JsonResponse::getErrorResponse("Pronouns are not valid");
