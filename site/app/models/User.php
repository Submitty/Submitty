--- conflicted
+++ resolved
@@ -157,14 +157,11 @@
     protected $rotating_section = null;
     /** @var string Appropriate time zone string from DateUtils::getAvailableTimeZones() */
     protected $time_zone;
-<<<<<<< HEAD
+    /** @prop
+     * @var string|null The name of the preferred locale */
+    protected $preferred_locale = null;
     /** @prop
      * @var string What is the registration subsection that the user was assigned to for the course */
-=======
-    /** @var string|null The name of the preferred locale */
-    protected $preferred_locale = null;
-    /** @prop @var string What is the registration subsection that the user was assigned to for the course */
->>>>>>> 3ec37267
     protected $registration_subsection = "";
     /** @prop
      * @var string What is the registration type of the user (graded, audit, withdrawn, staff) for the course */
