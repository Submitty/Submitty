--- conflicted
+++ resolved
@@ -1755,12 +1755,7 @@
 
 function changeNewDateTime(filename, newdatatime) {
     // send to server to handle file permission change
-<<<<<<< HEAD
-    var url = buildUrl({'component': 'grading', 'page': 'course_materials', 'action': 'modify_course_materials_file_time_stamp', 'filename': encodeURIComponent(filename), 'newdatatime': encodeURIComponent(newdatatime)});
-=======
     let url = buildNewCourseUrl(['course_materials', 'modify_timestamp']) + '?filename=' + encodeURIComponent(filename) + '&newdatatime=' + newdatatime;
-
->>>>>>> d43bb264
     $.ajax({
         url: url,
         success: function(data) {},
