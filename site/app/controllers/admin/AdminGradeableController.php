--- conflicted
+++ resolved
@@ -100,39 +100,7 @@
             $gradeable->setId($_POST['gradeable_id']);
         } else {
             $gradeable = $this->core->getQueries()->getGradeable($_POST['gradeable_id']);
-        }
-<<<<<<< HEAD
-        $details['g_grade_by_registration'] = (isset($_POST['section_type']) && $_POST['section_type']=='reg_section')? "true" : "false";
-        $details['g_ta_view_start_date'] = $_POST['date_ta_view'];
-        $details['g_grade_start_date'] = $_POST['date_grade'];
-        $details['g_grade_released_date'] = $_POST['date_released'];
-        $details['g_min_grading_group'] = $_POST['minimum_grading_group'];
-        $details['eg_submission_open_date'] = $_POST['date_submit'];
-        $details['eg_submission_due_date'] = $_POST['date_due'];
-        $details['eg_late_days'] = $_POST['eg_late_days'];
-        $details['eg_is_repository'] = "false"; //may change
-        //$details['eg_subdirectory'] = $_POST['subdirectory'];
-        $details['eg_subdirectory'] = " ";
-        $details['use_ta_grading'] = $_POST['ta_grading'];
-        $details['can_student_submit'] = $_POST['student_submit'];
-        $details['can_student_view'] = $_POST['student_view'];
-        $details['can_student_download_active'] = isset($_POST['student_download_active']) ? $_POST['student_download_active'] : "false";
-        $details['can_student_download_any'] = isset($_POST['student_download_any']) ? $_POST['student_download_any'] : "false";
-        $details['eg_config_path'] = $_POST['config_path'];
-        $details['eg_precision'] = $_POST['point_precision'];
-        $details['array_gc_id'] = array();
-        $details['array_gc_title'] = array();
-        $details['array_gc_ta_comment'] = array();
-        $details['array_gc_student_comment'] = array();
-        $details['array_gc_max_value'] = array();
-        $details['array_gc_is_text'] = array();
-        $details['array_gc_is_extra_credit'] = array();
-        $details['array_gc_order'] = array();
-        $details['array_gc_peer'] = array();
-        $details['syllabus_bucket'] = $_POST['gradeable_buckets'];
-=======
->>>>>>> 13f5f67c
-        
+        }        
         $gradeable->setName(htmlentities($_POST['gradeable_title']));
         $gradeable->setInstructionsUrl($_POST['instructions_url']);
         $gradeable->setTaInstructions($_POST['ta_instructions']);
@@ -163,6 +131,12 @@
             $gradeable->setPointPrecision(floatval($_POST['point_precision']));
             $is_ta_grading = (isset($_POST['ta_grading']) && $_POST['ta_grading']=='true') ? true : false;
             $gradeable->setTaGrading($is_ta_grading);
+            $gradeable->setStudentSubmit($_POST['student_submit']);
+            $gradeable->setStudentView($_POST['student_view']);
+            $can_student_download_active = isset($_POST['student_download_active']) ? $_POST['student_download_active'] : "false";
+            $gradeable->setStudentDownloadActive($can_student_download_active);
+            $can_student_download_any = isset($_POST['student_download_any']) ? $_POST['student_download_any'] : "false";
+            $gradeable->setStudentDownloadAny($can_student_download_any);
             $gradeable->setConfigPath($_POST['config_path']);
             $is_peer_grading = (isset($_POST['peer_grading']) && $_POST['peer_grading']=='yes') ? true : false;
             $gradeable->setPeerGrading($is_peer_grading);
