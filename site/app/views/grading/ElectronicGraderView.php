--- conflicted
+++ resolved
@@ -588,11 +588,6 @@
 
         // Generate late days
         $this->core->getQueries()->generateLateDayCacheForUsers();
-<<<<<<< HEAD
-=======
-        // TO DO: Add bulk LateDays creation from database
->>>>>>> 24f120a4
-
         //Convert rows into sections and prepare extra row info for things that
         // are too messy to calculate in the template.
         $sections = [];
