--- conflicted
+++ resolved
@@ -311,11 +311,7 @@
         return new WebResponse(AuthenticationView::class, 'userSelection', $users);
     }
 
-<<<<<<< HEAD
-    public function sendVerificationEmail(string $email, string $verification_code, string $user_id): void {
-=======
     private function sendVerificationEmail(string $email, string $verification_code, string $user_id): void {
->>>>>>> a72dd987
         $subject = "Submitty Email Verification";
         $url = $this->core->getConfig()->getBaseUrl() . 'authentication/verify_email?verification_code=' . $verification_code;
         $body = <<<EMAIL
@@ -354,9 +350,6 @@
             $this->core->addErrorMessage('Users cannot create their own account, Please have your system administrator add you.');
             return new RedirectResponse($this->core->buildUrl(['authentication', 'login']));
         }
-<<<<<<< HEAD
-        return new WebResponse('Authentication', 'signupForm', ['email' => $this->core->getConfig()->getAcceptedEmails(), 'user_id' => $this->core->getConfig()->getUserIdRequirements()]);
-=======
         return new WebResponse(
             'Authentication', 
             'signupForm', 
@@ -365,7 +358,6 @@
                 'user_id_requirements' => $this->core->getConfig()->getUserIdRequirements()
             ]
         );
->>>>>>> a72dd987
     }
 
     /**
