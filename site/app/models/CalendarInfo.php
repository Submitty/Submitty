<?php

namespace app\models;

use app\libraries\Core;
use app\libraries\GradeableType;
use app\models\gradeable\Gradeable;
use app\models\gradeable\GradeableList;
use app\views\NavigationView;

/**
 * Class CalendarInfo
 *
 * Container of information used to fill the calendar.
 */
class CalendarInfo extends AbstractModel {
    /**
     * @var array<string, array<string, string|bool>>
     * the structure of the array is a "YYYY-mm-dd" date string as key, and value
     * contains an array with a structure of
     * 'gradeable_id' => string   (the id of the item, reserved row and useless for now)
     * 'title'        => string   (the title of the item which will be shown on each clickable button)
     * 'semester'     => string   (the semester of which the item belongs)
     * 'course'       => string   (the title of the course of which the item belongs)
     * 'url'          => string   (the url of the clickable button)
     * 'onclick'      => string   (the onclick js function of the clickable button)
     * 'submission'   => string   (the timestamp of the item, shown in the popup tooltip)
     * 'status'       => string   (the status of the gradeable, open/closed/grading..., is used to show different
     *                             colors of item, relation between color and integer are recorded in css)
     * 'status_note'  => string   (a string describing this status)
     * 'grading_open' => string   (reserved, useless for now. Can be empty)
     * 'grading_due'  => string   (reserved, useless for now. Can be empty)
     * 'show_due'     => bool     (whether to show the due date when mouse is hovering over),
     * 'icon'         => string   (the icon showed before the item),
     */
    private $items_by_date = [];

    /**
     * @see GradeableList for constant integers used as keys
     * @var array<int, array>
     * the structure of the array is a integer as key, and value
     * contains an array with a structure of
     * "title"      => string (title shown at the top of the table),
     * "subtitle"   => string (title shown at the top of the table, if any. Can be empty),
     * "section_id" => string (the id of the section. Will be used as the HTML id)
     * "gradeables" => array. The structure of this array is same as the element of value of $gradeables_by_date
     */
    private $items_by_sections = [];

    /**
     * @var array<string, string>
     * the structure is a string as the key and a string as the value
     * the value is the color given to a specific course at a given semester
     */
    private $colors = [];

    /** @var string */
    private $empty_message = "";


    /**
     * A static factory method to create a CalendarInfo object using the information
     * from a GradeableList object.
     *
     * @param Core $core
     * @param array $gradeables_of_user container of gradeables in the system
     * @return CalendarInfo
     */
    public static function loadGradeableCalendarInfo(Core $core, array $gradeables_of_user, array $courses, array $calendar_items): CalendarInfo {
        $info = new CalendarInfo($core);
        $date_format = $core->getConfig()->getDateTimeFormat()->getFormat('gradeable');

        $gradeable_list = new GradeableList($core, $core->getUser(), $gradeables_of_user["gradeables"]);

        $i = 1;
        /** @var Course $course */
        foreach ($courses as $course) {
            $info->colors[$course->getSemester() . $course->getTitle()] = "var(--category-color-$i)";
            if ($i < 21) {
                $i++;
            }
        }

        // Get the gradeables from the GradeableList and group them by section
        $gradeable_list_sections = [
            GradeableList::OPEN => $gradeable_list->getOpenGradeables(),
            GradeableList::GRADING => $gradeable_list->getGradingGradeables(),
            GradeableList::CLOSED => $gradeable_list->getClosedGradeables(),
            GradeableList::GRADED => $gradeable_list->getGradedGradeables(),
        ];

        foreach ($gradeable_list_sections as $section => $gradeables) {
            /** @var int $section */
            /** @var array<Gradeable> $gradeables */
            $curr_section["title"] = NavigationView::gradeableSections[$section]["title"];
            $curr_section["subtitle"] = NavigationView::gradeableSections[$section]["subtitle"];
            $curr_section["section_id"] = NavigationView::gradeableSections[$section]["section_id"];
            $curr_section['gradeables'] = [];

            // Iterate over the Gradeable objects in current section and summarize data
            foreach ($gradeables as $id => $gradeable) {
                /** @var Gradeable $gradeable */
                [$semester, $course_title, $gradeable_id] = unserialize($id);

                // Get the submit button for the gradeable to retrieve the gradeable information
                /** @var Button|null $submit_btn */
                $submit_btn = $gradeables_of_user["submit_btns"][$id];

                $currGradeable = [
                    'gradeable_id' => $gradeable_id,
                    'title' => $gradeable->getTitle(),
                    'semester' => $semester,
                    'course' => $course_title,
                    'url' => $info->core->buildUrl(['courses', $semester, $course_title, 'gradeable', $gradeable->getId()]),
                    'onclick' => '',
                    'submission' => ($gradeable->getType() === GradeableType::ELECTRONIC_FILE) ? $gradeable->getSubmissionDueDate()->format($date_format) : '',
                    'status' => (string) $section,
                    'status_note' => ($submit_btn === null) ? "N/A" : $submit_btn->getTitle(),
                    'grading_open' => $gradeable->getGradeStartDate() !== null ? $gradeable->getGradeStartDate()->format($date_format) : '',
                    'grading_due' => $gradeable->getGradeDueDate() !== null ? $gradeable->getGradeDueDate()->format($date_format) : '',
<<<<<<< HEAD
                    'class' => 'btn-nav calendar-color-blue',
=======
                    'class' => 'btn-nav',
>>>>>>> 7053205d
                    'disabled' => !($submit_btn === null) && $submit_btn->isDisabled(),
                    'show_due' => true,
                    'icon' => '',
                    'color' => $info->colors[$semester . $course_title],
                    'type' => 'gradeable'
                ];

                // Put gradeables in current section by their id which consists of semester, course title and gradeable id
                $curr_section['gradeables'][$id] = $currGradeable;

                // Put gradeables in by-date maps according to section (close/open)
                $dueDate = ($gradeable->getType() === GradeableType::ELECTRONIC_FILE) ? $gradeable->getSubmissionDueDate()->format('Y-m-d') : '';
                $info->items_by_date[$dueDate][] = $currGradeable;
            }

            // Put data of current section into the by-section map
            $info->items_by_sections[] = $curr_section;
        }
        foreach ($courses as $course) {
            $cal_items = $calendar_items[$course->getTitle()];
            foreach ($cal_items as $cal_item) {
                $date = $cal_item->getDate()->format('Y-m-d');
                $curItem = [
                    'title' => htmlspecialchars($cal_item->getText()),
                    'status' => $cal_item->getTypeString(),
                    'course' => $course,
                    'icon' => '',
                    'url' => '',
                    'show_due' => false,
                    'submission' => '',
                    'status_note' => '',
                    'color' => $info->colors[$course->getSemester() . $course->getTitle()],
                    'type' => 'item'
                ];
                $info->items_by_date[$date][] = $curItem;
            }
        }

        $info->empty_message = "There are currently no assignments posted.  Please check back later.";

        return $info;
    }

    public function getItemsByDate(): array {
        return $this->items_by_date;
    }

    public function getItemsBySections(): array {
        return $this->items_by_sections;
    }

    public function getEmptyMessage(): string {
        return $this->empty_message;
    }

    public function getColors(): array {
        return $this->colors;
    }
}<|MERGE_RESOLUTION|>--- conflicted
+++ resolved
@@ -118,11 +118,7 @@
                     'status_note' => ($submit_btn === null) ? "N/A" : $submit_btn->getTitle(),
                     'grading_open' => $gradeable->getGradeStartDate() !== null ? $gradeable->getGradeStartDate()->format($date_format) : '',
                     'grading_due' => $gradeable->getGradeDueDate() !== null ? $gradeable->getGradeDueDate()->format($date_format) : '',
-<<<<<<< HEAD
-                    'class' => 'btn-nav calendar-color-blue',
-=======
                     'class' => 'btn-nav',
->>>>>>> 7053205d
                     'disabled' => !($submit_btn === null) && $submit_btn->isDisabled(),
                     'show_due' => true,
                     'icon' => '',
