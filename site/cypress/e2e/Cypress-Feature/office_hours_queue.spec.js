const queueName = 'Cypress Office Hour Queue 1';
const queueName_random = 'Cypress Office Hour Queue Random';
const queueName1 = 'Cypress Office Hour Queue 2';
const queueCode = 'cypress_test';
const queueCode1 = 'cypress_test_fail';
const newQueueCode = 'cypress_update';

const enableQueue = () => {
    cy.visit(['sample', 'config']); // course setting
    cy.get('[data-testid="queue-enabled"]').check();
    cy.get('[data-testid="queue-enabled"]').should('be.checked');
};

const deleteQueue = () => {
    cy.visit(['sample', 'office_hours_queue']); // office hours queue
    cy.get('[data-testid="toggle-filter-settings"]').click();
    cy.get('[data-testid="popup-window"]').should('exist');
    cy.get('[data-testid="delete-queue-btn"]').last().click();
};

const disableQueue = () => {
    cy.visit(['sample', 'config']);
    cy.get('[data-testid="queue-enabled"]').should('be.checked');
    cy.get('[data-testid="queue-enabled"]').uncheck();
};

const openNewQueue = (queueName, queueCode = '') => {
    cy.get('#nav-sidebar-queue').click();
    cy.get('[data-testid="toggle-new-queue"]').click();
    cy.get('[data-testid="popup-window"]').should('exist');
    cy.get('[data-testid="new-queue-code"]').type(queueName);
    if (queueCode.length > 0) {
        cy.get('[data-testid="new-queue-token"]').type(queueCode);
    }
    else {
        cy.get('[data-testid="new-queue-rand-token"]').click();
    }
    cy.get('[data-testid="open-new-queue-btn"]').click();
};

const changeQueueCode = (queueName, queueCode = '') => {
    cy.get('[data-testid="toggle-filter-settings"]').click();
    cy.get('[data-testid="popup-window"]').should('exist');
    cy.get('[data-testid="old-queue-code"]').select(queueName);
    if (queueCode.length > 0) {
        cy.get('[data-testid="old-queue-token"]').type(queueCode);
    }
    else {
        cy.get('[data-testid="old-queue-rand-token"]').click(); // random code
    }
    cy.get('[data-testid="change-code-btn"]').click(); // update it
};

const switchUser = (account) => {
    cy.logout();
    cy.login(account);
    cy.visit(['sample', 'office_hours_queue']);
};

const studentJoinQueue = (queueName, queueCode) => {
    cy.get('[data-testid="queue-code"]').select(queueName).invoke('val'); // in which queue you want to join
    cy.get('[data-testid="queue-code"]').should('contain', queueName);
    cy.get('#token-box').type(queueCode);
    cy.get('[data-testid="join-queue-btn"]').click();
};
const editAnnouncement = (text = '') => {
    // openAnnouncementSettings
    cy.get('[data-testid="toggle-announcement-settings"]').click();
    cy.get('#announcement-settings').should('exist');
    cy.get('#queue-announcement-message').clear();
    if (text.length > 0) {
        cy.get('#queue-announcement-message').type(text);
    }
    // saveAnnouncementSettings
    cy.get('[data-testid="save-announcement"]').click();
};

describe('test office hours queue', () => {
    it('Testing queue as student', () => {
        cy.login();
        enableQueue();
        // deleting the Lab help and homework debugging
        deleteQueue();
        deleteQueue();
        openNewQueue(queueName, queueCode);
        openNewQueue(queueName, queueCode1); // same name but used different code
        cy.get('[data-testid="popup-message"]').should('contain', 'Unable to add queue. Make sure you have a unique queue name');

        openNewQueue(queueName_random);
        changeQueueCode(queueName_random);
        cy.get('[data-testid="popup-message"]').should('contain', 'Queue Access Code Changed');

        changeQueueCode(queueName, newQueueCode);
        cy.get('[data-testid="popup-message"]').should('contain', 'Queue Access Code Changed');

        openNewQueue(queueName1, queueCode1);

        // switch to student to join queue
        switchUser('student');
        // cy.get('#leave_queue').click();

        studentJoinQueue(queueName, newQueueCode);
        cy.get('[data-testid="popup-message"]').should('contain', 'Added to queue');
        cy.get('[data-testid="leave-queue"]').click(); // studentRemoveSelfFromQueue
        cy.get('[data-testid="popup-message"]').should('contain', 'Removed from queue');

        studentJoinQueue(queueName, newQueueCode);
        cy.get('[data-testid="popup-message"]').should('contain', 'Added to queue');

        // switch to instructor to help first student
        switchUser('instructor');
        cy.get('.help_btn').first().click(); // helpFirstStudent
        cy.get('[data-testid="popup-message"]').should('contain', 'Started helping student');

        // switch to student for finishing help
        switchUser('student');
        cy.get('[data-testid="self-finish-help"]').click(); // studentFinishHelpSelf
        cy.get('[data-testid="popup-message"]').should('contain', 'Finished helping student');
        studentJoinQueue(queueName1, queueCode1);
        cy.get('[data-testid="popup-message"]').should('contain', 'Added to queue');

        // switch to student (aphacker) for joining queue
        switchUser('aphacker');
        studentJoinQueue(queueName1, queueCode1);
        cy.get('[data-testid="popup-message"]').should('contain', 'Added to queue');
    });

    it('Helping,removing student and toggle queue as Instructor', () => {
        switchUser('instructor');
        cy.get('.help_btn').first().click(); // help first student
        cy.get('[data-testid="popup-message"]').should('contain', 'Started helping student');
        cy.get('.finish_helping_btn').first().click(); // finished helping first student
        cy.get('[data-testid="popup-message"]').should('contain', 'Finished helping student');
        cy.get('[data-testid="remove-from-queue-btn"]').first().click(); // remove First Student
        cy.get('[data-testid="popup-message"]').should('contain', 'Removed from queue');
        cy.get('[data-testid="queue-restore-btn"]').first().click(); // restore first Student
        cy.get('[data-testid="popup-message"]').should('contain', 'Student restored');
        cy.get('[data-testid="queue-restore-btn"]').first().click();
        cy.get('[data-testid="popup-message"]').should('contain', 'Student restored');
        cy.get('[data-testid="queue-restore-btn"]').first().click();
        cy.get('[data-testid="popup-message"]').should('contain', 'Cannot restore a user that is currently in the queue. Please remove them first.');
        cy.get('.filter-buttons').first().click(); // turn first "off"
        cy.get('.filter-buttons').first().click(); // turn first "on"
        cy.get('[data-testid="toggle-filter-settings"]').first().click();
        cy.get('[data-testid="toggle-queue-checkbox"]').first().click(); // closeFirstQueue
        cy.get('[data-testid="empty-queue-btn"]').first().click(); // emptyFirstQueue

        editAnnouncement('Submitty');
        cy.get('[data-testid="popup-message"]').should('contain', 'Updated announcement');

        editAnnouncement('');
        cy.get('[data-testid="announcement"]').should('not.exist');
        cy.get('[data-testid="popup-message"]').should('contain', 'Updated announcement');
<<<<<<< HEAD
        // disable and delete all queue
=======

        // Confirm student queue history
        cy.get('[data-testid="search-student-queue-input"]').first().type('student');
        cy.get('[data-testid="search-student-queue-btn"]').first().click();

        cy.get('[data-testid="student-row-1"]').first().as('row-1');
        cy.get('@row-1').find('[data-testid="row-label"]').should('contain', '1');
        cy.get('@row-1').find('[data-testid="current-state"]').should('contain', 'done');
        cy.get('@row-1').find('[data-testid="queue"]').should('contain', 'Lab Help');
        // This checks if time entered and time removed are in fact times.
        // We do not check for a specific time because this may change.
        cy.get('@row-1').find('[data-testid="time-entered"]').invoke('text').should('match', /\d{4}-\d\d-\d\d \d\d:\d\d:\d\d.*/);
        cy.get('@row-1').find('[data-testid="time-removed"]').invoke('text').should('match', /\d{4}-\d\d-\d\d \d\d:\d\d:\d\d.*/);
        cy.get('@row-1').find('[data-testid="helped-by"]').should('contain', 'grader');
        cy.get('@row-1').find('[data-testid="removed-by"]').should('contain', 'grader');
        cy.get('@row-1').find('[data-testid="removal-method"]').should('contain', 'helped');

        cy.get('[data-testid="student-row-2"]').first().as('row-2');
        cy.get('@row-2').find('[data-testid="row-label"]').should('contain', '2');
        cy.get('@row-2').find('[data-testid="current-state"]').should('contain', 'done');
        cy.get('@row-2').find('[data-testid="queue"]').should('contain', 'Lab Help');
        cy.get('@row-2').find('[data-testid="time-entered"]').invoke('text').should('match', /\d{4}-\d\d-\d\d \d\d:\d\d:\d\d.*/);
        cy.get('@row-2').find('[data-testid="time-removed"]').invoke('text').should('match', /\d{4}-\d\d-\d\d \d\d:\d\d:\d\d.*/);
        cy.get('@row-2').find('[data-testid="helped-by"]').should('contain', '-');
        cy.get('@row-2').find('[data-testid="removed-by"]').should('contain', 'instructor');
        cy.get('@row-2').find('[data-testid="removal-method"]').should('contain', 'emptied');

        cy.get('[data-testid="student-row-3"]').first().as('row-3');
        cy.get('@row-3').find('[data-testid="row-label"]').should('contain', '3');
        cy.get('@row-3').find('[data-testid="current-state"]').should('contain', 'done');
        cy.get('@row-3').find('[data-testid="queue"]').should('contain', queueName);
        cy.get('@row-3').find('[data-testid="time-entered"]').invoke('text').should('match', /\d{4}-\d\d-\d\d \d\d:\d\d:\d\d.*/);
        cy.get('@row-3').find('[data-testid="time-removed"]').invoke('text').should('match', /\d{4}-\d\d-\d\d \d\d:\d\d:\d\d.*/);
        cy.get('@row-3').find('[data-testid="helped-by"]').should('contain', '-');
        cy.get('@row-3').find('[data-testid="removed-by"]').should('contain', 'student');
        cy.get('@row-3').find('[data-testid="removal-method"]').should('contain', 'self');

        cy.get('[data-testid="student-row-4"]').first().as('row-4');
        cy.get('@row-4').find('[data-testid="row-label"]').should('contain', '4');
        cy.get('@row-4').find('[data-testid="current-state"]').should('contain', 'done');
        cy.get('@row-4').find('[data-testid="queue"]').should('contain', queueName);
        cy.get('@row-4').find('[data-testid="time-entered"]').invoke('text').should('match', /\d{4}-\d\d-\d\d \d\d:\d\d:\d\d.*/);
        cy.get('@row-4').find('[data-testid="time-removed"]').invoke('text').should('match', /\d{4}-\d\d-\d\d \d\d:\d\d:\d\d.*/);
        cy.get('@row-4').find('[data-testid="helped-by"]').should('contain', 'instructor');
        cy.get('@row-4').find('[data-testid="removed-by"]').should('contain', 'student');
        cy.get('@row-4').find('[data-testid="removal-method"]').should('contain', 'self_helped');

        cy.get('[data-testid="student-row-5"]').first().as('row-5');
        cy.get('@row-5').find('[data-testid="row-label"]').should('contain', '5');
        cy.get('@row-5').find('[data-testid="current-state"]').should('contain', 'waiting');
        cy.get('@row-5').find('[data-testid="queue"]').should('contain', queueName1);
        cy.get('@row-5').find('[data-testid="time-entered"]').invoke('text').should('match', /\d{4}-\d\d-\d\d \d\d:\d\d:\d\d.*/);
        cy.get('@row-5').find('[data-testid="time-removed"]').should('contain', '-');
        cy.get('@row-5').find('[data-testid="helped-by"]').should('contain', '-');
        cy.get('@row-5').find('[data-testid="removed-by"]').should('contain', '-');
        cy.get('@row-5').find('[data-testid="removal-method"]').should('contain', '-');

        cy.get('#times-helped-cell').should('contain', '1 times helped.');

        // Confirm aphacker queue history
        // Use search autocomplete feature
        cy.get('[data-testid="search-student-queue-input"]').first().clear().type('hack');
        cy.get('#ui-id-1').first().should('be.visible');
        cy.get('#ui-id-1').click();
        cy.get('[data-testid="search-student-queue-input"]').first().should('have.value', 'aphacker');
        cy.get('[data-testid="search-student-queue-btn"]').first().click();

        cy.get('[data-testid="student-row-1"]').first().as('row-1');
        cy.get('@row-1').find('[data-testid="row-label"]').should('contain', '1');
        cy.get('@row-1').find('[data-testid="current-state"]').should('contain', 'done');
        cy.get('@row-1').find('[data-testid="queue"]').should('contain', 'Homework Debugging');
        cy.get('@row-1').find('[data-testid="time-entered"]').invoke('text').should('match', /\d{4}-\d\d-\d\d \d\d:\d\d:\d\d.*/);
        cy.get('@row-1').find('[data-testid="time-removed"]').invoke('text').should('match', /\d{4}-\d\d-\d\d \d\d:\d\d:\d\d.*/);
        cy.get('@row-1').find('[data-testid="helped-by"]').should('contain', 'ta');
        cy.get('@row-1').find('[data-testid="removed-by"]').should('contain', 'instructor');
        cy.get('@row-1').find('[data-testid="removal-method"]').should('contain', 'emptied');

        cy.get('[data-testid="student-row-2"]').first().as('row-2');
        cy.get('@row-2').find('[data-testid="row-label"]').should('contain', '2');
        cy.get('@row-2').find('[data-testid="current-state"]').should('contain', 'waiting');
        cy.get('@row-2').find('[data-testid="queue"]').should('contain', 'Cypress Office Hour Queue 2');
        cy.get('@row-2').find('[data-testid="time-entered"]').invoke('text').should('match', /\d{4}-\d\d-\d\d \d\d:\d\d:\d\d.*/);
        cy.get('@row-2').find('[data-testid="time-removed"]').should('contain', '-');
        cy.get('@row-2').find('[data-testid="helped-by"]').should('contain', '-');
        cy.get('@row-2').find('[data-testid="removed-by"]').should('contain', '-');
        cy.get('@row-2').find('[data-testid="removal-method"]').should('contain', '-');

        cy.get('#times-helped-cell').should('contain', '0 times helped.');

        // Disable and delete all queue
>>>>>>> ac9f2d5d
        disableQueue();
    });
    it('Enabling push and sound notifications as Instructor', () => {
        switchUser('instructor');
        cy.get('[data-testid="push-notification-switch"]').should('exist');
        cy.get('[data-testid="sound-notification-switch"]').should('exist');
        cy.window().its('push_notifications_enabled').should('equal', false);
        cy.window().its('audible_notifications_enabled').should('equal', false);
        cy.get('[data-testid="push-notification-switch"]').click();
        cy.get('[data-testid="sound-notification-switch"]').click();
        cy.window().its('push_notifications_enabled').should('equal', true);
        cy.window().its('audible_notifications_enabled').should('equal', true);
        cy.get('[data-testid="push-notification-switch"]').click();
        cy.get('[data-testid="sound-notification-switch"]').click();
        cy.window().its('push_notifications_enabled').should('equal', false);
        cy.window().its('audible_notifications_enabled').should('equal', false);
    });
});<|MERGE_RESOLUTION|>--- conflicted
+++ resolved
@@ -151,9 +151,6 @@
         editAnnouncement('');
         cy.get('[data-testid="announcement"]').should('not.exist');
         cy.get('[data-testid="popup-message"]').should('contain', 'Updated announcement');
-<<<<<<< HEAD
-        // disable and delete all queue
-=======
 
         // Confirm student queue history
         cy.get('[data-testid="search-student-queue-input"]').first().type('student');
@@ -244,7 +241,6 @@
         cy.get('#times-helped-cell').should('contain', '0 times helped.');
 
         // Disable and delete all queue
->>>>>>> ac9f2d5d
         disableQueue();
     });
     it('Enabling push and sound notifications as Instructor', () => {
