<?php

namespace app\controllers;

use app\controllers\admin\ReportController;
use app\controllers\admin\GradeableController;
use app\controllers\admin\GradeablesController;
use app\controllers\admin\AdminGradeableController;
use app\controllers\admin\ConfigurationController;
use app\controllers\admin\UsersController;
use app\controllers\admin\LateController;
use app\libraries\Core;
use app\libraries\Output;
use app\models\User;

class AdminController extends AbstractController {
    public function run() {
        if (!$this->core->getUser()->accessAdmin()) {
            $this->core->getOutput()->showError("This account cannot access admin pages");
        }

        $this->core->getOutput()->addBreadcrumb("Admin");
        $controller = null;
        switch ($_REQUEST['page']) {
            case 'users':
                $controller = new UsersController($this->core);
                break;
            case 'configuration':
                $this->core->getOutput()->addBreadcrumb("Course Settings");
                $controller = new ConfigurationController($this->core);
                break;
            case 'gradeable':
                $controller = new GradeableController($this->core);
                break;
<<<<<<< HEAD
            case 'late':
                $controller = new LateController($this->core);
=======
            case 'admin_gradeable':
                $controller = new AdminGradeableController($this->core);
>>>>>>> a6f828ad
                break;
            case 'reports':
                $controller = new ReportController($this->core);
                break;
            default:
                $this->core->getOutput()->showError("Invalid page request for controller ".get_class($this));
                break;
        }
        $controller->run();
    }
}<|MERGE_RESOLUTION|>--- conflicted
+++ resolved
@@ -32,13 +32,11 @@
             case 'gradeable':
                 $controller = new GradeableController($this->core);
                 break;
-<<<<<<< HEAD
             case 'late':
                 $controller = new LateController($this->core);
-=======
+                break;
             case 'admin_gradeable':
                 $controller = new AdminGradeableController($this->core);
->>>>>>> a6f828ad
                 break;
             case 'reports':
                 $controller = new ReportController($this->core);
