# -*- mode: ruby -*-
# vi: set ft=ruby :

# Usage:
#   vagrant up
#       or
#   NO_SUBMISSIONS=1 vagrant up
#       or
#   EXTRA=rpi vagrant up
#       or
#   WORKER_PAIR=1 vagrant up
#
#
# If you want to override the default image used for the virtual machines, you can set the
# environment variable VAGRANT_BOX. See https://vagrantup.com/boxes/search for a list of
# distributed boxes. For example:
#
# VAGRANT_BOX=ubuntu/focal64 vagrant up
#
#
# If you want to install extra packages (such as rpi or matlab), you need to have the environment
# variable EXTRA set. The easiest way to do this is doing:
#
# EXTRA=rpi vagrant up
#   or
# EXTRA=rpi,matlab vagrant up
#
# If you don't want any submissions to be automatically generated for the courses created
# by vagrant, you'll want to specify NO_SUBMISSIONS flag.

# Don't buffer output.
$stdout.sync = true
$stderr.sync = true

extra_command = ''
autostart_worker = false
if ENV.has_key?('NO_SUBMISSIONS')
    extra_command << '--no_submissions '
end
if ENV.has_key?('EXTRA')
    extra_command << ENV['EXTRA']
end
if ENV.has_key?('WORKER_PAIR')
    autostart_worker = true
    extra_command << '--worker-pair '
end

$script = <<SCRIPT
GIT_PATH=/usr/local/submitty/GIT_CHECKOUT/Submitty
DISTRO=$(lsb_release -si | tr '[:upper:]' '[:lower:]')
VERSION=$(lsb_release -sr | tr '[:upper:]' '[:lower:]')
bash ${GIT_PATH}/.setup/vagrant/setup_vagrant.sh #{extra_command} 2>&1 | tee ${GIT_PATH}/.vagrant/install_${DISTRO}_${VERSION}.log
SCRIPT

$worker_script = <<SCRIPT
GIT_PATH=/usr/local/submitty/GIT_CHECKOUT/Submitty
DISTRO=$(lsb_release -si | tr '[:upper:]' '[:lower:]')
VERSION=$(lsb_release -sr | tr '[:upper:]' '[:lower:]')
bash ${GIT_PATH}/.setup/install_worker.sh #{extra_command} 2>&1 | tee ${GIT_PATH}/.vagrant/install_worker.log
SCRIPT

base_boxes = Hash[]

# Should all be base Ubuntu boxes that use the same version
base_boxes.default         = "bento/ubuntu-22.04"
base_boxes[:arm_parallels] = "bento/ubuntu-22.04-arm64"
base_boxes[:libvirt]       = "generic/ubuntu2204"
base_boxes[:arm_mac_qemu]  = "perk/ubuntu-2204-arm64"

def mount_folders(config, mount_options)
  # ideally we would use submitty_daemon or something as the owner/group, but since that user doesn't exist
  # till post-provision (and this is mounted before provisioning), we want the group to be 'vagrant'
  # which is guaranteed to exist and that during install_system.sh we add submitty_daemon/submitty_php/etc to the
  # vagrant group so that they can write to this shared folder, primarily just for the log files
  owner = 'root'
  group = 'vagrant'
  config.vm.synced_folder '.', '/usr/local/submitty/GIT_CHECKOUT/Submitty', create: true, owner: owner, group: group, mount_options: mount_options, smb_host: '10.0.2.2', smb_username: `whoami`.chomp

  optional_repos = %w(AnalysisTools AnalysisToolsTS Lichen RainbowGrades Tutorial CrashCourseCPPSyntax LichenTestData)
  optional_repos.each {|repo|
    repo_path = File.expand_path("../" + repo)
    if File.directory?(repo_path)
      config.vm.synced_folder repo_path, "/usr/local/submitty/GIT_CHECKOUT/" + repo, owner: owner, group: group, mount_options: mount_options, smb_host: '10.0.2.2', smb_username: `whoami`.chomp
    end
  }
end

Vagrant.configure(2) do |config|
  if Vagrant.has_plugin?('vagrant-env')
    config.env.enable
  end

  config.vm.box = ENV.fetch('VAGRANT_BOX', base_boxes.default)

  arch = `uname -m`.chomp
  arm = arch == 'arm64' || arch == 'aarch64'
  apple_silicon = Vagrant::Util::Platform.darwin? && (arm || (`sysctl -n machdep.cpu.brand_string`.chomp.start_with? 'Apple M'))
  
  custom_box = ENV.has_key?('VAGRANT_BOX')

  mount_options = []

  # The time in seconds that Vagrant will wait for the machine to boot and be accessible.
  config.vm.boot_timeout = 600

  # Specify the various machines that we might develop on. After defining a name, we
  # can specify if the vm is our "primary" one (if we don't specify a VM, it'll use
  # that one) as well as making sure all non-primary ones have "autostart: false" set
  # so that when we do "vagrant up", it doesn't spin up those machines.

  config.vm.define 'submitty-worker', autostart: autostart_worker do |ubuntu|
    # If this IP address changes, it must be changed in install_system.sh and
    # CONFIGURE_SUBMITTY.py to allow the ssh connection
    ubuntu.vm.network "private_network", ip: "192.168.56.21"
    ubuntu.vm.network 'forwarded_port', guest: 22, host: 2220, id: 'ssh'
    ubuntu.vm.provision 'shell', inline: $worker_script
  end

<<<<<<< HEAD
  config.vm.define 'ubuntu-22.04', primary: true do |ubuntu|
    ubuntu.vm.network 'forwarded_port', guest: 1511, host: 1511   # site
    ubuntu.vm.network 'forwarded_port', guest: 8443, host: 8443   # Websockets
    ubuntu.vm.network 'forwarded_port', guest: 5432, host: 16442  # database
    ubuntu.vm.network 'forwarded_port', guest: 7000, host: 7000   # saml
    ubuntu.vm.network 'forwarded_port', guest: 22, host: 2222, id: 'ssh'
=======
  # Our primary development target, RPI uses it as of Fall 2021
  config.vm.define 'ubuntu-20.04', primary: true do |ubuntu|
    ubuntu.vm.network 'forwarded_port', guest: 1511, host: ENV.fetch('VM_PORT_SITE', 1511)
    ubuntu.vm.network 'forwarded_port', guest: 8443, host: ENV.fetch('VM_PORT_WS',   8443)
    ubuntu.vm.network 'forwarded_port', guest: 5432, host: ENV.fetch('VM_PORT_DB',  16442)
    ubuntu.vm.network 'forwarded_port', guest: 7000, host: ENV.fetch('VM_PORT_SAML', 7000)
    ubuntu.vm.network 'forwarded_port', guest:   22, host: ENV.fetch('VM_PORT_SSH',  2222), id: 'ssh'
>>>>>>> 1356d434
    ubuntu.vm.provision 'shell', inline: $script
  end

  config.vm.provider 'virtualbox' do |vb, override|
    vb.memory = 2048
    vb.cpus = 2
    # When you put your computer (while running the VM) to sleep, then resume work some time later the VM will be out
    # of sync timewise with the host for however long the host was asleep. Of course, the VM by default will
    # detect this and if the drift is great enough, it'll resync things such that the time matches, otherwise
    # the VM will just slowly adjust the timing so they'll eventually match. However, this can cause confusion when
    # times are important for late day calculations and building so we set the maximum time the VM and host can drift
    # to be 10 seconds at most which should make things work generally ideally
    vb.customize ['guestproperty', 'set', :id, '/VirtualBox/GuestAdd/VBoxService/--timesync-set-threshold', 10000 ]

    # VirtualBox sometimes has isseus with getting the DNS to work inside of itself for whatever reason.
    # While it will sometimes randomly work, we can just set VirtualBox to use a DNS proxy from the host,
    # which seems to be far more reliable in having the DNS work, rather than leaving it to VirtualBox.
    # See https://serverfault.com/a/453260 for more info.
    # vb.customize ["modifyvm", :id, "--natdnsproxy1", "on"]
    vb.customize ["modifyvm", :id, "--natdnshostresolver1", "on"]

    # Sometimes Vagrant will error on trying to SSH into the machine when it starts, due to a bug in how
    # Ubuntu 20.04 and later setup the virtual serial port, where the machine takes minutes to start, plus
    # occasionally restarting. Modifying the behavior of the uart fields, as well as disabling features like USB and
    # audio (which we don't need) seems to greatly reduce boot times and make vagrant work consistently. See
    # https://github.com/hashicorp/vagrant/issues/11777 for more info.
    vb.customize ["modifyvm", :id, "--uart1", "0x3F8", "4"]
    vb.customize ["modifyvm", :id, "--uartmode1", "file", File::NULL]
    vb.customize ["modifyvm", :id, "--audio", "none"]
    vb.customize ["modifyvm", :id, "--usb", "off"]
    vb.customize ["modifyvm", :id, "--uart1", "off"]
    vb.customize ["modifyvm", :id, "--uart2", "off"]
    vb.customize ["modifyvm", :id, "--uart3", "off"]
    vb.customize ["modifyvm", :id, "--uart4", "off"]

    mount_folders(override, ["dmode=775", "fmode=664"])

    if ARGV.include?('ssh')
      override.ssh.timeout = 20
    end
  end

  config.vm.provider "parallels" do |prl, override|
    unless custom_box
      if (arm || apple_silicon)
        override.vm.box = base_boxes[:arm_parallels]
      end
    end

    prl.memory = 2048
    prl.cpus = 2

    mount_folders(override, ["share", "nosuid"])
  end

  config.vm.provider "vmware_desktop" do |vmware, override|
    vmware.vmx["memsize"] = "2048"
    vmware.vmx["numvcpus"] = "2"

    mount_folders(override, [])
  end
  
  config.vm.provider "libvirt" do |libvirt, override|
    unless custom_box
      override.vm.box = base_boxes[:libvirt]
    end

    libvirt.memory = 2048
    libvirt.cpus = 2

    libvirt.forward_ssh_port = true

    mount_folders(override, [])
  end

  config.vm.provider "qemu" do |qe, override|
    unless custom_box
      if apple_silicon
        override.vm.box = base_boxes[:arm_mac_qemu]
      end
    end

    qe.memory = "2G"
    qe.smp = 2

    qe.ssh_port = ENV.fetch('VM_PORT_SSH', 2222)

    mount_folders(override, [])
  end

  config.vm.provision :shell, :inline => " sudo timedatectl set-timezone America/New_York", run: "once"

  if ARGV.include?('ssh')
    config.ssh.username = 'root'
    config.ssh.password = 'vagrant'
    config.ssh.insert_key = 'true'
  end
end<|MERGE_RESOLUTION|>--- conflicted
+++ resolved
@@ -116,22 +116,12 @@
     ubuntu.vm.provision 'shell', inline: $worker_script
   end
 
-<<<<<<< HEAD
   config.vm.define 'ubuntu-22.04', primary: true do |ubuntu|
-    ubuntu.vm.network 'forwarded_port', guest: 1511, host: 1511   # site
-    ubuntu.vm.network 'forwarded_port', guest: 8443, host: 8443   # Websockets
-    ubuntu.vm.network 'forwarded_port', guest: 5432, host: 16442  # database
-    ubuntu.vm.network 'forwarded_port', guest: 7000, host: 7000   # saml
-    ubuntu.vm.network 'forwarded_port', guest: 22, host: 2222, id: 'ssh'
-=======
-  # Our primary development target, RPI uses it as of Fall 2021
-  config.vm.define 'ubuntu-20.04', primary: true do |ubuntu|
     ubuntu.vm.network 'forwarded_port', guest: 1511, host: ENV.fetch('VM_PORT_SITE', 1511)
     ubuntu.vm.network 'forwarded_port', guest: 8443, host: ENV.fetch('VM_PORT_WS',   8443)
     ubuntu.vm.network 'forwarded_port', guest: 5432, host: ENV.fetch('VM_PORT_DB',  16442)
     ubuntu.vm.network 'forwarded_port', guest: 7000, host: ENV.fetch('VM_PORT_SAML', 7000)
     ubuntu.vm.network 'forwarded_port', guest:   22, host: ENV.fetch('VM_PORT_SSH',  2222), id: 'ssh'
->>>>>>> 1356d434
     ubuntu.vm.provision 'shell', inline: $script
   end
 
