<?php

namespace app\models\gradeable;

use app\libraries\DateUtils;
use app\libraries\GradeableType;
use app\exceptions\ValidationException;
use app\exceptions\NotImplementedException;
use app\libraries\Utils;
use app\libraries\FileUtils;
use app\libraries\Core;
use app\models\AbstractModel;
use app\models\grading\AbstractGradeableInput;
use app\models\GradingSection;
use app\models\Team;
use app\models\User;
use app\controllers\admin\AdminGradeableController;

/**
 * All data describing the configuration of a gradeable
 *  Note: All per-student data is in the GradedGradeable class
 *
 *  Note: there is no guarantee of the values of properties not relevant to the gradeable type
 *
 *  Missing validation: student permissions (i.e. view/submit) - low priority
 *
 * @method string getId()
 * @method string getTitle()
 * @method string getInstructionsUrl()
 * @method void setInstructionsUrl($url)
 * @method int getType()
 * @method int getGraderAssignmentMethod()
 * @method void setGraderAssignmentMethod($method)
 * @method \DateTime getTaViewStartDate()
 * @method \DateTime getGradeStartDate()
 * @method \DateTime getGradeDueDate()
 * @method \DateTime getGradeReleasedDate()
 * @method \DateTime getGradeLockedDate()
 * @method int getMinGradingGroup()
 * @method \DateTime getRegradeRequestDate()
 * @method string getSyllabusBucket()
 * @method void setSyllabusBucket($bucket)
 * @method string getTaInstructions()
 * @method void setTaInstructions($instructions)
 * @method string getAutogradingConfigPath()
 * @method bool isVcs()
 * @method void setVcs($use_vcs)
 * @method string getVcsSubdirectory()
 * @method void setVcsSubdirectory($subdirectory)
 * @method int getVcsHostType()
 * @method void setVcsHostType($host_type)
 * @method bool isTeamAssignment()
 * @method int getTeamSizeMax()
 * @method \DateTime getTeamLockDate()
 * @method bool isTaGrading()
 * @method bool isScannedExam()
 * @method void setScannedExam($scanned_exam)
 * @method bool isStudentView()
 * @method void setStudentView($can_student_view)
 * @method bool isStudentViewAfterGrades()
 * @method void setStudentViewAfterGrades($can_student_view_after_grades)
 * @method bool isStudentSubmit()
 * @method void setStudentSubmit($can_student_submit)
 * @method bool isPeerGrading()
 * @method void setPeerGrading($use_peer_grading)
 * @method int getPeerGradeSet()
 * @method void setPeerGradeSet($grade_set)
 * @method \DateTime getSubmissionOpenDate()
 * @method \DateTime getSubmissionDueDate()
 * @method int getLateDays()
 * @method bool isLateSubmissionAllowed()
 * @method void setLateSubmissionAllowed($allow_late_submission)
 * @method float getPrecision()
 * @method Component[] getComponents()
 * @method bool isRegradeAllowed()
 * @method bool isGradeInquiryPerComponentAllowed()
 * @method void setGradeInquiryPerComponentAllowed($is_grade_inquiry_per_component)
 * @method bool isDiscussionBased()
 * @method void setDiscussionBased($discussion_based)
 * @method string  getDiscussionThreadId()
 * @method void setDiscussionThreadId($discussion_thread_id)
 * @method int getActiveRegradeRequestCount()
 * @method void setHasDueDate($has_due_date)
 * @method object[] getPeerGradingPairs()
 */
class Gradeable extends AbstractModel {
    /* Enum range for grader_assignment_method */
    const ROTATING_SECTION = 0;
    const REGISTRATION_SECTION = 1;
    const ALL_ACCESS = 2;

    /* Properties for all types of gradeables */

    /** @prop @var string The course-wide unique gradeable id */
    protected $id = "";
    /** @prop @var string The gradeable's title */
    protected $title = "";
    /** @prop @var string The instructions url to give to students */
    protected $instructions_url = "";
    /** @prop @var int The type of gradeable */
    protected $type = GradeableType::ELECTRONIC_FILE;
    /** @prop @var int If the gradeable should be graded by all access (2) by registration section (1) or rotating sections (0) */
    protected $grader_assignment_method = Gradeable::REGISTRATION_SECTION;
    /** @prop @var int The minimum user group that can grade this gradeable (1=instructor) */
    protected $min_grading_group = 1;
    /** @prop @var string The syllabus classification of this gradeable */
    protected $syllabus_bucket = "homework";
    /** @prop @var Component[] An array of all of this gradeable's components */
    protected $components = [];
    /** @prop @var Component[] An array of all gradeable components loaded from the database */
    private $db_components = [];

    /** @prop @var bool If any submitters have active grade inquiries */
    protected $active_regrade_request_count = 0;

    /* (private) Lazy-loaded Properties */

    /** @prop @var bool If any manual grades have been entered for this gradeable */
    private $any_manual_grades = null;
    /** @prop @var bool If any submissions exist */
    private $any_submissions = null;
    /** @prop @var bool If any errors occurred in the build output */
    private $any_build_errors = null;
    /** @prop @var Team[] Any teams that have been formed */
    private $teams = null;
    /** @prop @var string[][] Which graders are assigned to which rotating sections (empty if $grade_by_registration is true)
     *                          Array (indexed by grader id) of arrays of rotating section numbers
     */
    private $rotating_grader_sections = null;
    private $rotating_grader_sections_modified = false;
    /** @prop @var AutogradingConfig The object that contains the autograding config data */
    private $autograding_config = null;
    /** @prop @var array Array of all split pdf uploads. Each key is a filename and then each element is an array
     * that contains filename, file path, and the file size.
     */
    private $split_pdf_files = null;
    
    /** @prop @var array */
    protected $peer_grading_pairs = [];

    /* Properties exclusive to numeric-text/checkpoint gradeables */

    /** @prop @var string The overall ta instructions for grading (numeric-text/checkpoint only) */
    protected $ta_instructions = "";

    /* Properties exclusive to electronic gradeables */

    /** @prop @var string The location of the autograding configuration file */
    protected $autograding_config_path = "";
    /** @prop @var bool If the gradeable is using vcs upload (true) or manual upload (false) */
    protected $vcs = false;
    /** @prop @var string The subdirectory within the VCS repository for this gradeable */
    protected $vcs_subdirectory = "";
    /** @prop @var int Where are we hosting VCS (-1 -> Not VCS gradeable, 0,1 -> Submitty, 2,3 -> public/private Github) */
    protected $vcs_host_type = -1;
    /** @prop @var bool If the gradeable is a team assignment */
    protected $team_assignment = false;
    /** @prop @var int The maximum team size (if the gradeable is a team assignment) */
    protected $team_size_max = 0;
    /** @prop @var bool If the gradeable is using any manual grading */
    protected $ta_grading = false;
    /** @prop @var bool If the gradeable is a 'scanned exam' */
    protected $scanned_exam = false;
    /** @prop @var bool If students can view submissions */
    protected $student_view = false;
    /** @prop @var bool If students can only view submissions after grades released date */
    protected $student_view_after_grades = false;
    /** @prop @var bool If students can make submissions */
    protected $student_submit = false;
    /** @prop @var bool If the gradeable uses peer grading */
    protected $peer_grading = false;
    /** @prop @var int The number of peers each student will be graded by */
    protected $peer_grade_set = 0;
    /** @prop @var bool If submission after student's max deadline
     *      (due date + min(late days allowed, late days remaining)) is allowed
     */
    protected $late_submission_allowed = true;
    /** @prop @var float The point precision for manual grading */
    protected $precision = 0.0;
    /** @prop @var bool If this gradeable has a due date or not */
    protected $has_due_date = false;

    /* Dates for all types of gradeables */

    /** @prop @var \DateTime The so-called 'TA Beta-Testing' date.  This is when the gradeable appears for TA's */
    protected $ta_view_start_date = null;
    /** @prop @var \DateTime The date that graders may start grading */
    protected $grade_start_date = null;
    /** @prop @var \DateTime The date that graders must have grades in by */
    protected $grade_due_date = null;
    /** @prop @var \DateTime The date that grades will be released to students */
    protected $grade_released_date = null;
    /** @prop @var \DateTime The date after which only instructors may change grades (aka when grades are 'due') */
    protected $grade_locked_date = null;

    /* Dates for electronic gradeables*/

    /** @prop @var \DateTime The deadline for joining teams (if the gradeable is a team assignment) */
    protected $team_lock_date = null;
    /** @prop @var \DateTime The date students can start making submissions */
    protected $submission_open_date = null;
    /** @prop @var \DateTime The date, before which all students must make a submissions (or be marked late) */
    protected $submission_due_date = null;
    /** @prop @var int The number of late days allowed */
    protected $late_days = 0;
    /** @prop @var \DateTime The deadline for submitting a grade inquiry */
    protected $regrade_request_date = null;
    /** @prop @var bool are grade inquiries enabled for this assignment*/
    protected $regrade_allowed = true;
    /** @prop @var bool are grade inquiries for specific components enabled for this assignment*/
    protected $grade_inquiry_per_component_allowed = false;
    /** @prop @var bool does this assignment have a discussion component*/
    protected $discussion_based = false;
    /** @prop @var string thread id for corresponding to discussion forum thread*/
    protected $discussion_thread_id = '';


    /**
     * Gradeable constructor.
     * @param Core $core
     * @param array $details
     * @throws \InvalidArgumentException if any of the details were not found or invalid
     * @throws ValidationException If any of the dates are incompatible or invalid
     */
    public function __construct(Core $core, array $details) {
        parent::__construct($core);

        $this->setIdInternal($details['id']);
        $this->setTitle($details['title']);
        $this->setInstructionsUrl($details['instructions_url']);
        $this->setTypeInternal($details['type']);
        $this->setGraderAssignmentMethod($details['grader_assignment_method']);
        $this->setMinGradingGroup($details['min_grading_group']);
        $this->setSyllabusBucket($details['syllabus_bucket']);
        $this->setTaInstructions($details['ta_instructions']);
        if (array_key_exists('peer_graders_list', $details)) {
            $this->setPeerGradersList($details['peer_graders_list']);
        }

        if ($this->getType() === GradeableType::ELECTRONIC_FILE) {
            $this->setAutogradingConfigPath($details['autograding_config_path']);
            $this->setVcs($details['vcs']);
            $this->setVcsSubdirectory($details['vcs_subdirectory']);
            $this->setVcsHostType($details['vcs_host_type']);
            $this->setTeamAssignmentInternal($details['team_assignment']);
            $this->setTeamSizeMax($details['team_size_max']);
            $this->setTaGradingInternal($details['ta_grading']);
            $this->setScannedExam($details['scanned_exam']);
            $this->setStudentView($details['student_view']);
            $this->setStudentViewAfterGrades($details['student_view_after_grades']);
            $this->setStudentSubmit($details['student_submit']);
            $this->setHasDueDate($details['has_due_date']);
            $this->setPeerGrading($details['peer_grading']);
            $this->setPeerGradeSet($details['peer_grade_set']);
            $this->setLateSubmissionAllowed($details['late_submission_allowed']);
            $this->setPrecision($details['precision']);
            $this->setRegradeAllowedInternal($details['regrade_allowed']);
            $this->setGradeInquiryPerComponentAllowed($details['grade_inquiry_per_component_allowed']);
            $this->setDiscussionBased((bool) $details['discussion_based']);
            $this->setDiscussionThreadId($details['discussion_thread_ids']);
        }

        $this->setActiveRegradeRequestCount($details['active_regrade_request_count'] ?? 0);

        // Set dates last
        $this->setDates($details);
        $this->modified = false;
    }

    /**
     * Exports all of the components so they can be saved to a json
     * @return array
     */
    public function exportComponents() {
        $component_arrays = [];
        foreach ($this->components as $component) {
            /** @var Component $component */
            $component_arrays[] = $component->export();
        }
        return $component_arrays;
    }

    /**
     * All \DateTime properties for this class
     */
    const date_properties = [
        'ta_view_start_date',
        'submission_open_date',
        'submission_due_date',
        'grade_start_date',
        'grade_due_date',
        'grade_released_date',
        'grade_locked_date',
        'team_lock_date',
        'regrade_request_date'
    ];

    /**
     * Display names for the different date properties (for forming error messages)
     */
    const date_display_names = [
        'ta_view_start_date' => 'Beta Testing',
        'submission_open_date' => 'Submission Open',
        'submission_due_date' => 'Submission Due',
        'grade_start_date' => 'Grading Open',
        'grade_due_date' => 'Grading Due',
        'grade_released_date' => 'Grades Released',
        'grade_locked_date' => 'Grades Locked',
        'team_lock_date' => 'Teams Locked',
        'late_days' => 'Late Days',
        'regrade_request_date' => 'Grade Inquiries Due'
    ];

    /**
     * All \DateTime properties that should be validated
     */
    const date_validated_properties = [
        'ta_view_start_date',
        'submission_open_date',
        'submission_due_date',
        'grade_start_date',
        'grade_due_date',
        'grade_released_date',
        'grade_locked_date',
        'regrade_request_date'
    ];

    /**
     * All \DateTime properties for NUMERIC_TEXT and CHECKPOINT gradeables
     * Note: this is in validation order
     */
    const date_properties_simple = [
        'ta_view_start_date',
        'grade_start_date',
        'grade_due_date',
        'grade_released_date'
    ];

    /**
     * All \DateTime properties for ELECTRONIC gradeables with ta grading
     * Note: this is in validation order
     */
    const date_properties_elec_ta = [
        'ta_view_start_date',
        'submission_open_date',
        'grade_start_date',
        'grade_due_date',
        'grade_released_date'
    ];

    /**
     * All \DateTime properties for ELECTRONIC gradeables with no ta grading
     * Note: this is in validation order
     */
    const date_properties_elec_no_ta = [
        'ta_view_start_date',
        'submission_open_date',
        'grade_released_date'
    ];

    /**
     * All \DateTime properties for ELECTRONIC exam gradeables
     * Note: this is in validation order
     */
    const date_properties_elec_exam = [
        'ta_view_start_date',
        'grade_start_date',
        'grade_due_date',
        'grade_released_date'
    ];

    /**
     * All \DateTime properties relevant for all types
     * Note: This is also the set for no student upload AND no ta grading
     * Note: this is in validation order
     */
    const date_properties_bare = [
        'ta_view_start_date',
        'grade_released_date'
    ];

    public function toArray() {
        // Use the default behavior for the most part, but convert the dates
        $return = parent::toArray();

        foreach (self::date_properties as $date) {
            $return[$date] = $this->$date !== null ? DateUtils::dateTimeToString($this->$date) : null;
        }

        // Serialize important Lazy-loaded values
        $return['rotating_grader_sections'] = parent::parseObject($this->getRotatingGraderSections());
        $return['autograding_config'] = parent::parseObject($this->getAutogradingConfig());

        return $return;
    }

    /**
     * Gets the component object with the provided component id
     * @param int $component_id
     * @return Component|null The Component with the provided id, or null if not found
     */
    public function getComponent($component_id) {
        foreach ($this->getComponents() as $component) {
            if ($component->getId() === $component_id) {
                return $component;
            }
        }
        throw new \InvalidArgumentException('Component id did not exist in gradeable');
    }

    /**
     * Gets an array of components set to be deleted
     * @return Component[]
     */
    public function getDeletedComponents() {
        return array_udiff($this->db_components, $this->components, Utils::getCompareByReference());
    }

    /**
     * Loads the autograding config file at $this->autograding_config into an array, or null if error/not found
     * @return AutogradingConfig|null
     */
    private function loadAutogradingConfig() {
        $course_path = $this->core->getConfig()->getCoursePath();

        try {
            $details = FileUtils::readJsonFile(FileUtils::joinPaths(
                $course_path,
                'config',
                'build',
                "build_{$this->id}.json"
            ));

            // If the file could not be found, the result will be false, so don't
            //  create the config if the file can't be found
            if ($details !== false) {
                return new AutogradingConfig($this->core, $details);
            }
            return null;
        }
        catch (\Exception $e) {
            // Don't throw an error, just don't make any data
            return null;
        }
    }

    /**
     * Parses array of the date properties to set to force them into a valid format
     * @param array $dates An array containing a combination of \DateTime and string objects indexed by date property name
     * @return \DateTime[] A full array of \DateTime objects (one element for each gradeable date property or null if not provided / bad format)
     *                      with a 'late_days' integer element
     */
    private function parseDates(array $dates) {
        $parsedDates = [];
        foreach (self::date_properties as $date) {
            if (isset($dates[$date]) && $dates[$date] !== null) {
                try {
                    $user = $this->core->getUser();
                    $time_zone = is_null($user) ? $this->core->getConfig()->getTimezone() : $user->getUsableTimeZone();
                    $parsedDates[$date] = DateUtils::parseDateTime($dates[$date], $time_zone);
                }
                catch (\Exception $e) {
                    $parsedDates[$date] = null;
                }
            }
            else {
                $parsedDates[$date] = null;
            }
        }

        // Assume that if no late days provided that there should be zero of them;
        $parsedDates['late_days'] = intval($dates['late_days'] ?? 0);
        return $parsedDates;
    }
    public function setRandomPeerGradersList(&$input) {
        $bad_rows = [];
        foreach ($input as $grader => $grading_list) {
            if ($this->core->getQueries()->getUserById($grading_list[0]) == null) {
                array_push($bad_rows, ($grading_list[0]));
            }
        }
        if (!empty($bad_rows)) {
            $msg = "The given user id is not valid: ";
            array_walk(
                $bad_rows,
                function ($val) use (&$msg) {
                    $msg .= " {$val}";
                }
            );
            $this->core->addErrorMessage($msg);
        }
        else {
            $this->core->getQueries()->clearPeerGradingAssignment($this->getId());
            $g_id = $this->getId();
            $query_string = "";
            if (count($input[0][1]) < 1) {
                return;
            }
            foreach ($input as $grading_list) {
                $grader = $grading_list[0];
                for ($j = 0; $j < count($grading_list[1]); $j++) {
                    $peer = $grading_list[1][$j];
                    $query_string .= " ('$grader', '$peer','$g_id'),";
                }
            }
            $query_string = chop($query_string, ',');
            $query_string .= ";";
                $this->core->getQueries()->insertBulkPeerGradingAssignment($query_string);
                $this->modified = true;
                $this->peer_grading_pairs = $this->core->getQueries()->getPeerGradingAssignment($this->getId());
        }
    }
    public function setPeerGradersList($input) {
        $bad_rows = [];
        foreach ($input as $row_num => $vals) {
            if ($this->core->getQueries()->getUserById($vals["student"]) == null) {
                array_push($bad_rows, ($vals["student"]));
            }
            if ($this->core->getQueries()->getUserById($vals["grader"]) == null) {
                array_push($bad_rows, ($vals["grader"]));
            }
        }
        if (!empty($bad_rows)) {
            $msg = "The given user id is not valid: ";
            array_walk($bad_rows, function ($val) use (&$msg) {
                $msg .= " {$val}";
            });
            $this->core->addErrorMessage($msg);
        }
        else {
            $this->core->getQueries()->clearPeerGradingAssignment($this->getId());
            foreach ($input as $row_num => $vals) {
                $this->core->getQueries()->insertPeerGradingAssignment($vals["grader"], $vals["student"], $this->getId());
                $this->modified = true;
                $this->peer_grading_pairs = $this->core->getQueries()->getPeerGradingAssignment($this->getId());
            }
        }
    }

    /**
     * Validates that a given set dates are strictly increasing
     * @param string[] $date_properties
     * @param \DateTime[] $date_values array of \DateTime objects indexed by $date_properties
     * @return string[] Array of error messages indexed by $date_properties
     */
    private static function validateDateSet(array $date_properties, array $date_values) {
        // A message to set if the date is null, which happens when: the provided date is null,
        //  or the parsing failed.  In either case, this is an appropriate message
        $invalid_format_message = 'Invalid date-time value!';

        // If the dates are null, then their format is invalid
        $errors = [];
        foreach ($date_properties as $property) {
            $date = $date_values[$property] = $date_values[$property] ?? null;
            if ($date === null) {
                $errors[$property] = $invalid_format_message;
            }
        }

        // Now, check if they are in increasing order
        $prev_property = null;
        foreach ($date_properties as $property) {
            if ($prev_property !== null) {
                if ($date_values[$prev_property] !== null && $date_values[$property] !== null) {
                    if ($date_values[$prev_property] > $date_values[$property]) {
                        $errors[$prev_property] = self::date_display_names[$prev_property] . ' Date must come before '
                            . self::date_display_names[$property] . ' Date';
                    }
                }
            }
            $prev_property = $property;
        }

        return $errors;
    }

    /**
     * Gets the dates that require validation for the gradeable's current configuration.
     * @return string[] array of date property names that need validation
     */
    private function getDateValidationSet() {
        if ($this->type === GradeableType::ELECTRONIC_FILE) {
            if (!$this->isStudentSubmit()) {
                if ($this->isTaGrading()) {
                    $result = self::date_properties_elec_exam;
                }
                else {
                    $result = self::date_properties_bare;
                }
            }
            elseif ($this->isTaGrading()) {
                $result = self::date_properties_elec_ta;
            }
            else {
                $result = self::date_properties_elec_no_ta;
            }

            // Only add in submission due date if student submission is enabled
            if ($this->isStudentSubmit() && $this->hasDueDate()) {
                // Make sure we insert the due date into the correct location (after the open date)
                array_splice($result, array_search('submission_open_date', $result) + 1, 0, 'submission_due_date');
            }

            // Only add in grade inquiry date if its allowed & enabled
            if ($this->isTaGrading() && $this->core->getConfig()->isRegradeEnabled() && $this->isRegradeAllowed()) {
                $result[] = 'regrade_request_date';
            }
        }
        else {
            $result = self::date_properties_simple;
        }
        return $result;
    }

    /**
     * Asserts that the provided set of dates are valid for this gradeable's configuration
     * @param \DateTime[] $dates
     * @throws ValidationException With all messages for each invalid property
     */
    private function assertDates(array $dates) {
        // Get the date set we validate against
        $date_set = $this->getDateValidationSet();

        // Get the validation errors
        $errors = self::validateDateSet($date_set, $dates);

        // Put any special exceptions to the normal validation rules here...

        if (count($errors) > 0) {
            throw new ValidationException('Date validation failed', $errors);
        }
    }

    /**
     * Takes a complete set of dates relevant to this gradeable and, depending on the gradeable's settings,
     *  coerces all dates to satisfy the database date constraints.  The behavior of this function is undefined
     *  if called before `assertDates`
     * @param \DateTime[] $dates Array of dates, indexed by property name
     * @return \DateTime[] Array of dates, indexed by property name
     */
    private function coerceDates(array $dates) {
        // Takes an array of date properties (in order) and date values (indexed by property)
        //  and returns the modified date values to comply with the provided order, using
        //  a compare function, which returns true when first parameter should be coerced
        //  into the second parameter.
        $coerce_dates = function (array $date_properties, array $black_list, array $date_values, $compare) {
            // coerce them to be in increasing order (and fill in nulls)
            foreach ($date_properties as $i => $property) {
                // Don't coerce the first date
                if ($i === 0) {
                    continue;
                }

                // Don't coerce a date on the black list
                if (in_array($property, $black_list)) {
                    continue;
                }

                // Get a value for the date to compare against
                $prev_date = $date_values[$date_properties[$i - 1]];

                // This may be null / not set
                $date = $date_values[$property] ?? null;

                // Coerce the date if it is out of bounds
                if ($date === null || $compare($date, $prev_date)) {
                    $date_values[$property] = $prev_date;
                }
            }
            return $date_values;
        };

        // Blacklist the dates checked by validation
        $black_list = $this->getDateValidationSet();

        // First coerce in the forward direction, then in the reverse direction
        return $coerce_dates(
            array_reverse(self::date_validated_properties),
            $black_list,
            $coerce_dates(
                self::date_validated_properties,
                $black_list,
                $dates,
                function (\DateTime $val, \DateTime $cmp) {
                    return $val < $cmp;
                }
            ),
            function (\DateTime $val, \DateTime $cmp) {
                return $val > $cmp;
            }
        );
    }

    /**
     * Sets the all of the dates of this gradeable
     * @param array $dates An array of dates/date strings indexed by property name
     * @throws ValidationException With all messages for each invalid property
     */
    public function setDates(array $dates) {
        // Wrangle the input so we have a fully populated array of \DateTime's (or nulls)
        $dates = $this->parseDates($dates);

        // Asserts that this date information is valid
        $this->assertDates($dates);

        // Coerce any dates that have database constraints, but
        //  aren't relevant to the current gradeable configuration
        $dates = $this->coerceDates($dates);

        // Manually set each property (instead of iterating over self::date_properties) so the user
        //  can't set dates irrelevant to the gradeable settings

        $this->ta_view_start_date = $dates['ta_view_start_date'];
        $this->grade_start_date = $dates['grade_start_date'];
        $this->grade_due_date = $dates['grade_due_date'];
        $this->grade_released_date = $dates['grade_released_date'];
        $this->grade_locked_date = $dates['grade_locked_date'];

        if ($this->type === GradeableType::ELECTRONIC_FILE) {
            // Set team lock date even if not team assignment because it is NOT NULL in the db
            $this->team_lock_date = $dates['team_lock_date'];
            $this->submission_open_date = $dates['submission_open_date'];
            $this->submission_due_date = $dates['submission_due_date'];
            $this->late_days = $dates['late_days'];
            $this->regrade_request_date = $dates['regrade_request_date'];
        }
        $this->modified = true;
    }

    /**
     * Gets all of the gradeable's date values indexed by property name (including late_days)
     * @return mixed[]
     */
    public function getDates() {
        $dates = [];
        foreach (self::date_properties as $property) {
            $dates[$property] = $this->$property;
        }
        $dates['late_days'] = $this->late_days;
        return $dates;
    }

    public function getStringThreadIds() {
        return $this->isDiscussionBased() ? implode(',', json_decode($this->getDiscussionThreadId())) : '';
    }

    /**
     * Gets all of the gradeable's date values as strings indexed by property name (including late_days)
     * @param bool $add_utc_offset True to add the UTC offset to the output strings
     * @return string[]
     */
    public function getDateStrings(bool $add_utc_offset = true) {
        $date_strings = [];
        $now = $this->core->getDateTimeNow();
        foreach (self::date_properties as $property) {
            $date_strings[$property] = DateUtils::dateTimeToString($this->$property ?? $now, $add_utc_offset);
        }
        $date_strings['late_days'] = strval($this->late_days);
        return $date_strings;
    }

    /**
     * Gets if this gradeable has a due date or not for electronic gradeables
     * @return bool
     */
    public function hasDueDate() {
        return $this->has_due_date;
    }

    /**
     * Gets the rotating section grader assignment
     * @return array An array (indexed by user id) of arrays of section ids
     */
    public function getRotatingGraderSections() {
        if ($this->rotating_grader_sections === null) {
            $this->setRotatingGraderSections($this->core->getQueries()->getRotatingSectionsByGrader($this->id));
            $this->rotating_grader_sections_modified = false;
        }
        return $this->rotating_grader_sections;
    }

    /**
     * Gets the autograding configuration object
     * @return AutogradingConfig|null returns null if loading from the disk fails
     */
    public function getAutogradingConfig() {
        if ($this->autograding_config === null) {
            $this->autograding_config = $this->loadAutogradingConfig();
        }
        return $this->autograding_config;
    }

    /**
     * Gets whether this gradeable has an autograding config
     * @return bool True if it has an autograding config
     */
    public function hasAutogradingConfig() {
        return $this->getAutogradingConfig() !== null;
    }

    /** @internal */
    public function setTaViewStartDate($date) {
        throw new NotImplementedException('Individual date setters are disabled, use "setDates" instead');
    }

    /** @internal */
    public function setGradeStartDate($date) {
        throw new NotImplementedException('Individual date setters are disabled, use "setDates" instead');
    }

    /** @internal */
    public function setGradeDueDate($date) {
        throw new NotImplementedException('Individual date setters are disabled, use "setDates" instead');
    }

    /** @internal */
    public function setGradeReleasedDate($date) {
        throw new NotImplementedException('Individual date setters are disabled, use "setDates" instead');
    }

    /** @internal */
    public function setGradeLockedDate($date) {
        throw new NotImplementedException('Individual date setters are disabled, use "setDates" instead');
    }

    /** @internal */
    public function setTeamLockDate($date) {
        throw new NotImplementedException('Individual date setters are disabled, use "setDates" instead');
    }

    /** @internal */
    public function setSubmissionOpenDate($date) {
        throw new NotImplementedException('Individual date setters are disabled, use "setDates" instead');
    }

    /** @internal */
    public function setSubmissionDueDate($date) {
        throw new NotImplementedException('Individual date setters are disabled, use "setDates" instead');
    }

    public function setAutogradingConfig(AutogradingConfig $autograding_config): void {
        $this->autograding_config = $autograding_config;
    }

    /**
     * Sets the number of active grade inquiries
     * @param int $count
     * @internal
     */
    public function setActiveRegradeRequestCount(int $count) {
        $this->active_regrade_request_count = $count;
    }

    /**
     * Sets the gradeable Id.  Must match the regular expression:  ^[a-zA-Z0-9_-]*$
     * @param string $id The gradeable id to set
     */
    private function setIdInternal($id) {
        preg_match('/^[a-zA-Z0-9_-]*$/', $id, $matches, PREG_OFFSET_CAPTURE);
        if (count($matches) === 0) {
            throw new \InvalidArgumentException('Gradeable id must be alpha-numeric/hyphen/underscore only');
        }
        $this->id = $id;
    }

    /** @internal */
    public function setId($id) {
        throw new \BadFunctionCallException('Cannot change Id of gradeable');
    }

    /**
     * Sets the gradeable Title
     * @param string $title Must not be blank.
     */
    public function setTitle($title) {
        if ($title === '') {
            throw new \InvalidArgumentException('Gradeable title must not be blank');
        }
        $this->title = strval($title);
        $this->modified = true;
    }

    /**
     * Sets the gradeable type
     * @param int $type Must be a valid GradeableType
     */
    private function setTypeInternal($type) {
        // Call this to make an exception if the type is invalid
        GradeableType::typeToString($type);
        $this->type = $type;
    }

    /** @internal */
    public function setType($type) {
        throw new \BadFunctionCallException('Cannot change gradeable type');
    }

    /**
     * gets bool representing if gradeable is set to grade by registration
     * @return boolean
     */
    public function isGradeByRegistration() {
        if ($this->getGraderAssignmentMethod() == Gradeable::REGISTRATION_SECTION) {
            return true;
        }
        return false;
    }

    /**
     * Sets the minimum user level that can grade an assignment.
     * @param int $group Must be at least 1 and no more than 4
     */
    public function setMinGradingGroup(int $group) {
        // Disallow the 0 group (this may catch some potential bugs with instructors not being able to edit gradeables)
        if ($group > 0 && $group <= 4) {
            $this->min_grading_group = $group;
        }
        else {
            throw new \InvalidArgumentException('Grading group must be an integer larger than 0');
        }
        $this->modified = true;
    }

    /**
     * Sets the maximum team size
     * @param int $max_team_size Must be at least 0
     */
    public function setTeamSizeMax(int $max_team_size) {
        if ($max_team_size >= 0) {
            $this->team_size_max = intval($max_team_size);
        }
        else {
            throw new \InvalidArgumentException('Max team size must be a non-negative integer!');
        }
        $this->modified = true;
    }

    /**
     * Sets the precision for grading
     * @param float $precision
     */
    public function setPrecision(float $precision) {
        $this->precision = $precision;
        $this->modified = true;
    }

    /**
     * Sets the peer grading set
     * @param int $peer_grading_set Must be at least 0
     */
    public function setPeerGradingSet(int $peer_grading_set) {
        if ($peer_grading_set >= 0) {
            $this->peer_grade_set = intval($peer_grading_set);
        }
        else {
            throw new \InvalidArgumentException('Peer grade set must be a non-negative integer!');
        }
        $this->modified = true;
    }

    /**
     * Sets the array of components
     * @param Component[] $components Must be an array of only Component
     */
    public function setComponents(array $components) {
        $components = array_values($components);
        foreach ($components as $component) {
            if (!($component instanceof Component)) {
                throw new \InvalidArgumentException('Object in components array wasn\'t a component');
            }
        }

        // Get the implied deleted components from this operation and ensure we aren't deleting any
        //  components that have grades already
        $deleted_components = array_udiff($this->components, $components, Utils::getCompareByReference());
        if (
            in_array(
                true,
                array_map(
                    function (Component $component) {
                        return $component->anyGrades();
                    },
                    $deleted_components
                )
            )
        ) {
            throw new \InvalidArgumentException('Call to setComponents implied deletion of component with grades');
        }

        $this->components = $components;

        // sort by order
        usort($this->components, function (Component $a, Component $b) {
            return $a->getOrder() - $b->getOrder();
        });
    }

    /**
     * Adds a new component to this gradeable with the provided properties
     * @param string $title
     * @param string $ta_comment
     * @param string $student_comment
     * @param float $lower_clamp
     * @param float $default
     * @param float $max_value
     * @param float $upper_clamp
     * @param bool $text
     * @param bool $peer
     * @param int $pdf_page set to Component::PDF_PAGE_NONE if not a pdf assignment
     * @return Component the created component
     */
    public function addComponent(
        string $title,
        string $ta_comment,
        string $student_comment,
        float $lower_clamp,
        float $default,
        float $max_value,
        float $upper_clamp,
        bool $text,
        bool $peer,
        int $pdf_page
    ) {
        $component = new Component($this->core, $this, [
            'title' => $title,
            'ta_comment' => $ta_comment,
            'student_comment' => $student_comment,
            'lower_clamp' => $lower_clamp,
            'default' => $default,
            'max_value' => $max_value,
            'upper_clamp' => $upper_clamp,
            'text' => $text,
            'peer' => $peer,
            'page' => $pdf_page,
            'id' => 0,
            'order' => count($this->components)
        ]);
        $this->components[] = $component;

        // If we added a peer component, we are now guaranteed to be a peer gradeable.
        if ($component->isPeer()) {
            $this->setPeerGrading(true);
        }

        return $component;
    }

    /**
     * Adds a new component to this gradeable with the provided properties in array form
     * @param array $details
     * @return Component the created component
     */
    public function importComponent(array $details) {
        $details['id'] = 0;
        $details['order'] = count($this->components);
        $component = Component::import($this->core, $this, $details);
        $this->components[] = $component;
        return $component;
    }

    /**
     * Base method for deleting components.  This isn't exposed as public so
     *  its make very clear that a delete component operation is being forceful.
     * @param Component $component
     * @param bool $force true to delete the component if it has grades
     * @throws \InvalidArgumentException If this gradeable doesn't own the provided component or
     *          $force is false and the component has grades
     */
    private function deleteComponentInner(Component $component, bool $force = false) {
        // Don't delete if the component has grades (and we aren't forcing)
        if ($component->anyGrades() && !$force) {
            throw new \InvalidArgumentException('Attempt to delete a component with grades!');
        }

        // Calculate our components array without the provided component
        $new_components = array_udiff($this->components, [$component], Utils::getCompareByReference());

        // If it wasn't removed from our components, it was either already deleted, or never belonged to us
        if (count($new_components) === count($this->components)) {
            throw new \InvalidArgumentException('Attempt to delete component that did not belong to this gradeable');
        }

        // Finally, set our array to the new one
        $this->components = $new_components;

        //Check if we have any peer components remaining
        $still_peer = false;
        foreach ($this->components as $c) {
            if ($c->isPeer()) {
                $still_peer = true;
                break;
            }
        }
        $this->setPeerGrading($still_peer);
    }

    /**
     * Deletes a component from this gradeable
     * @param Component $component
     * @throws \InvalidArgumentException If this gradeable doesn't own the provided component or if the component has grades
     */
    public function deleteComponent(Component $component) {
        $this->deleteComponentInner($component, false);
    }

    /**
     * Deletes a component from this gradeable without checking if grades exist for it yet.
     * DANGER: THIS CAN BE A VERY DESTRUCTIVE ACTION -- USE ONLY WHEN EXPLICITLY REQUESTED
     * @param Component $component
     * @throws \InvalidArgumentException If this gradeable doesn't own the provided component
     */
    public function forceDeleteComponent(Component $component) {
        $this->deleteComponentInner($component, true);
    }

    /**
     * Sets the array of the components, only called from the database
     * @param Component[] $components
     * @internal
     */
    public function setComponentsFromDatabase(array $components) {
        $this->setComponents($components);
        $this->db_components = $this->components;
    }

    /**
     * Sets the path to the autograding config
     * @param string $path Must not be blank
     */
    public function setAutogradingConfigPath($path) {
        if ($path === '') {
            throw new \InvalidArgumentException('Autograding configuration file path cannot be blank');
        }
        $this->autograding_config_path = strval($path);
        $this->modified = true;
    }

    /**
     * Sets whether the gradeable is a team gradeable
     * @param bool $use_teams
     */
    private function setTeamAssignmentInternal($use_teams) {
        $this->team_assignment = $use_teams === true;
    }

    /** @internal */
    public function setTeamAssignment($use_teams) {
        throw new \BadFunctionCallException('Cannot change teamness of gradeable');
    }

    /**
     * Sets the rotating grader sections for this gradeable
     * @param array $rotating_grader_sections An array (indexed by grader id) of arrays of section numbers
     */
    public function setRotatingGraderSections($rotating_grader_sections) {
        // Number of total rotating sections
        $num_sections = $this->core->getQueries()->getNumberRotatingSections();

        $parsed_graders_sections = [];
        foreach ($rotating_grader_sections as $user => $grader_sections) {
            if ($grader_sections !== null) {
                if (!is_array($grader_sections)) {
                    throw new \InvalidArgumentException('Rotating grader section for grader was not array');
                }
                // Parse each section array into strings
                $parsed_sections = [];
                foreach ($grader_sections as $section) {
                    if ((is_int($section) || ctype_digit($section)) && intval($section) > 0 && intval($section) <= $num_sections) {
                        $parsed_sections[] = intval($section);
                    }
                    else {
                        throw new \InvalidArgumentException('Grading section must be a positive integer no more than the number of rotating sections!');
                    }
                }
                $parsed_graders_sections[$user] = $parsed_sections;
            }
        }
        $this->rotating_grader_sections = $parsed_graders_sections;
        $this->rotating_grader_sections_modified = true;
    }

    /**
     * Sets whether regrades are allowed for this gradeable
     * @param bool $regrade_allowed
     * @throws ValidationException If date validation fails in this new grade inquiry configuration
     */
    public function setRegradeAllowed(bool $regrade_allowed) {
        $old = $this->regrade_allowed;
        $this->regrade_allowed = $regrade_allowed;

        try {
            // Asserts that this date information is valid after changing this property
            $this->setDates($this->getDates());
        }
        catch (ValidationException $e) {
            // Reset to the old value if validation fails
            $this->regrade_allowed = $old;

            // This line brings me great pain
            throw $e;
        }
        // make sure grade_inquiry_per_component_allowed is false when regrade allowed is false
        if (!$regrade_allowed) {
            $this->grade_inquiry_per_component_allowed = false;
        }
    }

    /**
     * @param bool $regrade_allowed
     * @internal
     */
    private function setRegradeAllowedInternal(bool $regrade_allowed) {
        $this->regrade_allowed = $regrade_allowed;
    }

    /**
     * Sets whether this gradeable will use ta grading
     * @param bool $ta_grading
     * @throws ValidationException If date validation fails in this new TA grading configuration
     */
    public function setTaGrading(bool $ta_grading) {
        $old = $this->ta_grading;
        $this->ta_grading = $ta_grading;

        try {
            // Asserts that this date information is valid after changing this property
            $this->setDates($this->getDates());
        }
        catch (ValidationException $e) {
            // Reset to the old value if validation fails
            $this->ta_grading = $old;

            // This line brings me great pain
            throw $e;
        }
    }

    /**
     * @param bool $ta_grading
     * @internal
     */
    private function setTaGradingInternal(bool $ta_grading) {
        $this->ta_grading = $ta_grading;
    }

    /**
     * Gets all of the teams formed for this gradeable
     * @return Team[]
     */
    public function getTeams() {
        if ($this->teams === null) {
            $this->teams = $this->core->getQueries()->getTeamsByGradeableId($this->getId());
        }
        return $this->teams;
    }

    /**
     * Gets if this gradeable has any active grade inquiries
     * @return bool
     */
    public function anyActiveRegradeRequests() {
        return $this->active_regrade_request_count > 0 && $this->core->getUser()->getGroup() < User::GROUP_STUDENT;
    }

    /**
     * Gets if this gradeable has any manual grades (any GradedGradeables exist)
     * @return bool True if any manual grades exist
     */
    public function anyManualGrades() {
        if ($this->any_manual_grades === null) {
            $this->any_manual_grades = $this->core->getQueries()->getGradeableHasGrades($this->getId());
        }
        return $this->any_manual_grades;
    }

    /**
     * Gets if this gradeable has any submissions yet
     * @return bool
     */
    public function anySubmissions() {
        if ($this->any_submissions === null) {
            // Until we find a submission, assume there are none
            $this->any_submissions = false;
            if ($this->type === GradeableType::ELECTRONIC_FILE) {
                $submission_path = FileUtils::joinPaths(
                    $this->core->getConfig()->getSubmittyPath(),
                    'courses',
                    $this->core->getConfig()->getSemester(),
                    $this->core->getConfig()->getCourse(),
                    'submissions',
                    $this->getId()
                );
                if (is_dir($submission_path)) {
                    $this->any_submissions = true;
                }
            }
        }
        return $this->any_submissions;
    }

    /**
     * Gets if this gradeable had any build errors during the last build attempt
     * @return bool
     */
    public function anyBuildErrors() {
        if ($this->any_build_errors === null) {
            $build_file = FileUtils::joinPaths($this->core->getConfig()->getCoursePath(), 'build', $this->getId(), "log_cmake_output.txt");

            // Default to true so if the file isn't found it counts as a 'build error'
            $this->any_build_errors = true;
            if (file_exists($build_file)) {
                $this->any_build_errors = strpos(file_get_contents($build_file), "error") !== false;
            }
        }
        return $this->any_build_errors;
    }

    /**
     * Gets if this gradeable has any teams formed yet
     * @return bool
     */
    public function anyTeams() {
        return !empty($this->getTeams());
    }

    /**
     * Used to decide whether a gradeable can be deleted or not.
     * This means: No submissions, No manual grades entered, No teams formed, and No VCS repos created
     * @return bool True if the gradeable can be deleted
     */
    public function canDelete() {
        return !$this->anySubmissions() && !$this->anyManualGrades() && !$this->anyTeams() && !($this->isVcs() && !$this->isTeamAssignment());
    }

    /**
     * Gets whether the rotating grader sections were modified
     * @return bool
     */
    public function isRotatingGraderSectionsModified() {
        return $this->rotating_grader_sections_modified;
    }

    /**
     * Gets if this gradeable is pdf-upload
     * @return bool
     */
    public function isPdfUpload() {
        foreach ($this->components as $component) {
            if ($component->getPage() !== Component::PDF_PAGE_NONE) {
                return true;
            }
        }
        return false;
    }

    /**
     * Gets if the students assign pages to components
     * @return bool
     */
    public function isStudentPdfUpload() {
        foreach ($this->components as $component) {
            if ($component->getPage() === Component::PDF_PAGE_STUDENT) {
                return true;
            }
        }
        return false;
    }

    /**
     * Gets the number of numeric components if type is GradeableType::NUMERIC_TEXT
     * @return int
     */
    public function getNumNumeric() {
        if ($this->type !== GradeableType::NUMERIC_TEXT) {
            return 0;
        }
        $count = 0;
        foreach ($this->components as $component) {
            if (!$component->isText()) {
                ++$count;
            }
        }
        return $count;
    }

    /**
     * Gets the number of text components if type is GradeableType::NUMERIC_TEXT
     * @return int
     */
    public function getNumText() {
        if ($this->type !== GradeableType::NUMERIC_TEXT) {
            return 0;
        }
        $count = 0;
        foreach ($this->components as $component) {
            if ($component->isText()) {
                ++$count;
            }
        }
        return $count;
    }

    /**
     * Gets the components that are not for peer grading
     * @return Component[]
     */
    public function getNonPeerComponents() {
        return array_filter($this->components, function (Component $component) {
            return !$component->isPeer();
        });
    }

    /**
     * Gets the components that are for peer grading
     * @return Component[]
     */
    public function getPeerComponents() {
        return array_filter($this->components, function (Component $component) {
            return $component->isPeer();
        });
    }

    /**
     * Gets the percent of grading complete for the provided user for this gradeable
     * @param User $grader
     * @return float The percentage (0 to 1) of grading completed or NAN if none required
     */
    public function getGradingProgress(User $grader) {
        //This code is taken from the ElectronicGraderController, it used to calculate the TA percentage.
        $total_users = [];
        $graded_components = [];
        if ($this->isGradeByRegistration()) {
            if (!$grader->accessFullGrading()) {
                $sections = $grader->getGradingRegistrationSections();
            }
            else {
                $sections = $this->core->getQueries()->getRegistrationSections();
                foreach ($sections as $i => $section) {
                    $sections[$i] = $section['sections_registration_id'];
                }
            }
            $section_key = 'registration_section';
        }
        else {
            if (!$grader->accessFullGrading()) {
                $sections = $this->core->getQueries()->getRotatingSectionsForGradeableAndUser($this->getId(), $grader->getId());
            }
            else {
                $sections = $this->core->getQueries()->getRotatingSections();
                foreach ($sections as $i => $section) {
                    $sections[$i] = $section['sections_rotating_id'];
                }
            }
            $section_key = 'rotating_section';
        }
        $num_submitted = [];
        if (count($sections) > 0) {
            if ($this->isTeamAssignment()) {
                $total_users = $this->core->getQueries()->getTotalTeamCountByGradingSections($this->getId(), $sections, $section_key);
                $graded_components = $this->core->getQueries()->getGradedComponentsCountByTeamGradingSections($this->getId(), $sections, $section_key);
                $num_submitted = $this->core->getQueries()->getTotalSubmittedTeamCountByGradingSections($this->getId(), $sections, $section_key);
            }
            else {
                $total_users = $this->core->getQueries()->getTotalUserCountByGradingSections($sections, $section_key);
                $graded_components = $this->core->getQueries()->getGradedComponentsCountByGradingSections($this->getId(), $sections, $section_key, $this->isTeamAssignment());
                $num_submitted = $this->core->getQueries()->getTotalSubmittedUserCountByGradingSections($this->getId(), $sections, $section_key);
            }
        }

        $num_components = $this->core->getQueries()->getTotalComponentCount($this->getId());
        $sections = [];
        if (count($total_users) > 0) {
            foreach ($num_submitted as $key => $value) {
                $sections[$key] = [
                    'total_components' => $value * $num_components,
                    'graded_components' => 0,
                ];
                if (isset($graded_components[$key])) {
                    // Clamp to total components if unsubmitted assigment is graded for whatever reason
                    $sections[$key]['graded_components'] = min(intval($graded_components[$key]), $sections[$key]['total_components']);
                }
            }
        }
        $components_graded = 0;
        $components_total = 0;
        foreach ($sections as $key => $section) {
            if ($key === "NULL") {
                continue;
            }
            $components_graded += $section['graded_components'];
            $components_total += $section['total_components'];
        }
        if ($components_total === 0) {
            return NAN;
        }
        return $components_graded / $components_total;
    }

    /**
     * Gets the info about split pdf upload files
     * @return array An array (indexed by file name) of arrays each containing file info.
     *      See FileUtils::getAllFiles for more details.
     */
    public function getSplitPdfFiles() {
        if ($this->split_pdf_files === null) {
            $upload_path = FileUtils::joinPaths(
                $this->core->getConfig()->getCoursePath(),
                'uploads',
                'split_pdf',
                $this->id
            );
            $this->split_pdf_files = FileUtils::getAllFiles($upload_path);
        }
        return $this->split_pdf_files;
    }

    /**
     * Gets if the grades released date has passed yet
     * @return bool
     */
    public function isTaGradeReleased() {
        return $this->grade_released_date < $this->core->getDateTimeNow();
    }

    /**
     * Gets if tas can view the gradeable now
     * @return bool
     */
    public function isTaViewOpen() {
        return $this->ta_view_start_date < $this->core->getDateTimeNow();
    }

    /**
     * Gets if the submission open date has passed yet
     * @return bool
     */
    public function isSubmissionOpen() {
        return $this->submission_open_date < $this->core->getDateTimeNow();
    }

    /**
     * Gets if the submission due date has passed yet
     * @return bool
     */
    public function isSubmissionClosed() {
        return $this->submission_due_date < $this->core->getDateTimeNow();
    }

    /**
     * Gets if students can make submissions at this time
     * @return bool
     */
    public function canStudentSubmit() {
        return $this->isStudentSubmit() && $this->isSubmissionOpen() &&
            (!$this->isSubmissionClosed() || $this->isLateSubmissionAllowed());
    }

    /**
     * Gets the total possible non-extra-credit manual grading (ta + peer) points
     * @return float
     */
    public function getManualGradingPoints() {
        return $this->getTaPoints() + $this->getPeerPoints();
    }


    /**
     * Gets the total possible non-extra-credit ta/instructor (non-peer) points
     * @return float
     */
    public function getTaPoints() {
        $total = 0.0;
        foreach ($this->getComponents() as $component) {
            if (!$component->isPeer()) {
                $total += $component->getMaxValue();
            }
        }
        return $total;
    }

    /**
     * Gets the total possible non-extra-credit peer grading points
     * @return float
     */
    public function getPeerPoints() {
        $total = 0.0;
        foreach ($this->getComponents() as $component) {
            if ($component->isPeer()) {
                $total += $component->getMaxValue();
            }
        }
        return $total;
    }

    /**
     * Get a list of all grading sections assigned to a given user
     * @param User $user
     * @return GradingSection[]
     */
    public function getGradingSectionsForUser(User $user) {
        if ($this->isPeerGrading() && $user->getGroup() === User::GROUP_STUDENT) {
            if ($this->isTeamAssignment()) {
                $users = $this->core->getQueries()->getUsersById($this->core->getQueries()->getPeerAssignment($this->getId(), $user->getId()));
                $teams = [];
                foreach ($users as $u) {
                    $teamToAdd = $this->core->getQueries()->getTeamByGradeableAndUser($this->getId(), $u->getId());
                    if ($this->core->getQueries()->getTeamByGradeableAndUser($this->getId(), $u->getId()) !== null) {
                        $teams[$teamToAdd->getId()] = $this->core->getQueries()->getTeamByGradeableAndUser($this->getId(), $u->getId());
                    }
                }
                $g_section = new GradingSection($this->core, false, -1, [$user], null, $teams);
                return [$g_section];
            }
            $users = $this->core->getQueries()->getUsersById($this->core->getQueries()->getPeerAssignment($this->getId(), $user->getId()));
            $g_section = new GradingSection($this->core, false, -1, [$user], $users, null);
            return [$g_section];
        }
        else {
            $users = [];
            $teams = [];

            if ($this->isGradeByRegistration()) {
                $section_names = $user->getGradingRegistrationSections();

                if ($this->isTeamAssignment()) {
                    foreach ($section_names as $section) {
                        $teams[$section] = [];
                    }
                    $all_teams = $this->core->getQueries()->getTeamsByGradeableAndRegistrationSections($this->getId(), $section_names);
                    foreach ($all_teams as $team) {
                        /** @var Team $team */
                        $teams[$team->getRegistrationSection()][] = $team;
                    }
                }
                else {
                    foreach ($section_names as $section) {
                        $users[$section] = [];
                    }
                    $all_users = $this->core->getQueries()->getUsersByRegistrationSections($section_names);
                    foreach ($all_users as $user) {
                        /** @var User $user */
                        $users[$user->getRegistrationSection()][] = $user;
                    }
                }
                $graders = $this->core->getQueries()->getGradersForRegistrationSections($section_names);
            }
            else {
                $section_names = $this->core->getQueries()->getRotatingSectionsForGradeableAndUser($this->getId(), $user->getId());

                if ($this->isTeamAssignment()) {
                    foreach ($section_names as $section) {
                        $teams[$section] = [];
                    }
                    $all_teams = $this->core->getQueries()->getTeamsByGradeableAndRotatingSections($this->getId(), $section_names);
                    foreach ($all_teams as $team) {
                        /** @var Team $team */
                        $teams[$team->getRotatingSection()][] = $team;
                    }
                }
                else {
                    foreach ($section_names as $section) {
                        $users[$section] = [];
                    }
                    $all_users = $this->core->getQueries()->getUsersByRotatingSections($section_names);
                    foreach ($all_users as $user) {
                        /** @var User $user */
                        $users[$user->getRotatingSection()][] = $user;
                    }
                }
                $graders = $this->core->getQueries()->getGradersForRotatingSections($this->getId(), $section_names);
            }

            $sections = [];
            foreach ($section_names as $section_name) {
                $sections[] = new GradingSection(
                    $this->core,
                    $this->isGradeByRegistration(),
                    $section_name,
                    $graders[$section_name] ?? [],
                    $users[$section_name] ?? null,
                    $teams[$section_name] ?? null
                );
            }

            return $sections;
        }
    }

    /**
     * Get a list of all grading sections
     * @return GradingSection[]
     */
    public function getAllGradingSections() {
        if ($this->isPeerGrading()) {
            //Todo: What are all sections when you have peer grading?
        }

        $users = [];
        $teams = [];

        $get_method = $this->isGradeByRegistration() ? 'getRegistrationSection' : 'getRotatingSection';

        if ($this->isTeamAssignment()) {
            $all_teams = $this->core->getQueries()->getTeamsByGradeableId($this->getId());
            foreach ($all_teams as $team) {
                /** @var Team $team */
                $teams[$team->$get_method() ?? 'NULL'][] = $team;
            }
        }
        else {
            $all_users = $this->core->getQueries()->getAllUsers();
            foreach ($all_users as $user) {
                /** @var User $user */
                $users[$user->$get_method() ?? 'NULL'][] = $user;
            }
        }

        if ($this->isGradeByRegistration()) {
            $section_names = $this->core->getQueries()->getRegistrationSections();
            foreach ($section_names as $i => $section) {
                $section_names[$i] = $section['sections_registration_id'];
            }
            $graders = $this->core->getQueries()->getGradersForRegistrationSections($section_names);
        }
        else {
            $section_names = $this->core->getQueries()->getRotatingSections();
            foreach ($section_names as $i => $section) {
                $section_names[$i] = $section['sections_rotating_id'];
            }
            $graders = $this->core->getQueries()->getGradersForRotatingSections($this->getId(), $section_names);
        }
        $section_names[] = 'NULL';

        $sections = [];
        foreach ($section_names as $section_name) {
            $sections[] = new GradingSection($this->core, $this->isGradeByRegistration(), $section_name, $graders[$section_name] ?? [], $users[$section_name] ?? null, $teams[$section_name] ?? null);
        }

        return $sections;
    }

    /**
     * return true if students can currently submit regrades for this assignment, false otherwise
     * @return bool
     */
    public function isRegradeOpen() {
        if ($this->core->getConfig()->isRegradeEnabled() == true && $this->isTaGradeReleased() && $this->regrade_allowed && ($this->regrade_request_date > $this->core->getDateTimeNow())) {
            return true;
        }
        return false;
    }

    /**
     * Creates a new team with the provided members
     * @param User $leader The team leader (first user)
     * @param User[] $members The team members (not including leader).
     * @param string $registration_section Registration section to give team.  Leave blank to inherit from leader. 'NULL' for null section.
     * @param int $rotating_section Rotating section to give team.  Set to -1 to inherit from leader. 0 for null section.
     * @throws \Exception If creating directories for the team fails, or writing team history fails
     *  Note: The team in the database may have already been created if an exception is thrown
     */
    public function createTeam(User $leader, array $members, string $registration_section = '', int $rotating_section = -1) {
        $all_members = $members;
        $all_members[] = $leader;

        // Validate parameters
        $gradeable_id = $this->getId();
        foreach ($all_members as $member) {
            if (!($member instanceof User)) {
                throw new \InvalidArgumentException('User array contained non-user object');
            }
            if ($this->core->getQueries()->getTeamByGradeableAndUser($gradeable_id, $member->getId()) !== null) {
                throw new \InvalidArgumentException("{$member->getId()} is already on a team");
            }
        }

        // Inherit rotating/registration section from leader if not provided
        if ($registration_section === '') {
            $registration_section = $leader->getRegistrationSection();
        }
        elseif ($registration_section === 'NULL') {
            $registration_section = null;
        }
        if ($rotating_section < 0) {
            $rotating_section = $leader->getRotatingSection();
        }
        elseif ($rotating_section === 0) {
            $rotating_section = null;
        }

        // Create the team in the database
        $team_id = $this->core->getQueries()->createTeam($gradeable_id, $leader->getId(), $registration_section, $rotating_section);

        // Force the other team members to accept the invitation from this newly created team
        $this->core->getQueries()->declineAllTeamInvitations($gradeable_id, $leader->getId());
        foreach ($members as $i => $member) {
            $this->core->getQueries()->declineAllTeamInvitations($gradeable_id, $member->getId());
            $this->core->getQueries()->acceptTeamInvitation($team_id, $member->getId());
        }

        // Create the submission directory if it doesn't exist
        $gradeable_path = FileUtils::joinPaths($this->core->getConfig()->getCoursePath(), "submissions", $gradeable_id);
        if (!FileUtils::createDir($gradeable_path)) {
            throw new \Exception("Failed to make folder for this assignment");
        }

        // Create the team submission directory if it doesn't exist
        $user_path = FileUtils::joinPaths($gradeable_path, $team_id);
        if (!FileUtils::createDir($user_path)) {
            throw new \Exception("Failed to make folder for this assignment for the team");
        }

        $current_time = $this->core->getDateTimeNow()->format("Y-m-d H:i:sO")
            . " " . $this->core->getConfig()->getTimezone()->getName();
        $settings_file = FileUtils::joinPaths($user_path, "user_assignment_settings.json");

        $json = ["team_history" => [["action" => "admin_create", "time" => $current_time,
            "admin_user" => $this->core->getUser()->getId(), "first_user" => $leader->getId()]]];
        foreach ($members as $member) {
            $json["team_history"][] = ["action" => "admin_add_user", "time" => $current_time,
                "admin_user" => $this->core->getUser()->getId(), "added_user" => $member->getId()];
        }
        if (!@file_put_contents($settings_file, FileUtils::encodeJson($json))) {
            throw new \Exception("Failed to write to team history to settings file");
        }

        if ($this->isVcs()) {
            $config = $this->core->getConfig();
            AdminGradeableController::enqueueGenerateRepos($config->getSemester(), $config->getCourse(), $gradeable_id);
        }
    }

    public function getRepositoryPath(User $user, Team $team = null) {
        if (strpos($this->getVcsSubdirectory(), '://') !== false || substr($this->getVcsSubdirectory(), 0, 1) === '/') {
            $vcs_path = $this->getVcsSubdirectory();
        }
        else {
            if (strpos($this->core->getConfig()->getVcsBaseUrl(), '://')) {
                $vcs_path = rtrim($this->core->getConfig()->getVcsBaseUrl(), '/') . '/' . $this->getVcsSubdirectory();
            }
            else {
                $vcs_path = FileUtils::joinPaths($this->core->getConfig()->getVcsBaseUrl(), $this->getVcsSubdirectory());
            }
        }
        $repo = $vcs_path;

        $repo = str_replace('{$vcs_type}', $this->core->getConfig()->getVcsType(), $repo);
        $repo = str_replace('{$gradeable_id}', $this->getId(), $repo);
        $repo = str_replace('{$user_id}', $user->getId(), $repo);
        if ($this->isTeamAssignment() && $team !== null) {
            $repo = str_replace('{$team_id}', $team->getId(), $repo);
        }
        return $repo;
    }

    /**
     * Gets if a user or team has a submission for this gradeable
     * @param Submitter $submitter
     * @return bool
     */
    public function hasSubmission(Submitter $submitter) {
        if ($submitter->isTeam() && !$this->isTeamAssignment()) {
            return false;
        }
        if (!$submitter->isTeam() && $this->isTeamAssignment()) {
            $team = $this->core->getQueries()->getTeamByGradeableAndUser($this->getId(), $submitter->getId());
            if ($team === null) {
                return false;
            }
            $submitter = new Submitter($this->core, $team);
        }
        return $this->core->getQueries()->getHasSubmission($this, $submitter);
    }

    /**
     * Gets if a user has a overridden grades for this gradeable
     * @param Submitter $submitter
     * @return bool
     */
    public function hasOverriddenGrades(Submitter $submitter) {
        $userWithOverriddenGrades = $this->core->getQueries()->getAUserWithOverriddenGrades($this->getId(), $submitter->getId());
        if ($userWithOverriddenGrades === null) {
            return false;
        }
        return true;
    }

    /**
     * Gets the number of days late this gradeable would be if submitted now
     * @return int
     */
    public function getWouldBeDaysLate() {
        return max(0, DateUtils::calculateDayDiff($this->getSubmissionDueDate(), null));
    }

    /**
<<<<<<< HEAD
     * Determine if $this gradeable is using a configuration that was user uploaded or created by notebook builder.
     *
     * @return bool True if using an uploaded configuration, false otherwise.
     */
    public function isUsingUploadedConfig(): bool {
        $config_upload_path = FileUtils::joinPaths(
            $this->core->getConfig()->getCoursePath(),
            'config_upload'
        );

        return !(strpos($this->getAutogradingConfigPath(), $config_upload_path) === false);
=======
     * Gets a multidimensional array containing data for all possible default configuration paths
     *
     * @return array
     */
    public function getDefaultConfigPaths(): array {
        $install_dir = $this->core->getConfig()->getSubmittyInstallPath();
        return [
            ['PROVIDED: upload_only (1 mb maximum total student file submission)',
                FileUtils::joinPaths($install_dir, 'more_autograding_examples/upload_only/config')],
            ['PROVIDED: upload_only (10 mb maximum total student file submission)',
                FileUtils::joinPaths($install_dir, 'more_autograding_examples/upload_only_10mb/config')],
            ['PROVIDED: upload_only (20 mb maximum total student file submission)',
                FileUtils::joinPaths($install_dir, 'more_autograding_examples/upload_only_20mb/config')],
            ['PROVIDED: upload_only (50 mb maximum total student file submission)',
                FileUtils::joinPaths($install_dir, 'more_autograding_examples/upload_only_50mb/config')],
            ['PROVIDED: upload_only (100 mb maximum total student file submission)',
                FileUtils::joinPaths($install_dir, 'more_autograding_examples/upload_only_100mb/config')],
            ['PROVIDED: bulk scanned pdf exam (100 mb maximum total student file submission)',
                FileUtils::joinPaths($install_dir, 'more_autograding_examples/pdf_exam/config')],
            ['PROVIDED: iclicker_upload (for collecting student iclicker IDs)',
                FileUtils::joinPaths($install_dir, 'more_autograding_examples/iclicker_upload/config')],
            ['PROVIDED: left_right_exam_seating (for collecting student handedness for exam seating assignment)',
                FileUtils::joinPaths($install_dir, 'more_autograding_examples/left_right_exam_seating/config')],
            ['PROVIDED: test_notes_upload (expects single file, 2 mb maximum, 2-page pdf student submission)',
                FileUtils::joinPaths($install_dir, 'more_autograding_examples/test_notes_upload/config')],
            ['PROVIDED: test_notes_upload_3page (expects single file, 3 mb maximum, 3-page pdf student submission)',
                FileUtils::joinPaths($install_dir, 'more_autograding_examples/test_notes_upload_3page/config')]
        ];
    }

    /**
     * Determine if $this gradeable is using a default configuration
     *
     * @return bool
     */
    public function isUsingDefaultConfig(): bool {
        foreach ($this->getDefaultConfigPaths() as $option) {
            if ($option[1] === $this->getAutogradingConfigPath()) {
                return true;
            }
        }

        return false;
>>>>>>> 1afad487
    }
}<|MERGE_RESOLUTION|>--- conflicted
+++ resolved
@@ -1894,7 +1894,6 @@
     }
 
     /**
-<<<<<<< HEAD
      * Determine if $this gradeable is using a configuration that was user uploaded or created by notebook builder.
      *
      * @return bool True if using an uploaded configuration, false otherwise.
@@ -1906,50 +1905,5 @@
         );
 
         return !(strpos($this->getAutogradingConfigPath(), $config_upload_path) === false);
-=======
-     * Gets a multidimensional array containing data for all possible default configuration paths
-     *
-     * @return array
-     */
-    public function getDefaultConfigPaths(): array {
-        $install_dir = $this->core->getConfig()->getSubmittyInstallPath();
-        return [
-            ['PROVIDED: upload_only (1 mb maximum total student file submission)',
-                FileUtils::joinPaths($install_dir, 'more_autograding_examples/upload_only/config')],
-            ['PROVIDED: upload_only (10 mb maximum total student file submission)',
-                FileUtils::joinPaths($install_dir, 'more_autograding_examples/upload_only_10mb/config')],
-            ['PROVIDED: upload_only (20 mb maximum total student file submission)',
-                FileUtils::joinPaths($install_dir, 'more_autograding_examples/upload_only_20mb/config')],
-            ['PROVIDED: upload_only (50 mb maximum total student file submission)',
-                FileUtils::joinPaths($install_dir, 'more_autograding_examples/upload_only_50mb/config')],
-            ['PROVIDED: upload_only (100 mb maximum total student file submission)',
-                FileUtils::joinPaths($install_dir, 'more_autograding_examples/upload_only_100mb/config')],
-            ['PROVIDED: bulk scanned pdf exam (100 mb maximum total student file submission)',
-                FileUtils::joinPaths($install_dir, 'more_autograding_examples/pdf_exam/config')],
-            ['PROVIDED: iclicker_upload (for collecting student iclicker IDs)',
-                FileUtils::joinPaths($install_dir, 'more_autograding_examples/iclicker_upload/config')],
-            ['PROVIDED: left_right_exam_seating (for collecting student handedness for exam seating assignment)',
-                FileUtils::joinPaths($install_dir, 'more_autograding_examples/left_right_exam_seating/config')],
-            ['PROVIDED: test_notes_upload (expects single file, 2 mb maximum, 2-page pdf student submission)',
-                FileUtils::joinPaths($install_dir, 'more_autograding_examples/test_notes_upload/config')],
-            ['PROVIDED: test_notes_upload_3page (expects single file, 3 mb maximum, 3-page pdf student submission)',
-                FileUtils::joinPaths($install_dir, 'more_autograding_examples/test_notes_upload_3page/config')]
-        ];
-    }
-
-    /**
-     * Determine if $this gradeable is using a default configuration
-     *
-     * @return bool
-     */
-    public function isUsingDefaultConfig(): bool {
-        foreach ($this->getDefaultConfigPaths() as $option) {
-            if ($option[1] === $this->getAutogradingConfigPath()) {
-                return true;
-            }
-        }
-
-        return false;
->>>>>>> 1afad487
     }
 }