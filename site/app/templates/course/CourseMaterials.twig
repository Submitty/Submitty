{% import _self as self %}

<div class="content">
    {% if userGroup == 1 %}
        <div style="float: right; margin-bottom: 20px;">
            {# button to open all of the subfolders and cookie it#}
            <a onclick='setCookie("foldersOpen",openAllDivForCourseMaterials());' class="btn btn-primary">Open/Close All Folders</a>
            {# button to set the release dates of all files in the page/course materials #}
            <a onclick='setFolderRelease("{{ folderPath }}","{{ fileReleaseDates[folderPath] }}","{{ id }}",
<<<<<<< HEAD
                    [{% for file in inDir %}
                        "{{ file }}",
                    {% endfor %}]
=======
                    [{% for key,value in inDir %}
                    {# if the key is the full folder path 2D array with all files in it is the value#}
                        {% if key == folderPath %}
                            {% for f in value %}
                                    "{{ f }}",
                            {% endfor %}
                        {% endif %}
                {% endfor %}]
>>>>>>> a6aab7e4
                    )' class="btn btn-primary">Set All Release Dates</a>
            <a onclick="newUploadCourseMaterialsForm()" class="btn btn-primary">Upload Course Materials</a>
        </div>
    {% endif %}
    <h1>Course Materials</h1>
    {% if userGroup==1 %}
        <ul style="justify-self: center" id="details-legend" class="table-bordered">
            <li>
                <i class="fas fa-circle grader-NULL"></i>
                Null date
            </li>
            <li>
                <i class="fas fa-circle grader-invalid"></i>
                Never release for at LEAST 10 years
            </li>
            <li>
                <i class="fas fa-circle grader-3"></i>
                Imminent release in at MOST 10 years
            </li>
            <li>
                <i class="fas fa-circle grader-1"></i>
                Released
            </li>
        </ul>
    {% endif %}
    <div class="inner-container" id="file-container">
        {{ self.display_files(self, submissions, fileShares, fileReleaseDates, "s", 0, "submissions", userGroup, uploadFolderPath,inDir) }}

    </div>
</div>

{% macro display_files(self, files, fileShares, fileReleaseDates, id, indent, title, userGroup, folderPath,inDir) %}
    {# Files on top #}

    {% for dir, path in files if path is not iterable %}
        {% if userGroup != 4 or fileShares[path] == "1" %}
            {{ self.display_file(self, dir, fileShares, fileReleaseDates, path, id ~ "f" ~ loop.index, indent, title, userGroup,inDir) }}
        {% endif %}
    {% endfor %}

    {# Directories underneath #}
    {% for dir, path in files if path is iterable %}
        {{ self.display_dir(self, dir, fileShares, fileReleaseDates, path, id ~ "d" ~ loop.index, indent, title, userGroup, folderPath ~ '/' ~ dir,inDir) }}
    {% endfor %}
{% endmacro %}


{% macro display_file(self, dir, fileShares, fileReleaseDates, path, id, indent, title, userGroup,inDir) %}
    <div>
        <div class="file-viewer">

            <k class="fas fa-file" style='vertical-align:text-bottom;'></k>
            {{ dir }}&nbsp;
            {% set dirExtension = dir|split('.')|last|lower %}
            {% if '.' ~ dirExtension in ['.pdf', '.jpg', '.jpeg', '.c', '.cpp', '.s', '.twig', '.py', '.java', '.png', '.txt', '.h', '.html', '.php', '.js', '.sql', '.sh', '.md', '.csv', '.salsa', '.erl', '.oz', '.pl', '.hs', '.gif'] %}
                 <a target="_blank" href="{{ core.getConfig().getSiteUrl() }}&component=misc&page=display_file&dir=course_materials&file={{ dir }}&path={{ path | url_encode }}"><i class="fas fa-window-restore" aria-hidden="true" title="Pop up the file in a new window"></i></a>
            {% endif %}
            <a onclick='downloadFileWithAnyRole("{{ dir }}", "{{ path | url_encode }}")'><i class="fas fa-download" aria-hidden="true" title="Download the file"></i></a>
            {% if userGroup == 1 %}
<<<<<<< HEAD
                <a onclick='newDeleteCourseMaterialForm("{{ core.buildUrl({'component': 'misc', 'page': 'delete_course_material_file', 'dir': 'course_materials', 'file': dir, 'path': path }) }}", "{{ dir }}");'>
                    <i class="fas fa-trash" aria-hidden="true" style="font-size: 16px; margin: 5px;"></i></a>
=======
                <a onclick='newDeleteCourseMaterialForm("{{ core.buildUrl({'component': 'grading', 'page': 'course_materials', 'action': 'delete_course_material_file', 'dir': 'course_materials', 'file': dir, 'path': path }) }}", "{{ dir }}");'> 
                <i class="fas fa-trash" aria-hidden="true" style="font-size: 16px; margin: 5px;"></i></a>
>>>>>>> a6aab7e4

                <label for="latest-events">Share to student on</label>
                <input name="release_date" id="date_to_release_{{ id }}" class="date_picker" type="text" size="26"  value="{{ fileReleaseDates[path]}}"
                       onChange="setNewDateTime(this, '{{ path }}'), determineRelease('date_to_release_{{ id }}')"/>
                <script>
                    //this needs to be here so the boxes can be colored on load (will say it is not declared)
<<<<<<< HEAD
                    //this is here so the initial date from uploading files is saved as itself
                    var iDT = document.getElementById('date_to_release_{{ id }}');
                    var fDT = iDT.value;
                    changeNewDateTime('{{ path }}', fDT);
                    //because there are no checkboxes anymore, permission is on to share
                    //but the default to never should protect the file from being seen
                    //if it is sensitive
=======
>>>>>>> a6aab7e4
                    changePermission('{{ path }}','1');
                    function determineRelease(inputID){
                        var today = new Date();
                        //to properly compare dates/times they need to match in format
                        //not getting it from the picker leaves out the zero before single digits
                        if(today.getMonth()+1<10){
                            var month = '0'+(today.getMonth()+1);
                        }
                        else{
                            var month = (today.getMonth()+1);
                        }
                        if(today.getDate()<10){
                            var day = '0'+today.getDate();
                        }
                        else{
                            var day = today.getDate();
                        }
                        if(today.getHours()<10){
                            var hours = "0"+today.getHours();
                        }
                        else{
                            var hours = today.getHours();
                        }
                        if(today.getMinutes()<10){
                            var mins = "0"+today.getMinutes();
                        }
                        else{
                            var mins = today.getMinutes();
                        }
                        if(today.getSeconds()<10){
                            var secs = "0"+today.getSeconds();
                        }
                        else {
                            var secs = today.getSeconds();
                        }

                        var date = today.getFullYear()+'-'+month+'-'+day;

                        var time = hours+":"+mins+":"+secs;
                        var currentDT = date+' '+time;
<<<<<<< HEAD
                        var neverDT = (today.getFullYear()+10)+'-'+month+'-'+day+' '+time;
=======
>>>>>>> a6aab7e4

                        //get the value in each file so the color can be assigned
                        //based on the time chosen
                        var inputDT = document.getElementById(inputID);
                        var fileDT = inputDT.value;

<<<<<<< HEAD
=======
                        //will add another color for never releasing
>>>>>>> a6aab7e4
                        //also custom colors for this page for readability
                        if(fileDT<=currentDT){
                            inputDT.style.backgroundColor = "#87db88";
                        }
<<<<<<< HEAD
                        else if(fileDT>=neverDT){
                            inputDT.style.backgroundColor = "#f76c6c";
                        }
                        else{
                            inputDT.style.backgroundColor = "#ffeb54";
=======
                        else{
                            inputDT.style.backgroundColor = "#ffeb54"
>>>>>>> a6aab7e4
                        }

                    }
                    determineRelease('date_to_release_{{ id }}')
                </script>
<<<<<<< HEAD

=======
>>>>>>> a6aab7e4
            {% endif %}
        </div>
        <div class="file-viewer-data" id="file_viewer_{{ id }}" style="margin-left:{{ indent * -15 }}px" data-file_name="{{ dir }}" data-file_url="{{ path }}"></div>
    </div>
{% endmacro %}

{% macro display_dir(self, dir, fileShares, fileReleaseDates, contents, id, indent, title, userGroup, folderPath,inDir) %}
    {% if indent == 0 %}
        {{ self.display_files(self, contents, fileShares, fileReleaseDates, id, indent + 1, title, userGroup, folderPath,inDir) }}
    {% else %}
    <div>

        <div class="div-viewer">
            {# button to open each folder #}
<<<<<<< HEAD
            <a class='openAllDiv openAllDiv{{ title }} openable-element-{{ title }}' id='{{ dir }}' onclick='setCookie("{{ folderPath }}",openDivForCourseMaterials("{{ id }}")+"{{ id }}")'>
=======
            <a class='openAllDiv openAllDiv{{ title }} openable-element-{{ title }}' id='{{ dir }}' onclick='setCookie("{{ dir }}",openDivForCourseMaterials("{{ id }}")+"{{ id }}")'>
>>>>>>> a6aab7e4
                <span class="fas fa-folder open-all-folder" style='vertical-align:text-top;font-size:20px'></span>
                {{ dir }}
            </a>
            <a onclick='downloadCourseMaterialZip("{{ dir }}", "{{ folderPath | url_encode }}")'><i class="fas fa-download" aria-hidden="true" title="Download the folder"></i></a>
            {% if userGroup == 1 %}
<<<<<<< HEAD
                <a onclick='newDeleteCourseMaterialForm("{{ core.buildUrl({'component': 'misc', 'page': 'delete_course_material_folder', 'dir': 'course_materials', 'file': dir, 'path': folderPath }) }}", "{{ dir }}");'>
                    <i class="fas fa-trash" aria-hidden="true" style="font-size: 16px; margin: 5px;"></i></a>
                {# button to choose release date for all files in folder and subfolders #}
                <a onclick='setFolderRelease("{{ folderPath }}","{{ fileReleaseDates[folderPath] }}","{{ id }}",
                [{% for file in inDir %}
                        {% if dir in file %}
                            "{{ file }}",
                        {% endif %}
                {% endfor %}]
                        )' class="btn btn-primary">Set Folder Release Date</a>

=======
                <a onclick='newDeleteCourseMaterialForm("{{ core.buildUrl({'component': 'grading', 'page': 'course_materials', 'action': 'delete_course_material_folder', 'dir': 'course_materials', 'file': dir, 'path': folderPath }) }}", "{{ dir }}");'> 
                  <i class="fas fa-trash" aria-hidden="true" style="font-size: 16px; margin: 5px;"></i></a>
                {# button to choose release date for all files in folder and subfolders #}
                <a onclick='setFolderRelease("{{ folderPath }}","{{ fileReleaseDates[folderPath] }}","{{ id }}",
                [{% for key,value in inDir %}
                        {# check that we are in correct directory and pass along the files in it#}
                    {% if value == dir %}
                            "{{ key}}",
                    {% endif %}
                {% endfor %}]
                        )' class="btn btn-primary">Set Folder Release Date</a>


>>>>>>> a6aab7e4
            {% endif %}
        </div>
        <div id='div_viewer_{{ id }}' style='margin-left:15px; display: none' data-file_name="{{ dir }}">

            {# Recurse #}

            {{ self.display_files(self, contents, fileShares, fileReleaseDates, id, indent + 1, title, userGroup, folderPath,inDir) }}

        </div>
    </div>
    {% endif %}
{% endmacro %}


<script type="text/javascript">
    //set cookie for open adapted from w3schools
    function setCookie(cName,cVal){
        document.cookie = cName+'='+cVal;
    }
    //get the value for the cookie with this name
    function getCookie(cName) {
        var name = cName+'=';
        var decodedCookie = decodeURIComponent(document.cookie);
        var ca = decodedCookie.split(';');
        for(var i = 0; i <ca.length; i++) {
            var c = ca[i];
            while (c.charAt(0) == ' ') {
                c = c.substring(1);
            }
            if (c.indexOf(name) == 0) {
                return c.substring(name.length, c.length);
            }
        }
        return "";
    }
    window.onload = function () {
        //determine if folders have been left open or closed
        var folderCookie = getCookie('foldersOpen');
        //if the cookie says it is open
        if(folderCookie == "open"){
            //open all the folders
            openAllDivForCourseMaterials();
<<<<<<< HEAD
            //
            {% for file in inDir %}
                //if one of the subdirs, check if it is closed post opening all
                var subFolderCookie = getCookie("{{ file }}".substr(0,'{{ file }}'.lastIndexOf("/")));
                if(subFolderCookie.indexOf("closed")==0){
                    //if closed. close it after it has been opened by the override above
                    closeDivForCourseMaterials(subFolderCookie.substr(6,subFolderCookie.length));
                }
=======
            //go through all key/val pairs
            {% for key,value in inDir %}
                //ignore the course materials directory
                {% if key!= folderPath %}
                    //if one of the subdirs, check if it is closed post opening all
                    var subFolderCookie = getCookie("{{ value }}");
                    if(subFolderCookie.indexOf("closed")==0){
                        //if closed. close it after it has been opened by the override above
                        closeDivForCourseMaterials(subFolderCookie.substr(6,subFolderCookie.length));
                    }
                {% endif %}
>>>>>>> a6aab7e4
            {% endfor %}
        }
        else{
            //makes sure that opened folders don't get opened multiple times
            let trackOpens = new Map();
            //goes through all possible directories
<<<<<<< HEAD
            {% for file in inDir %}
                    //get the cookie for each dir
                    var subFolderCookie = getCookie("{{ file }}".substr(0,'{{ file }}'.lastIndexOf("/")));
                    //if the folder is open
                    if(subFolderCookie.indexOf("open")==0){
                        //check if the folder has been opened already (do it it again will close it)
                        if(trackOpens.get(subFolderCookie.substr(4,subFolderCookie.length)) === undefined){
=======
            {% for key,value in inDir %}
                //for everything not in the whole course directory (handled above)
                {% if key!= folderPath %}
                    //get the cookie for each dir
                    var subFolderCookie = getCookie("{{ value }}");
                    //if the folder is open
                    if(subFolderCookie.indexOf("open")==0){
                        //check if the folder has been opened already (do it it again will close it)
                        if(trackOpens.get === undefined){
>>>>>>> a6aab7e4
                            //undefined means it has not been opened
                            //set the value as open so it will not be reopened
                            trackOpens.set(subFolderCookie.substr(4,subFolderCookie.length),"released");
                            //open the folder
                            openDivForCourseMaterials(subFolderCookie.substr(4,subFolderCookie.length));
                        }
                    }
                    else{
                        if(subFolderCookie.indexOf("closed")==0){
                            //if the folder should be closed, close it
                            closeDivForCourseMaterials(subFolderCookie.substr(6,subFolderCookie.length));
                            //there's no way to open it in that function
                        }
                    }
<<<<<<< HEAD
=======
                {% endif %}
>>>>>>> a6aab7e4
            {% endfor %}
        }
        // loop thru each div_viewer_xxx
        var jumpToScrollPosition = document.cookie.replace(/(?:(?:^|.*;\s*)jumpToScrollPosition\s*\=\s*([^;]*).*$)|^.*$/, "$1");
        if (jumpToScrollPosition.length > 0 && jumpToScrollPosition != '-1') {

            $('[id^=div_viewer_]').each(function() {
            var number = this.id.replace('div_viewer_', '').trim();
            var keyValuePairs = document.cookie.split(';');

            for(var i = 0; i < keyValuePairs.length; i++) {
                var name = keyValuePairs[i].substring(0, keyValuePairs[i].indexOf('=')).trim();
                var value = keyValuePairs[i].substring(keyValuePairs[i].indexOf('=')+1);
                if (name === 'cm_'+number && value === '1') {
                    openDivForCourseMaterials(number);
                    document.cookie = 'cm_' + number + '='; // clean up cookie since we don't need this anymore
                }
            }
        });
            // jump to last location if scroll is enabled.
            window.scrollTo(0, jumpToScrollPosition);
            document.cookie = 'jumpToScrollPosition=-1';

        }
        else {
            // clean up all cookies which are stated with "cm_";
            $('[id^=div_viewer_]').each(function() {
            var number = this.id.replace('div_viewer_', '').trim();
            var keyValuePairs = document.cookie.split(';');

            for(var i = 0; i < keyValuePairs.length; i++) {
                var name = keyValuePairs[i].substring(0, keyValuePairs[i].indexOf('=')).trim();
                if (name === 'cm_'+number) {
                    document.cookie = 'cm_' + number + '=';
                }
            }
        });
        }
    }

    function shareToOther(id, path) {
        // pass filename to server to record the permission of the file
        var idName = "#share_checkbox_" + id;
        if($(idName).is(':checked')) {
            changePermission(path, '1');
        }
        else {
            changePermission(path, '0');
        }
    }

    function setNewDateTime(me, path) {
        // pass filename to server to record the new date and time of the file to be released
        var newDateTime = $(me).val();

        changeNewDateTime(path, newDateTime);
    }

    function setChildNewDateTime(path, changeDate) {
        //change the date and time of the subfiles in the folder with the time chosen for the whole
        //folder (passed in)
        changeNewDateTime(path,changeDate);
    }

    $(document).ready(function() {
        flatpickr(".date_picker", {
            allowInput: true,
            enableTime: true,
            enableSeconds: true,
            time_24hr: true,
            dateFormat: "Y-m-d H:i:S",
        });
    });
</script>


{% include('admin/users/UserForm.twig') with {'action': 'update_student'} %}
{% include('course/SetFolderReleaseForm.twig') %}
{% include('course/UploadCourseMaterialsForm.twig') %}
{% include('course/DeleteCourseMaterialForm.twig') %}<|MERGE_RESOLUTION|>--- conflicted
+++ resolved
@@ -7,20 +7,9 @@
             <a onclick='setCookie("foldersOpen",openAllDivForCourseMaterials());' class="btn btn-primary">Open/Close All Folders</a>
             {# button to set the release dates of all files in the page/course materials #}
             <a onclick='setFolderRelease("{{ folderPath }}","{{ fileReleaseDates[folderPath] }}","{{ id }}",
-<<<<<<< HEAD
                     [{% for file in inDir %}
                         "{{ file }}",
                     {% endfor %}]
-=======
-                    [{% for key,value in inDir %}
-                    {# if the key is the full folder path 2D array with all files in it is the value#}
-                        {% if key == folderPath %}
-                            {% for f in value %}
-                                    "{{ f }}",
-                            {% endfor %}
-                        {% endif %}
-                {% endfor %}]
->>>>>>> a6aab7e4
                     )' class="btn btn-primary">Set All Release Dates</a>
             <a onclick="newUploadCourseMaterialsForm()" class="btn btn-primary">Upload Course Materials</a>
         </div>
@@ -80,20 +69,14 @@
             {% endif %}
             <a onclick='downloadFileWithAnyRole("{{ dir }}", "{{ path | url_encode }}")'><i class="fas fa-download" aria-hidden="true" title="Download the file"></i></a>
             {% if userGroup == 1 %}
-<<<<<<< HEAD
-                <a onclick='newDeleteCourseMaterialForm("{{ core.buildUrl({'component': 'misc', 'page': 'delete_course_material_file', 'dir': 'course_materials', 'file': dir, 'path': path }) }}", "{{ dir }}");'>
-                    <i class="fas fa-trash" aria-hidden="true" style="font-size: 16px; margin: 5px;"></i></a>
-=======
                 <a onclick='newDeleteCourseMaterialForm("{{ core.buildUrl({'component': 'grading', 'page': 'course_materials', 'action': 'delete_course_material_file', 'dir': 'course_materials', 'file': dir, 'path': path }) }}", "{{ dir }}");'> 
                 <i class="fas fa-trash" aria-hidden="true" style="font-size: 16px; margin: 5px;"></i></a>
->>>>>>> a6aab7e4
 
                 <label for="latest-events">Share to student on</label>
                 <input name="release_date" id="date_to_release_{{ id }}" class="date_picker" type="text" size="26"  value="{{ fileReleaseDates[path]}}"
                        onChange="setNewDateTime(this, '{{ path }}'), determineRelease('date_to_release_{{ id }}')"/>
                 <script>
                     //this needs to be here so the boxes can be colored on load (will say it is not declared)
-<<<<<<< HEAD
                     //this is here so the initial date from uploading files is saved as itself
                     var iDT = document.getElementById('date_to_release_{{ id }}');
                     var fDT = iDT.value;
@@ -101,8 +84,6 @@
                     //because there are no checkboxes anymore, permission is on to share
                     //but the default to never should protect the file from being seen
                     //if it is sensitive
-=======
->>>>>>> a6aab7e4
                     changePermission('{{ path }}','1');
                     function determineRelease(inputID){
                         var today = new Date();
@@ -143,43 +124,27 @@
 
                         var time = hours+":"+mins+":"+secs;
                         var currentDT = date+' '+time;
-<<<<<<< HEAD
                         var neverDT = (today.getFullYear()+10)+'-'+month+'-'+day+' '+time;
-=======
->>>>>>> a6aab7e4
 
                         //get the value in each file so the color can be assigned
                         //based on the time chosen
                         var inputDT = document.getElementById(inputID);
                         var fileDT = inputDT.value;
 
-<<<<<<< HEAD
-=======
-                        //will add another color for never releasing
->>>>>>> a6aab7e4
                         //also custom colors for this page for readability
                         if(fileDT<=currentDT){
                             inputDT.style.backgroundColor = "#87db88";
                         }
-<<<<<<< HEAD
                         else if(fileDT>=neverDT){
                             inputDT.style.backgroundColor = "#f76c6c";
                         }
                         else{
                             inputDT.style.backgroundColor = "#ffeb54";
-=======
-                        else{
-                            inputDT.style.backgroundColor = "#ffeb54"
->>>>>>> a6aab7e4
                         }
 
                     }
                     determineRelease('date_to_release_{{ id }}')
                 </script>
-<<<<<<< HEAD
-
-=======
->>>>>>> a6aab7e4
             {% endif %}
         </div>
         <div class="file-viewer-data" id="file_viewer_{{ id }}" style="margin-left:{{ indent * -15 }}px" data-file_name="{{ dir }}" data-file_url="{{ path }}"></div>
@@ -194,19 +159,14 @@
 
         <div class="div-viewer">
             {# button to open each folder #}
-<<<<<<< HEAD
             <a class='openAllDiv openAllDiv{{ title }} openable-element-{{ title }}' id='{{ dir }}' onclick='setCookie("{{ folderPath }}",openDivForCourseMaterials("{{ id }}")+"{{ id }}")'>
-=======
-            <a class='openAllDiv openAllDiv{{ title }} openable-element-{{ title }}' id='{{ dir }}' onclick='setCookie("{{ dir }}",openDivForCourseMaterials("{{ id }}")+"{{ id }}")'>
->>>>>>> a6aab7e4
                 <span class="fas fa-folder open-all-folder" style='vertical-align:text-top;font-size:20px'></span>
                 {{ dir }}
             </a>
             <a onclick='downloadCourseMaterialZip("{{ dir }}", "{{ folderPath | url_encode }}")'><i class="fas fa-download" aria-hidden="true" title="Download the folder"></i></a>
             {% if userGroup == 1 %}
-<<<<<<< HEAD
-                <a onclick='newDeleteCourseMaterialForm("{{ core.buildUrl({'component': 'misc', 'page': 'delete_course_material_folder', 'dir': 'course_materials', 'file': dir, 'path': folderPath }) }}", "{{ dir }}");'>
-                    <i class="fas fa-trash" aria-hidden="true" style="font-size: 16px; margin: 5px;"></i></a>
+                <a onclick='newDeleteCourseMaterialForm("{{ core.buildUrl({'component': 'grading', 'page': 'course_materials', 'action': 'delete_course_material_folder', 'dir': 'course_materials', 'file': dir, 'path': folderPath }) }}", "{{ dir }}");'> 
+                  <i class="fas fa-trash" aria-hidden="true" style="font-size: 16px; margin: 5px;"></i></a>
                 {# button to choose release date for all files in folder and subfolders #}
                 <a onclick='setFolderRelease("{{ folderPath }}","{{ fileReleaseDates[folderPath] }}","{{ id }}",
                 [{% for file in inDir %}
@@ -215,22 +175,6 @@
                         {% endif %}
                 {% endfor %}]
                         )' class="btn btn-primary">Set Folder Release Date</a>
-
-=======
-                <a onclick='newDeleteCourseMaterialForm("{{ core.buildUrl({'component': 'grading', 'page': 'course_materials', 'action': 'delete_course_material_folder', 'dir': 'course_materials', 'file': dir, 'path': folderPath }) }}", "{{ dir }}");'> 
-                  <i class="fas fa-trash" aria-hidden="true" style="font-size: 16px; margin: 5px;"></i></a>
-                {# button to choose release date for all files in folder and subfolders #}
-                <a onclick='setFolderRelease("{{ folderPath }}","{{ fileReleaseDates[folderPath] }}","{{ id }}",
-                [{% for key,value in inDir %}
-                        {# check that we are in correct directory and pass along the files in it#}
-                    {% if value == dir %}
-                            "{{ key}}",
-                    {% endif %}
-                {% endfor %}]
-                        )' class="btn btn-primary">Set Folder Release Date</a>
-
-
->>>>>>> a6aab7e4
             {% endif %}
         </div>
         <div id='div_viewer_{{ id }}' style='margin-left:15px; display: none' data-file_name="{{ dir }}">
@@ -273,7 +217,6 @@
         if(folderCookie == "open"){
             //open all the folders
             openAllDivForCourseMaterials();
-<<<<<<< HEAD
             //
             {% for file in inDir %}
                 //if one of the subdirs, check if it is closed post opening all
@@ -282,26 +225,12 @@
                     //if closed. close it after it has been opened by the override above
                     closeDivForCourseMaterials(subFolderCookie.substr(6,subFolderCookie.length));
                 }
-=======
-            //go through all key/val pairs
-            {% for key,value in inDir %}
-                //ignore the course materials directory
-                {% if key!= folderPath %}
-                    //if one of the subdirs, check if it is closed post opening all
-                    var subFolderCookie = getCookie("{{ value }}");
-                    if(subFolderCookie.indexOf("closed")==0){
-                        //if closed. close it after it has been opened by the override above
-                        closeDivForCourseMaterials(subFolderCookie.substr(6,subFolderCookie.length));
-                    }
-                {% endif %}
->>>>>>> a6aab7e4
             {% endfor %}
         }
         else{
             //makes sure that opened folders don't get opened multiple times
             let trackOpens = new Map();
             //goes through all possible directories
-<<<<<<< HEAD
             {% for file in inDir %}
                     //get the cookie for each dir
                     var subFolderCookie = getCookie("{{ file }}".substr(0,'{{ file }}'.lastIndexOf("/")));
@@ -309,17 +238,6 @@
                     if(subFolderCookie.indexOf("open")==0){
                         //check if the folder has been opened already (do it it again will close it)
                         if(trackOpens.get(subFolderCookie.substr(4,subFolderCookie.length)) === undefined){
-=======
-            {% for key,value in inDir %}
-                //for everything not in the whole course directory (handled above)
-                {% if key!= folderPath %}
-                    //get the cookie for each dir
-                    var subFolderCookie = getCookie("{{ value }}");
-                    //if the folder is open
-                    if(subFolderCookie.indexOf("open")==0){
-                        //check if the folder has been opened already (do it it again will close it)
-                        if(trackOpens.get === undefined){
->>>>>>> a6aab7e4
                             //undefined means it has not been opened
                             //set the value as open so it will not be reopened
                             trackOpens.set(subFolderCookie.substr(4,subFolderCookie.length),"released");
@@ -334,10 +252,6 @@
                             //there's no way to open it in that function
                         }
                     }
-<<<<<<< HEAD
-=======
-                {% endif %}
->>>>>>> a6aab7e4
             {% endfor %}
         }
         // loop thru each div_viewer_xxx
