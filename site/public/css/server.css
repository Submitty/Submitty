@import url("reset.css");
@import url("../vendor/google/inconsolata.css");

html {
    height: 100%;
}

body {
    font-family: 'Source Sans Pro', sans-serif;
    height: 100%;
    width: 100%;
    position: relative;
}

#site-body {
    /* OLD SEAFOAM GREEN COLOR */
    /* background-color: #B6CECE; */

    /* Submitty Logo blue */
    background-color: #f6fbfe;

    width: 100%;
    /* A lighter shade of blue grey */
    /* background: #b8d5e5; */
    /* a gradient! */
    /* background: linear-gradient(#0a6496, #b8d5e5); */
    background-attachment: fixed;
}

a, a:hover, a:link, a:visited {
    cursor: pointer;
}

a,
a:visited,
a:link,
a.external,
a.external:visited,
a.external:link,
a.fa:hover,
a > i.fa:hover {
    color: #2627ee;
}
a,
a:visited,
a:link,
a.external,
a.external:visited,
a.external:link,
a.fas:hover,
a > i.fas:hover {
    color: #2627ee;
}
a,
a:visited,
a:link,
a.external,
a.external:visited,
a.external:link,
a.far:hover,
a > i.far:hover {
    color: #2627ee;
}

a:hover,
a.external:hover {
    color: #131399;
}
a:active,
a.external:active {
    color: #991313;
}

a.btn-success, a.btn-primary, a.btn-danger,
a.fa.btn-success, a.btn-primary, a.btn-danger,
a.btn-success > i.fa, a.btn-primary > i.fa, a.btn-danger > i.fa {
    color: #ffffff;
}
a.btn-success, a.btn-primary, a.btn-danger,
a.fas.btn-success, a.btn-primary, a.btn-danger,
a.btn-success > i.fas, a.btn-primary > i.fas, a.btn-danger > i.fas {
    color: #ffffff;
}
a.btn-success, a.btn-primary, a.btn-danger,
a.far.btn-success, a.btn-primary, a.btn-danger,
a.btn-success > i.far, a.btn-primary > i.far, a.btn-danger > i.far {
    color: #ffffff;
}

a.btn-default,
a.fa.btn-default,
a.fa,
a > i.fa {
    color: #000000;
}
a.btn-default,
a.fas.btn-default,
a.fas,
a > i.fas {
    color: #000000;
}
a.btn-default,
a.far.btn-default,
a.far,
a > i.far {
    color: #000000;
}

a.btn {
    text-decoration: none;
}

/****************************
 * INPUT STYLES
 ***************************/

select,
textarea,
input[type="text"],
input[type="password"],
input[type="datetime"],
input[type="datetime-local"],
input[type="date"],
input[type="month"],
input[type="time"],
input[type="week"],
input[type="number"],
input[type="email"],
input[type="url"],
input[type="search"],
input[type="tel"],
input[type="color"] {
    height: 30px;
    padding: 4px 6px;
    font-size: 14px;
    line-height: 20px;
    color: #555555;
    vertical-align: middle;
    border: 1px solid #ccc;
    -webkit-border-radius: 4px;
    -moz-border-radius: 4px;
    border-radius: 4px;
    width: auto;
}

input.readonly {
    background-color: #f2f2f2;
    cursor: not-allowed;
}

select {
    padding: 5px 35px 5px 10px;
    font-size: 16px;
    border: 1px solid #ccc;
    height: 34px;
    background: #FFF;
    background-size: 20px;
}

input[type="checkbox"]{
    cursor: pointer;
    -webkit-appearance: none;
    -moz-appearance: none;
    appearance: none;
    background: #FFF;
    box-sizing: border-box;
    width: 20px;
    height: 20px;
    border: 1px solid #000000;
    transition: all .2s linear;
    -webkit-border-radius: 4px;
    -moz-border-radius: 4px;
    border-radius: 4px;
}

input[type="checkbox"]:checked{
    background-color: #3093FC;
}

/* this requires loading the FontAwesome CSS from the CDN before loading the server.css */
input[type="checkbox"]:checked:before {
    font-family: 'Font Awesome\ 5 Free';
    content: "\f00c";
    color: #FFF;
    font-size: 18px;
    font-weight: 900
}

.helpicon::before {
  font-family: 'Font Awesome 5 Free';
  content: "\f059";
  color: #1E90FF;
  font-weight: 300;
  display: inline-block;
}

input[type="checkbox"]:focus{
    outline: 0 none;
    box-shadow: none;
}

select.disabled,
textarea.disabled,
input.disabled {
    background-color: lightgrey;
}

/****************************
 * TABLE STYLES
 ***************************/
table {
}

table a{
    text-decoration: none;
}

table tr.table-header {
    border-bottom: 1px solid black;
}

.table {
    width: 100%;
    text-align: center;
    border-collapse: collapse;
}

.table tr {

}

.table td {
    padding: 5px;
    border-top: 1px solid #dddddd;
}

.table-bordered {
    border: 1px solid #AAAAAA;
    border-collapse: separate;
    -webkit-border-radius: 4px;
    -moz-border-radius: 4px;
    border-radius: 4px;
}

.table-striped>tbody>tr:nth-child(even) {
    background: #ededed;
}

.table-striped>tbody>tr:nth-child(odd) {
    background: #ffffff;
}

.table>thead>tr {
    background: #E1E1E1;
}

.table>tbody>tr.info {
    background-color: #d9edf7;
}

.floating-thead,
.floating-header {
    position: fixed;
    top: 0;
    visibility: hidden;
}

.floating-thead > td,
.floating-header > td {
    display: table-cell;
    text-align: center;
}

.tr-vertically-centered > td {
    vertical-align: middle;
}

/**********************************************************/

#container {
    min-height: 100%;
    margin: 0 auto -60px;
}

.full_height {
    max-height: 100%;
}

#header.full_height {
    min-height: fit-content;
    min-height: -moz-fit-content;
}

#nav {
    background-color: #000000;
    color: #FFFFFF;
    width: 100%;
    left: 0;
    top: 0;
    z-index: 9999;
    font-size: 15px;
    font-weight: 600;
    margin-left:-1px;
}

#nav ul {
  background-color: #000000;
  margin: 0;
  padding: 0;
  overflow: hidden;
  list-style-type: none;

}

#nav li {
    float: left;
}

#nav li:hover, .dropdown:hover .dropbtn {
    background-color: gray;
    cursor: pointer;
}

#nav li a, .dropbtn {
    color: #FFFFFF;
    text-decoration: none;
    /*display: inline-block;*/
    display: block;
    padding: 5px 10px;
}

#nav li a:hover {
    text-decoration: none;
}

#nav li.dropdown {
    display: inline-block;
}

#nav .dropdown-content {
    display: none;
    position: absolute;
    background-color: #f9f9f9;
    width: 160px;
    box-shadow: 0 8px 16px 0 rgba(0,0,0,0.2);
}

#nav .dropdown-content a {
    color: black;
    padding: 12px 16px;
    text-decoration: none;
    text-align: left;
}

#nav .dropdown-content a:hover {
    background-color: #d1d1d1;
    width: 130px;
}

#nav .dropdown:hover .dropdown-content {
    display: block;
}

#header {
    background-color: #ffffff;
    box-shadow: 0 2px 10px -5px #888888;
    /* min-height: 125px; */
    height: auto;
    width: 100%;
    overflow: hidden;
}

#header-text {font-weight: 300;display: flex;/* width: 100%; */align-items: center;}

#header a,
#header a:link,
#header a:visited {
    color: #000;
    text-decoration: underline;
}

#header a:hover {
    text-decoration: none;
}

#header a > i.fa {
    font-size: 20px;
}
#header a > i.fas {
    font-size: 20px;
}
#header a > i.far {
    font-size: 20px;
}

#header-text>h2:nth-child(2) {
    padding-top: 25px;
}

.text-center {
    text-align: center;
}

#logo-submitty {
    height: 80px;
}

@media (min-width: 357px) {
    #logo-submitty {
        float: right;
        margin-right: -15px;
    }
}
@media (max-width: 356px) {
    #logo-box {
        margin: 0;
        padding: 0;
    }
    #logo-submitty {
        width: 100%;
        height: auto;
        background-size: contain;
    }
}

.content {
    box-shadow: 0 2px 15px -5px #888888;
    background-color: #ffffff;
    border-radius: 3px;
    padding: 30px;
    margin: 15px;
}

.content:last-child {
    flex-grow: 1;
}

.content.gradeable_message {
    background-color: #006398; 
    color: white;
}

.forum_content {
    flex-grow: 1;
    padding: 0px;
}

.forum_show_threads {
    overflow: hidden;
    flex-direction: column;
    display: flex;
}

.pre_forum {
    font-family: inherit;
}

.content h1 {
    margin-bottom: 20px;
}

.content h2 {
    margin-bottom: 20px;
}

.subtitle {
    font-size: smaller;
    word-wrap: unset;
    white-space: normal;
}

#footer {
    margin-top: -10px;
    z-index: 20;
    width: 100%;
    padding: 5px 0 10px 0;
    text-align: center;
    clear: both;
}

#push {
    flex-grow: 1;
}

#footer a {
    color: #000000;
}

#footer a:hover {
    color: #405E90;
}

#footer #copyright {
    margin-right: 5px;
}

#footer #github {
    margin-left: 5px;
}

#copyright > a {
    color: #405E90;
}

#copyright > a:hover {
    text-decoration: underline;
}

.sub {
}

.sub::after {
    content: ".";
    display: block;
    height: 0;
    clear: both;
    visibility: hidden;
}

.panel {
    background-color: #FAFCFC;
    margin: 1%;
    padding: 1%;
}

.spacer30 {
    height: 30px;
}

.clear {
    clear: both;
    border-bottom: 1px solid lightgrey;
    padding-top: 20px;
}

#page-info {
    visibility: visible;
    display: none;
    position: absolute;
    top: 40px;
    left: 40px;
    z-index:1000;
    background: #fff;
    border: 1px solid #000;
    width: 80%;
    overflow-y: scroll;
    padding: 5px;
}

.fa-green {
    color: green;
}
.fas-green {
    color: green;
}
.far-green {
    color: green;
}

.fa-red {
    color: red;
}
.fas-red {
    color: red;
}
.far-red {
    color: red;
}

.menu {
    font-size: 20px;
    display: flex;
    align-items: center;
}

#alerts {

}

#messages {
    z-index: 999;
	position: fixed;
    top: 40px;
    left: 50%;
    width: 40%;
    margin-left: -20%;
}

.inner-message {
    margin: 0 auto 10px;
}

.message-close {
    float: right;
    margin-right: -20px;
    cursor: pointer;
}

.option {
    margin-bottom: 40px;
}

.option-title {
    font-weight: bold;
    font-size: 18px;
}

.option-alt {
    font-style: italic;
}

.option-input {
    margin-top: 10px;
}

.option-input > textarea,
.option-input > input[type="text"] {
    width: 95%;
    resize: none;
}

.option-small-input > textarea,
.option-small-input > input[type="text"] {
    width: 99%;
    padding-right: 1px;
    padding-left: 1px;
}

.option-small-output > input[type="text"] {
    width: 99%;
    padding-right: 1px;
    padding-left: 1px;
    border:none;
    background: transparent;
}

.post-panel-btn {
    height: 20px;
    padding-right: 10px;
}

#login-box {
    min-width: 300px;
    flex-grow: 1;
}

#login {
}

#login input[type="text"],
#login input[type="password"] {
    width: 100%;
    margin-bottom: 5px;
}

.label {
    font-weight: 700;
    margin-top: 5px;
    margin-right: 0;
    margin-left: 0;
}

.green-message {
    font-style: italic;
    font-weight: bold;
    color: #008800;
}

.blue-message {
    font-style: italic;
    font-weight: bold;
    color: #0a6496;
}

.red-message {
    font-style: italic;
    font-weight: bold;
    color: #af0000;
}

.yellow-message {
    font-style: italic;
    font-weight: bold;
    color: #ff9900;
}

.black-message {
    font-style: italic;
    font-weight: bold;
    color: #000000;
}

.sub-text {
    margin-left: 20px;
    margin-top: 10px;
}

.box {
    border-radius: 3px;
    border: 1px solid #dddddd;
    width: 100%;
    margin-top: 3px;
    margin-bottom: 3px;
    position: relative;
    float: left;
    background: rgba(255,255,255,0.8);
    box-shadow: 2px 2px 4px -3px #dddddd;
    padding: 5px 5px 10px;
}

.active {
    background-color: #d8eef6;
}

.deleted {
    background-color: #A9A9A9 !important;
}

.deleted.active {
    background-color: #505050 !important;
}

.important {
    /* THIS IS WHERE THE BACKGROUND COLOR FOR POSTS IS */
    border-style: solid;
    border-width: 4px;
    border-color: #ffd700; /* gold */
}

.viewed {
    color: #888888;
}

.box-title > h4 {
    margin-left: 20px;
}

.grade-results {
    display: flex;
    flex-direction: row;
}

.box > h4 {
    margin-bottom: 10px;
    margin-left: 10px;
    margin-top: 10px;
}
.box-block {
    vertical-align: top;
    margin-left: 10px;
    padding: 10px;
}

.box-block > h4 {
    margin-bottom: 10px;
}

.box-block > code,
.box-block > pre {
    padding: 10px;
    background-color: #F8F8F8;
    border: 1px solid #ddd;
    white-space: pre;
}

.half {
    float: left;
    width: 48%;
    margin-right: 10px;
}

.diff-element {
    float: left;
    margin-right: 20px;
}

.badge {
    float: left;
    display: inline-block;
    min-width: 70px;
    padding: 3px 7px;
    font-weight: bold;
    line-height: 1;
    color: #fff;
    text-align: center;
    white-space: nowrap;
    vertical-align: baseline;
    background-color: #999;
    border-radius: 10px;
    margin-left: 10px;
    margin-right: 10px;
}

.no-badge {
    width: 70px;
    height: 10px;
    margin-right: 10px;
    margin-left: 10px;
    float: left;
}

.green-background {
    background-color: #006600;
}

.yellow-background {
    background-color: #eac73d;
    color: #000000;
}

.red-background {
    background-color: #c00000;
}

.blue-background {
    background-color: #337ab7;
}

.badge-container {
    padding: 6px 0;
    display: block;
}

.italics {
    font-style: italic;
    text-decoration: none;
}

.gradeable_list{
	width: 100%;
    padding: 0px 50px 50px;
	font-size: 18px;
	text-align: left !important;
}

.gradeable_list tr:nth-child(odd),
.gradeable_list tr:nth-child(even) {
/*    background-color: #E9EFEF*/
}

.gradeable_comment {
    word-break: break-word;
}

.gradeable_comment td {
    padding: 0 4px;
}

.gradeable_comment td.mark-score {
    text-align: right;
    white-space: nowrap;
}

#search_wrapper{
    border-radius: 3px;
    padding-bottom:10px;
    padding-right:10px;
    padding-left:10px;
}

.notification_badge{
    background-color: red;
    float: right;
    padding-left: 5px;
    padding-right: 5px;
    margin-left: 5px;
    border-radius: 2px;
    color: white;
    font-weight: bold;
}

#header #login a.btn-primary {
    color: white;
}

#forum_wrapper{
    height: 70vh;
    margin-left:20px;
    margin-right:20px;

}

#forum_bar {
    margin-right: 10px;
    margin-left: 10px;
    margin-top: 10px;
}

#thread_list {
    padding-right: 0px;
    overflow-y: auto;
}

#posts_list {
    overflow-y: auto;
}

.first_post .post_content{
    padding-left:20px;
    margin-top: 10px;
}

.post_content {
    margin-right: 5px;
}

.first_post .post_button {
}

#post_user_id {
    left:5px;
}

.post_button {
    position:relative;
    right: 5px;
    margin-left:5px;
}

.post_box {
    position: relative;
    box-shadow: 0 2px 15px -5px #888888;
    padding:5px;
    margin-top: 20px;
    word-wrap: break-word;
    border-radius: 3px;
    background-color:white;
    overflow-y: auto;
    overflow-x: hidden;
}

.post_box a {
    text-decoration: underline;
}

.first_post{
    padding-left: 10px !important;
    margin-top: 0px !important;
    border-radius: 0 !important;
}

.thread_box {
    padding:5px;
    overflow-y: auto;
    word-wrap: break-word;
}

#thread_list a {
    text-decoration: none;
    color: initial;
}

.create_thread_button {
    border-radius: 3px;
    width: 100%;
    min-width: 40px;
    min-height: 40px;
    position: relative;
    background: rgba(255,255,255,0.8);
    box-shadow: 2px 2px 4px -3px #dddddd;
}

table .colspan{
	padding: 10px;
	font-size: 22px;
	font-weight: 600;
}
table .hr {
    border-bottom: 1px solid #ccc;
}
table .bar{
	height:20px;
}
table .gradeable_title {
	padding-left: 50px;
}
table .gradeable_row td:first-child {
    padding-left: 15px;
}
table .gradeable_row td:last-child {
    padding-right: 15px;
}
table .has-url:hover {
	cursor: pointer;
	color: #3232FF;
}
table .student .gradeable_title {
	width: 45%;
}
table .student .date {
	width: 30%;
}
table .student .option {
	width: 25%;
}
table .ta .gradeable_title{
	width: 25%;
}
table .ta .date{
	width: 25%;
	text-align: center;
}
table .ta .option{
	width: 12.5%;
}
table .instructor .gradeable_title{
	width: 25%;
}
table .instructor .date{
	width: 15%;
}
table .instructor .option{
	width: 10%;
}
table .instructor .two-options{
	width: 15%;
}

#nav-body {
    margin-top: 15px;
    margin-left: 30px;
    display: flex;
    flex-direction: column;
}
    
#nav-positioner {
    margin-left: -30px;
    flex-grow: 1;
    display: flex;
    flex-direction: column;
}

#nav-buttons {
    width: 230px;
    display: flex;
    flex-direction: column;
    align-content: center;
    justify-items: center;
    padding: 20px;
    margin-left: -5px;
    padding-top: 30px;
}

div.full_height {
    position: -webkit-sticky; /* Safari */
    position: sticky;
    max-height: 95vh;
    top: 10px;
}

#sidebar.collapsed #nav-buttons {
    width: 30px;
}

#sidebar.collapsed #nav-buttons-visible {
    width: 60px;
    overflow: hidden;
    margin-left: -15px;
    padding-left: 15px;
}

#sidebar {
    width: 220px;
    margin: 0;
}

#sidebar.animate {
    transition: 0.3s ease-out;
}

#sidebar.collapsed {
    width: 0;
}

#nav-buttons ul li {
    list-style: none;
    margin-bottom: -2px;
    margin-left: -30px;
    margin-right: -30px;
}

#nav-buttons ul li a.nav-row.selected {
    background-color: #d9e1e2;
    font-weight: bold;
    color: #000000;
}

#nav-buttons ul li .nav-row {
    padding: 6px;
    padding-left: 48px;
    width: 100%;
    display: block;
}

#sidebar.collapsed #nav-buttons ul li .nav-row .iconTitle{
    display: none;
}

#sidebar.collapsed #nav-buttons ul li .nav-row .fa{
    padding: 2px 0px;
}


#sidebar.collapsed #nav-buttons ul li .collapse-icon {
    display: inline-block;
    width: 60px;
    padding: 8px 6px;
    text-align: center;
}

#sidebar.collapsed #nav-buttons ul li .nav-row .notification_badge {
    font-size: 12px;
    margin-top: -12px;
    text-align: right;
    position: relative; /* So it goes on top */
}

#nav-buttons ul li .nav-row.collapse-icon i.fa {
    margin-left: 0;
    width: 48px;
}
#nav-buttons ul li .nav-row.collapse-icon i.fas {
    margin-left: 0;
    width: 48px;
}
#nav-buttons ul li .nav-row.collapse-icon i.far {
    margin-left: 0;
    width: 48px;
}

#nav-buttons ul li a.nav-row {
    color: #006398;
    text-decoration: none;
}

#nav-buttons ul li a.nav-row:hover {
    color: #002334;
}

#nav-buttons ul li a.nav-row:active {
    color: #790000;
}

#nav-buttons ul li a.nav-row i.fa {
    color: #000000;
}
#nav-buttons ul li a.nav-row i.fas {
    color: #000000;
}
#nav-buttons ul li a.nav-row i.far {
    color: #000000;
}

#nav-buttons ul li a.collapse-icon i.fa {
    color: #000000;
}
#nav-buttons ul li a.collapse-icon i.fas {
    color: #000000;
}
#nav-buttons ul li a.collapse-icon i.far {
    color: #000000;
}

#nav-buttons ul li a.collapse-icon:hover i.fa {
    color: #006398;
}
#nav-buttons ul li a.collapse-icon:hover i.fas {
    color: #006398;
}
#nav-buttons ul li a.collapse-icon:hover i.far {
    color: #006398;
}

#nav-buttons ul li a.collapse-icon:active i.fa {
    color: #790000;
}
#nav-buttons ul li a.collapse-icon:active i.fas {
    color: #790000;
}
#nav-buttons ul li a.collapse-icon:active i.far {
    color: #790000;
}

#nav-buttons ul li .nav-row i.fa {
    margin-left: -33px;
    width: 30px;
    text-align: center;
}
#nav-buttons ul li .nav-row i.fas {
    margin-left: -33px;
    width: 30px;
    text-align: center;
}
#nav-buttons ul li .nav-row i.far {
    margin-left: -33px;
    width: 30px;
    text-align: center;
}

#nav-buttons ul li.line {
    border-bottom: 1px solid #bbb;
    padding-bottom: 0;
    margin-left: -20px;
    margin-right: -20px;
    margin-bottom: -10px;
}

#nav-buttons ul li.short-line {
    border-bottom: 1px solid #aaaaaa;
    margin-left: 6px;
    margin-right: 10px;
    padding-bottom: 0;
    margin-top: 6px;
    margin-bottom: 4px;
    height: initial;
}

#sidebar.collapsed #nav-buttons ul li.short-line {
    margin-left: -30px;
    width: 100px
}

#nav-buttons ul li.heading {
    margin-left: -15px;
    font-weight: bold;
    font-variant: all-small-caps;
    font-size: 20px;
}

.spacer {
    flex-grow: 1;
}

.nav-buttons a {
    margin-left: 5px;
}

.btn-nav {
    width:100%;
}

.btn.btn-nav-submit, .btn.btn-nav-grade {
    padding-top: 10px;
    padding-bottom: 10px;
}

.td-open {
    width: 10%;
}

.hover_glow {
    opacity: 0.08;
    filter: alpha(opacity=80);
    z-index: 1;
}

.hover_glow:hover {
    opacity: 0.8;
    filter: alpha(opacity=100);
}

.cat-buttons:hover {
    opacity: 0.8;
    filter: alpha(opacity=80);
}

#ui-category-list {
    list-style-type: none;
    margin: 0;
    padding: 0;
    width: 60%;
}

#ui-category-list li {
    border-style: solid;
    border-color: LightGray;
    border-width: thin;
    border-radius: 0.3em;
    margin: 0.3em 0.1em 0.3em 0.1em;
    padding: 0.2em;
}

#ui-category-list .handle {
    opacity: 0.8;
    filter: alpha(opacity=80);
}

#ui-category-list .handle:hover {
 cursor: move;
}

.rainbow {
    background: -moz-linear-gradient( left ,
    rgba(255, 0, 0, 1) 0%,
    rgba(255, 255, 0, 1) 15%,
    rgba(0, 255, 0, 1) 30%,
    rgba(0, 255, 255, 1) 50%,
    rgba(0, 0, 255, 1) 65%,
    rgba(255, 0, 255, 1) 80%,
    rgba(255, 0, 0, 1) 100%);
    background: #337ab7 -webkit-gradient(linear,  left top,  right bottom,
    color-stop(0%, rgba(255, 0, 0, 0.4)),
    color-stop(15%, rgba(255, 255, 0, 0.4)),
    color-stop(30%, rgba(0, 255, 0, 0.4)),
    color-stop(50%, rgba(0, 255, 155, 0.4)),
    color-stop(65%, rgba(0, 0, 255, 0.4)),
    color-stop(80%, rgba(255, 0, 255, 0.4)),
    color-stop(100%, rgba(255, 0, 0, 0.4)));
}

.thumbnail {
    width: 100px;
    height: 100px;
    background-size: cover;
    background-position: center center;
    background-repeat: no-repeat;
    border-radius: 5px;
    border: 1px solid #ddd;
}

.popup-form {
    z-index: 2000;
    position: fixed;
    width: 100%;
    height: 100%;
    top: 0;
    left: 0;
    background-color: rgba(0, 0, 0, 0.5);
}

.popup-box {
    width: 100%;
    height: 100%;
    top: 0;
    left: 0;
    display: flex;
    align-items: center;
    justify-content: center;
}

.popup-window {
    width: 680px;
    background: #ffffff;
    box-shadow: 0 6px 20px 2px #0000007f;
    border-radius: 4px;
    padding: 10px;
    max-height: 80%;
    min-height: 300px;
    overflow-y: auto;
    display: flex;
    flex-direction: column;
    align-content: space-around;
}

.popup-form form {
    width: 100%;
    height: 100%;
}

.popup-form .form-title {
    padding-bottom: 10px;
    border-bottom: 1px solid #ccc;
    margin-bottom: 10px;
}

.popup-form .form-body {
    flex-grow: 1;
    overflow-y: auto;
}

.popup-form .form-buttons {
    padding-top: 10px;
    margin-top: 10px;
    border-top: 1px solid #ccc;
}

.popup-form .form-button-container {
    text-align: right;
}

.popup-form .form-button-container .btn {
    box-sizing: unset;
    min-width: 4em;
}

.popup-form.decent div {
    width: initial;
    display: block;
    padding-right: initial;
}

.popup-form > div > input[type="text"] {
    width: 95%;
}

.popup-form .left-panel {
    width:50%;
    display: inline-block;
}

.popup-form .right-panel {
    width: calc(50% - 10px);
    display: inline-block;
    vertical-align: top;
}

#admin-team-history-left {
    width:28%;
    display: inline-block;
    margin-right: 10px;
}

#admin-team-history-right {
    width:62%;
    display: inline-block;
}

.fill-available {
    width: 100%;
    width: -webkit-fill-available;
    width: -moz-available;
    width: fill-available;
}

.reply-box{
    display: none;
    margin-right: 15px;
    margin-bottom: 60px;
}

/* Makes the cursor change to a hand on the checkpoints so that it is clear they can be clicked on */
.cell-grade {
    cursor: pointer;
}

.cell-grade {
    border-left: 1px solid #dddddd;
}

/* Makes the grade and time on checkpoint pages not visible at first */
.simple-grade-grader,
.simple-grade-date {
    display: none;
}


.tooltip {
    position: relative;
    display: inline-block;
}

.late-box {
    background:#d9534f;
    padding:3px;
    margin-top:3px;
    margin-bottom:3px;
    margin-left:5%;
    margin-right:5%;
    border-radius:4px;
}

.tooltip .tooltiptext {
    visibility: hidden;
    width: 220px;
    background-color: #555;
    color: #fff;
    text-align: center;
    border-radius: 6px;
    padding: 5px 0;
    position: absolute;
    z-index: 1;
    margin-left: -240px;
    margin-top: -35px;
    opacity: 0;
    transition: opacity 0.3s;
    font-size: 12px;
}

.tooltip .tooltiptext::after {
    content: "";
    position: absolute;
    top: 40%;
    right: -4%;
    border: 5px solid transparent;
    border-left-color: #555;
}

.tooltip:hover .tooltiptext {
    visibility: visible;
    opacity: 1;
}

/* from https://css-tricks.com/css3-progress-bars/ */
.meter {
    height: 10px;
    position: relative;
    background: rgb(224,224,224);
    padding: 0px;
}
.meter > span {
    display: block;
    height: 100%;
    background-color: rgb(92,184,92);
    position: relative;
}

/*
The styles used in the admin gradeable page
*/
div.gradeable_display {
    text-align: left;
    font-size: 8px;
    padding-left: 5px;
}

textarea.comment_display {
    resize: none;
    width: 75%;
}

/*
end of styles used in the admin gradeable page
*/

#settings-content {
    height: 400px;
    padding-top: 1em;
    overflow-y: auto;
}

#hotkeys-list {
    width: 100%;
    border-collapse: collapse;
}

#hotkeys-list tr {
    border: 1px solid #ddd;
    border-left: none;
    border-right: none;
}

#hotkeys-list tr:nth-child(even) {
    background-color: #eee;
}

#hotkeys-list td {
    padding: 4px;
}

.remap-button {
    width: 100%;
    text-align: center;
}

/* styles for the colors for the electronic grader details page */
/* color for no grader */
.grader-NULL {
    color: white;
    text-shadow:
    -1px -1px 0 #000,
    1px -1px 0 #000,
    -1px 1px 0 #000,
    1px 1px 0 #000;
}

/* color for limited access graders who were verifed */
.grader-verified{
                                        /* yellow       green   */
    background: linear-gradient(to right, #ffcc33 50%, #33cc33 50%);
    background-clip : text;
    color: transparent;
    /* chrome & safari */
    -webkit-background-clip: text;
    -webkit-text-fill-color: transparent;
}

/* color for student/peer grading */
.grader-4 {
    color: #cc66ff; /* purple */
}

/* color for a limited access grader */
.grader-3 {
    color: #ffcc33;  /* yellow */
}

/* color for an instructor or full access grader */
.grader-2,
.grader-1 {
    color: #33cc33;  /* green */
}

/* color for double graded */
.grader-double {
    color: #006699;  /* dark blue */
}

/* prevents line break in the graded questions column */
.td-graded-questions {
    white-space: nowrap;
}

/* color for nav page edit button for rebuild error on gradeable */
.edit-build-error {
    color: red;
}

.required::-webkit-input-placeholder { color: #cc0000; }
.required:-moz-placeholder { color: #cc0000; }
.required::-moz-placeholder { color: #cc0000; }
.required:-ms-input-placeholder { color: #cc0000; }

#required_type{
    color: #cc0000;
    display: inline;
}

.modal{
    display: none;
    position: fixed;
    z-index: 50;
    padding-top: 100px;
    left: 0;
    top: 0;
    width: 100%;
    height: 100%;
    overflow: auto;
    background-color: rgba(0,0,0,0.4);
}

.modal-content{
    text-align: center;
    background-color: #fefefe;
    margin: auto;
    padding: 30px;
    padding-top: 15px;
    border: 1px solid #888;
    width: 420px;
    min-width: 400px;
    border-radius: 5px;
}

/* Site Wrapper */

#container {
    display: flex;
    flex-direction: column;
}

#container #center-container {
    display: flex;
    flex-direction: row;
    flex-grow: 1;
}

#site-body {
    flex-grow: 2;
    display: flex;
    flex-direction: column;
}

#site-body > .row {
    flex-wrap: nowrap;
}

#container iframe#top_bar, #container iframe#bottom_bar {
    height: 60px;
}

#container iframe#left_sidebar, #container iframe#right_sidebar {
    width: 200px;
}

/* Site Wrapper View */

.wrapper-example {
    width: 400px;
    height: 240px;
    display: flex;
    flex-direction: column;
}
.wrapper-example .wrapper-center {
    display: flex;
    flex-grow: 2;
    flex-direction: row;
}
.wrapper-example .wrapper-top,
.wrapper-example .wrapper-left,
.wrapper-example .wrapper-body,
.wrapper-example .wrapper-right,
.wrapper-example .wrapper-bottom {
    flex-grow: 1;
    border: 1px solid #000;
    display: flex;
    align-items: center;
    justify-content: center;
    text-align: center;
}
.wrapper-example .wrapper-body {
    flex-grow: 5;
}
.wrapper-top {
    background-color: #ff9999;
}
.wrapper-left {
    background-color: #ffff66;
}
.wrapper-body {
    background-color: #ffffff;
}
.wrapper-right {
    background-color: #99ff99;
}
.wrapper-bottom {
    background-color: #99ccff;
}
.wrapper-upload th {
    background-color: #f4f4f4;
}

.wrapper-upload td, .wrapper-upload th {
    padding: 4px;
    border: 1px solid #000;
}

.query-list {
    width: 2em;
}

.query-list .index {
    text-align: right;
}

#header .fa-external-link {
    margin-left: 10px;
}

.courses-table {
    width: 100%;
}

.courses-table .btn {
    margin-bottom: 3px;
}

<<<<<<< HEAD
.editor {
    width: 75%;
}
=======
.noscript,
.system_message {
    width: 100%;
    height: 2em;
}

.system_message {
    background: #fff3cd;
    color: #856404;
    height: 2em;
}

.noscript {
    background: #f2dede;
    color: #b94a48;
}

.noscript span,
.system_message span {
    text-align: center;
    margin: auto;
    font-size: 1.5em;
    font-weight: bold;
}

.scrollable-image{
    overflow: auto; 
    width: 100%;
    max-height: 300px;
}
#details-legend > li{
    list-style: none;
    padding-left: 15px;
    font-size: 0.75em;
}
>>>>>>> 8ded4d3a
<|MERGE_RESOLUTION|>--- conflicted
+++ resolved
@@ -1743,11 +1743,10 @@
     margin-bottom: 3px;
 }
 
-<<<<<<< HEAD
 .editor {
     width: 75%;
 }
-=======
+
 .noscript,
 .system_message {
     width: 100%;
@@ -1782,5 +1781,4 @@
     list-style: none;
     padding-left: 15px;
     font-size: 0.75em;
-}
->>>>>>> 8ded4d3a
+}