--- conflicted
+++ resolved
@@ -338,7 +338,6 @@
   }
 }
 
-<<<<<<< HEAD
 void validate_gif_or_screenshot_name(std::string filename){
 
   if(filename.find(".") != std::string::npos){
@@ -364,8 +363,6 @@
   assert(filename.find("*") == std::string::npos);
 }
 
-=======
->>>>>>> 49dbe706
 void FormatGraphicsActions(nlohmann::json &whole_config) {
 
   nlohmann::json::iterator tc = whole_config.find("testcases");
@@ -375,12 +372,8 @@
   for (typename nlohmann::json::iterator itr = tc->begin(); itr != tc->end(); itr++,testcase_num++){
     //screenshot number resets per testcase.
     int number_of_screenshots = 0;
-<<<<<<< HEAD
     int number_of_gifs = 0;
 
-=======
-    
->>>>>>> 49dbe706
     nlohmann::json this_testcase = whole_config["testcases"][testcase_num];
 
     if(this_testcase["actions"].is_null()){
@@ -429,32 +422,7 @@
           assert(action["name"].is_string());
           assert(action["name"] != "");
           std::string screenshot_name = action["name"];
-<<<<<<< HEAD
           validate_gif_or_screenshot_name(screenshot_name);
-=======
-
-          if(screenshot_name.find(".") != std::string::npos){
-            std::cout << "ERROR: screenshot names should not contain file extensions. File extensions will be added automatically." << std::endl;
-          }
-          if(screenshot_name.find(" ") != std::string::npos){
-            std::cout << "ERROR: screenshot names should not contain spaces." << std::endl;
-          }
-          if(screenshot_name.find("/") != std::string::npos||
-             screenshot_name.find("$") != std::string::npos||
-             screenshot_name.find("'") != std::string::npos||
-             screenshot_name.find("\"") != std::string::npos||
-             screenshot_name.find("\\") != std::string::npos){
-            std::cout << "ERROR: screenshot names should not contain special characters." << std::endl;
-          }
-          assert(screenshot_name.find(" ") == std::string::npos);
-          assert(screenshot_name.find(".") == std::string::npos);
-          assert(screenshot_name.find("/") == std::string::npos);
-          assert(screenshot_name.find("$") == std::string::npos);
-          assert(screenshot_name.find("'") == std::string::npos);
-          assert(screenshot_name.find("\"") == std::string::npos);
-          assert(screenshot_name.find("\\") == std::string::npos);
-          assert(screenshot_name.find("*") == std::string::npos);
->>>>>>> 49dbe706
           action["name"] = screenshot_name + ".png";
         }
         number_of_screenshots++;
@@ -538,7 +506,6 @@
         validate_integer(action, "end_x", true, 0, 0);
         validate_integer(action, "end_y", true, 0, 0);
       }
-<<<<<<< HEAD
       //gif requires a duration and can optionally have a name.
       else if(action_name == "gif"){
 
@@ -584,8 +551,7 @@
 
         number_of_gifs++;
       }
-=======
->>>>>>> 49dbe706
+
       //Fail if the action is not valid.
       else{
         bool valid_action_type = false;
