<?php

namespace app\models\gradeable;

use app\libraries\Core;
use app\models\AbstractModel;
use app\models\User;

/**
 * Class LateDayInfo
 * @package app\models\gradeable
 *
 * Late day calculation per graded gradeable (per user)
 *
 * @method int getLateDaysRemaining()
 * @method int getCumulativeLateDaysUsed()
 * @method string getId()
 */
class LateDayInfo extends AbstractModel {
    const STATUS_NO_ACTIVE_VERSION = 0;
    const STATUS_GOOD = 1;
    const STATUS_LATE = 2;
    const STATUS_BAD = 3;

    public static function isValidStatus(int $status): bool {
        return in_array($status, [self::STATUS_GOOD, self::STATUS_LATE, self::STATUS_BAD]);
    }

    /** @var GradedGradeable */
    private $graded_gradeable = null;
    /** @var User */
    private $user = null;

    /** @prop @var int The number of unused late days the user has as of this gradeable, not including exceptions */
    protected $late_days_remaining = null;
    /** @prop @var int The number of late days allowed for this assignment */
    protected $late_days_allowed = null;
    /** @prop @var int The number of days late the current submission is */
    protected $submission_days_late = null;
    /** @prop @var int The number exceptions allowed for the user on this assignment */
    protected $late_day_exceptions = null;
    /** @prop @var int The update to late days remaining based on this late day event */
    protected $late_days_change = null;
    /** @prop @var bool True if the current submission has an active version and has late day info */
    protected $has_late_day_info = null;
    /** @prop @var bool True if the current gradeable has a submission */
    protected $has_submission = null;
    /** @prop @var \DateTime Time of late day event */
    protected $late_day_date = null;
    /** @prop @var string id of the late day event */
    protected $id = null;

    /**
     * LateDayInfo constructor.
     * @param Core $core
     * @param User $user
     * @param array $event_info The information for the given graded gradeable or late day update
     */
    public function __construct(Core $core, User $user, array $event_info) {
        parent::__construct($core);

        $this->user = $user;

        $this->id = $event_info['id'] ?? null;
        $this->graded_gradeable = $event_info['graded_gradeable'] ?? null;
        $this->late_days_allowed = $event_info['late_days_allowed'] ?? null;
<<<<<<< HEAD
        $this->late_day_date = $event_info['late_day_date'];
        $this->submission_days_late = $event_info['submission_days_late'] ?? null;
        $this->late_day_exceptions = $event_info['late_day_exceptions'] ?? null;
        $this->late_days_remaining = $event_info['late_days_remaining'];
        $this->late_days_change = $event_info['late_days_change'];
=======
        $this->late_day_date = $event_info['late_day_date'] ?? null;
        $this->submission_days_late = $event_info['submission_days_late'] ?? null;
        $this->late_day_exceptions = $event_info['late_day_exceptions'] ?? null;
        $this->late_days_remaining = $event_info['late_days_remaining']  ?? null;
        $this->late_days_change = $event_info['late_days_change']  ?? null;
>>>>>>> 038d9acf

        // Set Autograded gradeable info
        $auto_graded_gradeable = $this->graded_gradeable !== null ? $this->graded_gradeable->getAutoGradedGradeable() : null;
        $this->has_late_day_info = $auto_graded_gradeable !== null ? $auto_graded_gradeable->hasActiveVersion() : null;
        $this->has_submission = $auto_graded_gradeable !== null ? $auto_graded_gradeable->hasSubmission() : null;

        if ($this->graded_gradeable !== null && !$this->graded_gradeable->getSubmitter()->hasUser($user)) {
            throw new \InvalidArgumentException('Provided user did not match provided GradedGradeable');
        }

        // Get the late days available as of this gradeable's due date
        if ($this->late_days_remaining < 0) {
            throw new \InvalidArgumentException('Late days remaining must be at least 0');
        }
<<<<<<< HEAD
=======
    }

    /**
     * Create a new LateDay instance for a given user
     * @param Core $core
     * @param User $user
     * @param GradedGradeable $graded_gradeable
     * @param int $late_days_remaining the late days remaining before this gradeable was submitted
     * @return LateDayInfo
     */
    public static function fromGradeableLateDaysRemaining(Core $core, User $user, GradedGradeable $graded_gradeable, int $late_days_remaining) {
        $late_days_allowed = $graded_gradeable->getGradeable()->getLateDays();
        $auto_graded_gradeable = $graded_gradeable->getAutoGradedGradeable();
        $submission_days_late = $auto_graded_gradeable->hasActiveVersion() ? $auto_graded_gradeable->getActiveVersionInstance()->getDaysLate() : 0;
        $exceptions = $graded_gradeable->getLateDayException($user);

        $late_days_charged = 0;
        $assignment_budget = min($late_days_allowed, $late_days_remaining) + $exceptions;
        if ($submission_days_late <= $assignment_budget) {
            // clamp the days charged to be the days late minus exceptions above zero.
            $late_days_charged = max(0, min($submission_days_late, $assignment_budget) - $exceptions);
        }
        $late_days_remaining -= $late_days_charged;

        $event_info = [
            'id' => $graded_gradeable->getGradeableId(),
            'graded_gradeable' => $graded_gradeable,
            'late_days_allowed' => $late_days_allowed,
            'late_day_date' => $graded_gradeable->getGradeable()->getSubmissionDueDate(),
            'submission_days_late' => $submission_days_late,
            'late_day_exceptions' => $exceptions,
            'late_days_remaining' => $late_days_remaining,
            'late_days_change' => -$late_days_charged
        ];

        return new LateDayInfo($core, $user, $event_info);
    }

    /*
     * Get the Late Day Info for each user associated with a submitter and gradeable
     * @param Core $core
     * @param User $user
     * @param GradedGradeable $graded_gradeable
     * @return LateDayInfo|null
     */
    public static function fromUser(Core $core, User $user, GradedGradeable $graded_gradeable): ?LateDayInfo {
        $ldc = $core->getQueries()->getLateDayCacheForUserGradeable($user->getId(), $graded_gradeable->getGradeableId());
        $ldi = null;

        if ($ldc !== null) {
            $ldi['graded_gradeable'] = $graded_gradeable;
            $ldi = new LateDayInfo($core, $user, $ldc);
        }

        return $ldi;
    }

    /**
     * Get the Late Day Info for each user associated with a submitter and gradeable
     * @param Core $core
     * @param Submitter $submitter
     * @param GradedGradeable $graded_gradeable
     * @return LateDayInfo|array
     */
    public static function fromSubmitter(Core $core, Submitter $submitter, $graded_gradeable) {
        // Collect Late Day Info for each user associated with the submitter
        if ($submitter->isTeam()) {
            $late_day_info = [];
            foreach ($submitter->getTeam()->getMemberUsers() as $member) {
                $late_day_info[$member->getId()] = self::fromUser($core, $member, $graded_gradeable);
            }
            return $late_day_info;
        }
        else {
            return self::fromUser($core, $submitter->getUser(), $graded_gradeable);
        }
>>>>>>> 038d9acf
    }

    public function toArray() {
        return [
            'gradeable_title' => $this->graded_gradeable->getGradeable()->getTitle(),
            'submission_due_date' => $this->graded_gradeable->getGradeable()->hasDueDate() ? $this->graded_gradeable->getGradeable()->getSubmissionDueDate()->format('m/d/y') : null,
            'g_allowed_late_days' => $this->graded_gradeable->getGradeable()->getLateDays(),
            'exceptions' => $this->getLateDayException(),
            'status' => $this->getStatus(),
            'late_days_remaining' => $this->late_days_remaining,
            'days_late' => $this->hasLateDaysInfo() ? $this->getDaysLate() : null,
            'charged_late_days' => $this->hasLateDaysInfo() ? $this->getLateDaysCharged() : null,
            'grade_inquiries' => $this->graded_gradeable->getGradeInquiryCount()
        ];
    }

    /**
     * Gets information about this late day event in the format for the cache table
     * @return array
     */
    public function generateEventInfo(): array {
        return [
            'g_id' => $this->isLateDayUpdate() ? null : $this->getId(),
            'user_id' => $this->user->getId(),
            'team_id' => null,
            'g_title' => $this->isLateDayUpdate() ? null : $this->getEventTitle(),
            'late_day_date' => $this->getLateDayEventTime()->format('Y-m-d H:i:s'),
            'late_days_remaining' => $this->getLateDaysRemaining(),
            'late_days_allowed' => $this->getAssignmentAllowedLateDays(),
            'submission_days_late' => $this->getDaysLate(),
            'late_day_exceptions' => $this->getLateDayException(),
            'late_day_status' => $this->getStatus(),
            'late_days_change' => $this->getLateDaysChange()
        ];
    }

    /**
     * Gets if the submitter submitted on time
     * @return bool
     */
    public function isOnTimeSubmission() {
        // if there is no submission or if this isnt a gradeable event, ignore
        if (!$this->has_submission || $this->isLateDayUpdate()) {
            return true;
        }

        return $this->getStatus() == self::STATUS_GOOD || $this->getStatus() == self::STATUS_LATE;
    }

    /**
<<<<<<< HEAD
=======
     * Get g_id for the late day event
     * @return string|null
     */
    public function getGradeableId(): ?string {
        return $this->isLateDayUpdate() ? null : $this->graded_gradeable->getGradeableId();
    }

    /**
>>>>>>> 038d9acf
     * Gets the time the late day event took place
     * @return \DateTime
     */
    public function getLateDayEventTime() {
        return $this->late_day_date;
    }

    /**
     * Returns true if the late day event is a late day update
     * (no associated graded gradeable)
     * @return boolean
     */
    public function isLateDayUpdate() {
        return $this->graded_gradeable === null;
    }

    /**
     * Gets the event title for this event
     * @return string
     */
    public function getEventTitle() {
        return $this->isLateDayUpdate() ? '' : $this->graded_gradeable->getGradeable()->getTitle();
    }

    /**
     * Gets the GradedGradeable associated with this late day info
     * @return GradedGradeable
     */
    public function getGradedGradeable() {
        return $this->graded_gradeable;
    }

    /**
     * Gets the max number of late days the instructor allows for the gradeable
     * @return int
     */
    public function getAssignmentAllowedLateDays() {
        return $this->late_days_allowed;
    }

    /**
     * Gets the number of days late the user may submit this gradeable and not be STATUS_BAD
     * @return int
     */
    public function getLateDaysAllowed() {
        return min($this->getAssignmentAllowedLateDays(), $this->late_days_remaining) + $this->getLateDayException();
    }

    /**
     * Gets the number of late days the student gets extra for this gradeable
     * @return int
     */
    public function getLateDayException() {
        return $this->late_day_exceptions;
    }

    /**
     * Gets the late status of the gradeable
     * @param int $days_late optional - calculate the late day status based on if the gradeable used $days_late late days
     * @return int One of self::STATUS_NO_ACTIVE_VERSION, self::STATUS_BAD, self::STATUS_LATE, or self::STATUS_GOOD
     */
    public function getStatus(int $days_late = null) {
        // No late days info, so NO_SUBMISSION
        if (!$this->hasLateDaysInfo()) {
            return self::STATUS_NO_ACTIVE_VERSION;
        }

        $days = $days_late !== null ? $days_late : $this->getDaysLate();

        // if the student submitted after the deadline (plus extensions),
        // and there were no late days charged, then its bad
        if ($days > $this->getLateDayException() && $this->getLateDaysCharged() <= 0) {
            return self::STATUS_BAD;
        }

        // if the student submitted after the deadline (plus extensions) then its late
        // Note: Late days were charged
        if ($days > $this->getLateDayException()) {
            return self::STATUS_LATE;
        }

        // ... otherwise, its GOOD
        return self::STATUS_GOOD;
    }

    /**
     * Gets the status message for this gradeable
     * @return string
     */
    public function getStatusMessage() {
        switch ($this->getStatus()) {
            case self::STATUS_NO_ACTIVE_VERSION:
                if ($this->has_submission) {
                    return 'Cancelled Submission';
                }
                else {
                    return 'No Submission';
                }
            case self::STATUS_GOOD:
                return 'Good';
            case self::STATUS_LATE:
                return 'Late';
            case self::STATUS_BAD:
                $days_late = $this->getDaysLate();
                if ($days_late > $this->late_days_remaining) {
                    return 'Bad (too many late days used this term)';
                }
                else {
                    return 'Bad (too many late days used on this assignment)';
                }
            default:
                return 'INTERNAL ERROR';
        }
    }

    /**
     * Gets the status messages for this gradeable
     * @return array
     */
    public static function getSimpleMessageFromSatus() {
        return [
            self::STATUS_NO_ACTIVE_VERSION => 'No Submission',
            self::STATUS_GOOD => 'Good',
            self::STATUS_LATE => 'Late',
            self::STATUS_BAD => 'Bad'
        ];
    }

    /**
     * Gets if this user has late days info available (if they have an active version)
     * @return bool
     */
    public function hasLateDaysInfo() {
        return $this->has_late_day_info;
    }

    /**
     * Gets the number of late days charged from this event (capped at zero)
     * @return int
     */
    public function getLateDaysCharged() {
        return max(-$this->late_days_change, 0);
    }

    /**
     * Gets the number of late days increased from this event
     * @return int
     */
    public function getLateDaysChange() {
        return $this->late_days_change;
    }

    /**
     * Gets the number of days late for the active version
     * @return int
     */
    public function getDaysLate() {
        return $this->submission_days_late;
    }

    /**
<<<<<<< HEAD
     * Returns true if this event is a graded gradeable charge with regrades allowed
     * @return bool
     */
    public function isRegradeAllowed() {
        return $this->graded_gradeable->getGradeable()->isRegradeAllowed() ?? false;
=======
     * Returns true if this event is a graded gradeable charge with grade inquiries allowed
     * @return bool
     */
    public function isGradeInquiryAllowed() {
        if ($this->graded_gradeable === null) {
            return false;
        }
        return $this->graded_gradeable->getGradeable()->isGradeInquiryAllowed();
>>>>>>> 038d9acf
    }

    /**
     * Get number of grade inquiries pending and resolved for this gradeable
     * @return int
     */
    public function getGradeInquiryCount() {
        return $this->graded_gradeable !== null ? $this->graded_gradeable->getGradeInquiryCount() : null;
    }
}<|MERGE_RESOLUTION|>--- conflicted
+++ resolved
@@ -64,19 +64,11 @@
         $this->id = $event_info['id'] ?? null;
         $this->graded_gradeable = $event_info['graded_gradeable'] ?? null;
         $this->late_days_allowed = $event_info['late_days_allowed'] ?? null;
-<<<<<<< HEAD
-        $this->late_day_date = $event_info['late_day_date'];
-        $this->submission_days_late = $event_info['submission_days_late'] ?? null;
-        $this->late_day_exceptions = $event_info['late_day_exceptions'] ?? null;
-        $this->late_days_remaining = $event_info['late_days_remaining'];
-        $this->late_days_change = $event_info['late_days_change'];
-=======
         $this->late_day_date = $event_info['late_day_date'] ?? null;
         $this->submission_days_late = $event_info['submission_days_late'] ?? null;
         $this->late_day_exceptions = $event_info['late_day_exceptions'] ?? null;
         $this->late_days_remaining = $event_info['late_days_remaining']  ?? null;
         $this->late_days_change = $event_info['late_days_change']  ?? null;
->>>>>>> 038d9acf
 
         // Set Autograded gradeable info
         $auto_graded_gradeable = $this->graded_gradeable !== null ? $this->graded_gradeable->getAutoGradedGradeable() : null;
@@ -91,8 +83,6 @@
         if ($this->late_days_remaining < 0) {
             throw new \InvalidArgumentException('Late days remaining must be at least 0');
         }
-<<<<<<< HEAD
-=======
     }
 
     /**
@@ -169,7 +159,6 @@
         else {
             return self::fromUser($core, $submitter->getUser(), $graded_gradeable);
         }
->>>>>>> 038d9acf
     }
 
     public function toArray() {
@@ -220,8 +209,6 @@
     }
 
     /**
-<<<<<<< HEAD
-=======
      * Get g_id for the late day event
      * @return string|null
      */
@@ -230,7 +217,6 @@
     }
 
     /**
->>>>>>> 038d9acf
      * Gets the time the late day event took place
      * @return \DateTime
      */
@@ -392,13 +378,6 @@
     }
 
     /**
-<<<<<<< HEAD
-     * Returns true if this event is a graded gradeable charge with regrades allowed
-     * @return bool
-     */
-    public function isRegradeAllowed() {
-        return $this->graded_gradeable->getGradeable()->isRegradeAllowed() ?? false;
-=======
      * Returns true if this event is a graded gradeable charge with grade inquiries allowed
      * @return bool
      */
@@ -407,7 +386,6 @@
             return false;
         }
         return $this->graded_gradeable->getGradeable()->isGradeInquiryAllowed();
->>>>>>> 038d9acf
     }
 
     /**
