/* stylelint-disable-next-line selector-class-pattern */
.customization_item {
    border: 2px solid var(--viewed-content);
    padding: 5px;
    padding-left: 20px;
    margin-top: 10px;
    border-radius: 25px;
}

/* stylelint-disable-next-line selector-class-pattern */
.customization_item h2 {
    margin-top: 3px;
    margin-bottom: 3px;
    font-size: 1.2em;
    font-style: italic;
}

/* stylelint-disable-next-line selector-class-pattern */
.customization_item h3 {
    font-size: 1.1em;
}

/* stylelint-disable-next-line selector-id-pattern */
#cust_messages_textarea {
    width: 80%;
    height: 10vh;
    margin-top: 10px;
}

/* stylelint-disable-next-line selector-id-pattern */
#buckets_available_list li {
    font-weight: bold;
    list-style-type: none;
}

/* stylelint-disable-next-line selector-id-pattern */
#buckets_used_list li {
    font-style: italic;
    list-style-type: none;
}

/* stylelint-disable-next-line selector-class-pattern */
.bucket_detail_div {
    padding: 3px;
}

/* stylelint-disable-next-line selector-class-pattern */
.bucket_detail_div:nth-child(2n) {
    background-color: var(--standard-mediumorchid);
}

/* stylelint-disable-next-line selector-class-pattern */
.bucket_detail_div:nth-child(2n+1) {
    background-color: var(--standard-lightskyblue);
}

/* stylelint-disable-next-line selector-id-pattern */
#save_status_container {
    display: inline-block;
    width: 100%;
    background-color: var(--standard-hover-light-gray);
    border: none;
}

/* stylelint-disable-next-line selector-id-pattern */
#status_label {
    font-weight: bold;
}

/* stylelint-disable-next-line selector-id-pattern */
#save_status {
    display: inline;
}

/* stylelint-disable-next-line selector-id-pattern */
#save_status_buttons {
    display: flex;
    flex-direction: row;
    margin-top: 10px;
}

/* stylelint-disable-next-line selector-id-pattern */
#save_status_buttons input {
    margin-right: 10px;
}

/* stylelint-disable-next-line selector-id-pattern */
#show_log_button {
    display: none;
}

/* stylelint-disable-next-line selector-id-pattern */
#save_status_log {
    display: none;
    margin-top: 10px;
    margin-bottom: 10px;
}

/* stylelint-disable-next-line selector-id-pattern */
#limited_func_messages p {
    margin: 12px;
}

.fa-gradeable-curve {
    margin-right: 5px;
}

.fa-rb {
    color: black;
}

.fa-rb:hover {
    color: red;
}

.gradeable-li {
    display: flex;
    flex-direction: row;
    margin: 3px;
    align-items: center;
}

.gradeable-li-right-of-input {
    display: flex;
    flex-direction: column;
}

.gradeable-li-right-of-input i.fa-exclamation-triangle {
    margin-right: 5px;
    padding-bottom: 2px;
    display: none;
    color: var(--standard-vibrant-yellow);
    position: relative;
    border-bottom: 1px dotted var(--standard-vibrant-yellow);
}

[data-theme="dark"] .gradeable-li-right-of-input i.fa-exclamation-triangle {
    color: var(--standard-light-yellow);
    border-bottom: 1px dotted var(--standard-light-yellow);
}

.gradeable-li-right-of-input i.fa-exclamation-triangle > .tooltiptext.tooltipbottom {
    margin-left: -110px;
    margin-top: 25px;
    font-family: "Source Sans Pro", sans-serif;
    color: var(--text-white);
    font-size: 16px;
    padding: 5px;
}

[data-theme="dark"] .gradeable-li-right-of-input i.fa-exclamation-triangle > .tooltiptext.tooltipbottom {
    color: var(--text-black);
}

.gradeable-li-right-of-input i.fa-exclamation-triangle > .tooltiptext.tooltipbottom::after {
    content: "";
    position: absolute;
    top: -14%;
    right: 50%;
    border: 9px solid transparent;
    border-bottom-color: var(--standard-dark-gray);
}

.gradeable-li-info {
    display: flex;
    flex-direction: row;
    align-items: center;
}

.gradeable-id {
    margin-left: 5px;
}

.gradeable-li-curve {
    display: none;
}

/* stylelint-disable-next-line no-descending-specificity */
.gradeable-li-curve input {
    width: 50px;
}

hr {
    margin: 7px 10px;
    border-top: 1px solid var(--viewed-content);
}

/* stylelint-disable-next-line selector-class-pattern */
.rg_info_message {
    margin-bottom: 10px;
    max-width: 800px;
}

/* stylelint-disable-next-line selector-id-pattern */
#rg_web_ui {
    display: none;
}

.override {
    color: var(--active-warning-brown) !important;
}

[data-theme="dark"] .override {
    color: var(--standard-vibrant-orange) !important;
}

.override + div.gradeable-li-right-of-input i.fa-exclamation-triangle {
    display: inline-block;
}

<<<<<<< HEAD

/*#btn-build-customization {*/
/*    background-image: linear-gradient(to right, red, orange, yellow, green, blue, indigo, violet);*/
/*    color: white; !* Make the text color white to ensure it's readable against the rainbow background *!*/
/*    border: none; !* Remove the default border *!*/
/*}*/

/*#btn-build-customization:hover {*/
/*    filter: brightness(85%); !* Slightly darken button on hover *!*/
/*}*/

#btn-build-customization {

    border: none; /* Remove the default border */
}

#btn-build-customization:hover {
    background-image: linear-gradient(to right, red, orange, yellow, green, blue, indigo, violet);
    color: white; /* Make the text color white to ensure it's readable against the rainbow background */
    filter: brightness(85%); /* Slightly darken button on hover */
=======
.input-field {
    display: flex;
    align-items: center;
}

.input-boxes {
    display: inline-grid;
    grid-template-columns: auto auto; /* two columns */
    grid-gap: 0 0.2em;
}

.input-label {
    padding: 4px 6px;
}

#gradeables .gradeable-custom-item-input {
    width: 3em;
>>>>>>> a970b1c0
}<|MERGE_RESOLUTION|>--- conflicted
+++ resolved
@@ -208,7 +208,24 @@
     display: inline-block;
 }
 
-<<<<<<< HEAD
+.input-field {
+    display: flex;
+    align-items: center;
+}
+
+.input-boxes {
+    display: inline-grid;
+    grid-template-columns: auto auto; /* two columns */
+    grid-gap: 0 0.2em;
+}
+
+.input-label {
+    padding: 4px 6px;
+}
+
+#gradeables .gradeable-custom-item-input {
+    width: 3em;
+}
 
 /*#btn-build-customization {*/
 /*    background-image: linear-gradient(to right, red, orange, yellow, green, blue, indigo, violet);*/
@@ -229,23 +246,4 @@
     background-image: linear-gradient(to right, red, orange, yellow, green, blue, indigo, violet);
     color: white; /* Make the text color white to ensure it's readable against the rainbow background */
     filter: brightness(85%); /* Slightly darken button on hover */
-=======
-.input-field {
-    display: flex;
-    align-items: center;
-}
-
-.input-boxes {
-    display: inline-grid;
-    grid-template-columns: auto auto; /* two columns */
-    grid-gap: 0 0.2em;
-}
-
-.input-label {
-    padding: 4px 6px;
-}
-
-#gradeables .gradeable-custom-item-input {
-    width: 3em;
->>>>>>> a970b1c0
 }