--- conflicted
+++ resolved
@@ -520,18 +520,6 @@
 /* Marks */
 
 .gradeable .mark {
-<<<<<<< HEAD
-
-}
-
-.gradeable .mark-selector {
-    visibility: visible;
-    cursor: pointer;
-    position: relative;
-    top: 2px;
-}
-
-=======
     visibility: visible;
     cursor: pointer;
     display: inline-flex;
@@ -555,7 +543,6 @@
 }
 
 
->>>>>>> 7d6c1376
 .gradeable input.mark-score {
     resize:none;
     width: 50px;
@@ -575,13 +562,8 @@
     resize:none;
 }
 
-<<<<<<< HEAD
-.gradeable .mark-editable {
-    cursor: default;
-=======
 .gradeable .mark-uneditable {
     cursor: pointer;
->>>>>>> 7d6c1376
     border: none;
     outline: none;
     background-color: initial;
