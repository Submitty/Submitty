<?php

namespace app\libraries\database;

use app\exceptions\DatabaseException;
use app\exceptions\NotImplementedException;
use app\exceptions\ValidationException;
use app\libraries\Core;
use app\libraries\DateUtils;
use app\libraries\ForumUtils;
use app\libraries\GradeableType;
use app\models\gradeable\Component;
use app\models\gradeable\Gradeable;
use app\models\gradeable\GradedComponent;
use app\models\gradeable\GradedGradeable;
use app\models\gradeable\Mark;
use app\models\gradeable\RegradeRequest;
use app\models\gradeable\Submitter;
use app\models\gradeable\TaGradedGradeable;
use app\models\User;
use app\models\Notification;
use app\models\SimpleLateUser;
use app\models\SimpleGradeOverriddenUser;
use app\models\Team;
use app\models\Course;
use app\models\SimpleStat;
use app\models\OfficeHoursQueueStudent;
use app\models\OfficeHoursQueueInstructor;
use app\libraries\CascadingIterator;
use app\models\gradeable\AutoGradedGradeable;
use app\models\gradeable\GradedComponentContainer;
use app\models\gradeable\AutoGradedVersion;

/**
 * DatabaseQueries
 *
 * This class contains all database functions that the Submitty application will run against either
 * of the two connected databases (the main submitty one and the course specific one). Each query in
 * each function is defined by the general SQL specification so we could reasonably expect it possible
 * to run each function against a wide-range of database providers that Submitty can target. However,
 * some database providers can provide their own extended class of Queries to overwrite some functions
 * to take advantage of DB specific functions (like DB array functions) that give a good performance
 * boost for that particular provider.
 *
 * Generally, when adding new queries to the system, you should first add them here, and then
 * only after that should you add them to the dataprovider specific implementation assuming you can
 * achieve some level of speed-up via native DB functions. If it's hard to go that direction initially,
 * (you're using array aggregation heavily), then you'd want to at least create a stub here that just
 * raises a NotImplementedException. All documentation for functions should also reside here with at the
 * minimum an understanding of the contract of the function (parameter types and return type).
 *
 * @see \app\exceptions\NotImplementedException
 */
class DatabaseQueries {


    /**
     * @var Core
     */
    protected $core;

    /**
     * @var AbstractDatabase
     */
    protected $submitty_db;

    /**
     * @var AbstractDatabase
     */
    protected $course_db;

    public function __construct(Core $core) {
        $this->core = $core;
        $this->submitty_db = $core->getSubmittyDB();
        if ($this->core->getConfig()->isCourseLoaded()) {
            $this->course_db = $core->getCourseDB();
        }
    }

    /**
     * Gets a user from the submitty database given a user_id.
     *
     * @param string $user_id
     *
     * @return User
     */
    public function getSubmittyUser(string $user_id) {
        $this->submitty_db->query("SELECT * FROM users WHERE user_id=?", array($user_id));
        return ($this->submitty_db->getRowCount() > 0) ? new User($this->core, $this->submitty_db->row()) : null;
    }

    /**
     * Gets all users from the submitty database, except nulls out password
     *
     * @return User[]
     */
    public function getAllSubmittyUsers() {
        $this->submitty_db->query("SELECT * FROM users");

        $users = array();
        foreach ($this->submitty_db->rows() as $user) {
            $user['user_password'] = null;
            $users[$user['user_id']] = new User($this->core, $user);
        }
        return $users;
    }

    /**
     * Gets some user's api key from the submitty database given a user_id.
     *
     * @param string $user_id
     *
     * @return string | null
     */
    public function getSubmittyUserApiKey(string $user_id) {
        $this->submitty_db->query("SELECT api_key FROM users WHERE user_id=?", array($user_id));
        return ($this->submitty_db->getRowCount() > 0) ? $this->submitty_db->row()['api_key'] : null;
    }

    /**
     * Refreshes some user's api key from the submitty database given a user_id.
     *
     * @param string $user_id
     */
    public function refreshUserApiKey($user_id) {
        $this->submitty_db->query("UPDATE users SET api_key=encode(gen_random_bytes(16), 'hex') WHERE user_id=?", array($user_id));
    }

    /**
     * Gets a user from their api key.
     *
     * @param string $api_key
     *
     * @return string | null
     */
    public function getSubmittyUserByApiKey(string $api_key) {
        $this->submitty_db->query("SELECT user_id FROM users WHERE api_key=?", array($api_key));
        return ($this->submitty_db->getRowCount() > 0) ? $this->submitty_db->row()['user_id'] : null;
    }

    /**
     * Gets a user from the database given a user_id.
     *
     * @param string $user_id
     *
     * @return User
     */
    public function getUserById($user_id) {
        return $this->getUser($user_id);
    }

    public function getUserByNumericId($numeric_id) {
        return $this->getUser($numeric_id, true);
    }

    public function getUserByIdOrNumericId($id) {
        $ret = $this->getUser($id);
        if ($ret === null) {
            return $this->getUser($id, true);
        }

        return $ret;
    }

    public function getGradingSectionsByUserId($user_id) {
        $this->course_db->query("
SELECT array_agg(sections_registration_id) as grading_registration_sections, user_id
FROM grading_registration
WHERE user_id=?
GROUP BY user_id", array($user_id));
        return $this->course_db->row();
    }

    /**
     * Fetches all students from the users table, ordering by course section than user_id.
     *
     * @param  string $section_key
     * @return User[]
     */
    public function getAllUsers($section_key = "registration_section") {
        $keys = array("registration_section", "rotating_section");
        $section_key = (in_array($section_key, $keys)) ? $section_key : "registration_section";
        $orderBy = "";
        if ($section_key == "registration_section") {
            $orderBy = "SUBSTRING(u.registration_section, '^[^0-9]*'), COALESCE(SUBSTRING(u.registration_section, '[0-9]+')::INT, -1), SUBSTRING(u.registration_section, '[^0-9]*$'), u.user_id";
        }
        else {
            $orderBy = "u.{$section_key}, u.user_id";
        }

        $this->course_db->query(
            "
SELECT u.*, sr.grading_registration_sections
FROM users u
LEFT JOIN (
	SELECT array_agg(sections_registration_id) as grading_registration_sections, user_id
	FROM grading_registration
	GROUP BY user_id
) as sr ON u.user_id=sr.user_id
ORDER BY {$orderBy}"
        );
        $return = array();
        foreach ($this->course_db->rows() as $user) {
            if (isset($user['grading_registration_sections'])) {
                $user['grading_registration_sections'] = $this->course_db->fromDatabaseToPHPArray($user['grading_registration_sections']);
            }
            $return[] = new User($this->core, $user);
        }
        return $return;
    }

    /**
     * @return User[]
     */
    public function getAllGraders() {
        $this->course_db->query(
            "
SELECT u.*, sr.grading_registration_sections
FROM users u
LEFT JOIN (
	SELECT array_agg(sections_registration_id) as grading_registration_sections, user_id
	FROM grading_registration
	GROUP BY user_id
) as sr ON u.user_id=sr.user_id
WHERE u.user_group < 4
ORDER BY SUBSTRING(u.registration_section, '^[^0-9]*'), COALESCE(SUBSTRING(u.registration_section, '[0-9]+')::INT, -1), SUBSTRING(u.registration_section, '[^0-9]*$'), u.user_id"
        );
        $return = array();
        foreach ($this->course_db->rows() as $user) {
            if (isset($user['grading_registration_sections'])) {
                $user['grading_registration_sections'] = $this->course_db->fromDatabaseToPHPArray($user['grading_registration_sections']);
            }
            $return[] = new User($this->core, $user);
        }
        return $return;
    }

    /**
     * @return User[]
     */
    public function getAllFaculty() {
        $this->submitty_db->query(
            "
SELECT *
FROM users
WHERE user_access_level <= ?
ORDER BY user_id",
            [User::LEVEL_FACULTY]
        );
        $return = array();
        foreach ($this->submitty_db->rows() as $user) {
            $return[] = new User($this->core, $user);
        }
        return $return;
    }

    /**
     * @return string[]
     */
    public function getAllUnarchivedSemester() {
        $this->submitty_db->query(
            "
SELECT DISTINCT semester
FROM courses
WHERE status = 1"
        );
        $return = array();
        foreach ($this->submitty_db->rows() as $row) {
            $return[] = $row['semester'];
        }
        return $return;
    }

    /**
     * @param User $user
     */
    public function insertSubmittyUser(User $user) {
        $array = array($user->getId(), $user->getPassword(), $user->getNumericId(),
                       $user->getLegalFirstName(), $user->getPreferredFirstName(),
                       $user->getLegalLastName(), $user->getPreferredLastName(), $user->getEmail(),
                       $this->submitty_db->convertBoolean($user->isUserUpdated()),
                       $this->submitty_db->convertBoolean($user->isInstructorUpdated()));

        $this->submitty_db->query(
            "INSERT INTO users (user_id, user_password, user_numeric_id, user_firstname, user_preferred_firstname, user_lastname, user_preferred_lastname, user_email, user_updated, instructor_updated)
                                   VALUES (?, ?, ?, ?, ?, ?, ?, ?, ?, ?)",
            $array
        );
    }

    /**
     * Helper function for generating sql query according to the given requirements
     */
    public function buildLoadThreadQuery(
        $categories_ids,
        $thread_status,
        $unread_threads,
        $show_deleted,
        $show_merged_thread,
        $current_user,
        &$query_select,
        &$query_join,
        &$query_where,
        &$query_order,
        &$query_parameters,
        $want_categories,
        $want_order
    ) {
        $query_raw_select = array();
        $query_raw_join   = array();
        $query_raw_where  = array("true");
        $query_raw_order  = array();
        $query_parameters = array();

        // Query Generation
        if (count($categories_ids) == 0) {
            $query_multiple_qmarks = "NULL";
        }
        else {
            $query_multiple_qmarks = "?" . str_repeat(",?", count($categories_ids) - 1);
        }
        if (count($thread_status) == 0) {
            $query_status = "true";
        }
        else {
            $query_status = "status in (?" . str_repeat(",?", count($thread_status) - 1) . ")";
        }
        $query_favorite = "case when sf.user_id is NULL then false else true end";

        if ($want_order) {
            $query_raw_select[]     = "row_number() over(ORDER BY pinned DESC, ({$query_favorite}) DESC, t.id DESC) AS row_number";
        }
        $query_raw_select[]     = "t.*";
        $query_raw_select[]     = "({$query_favorite}) as favorite";
        $query_raw_select[]     = "CASE
                                    WHEN EXISTS(SELECT * FROM (posts p LEFT JOIN forum_posts_history fp ON p.id = fp.post_id AND p.author_user_id != fp.edit_author) AS pfp WHERE (pfp.author_user_id = ? OR pfp.edit_author = ?) AND pfp.thread_id = t.id) THEN true
                                    ELSE false
                                    END as current_user_posted";

        $query_parameters[]     = $current_user;
        $query_parameters[]     = $current_user;
        $query_raw_join[]       = "LEFT JOIN student_favorites sf ON sf.thread_id = t.id and sf.user_id = ?";
        $query_parameters[]     = $current_user;

        if (!$show_deleted) {
            $query_raw_where[]  = "deleted = false";
        }
        if (!$show_merged_thread) {
            $query_raw_where[]  = "merged_thread_id = -1";
        }

        $query_raw_where[]  = "? = (SELECT count(*) FROM thread_categories tc WHERE tc.thread_id = t.id and category_id IN ({$query_multiple_qmarks}))";
        $query_parameters[] = count($categories_ids);
        $query_parameters   = array_merge($query_parameters, $categories_ids);
        $query_raw_where[]  = "{$query_status}";
        $query_parameters   = array_merge($query_parameters, $thread_status);

        if ($want_order) {
            $query_raw_order[]  = "row_number";
        }
        else {
            $query_raw_order[]  = "true";
        }

        // Categories
        if ($want_categories) {
            $query_select_categories = "SELECT thread_id, array_to_string(array_agg(cl.category_id order by cl.rank nulls last, cl.category_id),'|')  as categories_ids, array_to_string(array_agg(cl.category_desc order by cl.rank nulls last, cl.category_id),'|') as categories_desc, array_to_string(array_agg(cl.color order by cl.rank nulls last, cl.category_id),'|') as categories_color FROM categories_list cl JOIN thread_categories e ON e.category_id = cl.category_id GROUP BY thread_id";

            $query_raw_select[] = "categories_ids";
            $query_raw_select[] = "categories_desc";
            $query_raw_select[] = "categories_color";

            $query_raw_join[] = "JOIN ({$query_select_categories}) AS QSC ON QSC.thread_id = t.id";
        }
        // Unread Threads
        if ($unread_threads) {
            $query_raw_where[] =

            "EXISTS(
                SELECT thread_id
                FROM (posts LEFT JOIN forum_posts_history ON posts.id = forum_posts_history.post_id) AS jp
                WHERE(
                    jp.thread_id = t.id
                    AND NOT EXISTS(
                        SELECT thread_id
                        FROM viewed_responses v
                        WHERE v.thread_id = jp.thread_id
                            AND v.user_id = ?
                            AND (v.timestamp >= jp.timestamp
                            AND (jp.edit_timestamp IS NULL OR (jp.edit_timestamp IS NOT NULL AND v.timestamp >= jp.edit_timestamp))))))";
            $query_parameters[] = $current_user;
        }

        $query_select   = implode(", ", $query_raw_select);
        $query_join     = implode(" ", $query_raw_join);
        $query_where    = implode(" and ", $query_raw_where);
        $query_order    = implode(", ", $query_raw_order);
    }

    /**
     * Order: Favourite and Announcements => Announcements only => Favourite only => Others
     *
     * @param  int[]    $categories_ids     Filter threads having atleast provided categories
     * @param  int[]    $thread_status      Filter threads having thread status among            $thread_status
     * @param  bool     $unread_threads     Filter threads to show only unread threads
     * @param  bool     $show_deleted       Consider deleted threads
     * @param  bool     $show_merged_thread Consider merged threads
     * @param  string   $current_user       user_id of currrent user
     * @param  int      $blockNumber        Index of window of thread list(-1 for last)
     * @param  int      $thread_id          If blockNumber is not known, find it using thread_id
     * @return array    Ordered filtered threads - array('block_number' => int, 'threads' => array(threads))
     */
    public function loadThreadBlock($categories_ids, $thread_status, $unread_threads, $show_deleted, $show_merged_thread, $current_user, $blockNumber, $thread_id) {
        $blockSize = 30;
        $loadLastPage = false;

        $query_raw_select = null;
        $query_raw_join   = null;
        $query_raw_where  = null;
        $query_raw_order  = null;
        $query_parameters = null;
        // $blockNumber is 1 based index
        if ($blockNumber <= -1) {
            // Find the last block
            $this->buildLoadThreadQuery($categories_ids, $thread_status, $unread_threads, $show_deleted, $show_merged_thread, $current_user, $query_select, $query_join, $query_where, $query_order, $query_parameters, false, false);
            $query = "SELECT count(*) FROM (SELECT {$query_select} FROM threads t {$query_join} WHERE {$query_where})";
            $this->course_db->query($query, $query_parameters);
            $results = $this->course_db->rows();
            $row_count = $results[0]['count'];
            $blockNumber = 1 + floor(($row_count - 1) / $blockSize);
        }
        elseif ($blockNumber == 0) {
            // Load first block as default
            $blockNumber = 1;
            if ($thread_id >= 1) {
                // Find $blockNumber
                $this->buildLoadThreadQuery($categories_ids, $thread_status, $unread_threads, $show_deleted, $show_merged_thread, $current_user, $query_select, $query_join, $query_where, $query_order, $query_parameters, false, true);
                $query = "SELECT SUBQUERY.row_number as row_number FROM (SELECT {$query_select} FROM threads t {$query_join} WHERE {$query_where} ORDER BY {$query_order}) AS SUBQUERY WHERE SUBQUERY.id = ?";
                $query_parameters[] = $thread_id;
                $this->course_db->query($query, $query_parameters);
                $results = $this->course_db->rows();
                if (count($results) > 0) {
                    $row_number = $results[0]['row_number'];
                    $blockNumber = 1 + floor(($row_number - 1) / $blockSize);
                }
            }
        }
        $query_offset = ($blockNumber - 1) * $blockSize;
        $this->buildLoadThreadQuery($categories_ids, $thread_status, $unread_threads, $show_deleted, $show_merged_thread, $current_user, $query_select, $query_join, $query_where, $query_order, $query_parameters, true, true);
        $query = "SELECT {$query_select} FROM threads t {$query_join} WHERE {$query_where} ORDER BY {$query_order} LIMIT ? OFFSET ?";
        $query_parameters[] = $blockSize;
        $query_parameters[] = $query_offset;
        // Execute
        $this->course_db->query($query, $query_parameters);
        $results = array();
        $results['block_number'] = $blockNumber;
        $results['threads'] = $this->course_db->rows();
        return $results;
    }

    public function getCategoriesIdForThread($thread_id) {
        $this->course_db->query("SELECT category_id from thread_categories t where t.thread_id = ?", array($thread_id));
        $categories_list = array();
        foreach ($this->course_db->rows() as $row) {
            $categories_list[] = (int) $row["category_id"];
        }
        return $categories_list;
    }

    public function createPost($user, $content, $thread_id, $anonymous, $type, $first, $hasAttachment, $markdown, $parent_post = -1) {
        if (!$first && $parent_post == 0) {
            $this->course_db->query("SELECT MIN(id) as id FROM posts where thread_id = ?", array($thread_id));
            $parent_post = $this->course_db->rows()[0]["id"];
        }

        if (!$markdown) {
            $markdown = 0;
        }

        try {
            $this->course_db->query("INSERT INTO posts (thread_id, parent_id, author_user_id, content, timestamp, anonymous, deleted, endorsed_by, type, has_attachment, render_markdown) VALUES (?, ?, ?, ?, current_timestamp, ?, ?, ?, ?, ?, ?)", array($thread_id, $parent_post, $user, $content, $anonymous, 0, null, $type, $hasAttachment, $markdown));
            $this->course_db->query("SELECT MAX(id) as max_id from posts where thread_id=? and author_user_id=?", array($thread_id, $user));
            $this->visitThread($user, $thread_id);
        }
        catch (DatabaseException $dbException) {
            if ($this->course_db->inTransaction()) {
                $this->course_db->rollback();
            }
        }

        return $this->course_db->rows()[0]["max_id"];
    }

    public function getResolveState($thread_id) {
        $this->course_db->query("SELECT status from threads where id = ?", array($thread_id));
        return $this->course_db->rows();
    }

    public function updateResolveState($thread_id, $state) {
        if (in_array($state, array(-1, 0, 1))) {
            $this->course_db->query("UPDATE threads set status = ? where id = ?", array($state, $thread_id));
            return true;
        }
        return false;
    }

    public function updateNotificationSettings($results) {
        $values = implode(', ', array_fill(0, count($results) + 1, '?'));
        $keys = implode(', ', array_keys($results));
        $updates = '';

        foreach ($results as $key => $value) {
            if ($value != 'false') {
                $results[$key] = 'true';
            }
            $this->core->getUser()->updateUserNotificationSettings($key, $results[$key] == 'true' ? true : false);
            $updates .= $key . ' = ?,';
        }

        $updates = substr($updates, 0, -1);
        $test = array_merge(array_merge(array($this->core->getUser()->getId()), array_values($results)), array_values($results));
        $this->course_db->query(
            "INSERT INTO notification_settings (user_id, $keys)
                                    VALUES
                                     (
                                        $values
                                     )
                                    ON CONFLICT (user_id)
                                    DO
                                     UPDATE
                                        SET $updates",
            $test
        );
    }

    public function getAuthorOfThread($thread_id) {
        $this->course_db->query("SELECT created_by from threads where id = ?", array($thread_id));
        return $this->course_db->rows()[0]['created_by'];
    }

    public function getPosts() {
        $this->course_db->query("SELECT * FROM posts where deleted = false ORDER BY timestamp ASC");
        return $this->course_db->rows();
    }

    public function getPostHistory($post_id) {
        $this->course_db->query("SELECT * FROM forum_posts_history where post_id = ? ORDER BY edit_timestamp DESC", array($post_id));
        return $this->course_db->rows();
    }

    public function getDeletedPostsByUser($user) {
        $this->course_db->query("SELECT * FROM posts where deleted = true AND author_user_id = ?", array($user));
        return $this->course_db->rows();
    }

    public function getFirstPostForThread($thread_id) {
        $this->course_db->query("SELECT * FROM posts WHERE parent_id = -1 AND thread_id = ?", array($thread_id));
        $rows = $this->course_db->rows();
        if (count($rows) > 0) {
            return $rows[0];
        }
        else {
            return null;
        }
    }

    public function getPost($post_id) {
        $this->course_db->query("SELECT * FROM posts where id = ?", array($post_id));
        return $this->course_db->rows()[0];
    }

    public function removeNotificationsPost($post_id) {
        //Deletes all children notifications i.e. this posts replies
        $this->course_db->query("DELETE FROM notifications where metadata::json->>'thread_id' = ?", array($post_id));
        //Deletes parent notification i.e. this post is a reply
        $this->course_db->query("DELETE FROM notifications where metadata::json->>'post_id' = ?", array($post_id));
    }

    public function isStaffPost($author_id) {
        $this->course_db->query("SELECT user_group FROM users WHERE user_id=?", array($author_id));
        return intval($this->course_db->rows()[0]['user_group']) <= 3;
    }


    public function getUnviewedPosts($thread_id, $user_id) {
        if ($thread_id == -1) {
            $this->course_db->query("SELECT MAX(id) as max from threads WHERE deleted = false and merged_thread_id = -1 GROUP BY pinned ORDER BY pinned DESC");
            $rows = $this->course_db->rows();
            if (!empty($rows)) {
                $thread_id = $rows[0]["max"];
            }
            else {
                // No thread found, hence no posts found
                return array();
            }
        }
        $this->course_db->query("SELECT DISTINCT id FROM (posts LEFT JOIN forum_posts_history ON posts.id = forum_posts_history.post_id) AS pfph WHERE pfph.thread_id = ? AND NOT EXISTS(SELECT * FROM viewed_responses v WHERE v.thread_id = ? AND v.user_id = ? AND (v.timestamp >= pfph.timestamp AND (pfph.edit_timestamp IS NULL OR (pfph.edit_timestamp IS NOT NULL AND v.timestamp >= pfph.edit_timestamp))))", array($thread_id, $thread_id, $user_id));
        $rows = $this->course_db->rows();
        if (empty($rows)) {
            $rows = array();
        }
        return $rows;
    }

    public function createThread($markdown, $user, $title, $content, $anon, $prof_pinned, $status, $hasAttachment, $categories_ids, $lock_thread_date) {

        $this->course_db->beginTransaction();

        try {
            //insert data
            $this->course_db->query("INSERT INTO threads (title, created_by, pinned, status, deleted, merged_thread_id, merged_post_id, is_visible, lock_thread_date) VALUES (?, ?, ?, ?, ?, ?, ?, ?,?)", array($title, $user, $prof_pinned, $status, 0, -1, -1, true, $lock_thread_date));

            //retrieve generated thread_id
            $this->course_db->query("SELECT MAX(id) as max_id from threads where title=? and created_by=?", array($title, $user));
        }
        catch (DatabaseException $dbException) {
            $this->course_db->rollback();
        }

        //Max id will be the most recent post
        $id = $this->course_db->rows()[0]["max_id"];
        foreach ($categories_ids as $category_id) {
            $this->course_db->query("INSERT INTO thread_categories (thread_id, category_id) VALUES (?, ?)", array($id, $category_id));
        }

        $post_id = $this->createPost($user, $content, $id, $anon, 0, true, $hasAttachment, $markdown);

        $this->course_db->commit();

        $this->visitThread($user, $id);

        return array("thread_id" => $id, "post_id" => $post_id);
    }

    public function getThreadsBefore($timestamp, $page) {
        // TODO: Handle request page wise
        $this->course_db->query("SELECT t.id as id, title from threads t JOIN posts p on p.thread_id = t.id and parent_id = -1 WHERE timestamp < ? and t.deleted = false", array($timestamp));
        return $this->course_db->rows();
    }

    public function getThread($thread_id) {
        $this->course_db->query("SELECT * from threads where id = ?", array($thread_id));
        return $this->course_db->rows();
    }

    public function getThreadTitle($thread_id) {
        $this->course_db->query("SELECT title FROM threads where id=?", array($thread_id));
        return $this->course_db->rows()[0];
    }

    public function setAnnouncement($thread_id, $onOff) {
        $this->course_db->query("UPDATE threads SET pinned = ? WHERE id = ?", array($onOff, $thread_id));
    }

    public function addPinnedThread($user_id, $thread_id, $added) {
        if ($added) {
            $this->course_db->query("INSERT INTO student_favorites(user_id, thread_id) VALUES (?,?)", array($user_id, $thread_id));
        }
        else {
            $this->course_db->query("DELETE FROM student_favorites where user_id=? and thread_id=?", array($user_id, $thread_id));
        }
    }

    public function loadPinnedThreads($user_id) {
        $this->course_db->query("SELECT * FROM student_favorites WHERE user_id = ?", array($user_id));
        $rows = $this->course_db->rows();
        $favorite_threads = array();
        foreach ($rows as $row) {
            $favorite_threads[] = $row['thread_id'];
        }
        return $favorite_threads;
    }

    private function findChildren($post_id, $thread_id, &$children, $get_deleted = false) {
        $query_delete = $get_deleted ? "true" : "deleted = false";
        $this->course_db->query("SELECT id from posts where {$query_delete} and parent_id=?", array($post_id));
        $row = $this->course_db->rows();
        for ($i = 0; $i < count($row); $i++) {
            $child_id = $row[$i]["id"];
            array_push($children, $child_id);
            $this->findChildren($child_id, $thread_id, $children, $get_deleted);
        }
    }

    public function searchThreads($searchQuery) {
        $this->course_db->query("SELECT post_content, p_id, p_author, thread_id, thread_title, author, pin, anonymous, timestamp_post FROM (SELECT t.id as thread_id, t.title as thread_title, p.id as p_id, t.created_by as author, t.pinned as pin, p.timestamp as timestamp_post, p.content as post_content, p.anonymous, p.author_user_id as p_author, to_tsvector(p.content) || to_tsvector(t.title) as document from posts p, threads t JOIN (SELECT thread_id, timestamp from posts where parent_id = -1) p2 ON p2.thread_id = t.id where t.id = p.thread_id and p.deleted=false and t.deleted=false) p_doc where p_doc.document @@ plainto_tsquery(:q) ORDER BY timestamp_post DESC", array(':q' => $searchQuery));
        return $this->course_db->rows();
    }

    public function threadExists() {
        $this->course_db->query("SELECT id from threads where deleted = false LIMIT 1");
        return count($this->course_db->rows()) == 1;
    }

    public function visitThread($current_user, $thread_id) {
        $this->course_db->query("INSERT INTO viewed_responses(thread_id,user_id,timestamp) VALUES(?, ?, current_timestamp) ON CONFLICT (thread_id, user_id) DO UPDATE SET timestamp = current_timestamp", array($thread_id, $current_user));
    }
    /**
     * Set delete status for given post and all descendant
     *
     * If delete status of the first post in a thread is changed, it will also update thread delete status
     *
     * @param  integer      $post_id
     * @param  integer      $thread_id
     * @param  integer      $newStatus - 1 implies deletion and 0 as undeletion
     * @return boolean|null Is first post of thread
     */
    public function setDeletePostStatus($post_id, $thread_id, $newStatus) {
        $this->course_db->query("SELECT parent_id from posts where id=?", array($post_id));
        $parent_id = $this->course_db->rows()[0]["parent_id"];
        $children = array($post_id);
        $get_deleted = ($newStatus ? false : true);
        $this->findChildren($post_id, $thread_id, $children, $get_deleted);

        if (!$newStatus) {
            // On undelete, parent post must have deleted = false
            if ($parent_id != -1) {
                if ($this->getPost($parent_id)['deleted']) {
                    return null;
                }
            }
        }
        if ($parent_id == -1) {
            $this->course_db->query("UPDATE threads SET deleted = ? WHERE id = ?", array($newStatus, $thread_id));
            $this->course_db->query("UPDATE posts SET deleted = ? WHERE thread_id = ?", array($newStatus, $thread_id));
            return true;
        }
        else {
            foreach ($children as $post_id) {
                $this->course_db->query("UPDATE posts SET deleted = ? WHERE id = ?", array($newStatus, $post_id));
            }
        } return false;
    }

    public function getParentPostId($child_id) {
        $this->course_db->query("SELECT parent_id from posts where id = ?", array($child_id));
        return $this->course_db->rows()[0]['parent_id'];
    }

    public function editPost($original_creator, $user, $post_id, $content, $anon, $markdown) {
        try {
            $markdown = $markdown ? 1 : 0;
            // Before making any edit to $post_id, forum_posts_history will not have any corresponding entry
            // forum_posts_history will store all history state of the post(if edited at any point of time)
            $this->course_db->beginTransaction();
            // Insert first version of post during first edit
            $this->course_db->query("INSERT INTO forum_posts_history(post_id, edit_author, content, edit_timestamp) SELECT id, author_user_id, content, timestamp FROM posts WHERE id = ? AND NOT EXISTS (SELECT 1 FROM forum_posts_history WHERE post_id = ?)", array($post_id, $post_id));
            // Update current post
            $this->course_db->query("UPDATE posts SET content =  ?, anonymous = ?, render_markdown = ? where id = ?", array($content, $anon, $markdown, $post_id));
            // Insert latest version of post into forum_posts_history
            $this->course_db->query("INSERT INTO forum_posts_history(post_id, edit_author, content, edit_timestamp) SELECT id, ?, content, current_timestamp FROM posts WHERE id = ?", array($user, $post_id));
            $this->course_db->query("UPDATE notifications SET content = substring(content from '.+?(?=from)') || 'from ' || ? where metadata::json->>'thread_id' = ? and metadata::json->>'post_id' = ?", array(ForumUtils::getDisplayName($anon, $this->getDisplayUserInfoFromUserId($original_creator)), $this->getParentPostId($post_id), $post_id));
            $this->course_db->commit();
        }
        catch (DatabaseException $dbException) {
            $this->course_db->rollback();
            return false;
        } return true;
    }

    public function editThread($thread_id, $thread_title, $categories_ids, $status, $lock_thread_date) {
        try {
            $this->course_db->beginTransaction();
            $this->course_db->query("UPDATE threads SET title = ?, status = ?, lock_thread_date = ? WHERE id = ?", array($thread_title, $status,$lock_thread_date, $thread_id));
            $this->course_db->query("DELETE FROM thread_categories WHERE thread_id = ?", array($thread_id));
            foreach ($categories_ids as $category_id) {
                $this->course_db->query("INSERT INTO thread_categories (thread_id, category_id) VALUES (?, ?)", array($thread_id, $category_id));
            }
            $this->course_db->commit();
        }
        catch (DatabaseException $dbException) {
            $this->course_db->rollback();
            return false;
        } return true;
    }

    /**
     * @param User   $user
     * @param string $semester
     * @param string $course
     */
    public function insertCourseUser(User $user, $semester, $course) {
        $params = array($semester, $course, $user->getId(), $user->getGroup(), $user->getRegistrationSection(),
                        $this->submitty_db->convertBoolean($user->isManualRegistration()));
        $this->submitty_db->query(
            "
INSERT INTO courses_users (semester, course, user_id, user_group, registration_section, manual_registration)
VALUES (?,?,?,?,?,?)",
            $params
        );

        $params = array($user->getRotatingSection(), $user->getId());
        $this->course_db->query("UPDATE users SET rotating_section=? WHERE user_id=?", $params);
        $this->updateGradingRegistration($user->getId(), $user->getGroup(), $user->getGradingRegistrationSections());
    }

    /**
     * @param User $user
     * @param string|null $semester
     * @param string|null $course
     */
    public function updateUser(User $user, $semester = null, $course = null) {
        $params = array($user->getNumericId(), $user->getLegalFirstName(), $user->getPreferredFirstName(),
                       $user->getLegalLastName(), $user->getPreferredLastName(), $user->getEmail(),
                       $this->submitty_db->convertBoolean($user->isUserUpdated()),
                       $this->submitty_db->convertBoolean($user->isInstructorUpdated()));
        $extra = "";
        if (!empty($user->getPassword())) {
            $params[] = $user->getPassword();
            $extra = ", user_password=?";
        }
        $params[] = $user->getId();

        $this->submitty_db->query(
            "
UPDATE users
SET
  user_numeric_id=?, user_firstname=?, user_preferred_firstname=?,
  user_lastname=?, user_preferred_lastname=?,
  user_email=?, user_updated=?, instructor_updated=?{$extra}
WHERE user_id=?",
            $params
        );

        if (!empty($semester) && !empty($course)) {
            $params = array($user->getGroup(), $user->getRegistrationSection(),
                            $this->submitty_db->convertBoolean($user->isManualRegistration()), $semester, $course,
                            $user->getId());
            $this->submitty_db->query(
                "
UPDATE courses_users SET user_group=?, registration_section=?, manual_registration=?
WHERE semester=? AND course=? AND user_id=?",
                $params
            );

            $params = array($user->getAnonId(), $user->getRotatingSection(), $user->getId());
            $this->course_db->query("UPDATE users SET anon_id=?, rotating_section=? WHERE user_id=?", $params);
            $this->updateGradingRegistration($user->getId(), $user->getGroup(), $user->getGradingRegistrationSections());
        }
    }

    /**
     * @param string    $user_id
     * @param integer   $user_group
     * @param integer[] $sections
     */
    public function updateGradingRegistration($user_id, $user_group, $sections) {
        $this->course_db->query("DELETE FROM grading_registration WHERE user_id=?", array($user_id));
        if ($user_group < 4) {
            foreach ($sections as $section) {
                $this->course_db->query(
                    "
    INSERT INTO grading_registration (user_id, sections_registration_id) VALUES(?, ?)",
                    array($user_id, $section)
                );
            }
        }
    }

    /**
     * Gets the group that the user is in for a given class (used on homepage)
     *
     * Classes are distinct for each semester *and* course
     *
     * @param  string $semester    - class's working semester
     * @param  string $course_name - class's course name
     * @param  string $user_id     - user id to be searched for
     * @return integer - group number of user in the given class
     */
    public function getGroupForUserInClass($semester, $course_name, $user_id) {
        $this->submitty_db->query("SELECT user_group FROM courses_users WHERE user_id = ? AND course = ? AND semester = ?", array($user_id, $course_name, $semester));
        return intval($this->submitty_db->row()['user_group']);
    }

    /**
     * Gets whether a gradeable exists already
     *
     * @param string $g_id the gradeable id to check for
     *
     * @return bool
     */
    public function existsGradeable($g_id) {
        $this->course_db->query('SELECT EXISTS (SELECT g_id FROM gradeable WHERE g_id= ?)', array($g_id));
        return $this->course_db->row()['exists'] ?? false; // This shouldn't happen, but let's assume false
    }

    public function getGradeableVersionHasAutogradingResults($g_id, $version, $user_id, $team_id) {
        $query = "SELECT * FROM electronic_gradeable_data WHERE g_id=? AND g_version=? AND ";
        if ($user_id === null) {
            $query .= "team_id=?";
            $params = [$g_id, $version, $team_id];
        }
        else {
            $query .= "user_id=?";
            $params = [$g_id, $version, $user_id];
        }
        $this->course_db->query($query, $params);
        return count($this->course_db->rows()) > 0 && $this->course_db->rows()[0]['autograding_complete'] === true;
    }

    protected function createParamaterList($len) {
        return '(' . implode(',', array_fill(0, $len, '?')) . ')';
    }

    // Moved from class LateDaysCalculation on port from TAGrading server.  May want to incorporate late day information into gradeable object rather than having a separate query
    public function getLateDayUpdates($user_id) {
        if ($user_id != null) {
            $query = "SELECT * FROM late_days WHERE user_id";
            if (is_array($user_id)) {
                $query .= ' IN ' . $this->createParamaterList(count($user_id));
                $params = $user_id;
            }
            else {
                $query .= '=?';
                $params = array($user_id);
            }
            $query .= ' ORDER BY since_timestamp';
            $this->course_db->query($query, $params);
        }
        else {
            $this->course_db->query("SELECT * FROM late_days");
        }
        // Parse the date-times
        return array_map(
            function ($arr) {
                $arr['since_timestamp'] = DateUtils::parseDateTime($arr['since_timestamp'], $this->core->getConfig()->getTimezone());
                return $arr;
            },
            $this->course_db->rows()
        );
    }

    public function getLateDayInformation($user_id) {
        $params = array(300);
        $query = "SELECT
                      submissions.*
                      , coalesce(late_day_exceptions, 0) extensions
                      , greatest(0, ceil((extract(EPOCH FROM(coalesce(submission_time, eg_submission_due_date) - eg_submission_due_date)) - (?*60))/86400):: integer) as days_late
                    FROM
                      (
                        SELECT
                        base.g_id
                        , g_title
                        , base.assignment_allowed
                        , base.user_id
                        , eg_submission_due_date
                        , coalesce(active_version, -1) as active_version
                        , submission_time
                      FROM
                      (
                        --Begin BASE--
                        SELECT
                          g.g_id,
                          u.user_id,
                          g.g_title,
                          eg.eg_submission_due_date,
                          eg.eg_late_days AS assignment_allowed
                        FROM
                          users u
                          , gradeable g
                          , electronic_gradeable eg
                        WHERE
                          g.g_id = eg.g_id
                        --End Base--
                      ) as base
                    LEFT JOIN
                    (
                        --Begin Details--
                        SELECT
                          egv.g_id
                          , egv.user_id
                          , active_version
                          , g_version
                          , submission_time
                        FROM
                          electronic_gradeable_version egv INNER JOIN electronic_gradeable_data egd
                        ON
                          egv.active_version = egd.g_version
                          AND egv.g_id = egd.g_id
                          AND egv.user_id = egd.user_id
                        GROUP BY  egv.g_id,egv.user_id, active_version, g_version, submission_time
                        --End Details--
                    ) as details
                    ON
                      base.user_id = details.user_id
                      AND base.g_id = details.g_id
                    )
                      AS submissions
                      FULL OUTER JOIN
                        late_day_exceptions AS lde
                      ON submissions.g_id = lde.g_id
                      AND submissions.user_id = lde.user_id";
        if ($user_id !== null) {
            if (is_array($user_id)) {
                $query .= " WHERE submissions.user_id IN (" . implode(", ", array_fill(0, count($user_id), '?')) . ")";
                $params = array_merge($params, $user_id);
            }
            else {
                $query .= " WHERE submissions.user_id=?";
                $params[] = $user_id;
            }
        }
        $this->course_db->query($query, $params);
        return $this->course_db->rows();
    }


    public function getUsersByRegistrationSections($sections, $orderBy = "registration_section") {
        $return = array();
        if (count($sections) > 0) {
            $orderBy = str_replace(
                "registration_section",
                "SUBSTRING(registration_section, '^[^0-9]*'), COALESCE(SUBSTRING(registration_section, '[0-9]+')::INT, -1), SUBSTRING(registration_section, '[^0-9]*$')",
                $orderBy
            );
            $values = $this->createParamaterList(count($sections));
            $this->course_db->query("SELECT * FROM users AS u WHERE registration_section IN {$values} ORDER BY {$orderBy}", $sections);
            foreach ($this->course_db->rows() as $row) {
                $return[] = new User($this->core, $row);
            }
        }
        return $return;
    }

    public function getUsersInNullSection($orderBy = "user_id") {
        $return = array();
        $this->course_db->query("SELECT * FROM users AS u WHERE registration_section IS NULL ORDER BY {$orderBy}");
        foreach ($this->course_db->rows() as $row) {
            $return[] = new User($this->core, $row);
        }
        return $return;
    }

    public function getTotalUserCountByGradingSections($sections, $section_key) {
        $return = array();
        $params = array();
        $where = "";
        if (count($sections) > 0) {
            $where = "WHERE {$section_key} IN " . $this->createParamaterList(count($sections));
            $params = $sections;
        }
        if ($section_key === 'registration_section') {
            $orderby = "SUBSTRING({$section_key}, '^[^0-9]*'), COALESCE(SUBSTRING({$section_key}, '[0-9]+')::INT, -1), SUBSTRING({$section_key}, '[^0-9]*$')";
        }
        else {
            $orderby = $section_key;
        }
        $this->course_db->query(
            "
SELECT count(*) as cnt, {$section_key}
FROM users
{$where}
GROUP BY {$section_key}
ORDER BY {$orderby}",
            $params
        );
        foreach ($this->course_db->rows() as $row) {
            if ($row[$section_key] === null) {
                $row[$section_key] = "NULL";
            }
            $return[$row[$section_key]] = intval($row['cnt']);
        }
        return $return;
    }

    public function getTotalSubmittedUserCountByGradingSections($g_id, $sections, $section_key) {
        $return = array();
        $params = array($g_id);
        $where = "";
        if (count($sections) > 0) {
            // Expand out where clause
            $sections_keys = array_values($sections);
            $placeholders = $this->createParamaterList(count($sections_keys));
            $where = "WHERE {$section_key} IN {$placeholders}";
            $params = array_merge($params, $sections_keys);
        }
        if ($section_key === 'registration_section') {
            $orderby = "SUBSTRING({$section_key}, '^[^0-9]*'), COALESCE(SUBSTRING({$section_key}, '[0-9]+')::INT, -1), SUBSTRING({$section_key}, '[^0-9]*$')";
        }
        else {
            $orderby = $section_key;
        }
        $this->course_db->query(
            "
SELECT count(*) as cnt, {$section_key}
FROM users
INNER JOIN electronic_gradeable_version
ON
users.user_id = electronic_gradeable_version.user_id
AND users." . $section_key . " IS NOT NULL
AND electronic_gradeable_version.active_version>0
AND electronic_gradeable_version.g_id=?
{$where}
GROUP BY {$section_key}
ORDER BY {$orderby}",
            $params
        );

        foreach ($this->course_db->rows() as $row) {
            $return[$row[$section_key]] = intval($row['cnt']);
        }

        return $return;
    }

    public function getTotalSubmittedTeamCountByGradingSections($g_id, $sections, $section_key) {
        $return = array();
        $params = array($g_id);
        $where = "";
        if (count($sections) > 0) {
            // Expand out where clause
            $sections_keys = array_values($sections);
            $placeholders = $this->createParamaterList(count($sections_keys));
            $where = "WHERE {$section_key} IN {$placeholders}";
            $params = array_merge($params, $sections_keys);
        }
        if ($section_key === 'registration_section') {
            $orderby = "SUBSTRING({$section_key}, '^[^0-9]*'), COALESCE(SUBSTRING({$section_key}, '[0-9]+')::INT, -1), SUBSTRING({$section_key}, '[^0-9]*$')";
        }
        else {
            $orderby = $section_key;
        }
        $this->course_db->query(
            "
            SELECT COUNT(*) as cnt, {$section_key}
            FROM gradeable_teams
            INNER JOIN electronic_gradeable_version
                    ON gradeable_teams.team_id = electronic_gradeable_version.team_id
                   AND gradeable_teams.{$section_key} IS NOT NULL
                   AND electronic_gradeable_version.active_version>0
                   AND electronic_gradeable_version.g_id=?
            {$where}
            GROUP BY {$section_key}
            ORDER BY {$orderby}
        ",
            $params
        );

        foreach ($this->course_db->rows() as $row) {
            $return[$row[$section_key]] = intval($row['cnt']);
        }

        return $return;
    }

    /**
     * Get an array of Teams for a Gradeable matching the given registration sections
     *
     * @param  string $g_id
     * @param  array  $sections
     * @param  string $orderBy
     * @return Team[]
     */
    public function getTeamsByGradeableAndRegistrationSections($g_id, $sections, $orderBy = "registration_section") {
        $return = array();
        if (count($sections) > 0) {
            $orderBy = str_replace("gt.registration_section", "SUBSTRING(gt.registration_section, '^[^0-9]*'), COALESCE(SUBSTRING(gt.registration_section, '[0-9]+')::INT, -1), SUBSTRING(gt.registration_section, '[^0-9]*$')", $orderBy);
            $placeholders = implode(",", array_fill(0, count($sections), "?"));
            $params = [$g_id];
            $params = array_merge($params, $sections);

            $this->course_db->query(
                "
                SELECT gt.team_id, gt.registration_section, gt.rotating_section, json_agg(u) AS users
                FROM gradeable_teams gt
                  JOIN
                    (SELECT t.team_id, t.state, u.*
                     FROM teams t
                       JOIN users u ON t.user_id = u.user_id
                    ) AS u ON gt.team_id = u.team_id
                WHERE gt.g_id = ?
                  AND gt.registration_section IN ($placeholders)
                GROUP BY gt.team_id
                ORDER BY {$orderBy}
            ",
                $params
            );
            foreach ($this->course_db->rows() as $row) {
                $row["users"] = json_decode($row["users"], true);
                $return[] = new Team($this->core, $row);
            }
        }
        return $return;
    }

    /**
     * Get an array of Teams for a Gradeable matching the given rotating sections
     *
     * @param  string $g_id
     * @param  array  $sections
     * @param  string $orderBy
     * @return Team[]
     */
    public function getTeamsByGradeableAndRotatingSections($g_id, $sections, $orderBy = "rotating_section") {
        $return = array();
        if (count($sections) > 0) {
            $placeholders = implode(",", array_fill(0, count($sections), "?"));
            $params = [$g_id];
            $params = array_merge($params, $sections);

            $this->course_db->query(
                "
                SELECT gt.team_id, gt.registration_section, gt.rotating_section, json_agg(u) AS users
                FROM gradeable_teams gt
                  JOIN
                    (SELECT t.team_id, t.state, u.*
                     FROM teams t
                       JOIN users u ON t.user_id = u.user_id
                    ) AS u ON gt.team_id = u.team_id
                WHERE gt.g_id = ?
                  AND gt.rotating_section IN ($placeholders)
                GROUP BY gt.team_id
                ORDER BY {$orderBy}
            ",
                $params
            );
            foreach ($this->course_db->rows() as $row) {
                $row["users"] = json_decode($row["users"], true);
                $return[] = new Team($this->core, $row);
            }
        }
        return $return;
    }

    public function getTotalComponentCount($g_id) {
        $this->course_db->query("SELECT count(*) AS cnt FROM gradeable_component WHERE g_id=?", array($g_id));
        return intval($this->course_db->row()['cnt']);
    }

    public function getGradedComponentsCountByGradingSections($g_id, $sections, $section_key, $is_team) {
         $u_or_t = "u";
        $users_or_teams = "users";
        $user_or_team_id = "user_id";
        if ($is_team) {
            $u_or_t = "t";
            $users_or_teams = "gradeable_teams";
            $user_or_team_id = "team_id";
        }
        $return = array();
        $params = array($g_id);
        $where = "";
        if (count($sections) > 0) {
            $where = "WHERE {$section_key} IN " . $this->createParamaterList(count($sections));
            $params = array_merge($params, $sections);
        }
        $this->course_db->query(
            "
SELECT {$u_or_t}.{$section_key}, count({$u_or_t}.*) as cnt
FROM {$users_or_teams} AS {$u_or_t}
INNER JOIN (
  SELECT * FROM gradeable_data AS gd
  LEFT JOIN (
  gradeable_component_data AS gcd
  INNER JOIN gradeable_component AS gc ON gc.gc_id = gcd.gc_id AND gc.gc_is_peer = {$this->course_db->convertBoolean(false)}
  )AS gcd ON gcd.gd_id = gd.gd_id WHERE gcd.g_id=?
) AS gd ON {$u_or_t}.{$user_or_team_id} = gd.gd_{$user_or_team_id}
{$where}
GROUP BY {$u_or_t}.{$section_key}
ORDER BY {$u_or_t}.{$section_key}",
            $params
        );
        foreach ($this->course_db->rows() as $row) {
            if ($row[$section_key] === null) {
                $row[$section_key] = "NULL";
            }
            $return[$row[$section_key]] = intval($row['cnt']);
        }
        return $return;
    }

    public function getAverageComponentScores($g_id, $section_key, $is_team) {
        $u_or_t = "u";
        $users_or_teams = "users";
        $user_or_team_id = "user_id";
        if ($is_team) {
            $u_or_t = "t";
            $users_or_teams = "gradeable_teams";
            $user_or_team_id = "team_id";
        }
        $return = array();
        $this->course_db->query("
SELECT comp.gc_id, gc_title, gc_max_value, gc_is_peer, gc_order, round(AVG(comp_score),2) AS avg_comp_score, round(stddev_pop(comp_score),2) AS std_dev, COUNT(*), rr.active_grade_inquiry_count FROM(
  SELECT gc_id, gc_title, gc_max_value, gc_is_peer, gc_order,
  CASE WHEN (gc_default + sum_points + gcd_score) > gc_upper_clamp THEN gc_upper_clamp
  WHEN (gc_default + sum_points + gcd_score) < gc_lower_clamp THEN gc_lower_clamp
  ELSE (gc_default + sum_points + gcd_score) END AS comp_score FROM(
    SELECT gcd.gc_id, gc_title, gc_max_value, gc_is_peer, gc_order, gc_lower_clamp, gc_default, gc_upper_clamp,
    CASE WHEN sum_points IS NULL THEN 0 ELSE sum_points END AS sum_points, gcd_score
    FROM gradeable_component_data AS gcd
    LEFT JOIN gradeable_component AS gc ON gcd.gc_id=gc.gc_id
    LEFT JOIN(
      SELECT SUM(gcm_points) AS sum_points, gcmd.gc_id, gcmd.gd_id
      FROM gradeable_component_mark_data AS gcmd
      LEFT JOIN gradeable_component_mark AS gcm ON gcmd.gcm_id=gcm.gcm_id AND gcmd.gc_id=gcm.gc_id
      GROUP BY gcmd.gc_id, gcmd.gd_id
      )AS marks
    ON gcd.gc_id=marks.gc_id AND gcd.gd_id=marks.gd_id
    LEFT JOIN(
      SELECT gd.gd_{$user_or_team_id}, gd.gd_id
      FROM gradeable_data AS gd
      WHERE gd.g_id=?
    ) AS gd ON gcd.gd_id=gd.gd_id
    INNER JOIN(
      SELECT {$u_or_t}.{$user_or_team_id}, {$u_or_t}.{$section_key}
      FROM {$users_or_teams} AS {$u_or_t}
      WHERE {$u_or_t}.{$user_or_team_id} IS NOT NULL
    ) AS {$u_or_t} ON gd.gd_{$user_or_team_id}={$u_or_t}.{$user_or_team_id}
    INNER JOIN(
      SELECT egv.{$user_or_team_id}, egv.active_version
      FROM electronic_gradeable_version AS egv
      WHERE egv.g_id=? AND egv.active_version>0
    ) AS egv ON egv.{$user_or_team_id}={$u_or_t}.{$user_or_team_id}
    WHERE g_id=? AND {$u_or_t}.{$section_key} IS NOT NULL
  )AS parts_of_comp
)AS comp
LEFT JOIN (
	SELECT COUNT(*) AS active_grade_inquiry_count, rr.gc_id
	FROM regrade_requests AS rr
	WHERE rr.g_id=? AND rr.status=-1
	GROUP BY rr.gc_id
) AS rr ON rr.gc_id=comp.gc_id
GROUP BY comp.gc_id, gc_title, gc_max_value, gc_is_peer, gc_order, rr.active_grade_inquiry_count
ORDER BY gc_order
        ", array($g_id, $g_id, $g_id, $g_id));
        foreach ($this->course_db->rows() as $row) {
            $return[] = new SimpleStat($this->core, $row);
        }
        return $return;
    }
    public function getAverageAutogradedScores($g_id, $section_key, $is_team) {
        $u_or_t = "u";
        $users_or_teams = "users";
        $user_or_team_id = "user_id";
        if ($is_team) {
            $u_or_t = "t";
            $users_or_teams = "gradeable_teams";
            $user_or_team_id = "team_id";
        }
        $this->course_db->query("
SELECT round((AVG(score)),2) AS avg_score, round(stddev_pop(score), 2) AS std_dev, 0 AS max, COUNT(*) FROM(
   SELECT * FROM (
      SELECT (egd.autograding_non_hidden_non_extra_credit + egd.autograding_non_hidden_extra_credit + egd.autograding_hidden_non_extra_credit + egd.autograding_hidden_extra_credit) AS score
      FROM electronic_gradeable_data AS egd
      INNER JOIN {$users_or_teams} AS {$u_or_t}
      ON {$u_or_t}.{$user_or_team_id} = egd.{$user_or_team_id}
      INNER JOIN (
         SELECT g_id, {$user_or_team_id}, active_version FROM electronic_gradeable_version AS egv
         WHERE active_version > 0
      ) AS egv
      ON egd.g_id=egv.g_id AND egd.{$user_or_team_id}=egv.{$user_or_team_id}
      WHERE egd.g_version=egv.active_version AND egd.g_id=? AND {$u_or_t}.{$section_key} IS NOT NULL
   )g
) as individual;
          ", array($g_id));
        return ($this->course_db->getRowCount() > 0) ? new SimpleStat($this->core, $this->course_db->rows()[0]) : null;
    }
    public function getScoresForGradeable($g_id, $section_key, $is_team) {
        $u_or_t = "u";
        $users_or_teams = "users";
        $user_or_team_id = "user_id";
        if ($is_team) {
            $u_or_t = "t";
            $users_or_teams = "gradeable_teams";
            $user_or_team_id = "team_id";
        }
        $this->course_db->query(
            "
SELECT COUNT(*) from gradeable_component where g_id=?
          ",
            array($g_id)
        );
        $count = $this->course_db->rows()[0][0];
        $this->course_db->query(
            "
        SELECT * FROM(
            SELECT gd_id, SUM(comp_score) AS g_score, SUM(gc_max_value) AS max, COUNT(comp.*), autograding FROM(
              SELECT  gd_id, gc_title, gc_max_value, gc_is_peer, gc_order, autograding,
              CASE WHEN (gc_default + sum_points + gcd_score) > gc_upper_clamp THEN gc_upper_clamp
              WHEN (gc_default + sum_points + gcd_score) < gc_lower_clamp THEN gc_lower_clamp
              ELSE (gc_default + sum_points + gcd_score) END AS comp_score FROM(
                SELECT gcd.gd_id, gc_title, gc_max_value, gc_is_peer, gc_order, gc_lower_clamp, gc_default, gc_upper_clamp,
                CASE WHEN sum_points IS NULL THEN 0 ELSE sum_points END AS sum_points, gcd_score, CASE WHEN autograding IS NULL THEN 0 ELSE autograding END AS autograding
                FROM gradeable_component_data AS gcd
                LEFT JOIN gradeable_component AS gc ON gcd.gc_id=gc.gc_id
                LEFT JOIN(
                  SELECT SUM(gcm_points) AS sum_points, gcmd.gc_id, gcmd.gd_id
                  FROM gradeable_component_mark_data AS gcmd
                  LEFT JOIN gradeable_component_mark AS gcm ON gcmd.gcm_id=gcm.gcm_id AND gcmd.gc_id=gcm.gc_id
                  GROUP BY gcmd.gc_id, gcmd.gd_id
                  )AS marks
                ON gcd.gc_id=marks.gc_id AND gcd.gd_id=marks.gd_id
                LEFT JOIN gradeable_data AS gd ON gd.gd_id=gcd.gd_id
                LEFT JOIN (
                  SELECT egd.g_id, egd.{$user_or_team_id}, (autograding_non_hidden_non_extra_credit + autograding_non_hidden_extra_credit + autograding_hidden_non_extra_credit + autograding_hidden_extra_credit) AS autograding
                  FROM electronic_gradeable_version AS egv
                  LEFT JOIN electronic_gradeable_data AS egd ON egv.g_id=egd.g_id AND egv.{$user_or_team_id}=egd.{$user_or_team_id} AND active_version=g_version AND active_version>0
                  )AS auto
                ON gd.g_id=auto.g_id AND gd_{$user_or_team_id}=auto.{$user_or_team_id}
                INNER JOIN {$users_or_teams} AS {$u_or_t} ON {$u_or_t}.{$user_or_team_id} = auto.{$user_or_team_id}
                WHERE gc.g_id=? AND {$u_or_t}.{$section_key} IS NOT NULL
              )AS parts_of_comp
            )AS comp
            GROUP BY gd_id, autograding
          )g
      ",
            array($g_id)
        );
        return new SimpleStat($this->core, $this->course_db->rows()[0]);
    }
    public function getAverageForGradeable($g_id, $section_key, $is_team) {
        $u_or_t = "u";
        $users_or_teams = "users";
        $user_or_team_id = "user_id";
        if ($is_team) {
            $u_or_t = "t";
            $users_or_teams = "gradeable_teams";
            $user_or_team_id = "team_id";
        }
        $this->course_db->query(
            "
SELECT COUNT(*) as cnt from gradeable_component where g_id=?
          ",
            array($g_id)
        );
        $count = $this->course_db->row()['cnt'];
        $this->course_db->query(
            "
SELECT round((AVG(g_score) + AVG(autograding)),2) AS avg_score, round(stddev_pop(g_score),2) AS std_dev, round(AVG(max),2) AS max, COUNT(*) FROM(
  SELECT * FROM(
    SELECT gd_id, SUM(comp_score) AS g_score, SUM(gc_max_value) AS max, COUNT(comp.*), autograding FROM(
      SELECT  gd_id, gc_title, gc_max_value, gc_is_peer, gc_order, autograding,
      CASE WHEN (gc_default + sum_points + gcd_score) > gc_upper_clamp THEN gc_upper_clamp
      WHEN (gc_default + sum_points + gcd_score) < gc_lower_clamp THEN gc_lower_clamp
      ELSE (gc_default + sum_points + gcd_score) END AS comp_score FROM(
        SELECT gcd.gd_id, gc_title, gc_max_value, gc_is_peer, gc_order, gc_lower_clamp, gc_default, gc_upper_clamp,
        CASE WHEN sum_points IS NULL THEN 0 ELSE sum_points END AS sum_points, gcd_score, CASE WHEN autograding IS NULL THEN 0 ELSE autograding END AS autograding
        FROM gradeable_component_data AS gcd
        LEFT JOIN gradeable_component AS gc ON gcd.gc_id=gc.gc_id
        LEFT JOIN(
          SELECT SUM(gcm_points) AS sum_points, gcmd.gc_id, gcmd.gd_id
          FROM gradeable_component_mark_data AS gcmd
          LEFT JOIN gradeable_component_mark AS gcm ON gcmd.gcm_id=gcm.gcm_id AND gcmd.gc_id=gcm.gc_id
          GROUP BY gcmd.gc_id, gcmd.gd_id
          )AS marks
        ON gcd.gc_id=marks.gc_id AND gcd.gd_id=marks.gd_id
        LEFT JOIN gradeable_data AS gd ON gd.gd_id=gcd.gd_id
        LEFT JOIN (
          SELECT egd.g_id, egd.{$user_or_team_id}, (autograding_non_hidden_non_extra_credit + autograding_non_hidden_extra_credit + autograding_hidden_non_extra_credit + autograding_hidden_extra_credit) AS autograding
          FROM electronic_gradeable_version AS egv
          LEFT JOIN electronic_gradeable_data AS egd ON egv.g_id=egd.g_id AND egv.{$user_or_team_id}=egd.{$user_or_team_id} AND active_version=g_version AND active_version>0
          )AS auto
        ON gd.g_id=auto.g_id AND gd_{$user_or_team_id}=auto.{$user_or_team_id}
        INNER JOIN {$users_or_teams} AS {$u_or_t} ON {$u_or_t}.{$user_or_team_id} = auto.{$user_or_team_id}
        WHERE gc.g_id=? AND {$u_or_t}.{$section_key} IS NOT NULL
      )AS parts_of_comp
    )AS comp
    GROUP BY gd_id, autograding
  )g WHERE count=?
)AS individual
          ",
            array($g_id, $count)
        );
        if (count($this->course_db->rows()) == 0) {
            return;
        }
        return new SimpleStat($this->core, $this->course_db->rows()[0]);
    }

    public function getNumUsersWhoViewedGradeBySections($gradeable, $sections) {
        $table = $gradeable->isTeamAssignment() ? 'gradeable_teams' : 'users';
        $grade_type = $gradeable->isGradeByRegistration() ? 'registration' : 'rotating';
        $type = $gradeable->isTeamAssignment() ? 'team' : 'user';

        $params = array($gradeable->getId());

        $sections_query = "";
        if (count($sections) > 0) {
            $sections_query = "{$grade_type}_section IN " . $this->createParamaterList(count($sections));
            $params = array_merge($sections, $params);
        }

        $this->course_db->query(
            "
            SELECT COUNT(*) as cnt
            FROM gradeable_data AS gd
            INNER JOIN (
                SELECT u.{$type}_id, u.{$grade_type}_section FROM {$table} AS u
                WHERE u.{$sections_query}
            ) AS u
            ON gd.gd_{$type}_id=u.{$type}_id
            WHERE gd.g_id = ? AND gd.gd_user_viewed_date IS NOT NULL
        ",
            $params
        );

        return intval($this->course_db->row()['cnt']);
    }

    /**
     * Finds the number of users who has a non NULL last_viewed_time for team assignments
     * NULL times represent unviewed, non-null represent the user has viewed the latest version already
     *
     * @param  Gradeable $gradeable
     * @param  array $sections
     * @return integer
     */
    public function getNumUsersWhoViewedTeamAssignmentBySection($gradeable, $sections) {
        $grade_type = $gradeable->isGradeByRegistration() ? 'registration' : 'rotating';

        $params = array($gradeable->getId());

        $sections_query = "";
        if (count($sections) > 0) {
            $sections_query = "{$grade_type}_section IN " . $this->createParamaterList(count($sections));
            $params = array_merge($sections, $params);
        }

        $this->course_db->query(
            "
            SELECT COUNT(*) as cnt
            FROM teams AS tm
            INNER JOIN (
                SELECT u.team_id, u.{$grade_type}_section FROM gradeable_teams AS u
                WHERE u.{$sections_query} and u.g_id = ?
            ) AS u
            ON tm.team_id=u.team_id
            WHERE tm.last_viewed_time IS NOT NULL
        ",
            $params
        );

        return intval($this->course_db->row()['cnt']);
    }

    /**
     * @param  string $gradeable_id
     * @param  string $team_id
     * @return integer
     */
    public function getActiveVersionForTeam($gradeable_id, $team_id) {
        $params = array($gradeable_id,$team_id);
        $this->course_db->query("SELECT active_version FROM electronic_gradeable_version WHERE g_id = ? and team_id = ?", $params);
        $query_result = $this->course_db->row();
        return array_key_exists('active_version', $query_result) ? $query_result['active_version'] : 0;
    }

    public function getNumUsersGraded($g_id) {
        $this->course_db->query(
            "
SELECT COUNT(*) as cnt FROM gradeable_data
WHERE g_id = ?",
            array($g_id)
        );

        return intval($this->course_db->row()['cnt']);
    }

    //gets ids of students with non null registration section and null rotating section
    public function getRegisteredUsersWithNoRotatingSection() {
        $this->course_db->query(
            "
SELECT user_id
FROM users AS u
WHERE registration_section IS NOT NULL
AND rotating_section IS NULL;"
        );

        return $this->course_db->rows();
    }

    //gets ids of students with non null rotating section and null registration section
    public function getUnregisteredStudentsWithRotatingSection() {
        $this->course_db->query(
            "
SELECT user_id
FROM users AS u
WHERE registration_section IS NULL
AND rotating_section IS NOT NULL;"
        );

        return $this->course_db->rows();
    }

    public function getGradersForRegistrationSections($sections) {
        $return = array();
        $params = array();
        $where = "";
        if (count($sections) > 0) {
            $where = "WHERE sections_registration_id IN " . $this->createParamaterList(count($sections));
            $params = $sections;
        }
        $this->course_db->query(
            "
SELECT g.*, u.*
FROM grading_registration AS g
LEFT JOIN (
  SELECT *
  FROM users
) AS u ON u.user_id = g.user_id
{$where}
ORDER BY SUBSTRING(g.sections_registration_id, '^[^0-9]*'), COALESCE(SUBSTRING(g.sections_registration_id, '[0-9]+')::INT, -1), SUBSTRING(g.sections_registration_id, '[^0-9]*$'), g.user_id",
            $params
        );
        $user_store = array();
        foreach ($this->course_db->rows() as $row) {
            if ($row['sections_registration_id'] === null) {
                $row['sections_registration_id'] = "NULL";
            }

            if (!isset($return[$row['sections_registration_id']])) {
                $return[$row['sections_registration_id']] = array();
            }

            if (!isset($user_store[$row['user_id']])) {
                $user_store[$row['user_id']] = new User($this->core, $row);
            }
            $return[$row['sections_registration_id']][] = $user_store[$row['user_id']];
        }
        return $return;
    }

    public function getGradersForRotatingSections($g_id, $sections) {
        $return = array();
        $params = array($g_id);
        $where = "";
        if (count($sections) > 0) {
            $where = " AND sections_rotating_id IN " . $this->createParamaterList(count($sections));
            $params = array_merge($params, $sections);
        }
        $this->course_db->query(
            "
SELECT g.*, u.*
FROM grading_rotating AS g
LEFT JOIN (
  SELECT *
  FROM users
) AS u ON u.user_id = g.user_id
WHERE g.g_id=? {$where}
ORDER BY g.sections_rotating_id, g.user_id",
            $params
        );
        $user_store = array();
        foreach ($this->course_db->rows() as $row) {
            if ($row['sections_rotating_id'] === null) {
                $row['sections_rotating_id'] = "NULL";
            }
            if (!isset($return[$row['sections_rotating_id']])) {
                $return[$row['sections_rotating_id']] = array();
            }

            if (!isset($user_store[$row['user_id']])) {
                $user_store[$row['user_id']] = new User($this->core, $row);
            }
            $return[$row['sections_rotating_id']][] = $user_store[$row['user_id']];
        }
        return $return;
    }

    public function getRotatingSectionsForGradeableAndUser($g_id, $user_id = null) {
        $params = [$g_id];
        $where = "";
        if ($user_id !== null) {
            $params[] = $user_id;
            $where = " AND user_id=?";
        }
        $this->course_db->query(
            "
            SELECT sections_rotating_id
            FROM grading_rotating
            WHERE g_id=? {$where}",
            $params
        );
        $return = array();
        foreach ($this->course_db->rows() as $row) {
            $return[] = $row['sections_rotating_id'];
        }
        return $return;
    }

    public function getUsersByRotatingSections($sections, $orderBy = "rotating_section") {
        $return = array();
        if (count($sections) > 0) {
            $placeholders = $this->createParamaterList(count($sections));
            $this->course_db->query("SELECT * FROM users AS u WHERE rotating_section IN {$placeholders} ORDER BY {$orderBy}", $sections);
            foreach ($this->course_db->rows() as $row) {
                $return[] = new User($this->core, $row);
            }
        }
        return $return;
    }

    /**
     * Gets all registration sections from the sections_registration table

     * @return array
     */
    public function getRegistrationSections() {
        $this->course_db->query("SELECT * FROM sections_registration ORDER BY SUBSTRING(sections_registration_id, '^[^0-9]*'), COALESCE(SUBSTRING(sections_registration_id, '[0-9]+')::INT, -1), SUBSTRING(sections_registration_id, '[^0-9]*$') ");
        return $this->course_db->rows();
    }

    /**
     * Gets all rotating sections from the sections_rotating table
     *
     * @return array
     */
    public function getRotatingSections() {
        $this->course_db->query("SELECT * FROM sections_rotating ORDER BY sections_rotating_id");
        return $this->course_db->rows();
    }

    /**
     * Gets all the gradeable IDs of the rotating sections
     *
     * @return array
     */
    public function getRotatingSectionsGradeableIDS() {
        $this->course_db->query("SELECT g_id FROM gradeable WHERE g_grader_assignment_method = {0} ORDER BY g_grade_start_date ASC");
        return $this->course_db->rows();
    }

    /**
     * Gets gradeables for all graders with the sections they were assigned to grade
     * Only includes gradeables that are set to be graded by rotating section or all access, and were in the past
     * With the exception of $gradeable_id, which will always be included
     *
     * @return array
     */
    public function getGradeablesRotatingGraderHistory($gradeable_id) {
        $params = [$gradeable_id];
        $this->course_db->query(
            "
            SELECT
            gu.g_id, gu.user_id, gu.user_group, gr.sections_rotating_id, g_grade_start_date
            FROM (
            SELECT g.g_id, u.user_id, u.user_group, g_grade_start_date
            FROM (SELECT user_id, user_group FROM users WHERE user_group BETWEEN 1 AND 3) AS u
            CROSS JOIN (
              SELECT
                DISTINCT g.g_id,
                g_grade_start_date
              FROM gradeable AS g
              LEFT JOIN
                grading_rotating AS gr ON g.g_id = gr.g_id
              WHERE g_grader_assignment_method = 0 OR g.g_id = ?
            ) AS g
            ) as gu
            LEFT JOIN (
            SELECT
              g_id, user_id, json_agg(sections_rotating_id) as sections_rotating_id
            FROM
              grading_rotating
            GROUP BY g_id, user_id
            ) AS gr ON gu.user_id=gr.user_id AND gu.g_id=gr.g_id
            ORDER BY user_group, user_id, g_grade_start_date",
            $params
        );
        $rows = $this->course_db->rows();
        $modified_rows = [];
        foreach ($rows as $row) {
            $row['sections_rotating_id'] = json_decode($row['sections_rotating_id']);
            $modified_rows[] = $row;
        }
        return $modified_rows;
    }

    /**
     * Returns the count of all users in rotating sections that are in a non-null registration section. These are
     * generally students who have late added a course and have been automatically added to the course, but this
     * was done after rotating sections had already been set-up.
     *
     * @return array
     */
    public function getCountUsersRotatingSections() {
        $this->course_db->query(
            "
SELECT rotating_section, count(*) as count
FROM users
WHERE registration_section IS NOT NULL
GROUP BY rotating_section
ORDER BY rotating_section"
        );
        return $this->course_db->rows();
    }

    /**
     * Gets rotating sections of each grader for a gradeable
     *
     * @param  string $gradeable_id
     * @return array An array (indexed by user id) of arrays of section numbers
     */
    public function getRotatingSectionsByGrader($gradeable_id) {
        $this->course_db->query(
            "
    SELECT
        u.user_id, u.user_group, json_agg(sections_rotating_id ORDER BY sections_rotating_id ASC) AS sections
    FROM
        users AS u INNER JOIN grading_rotating AS gr ON u.user_id = gr.user_id
    WHERE
        g_id=?
    AND
        u.user_group BETWEEN 1 AND 3
    GROUP BY
        u.user_id
    ORDER BY
        u.user_group ASC
    ",
            array($gradeable_id)
        );

        // Split arrays into php arrays
        $rows = $this->course_db->rows();
        $sections_row = [];
        foreach ($rows as $row) {
            $sections_row[$row['user_id']] = json_decode($row['sections']);
        }
        return $sections_row;
    }

    public function getGradersByUserType() {
        $this->course_db->query(
            "SELECT user_firstname, user_lastname, user_id, user_group FROM users WHERE user_group < 4 ORDER BY user_group, user_id ASC"
        );
        $users = [];

        foreach ($this->course_db->rows() as $row) {
            $users[$row['user_group']][] = [$row['user_id'], $row['user_firstname'], $row['user_lastname']];
        }
        return $users;
    }

    /**
     * Returns the count of all users that are in a rotating section, but are not in an assigned registration section.
     * These are generally students who have dropped the course and have not yet been removed from a rotating
     * section.
     *
     * @return array
     */
    public function getCountNullUsersRotatingSections() {
        $this->course_db->query(
            "
SELECT rotating_section, count(*) as count
FROM users
WHERE registration_section IS NULL
GROUP BY rotating_section
ORDER BY rotating_section"
        );
        return $this->course_db->rows();
    }

    public function getRegisteredUserIdsWithNullRotating() {
        $this->course_db->query(
            "
SELECT user_id
FROM users
WHERE rotating_section IS NULL AND registration_section IS NOT NULL
ORDER BY user_id ASC"
        );
        return array_map(
            function ($elem) {
                return $elem['user_id'];
            },
            $this->course_db->rows()
        );
    }

    public function getRegisteredUserIds() {
        $this->course_db->query(
            "
SELECT user_id
FROM users
WHERE registration_section IS NOT NULL
ORDER BY user_id ASC"
        );
        return array_map(
            function ($elem) {
                return $elem['user_id'];
            },
            $this->course_db->rows()
        );
    }

    /**
     * Get all team ids for all gradeables
     *
     * @return string[][] Map of gradeable_id => [ team ids ]
     */
    public function getTeamIdsAllGradeables() {
        $this->course_db->query("SELECT team_id, g_id FROM gradeable_teams");

        $gradeable_ids = [];
        $rows = $this->course_db->rows();
        foreach ($rows as $row) {
            $g_id = $row['g_id'];
            $team_id = $row['team_id'];
            if (!array_key_exists($g_id, $gradeable_ids)) {
                $gradeable_ids[$g_id] = [];
            }
            $gradeable_ids[$g_id][] = $team_id;
        }
        return $gradeable_ids;
    }

    /**
     * Get all team ids for all gradeables where the teams are in rotating section NULL
     *
     * @return string[][] Map of gradeable_id => [ team ids ]
     */
    public function getTeamIdsWithNullRotating() {
        $this->course_db->query("SELECT team_id, g_id FROM gradeable_teams WHERE rotating_section IS NULL");

        $gradeable_ids = [];
        $rows = $this->course_db->rows();
        foreach ($rows as $row) {
            $g_id = $row['g_id'];
            $team_id = $row['team_id'];
            if (!array_key_exists($g_id, $gradeable_ids)) {
                $gradeable_ids[$g_id] = [];
            }
            $gradeable_ids[$g_id][] = $team_id;
        }
        return $gradeable_ids;
    }

    public function setAllUsersRotatingSectionNull() {
        $this->course_db->query("UPDATE users SET rotating_section=NULL");
    }

    public function setNonRegisteredUsersRotatingSectionNull() {
        $this->course_db->query("UPDATE users SET rotating_section=NULL WHERE registration_section IS NULL");
    }

    public function deleteAllRotatingSections() {
        $this->course_db->query("DELETE FROM sections_rotating");
    }

    public function setAllTeamsRotatingSectionNull() {
        $this->course_db->query("UPDATE gradeable_teams SET rotating_section=NULL");
    }

    public function getMaxRotatingSection() {
        $this->course_db->query("SELECT MAX(sections_rotating_id) as max FROM sections_rotating");
        $row = $this->course_db->row();
        return $row['max'];
    }

    public function getNumberRotatingSections() {
        $this->course_db->query("SELECT COUNT(*) AS cnt FROM sections_rotating");
        return $this->course_db->row()['cnt'];
    }

    public function insertNewRotatingSection($section) {
        $this->course_db->query("INSERT INTO sections_rotating (sections_rotating_id) VALUES(?)", array($section));
    }

    public function insertNewRegistrationSection($section) {
        $semester = $this->core->getConfig()->getSemester();
        $course = $this->core->getConfig()->getCourse();
        $this->submitty_db->query("INSERT INTO courses_registration_sections (semester, course, registration_section_id) VALUES (?,?,?) ON CONFLICT DO NOTHING", array($semester, $course, $section));
        return $this->submitty_db->getrowcount();
    }

    public function deleteRegistrationSection($section) {
        $semester = $this->core->getConfig()->getSemester();
        $course = $this->core->getConfig()->getCourse();
        $this->submitty_db->query("DELETE FROM courses_registration_sections WHERE semester=? AND course=? AND registration_section_id=?", array($semester, $course, $section));
        return $this->submitty_db->getRowCount();
    }

    public function setupRotatingSections($graders, $gradeable_id) {
        $this->course_db->query("DELETE FROM grading_rotating WHERE g_id=?", array($gradeable_id));
        foreach ($graders as $grader => $sections) {
            foreach ($sections as $i => $section) {
                $this->course_db->query("INSERT INTO grading_rotating(g_id, user_id, sections_rotating_id) VALUES(?,?,?)", array($gradeable_id ,$grader, $section));
            }
        }
    }

    public function updateUsersRotatingSection($section, $users) {
        $update_array = array_merge(array($section), $users);
        $update_string = $this->createParamaterList(count($users));
        $this->course_db->query("UPDATE users SET rotating_section=? WHERE user_id IN {$update_string}", $update_array);
    }

    /**
     * Gets all user_ids that are on a team for a given gradeable
     *
     * @param   Gradeable $gradeable
     * @returns string[]
     */
    public function getUsersOnTeamsForGradeable($gradeable) {
        $params = array($gradeable->getId());
        $this->course_db->query(
            "SELECT user_id FROM teams WHERE
                team_id = ANY(SELECT team_id FROM gradeable_teams WHERE g_id = ?)",
            $params
        );

        $users = [];
        foreach ($this->course_db->rows() as $row) {
            $users[] = $row['user_id'];
        }
        return $users;
    }

    /**
     * This inserts an row in the electronic_gradeable_data table for a given gradeable/user/version combination.
     * The values for the row are set to defaults (0 for numerics and NOW() for the timestamp) with the actual values
     * to be later filled in by the submitty_autograding_shipper.py and insert_database_version_data.py scripts.
     * We do it this way as we can properly deal with the
     * electronic_gradeable_version table here as the "active_version" is a concept strictly within the PHP application
     * code and the grading scripts have no concept of it. This will either update or insert the row in
     * electronic_gradeable_version for the given gradeable and student.
     *
     * @param string $g_id
     * @param string|null $user_id
     * @param string|null $team_id
     * @param int    $version
     * @param string $timestamp
     */
    public function insertVersionDetails($g_id, $user_id, $team_id, $version, $timestamp) {
        $this->course_db->query(
            "
INSERT INTO electronic_gradeable_data
(g_id, user_id, team_id, g_version, autograding_non_hidden_non_extra_credit, autograding_non_hidden_extra_credit,
autograding_hidden_non_extra_credit, autograding_hidden_extra_credit, submission_time)

VALUES(?, ?, ?, ?, 0, 0, 0, 0, ?)",
            array($g_id, $user_id, $team_id, $version, $timestamp)
        );
        if ($user_id === null) {
            $this->course_db->query(
                "SELECT * FROM electronic_gradeable_version WHERE g_id=? AND team_id=?",
                array($g_id, $team_id)
            );
        }
        else {
            $this->course_db->query(
                "SELECT * FROM electronic_gradeable_version WHERE g_id=? AND user_id=?",
                array($g_id, $user_id)
            );
        }
        $row = $this->course_db->row();
        if (!empty($row)) {
            $this->updateActiveVersion($g_id, $user_id, $team_id, $version);
        }
        else {
            $this->course_db->query(
                "INSERT INTO electronic_gradeable_version (g_id, user_id, team_id, active_version) VALUES(?, ?, ?, ?)",
                array($g_id, $user_id, $team_id, $version)
            );
        }
    }

    /**
     * Updates the row in electronic_gradeable_version table for a given gradeable and student. This function should
     * only be run directly if we know that the row exists (so when changing the active version for example) as
     * otherwise it'll throw an exception as it does not do error checking on if the row exists.
     *
     * @param string      $g_id
     * @param string|null $user_id
     * @param string|null $team_id
     * @param int         $version
     */
    public function updateActiveVersion($g_id, $user_id, $team_id, $version) {
        if ($user_id === null) {
            $this->course_db->query(
                "UPDATE electronic_gradeable_version SET active_version=? WHERE g_id=? AND team_id=?",
                array($version, $g_id, $team_id)
            );
        }
        else {
            $this->course_db->query(
                "UPDATE electronic_gradeable_version SET active_version=? WHERE g_id=? AND user_id=?",
                array($version, $g_id, $user_id)
            );
        }
    }


    public function getAllSectionsForGradeable($gradeable) {
        $grade_type = $gradeable->isGradeByRegistration() ? 'registration' : 'rotating';

        if ($gradeable->isGradeByRegistration()) {
            $this->course_db->query(
                "
                SELECT * FROM sections_registration
                ORDER BY SUBSTRING(sections_registration_id, '^[^0-9]*'),
                COALESCE(SUBSTRING(sections_registration_id, '[0-9]+')::INT, -1),
                SUBSTRING(sections_registration_id, '[^0-9]*$')"
            );
        }
        else {
            $this->course_db->query(
                "
                SELECT * FROM sections_rotating
                ORDER BY sections_rotating_id"
            );
        }

        $sections = $this->course_db->rows();
        foreach ($sections as $i => $section) {
            $sections[$i] = $section["sections_{$grade_type}_id"];
        }
        return $sections;
    }

    /**
     * Gets the ids of all submitters who received a mark
     *
     * @param  Mark      $mark
     * @param  User      $grader
     * @param  Gradeable $gradeable
     * @return string[]
     */
    public function getSubmittersWhoGotMarkBySection($mark, $grader, $gradeable) {
         // Switch the column based on gradeable team-ness
         $type = $mark->getComponent()->getGradeable()->isTeamAssignment() ? 'team' : 'user';
         $row_type = $type . "_id";

         $params = array($grader->getId(), $mark->getId());
         $table = $mark->getComponent()->getGradeable()->isTeamAssignment() ? 'gradeable_teams' : 'users';
         $grade_type = $gradeable->isGradeByRegistration() ? 'registration' : 'rotating';

        $this->course_db->query(
            "
             SELECT u.{$type}_id
             FROM {$table} u
                 JOIN (
                     SELECT gr.sections_{$grade_type}_id
                     FROM grading_{$grade_type} AS gr
                     WHERE gr.user_id = ?
                 ) AS gr
                 ON gr.sections_{$grade_type}_id=u.{$grade_type}_section
                 JOIN (
                     SELECT gd.gd_{$type}_id, gcmd.gcm_id
                     FROM gradeable_component_mark_data AS gcmd
                         JOIN gradeable_data gd ON gd.gd_id=gcmd.gd_id
                 ) as gcmd
                 ON gcmd.gd_{$type}_id=u.{$type}_id
             WHERE gcmd.gcm_id = ?",
            $params
        );

         // Map the results into a non-associative array of team/user ids
        return array_map(
            function ($row) use ($row_type) {
                    return $row[$row_type];
            },
            $this->course_db->rows()
        );
    }

    public function getAllSubmittersWhoGotMark($mark) {
        // Switch the column based on gradeable team-ness
        $type = $mark->getComponent()->getGradeable()->isTeamAssignment() ? 'team' : 'user';
        $row_type = "gd_" . $type . "_id";
        $this->course_db->query(
            "
            SELECT gd.gd_{$type}_id
            FROM gradeable_component_mark_data gcmd
              JOIN gradeable_data gd ON gd.gd_id=gcmd.gd_id
            WHERE gcm_id = ?",
            [$mark->getId()]
        );

        // Map the results into a non-associative array of team/user ids
        return array_map(
            function ($row) use ($row_type) {
                return $row[$row_type];
            },
            $this->course_db->rows()
        );
    }

    /**
     * Finds the viewed time for a specific user on a team.
     * Assumes team_ids are unique (cannot be used for 2 different gradeables)
     *
     * @param string $team_id
     * @param string $user_id
     */
    public function getTeamViewedTime($team_id, $user_id) {
        $this->course_db->query("SELECT last_viewed_time FROM teams WHERE team_id = ? and user_id=?", array($team_id,$user_id));
        return $this->course_db->rows()[0]['last_viewed_time'];
    }

    /**
     * Updates the viewed time to now for a specific user on a team.
     * Assumes team_ids are unique (cannot be used for 2 different gradeables)
     *
     * @param string $team_id
     * @param string $user_id
     */
    public function updateTeamViewedTime($team_id, $user_id) {
        $this->course_db->query(
            "UPDATE teams SET last_viewed_time = NOW() WHERE team_id=? and user_id=?",
            array($team_id,$user_id)
        );
    }

    /**
     * Updates the viewed time to NULL for all users on a team.
     * Assumes team_ids are unique (cannot be used for 2 different gradeables)
     *
     * @param string $team_id
     */
    public function clearTeamViewedTime($team_id) {
        $this->course_db->query(
            "UPDATE teams SET last_viewed_time = NULL WHERE team_id=?",
            array($team_id)
        );
    }

    /**
     * Finds all teams for a gradeable and creates a map for each with key => user_id ; value => last_viewed_tim
     * Assumes team_ids are unique (cannot be used for 2 different gradeables)
     *
     * @param  Gradeable $gradeable
     * @return array
     */
    public function getAllTeamViewedTimesForGradeable($gradeable) {
        $params = array($gradeable->getId());
        $this->course_db->query(
            "SELECT team_id,user_id,last_viewed_time FROM teams WHERE
                team_id = ANY(SELECT team_id FROM gradeable_teams WHERE g_id = ?)",
            $params
        );

        $user_viewed_info = [];
        foreach ($this->course_db->rows() as $row) {
            $team = $row['team_id'];
            $user = $row['user_id'];
            $time = $row['last_viewed_time'];

            if (!array_key_exists($team, $user_viewed_info)) {
                $user_viewed_info[$team] = array();
            }
            $user_viewed_info[$team][$user] = $time;
        }
        return $user_viewed_info;
    }

    /**
     * @todo: write phpdoc
     *
     * @param string $session_id
     *
     * @return array
     */
    public function getSession($session_id) {
        $this->submitty_db->query("SELECT * FROM sessions WHERE session_id=?", array($session_id));
        return $this->submitty_db->row();
    }

    /**
     * @todo: write phpdoc
     *
     * @param string $session_id
     * @param string $user_id
     * @param string $csrf_token
     *
     * @return string
     */
    public function newSession($session_id, $user_id, $csrf_token) {
        $this->submitty_db->query(
            "INSERT INTO sessions (session_id, user_id, csrf_token, session_expires)
                                   VALUES(?,?,?,current_timestamp + interval '336 hours')",
            array($session_id, $user_id, $csrf_token)
        );
    }

    /**
     * Updates a given session by setting it's expiration date to be 2 weeks into the future
     *
     * @param string $session_id
     */
    public function updateSessionExpiration($session_id) {
        $this->submitty_db->query(
            "UPDATE sessions SET session_expires=(current_timestamp + interval '336 hours')
                                   WHERE session_id=?",
            array($session_id)
        );
    }

    /**
     * Remove sessions which have their expiration date before the
     * current timestamp
     */
    public function removeExpiredSessions() {
        $this->submitty_db->query("DELETE FROM sessions WHERE session_expires < current_timestamp");
    }

    /**
     * Remove a session associated with a given session_id
     *
     * @param string $session_id
     */
    public function removeSessionById($session_id) {
        $this->submitty_db->query("DELETE FROM sessions WHERE session_id=?", array($session_id));
    }

    public function getAllGradeablesIdsAndTitles() {
        $this->course_db->query("SELECT g_id, g_title FROM gradeable ORDER BY g_title ASC");
        return $this->course_db->rows();
    }

    public function getAllGradeablesIds() {
        $this->course_db->query("SELECT g_id FROM gradeable ORDER BY g_id");
        return $this->course_db->rows();
    }

    /**
     * gets ids of all electronic gradeables excluding assignments that will be bulk
     * uploaded by TA or instructor.
     *
     * @return array
     */
    public function getAllElectronicGradeablesIds() {
        $this->course_db->query(
            "
            SELECT gradeable.g_id, g_title, eg_submission_due_date
            FROM gradeable INNER JOIN electronic_gradeable
                ON gradeable.g_id = electronic_gradeable.g_id
            WHERE g_gradeable_type=0 and eg_scanned_exam=FALSE and eg_has_due_date=TRUE
            ORDER BY g_grade_released_date DESC
        "
        );
        return $this->course_db->rows();
    }

    /**
     * Gets id's and titles of the electronic gradeables that have non-inherited teams
     *
     * @return string
     */
    // public function getAllElectronicGradeablesWithBaseTeams() {
    //     $this->course_db->query('SELECT g_id, g_title FROM gradeable WHERE g_id=ANY(SELECT g_id FROM electronic_gradeable WHERE eg_team_assignment IS TRUE AND (eg_inherit_teams_from=\'\') IS NOT FALSE) ORDER BY g_title ASC');
    //     return $this->course_db->rows();
    // }

    /**
     * Create a new team id and team in gradeable_teams for given gradeable, add $user_id as a member
     *
     * @param  string  $g_id
     * @param  string  $user_id
     * @param  integer $registration_section
     * @param  integer $rotating_section
     * @return string $team_id
     */
    public function createTeam($g_id, $user_id, $registration_section, $rotating_section) {
        $this->course_db->query("SELECT COUNT(*) AS cnt FROM gradeable_teams");
        $team_id_prefix = strval($this->course_db->row()['cnt']);
        if (strlen($team_id_prefix) < 5) {
            $team_id_prefix = str_repeat("0", 5 - strlen($team_id_prefix)) . $team_id_prefix;
        }
        $team_id = "{$team_id_prefix}_{$user_id}";

        $params = array($team_id, $g_id, $registration_section, $rotating_section);
        $this->course_db->query("INSERT INTO gradeable_teams (team_id, g_id, registration_section, rotating_section) VALUES(?,?,?,?)", $params);
        $this->course_db->query("INSERT INTO teams (team_id, user_id, state) VALUES(?,?,1)", array($team_id, $user_id));
        return $team_id;
    }

    /**
     * Set team $team_id's registration/rotating section to $section
     *
     * @param string $team_id
     * @param int    $section
     */
    public function updateTeamRegistrationSection($team_id, $section) {
        $this->course_db->query("UPDATE gradeable_teams SET registration_section=? WHERE team_id=?", array($section, $team_id));
    }

    public function updateTeamRotatingSection($team_id, $section) {
        $this->course_db->query("UPDATE gradeable_teams SET rotating_section=? WHERE team_id=?", array($section, $team_id));
    }

    /**
     * Remove a user from their current team
     *
     * @param string $team_id
     * @param string $user_id
     */
    public function leaveTeam($team_id, $user_id) {
        $this->course_db->query(
            "DELETE FROM teams AS t
          WHERE team_id=? AND user_id=? AND state=1",
            array($team_id, $user_id)
        );
        $this->course_db->query("SELECT * FROM teams WHERE team_id=? AND state=1", array($team_id));
        if (count($this->course_db->rows()) == 0) {
            //If this happens, then remove all invitations
            $this->course_db->query(
                "DELETE FROM teams AS t
              WHERE team_id=?",
                array($team_id)
            );
        }
    }

    /**
     * Add user $user_id to team $team_id as an invited user
     *
     * @param string $team_id
     * @param string $user_id
     */
    public function sendTeamInvitation($team_id, $user_id) {
        $this->course_db->query("INSERT INTO teams (team_id, user_id, state) VALUES(?,?,0)", array($team_id, $user_id));
    }

    /**
     * Add user $user_id to team $team_id as a team member
     *
     * @param string $team_id
     * @param string $user_id
     */
    public function acceptTeamInvitation($team_id, $user_id) {
        $this->course_db->query("INSERT INTO teams (team_id, user_id, state) VALUES(?,?,1)", array($team_id, $user_id));
    }

    /**
     * Cancel a pending team invitation
     *
     * @param string $team_id
     * @param string $user_id
     */
    public function cancelTeamInvitation($team_id, $user_id) {
        $this->course_db->query("DELETE FROM teams WHERE team_id=? AND user_id=? AND state=0", array($team_id, $user_id));
    }

    /**
     * Decline all pending team invitiations for a user
     *
     * @param string $g_id
     * @param string $user_id
     */
    public function declineAllTeamInvitations($g_id, $user_id) {
        $this->course_db->query(
            "DELETE FROM teams AS t USING gradeable_teams AS gt
          WHERE gt.g_id=? AND gt.team_id = t.team_id AND t.user_id=? AND t.state=0",
            array($g_id, $user_id)
        );
    }


    /**
     * Return Team object for team whith given Team ID
     *
     * @param  string $team_id
     * @return \app\models\Team|null
     */
    public function getTeamById($team_id) {
        $this->course_db->query(
            "
            SELECT gt.team_id, gt.registration_section, gt.rotating_section, json_agg(u) AS users
            FROM gradeable_teams gt
              JOIN
              (SELECT t.team_id, t.state, u.*
               FROM teams t
                 JOIN users u ON t.user_id = u.user_id
              ) AS u ON gt.team_id = u.team_id
            WHERE gt.team_id = ?
            GROUP BY gt.team_id",
            array($team_id)
        );
        if (count($this->course_db->rows()) === 0) {
            return null;
        }
        $details = $this->course_db->row();
        $details["users"] = json_decode($details["users"], true);
        return new Team($this->core, $details);
    }

    /**
     * Return Team object for team which the given user belongs to on the given gradeable
     *
     * @param  string $g_id
     * @param  string $user_id
     * @return \app\models\Team|null
     */
    public function getTeamByGradeableAndUser($g_id, $user_id) {
        $this->course_db->query(
            "
            SELECT gt.team_id, gt.registration_section, gt.rotating_section, json_agg(u) AS users
            FROM gradeable_teams gt
              JOIN
              (SELECT t.team_id, t.state, u.*
               FROM teams t
                 JOIN users u ON t.user_id = u.user_id
              ) AS u ON gt.team_id = u.team_id
            WHERE g_id=? AND gt.team_id IN (
              SELECT team_id
              FROM teams
              WHERE user_id=? AND state=1)
            GROUP BY gt.team_id",
            array($g_id, $user_id)
        );
        if (count($this->course_db->rows()) === 0) {
            return null;
        }
        $details = $this->course_db->row();
        $details["users"] = json_decode($details["users"], true);
        return new Team($this->core, $details);
    }

    /**
     * Return an array of Team objects for all teams on given gradeable
     *
     * @param  string $g_id
     * @return \app\models\Team[]
     */
    public function getTeamsByGradeableId($g_id) {
        $this->course_db->query(
            "
            SELECT gt.team_id, gt.registration_section, gt.rotating_section, json_agg(u) AS users
            FROM gradeable_teams gt
              JOIN
                (SELECT t.team_id, t.state, u.*
                 FROM teams t
                   JOIN users u ON t.user_id = u.user_id
                ) AS u ON gt.team_id = u.team_id
            WHERE g_id=?
            GROUP BY gt.team_id
            ORDER BY team_id",
            array($g_id)
        );

        $teams = array();
        foreach ($this->course_db->rows() as $row) {
            $row['users'] = json_decode($row['users'], true);
            $teams[] = new Team($this->core, $row);
        }

        return $teams;
    }


    /**
     * Return an array of team_ids for a gradeable that have at least one user in the team
     *
     * @param  string $g_id
     * @return string[] team ids
     */
    public function getTeamsWithMembersFromGradeableID($g_id) {
        $team_map = $this->core->getQueries()->getTeamIdsAllGradeables();

        if (!array_key_exists($g_id, $team_map)) {
            return array();
        }

        $teams = $team_map[$g_id];

        $this->course_db->query("SELECT team_id FROM teams");
        $teams_with_members = array();
        foreach ($this->course_db->rows() as $row) {
            $teams_with_members[] = $row['team_id'];
        }

        return array_intersect($teams, $teams_with_members);
    }


    /**
     * Add ($g_id,$user_id) pair to table seeking_team
     *
     * @param string $g_id
     * @param string $user_id
     */
    public function addToSeekingTeam($g_id, $user_id) {
        $this->course_db->query("INSERT INTO seeking_team(g_id, user_id) VALUES (?,?)", array($g_id, $user_id));
    }

    /**
     * Remove ($g_id,$user_id) pair from table seeking_team
     *
     * @param string $g_id
     * @param string $user_id
     */
    public function removeFromSeekingTeam($g_id, $user_id) {
        $this->course_db->query("DELETE FROM seeking_team WHERE g_id=? AND user_id=?", array($g_id, $user_id));
    }

    /**
     * Return an array of user_id who are seeking team who passed gradeable_id
     *
     * @param  string $g_id
     * @return array $users_seeking_team
     */
    public function getUsersSeekingTeamByGradeableId($g_id) {
        $this->course_db->query(
            "SELECT user_id
          FROM seeking_team
          WHERE g_id=?
          ORDER BY user_id",
            array($g_id)
        );

        $users_seeking_team = array();
        foreach ($this->course_db->rows() as $row) {
            array_push($users_seeking_team, $row['user_id']);
        }
        return $users_seeking_team;
    }

    /**
     * Return array of counts of teams/users without team/graded components
     * corresponding to each registration/rotating section
     *
     * @param  string $g_id
     * @param  int[]  $sections
     * @param  string $section_key
     * @return int[] $return
     */
    public function getTotalTeamCountByGradingSections($g_id, $sections, $section_key) {
        $return = array();
        $params = array($g_id);
        $sections_query = "";
        if (count($sections) > 0) {
            $sections_query = "{$section_key} IN " . $this->createParamaterList(count($sections)) . " AND";
            $params = array_merge($sections, $params);
        }
        $this->course_db->query(
            "
SELECT count(*) as cnt, {$section_key}
FROM gradeable_teams
WHERE {$sections_query} g_id=? AND team_id IN (
  SELECT team_id
  FROM teams
)
GROUP BY {$section_key}
ORDER BY {$section_key}",
            $params
        );
        foreach ($this->course_db->rows() as $row) {
            $return[$row[$section_key]] = intval($row['cnt']);
        }
        foreach ($sections as $section) {
            if (!isset($return[$section])) {
                $return[$section] = 0;
            }
        }
        ksort($return);
        return $return;
    }

    public function getSubmittedTeamCountByGradingSections($g_id, $sections, $section_key) {
        $return = array();
        $params = array($g_id);
        $where = "";
        if (count($sections) > 0) {
            // Expand out where clause
            $sections_keys = array_values($sections);
            $placeholders = $this->createParamaterList(count($sections_keys));
            $where = "WHERE {$section_key} IN {$placeholders}";
            $params = array_merge($params, $sections_keys);
        }
        $this->course_db->query(
            "
SELECT count(*) as cnt, {$section_key}
FROM gradeable_teams
INNER JOIN electronic_gradeable_version
ON
gradeable_teams.team_id = electronic_gradeable_version.team_id
AND gradeable_teams." . $section_key . " IS NOT NULL
AND electronic_gradeable_version.active_version>0
AND electronic_gradeable_version.g_id=?
{$where}
GROUP BY {$section_key}
ORDER BY {$section_key}",
            $params
        );

        foreach ($this->course_db->rows() as $row) {
            $return[$row[$section_key]] = intval($row['cnt']);
        }

        return $return;
    }
    public function getUsersWithoutTeamByGradingSections($g_id, $sections, $section_key) {
        $return = array();
        $params = array($g_id);
        $sections_query = "";
        if (count($sections) > 0) {
            $sections_query = "{$section_key} IN " . $this->createParamaterList(count($sections)) . " AND";
            $params = array_merge($sections, $params);
        }
        $orderBy = "";
        if ($section_key == "registration_section") {
            $orderBy = "SUBSTRING(registration_section, '^[^0-9]*'), COALESCE(SUBSTRING(registration_section, '[0-9]+')::INT, -1), SUBSTRING(registration_section, '[^0-9]*$')";
        }
        else {
            $orderBy = $section_key;
        }
        $this->course_db->query(
            "
SELECT count(*) as cnt, {$section_key}
FROM users
WHERE {$sections_query} user_id NOT IN (
  SELECT user_id
  FROM gradeable_teams NATURAL JOIN teams
  WHERE g_id=?
  ORDER BY user_id
)
GROUP BY {$section_key}
ORDER BY {$orderBy}",
            $params
        );
        foreach ($this->course_db->rows() as $row) {
            $return[$row[$section_key]] = intval($row['cnt']);
        }
        foreach ($sections as $section) {
            if (!isset($return[$section])) {
                $return[$section] = 0;
            }
        }
        ksort($return);
        return $return;
    }
    public function getUsersWithTeamByGradingSections($g_id, $sections, $section_key) {
        $return = array();
        $params = array($g_id);
        $sections_query = "";
        if (count($sections) > 0) {
            $sections_query = "{$section_key} IN " . $this->createParamaterList(count($sections)) . " AND";
            $params = array_merge($sections, $params);
        }
        $orderBy = "";
        if ($section_key == "registration_section") {
            $orderBy = "SUBSTRING(registration_section, '^[^0-9]*'), COALESCE(SUBSTRING(registration_section, '[0-9]+')::INT, -1), SUBSTRING(registration_section, '[^0-9]*$')";
        }
        else {
            $orderBy = $section_key;
        }

        $this->course_db->query(
            "
SELECT count(*) as cnt, {$section_key}
FROM users
WHERE {$sections_query} user_id IN (
  SELECT user_id
  FROM gradeable_teams NATURAL JOIN teams
  WHERE g_id=?
  ORDER BY user_id
)
GROUP BY {$section_key}
ORDER BY {$orderBy}",
            $params
        );
        foreach ($this->course_db->rows() as $row) {
            $return[$row[$section_key]] = intval($row['cnt']);
        }
        foreach ($sections as $section) {
            if (!isset($return[$section])) {
                $return[$section] = 0;
            }
        }
        ksort($return);
        return $return;
    }
    public function getGradedComponentsCountByTeamGradingSections($g_id, $sections, $section_key) {
        $return = array();
        $params = array($g_id);
        $where = "";
        if (count($sections) > 0) {
            $where = "WHERE {$section_key} IN " . $this->createParamaterList(count($sections));
            $params = array_merge($params, $sections);
        }
        $this->course_db->query(
            "
SELECT count(gt.*) as cnt, gt.{$section_key}
FROM gradeable_teams AS gt
INNER JOIN (
  SELECT * FROM gradeable_data AS gd LEFT JOIN gradeable_component_data AS gcd ON gcd.gd_id = gd.gd_id WHERE g_id=?
) AS gd ON gt.team_id = gd.gd_team_id
{$where}
GROUP BY gt.{$section_key}
ORDER BY gt.{$section_key}",
            $params
        );
        foreach ($this->course_db->rows() as $row) {
            $return[$row[$section_key]] = intval($row['cnt']);
        }
        return $return;
    }

    /**
     * Return an array of users with late days
     *
     * @return array
     */
    public function getUsersWithLateDays() {
        $this->course_db->query(
            "
        SELECT u.user_id, user_firstname, user_preferred_firstname,
          user_lastname, user_preferred_lastname, allowed_late_days, since_timestamp::timestamp::date
        FROM users AS u
        FULL OUTER JOIN late_days AS l
          ON u.user_id=l.user_id
        WHERE allowed_late_days IS NOT NULL
        ORDER BY
          user_email ASC, since_timestamp DESC;"
        );

        $return = array();
        foreach ($this->course_db->rows() as $row) {
            $return[] = new SimpleLateUser($this->core, $row);
        }
        return $return;
    }

    /**
     * Return an array of users with extensions
     *
     * @param  string $gradeable_id
     * @return SimpleLateUser[]
     */
    public function getUsersWithExtensions($gradeable_id) {
        $this->course_db->query(
            "
        SELECT u.user_id, user_firstname,
          user_preferred_firstname, user_lastname, late_day_exceptions
        FROM users as u
        FULL OUTER JOIN late_day_exceptions as l
          ON u.user_id=l.user_id
        WHERE g_id=?
          AND late_day_exceptions IS NOT NULL
          AND late_day_exceptions>0
        ORDER BY user_email ASC;",
            array($gradeable_id)
        );

        $return = array();
        foreach ($this->course_db->rows() as $row) {
            $return[] = new SimpleLateUser($this->core, $row);
        }
        return $return;
    }

    /**
     * Return an array of users with overridden Grades
     *
     * @param  string $gradeable_id
     * @return SimpleGradeOverriddenUser[]
     */
    public function getUsersWithOverriddenGrades($gradeable_id) {
        $this->course_db->query(
            "
        SELECT u.user_id, user_firstname,
          user_preferred_firstname, user_lastname, marks, comment
        FROM users as u
        FULL OUTER JOIN grade_override as g
          ON u.user_id=g.user_id
        WHERE g_id=?
          AND marks IS NOT NULL
        ORDER BY user_email ASC;",
            array($gradeable_id)
        );

        $return = array();
        foreach ($this->course_db->rows() as $row) {
            $return[] = new SimpleGradeOverriddenUser($this->core, $row);
        }
        return $return;
    }

    /**
     * Return a user with overridden Grades for specific gradable and user_id
     *
     * @param  string $gradeable_id
     * @param  string $user_id
     * @return SimpleGradeOverriddenUser|null
     */
    public function getAUserWithOverriddenGrades($gradeable_id, $user_id) {
        $this->course_db->query(
            "
        SELECT u.user_id, user_firstname,
          user_preferred_firstname, user_lastname, marks, comment
        FROM users as u
        FULL OUTER JOIN grade_override as g
          ON u.user_id=g.user_id
        WHERE g_id=?
          AND marks IS NOT NULL
          AND u.user_id=?",
            array($gradeable_id,$user_id)
        );

          return ($this->course_db->getRowCount() > 0) ? new SimpleGradeOverriddenUser($this->core, $this->course_db->row()) : null;
    }

    public function getAllOverriddenGrades() {
        $query = <<<SQL
SELECT
    u.user_id,
    g.g_id,
    u.user_firstname,
    u.user_preferred_firstname,
    u.user_lastname,
    g.marks,
    g.comment
FROM users as u
FULL OUTER JOIN grade_override as g
    ON u.user_id=g.user_id
WHERE g.marks IS NOT NULL
ORDER BY user_id ASC
SQL;
        $this->course_db->query($query);

        $return = array();
        foreach ($this->course_db->rows() as $row) {
            if (!isset($return[$row['user_id']])) {
                $return[$row['user_id']] = [];
            }
            $return[$row['user_id']][$row['g_id']] = new SimpleGradeOverriddenUser($this->core, $row);
        }
        return $return;
    }

    /**
     * "Upserts" a given user's late days allowed effective at a given time.
     *
     * About $csv_options:
     * default behavior is to overwrite all late days for user and timestamp.
     * null value is for updating via form where radio button selection is
     * ignored, so it should do default behavior.  'csv_option_overwrite_all'
     * invokes default behavior for csv upload.  'csv_option_preserve_higher'
     * will preserve existing values when uploaded csv value is lower.
     *
     * @param string  $user_id
     * @param string  $timestamp
     * @param integer $days
     * @param string  $csv_option value determined by selected radio button
     */
    public function updateLateDays($user_id, $timestamp, $days, $csv_option = null) {
        //Update query and values list.
        $query = "
            INSERT INTO late_days (user_id, since_timestamp, allowed_late_days)
            VALUES(?,?,?)
            ON CONFLICT (user_id, since_timestamp) DO UPDATE
            SET allowed_late_days=?
            WHERE late_days.user_id=? AND late_days.since_timestamp=?";
        $vals = array($user_id, $timestamp, $days, $days, $user_id, $timestamp);

        switch ($csv_option) {
            case 'csv_option_preserve_higher':
                //Does NOT overwrite a higher (or same) value of allowed late days.
                $query .= "AND late_days.allowed_late_days<?";
                $vals[] = $days;
                break;
            case 'csv_option_overwrite_all':
            default:
                //Default behavior: overwrite all late days for user and timestamp.
                //No adjustment to SQL query.
        }

        $this->course_db->query($query, $vals);
    }

    /**
     * Delete a given user's allowed late days entry at given effective time
     *
     * @param string $user_id
     * @param string $timestamp
     */
    public function deleteLateDays($user_id, $timestamp) {
        $this->course_db->query(
            "
          DELETE FROM late_days
          WHERE user_id=?
          AND since_timestamp=?",
            array($user_id, $timestamp)
        );
    }

    /**
     * Updates a given user's extensions for a given homework
     *
     * @param string  $user_id
     * @param string  $g_id
     * @param integer $days
     */
    public function updateExtensions($user_id, $g_id, $days) {
        $this->course_db->query(
            "
          UPDATE late_day_exceptions
          SET late_day_exceptions=?
          WHERE user_id=?
            AND g_id=?;",
            array($days, $user_id, $g_id)
        );
        if ($this->course_db->getRowCount() === 0) {
            $this->course_db->query(
                "
            INSERT INTO late_day_exceptions
            (user_id, g_id, late_day_exceptions)
            VALUES(?,?,?)",
                array($user_id, $g_id, $days)
            );
        }
    }

    /**
     * Updates overridden grades for given homework
     *
     * @param string  $user_id
     * @param string  $g_id
     * @param integer $marks
     * @param string  $comment
     */
    public function updateGradeOverride($user_id, $g_id, $marks, $comment) {
        $this->course_db->query(
            "
          UPDATE grade_override
          SET marks=?, comment=?
          WHERE user_id=?
            AND g_id=?;",
            array($marks, $comment, $user_id, $g_id)
        );
        if ($this->course_db->getRowCount() === 0) {
            $this->course_db->query(
                "
            INSERT INTO grade_override
            (user_id, g_id, marks, comment)
            VALUES(?,?,?,?)",
                array($user_id, $g_id, $marks, $comment)
            );
        }
    }

    /**
     * Delete a given overridden grades for specific user for specific gradeable
     *
     * @param string $user_id
     * @param string $g_id
     */
    public function deleteOverriddenGrades($user_id, $g_id) {
        $this->course_db->query(
            "
          DELETE FROM grade_override
          WHERE user_id=?
          AND g_id=?",
            array($user_id, $g_id)
        );
    }

    /**
     * Removes peer grading assignment if instructor decides to change the number of people each person grades for assignment
     *
     * @param string $gradeable_id
     */
    public function clearPeerGradingAssignments($gradeable_id) {
        $this->course_db->query("DELETE FROM peer_assign WHERE g_id=?", array($gradeable_id));
    }

    /**
     * Adds an assignment for someone to grade another person for peer grading
     *
     * @param string $student
     * @param string $grader
     * @param string $gradeable_id
     */
    public function insertPeerGradingAssignment($grader, $student, $gradeable_id) {
        $this->course_db->query("INSERT INTO peer_assign(grader_id, user_id, g_id) VALUES (?,?,?)", array($grader, $student, $gradeable_id));
    }

    /**
<<<<<<< HEAD
     * Retrieves all archived or unarchived courses (and details) that are accessible by $user_id
     *
     * (WHERE u.user_id=? AND c.status=1) checks if a course is active (unarchived).
     * (WHERE u.user_id=? AND c.status=2 AND u.user_group=1) checks if $user_id
     * is an instructor and course is inactive (archived).  Instructors may
     * access all of their courses.  Inactive courses may only be accessed by
     * the instructor.  Active courses may be accessed by all users.  Due to
     * almost all common code, getArchivedCoursesById() has been condensed into
     * this function.
     *
     * @param string $user_id
     * @param boolean $unarchived true: retrieve unarchived courses, false: retrieve archived courses
     * @return array (un)archived courses (and their details) accessible by $user_id
     */
    public function getCoursesById($user_id, $unarchived) {
        $course_status = $unarchived ?
            "WHERE u.user_id=? AND c.status=1" :
            "WHERE u.user_id=? AND c.status=2 AND u.user_group=1";

        $this->submitty_db->query("
    SELECT t.name as term_name, u.semester, u.course
    FROM courses_users u
    INNER JOIN courses c ON u.course=c.course AND u.semester=c.semester
    INNER JOIN terms t ON u.semester=t.term_id
    {$course_status}
    ORDER BY u.user_group ASC, t.start_date DESC, u.course ASC", array($user_id));
=======
     * Retrieves all unarchived/archived courses (and details) that are accessible by $user_id
     *
     * If the $archived parameter is false, then we run the check:
     * (u.user_id=? AND c.status=1) checks if a course is active where
     * an active course may be accessed by all users
     *
     * If the parameter is true, then we run the check:
     * (u.user_id=? AND c.status=2 AND u.user_group=1) checks if $user_id is an instructor
     * Instructors may access all of their courses
     * Inactive courses may only be accessed by the instructor
     *
     * @param  string $user_id
     * @param  bool   $archived
     * @return Course[] archived courses (and their details) accessible by $user_id
     */
    public function getCourseForUserId($user_id, bool $archived = false): array {
        if ($archived) {
            $extra = "AND c.status=2 AND u.user_group=1";
        }
        else {
            $extra = "AND c.status=1";
        }

        $query = <<<SQL
SELECT u.semester, u.course, u.user_group
FROM courses_users u
INNER JOIN courses c ON u.course=c.course AND u.semester=c.semester
WHERE u.user_id=? ${extra}
ORDER BY u.user_group ASC,
CASE WHEN SUBSTRING(u.semester, 2, 2) ~ '\\d+' THEN SUBSTRING(u.semester, 2, 2)::INT
    ELSE 0
END DESC,
CASE WHEN SUBSTRING(u.semester, 1, 1) = 's' THEN 2
    WHEN SUBSTRING(u.semester, 1, 1) = 'u' THEN 3
    WHEN SUBSTRING(u.semester, 1, 1) = 'f' THEN 4
    ELSE 1
END DESC,
u.course ASC
SQL;
        $this->submitty_db->query($query, [$user_id]);
>>>>>>> 8b980997
        $return = array();
        foreach ($this->submitty_db->rows() as $row) {
            $course = new Course($this->core, $row);
            $course->loadDisplayName();
            $return[] = $course;
        }
        return $return;
    }

    public function getCourseStatus($semester, $course) {
        $this->submitty_db->query("SELECT status FROM courses WHERE semester=? AND course=?", array($semester, $course));
        return $this->submitty_db->rows()[0]['status'];
    }

    public function getPeerAssignment($gradeable_id, $grader) {
        $this->course_db->query("SELECT user_id FROM peer_assign WHERE g_id=? AND grader_id=?", array($gradeable_id, $grader));
        $return = array();
        foreach ($this->course_db->rows() as $id) {
            $return[] = $id['user_id'];
        }
        return $return;
    }

    public function getPeerGradingAssignNumber($g_id) {
        $this->course_db->query("SELECT eg_peer_grade_set FROM electronic_gradeable WHERE g_id=?", array($g_id));
        return $this->course_db->rows()[0]['eg_peer_grade_set'];
    }

    public function getNumPeerComponents($g_id) {
        $this->course_db->query("SELECT COUNT(*) as cnt FROM gradeable_component WHERE gc_is_peer='t' and g_id=?", array($g_id));
        return intval($this->course_db->rows()[0]['cnt']);
    }

    public function getNumGradedPeerComponents($gradeable_id, $grader) {
        if (!is_array($grader)) {
            $params = array($grader);
        }
        else {
            $params = $grader;
        }
        $grader_list = $this->createParamaterList(count($params));
        $params[] = $gradeable_id;
        $this->course_db->query(
            "SELECT COUNT(*) as cnt
FROM gradeable_component_data as gcd
WHERE gcd.gcd_grader_id IN {$grader_list}
AND gc_id IN (
  SELECT gc_id
  FROM gradeable_component
  WHERE gc_is_peer='t' AND g_id=?
)",
            $params
        );

        return intval($this->course_db->rows()[0]['cnt']);
    }

    public function getGradedPeerComponentsByRegistrationSection($gradeable_id, $sections = array()) {
        $where = "";
        $params = array();
        if (count($sections) > 0) {
            $where = "WHERE registration_section IN " . $this->createParamaterList(count($sections));
            $params = $sections;
        }
        $params[] = $gradeable_id;
        $this->course_db->query(
            "
        SELECT count(u.*), u.registration_section
        FROM users as u
        INNER JOIN(
            SELECT gd.* FROM gradeable_data as gd
            LEFT JOIN(
                gradeable_component_data as gcd
                LEFT JOIN gradeable_component as gc
                ON gcd.gc_id = gc.gc_id and gc.gc_is_peer = 't'
            ) as gcd ON gcd.gd_id = gd.gd_id
            WHERE gd.g_id = ?
            GROUP BY gd.gd_id
        ) as gd ON gd.gd_user_id = u.user_id
        {$where}
        GROUP BY u.registration_section
        ORDER BY SUBSTRING(u.registration_section, '^[^0-9]*'), COALESCE(SUBSTRING(u.registration_section, '[0-9]+')::INT, -1), SUBSTRING(u.registration_section, '[^0-9]*$')",
            $params
        );

        $return = array();
        foreach ($this->course_db->rows() as $row) {
            $return[$row['registration_section']] = intval($row['count']);
        }
        return $return;
    }

    public function getGradedPeerComponentsByRotatingSection($gradeable_id, $sections = array()) {
        $where = "";
        $params = array();
        if (count($sections) > 0) {
            $where = "WHERE rotating_section IN " . $this->createParamaterList(count($sections));
            $params = $sections;
        }
        $params[] = $gradeable_id;
        $this->course_db->query(
            "
        SELECT count(u.*), u.rotating_section
        FROM users as u
        INNER JOIN(
            SELECT gd.* FROM gradeable_data as gd
            LEFT JOIN(
                gradeable_component_data as gcd
                LEFT JOIN gradeable_component as gc
                ON gcd.gc_id = gc.gc_id and gc.gc_is_peer = 't'
            ) as gcd ON gcd.gd_id = gd.gd_id
            WHERE gd.g_id = ?
            GROUP BY gd.gd_id
        ) as gd ON gd.gd_user_id = u.user_id
        {$where}
        GROUP BY u.rotating_section
        ORDER BY u.rotating_section",
            $params
        );

        $return = array();
        foreach ($this->course_db->rows() as $row) {
            $return[$row['rotating_section']] = intval($row['count']);
        }
        return $return;
    }

    public function existsThread($thread_id) {
        $this->course_db->query("SELECT 1 FROM threads where deleted = false AND id = ?", array($thread_id));
        $result = $this->course_db->rows();
        return count($result) > 0;
    }

    public function existsPost($thread_id, $post_id) {
        $this->course_db->query("SELECT 1 FROM posts where thread_id = ? and id = ? and deleted = false", array($thread_id, $post_id));
        $result = $this->course_db->rows();
        return count($result) > 0;
    }

    public function existsAnnouncements($show_deleted = false) {
        $query_delete = $show_deleted ? "true" : "deleted = false";
        $this->course_db->query("SELECT MAX(id) FROM threads where {$query_delete} AND  merged_thread_id = -1 AND pinned = true");
        $result = $this->course_db->rows();
        return empty($result[0]["max"]) ? -1 : $result[0]["max"];
    }

    public function viewedThread($user, $thread_id) {
        $this->course_db->query("SELECT * FROM viewed_responses v WHERE thread_id = ? AND user_id = ? AND NOT EXISTS(SELECT thread_id FROM (posts LEFT JOIN forum_posts_history ON posts.id = forum_posts_history.post_id) AS jp WHERE jp.thread_id = ? AND (jp.timestamp > v.timestamp OR (jp.edit_timestamp IS NOT NULL AND jp.edit_timestamp > v.timestamp)))", array($thread_id, $user, $thread_id));
        return count($this->course_db->rows()) > 0;
    }

    public function getDisplayUserInfoFromUserId($user_id) {
        $this->course_db->query("SELECT user_firstname, user_preferred_firstname, user_lastname, user_preferred_lastname, user_email FROM users WHERE user_id = ?", array($user_id));
        $name_rows = $this->course_db->rows()[0];
        $ar = array();
        $ar["first_name"] = (empty($name_rows["user_preferred_firstname"])) ? $name_rows["user_firstname"]      : $name_rows["user_preferred_firstname"];
        $ar["last_name"]  = (empty($name_rows["user_preferred_lastname"]))  ? " " . $name_rows["user_lastname"] : " " . $name_rows["user_preferred_lastname"];
        $ar["user_email"] = $name_rows["user_email"];
        return $ar;
    }

    public function filterCategoryDesc($category_desc) {
        return str_replace("|", " ", $category_desc);
    }

    public function addNewCategory($category) {
        //Can't get "RETURNING category_id" syntax to work
        $this->course_db->query("INSERT INTO categories_list (category_desc) VALUES (?) RETURNING category_id", array($this->filterCategoryDesc($category)));
        $this->course_db->query("SELECT MAX(category_id) as category_id from categories_list");
        return $this->course_db->rows()[0];
    }

    public function deleteCategory($category_id) {
        // TODO, check if no thread is using current category
        $this->course_db->query("SELECT 1 FROM thread_categories WHERE category_id = ?", array($category_id));
        if (count($this->course_db->rows()) == 0) {
            $this->course_db->query("DELETE FROM categories_list WHERE category_id = ?", array($category_id));
            return true;
        }
        else {
            return false;
        }
    }

    public function editCategory($category_id, $category_desc, $category_color) {
        $this->course_db->beginTransaction();
        if (!is_null($category_desc)) {
            $this->course_db->query("UPDATE categories_list SET category_desc = ? WHERE category_id = ?", array($category_desc, $category_id));
        }
        if (!is_null($category_color)) {
            $this->course_db->query("UPDATE categories_list SET color = ? WHERE category_id = ?", array($category_color, $category_id));
        }
        $this->course_db->commit();
    }

    public function reorderCategories($categories_in_order) {
        $this->course_db->beginTransaction();
        foreach ($categories_in_order as $rank => $id) {
            $this->course_db->query("UPDATE categories_list SET rank = ? WHERE category_id = ?", array($rank, $id));
        }
        $this->course_db->commit();
    }

    public function getCategories() {
        $this->course_db->query("SELECT * from categories_list ORDER BY rank ASC NULLS LAST, category_id");
        return $this->course_db->rows();
    }

    public function getPostsForThread($current_user, $thread_id, $show_deleted = false, $option = "tree", $filterOnUser = null) {
        $query_delete = $show_deleted ? "true" : "deleted = false";
        $query_filter_on_user = '';
        $param_list = array();
        if (!empty($filterOnUser)) {
            $query_filter_on_user = ' and author_user_id = ? ';
            $param_list[] = $filterOnUser;
        }
        if ($thread_id == -1) {
            $this->course_db->query("SELECT MAX(id) as max from threads WHERE deleted = false and merged_thread_id = -1 GROUP BY pinned ORDER BY pinned DESC");
            $rows = $this->course_db->rows();
            if (!empty($rows)) {
                $thread_id = $rows[0]["max"];
            }
            else {
                // No thread found, hence no posts found
                return array();
            }
        }
        $param_list[] = $thread_id;
        $history_query = "LEFT JOIN forum_posts_history fph ON (fph.post_id is NULL OR (fph.post_id = posts.id and NOT EXISTS (SELECT 1 from forum_posts_history WHERE post_id = fph.post_id and edit_timestamp > fph.edit_timestamp )))";
        if ($option == 'alpha') {
            $this->course_db->query("SELECT posts.*, fph.edit_timestamp, users.user_lastname FROM posts INNER JOIN users ON posts.author_user_id=users.user_id {$history_query} WHERE thread_id=? AND {$query_delete} ORDER BY user_lastname, posts.timestamp;", array($thread_id));
        }
        elseif ($option == 'reverse-time') {
            $this->course_db->query("SELECT posts.*, fph.edit_timestamp FROM posts {$history_query} WHERE thread_id=? AND {$query_delete} {$query_filter_on_user} ORDER BY timestamp DESC ", array_reverse($param_list));
        }
        else {
            $this->course_db->query("SELECT posts.*, fph.edit_timestamp FROM posts {$history_query} WHERE thread_id=? AND {$query_delete} {$query_filter_on_user} ORDER BY timestamp ASC", array_reverse($param_list));
        }
        return $this->course_db->rows();
    }

    public function getRootPostOfNonMergedThread($thread_id, &$title, &$message) {
        $this->course_db->query("SELECT title FROM threads WHERE id = ? and merged_thread_id = -1 and merged_post_id = -1", array($thread_id));
        $result_rows = $this->course_db->rows();
        if (count($result_rows) == 0) {
            $message = "Can't find thread";
            return false;
        }
        $title = $result_rows[0]['title'] . "\n";
        $this->course_db->query("SELECT id FROM posts where thread_id = ? and parent_id = -1", array($thread_id));
        return $this->course_db->rows()[0]['id'];
    }

    public function mergeThread($parent_thread_id, $child_thread_id, &$message, &$child_root_post) {
        try {
            $this->course_db->beginTransaction();
            $parent_thread_title = null;
            $child_thread_title = null;
            if (!($parent_root_post = $this->getRootPostOfNonMergedThread($parent_thread_id, $parent_thread_title, $message))) {
                $this->course_db->rollback();
                return false;
            }
            if (!($child_root_post = $this->getRootPostOfNonMergedThread($child_thread_id, $child_thread_title, $message))) {
                $this->course_db->rollback();
                return false;
            }

            $child_thread_title = "Merged Thread Title: " . $child_thread_title . "\n";

            if ($child_root_post <= $parent_root_post) {
                $message = "Child thread must be newer than parent thread";
                $this->course_db->rollback();
                return false;
            }

            $children = array($child_root_post);
            $this->findChildren($child_root_post, $child_thread_id, $children);

            // $merged_post_id is PK of linking node and $merged_thread_id is immediate parent thread_id
            $this->course_db->query("UPDATE threads SET merged_thread_id = ?, merged_post_id = ? WHERE id = ?", array($parent_thread_id, $child_root_post, $child_thread_id));
            foreach ($children as $post_id) {
                $this->course_db->query("UPDATE posts SET thread_id = ? WHERE id = ?", array($parent_thread_id,$post_id));
            }
            $this->course_db->query("UPDATE posts SET parent_id = ?, content = ? || content WHERE id = ?", array($parent_root_post, $child_thread_title, $child_root_post));

            $this->course_db->commit();
            return true;
        }
        catch (DatabaseException $dbException) {
             $this->course_db->rollback();
        }
        return false;
    }

    public function getAnonId($user_id) {
        $params = (is_array($user_id)) ? $user_id : array($user_id);

        $question_marks = $this->createParamaterList(count($params));
        $this->course_db->query("SELECT user_id, anon_id FROM users WHERE user_id IN {$question_marks}", $params);
        $return = array();
        foreach ($this->course_db->rows() as $id_map) {
            $return[$id_map['user_id']] = $id_map['anon_id'];
        }
        return $return;
    }

    public function getUserFromAnon($anon_id) {
        $params = is_array($anon_id) ? $anon_id : array($anon_id);

        $question_marks = $this->createParamaterList(count($params));
        $this->course_db->query("SELECT anon_id, user_id FROM users WHERE anon_id IN {$question_marks}", $params);
        $return = array();
        foreach ($this->course_db->rows() as $id_map) {
            $return[$id_map['anon_id']] = $id_map['user_id'];
        }
        return $return;
    }

    public function getAllAnonIds() {
        $this->course_db->query("SELECT anon_id FROM users");
        return $this->course_db->rows();
    }

    /**
     * Gets the team ids from the provided anonymous ids
     * TODO: This function is in place for when teams get anonymous ids
     *
     * @param  array $anon_ids
     * @return array
     */
    public function getTeamIdsFromAnonIds(array $anon_ids) {
        /*
        $placeholders = $this->createParamaterList(count($anon_ids));
        $this->course_db->query("SELECT anon_id, team_id FROM gradeable_teams WHERE anon_id IN {$placeholders}", $anon_ids);

        $team_ids = [];
        foreach ($this->course_db->row() as $row) {
            $team_ids[$row['anon_id']] = $row['team_id'];
        }
        return $team_ids;
        */
        // TODO: team ids are the same as their anonymous ids for now
        return array_combine($anon_ids, $anon_ids);
    }

    public function getTeamIdFromAnonId(string $anon_id) {
        return $this->getTeamIdsFromAnonIds([$anon_id])[$anon_id] ?? null;
    }

    public function getSubmitterIdFromAnonId(string $anon_id) {
        return $this->getUserFromAnon($anon_id)[$anon_id] ??
            $this->getTeamIdFromAnonId($anon_id);
    }

    // NOTIFICATION/EMAIL QUERIES

    /**
     * get all users' ids
     *
     * @Param string $current_user_id
     */
    public function getAllUsersIds() {
        $query = "SELECT user_id FROM users";
        $this->course_db->query($query);
        return $this->rowsToArray($this->course_db->rows());
    }

    /**
     * Get all users with a preference
     *
     * @param  string $column
     * @return array
     */
    public function getAllUsersWithPreference(string $column) {
        $preferences = [
            'merge_threads',
            'all_new_threads',
            'all_new_posts',
            'all_modifications_forum',
            'reply_in_post_thread',
            'team_invite',
            'team_joined_email',
            'team_member_submission',
            'self_notification',
            'merge_threads_email',
            'all_new_threads_email',
            'all_new_posts_email',
            'all_modifications_forum_email',
            'reply_in_post_thread_email',
            'team_invite_email',
            'team_joined_email',
            'team_member_submission_email',
            'self_notification_email',
        ];
        $query = "SELECT user_id FROM notification_settings WHERE {$column} = 'true'";
        $this->course_db->query($query);
        if (!in_array($column, $preferences)) {
            throw new DatabaseException("Given column, {$column}, is not a valid column", $query);
        }
        return $this->rowsToArray($this->course_db->rows());
    }

    /**
     * Gets the user's row in the notification settings table
     *
     * @param string[] $user_ids
     * @return array
     */
    public function getUsersNotificationSettings(array $user_ids) {
        $params = $user_ids;
        $user_id_query = $this->createParamaterList(count($user_ids));
        $query = "SELECT * FROM notification_settings WHERE user_id in " . $user_id_query;
        $this->course_db->query($query, $params);
        return $this->course_db->rows();
    }

    /**
     * Gets All Parent Authors who this user responded to
     *
     * @param string $post_author_id current_user_id
     * @param string $post_id        the parent post id
     */
    public function getAllParentAuthors(string $post_author_id, string $post_id) {
        $params = [$post_id];
        $query = "SELECT * FROM
                  (WITH RECURSIVE parents AS (
                  SELECT
                    author_user_id, parent_id, id FROM  posts
                  WHERE id = ?
                  UNION SELECT
                    p.author_user_id, p.parent_id, p.id
                  FROM
                    posts p
                   INNER JOIN parents pa ON pa.parent_id = p.id
                  ) SELECT DISTINCT
                    author_user_id AS user_id
                  FROM
                    parents) AS parents;";
        $this->course_db->query($query, $params);
        return $this->rowsToArray($this->course_db->rows());
    }

    /**
     * returns all authors who want to be notified if a post has been made in a thread they have posted in
     *
     * @param  int $thread_id
     * @param  string $column    ("reply_in_thread" or "reply_in_thread_email")
     * @return array
     */
    public function getAllThreadAuthors($thread_id, $column) {
        $params = [$thread_id];
        $query = "SELECT author_user_id AS user_id FROM posts WHERE thread_id = ? AND
                  EXISTS (
                  SELECT user_id FROM notification_settings WHERE
                  user_id = author_user_id AND {$column} = 'true');";
        if ($column != 'reply_in_post_thread' && $column != 'reply_in_post_thread_email') {
            throw new DatabaseException("Given column, {$column}, is not a valid column", $query, $params);
        }
        $this->course_db->query($query, $params);
        return $this->rowsToArray($this->course_db->rows());
    }

    /*
     * helper function to convert rows array to one dimensional array of user ids
     *
     */
    protected function rowsToArray($rows) {
        $result = array();
        foreach ($rows as $row) {
            foreach ($row as $key => $value) {
                $result[] = $value;
            }
        }
        return $result;
    }

    /**
     * Sends notifications to all recipients
     *
     * @param array $flattened_notifications
     * @param int   $notification_count
     */
    public function insertNotifications(array $flattened_notifications, int $notification_count) {
        // PDO Placeholders
        $row_string = "(?, ?, ?, current_timestamp, ?, ?)";
        $value_param_string = implode(', ', array_fill(0, $notification_count, $row_string));
        $this->course_db->query(
            "
            INSERT INTO notifications(component, metadata, content, created_at, from_user_id, to_user_id)
            VALUES " . $value_param_string,
            $flattened_notifications
        );
    }

    /**
     * Queues emails for all given recipients to be sent by email job
     *
     * @param array $flattened_emails array of params
     * @param int   $email_count
     */
    public function insertEmails(array $flattened_emails, int $email_count) {
        // PDO Placeholders
        $row_string = "(?, ?, current_timestamp, ?)";
        $value_param_string = implode(', ', array_fill(0, $email_count, $row_string));
        $this->submitty_db->query(
            "
            INSERT INTO emails(subject, body, created, user_id)
            VALUES " . $value_param_string,
            $flattened_emails
        );
    }

    /**
     * Returns notifications for a user
     *
     * @param  string $user_id
     * @param  bool   $show_all
     * @return Notification[]
     */
    public function getUserNotifications($user_id, $show_all) {
        if ($show_all) {
            $seen_status_query = "true";
        }
        else {
            $seen_status_query = "seen_at is NULL";
        }
        $this->course_db->query(
            "SELECT id, component, metadata, content,
                (case when seen_at is NULL then false else true end) as seen,
                (extract(epoch from current_timestamp) - extract(epoch from created_at)) as elapsed_time, created_at
                FROM notifications WHERE to_user_id = ? and {$seen_status_query} ORDER BY created_at DESC",
            array($user_id)
        );
        $rows = $this->course_db->rows();
        $results = array();
        foreach ($rows as $row) {
            $results[] = Notification::createViewOnlyNotification(
                $this->core,
                array(
                    'id' => $row['id'],
                    'component' => $row['component'],
                    'metadata' => $row['metadata'],
                    'content' => $row['content'],
                    'seen' => $row['seen'],
                    'elapsed_time' => $row['elapsed_time'],
                    'created_at' => $row['created_at']
                )
            );
        }
        return $results;
    }

    public function getNotificationInfoById($user_id, $notification_id) {
        $this->course_db->query("SELECT metadata FROM notifications WHERE to_user_id = ? and id = ?", array($user_id, $notification_id));
        return $this->course_db->row();
    }

    public function getUnreadNotificationsCount($user_id, $component) {
        $parameters = array($user_id);
        if (is_null($component)) {
            $component_query = "true";
        }
        else {
            $component_query = "component = ?";
            $parameters[] = $component;
        }
        $this->course_db->query("SELECT count(*) FROM notifications WHERE to_user_id = ? and seen_at is NULL and {$component_query}", $parameters);
        return $this->course_db->row()['count'];
    }

    /**
     * Marks $user_id notifications as seen
     *
     * @param string $user_id
     * @param int    $notification_id if $notification_id != -1 then marks corresponding as seen else mark all notifications as seen
     */
    public function markNotificationAsSeen($user_id, $notification_id, $thread_id = -1) {
        $parameters = array();
        $parameters[] = $user_id;
        if ($thread_id != -1) {
            $id_query = "metadata::json->>'thread_id' = ?";
            $parameters[] = $thread_id;
        }
        elseif ($notification_id == -1) {
            $id_query = "true";
        }
        else {
            $id_query = "id = ?";
            $parameters[] = $notification_id;
        }
        $this->course_db->query(
            "UPDATE notifications SET seen_at = current_timestamp
                WHERE to_user_id = ? and seen_at is NULL and {$id_query}",
            $parameters
        );
    }

    /**
     * Determines if a course is 'active' or if it was dropped.
     *
     * This is used to filter out courses displayed on the home screen, for when
     * a student has dropped a course.  SQL query checks for user_group=4 so
     * that only students are considered.  Returns false when course is dropped.
     * Returns true when course is still active, or user is not a student.
     *
     * @param  string $user_id
     * @param  string $course
     * @param  string $semester
     * @return boolean
     */
    public function checkStudentActiveInCourse($user_id, $course, $semester) {
        $this->submitty_db->query(
            "
            SELECT
                CASE WHEN registration_section IS NULL AND user_group=4 THEN FALSE
                ELSE TRUE
                END
            AS active
            FROM courses_users WHERE user_id=? AND course=? AND semester=?",
            array($user_id, $course, $semester)
        );
        return $this->submitty_db->row()['active'];
    }

    public function checkIsInstructorInCourse($user_id, $course, $semester) {
        $this->submitty_db->query(
            "
            SELECT
                CASE WHEN user_group=1 THEN TRUE
                ELSE FALSE
                END
            AS is_instructor
            FROM courses_users WHERE user_id=? AND course=? AND semester=?",
            array($user_id, $course, $semester)
        );
        return $this->submitty_db->row()['is_instructor'];
    }

    public function getRegradeRequestStatus($user_id, $gradeable_id) {
        $row = $this->course_db->query("SELECT * FROM regrade_requests WHERE user_id = ? AND g_id = ? ", array($user_id, $gradeable_id));
        return ($this->course_db->row()) ? $row['status'] : 0;
    }


    public function insertNewRegradeRequest(GradedGradeable $graded_gradeable, User $sender, string $initial_message, $gc_id) {
        $params = array($graded_gradeable->getGradeableId(), $graded_gradeable->getSubmitter()->getId(), RegradeRequest::STATUS_ACTIVE, $gc_id);
        $submitter_col = $graded_gradeable->getSubmitter()->isTeam() ? 'team_id' : 'user_id';
        try {
            $this->course_db->query("INSERT INTO regrade_requests(g_id, timestamp, $submitter_col, status, gc_id) VALUES (?, current_timestamp, ?, ?, ?)", $params);
            $regrade_id = $this->course_db->getLastInsertId();
            $this->insertNewRegradePost($regrade_id, $sender->getId(), $initial_message);
        }
        catch (DatabaseException $dbException) {
            if ($this->course_db->inTransaction()) {
                $this->course_db->rollback();
            }
            throw $dbException;
        }
    }
    public function getNumberGradeInquiries($gradeable_id, $is_grade_inquiry_per_component_allowed = true) {
        $grade_inquiry_all_only_query = !$is_grade_inquiry_per_component_allowed ? ' AND gc_id IS NULL' : '';
        $this->course_db->query("SELECT COUNT(*) AS cnt FROM regrade_requests WHERE g_id = ? AND status = -1" . $grade_inquiry_all_only_query, array($gradeable_id));
        return ($this->course_db->row()['cnt']);
    }
    public function getRegradeDiscussions(array $grade_inquiries) {
        if (count($grade_inquiries) == 0) {
            return [];
        }
        $grade_inquiry_ids = $this->createParamaterList(count($grade_inquiries));
        $params = array_map(
            function ($grade_inquiry) {
                return $grade_inquiry->getId();
            },
            $grade_inquiries
        );
        $this->course_db->query("SELECT * FROM regrade_discussion WHERE regrade_id IN $grade_inquiry_ids AND deleted=false ORDER BY timestamp ASC ", $params);
        $result = [];
        foreach ($params as $id) {
            $result[$id] = array_filter(
                $this->course_db->rows(),
                function ($v) use ($id) {
                    return $v['regrade_id'] == $id;
                }
            );
        }
        return $result;
    }

    public function insertNewRegradePost($regrade_id, $user_id, $content) {
        $params = array($regrade_id, $user_id, $content);
        $this->course_db->query("INSERT INTO regrade_discussion(regrade_id, timestamp, user_id, content) VALUES (?, current_timestamp, ?, ?)", $params);
    }

    public function saveRegradeRequest(RegradeRequest $regrade_request) {
        $this->course_db->query("UPDATE regrade_requests SET timestamp = current_timestamp, status = ? WHERE id = ?", array($regrade_request->getStatus(), $regrade_request->getId()));
    }

    public function deleteRegradeRequest(RegradeRequest $regrade_request) {
        $regrade_id = $regrade_request->getId();
        $this->course_db->query("DELETE FROM regrade_discussion WHERE regrade_id = ?", $regrade_id);
        $this->course_db->query("DELETE FROM regrade_requests WHERE id = ?", $regrade_id);
    }
    public function deleteGradeable($g_id) {
        $this->course_db->query("DELETE FROM gradeable WHERE g_id=?", array($g_id));
    }

    /**
     * Gets a single Gradeable instance by id
     *
     * @param  string $id The gradeable's id
     * @return \app\models\gradeable\Gradeable
     * @throws \InvalidArgumentException If any Gradeable or Component fails to construct
     * @throws ValidationException If any Gradeable or Component fails to construct
     */
    public function getGradeableConfig($id) {
        foreach ($this->getGradeableConfigs([$id]) as $gradeable) {
            return $gradeable;
        }
        throw new \InvalidArgumentException('Gradeable does not exist!');
    }

    /**
     * Gets all Gradeable instances for the given ids (or all if id is null)
     *
     * @param  string[]|null        $ids       ids of the gradeables to retrieve
     * @param  string[]|string|null $sort_keys An ordered list of keys to sort by (i.e. `id` or `grade_start_date DESC`)
     * @return \Iterator Iterates across array of Gradeables retrieved
     * @throws \InvalidArgumentException If any Gradeable or Component fails to construct
     * @throws ValidationException If any Gradeable or Component fails to construct
     */
    public function getGradeableConfigs($ids, $sort_keys = ['id']) {
        if ($ids === []) {
            return new \EmptyIterator();
        }
        if ($ids === null) {
            $ids = [];
        }

        // Generate the selector statement
        $selector = '';
        if (count($ids) > 0) {
            $place_holders = implode(',', array_fill(0, count($ids), '?'));
            $selector = "WHERE g.g_id IN ($place_holders)";
        }

        // Generate the ORDER BY clause
        $order = self::generateOrderByClause($sort_keys, []);

        $query = "
            SELECT
              g.g_id AS id,
              g_title AS title,
              g_instructions_url AS instructions_url,
              g_overall_ta_instructions AS ta_instructions,
              g_gradeable_type AS type,
              g_grader_assignment_method AS grader_assignment_method,
              g_ta_view_start_date AS ta_view_start_date,
              g_grade_start_date AS grade_start_date,
              g_grade_due_date AS grade_due_date,
              g_grade_released_date AS grade_released_date,
              g_grade_locked_date AS grade_locked_date,
              g_min_grading_group AS min_grading_group,
              g_syllabus_bucket AS syllabus_bucket,
              eg.*,
              gc.*,
              (SELECT COUNT(*) AS cnt FROM regrade_requests WHERE g_id=g.g_id AND status = -1) AS active_regrade_request_count
            FROM gradeable g
              LEFT JOIN (
                SELECT
                  g_id AS eg_g_id,
                  eg_config_path AS autograding_config_path,
                  eg_is_repository AS vcs,
                  eg_subdirectory AS vcs_subdirectory,
                  eg_vcs_host_type AS vcs_host_type,
                  eg_team_assignment AS team_assignment,
                  eg_max_team_size AS team_size_max,
                  eg_team_lock_date AS team_lock_date,
                  eg_regrade_request_date AS regrade_request_date,
                  eg_regrade_allowed AS regrade_allowed,
                  eg_grade_inquiry_per_component_allowed AS grade_inquiry_per_component_allowed,
                  eg_thread_ids AS discussion_thread_ids,
                  eg_has_discussion AS discussion_based,
                  eg_use_ta_grading AS ta_grading,
                  eg_scanned_exam AS scanned_exam,
                  eg_student_view AS student_view,
                  eg_student_view_after_grades as student_view_after_grades,
                  eg_student_submit AS student_submit,
                  eg_peer_grading AS peer_grading,
                  eg_peer_grade_set AS peer_grade_set,
                  eg_submission_open_date AS submission_open_date,
                  eg_submission_due_date AS submission_due_date,
                  eg_has_due_date AS has_due_date,
                  eg_late_days AS late_days,
                  eg_allow_late_submission AS late_submission_allowed,
                  eg_precision AS precision
                FROM electronic_gradeable
              ) AS eg ON g.g_id=eg.eg_g_id
              LEFT JOIN (
                SELECT
                  g_id AS gc_g_id,
                  json_agg(gc.gc_id) AS array_id,
                  json_agg(gc_title) AS array_title,
                  json_agg(gc_ta_comment) AS array_ta_comment,
                  json_agg(gc_student_comment) AS array_student_comment,
                  json_agg(gc_lower_clamp) AS array_lower_clamp,
                  json_agg(gc_default) AS array_default,
                  json_agg(gc_max_value) AS array_max_value,
                  json_agg(gc_upper_clamp) AS array_upper_clamp,
                  json_agg(gc_is_text) AS array_text,
                  json_agg(gc_is_peer) AS array_peer,
                  json_agg(gc_order) AS array_order,
                  json_agg(gc_page) AS array_page,
                    json_agg(EXISTS(
                      SELECT gc_id
                      FROM gradeable_component_data
                      WHERE gc_id=gc.gc_id)) AS array_any_grades,
                  json_agg(gcm.array_id) AS array_mark_id,
                  json_agg(gcm.array_points) AS array_mark_points,
                  json_agg(gcm.array_title) AS array_mark_title,
                  json_agg(gcm.array_publish) AS array_mark_publish,
                  json_agg(gcm.array_order) AS array_mark_order,
                  json_agg(gcm.array_any_receivers) AS array_mark_any_receivers
                FROM gradeable_component gc
                LEFT JOIN (
                  SELECT
                    gc_id AS gcm_gc_id,
                    json_agg(gcm_id) AS array_id,
                    json_agg(gcm_points) AS array_points,
                    json_agg(gcm_note) AS array_title,
                    json_agg(gcm_publish) AS array_publish,
                    json_agg(gcm_order) AS array_order,
                    json_agg(EXISTS(
                      SELECT gcm_id
                      FROM gradeable_component_mark_data
                      WHERE gcm_id=in_gcm.gcm_id)) AS array_any_receivers
                    FROM gradeable_component_mark AS in_gcm
                  GROUP BY gcm_gc_id
                ) AS gcm ON gcm.gcm_gc_id=gc.gc_id
                GROUP BY g_id
              ) AS gc ON gc.gc_g_id=g.g_id
             $selector
             $order";

        $gradeable_constructor = function ($row) {
            if (!isset($row['eg_g_id']) && $row['type'] === GradeableType::ELECTRONIC_FILE) {
                throw new DatabaseException("Electronic gradeable didn't have an entry in the electronic_gradeable table!");
            }

            // Finally, create the gradeable
            $gradeable = new \app\models\gradeable\Gradeable($this->core, $row);

            // Construct the components
            $component_properties = [
                'id',
                'title',
                'ta_comment',
                'student_comment',
                'lower_clamp',
                'default',
                'max_value',
                'upper_clamp',
                'text',
                'peer',
                'order',
                'page',
                'any_grades'
            ];
            $mark_properties = [
                'id',
                'points',
                'title',
                'publish',
                'order',
                'any_receivers'
            ];
            $component_mark_properties = array_map(
                function ($value) {
                    return 'mark_' . $value;
                },
                $mark_properties
            );

            // Unpack the component data
            $unpacked_component_data = [];
            foreach (array_merge($component_properties, $component_mark_properties) as $property) {
                $unpacked_component_data[$property] = json_decode($row['array_' . $property]) ?? [];
            }

            // Create the components
            $components = [];
            for ($i = 0; $i < count($unpacked_component_data['id']); ++$i) {
                // Transpose a single component at a time
                $component_data = [];
                foreach ($component_properties as $property) {
                    $component_data[$property] = $unpacked_component_data[$property][$i];
                }

                // Create the component instance
                $component = new Component($this->core, $gradeable, $component_data);

                // Unpack the mark data
                if ($gradeable->getType() === GradeableType::ELECTRONIC_FILE) {
                    $unpacked_mark_data = [];
                    foreach ($mark_properties as $property) {
                        $unpacked_mark_data[$property] = $unpacked_component_data['mark_' . $property][$i];
                    }

                    // If there are no marks, there will be a single 'null' element in the unpacked arrays
                    if ($unpacked_mark_data['id'][0] !== null) {
                        // Create the marks
                        $marks = [];
                        for ($j = 0; $j < count($unpacked_mark_data['id']); ++$j) {
                            // Transpose a single mark at a time
                            $mark_data = [];
                            foreach ($mark_properties as $property) {
                                $mark_data[$property] = $unpacked_mark_data[$property][$j];
                            }

                            // Create the mark instance
                            $marks[] = new Mark($this->core, $component, $mark_data);
                        }
                        $component->setMarksFromDatabase($marks);
                    }
                }

                $components[] = $component;
            }

            // Set the components
            $gradeable->setComponentsFromDatabase($components);

            return $gradeable;
        };

        return $this->course_db->queryIterator(
            $query,
            $ids,
            $gradeable_constructor
        );
    }

    /**
     * Gets whether a gradeable has any manual grades yet
     *
     * @param  string $g_id id of the gradeable
     * @return bool True if the gradeable has manual grades
     */
    public function getGradeableHasGrades($g_id) {
        $this->course_db->query('SELECT EXISTS (SELECT 1 FROM gradeable_data WHERE g_id=?)', array($g_id));
        return $this->course_db->row()['exists'];
    }

    /**
     * Returns array of User objects for users with given User IDs
     *
     * @param  string[] $user_ids
     * @return User[] The user objects, indexed by user id
     */
    public function getUsersById(array $user_ids) {
        if (count($user_ids) === 0) {
            return [];
        }

        // Generate placeholders for each team id
        $place_holders = implode(',', array_fill(0, count($user_ids), '?'));
        $query = "
            SELECT u.*, sr.grading_registration_sections
            FROM users u
            LEFT JOIN (
                SELECT array_agg(sections_registration_id) as grading_registration_sections, user_id
                FROM grading_registration
                GROUP BY user_id
            ) as sr ON u.user_id=sr.user_id
            WHERE u.user_id IN ($place_holders)";
        $this->course_db->query($query, array_values($user_ids));

        $users = [];
        foreach ($this->course_db->rows() as $user) {
            if (isset($user['grading_registration_sections'])) {
                $user['grading_registration_sections'] = $this->course_db->fromDatabaseToPHPArray($user['grading_registration_sections']);
            }
            $user = new User($this->core, $user);
            $users[$user->getId()] = $user;
        }

        return $users;
    }

    /**
     * Return array of Team objects for teams with given Team IDs
     *
     * @param  string[] $team_ids
     * @return Team[] The team objects, indexed by team id
     */
    public function getTeamsById(array $team_ids) {
        if (count($team_ids) === 0) {
            return [];
        }

        // Generate placeholders for each team id
        $place_holders = implode(',', array_fill(0, count($team_ids), '?'));
        $query = "
            SELECT gt.team_id, gt.registration_section, gt.rotating_section, json_agg(u) AS users
            FROM gradeable_teams gt
              JOIN
                (SELECT t.team_id, t.state, u.*
                 FROM teams t
                   JOIN users u ON t.user_id = u.user_id
                ) AS u ON gt.team_id = u.team_id
            WHERE gt.team_id IN ($place_holders)
            GROUP BY gt.team_id";

        $this->course_db->query($query, array_values($team_ids));

        $teams = [];
        foreach ($this->course_db->rows() as $row) {
            // Get the user data for the team
            $row['users'] = json_decode($row['users'], true);

            // Create the team with the query results and users array
            $team = new Team($this->core, $row);
            $teams[$team->getId()] = $team;
        }

        return $teams;
    }

    /**
     * Gets a user or team submitter by id
     *
     * @param  string $id User or team id
     * @return Submitter|null
     */
    public function getSubmitterById(string $id) {
        $user = $this->core->getQueries()->getUserById($id);
        if ($user !== null) {
            return new Submitter($this->core, $user);
        }
        $team = $this->core->getQueries()->getTeamById($id);
        if ($team !== null) {
            return new Submitter($this->core, $team);
        }
        //TODO: Do we have other types of submitters?
        return null;
    }

    /**
     * Gets user or team submitters by id
     *
     * @param  string[] $ids User or team ids
     * @return Submitter[]
     */
    public function getSubmittersById(array $ids) {
        //Get Submitter for each id in ids
        return array_map(
            function ($id) {
                return $this->getSubmitterById($id);
            },
            $ids
        );
    }

    /**
     * Gets a single GradedGradeable associated with the provided gradeable and
     *  user/team.  Note: The user's team for this gradeable will be retrived if provided
     *
     * @param  \app\models\gradeable\Gradeable $gradeable
     * @param  string|null                     $user      The id of the user to get data for
     * @param  string|null                     $team      The id of the team to get data for
     * @return GradedGradeable|null The GradedGradeable or null if none found
     * @throws \InvalidArgumentException If any GradedGradeable or GradedComponent fails to construct
     */
    public function getGradedGradeable(\app\models\gradeable\Gradeable $gradeable, $user, $team = null) {
        foreach ($this->getGradedGradeables([$gradeable], $user, $team) as $gg) {
            return $gg;
        }
        return null;
    }

    /**
     * Gets a single GradedGradeable associated with the provided gradeable and
     *  submitter.  Note: The user's team for this gradeable will be retrived if provided
     *
     * @param  Gradeable $gradeable
     * @param  Submitter                  $submitter The submitter to get data for
     * @return GradedGradeable|null The GradedGradeable or null if none found
     * @throws \InvalidArgumentException If any GradedGradeable or GradedComponent fails to construct
     */
    public function getGradedGradeableForSubmitter(\app\models\gradeable\Gradeable $gradeable, Submitter $submitter) {
        //Either user or team is set, the other should be null
        $user_id = $submitter->getUser() ? $submitter->getUser()->getId() : null;
        $team_id = $submitter->getTeam() ? $submitter->getTeam()->getId() : null;
        return $this->getGradedGradeable($gradeable, $user_id, $team_id);
    }

    /**
     * Gets all GradedGradeable's associated with each Gradeable.  If
     *  both $users and $teams are null, then everyone will be retrieved.
     *  Note: The users' teams will be included in the search
     *
     * @param  \app\models\gradeable\Gradeable[] $gradeables The gradeable(s) to retrieve data for
     * @param  string[]|string|null              $users     The id(s) of the user(s) to get data for
     * @param  string[]|string|null              $teams     The id(s) of the team(s) to get data for
     * @param  string[]|string|null              $sort_keys An ordered list of keys to sort by (i.e. `user_id` or `g_id DESC`)
     * @return \Iterator Iterator to access each GradeableData
     * @throws \InvalidArgumentException If any GradedGradeable or GradedComponent fails to construct
     */
    public function getGradedGradeables(array $gradeables, $users = null, $teams = null, $sort_keys = null) {
        $non_team_gradeables = [];
        $team_gradeables = [];
        foreach ($gradeables as $gradeable) {
            if ($gradeable->isTeamAssignment()) {
                $team_gradeables[] = $gradeable;
            }
            else {
                $non_team_gradeables[] = $gradeable;
            }
        }

        return new CascadingIterator(
            $this->getGradedGradeablesUserOrTeam($non_team_gradeables, $users, $teams, $sort_keys, false),
            $this->getGradedGradeablesUserOrTeam($team_gradeables, $users, $teams, $sort_keys, true)
        );
    }

    /**
     * Creates a new Mark in the database
     *
     * @param Mark $mark         The mark to insert
     * @param int  $component_id The Id of the component this mark belongs to
     */
    private function createMark(Mark $mark, $component_id) {
        $params = [
            $component_id,
            $mark->getPoints(),
            $mark->getTitle(),
            $mark->getOrder(),
            $this->course_db->convertBoolean($mark->isPublish())
        ];
        $this->course_db->query(
            "
            INSERT INTO gradeable_component_mark (
              gc_id,
              gcm_points,
              gcm_note,
              gcm_order,
              gcm_publish)
            VALUES (?, ?, ?, ?, ?)",
            $params
        );

        // Setup the mark with its new id
        $mark->setIdFromDatabase($this->course_db->getLastInsertId());
    }

    /**
     * Updates a mark in the database
     *
     * @param Mark $mark The mark to update
     */
    private function updateMark(Mark $mark) {
        $params = [
            $mark->getComponent()->getId(),
            $mark->getPoints(),
            $mark->getTitle(),
            $mark->getOrder(),
            $this->course_db->convertBoolean($mark->isPublish()),
            $mark->getId()
        ];
        $this->course_db->query(
            "
            UPDATE gradeable_component_mark SET
              gc_id=?,
              gcm_points=?,
              gcm_note=?,
              gcm_order=?,
              gcm_publish=?
            WHERE gcm_id=?",
            $params
        );
    }

    /**
     * Deletes an array of marks from the database and any
     *  data associated with them
     *
     * @param Mark[] $marks An array of marks to delete
     */
    private function deleteMarks(array $marks) {
        if (count($marks) === 0) {
            return;
        }
        // We only need the ids
        $mark_ids = array_values(
            array_map(
                function (Mark $mark) {
                    return $mark->getId();
                },
                $marks
            )
        );
        $place_holders = $this->createParamaterList(count($marks));

        $this->course_db->query("DELETE FROM gradeable_component_mark_data WHERE gcm_id IN {$place_holders}", $mark_ids);
        $this->course_db->query("DELETE FROM gradeable_component_mark WHERE gcm_id IN {$place_holders}", $mark_ids);
    }

    /**
     * Creates a new Component in the database
     *
     * @param Component $component The component to insert
     */
    private function createComponent(Component $component) {
        $params = [
            $component->getGradeable()->getId(),
            $component->getTitle(),
            $component->getTaComment(),
            $component->getStudentComment(),
            $component->getLowerClamp(),
            $component->getDefault(),
            $component->getMaxValue(),
            $component->getUpperClamp(),
            $this->course_db->convertBoolean($component->isText()),
            $component->getOrder(),
            $this->course_db->convertBoolean($component->isPeer()),
            $component->getPage()
        ];
        $this->course_db->query(
            "
            INSERT INTO gradeable_component(
              g_id,
              gc_title,
              gc_ta_comment,
              gc_student_comment,
              gc_lower_clamp,
              gc_default,
              gc_max_value,
              gc_upper_clamp,
              gc_is_text,
              gc_order,
              gc_is_peer,
              gc_page)
            VALUES(?, ?, ?, ?, ?, ?, ?, ?, ?, ?, ?, ?)",
            $params
        );

        // Setup the component with its new id
        $component->setIdFromDatabase($this->course_db->getLastInsertId());
    }

    /**
     * Iterates through each mark in a component and updates/creates/deletes
     *  it in the database as necessary.  Note: the component must
     *  already exist in the database to add new marks
     *
     * @param Component $component
     */
    private function updateComponentMarks(Component $component) {

        // sort marks by order
        $marks = $component->getMarks();
        usort(
            $marks,
            function (Mark $a, Mark $b) {
                return $a->getOrder() - $b->getOrder();
            }
        );

        $order = 0;
        foreach ($marks as $mark) {
            // rectify mark order
            if ($mark->getOrder() !== $order) {
                $mark->setOrder($order);
            }
            ++$order;

            // New mark, so add it
            if ($mark->getId() < 1) {
                $this->createMark($mark, $component->getId());
            }
            if ($mark->isModified()) {
                $this->updateMark($mark);
            }
        }

        // Delete any marks not being updated
        $this->deleteMarks($component->getDeletedMarks());
    }

    /**
     * Updates a Component in the database
     *
     * @param Component $component The component to update
     */
    private function updateComponent(Component $component) {
        if ($component->isModified()) {
            $params = [
                $component->getTitle(),
                $component->getTaComment(),
                $component->getStudentComment(),
                $component->getLowerClamp(),
                $component->getDefault(),
                $component->getMaxValue(),
                $component->getUpperClamp(),
                $this->course_db->convertBoolean($component->isText()),
                $component->getOrder(),
                $this->course_db->convertBoolean($component->isPeer()),
                $component->getPage(),
                $component->getId()
            ];
            $this->course_db->query(
                "
                UPDATE gradeable_component SET
                  gc_title=?,
                  gc_ta_comment=?,
                  gc_student_comment=?,
                  gc_lower_clamp=?,
                  gc_default=?,
                  gc_max_value=?,
                  gc_upper_clamp=?,
                  gc_is_text=?,
                  gc_order=?,
                  gc_is_peer=?,
                  gc_page=?
                WHERE gc_id=?",
                $params
            );
        }
    }

    /**
     * Deletes an array of components from the database and any
     *  data associated with them
     *
     * @param array $components
     */
    private function deleteComponents(array $components) {
        if (count($components) === 0) {
            return;
        }

        // We only want the ids in our array
        $component_ids = array_values(
            array_map(
                function (Component $component) {
                    return $component->getId();
                },
                $components
            )
        );
        $place_holders = $this->createParamaterList(count($components));

        $this->course_db->query("DELETE FROM gradeable_component_data WHERE gc_id IN {$place_holders}", $component_ids);
        $this->course_db->query("DELETE FROM gradeable_component WHERE gc_id IN {$place_holders}", $component_ids);
    }

    /**
     * Creates / updates a component and its marks in the database
     *
     * @param Component $component
     */
    public function saveComponent(Component $component) {
        // New component, so add it
        if ($component->getId() < 1) {
            $this->createComponent($component);
        }
        else {
            $this->updateComponent($component);
        }

        // Then, update/create/delete its marks
        $this->updateComponentMarks($component);
    }

    /**
     * Creates a new gradeable in the database
     *
     * @param \app\models\gradeable\Gradeable $gradeable The gradeable to insert
     */
    public function createGradeable(\app\models\gradeable\Gradeable $gradeable) {
        $params = [
            $gradeable->getId(),
            $gradeable->getTitle(),
            $gradeable->getInstructionsUrl(),
            $gradeable->getTaInstructions(),
            $gradeable->getType(),
            $gradeable->getGraderAssignmentMethod(),
            DateUtils::dateTimeToString($gradeable->getTaViewStartDate()),
            DateUtils::dateTimeToString($gradeable->getGradeStartDate()),
            DateUtils::dateTimeToString($gradeable->getGradeDueDate()),
            DateUtils::dateTimeToString($gradeable->getGradeReleasedDate()),
            $gradeable->getGradeLockedDate() !== null ?
                DateUtils::dateTimeToString($gradeable->getGradeLockedDate()) : null,
            $gradeable->getMinGradingGroup(),
            $gradeable->getSyllabusBucket()
        ];
        $this->course_db->query(
            "
            INSERT INTO gradeable(
              g_id,
              g_title,
              g_instructions_url,
              g_overall_ta_instructions,
              g_gradeable_type,
              g_grader_assignment_method,
              g_ta_view_start_date,
              g_grade_start_date,
              g_grade_due_date,
              g_grade_released_date,
              g_grade_locked_date,
              g_min_grading_group,
              g_syllabus_bucket)
            VALUES (?, ?, ?, ?, ?, ?, ?, ?, ?, ?, ?, ?, ?)",
            $params
        );
        if ($gradeable->getType() === GradeableType::ELECTRONIC_FILE) {
            $params = [
                $gradeable->getId(),
                DateUtils::dateTimeToString($gradeable->getSubmissionOpenDate()),
                DateUtils::dateTimeToString($gradeable->getSubmissionDueDate()),
                $this->course_db->convertBoolean($gradeable->isVcs()),
                $gradeable->getVcsSubdirectory(),
                $gradeable->getVcsHostType(),
                $this->course_db->convertBoolean($gradeable->isTeamAssignment()),
                $gradeable->getTeamSizeMax(),
                DateUtils::dateTimeToString($gradeable->getTeamLockDate()),
                $this->course_db->convertBoolean($gradeable->isTaGrading()),
                $this->course_db->convertBoolean($gradeable->isScannedExam()),
                $this->course_db->convertBoolean($gradeable->isStudentView()),
                $this->course_db->convertBoolean($gradeable->isStudentViewAfterGrades()),
                $this->course_db->convertBoolean($gradeable->isStudentSubmit()),
                $this->course_db->convertBoolean($gradeable->hasDueDate()),
                $gradeable->getAutogradingConfigPath(),
                $gradeable->getLateDays(),
                $this->course_db->convertBoolean($gradeable->isLateSubmissionAllowed()),
                $gradeable->getPrecision(),
                $this->course_db->convertBoolean($gradeable->isPeerGrading()),
                $gradeable->getPeerGradeSet(),
                DateUtils::dateTimeToString($gradeable->getRegradeRequestDate()),
                $this->course_db->convertBoolean($gradeable->isRegradeAllowed()),
                $gradeable->getDiscussionThreadId(),
                $this->course_db->convertBoolean($gradeable->isDiscussionBased())
            ];
            $this->course_db->query(
                "
                INSERT INTO electronic_gradeable(
                  g_id,
                  eg_submission_open_date,
                  eg_submission_due_date,
                  eg_is_repository,
                  eg_subdirectory,
                  eg_vcs_host_type,
                  eg_team_assignment,
                  eg_max_team_size,
                  eg_team_lock_date,
                  eg_use_ta_grading,
                  eg_scanned_exam,
                  eg_student_view,
                  eg_student_view_after_grades,
                  eg_student_submit,
                  eg_has_due_date,
                  eg_config_path,
                  eg_late_days,
                  eg_allow_late_submission,
                  eg_precision,
                  eg_peer_grading,
                  eg_peer_grade_set,
                  eg_regrade_request_date,
                  eg_regrade_allowed,
                  eg_thread_ids,
                  eg_has_discussion
                  )
                VALUES(?, ?, ?, ?, ?, ?, ?, ?, ?, ?, ?, ?, ?, ?, ?, ?, ?, ?, ?, ?, ?, ?, ?, ?, ?)",
                $params
            );
        }

        // Make sure to create the rotating sections
        $this->setupRotatingSections($gradeable->getRotatingGraderSections(), $gradeable->getId());

        // Also make sure to create components
        $this->updateGradeableComponents($gradeable);
    }

    /**
     * Iterates through each component in a gradeable and updates/creates
     *  it in the database as necessary.  It also reloads the marks/components
     *  if any were added
     *
     * @param \app\models\gradeable\Gradeable $gradeable
     */
    private function updateGradeableComponents(\app\models\gradeable\Gradeable $gradeable) {

        // sort components by order
        $components = $gradeable->getComponents();
        usort(
            $components,
            function (Component $a, Component $b) {
                return $a->getOrder() - $b->getOrder();
            }
        );

        // iterate through components and see if any need updating/creating
        $order = 0;
        foreach ($components as $component) {
            // Rectify component order
            if ($component->getOrder() !== $order) {
                $component->setOrder($order);
            }
            ++$order;

            // Save the component
            $this->saveComponent($component);
        }

        // Delete any components not being updated
        $this->deleteComponents($gradeable->getDeletedComponents());
    }

    /**
     * Updates the gradeable and its components/marks with new properties
     *
     * @param \app\models\gradeable\Gradeable $gradeable The gradeable to update
     */
    public function updateGradeable(\app\models\gradeable\Gradeable $gradeable) {

        // If the gradeable has been modified, then update its properties
        if ($gradeable->isModified()) {
            $params = [
                $gradeable->getTitle(),
                $gradeable->getInstructionsUrl(),
                $gradeable->getTaInstructions(),
                $gradeable->getType(),
                $gradeable->getGraderAssignmentMethod(),
                DateUtils::dateTimeToString($gradeable->getTaViewStartDate()),
                DateUtils::dateTimeToString($gradeable->getGradeStartDate()),
                DateUtils::dateTimeToString($gradeable->getGradeDueDate()),
                DateUtils::dateTimeToString($gradeable->getGradeReleasedDate()),
                $gradeable->getGradeLockedDate() !== null ?
                    DateUtils::dateTimeToString($gradeable->getGradeLockedDate()) : null,
                $gradeable->getMinGradingGroup(),
                $gradeable->getSyllabusBucket(),
                $gradeable->getId()
            ];
            $this->course_db->query(
                "
                UPDATE gradeable SET
                  g_title=?,
                  g_instructions_url=?,
                  g_overall_ta_instructions=?,
                  g_gradeable_type=?,
                  g_grader_assignment_method=?,
                  g_ta_view_start_date=?,
                  g_grade_start_date=?,
                  g_grade_due_date=?,
                  g_grade_released_date=?,
                  g_grade_locked_date=?,
                  g_min_grading_group=?,
                  g_syllabus_bucket=?
                WHERE g_id=?",
                $params
            );
            if ($gradeable->getType() === GradeableType::ELECTRONIC_FILE) {
                $params = [
                    DateUtils::dateTimeToString($gradeable->getSubmissionOpenDate()),
                    DateUtils::dateTimeToString($gradeable->getSubmissionDueDate()),
                    $this->course_db->convertBoolean($gradeable->isVcs()),
                    $gradeable->getVcsSubdirectory(),
                    $gradeable->getVcsHostType(),
                    $this->course_db->convertBoolean($gradeable->isTeamAssignment()),
                    $gradeable->getTeamSizeMax(),
                    DateUtils::dateTimeToString($gradeable->getTeamLockDate()),
                    $this->course_db->convertBoolean($gradeable->isTaGrading()),
                    $this->course_db->convertBoolean($gradeable->isScannedExam()),
                    $this->course_db->convertBoolean($gradeable->isStudentView()),
                    $this->course_db->convertBoolean($gradeable->isStudentViewAfterGrades()),
                    $this->course_db->convertBoolean($gradeable->isStudentSubmit()),
                    $this->course_db->convertBoolean($gradeable->hasDueDate()),
                    $gradeable->getAutogradingConfigPath(),
                    $gradeable->getLateDays(),
                    $this->course_db->convertBoolean($gradeable->isLateSubmissionAllowed()),
                    $gradeable->getPrecision(),
                    $this->course_db->convertBoolean($gradeable->isPeerGrading()),
                    $gradeable->getPeerGradeSet(),
                    DateUtils::dateTimeToString($gradeable->getRegradeRequestDate()),
                    $this->course_db->convertBoolean($gradeable->isRegradeAllowed()),
                    $this->course_db->convertBoolean($gradeable->isGradeInquiryPerComponentAllowed()),
                    $gradeable->getDiscussionThreadId(),
                    $this->course_db->convertBoolean($gradeable->isDiscussionBased()),
                    $gradeable->getId()
                ];
                $this->course_db->query(
                    "
                    UPDATE electronic_gradeable SET
                      eg_submission_open_date=?,
                      eg_submission_due_date=?,
                      eg_is_repository=?,
                      eg_subdirectory=?,
                      eg_vcs_host_type=?,
                      eg_team_assignment=?,
                      eg_max_team_size=?,
                      eg_team_lock_date=?,
                      eg_use_ta_grading=?,
                      eg_scanned_exam=?,
                      eg_student_view=?,
                      eg_student_view_after_grades=?,
                      eg_student_submit=?,
                      eg_has_due_date=?,
                      eg_config_path=?,
                      eg_late_days=?,
                      eg_allow_late_submission=?,
                      eg_precision=?,
                      eg_peer_grading=?,
                      eg_peer_grade_set=?,
                      eg_regrade_request_date=?,
                      eg_regrade_allowed=?,
                      eg_grade_inquiry_per_component_allowed=?,
                      eg_thread_ids=?,
                      eg_has_discussion=?
                    WHERE g_id=?",
                    $params
                );
            }
        }

        // Save the rotating sections
        if ($gradeable->isRotatingGraderSectionsModified()) {
            $this->setupRotatingSections($gradeable->getRotatingGraderSections(), $gradeable->getId());
        }

        // Also make sure to update components
        $this->updateGradeableComponents($gradeable);
    }


    /**
     * Removes the provided mark ids from the marks assigned to a graded component
     *
     * @param GradedComponent $graded_component
     * @param int[]           $mark_ids
     */
    private function deleteGradedComponentMarks(GradedComponent $graded_component, $mark_ids) {
        if ($mark_ids === null || count($mark_ids) === 0) {
            return;
        }

        $param = array_merge(
            [
            $graded_component->getTaGradedGradeable()->getId(),
            $graded_component->getComponentId(),
            $graded_component->getGraderId(),
            ],
            $mark_ids
        );
        $place_holders = $this->createParamaterList(count($mark_ids));
        $this->course_db->query(
            "DELETE FROM gradeable_component_mark_data
            WHERE gd_id=? AND gc_id=? AND gcd_grader_id=? AND gcm_id IN {$place_holders}",
            $param
        );
    }

    /**
     * Adds the provided mark ids as marks assigned to a graded component
     *
     * @param GradedComponent $graded_component
     * @param int[]           $mark_ids
     */
    private function createGradedComponentMarks(GradedComponent $graded_component, $mark_ids) {
        if (count($mark_ids) === 0) {
            return;
        }

        $param = [
            $graded_component->getTaGradedGradeable()->getId(),
            $graded_component->getComponentId(),
            $graded_component->getGraderId(),
            -1  // This value gets set on each loop iteration
        ];
        $query = "
            INSERT INTO gradeable_component_mark_data(
              gd_id,
              gc_id,
              gcd_grader_id,
              gcm_id)
            VALUES (?, ?, ?, ?)";

        foreach ($mark_ids as $mark_id) {
            $param[3] = $mark_id;
            $this->course_db->query($query, $param);
        }
    }

    /**
     * Creates a new graded component in the database
     *
     * @param GradedComponent $graded_component
     */
    private function createGradedComponent(GradedComponent $graded_component) {
        $param = [
            $graded_component->getComponentId(),
            $graded_component->getTaGradedGradeable()->getId(),
            $graded_component->getScore(),
            $graded_component->getComment(),
            $graded_component->getGraderId(),
            $graded_component->getGradedVersion(),
            DateUtils::dateTimeToString($graded_component->getGradeTime()),
            $graded_component->getVerifierId() !== '' ? $graded_component->getVerifierId() : null,
            !is_null($graded_component->getVerifyTime()) ? DateUtils::dateTimeToString($graded_component->getVerifyTime()) : null
        ];
        $query = "
            INSERT INTO gradeable_component_data(
              gc_id,
              gd_id,
              gcd_score,
              gcd_component_comment,
              gcd_grader_id,
              gcd_graded_version,
              gcd_grade_time,
              gcd_verifier_id,
              gcd_verify_time)
            VALUES(?, ?, ?, ?, ?, ?, ?, ?, ?)";
        $this->course_db->query($query, $param);
    }

    /**
     * Updates an existing graded component in the database
     *
     * @param GradedComponent $graded_component
     */
    private function updateGradedComponent(GradedComponent $graded_component) {
        if ($graded_component->isModified()) {
            if (!$graded_component->getComponent()->isPeer()) {
                $params = [
                    $graded_component->getScore(),
                    $graded_component->getComment(),
                    $graded_component->getGradedVersion(),
                    DateUtils::dateTimeToString($graded_component->getGradeTime()),
                    $graded_component->getGraderId(),
                    $graded_component->getVerifierId() !== '' ? $graded_component->getVerifierId() : null,
                    !is_null($graded_component->getVerifyTime()) ? DateUtils::dateTimeToString($graded_component->getVerifyTime()) : null,
                    $graded_component->getTaGradedGradeable()->getId(),
                    $graded_component->getComponentId()
                ];
                $query = "
                    UPDATE gradeable_component_data SET
                      gcd_score=?,
                      gcd_component_comment=?,
                      gcd_graded_version=?,
                      gcd_grade_time=?,
                      gcd_grader_id=?,
                      gcd_verifier_id=?,
                      gcd_verify_time = ?
                    WHERE gd_id=? AND gc_id=?";
            }
            else {
                $params = [
                  $graded_component->getScore(),
                  $graded_component->getComment(),
                  $graded_component->getGradedVersion(),
                  DateUtils::dateTimeToString($graded_component->getGradeTime()),
                  $graded_component->getTaGradedGradeable()->getId(),
                  $graded_component->getComponentId(),
                  $graded_component->getGraderId()
                ];
                $query = "
                    UPDATE gradeable_component_data SET
                      gcd_score=?,
                      gcd_component_comment=?,
                      gcd_graded_version=?,
                      gcd_grade_time=?,
                    WHERE gd_id=? AND gc_id=? AND gcd_grader_id=?";
            }
            $this->course_db->query($query, $params);
        }
    }

    /**
     * Deletes a GradedComponent from the database
     *
     * @param GradedComponent $graded_component
     */
    private function deleteGradedComponent(GradedComponent $graded_component) {
        // Only the db marks need to be deleted since the others haven't been applied to the database
        $this->deleteGradedComponentMarks($graded_component, $graded_component->getDbMarkIds());

        $params = [
            $graded_component->getTaGradedGradeable()->getId(),
            $graded_component->getComponentId(),
            $graded_component->getGrader()->getId()
        ];
        $query = "DELETE FROM gradeable_component_data WHERE gd_id=? AND gc_id=? AND gcd_grader_id=?";
        $this->course_db->query($query, $params);
    }

    /**
     * Update/create the components/marks for a gradeable.
     *
     * @param TaGradedGradeable $ta_graded_gradeable
     */
    private function updateGradedComponents(TaGradedGradeable $ta_graded_gradeable) {
        // iterate through graded components and see if any need updating/creating
        foreach ($ta_graded_gradeable->getGradedComponentContainers() as $container) {
            foreach ($container->getGradedComponents() as $component_grade) {
                if ($component_grade->isNew()) {
                    $this->createGradedComponent($component_grade);
                }
                else {
                    $this->updateGradedComponent($component_grade);
                }

                // If the marks have been modified, this means we need to update the entries
                if ($component_grade->isMarksModified()) {
                    $new_marks = array_diff($component_grade->getMarkIds(), $component_grade->getDbMarkIds() ?? []);
                    $deleted_marks = array_diff($component_grade->getDbMarkIds() ?? [], $component_grade->getMarkIds());
                    $this->deleteGradedComponentMarks($component_grade, $deleted_marks);
                    $this->createGradedComponentMarks($component_grade, $new_marks);
                }
            }
        }

        // Iterate through deleted graded components and see if anything should be deleted
        foreach ($ta_graded_gradeable->getDeletedGradedComponents() as $component_grade) {
            $this->deleteGradedComponent($component_grade);
        }
        $ta_graded_gradeable->clearDeletedGradedComponents();
    }

    /**
     * Creates a new Ta Grade in the database along with its graded components/marks
     *
     * @param TaGradedGradeable $ta_graded_gradeable
     */
    private function createTaGradedGradeable(TaGradedGradeable $ta_graded_gradeable) {
        $submitter_id = $ta_graded_gradeable->getGradedGradeable()->getSubmitter()->getId();
        $is_team = $ta_graded_gradeable->getGradedGradeable()->getSubmitter()->isTeam();
        $params = [
            $ta_graded_gradeable->getGradedGradeable()->getGradeable()->getId(),
            $is_team ? null : $submitter_id,
            $is_team ? $submitter_id : null,
            $ta_graded_gradeable->getOverallComment(),
            $ta_graded_gradeable->getUserViewedDate() !== null ?
                DateUtils::dateTimeToString($ta_graded_gradeable->getUserViewedDate()) : null,
        ];
        $query = "
            INSERT INTO gradeable_data (
                g_id,
                gd_user_id,
                gd_team_id,
                gd_overall_comment,
                gd_user_viewed_date)
            VALUES(?, ?, ?, ?, ?)";
        $this->course_db->query($query, $params);

        // Setup the graded gradeable with its new id
        $ta_graded_gradeable->setIdFromDatabase($this->course_db->getLastInsertId());

        // Also be sure to save the components
        $this->updateGradedComponents($ta_graded_gradeable);
    }

    /**
     * Updates an existing Ta Grade in the database along with its graded components/marks
     *
     * @param TaGradedGradeable $ta_graded_gradeable
     */
    private function updateTaGradedGradeable(TaGradedGradeable $ta_graded_gradeable) {
        // If the grade has been modified, then update its properties
        if ($ta_graded_gradeable->isModified()) {
            $params = [
                $ta_graded_gradeable->getOverallComment(),
                $ta_graded_gradeable->getUserViewedDate() !== null ?
                    DateUtils::dateTimeToString($ta_graded_gradeable->getUserViewedDate()) : null,
                $ta_graded_gradeable->getId()
            ];
            $query = "
                UPDATE gradeable_data SET
                  gd_overall_comment=?,
                  gd_user_viewed_date=?
                WHERE gd_id=?";
            $this->course_db->query($query, $params);
        }

        // Also be sure to save the components
        $this->updateGradedComponents($ta_graded_gradeable);
    }

    /**
     * Creates a Ta Grade in the database if it doesn't exist, otherwise it just updates it
     *
     * @param TaGradedGradeable $ta_graded_gradeable
     */
    public function saveTaGradedGradeable(TaGradedGradeable $ta_graded_gradeable) {
        // Ta Grades are initialized to have an id of 0 if not loaded from the db, so use that to check
        if ($ta_graded_gradeable->getId() < 1) {
            $this->createTaGradedGradeable($ta_graded_gradeable);
        }
        else {
            $this->updateTaGradedGradeable($ta_graded_gradeable);
        }
    }

    /**
     * Deletes an entry from the gradeable_data table
     *
     * @param TaGradedGradeable $ta_graded_gradeable
     */
    public function deleteTaGradedGradeable(TaGradedGradeable $ta_graded_gradeable) {
        $this->course_db->query("DELETE FROM gradeable_data WHERE gd_id=?", [$ta_graded_gradeable->getId()]);
    }

    /**
     * Deletes an entry from the gradeable_data table with the provided gradeable id and user/team id
     *
     * @param string $gradeable_id
     * @param int    $submitter_id User or Team id
     */
    public function deleteTaGradedGradeableByIds($gradeable_id, $submitter_id) {
        $this->course_db->query(
            'DELETE FROM gradeable_data WHERE g_id=? AND (gd_user_id=? OR gd_team_id=?)',
            [$gradeable_id, $submitter_id, $submitter_id]
        );
    }

    /**
     * Gets if the provied submitter has a submission for a particular gradeable
     *
     * @param  \app\models\gradeable\Gradeable $gradeable
     * @param  Submitter                       $submitter
     * @return bool
     */
    public function getHasSubmission(Gradeable $gradeable, Submitter $submitter) {
        $this->course_db->query(
            'SELECT EXISTS (SELECT g_id FROM electronic_gradeable_data WHERE g_id=? AND (user_id=? OR team_id=?))',
            [$gradeable->getId(), $submitter->getId(), $submitter->getId()]
        );
        return $this->course_db->row()['exists'] ?? false;
    }

    /**
     * Get the active version for all given submitter ids. If they do not have an active version,
     * their version will be zero.
     *
     * @param  \app\models\gradeable\Gradeable $gradeable
     * @param  string[]                        $submitter_ids
     * @return bool[] Map of id=>version
     */
    public function getActiveVersions(Gradeable $gradeable, array $submitter_ids) {
        if (count($submitter_ids) === 0) {
            return [];
        }

        // (?), (?), (?)
        $id_placeholders = implode(',', array_fill(0, count($submitter_ids), '(?)'));

        $query = "
            SELECT ids.id, (CASE WHEN m IS NULL THEN 0 ELSE m END) AS max
            FROM (VALUES $id_placeholders) ids(id)
            LEFT JOIN (
              (SELECT user_id AS id, active_version as m
              FROM electronic_gradeable_version
              WHERE g_id = ? AND user_id IS NOT NULL)

              UNION

              (SELECT team_id AS id, active_version as m
              FROM electronic_gradeable_version
              WHERE g_id = ? AND team_id IS NOT NULL)
            ) AS versions
            ON versions.id = ids.id
        ";

        $params = array_merge($submitter_ids, [$gradeable->getId(), $gradeable->getId()]);

        $this->course_db->query($query, $params);
        $versions = [];
        foreach ($this->course_db->rows() as $row) {
            $versions[$row["id"]] = $row["max"];
        }
        return $versions;
    }

    /**
     * Gets a list of emails with user ids for all active particpants in a course
     */
    public function getEmailListWithIds() {
        $parameters = array();
        $this->course_db->query('SELECT user_id, user_email, user_group, registration_section FROM users WHERE user_group != 4 OR registration_section IS NOT null', $parameters);

        return $this->course_db->rows();
    }

    /**
     * Gives true if thread is locked
     *
     * @param  int $thread_id
     * @return bool
     */
    public function isThreadLocked($thread_id) {

        $this->course_db->query('SELECT lock_thread_date FROM threads WHERE id = ?', [$thread_id]);
        if (empty($this->course_db->rows()[0]['lock_thread_date'])) {
            return false;
        }
        return $this->course_db->rows()[0]['lock_thread_date'] < date("Y-m-d H:i:S");
    }

    /**
     * Returns an array of users in the current course which have not been completely graded for the given gradeable.
     * Excludes users in the null section
     *
     * If a component_id is passed in, then the list of returned users will be limited to users with
     * that specific component ungraded
     *
     * @param  Gradeable $gradeable
     * @return array
     */
    public function getUsersNotFullyGraded(Gradeable $gradeable, $component_id = "-1") {

        // Get variables needed for query
        $component_count = count($gradeable->getComponents());
        $gradeable_id = $gradeable->getId();

        // Configure which type of grading this gradeable is using
        // If there are graders assigned to rotating sections we are very likely using rotating sections
        $rotation_sections = $gradeable->getRotatingGraderSections();
        count($rotation_sections) ? $section_type = 'rotating_section' : $section_type = 'registration_section';

        // Configure variables related to user vs team submission
        if ($gradeable->isTeamAssignment()) {
            $id_string = 'team_id';
            $table = 'gradeable_teams';
        }
        else {
            $id_string = 'user_id';
            $table = 'users';
        }

        $main_query = "select $id_string from $table where $section_type is not null and $id_string not in";

        // Select which subquery to use
        if ($component_id != "-1") {
            // Use this sub query to select users who do not have a specific component within this gradable graded
            $sub_query = "(select gd_$id_string
                from gradeable_component_data left join gradeable_data on gradeable_component_data.gd_id = gradeable_data.gd_id
                where g_id = '$gradeable_id' and gc_id = $component_id);";
        }
        else {
            // Use this sub query to select users who have at least one component not graded
            $sub_query = "(select gradeable_data.gd_$id_string
             from gradeable_component_data left join gradeable_data on gradeable_component_data.gd_id = gradeable_data.gd_id
             where g_id = '$gradeable_id' group by gradeable_data.gd_id having count(gradeable_data.gd_id) = $component_count);";
        }

        // Assemble complete query
        $query = "$main_query $sub_query";

        // Run query
        $this->course_db->query($query);

        // Capture results
        $not_fully_graded = $this->course_db->rows();

        // Clean up results
        $not_fully_graded = array_column($not_fully_graded, $id_string);

        return $not_fully_graded;
    }

    public function getNumInQueue() {
        $in_queue_sc = OfficeHoursQueueInstructor::STATUS_CODE_IN_QUEUE;
        $this->course_db->query("SELECT * FROM queue where status = ?", array($in_queue_sc));
        return count($this->course_db->rows());
    }

    public function addUserToQueue($user_id, $name) {
        $name = substr($name, 0, 20);

        $in_queue_sc = OfficeHoursQueueInstructor::STATUS_CODE_IN_QUEUE;
        $being_helped_sc = OfficeHoursQueueInstructor::STATUS_CODE_BEING_HELPED;
        $this->course_db->query("SELECT * FROM queue where user_id = ? and (status = ? or status = ?) order by time_in DESC limit 1", array($user_id,$in_queue_sc,$being_helped_sc));
        if (count($this->course_db->rows() == 0)) {//checks that user is not already in the queue
            $this->course_db->query("INSERT INTO queue (user_id, name, time_in, time_helped, time_out, removed_by, status) VALUES(?, ?, current_timestamp, NULL, NULL, NULL, 0)", array($this->core->getUser()->getId(), $name));
            return true;
        }
        return false;
    }

    public function getQueueByUser($user_id) {
        $num_in_queue = $this->getNumInQueue();
        $this->course_db->query("SELECT * FROM queue where user_id = ? order by time_in DESC limit 1", array($user_id));
        if (count($this->course_db->rows()) == 0) {
            $name = $this->core->getUser()->getDisplayedFirstName() . " " . $this->core->getUser()->getDisplayedLastName();
            return new OfficeHoursQueueStudent($this->core, -1, $this->core->getUser()->getId(), $name, -1, $num_in_queue, -1, null, null, null, null);
        }
        $row = $this->course_db->rows()[0];
        $in_queue_sc = OfficeHoursQueueInstructor::STATUS_CODE_IN_QUEUE;
        $this->course_db->query("SELECT COUNT(*) FROM queue where status = ? and entry_id <= ?", array($in_queue_sc,$row['entry_id']));
        $position_in_queue = $this->course_db->rows()[0]['count'];
        return new OfficeHoursQueueStudent($this->core, $row['entry_id'], $this->core->getUser()->getId(), $row['name'], $row['status'], $num_in_queue, $position_in_queue, $row['time_in'], $row['time_helped'], $row['time_out'], $row['removed_by']);
    }

    public function removeUserFromQueue($entry_id, $remover) {
        //default to user was removed by an instructor/TA/mentor
        $status_code = OfficeHoursQueueInstructor::STATUS_CODE_REMOVED_BY_INSTRUCTOR;
        if ($remover == $this->getUserIdFromQueueSlot($entry_id)) {
            //switch to status code for when a user was removed by themselves
            $status_code = OfficeHoursQueueInstructor::STATUS_CODE_REMOVED_THEMSELVES;
        }

        $in_queue_sc = OfficeHoursQueueInstructor::STATUS_CODE_IN_QUEUE;
        $being_helped_sc = OfficeHoursQueueInstructor::STATUS_CODE_BEING_HELPED;
        $this->course_db->query("UPDATE queue SET status = ?, time_out = current_timestamp, removed_by = ? where entry_id = ? and (status = ? or status = ?)", array($status_code, $remover, $entry_id,$in_queue_sc,$being_helped_sc));
    }

    public function startHelpUser($entry_id) {
        $being_helped_sc = OfficeHoursQueueInstructor::STATUS_CODE_BEING_HELPED;
        $in_queue_sc = OfficeHoursQueueInstructor::STATUS_CODE_IN_QUEUE;
        $this->course_db->query("UPDATE queue SET status = ?, time_helped = current_timestamp where entry_id = ? and status = ?", array($being_helped_sc,$entry_id,$in_queue_sc));
    }

    public function finishHelpUser($entry_id, $helper) {
        $successfully_helped_sc = OfficeHoursQueueInstructor::STATUS_CODE_SUCCESSFULLY_HELPED;
        $being_helped_sc = OfficeHoursQueueInstructor::STATUS_CODE_BEING_HELPED;
        $this->course_db->query("UPDATE queue SET status = ?, time_out = current_timestamp, removed_by = ? where entry_id = ? and status = ?", array($successfully_helped_sc, $helper, $entry_id, $being_helped_sc));
    }

    public function isQueueOpen() {
        $this->course_db->query("SELECT open FROM queue_settings LIMIT 1");
        return $this->course_db->rows()[0]['open'];
    }

    public function getQueueCode() {
        $this->course_db->query("SELECT code FROM queue_settings");
        $rows = $this->course_db->rows();
        return $rows[0]['code'];
    }

    public function getInstructorQueue() {
        $in_queue_sc = OfficeHoursQueueInstructor::STATUS_CODE_IN_QUEUE;
        $being_helped_sc = OfficeHoursQueueInstructor::STATUS_CODE_BEING_HELPED;

        $this->course_db->query("SELECT * FROM queue where (status = ? or status = ?) order by time_in ASC", array($in_queue_sc,$being_helped_sc));
        $rows = $this->course_db->rows();

        $needs_help = array();
        $index = 1;
        foreach ($rows as $row) {
            $oh_queue_student = new OfficeHoursQueueStudent($this->core, $row['entry_id'], $row['user_id'], $row['name'], $row['status'], $this->getNumInQueue(), $index, $row['time_in'], $row['time_helped'], $row['time_out'], $row['removed_by']);
            array_push($needs_help, $oh_queue_student);
            $index = $index + 1;
        }

        $this->course_db->query("SELECT * FROM queue where (status != ? and status != ?) and time_in > CURRENT_DATE order by time_out DESC, time_in DESC", array($in_queue_sc,$being_helped_sc));
        $rows = $this->course_db->rows();

        $already_helped = array();
        $index = 1;
        foreach ($rows as $row) {
            $oh_queue_student = new OfficeHoursQueueStudent($this->core, $row['entry_id'], $row['user_id'], $row['name'], $row['status'], $this->getNumInQueue(), $index, $row['time_in'], $row['time_helped'], $row['time_out'], $row['removed_by']);
            array_push($already_helped, $oh_queue_student);
            $index = $index + 1;
        }

        return new OfficeHoursQueueInstructor($this->core, $needs_help, $already_helped, $this->isQueueOpen(), $this->getQueueCode());
    }

    public function isValidCode($code) {
        $code = strtoupper($code);
        $this->course_db->query("select * from queue_settings where code = ? limit 1", array($code));
        if (count($this->course_db->rows()) != 0) {
            return $this->course_db->rows()[0]['id'];
        }
        else {
            return null;
        }
    }

    public function openQueue() {
        $this->course_db->query("UPDATE queue_settings SET open = TRUE");
    }

    public function closeQueue() {
        $this->course_db->query("UPDATE queue_settings SET open = FALSE");
    }

    public function emptyQueue($remover) {
        $new_sc = OfficeHoursQueueInstructor::STATUS_CODE_BULK_REMOVED;
        $in_queue_sc = OfficeHoursQueueInstructor::STATUS_CODE_IN_QUEUE;
        $being_helped_sc = OfficeHoursQueueInstructor::STATUS_CODE_BEING_HELPED;
        $this->course_db->query("UPDATE queue SET status = ?, removed_by = ?, time_out = current_timestamp where (status = ? or status = ?)", array($new_sc, $remover, $in_queue_sc, $being_helped_sc));
    }

    public function genNewQueueCode() {
        $characters = 'ABCDEFGHJKMNPQRSTUVWXYZ';
        $charactersLength = strlen($characters);
        $randomString = '';
        for ($i = 0; $i < 6; $i++) {
            $randomString .= $characters[rand(0, $charactersLength - 1)];
        }

        $this->course_db->query("UPDATE queue_settings SET code = ?", array($randomString));
    }

    public function getUserIdFromQueueSlot($entry_id) {
        $this->course_db->query("SELECT * FROM queue where entry_id = ? limit 1", array($entry_id));
        $rows = $this->course_db->rows();
        if (count($rows) == 0) {
            return null;
        }
        return $rows[0]['user_id'];
    }

    public function genQueueSettings() {
        $this->course_db->query("SELECT * FROM queue_settings");
        if (count($this->course_db->rows()) == 0) {
            $this->course_db->query("INSERT INTO queue_settings (open,code) VALUES (FALSE, '')");
        }
    }

    /**
     * Gets all GradedGradeable's associated with each Gradeable.  If
     *  Note: The users' teams will be included in the search
     *
     * @param  \app\models\gradeable\Gradeable[] $gradeables The gradeable(s) to retrieve data for
     * @param  string[]|string|null              $users      The id(s) of the user(s) to get data for
     * @param  string[]|string|null              $teams      The id(s) of the team(s) to get data for
     * @param  string[]|string|null              $sort_keys  An ordered list of keys to sort by (i.e. `user_id` or `g_id DESC`)
     * @param  bool                              $team       True to get only team information, false to get only user information
     * @return \Iterator Iterator to access each GradeableData
     * @throws \InvalidArgumentException If any GradedGradeable or GradedComponent fails to construct
     */
    private function getGradedGradeablesUserOrTeam(array $gradeables, $users, $teams, $sort_keys, bool $team) {

        // Get the gradeables array into a lookup table by id
        $gradeables_by_id = [];
        foreach ($gradeables as $gradeable) {
            if (!($gradeable instanceof \app\models\gradeable\Gradeable)) {
                throw new \InvalidArgumentException('Gradeable array must only contain Gradeables');
            }
            $gradeables_by_id[$gradeable->getId()] = $gradeable;
        }
        if (count($gradeables_by_id) === 0) {
            return new \EmptyIterator();
        }

        // If one array is blank, and the other is null or also blank, don't get anything
        if (
            ($users === [] && $teams === null)
            || ($users === null && $teams === [])
            || ($users === [] && $teams === [])
        ) {
            return new \EmptyIterator();
        }

        // Make sure that our users/teams are arrays
        if ($users !== null) {
            if (!is_array($users)) {
                $users = [$users];
            }
        }
        else {
            $users = [];
        }
        if ($teams !== null) {
            if (!is_array($teams)) {
                $teams = [$teams];
            }
        }
        else {
            $teams = [];
        }

        $users = array_values($users);
        $teams = array_values($teams);

        //
        // Generate selector for the submitters the user wants
        //
        // If both are zero-count, that indicates to get all users/teams
        $all = (count($users) === count($teams)) && count($users) === 0;

        // switch the join type depending on the boolean
        $submitter_type = $team ? 'team_id' : 'user_id';
        $submitter_type_ext = $team ? 'team.team_id' : 'u.user_id';

        // Generate a logical expression from the provided parameters
        $selector_union_list = [];
        $selector_union_list[] = strval($this->course_db->convertBoolean($all));

        $selector_intersection_list = [];

        $param = [];

        // If Users were provided, switch between single users and team members
        if (count($users) > 0) {
            $user_placeholders = implode(',', array_fill(0, count($users), '?'));
            $param = $users;
            if (!$team) {
                $selector_union_list[] = "u.user_id IN ($user_placeholders)";
            }
            else {
                // Select the users' teams as well
                $selector_union_list[] = "team.team_id IN (SELECT team_id FROM teams WHERE state=1 AND user_id IN ($user_placeholders))";
            }
        }

        $submitter_inject = 'ERROR ERROR';
        $submitter_data_inject = 'ERROR ERROR';
        if ($team) {
            $submitter_data_inject =
              'ldet.array_late_day_exceptions,
               ldet.array_late_day_user_ids,
               /* Aggregate Team User Data */
               team.team_id,
               team.array_team_users,
               team.registration_section,
               team.rotating_section';

            $submitter_inject = '
              JOIN (
                SELECT gt.team_id,
                  gt.registration_section,
                  gt.rotating_section,
                  json_agg(tu) AS array_team_users
                FROM gradeable_teams gt
                  JOIN (
                    SELECT
                      t.team_id,
                      t.state,
                      tu.*
                    FROM teams t
                    JOIN users tu ON t.user_id = tu.user_id ORDER BY t.user_id
                  ) AS tu ON gt.team_id = tu.team_id
                GROUP BY gt.team_id
              ) AS team ON eg.team_assignment AND EXISTS (
                SELECT 1 FROM gradeable_teams gt
                WHERE gt.team_id=team.team_id AND gt.g_id=g.g_id
                LIMIT 1)

              /* Join team late day exceptions */
              LEFT JOIN (
                SELECT
                  json_agg(e.late_day_exceptions) AS array_late_day_exceptions,
                  json_agg(e.user_id) AS array_late_day_user_ids,
                  t.team_id,
                  g_id
                FROM late_day_exceptions e
                LEFT JOIN teams t ON e.user_id=t.user_id AND t.state=1
                GROUP BY team_id, g_id
              ) AS ldet ON g.g_id=ldet.g_id AND ldet.team_id=team.team_id';
        }
        else {
            $submitter_data_inject = '
              u.user_id,
              u.anon_id,
              u.user_firstname,
              u.user_preferred_firstname,
              u.user_lastname,
              u.user_preferred_lastname,
              u.user_email,
              u.user_group,
              u.manual_registration,
              u.last_updated,
              u.grading_registration_sections,
              u.registration_section, u.rotating_section,
              ldeu.late_day_exceptions';
            $submitter_inject = '
            JOIN (
                SELECT u.*, sr.grading_registration_sections
                FROM users u
                LEFT JOIN (
                    SELECT
                        json_agg(sections_registration_id) AS grading_registration_sections,
                        user_id
                    FROM grading_registration
                    GROUP BY user_id
                ) AS sr ON u.user_id=sr.user_id
            ) AS u ON eg IS NULL OR NOT eg.team_assignment

            /* Join user late day exceptions */
            LEFT JOIN late_day_exceptions ldeu ON g.g_id=ldeu.g_id AND u.user_id=ldeu.user_id';
        }
        if ($team && count($teams) > 0) {
            $team_placeholders = implode(',', array_fill(0, count($teams), '?'));
            $selector_union_list[] = "team.team_id IN ($team_placeholders)";
            $param = array_merge($param, $teams);
        }

        $selector_intersection_list[] = '(' . implode(' OR ', $selector_union_list) . ')';

        //
        // Generate selector for the gradeables the user wants
        //
        $gradeable_placeholders = implode(',', array_fill(0, count($gradeables_by_id), '?'));
        $selector_intersection_list[] = "g.g_id IN ($gradeable_placeholders)";

        // Create the complete selector
        $selector = implode(' AND ', $selector_intersection_list);

        // Generate the ORDER BY clause
        $order = self::generateOrderByClause($sort_keys, $team ? self::graded_gradeable_key_map_team : self::graded_gradeable_key_map_user);

        $query = "
            SELECT /* Select everything we retrieved */

              g.g_id,

              /* Gradeable Data */
              gd.gd_id AS id,
              gd.gd_overall_comment AS overall_comment,
              gd.gd_user_viewed_date AS user_viewed_date,

              /* Aggregate Gradeable Component Data */
              gcd.array_comp_id,
              gcd.array_score,
              gcd.array_comment,
              gcd.array_grader_id,
              gcd.array_graded_version,
              gcd.array_grade_time,
              gcd.array_mark_id,
              gcd.array_verifier_id,
              gcd.array_verify_time,

              /* Aggregate Gradeable Component Grader Data */
              gcd.array_grader_user_id,
              gcd.array_grader_anon_id,
              gcd.array_grader_user_firstname,
              gcd.array_grader_user_preferred_firstname,
              gcd.array_grader_user_lastname,
              gcd.array_grader_user_email,
              gcd.array_grader_user_group,
              gcd.array_grader_manual_registration,
              gcd.array_grader_last_updated,
              gcd.array_grader_registration_section,
              gcd.array_grader_rotating_section,
              gcd.array_grader_grading_registration_sections,

              /* Aggregate Gradeable Component Data (versions) */
              egd.array_version,
              egd.array_non_hidden_non_extra_credit,
              egd.array_non_hidden_extra_credit,
              egd.array_hidden_non_extra_credit,
              egd.array_hidden_extra_credit,
              egd.array_submission_time,
              egd.array_autograding_complete,

              /* Active Submission Version */
              egv.active_version,

              /* Grade inquiry data */
             rr.array_grade_inquiries,

              {$submitter_data_inject}

            FROM gradeable g

              /* Get teamness so we know to join teams or users*/
              LEFT JOIN (
                SELECT
                  g_id,
                  eg_team_assignment AS team_assignment
                FROM electronic_gradeable
              ) AS eg ON eg.g_id=g.g_id

              /* Join submitter data */
              {$submitter_inject}

              /* Join manual grading data */
              LEFT JOIN (
                SELECT *
                FROM gradeable_data
              ) AS gd ON gd.g_id=g.g_id AND gd.gd_{$submitter_type}={$submitter_type_ext}

              /* Join aggregate gradeable component data */
              LEFT JOIN (
                SELECT
                  json_agg(in_gcd.gc_id) AS array_comp_id,
                  json_agg(gcd_score) AS array_score,
                  json_agg(gcd_component_comment) AS array_comment,
                  json_agg(gcd_grader_id) AS array_grader_id,
                  json_agg(gcd_graded_version) AS array_graded_version,
                  json_agg(gcd_grade_time) AS array_grade_time,
                  json_agg(string_mark_id) AS array_mark_id,
                  json_agg(gcd_verifier_id) AS array_verifier_id,
                  json_agg(gcd_verify_time) AS array_verify_time,

                  json_agg(ug.user_id) AS array_grader_user_id,
                  json_agg(ug.anon_id) AS array_grader_anon_id,
                  json_agg(ug.user_firstname) AS array_grader_user_firstname,
                  json_agg(ug.user_preferred_firstname) AS array_grader_user_preferred_firstname,
                  json_agg(ug.user_lastname) AS array_grader_user_lastname,
                  json_agg(ug.user_email) AS array_grader_user_email,
                  json_agg(ug.user_group) AS array_grader_user_group,
                  json_agg(ug.manual_registration) AS array_grader_manual_registration,
                  json_agg(ug.last_updated) AS array_grader_last_updated,
                  json_agg(ug.registration_section) AS array_grader_registration_section,
                  json_agg(ug.rotating_section) AS array_grader_rotating_section,
                  json_agg(ug.grading_registration_sections) AS array_grader_grading_registration_sections,
                  in_gcd.gd_id
                FROM gradeable_component_data in_gcd
                  LEFT JOIN (
                    SELECT
                      json_agg(gcm_id) AS string_mark_id,
                      gc_id,
                      gd_id
                    FROM gradeable_component_mark_data
                    GROUP BY gc_id, gd_id
                  ) AS gcmd ON gcmd.gc_id=in_gcd.gc_id AND gcmd.gd_id=in_gcd.gd_id

                  /* Join grader data; TODO: do we want/need 'sr' information? */
                  LEFT JOIN (
                    SELECT u.*, grading_registration_sections
                    FROM users u
                    LEFT JOIN (
                      SELECT
                        json_agg(sections_registration_id) AS grading_registration_sections,
                        user_id
                      FROM grading_registration
                      GROUP BY user_id
                    ) AS sr ON u.user_id=sr.user_id
                  ) AS ug ON ug.user_id=in_gcd.gcd_grader_id
                GROUP BY in_gcd.gd_id
              ) AS gcd ON gcd.gd_id=gd.gd_id

              /* Join aggregate gradeable version data */
              LEFT JOIN (
                SELECT
                  json_agg(in_egd.g_version) AS array_version,
                  json_agg(in_egd.autograding_non_hidden_non_extra_credit) AS array_non_hidden_non_extra_credit,
                  json_agg(in_egd.autograding_non_hidden_extra_credit) AS array_non_hidden_extra_credit,
                  json_agg(in_egd.autograding_hidden_non_extra_credit) AS array_hidden_non_extra_credit,
                  json_agg(in_egd.autograding_hidden_extra_credit) AS array_hidden_extra_credit,
                  json_agg(in_egd.submission_time) AS array_submission_time,
                  json_agg(in_egd.autograding_complete) AS array_autograding_complete,
                  g_id,
                  user_id,
                  team_id
                FROM electronic_gradeable_data AS in_egd
                GROUP BY g_id, user_id, team_id
              ) AS egd ON egd.g_id=g.g_id AND egd.{$submitter_type}={$submitter_type_ext}
              LEFT JOIN (
                SELECT *
                FROM electronic_gradeable_version
              ) AS egv ON egv.{$submitter_type}=egd.{$submitter_type} AND egv.g_id=egd.g_id

              /* Join grade inquiry */
              LEFT JOIN (
  				SELECT json_agg(rr) as array_grade_inquiries, user_id, team_id, g_id
  				FROM regrade_requests AS rr
  				GROUP BY rr.user_id, rr.team_id, rr.g_id
  			  ) AS rr on egv.{$submitter_type}=rr.{$submitter_type} AND egv.g_id=rr.g_id
            WHERE $selector
            $order";


        $constructGradedGradeable = function ($row) use ($gradeables_by_id) {
            /** @var Gradeable $gradeable */
            $gradeable = $gradeables_by_id[$row['g_id']];

            // Get the submitter
            $submitter = null;
            if ($gradeable->isTeamAssignment()) {
                // Get the user data for the team
                $team_users = json_decode($row["array_team_users"], true);

                // Create the team with the query results and users array
                $submitter = new Team($this->core, array_merge($row, ['users' => $team_users]));

                // Get the late day exceptions for each user
                $late_day_exceptions = [];
                if (isset($row['array_late_day_user_ids'])) {
                    $late_day_exceptions = array_combine(
                        json_decode($row['array_late_day_user_ids']),
                        json_decode($row['array_late_day_exceptions'])
                    );
                }
                foreach ($submitter->getMembers() as $user_id) {
                    if (!isset($late_day_exceptions[$user_id])) {
                        $late_day_exceptions[$user_id] = 0;
                    }
                }
            }
            else {
                if (isset($row['grading_registration_sections'])) {
                    $row['grading_registration_sections'] = json_decode($row['grading_registration_sections']);
                }
                $submitter = new User($this->core, $row);

                // Get the late day exception for the user
                $late_day_exceptions = [
                    $submitter->getId() => $row['late_day_exceptions'] ?? 0
                ];
            }

            // Create the graded gradeable instances
            $graded_gradeable = new GradedGradeable(
                $this->core,
                $gradeable,
                new Submitter($this->core, $submitter),
                [
                    'late_day_exceptions' => $late_day_exceptions
                ]
            );
            $ta_graded_gradeable = null;
            $auto_graded_gradeable = null;

            // This will be false if there is no manual grade yet
            if (isset($row['id'])) {
                $ta_graded_gradeable = new TaGradedGradeable($this->core, $graded_gradeable, $row);
                $graded_gradeable->setTaGradedGradeable($ta_graded_gradeable);
            }

            // Always construct an instance even if there is no data
            $auto_graded_gradeable = new AutoGradedGradeable($this->core, $graded_gradeable, $row);
            $graded_gradeable->setAutoGradedGradeable($auto_graded_gradeable);

            if (isset($row['array_grade_inquiries'])) {
                $grade_inquiries = json_decode($row['array_grade_inquiries'], true);
                $grade_inquiries_arr = array();
                foreach ($grade_inquiries as $grade_inquiry) {
                    $grade_inquiries_arr[] = new RegradeRequest($this->core, $grade_inquiry);
                }

                $graded_gradeable->setRegradeRequests($grade_inquiries_arr);
            }

            $graded_components_by_id = [];
            /**
 * @var AutoGradedVersion[] $graded_versions
*/
            $graded_versions = [];

            // Break down the graded component / version / grader data into an array of arrays
            //  instead of arrays of sql array-strings
            $user_properties = [
                'user_id',
                'anon_id',
                'user_firstname',
                'user_preferred_firstname',
                'user_lastname',
                'user_email',
                'user_group',
                'manual_registration',
                'last_updated',
                'registration_section',
                'rotating_section',
                'grading_registration_sections'
            ];
            $comp_array_properties = [
                'comp_id',
                'score',
                'comment',
                'grader_id',
                'graded_version',
                'grade_time',
                'mark_id',
                'verifier_id',
                'verify_time'
            ];
            $version_array_properties = [
                'version',
                'non_hidden_non_extra_credit',
                'non_hidden_extra_credit',
                'hidden_non_extra_credit',
                'hidden_extra_credit',
                'submission_time',
                'autograding_complete'
            ];
            $db_row_split = [];
            foreach (
                array_merge(
                    $version_array_properties,
                    $comp_array_properties,
                    array_map(
                        function ($elem) {
                            return 'grader_' . $elem;
                        },
                        $user_properties
                    )
                ) as $property
            ) {
                $db_row_split[$property] = json_decode($row['array_' . $property]);
            }

            if (isset($db_row_split['comp_id'])) {
                // Create all of the GradedComponents
                if (isset($db_row_split['comp_id'])) {
                    for ($i = 0; $i < count($db_row_split['comp_id']); ++$i) {
                        // Create a temporary array for each graded component instead of trying
                        //  to transpose the entire $db_row_split array
                        $comp_array = [];
                        foreach ($comp_array_properties as $property) {
                            $comp_array[$property] = $db_row_split[$property][$i];
                        }

                        //  Similarly, transpose just this grader
                        $user_array = [];
                        foreach ($user_properties as $property) {
                            $user_array[$property] = $db_row_split['grader_' . $property][$i];
                        }

                        // Create the grader user
                        $grader = new User($this->core, $user_array);

                        // Create the component
                        $graded_component = new GradedComponent(
                            $this->core,
                            $ta_graded_gradeable,
                            $gradeable->getComponent($db_row_split['comp_id'][$i]),
                            $grader,
                            $comp_array
                        );
                        $graded_component->setMarkIdsFromDb($db_row_split['mark_id'][$i] ?? []);
                        $graded_components_by_id[$graded_component->getComponentId()][] = $graded_component;
                    }
                }

                // Create containers for each component
                $containers = [];
                foreach ($gradeable->getComponents() as $component) {
                    $container = new GradedComponentContainer($this->core, $ta_graded_gradeable, $component);
                    $container->setGradedComponents($graded_components_by_id[$component->getId()] ?? []);
                    $containers[$component->getId()] = $container;
                }
                $ta_graded_gradeable->setGradedComponentContainersFromDatabase($containers);
            }

            if (isset($db_row_split['version'])) {
                // Create all of the AutoGradedVersions
                for ($i = 0; $i < count($db_row_split['version']); ++$i) {
                    // Similarly, transpose each version
                    $version_array = [];
                    foreach ($version_array_properties as $property) {
                        $version_array[$property] = $db_row_split[$property][$i];
                    }

                    $version = new AutoGradedVersion($this->core, $graded_gradeable, $version_array);
                    $graded_versions[$version->getVersion()] = $version;
                }
                $auto_graded_gradeable->setAutoGradedVersions($graded_versions);
            }

            return $graded_gradeable;
        };

        return $this->course_db->queryIterator(
            $query,
            array_merge(
                $param,
                array_keys($gradeables_by_id)
            ),
            $constructGradedGradeable
        );
    }

    //given a user_id check the users table for a valid entry, returns a user object if found, null otherwise
    //if is_numeric is true, the numeric_id key will be used to lookup the user
    //this should be called through getUserById() or getUserByNumericId()
    private function getUser($user_id, $is_numeric = false) {
        if (!$is_numeric) {
            $this->submitty_db->query("SELECT * FROM users WHERE user_id=?", array($user_id));
        }
        else {
            $this->submitty_db->query("SELECT * FROM users WHERE user_numeric_id=?", array($user_id));
        }

        if ($this->submitty_db->getRowCount() === 0) {
            return null;
        }

        $details = $this->submitty_db->row();

        if ($this->course_db) {
            $this->course_db->query(
                "
            SELECT u.*, ns.merge_threads, ns.all_new_threads,
                 ns.all_new_posts, ns.all_modifications_forum,
                 ns.reply_in_post_thread,ns.team_invite,
                 ns.team_member_submission, ns.team_joined,
                 ns.self_notification,
                 ns.merge_threads_email, ns.all_new_threads_email,
                 ns.all_new_posts_email, ns.all_modifications_forum_email,
                 ns.reply_in_post_thread_email, ns.team_invite_email,
                 ns.team_member_submission_email, ns.team_joined_email,
                 ns.self_notification_email,sr.grading_registration_sections

            FROM users u
            LEFT JOIN notification_settings as ns ON u.user_id = ns.user_id
            LEFT JOIN (
              SELECT array_agg(sections_registration_id) as grading_registration_sections, user_id
              FROM grading_registration
              GROUP BY user_id
            ) as sr ON u.user_id=sr.user_id
            WHERE u.user_id=?",
                array($user_id)
            );

            if ($this->course_db->getRowCount() > 0) {
                $user = $this->course_db->row();
                if (isset($user['grading_registration_sections'])) {
                    $user['grading_registration_sections'] = $this->course_db->fromDatabaseToPHPArray($user['grading_registration_sections']);
                }
                $details = array_merge($details, $user);
            }
        }

        return new User($this->core, $details);
    }



    /**
     * Maps sort keys to an array of expressions to sort by in place of the key.
     *  Useful for ambiguous keys or for key alias's
     */
    const graded_gradeable_key_map_user = [
        'registration_section' => [
            'SUBSTRING(u.registration_section, \'^[^0-9]*\')',
            'COALESCE(SUBSTRING(u.registration_section, \'[0-9]+\')::INT, -1)',
            'SUBSTRING(u.registration_section, \'[^0-9]*$\')',
        ],
        'rotating_section' => [
            'u.rotating_section',
        ],
        'team_id' => []
    ];
    const graded_gradeable_key_map_team = [
        'registration_section' => [
            'SUBSTRING(team.registration_section, \'^[^0-9]*\')',
            'COALESCE(SUBSTRING(team.registration_section, \'[0-9]+\')::INT, -1)',
            'SUBSTRING(team.registration_section, \'[^0-9]*$\')'
        ],
        'rotating_section' => [
            'team.rotating_section'
        ],
        'team_id' => [
            'team.team_id'
        ],
        'user_id' => []
    ];

    /**
     * Generates the ORDER BY clause with the provided sorting keys.
     *
     * For every element in $sort_keys, checks if the first word is in $key_map,
     * and if so, replaces it with the list of clauses in $key_map, and then joins that
     * list together using the second word (if it exists, assuming it is an order direction)
     * or blank otherwise. If the first word is not, return the clause as is. Finally,
     * join the resulting set of clauses together as appropriate for valid ORDER BY.
     *
     * @param  string[]|null $sort_keys
     * @param  array         $key_map   A map from sort keys to arrays of expressions to sort by instead
     *                                  (see self::graded_gradeable_key_map for example)
     * @return string
     */

    private static function generateOrderByClause($sort_keys, array $key_map) {
        if ($sort_keys !== null) {
            if (!is_array($sort_keys)) {
                $sort_keys = [$sort_keys];
            }
            if (count($sort_keys) === 0) {
                return '';
            }
            // Use simplified expression for empty keymap
            if (empty($key_map)) {
                return 'ORDER BY ' . implode(',', $sort_keys);
            }
            return 'ORDER BY ' . implode(
                ',',
                array_filter(
                    array_map(
                        function ($key_ext) use ($key_map) {
                            $split_key = explode(' ', $key_ext);
                            $key = $split_key[0];
                            if (isset($key_map[$key])) {
                                // Map any keys with special requirements to the proper statements and preserve specified order
                                $order = '';
                                if (count($split_key) > 1) {
                                    $order = $split_key[1];
                                }
                                if (count($key_map[$key]) === 0) {
                                    return '';
                                }
                                return implode(" $order,", $key_map[$key]) . " $order";
                            }
                            else {
                                return $key_ext;
                            }
                        },
                        $sort_keys
                    ),
                    function ($a) {
                        return $a !== '';
                    }
                )
            );
        }
        return '';
    }
}<|MERGE_RESOLUTION|>--- conflicted
+++ resolved
@@ -3064,34 +3064,6 @@
     }
 
     /**
-<<<<<<< HEAD
-     * Retrieves all archived or unarchived courses (and details) that are accessible by $user_id
-     *
-     * (WHERE u.user_id=? AND c.status=1) checks if a course is active (unarchived).
-     * (WHERE u.user_id=? AND c.status=2 AND u.user_group=1) checks if $user_id
-     * is an instructor and course is inactive (archived).  Instructors may
-     * access all of their courses.  Inactive courses may only be accessed by
-     * the instructor.  Active courses may be accessed by all users.  Due to
-     * almost all common code, getArchivedCoursesById() has been condensed into
-     * this function.
-     *
-     * @param string $user_id
-     * @param boolean $unarchived true: retrieve unarchived courses, false: retrieve archived courses
-     * @return array (un)archived courses (and their details) accessible by $user_id
-     */
-    public function getCoursesById($user_id, $unarchived) {
-        $course_status = $unarchived ?
-            "WHERE u.user_id=? AND c.status=1" :
-            "WHERE u.user_id=? AND c.status=2 AND u.user_group=1";
-
-        $this->submitty_db->query("
-    SELECT t.name as term_name, u.semester, u.course
-    FROM courses_users u
-    INNER JOIN courses c ON u.course=c.course AND u.semester=c.semester
-    INNER JOIN terms t ON u.semester=t.term_id
-    {$course_status}
-    ORDER BY u.user_group ASC, t.start_date DESC, u.course ASC", array($user_id));
-=======
      * Retrieves all unarchived/archived courses (and details) that are accessible by $user_id
      *
      * If the $archived parameter is false, then we run the check:
@@ -3116,23 +3088,14 @@
         }
 
         $query = <<<SQL
-SELECT u.semester, u.course, u.user_group
+SELECT t.name AS term_name, u.semester, u.course, u.user_group
 FROM courses_users u
 INNER JOIN courses c ON u.course=c.course AND u.semester=c.semester
+INNER JOIN terms t ON u.semester=t.term_id
 WHERE u.user_id=? ${extra}
-ORDER BY u.user_group ASC,
-CASE WHEN SUBSTRING(u.semester, 2, 2) ~ '\\d+' THEN SUBSTRING(u.semester, 2, 2)::INT
-    ELSE 0
-END DESC,
-CASE WHEN SUBSTRING(u.semester, 1, 1) = 's' THEN 2
-    WHEN SUBSTRING(u.semester, 1, 1) = 'u' THEN 3
-    WHEN SUBSTRING(u.semester, 1, 1) = 'f' THEN 4
-    ELSE 1
-END DESC,
-u.course ASC
+ORDER BY u.user_group ASC, t.start_date DESC, u.course ASC
 SQL;
         $this->submitty_db->query($query, [$user_id]);
->>>>>>> 8b980997
         $return = array();
         foreach ($this->submitty_db->rows() as $row) {
             $course = new Course($this->core, $row);
