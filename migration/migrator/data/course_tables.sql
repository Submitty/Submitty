--- conflicted
+++ resolved
@@ -120,10 +120,6 @@
 
 SET default_tablespace = '';
 
-<<<<<<< HEAD
-SET default_table_access_method = heap;
-=======
->>>>>>> 5b29c962
 
 --
 -- Name: categories_list; Type: TABLE; Schema: public; Owner: -
@@ -2475,4 +2471,4 @@
 
 --
 -- PostgreSQL database dump complete
---
+--