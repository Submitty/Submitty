--- conflicted
+++ resolved
@@ -46,7 +46,6 @@
                 </span>
             </div>
             {% if is_full_page is defined and is_full_page %}
-<<<<<<< HEAD
                 <span>
                     <i  
                         data-testid="thread-upduck-button" 
@@ -67,10 +66,8 @@
                         {{thread.sum_ducks}}
                     </span>
                 </span>
-                <div class="post-action-container">
-=======
                 <div class="post-action-container" data-testid="post-action-container">
->>>>>>> 40609f10
+
                     <span>
                     <strong class="post_user_id">{{thread.author_info.name}}</strong>
                         {% if thread.author_info.pronouns and thread.author_info.display_pronouns and thread.author_info.name != "Anonymous" %}
