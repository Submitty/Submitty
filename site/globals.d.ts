--- conflicted
+++ resolved
@@ -7,10 +7,7 @@
         csrfToken: string;
         $: JQueryStatic;
         Twig: typeof Twig;
-<<<<<<< HEAD
         buildUrl: (args: string[]) => string;
-=======
         luxon: typeof luxon;
->>>>>>> e514c589
     }
 }