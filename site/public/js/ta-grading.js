//Used to reset users cookies
var cookie_version = 1;

var editModeEnabled = false;
//Check if cookie version is/is not the same as the current version
var versionMatch = false;
//Set positions and visibility of configurable ui elements
$(function() {
    //Check each cookie and test for 'undefined'. If any cookie is undefined
    $.each(document.cookie.split(/; */), function(){
        var cookie = this.split("=")
        if(!cookie[1] || cookie[1] == 'undefined'){
            deleteCookies();
        }
        else if(cookie[0] === "cookie_version"){
            if(cookie[1] == cookie_version){
                versionMatch = true;
            }
        }
    });
    if(!versionMatch) {
        //If cookie version is not the same as the current version then toggle the visibility of each
        //rubric panel then update the cookies
        deleteCookies();
        setAutogradingVisible(true);
        setRubricVisible(true);
        setSubmissionsVisible(true);
        setInfoVisible(true);
        setRegradeVisible(true);
        resetModules();
        updateCookies();
    }
   else{
        readCookies();
        updateCookies();
    }

    $('body').css({'position':'fixed', 'width':'100%'});
    if(getGradeable()!=null){
        calculatePercentageTotal();
    }
    var progressbar = $(".progressbar"),
        value = progressbar.val();
    $(".progress-value").html("<b>" + value + '%</b>');


    $( ".draggable" ).draggable({snap:false, grid:[2, 2], stack:".draggable"}).resizable();

    $("#bar_wrapper").resizable("destroy"); //We don't want the toolbar to be resizable
    // $('#pdf_annotation_bar').length != 0 && $('#pdf_annotation_bar').resizable("destroy"); //Same with PDF annotation.

    $(".draggable").on("dragstop", function(){
        $('#bar_wrapper').css({'z-index':'40'}); //Reset z-index after jquery drag
        // $('#pdf_annotation_bar').length != 0 && $('#pdf_annotation_bar').css({'z-index':'40'});
        updateCookies();
    });

    $(".draggable").on("resizestop", function(){
        updateCookies();
    });

    eraseCookie("reset");
});

function createCookie(name,value,seconds)  {
    if(seconds) {
        var date = new Date();
        date.setTime(date.getTime()+(seconds*1000));
        var expires = "; expires="+date.toGMTString();
    }
    else var expires = "";
    document.cookie = name+"="+value+expires+"; path=/";
}

function eraseCookie(name) {
    createCookie(name,"",-3600);
}

function deleteCookies(){
    $.each(document.cookie.split(/; */), function(){
        var cookie = this.split("=")
        if(!cookie[1] || cookie[1] == 'undefined'){
            document.cookie = cookie[0] + '=; expires=Thu, 01 Jan 1970 00:00:01 GMT;';
            document.cookie = "cookie_version=-1; path=/;";
        }
    });
}

function onAjaxInit() {}

function readCookies(){
    var output_top = document.cookie.replace(/(?:(?:^|.*;\s*)output_top\s*\=\s*([^;]*).*$)|^.*$/, "$1");
    var output_left = document.cookie.replace(/(?:(?:^|.*;\s*)output_left\s*\=\s*([^;]*).*$)|^.*$/, "$1");
    var output_width = document.cookie.replace(/(?:(?:^|.*;\s*)output_width\s*\=\s*([^;]*).*$)|^.*$/, "$1");
    var output_height = document.cookie.replace(/(?:(?:^|.*;\s*)output_height\s*\=\s*([^;]*).*$)|^.*$/, "$1");
    var output_visible = document.cookie.replace(/(?:(?:^|.*;\s*)output_visible\s*\=\s*([^;]*).*$)|^.*$/, "$1");

    var files_top = document.cookie.replace(/(?:(?:^|.*;\s*)files_top\s*\=\s*([^;]*).*$)|^.*$/, "$1");
    var files_left = document.cookie.replace(/(?:(?:^|.*;\s*)files_left\s*\=\s*([^;]*).*$)|^.*$/, "$1");
    var files_width = document.cookie.replace(/(?:(?:^|.*;\s*)files_width\s*\=\s*([^;]*).*$)|^.*$/, "$1");
    var files_height = document.cookie.replace(/(?:(?:^|.*;\s*)files_height\s*\=\s*([^;]*).*$)|^.*$/, "$1");
    var files_visible = document.cookie.replace(/(?:(?:^|.*;\s*)files_visible\s*\=\s*([^;]*).*$)|^.*$/, "$1");

    var rubric_top = document.cookie.replace(/(?:(?:^|.*;\s*)rubric_top\s*\=\s*([^;]*).*$)|^.*$/, "$1");
    var rubric_left = document.cookie.replace(/(?:(?:^|.*;\s*)rubric_left\s*\=\s*([^;]*).*$)|^.*$/, "$1");
    var rubric_width = document.cookie.replace(/(?:(?:^|.*;\s*)rubric_width\s*\=\s*([^;]*).*$)|^.*$/, "$1");
    var rubric_height = document.cookie.replace(/(?:(?:^|.*;\s*)rubric_height\s*\=\s*([^;]*).*$)|^.*$/, "$1");
    var rubric_visible = document.cookie.replace(/(?:(?:^|.*;\s*)rubric_visible\s*\=\s*([^;]*).*$)|^.*$/, "$1");

    var status_top = document.cookie.replace(/(?:(?:^|.*;\s*)status_top\s*\=\s*([^;]*).*$)|^.*$/, "$1");
    var status_left = document.cookie.replace(/(?:(?:^|.*;\s*)status_left\s*\=\s*([^;]*).*$)|^.*$/, "$1");
    var status_width = document.cookie.replace(/(?:(?:^|.*;\s*)status_width\s*\=\s*([^;]*).*$)|^.*$/, "$1");
    var status_height = document.cookie.replace(/(?:(?:^|.*;\s*)status_height\s*\=\s*([^;]*).*$)|^.*$/, "$1");
    var status_visible = document.cookie.replace(/(?:(?:^|.*;\s*)status_visible\s*\=\s*([^;]*).*$)|^.*$/, "$1");

    var regrade_top = document.cookie.replace(/(?:(?:^|.*;\s*)regrade_top\s*\=\s*([^;]*).*$)|^.*$/, "$1");
    var regrade_left = document.cookie.replace(/(?:(?:^|.*;\s*)regrade_left\s*\=\s*([^;]*).*$)|^.*$/, "$1");
    var regrade_width = document.cookie.replace(/(?:(?:^|.*;\s*)regrade_width\s*\=\s*([^;]*).*$)|^.*$/, "$1");
    var regrade_height = document.cookie.replace(/(?:(?:^|.*;\s*)regrade_height\s*\=\s*([^;]*).*$)|^.*$/, "$1");
    var regrade_visible = document.cookie.replace(/(?:(?:^|.*;\s*)regrade_visible\s*\=\s*([^;]*).*$)|^.*$/, "$1");

    var bar_wrapper_top = document.cookie.replace(/(?:(?:^|.*;\s*)bar_wrapper_top\s*\=\s*([^;]*).*$)|^.*$/, "$1");
    var bar_wrapper_left = document.cookie.replace(/(?:(?:^|.*;\s*)bar_wrapper_left\s*\=\s*([^;]*).*$)|^.*$/, "$1");
    var bar_wrapper_visible = document.cookie.replace(/(?:(?:^|.*;\s*)bar_wrapper_visible\s*\=\s*([^;]*).*$)|^.*$/, "$1");

    // var pdf_annotation_bar_top = document.cookie.replace(/(?:(?:^|.*;\s*)pdf_annotation_bar_top\s*\=\s*([^;]*).*$)|^.*$/, "$1");
    // var pdf_annotation_bar_left = document.cookie.replace(/(?:(?:^|.*;\s*)pdf_annotation_bar_left\s*\=\s*([^;]*).*$)|^.*$/, "$1");

    var overwrite = document.cookie.replace(/(?:(?:^|.*;\s*)overwrite\s*\=\s*([^;]*).*$)|^.*$/, "$1");

    var autoscroll = document.cookie.replace(/(?:(?:^|.*;\s*)autoscroll\s*\=\s*([^;]*).*$)|^.*$/, "$1");
    var opened_mark = document.cookie.replace(/(?:(?:^|.*;\s*)opened_mark\s*\=\s*([^;]*).*$)|^.*$/, "$1");
    var scroll_pixel = document.cookie.replace(/(?:(?:^|.*;\s*)scroll_pixel\s*\=\s*([^;]*).*$)|^.*$/, "$1");

    var testcases = document.cookie.replace(/(?:(?:^|.*;\s*)testcases\s*\=\s*([^;]*).*$)|^.*$/, "$1");

    var files = document.cookie.replace(/(?:(?:^|.*;\s*)files\s*\=\s*([^;]*).*$)|^.*$/, "$1");
    (output_top) ? $("#autograding_results").css("top", output_top):{};
    (output_left) ? $("#autograding_results").css("left", output_left):{};
    (output_width) ? $("#autograding_results").css("width", output_width):{};
    (output_height) ? $("#autograding_results").css("height", output_height):{};
    (output_visible) ? $("#autograding_results").css("display", output_visible):{};

    (rubric_top) ? $("#grading_rubric").css("top", rubric_top):{};
    (rubric_left) ? $("#grading_rubric").css("left", rubric_left):{};
    (rubric_width) ? $("#grading_rubric").css("width", rubric_width):{};
    (rubric_height) ? $("#grading_rubric").css("height", rubric_height):{};
    (rubric_visible) ? $("#grading_rubric").css("display", rubric_visible):{};

    (files_top) ? $("#submission_browser").css("top", files_top):{};
    (files_left) ? $("#submission_browser").css("left", files_left):{};
    (files_width) ? $("#submission_browser").css("width", files_width):{};
    (files_height) ? $("#submission_browser").css("height", files_height):{};
    (files_visible) ? $("#submission_browser").css("display", files_visible):{};

    (status_top) ? $("#student_info").css("top", status_top):{};
    (status_left) ? $("#student_info").css("left", status_left):{};
    (status_width) ? $("#student_info").css("width", status_width):{};
    (status_height) ? $("#student_info").css("height", status_height):{};
    (status_visible) ? $("#student_info").css("display", status_visible):{};

    (regrade_top) ? $("#regrade_info").css("top", regrade_top):{};
    (regrade_left) ? $("#regrade_info").css("left", regrade_left):{};
    (regrade_width) ? $("#regrade_info").css("width", regrade_width):{};
    (regrade_height) ? $("#regrade_info").css("height", regrade_height):{};
    (regrade_visible) ? $("#regrade_info").css("display", regrade_visible):{};

    (bar_wrapper_top) ? $("#bar_wrapper").css("top", bar_wrapper_top):{};
    (bar_wrapper_left) ? $("#bar_wrapper").css("left", bar_wrapper_left):{};
    (bar_wrapper_visible) ? $("#bar_wrapper").css("display", bar_wrapper_visible):{};

    // (pdf_annotation_bar_top) ? $("#pdf_annotation_bar").css("top", pdf_annotation_bar_top):{};
    // (pdf_annotation_bar_left) ? $("#pdf_annotation_bar").css("left", pdf_annotation_bar_left):{};

    (output_visible) ? ((output_visible) == "none" ? $(".fa-list-alt").removeClass("icon-selected") : $(".fa-list-alt").addClass("icon-selected")) : {};
    (files_visible) ? ((files_visible) == "none" ? $(".fa-folder-open").removeClass("icon-selected") : $(".fa-folder-open").addClass("icon-selected")) : {};
    (rubric_visible) ? ((rubric_visible) == "none" ? $(".fa-pencil-square-o").removeClass("icon-selected") : $(".fa-pencil-square-o").addClass("icon-selected")) : {};
    (status_visible) ? ((status_visible) == "none" ? $(".fa-user").removeClass("icon-selected") : $(".fa-user").addClass("icon-selected")) : {};
    (regrade_visible) ? ((regrade_visible) == "none" ? $(".fa-hand-paper-o").removeClass("icon-selected") : $(".fa-hand-paper-o").addClass("icon-selected")) : {};
   
    (overwrite) ? ((overwrite) == "on" ? $('#overwrite-id').prop('checked', true) : $('#overwrite-id').prop('checked', false)) : {};
    (autoscroll) ? ((autoscroll) == "on" ? $('#autoscroll_id').prop('checked', true) : $('#autoscroll_id').prop('checked', false)) : {};

    onAjaxInit = function() {
        $('#title-'+opened_mark).click();
        if (scroll_pixel > 0) {
            document.getElementById('grading_rubric').scrollTop = scroll_pixel;
        }
    }

    if (autoscroll == "on") {
        var files_array = JSON.parse(files);
        files_array.forEach(function(element) {
            var file_path = element.split('#$SPLIT#$');
            var current = $('#file-container');
            for (var x = 0; x < file_path.length; x++) {
                current.children().each(function() {
                    if (x == file_path.length - 1) {
                        $(this).children('div[id^=file_viewer_]').each(function() {
                            if ($(this)[0].dataset.file_name == file_path[x] && !$($(this)[0]).hasClass('open')) {
                                openFrame($(this)[0].dataset.file_name, $(this)[0].dataset.file_url, $(this).attr('id').split('_')[2]);
                            }
                        });
                        $(this).children('div[id^=div_viewer_]').each(function() {
                            if ($(this)[0].dataset.file_name == file_path[x] && !$($(this)[0]).hasClass('open')) {
                                openDiv($(this).attr('id').split('_')[2]);
                            }
                        });
                    } else {
                        $(this).children('div[id^=div_viewer_]').each(function() {
                            if ($(this)[0].dataset.file_name == file_path[x]) {
                                current = $(this);
                                return false;
                            }
                        });
                    }
                });
            }
        });
    }
    for(var x=0; x<testcases.length; x++){
        if(testcases[x]!='[' && testcases[x]!=']')
            openAutoGrading(testcases[x]);
    }
}

function updateCookies(){
    document.cookie = "output_top=" + $("#autograding_results").css("top") + "; path=/;";
    document.cookie = "output_left=" + $("#autograding_results").css("left") + "; path=/;";
    document.cookie = "output_width=" + $("#autograding_results").css("width") + "; path=/;";
    document.cookie = "output_height=" + $("#autograding_results").css("height") + "; path=/;";
    document.cookie = "output_visible=" + $("#autograding_results").css("display") + "; path=/;";

    document.cookie = "rubric_top=" + $("#grading_rubric").css("top") + "; path=/;";
    document.cookie = "rubric_left=" + $("#grading_rubric").css("left") + "; path=/;";
    document.cookie = "rubric_width=" + $("#grading_rubric").css("width") + "; path=/;";
    document.cookie = "rubric_height=" + $("#grading_rubric").css("height") + "; path=/;";
    document.cookie = "rubric_visible=" + $("#grading_rubric").css("display") + "; path=/;";

    document.cookie = "files_top=" + $("#submission_browser").css("top") + "; path=/;";
    document.cookie = "files_left=" + $("#submission_browser").css("left") + "; path=/;";
    document.cookie = "files_width=" + $("#submission_browser").css("width") + "; path=/;";
    document.cookie = "files_height=" + $("#submission_browser").css("height") + "; path=/;";
    document.cookie = "files_visible=" + $("#submission_browser").css("display") + "; path=/;";

    document.cookie = "status_top=" + $("#student_info").css("top") + "; path=/;";
    document.cookie = "status_left=" + $("#student_info").css("left") + "; path=/;";
    document.cookie = "status_width=" + $("#student_info").css("width") + "; path=/;";
    document.cookie = "status_height=" + $("#student_info").css("height") + "; path=/;";
    document.cookie = "status_visible=" + $("#student_info").css("display") + "; path=/;";

    document.cookie = "regrade_top=" + $("#regrade_info").css("top") + "; path=/;";
    document.cookie = "regrade_left=" + $("#regrade_info").css("left") + "; path=/;";
    document.cookie = "regrade_width=" + $("#regrade_info").css("width") + "; path=/;";
    document.cookie = "regrade_height=" + $("#regrade_info").css("height") + "; path=/;";
    document.cookie = "regrade_visible=" + $("#regrade_info").css("display") + "; path=/;";

    document.cookie = "bar_wrapper_top=" + $("#bar_wrapper").css("top") + "; path=/;";
    document.cookie = "bar_wrapper_left=" + $("#bar_wrapper").css("left") + "; path=/;";
    document.cookie = "bar_wrapper_visible=" + $("#bar_wrapper").css("display") + "; path=/;";
    document.cookie = "editMode=" + editModeEnabled + "; path=/;";

    // document.cookie = "pdf_annotation_bar_top=" + $("#pdf_annotation_bar").css("top") + "; path=/;";
    // document.cookie = "pdf_annotation_bar_left=" + $("#pdf_annotation_bar").css("left") + "; path=/;";
    var overwrite = "on";
    if ($('#overwrite-id').is(":checked")) {
        overwrite = "on";
    } else {
        overwrite = "off";
    }
    document.cookie = "overwrite=" + overwrite + "; path=/;";

    var autoscroll = "on";
    if ($('#autoscroll_id').is(":checked")) {
        autoscroll = "on";
    } else {
        autoscroll = "off";
    }
    document.cookie = "autoscroll=" + autoscroll + "; path=/;";
    if(getGradeable()!=null){
        document.cookie = "opened_mark=" + findCurrentOpenedMark() + "; path=/;";
        var testcases = findOpenTestcases();
        testcases = JSON.stringify(testcases);
        document.cookie = "testcases=" + testcases + "; path=/;";
    }
    if (findCurrentOpenedMark() > 0 || findCurrentOpenedMark() === GENERAL_MESSAGE_ID) {
        if (findCurrentOpenedMark() === GENERAL_MESSAGE_ID) {
            var current_mark = document.getElementById('title-general');
        } else {
            var current_mark = document.getElementById('title-' + findCurrentOpenedMark());
        }
        var top_pos = current_mark.offsetTop;
        var rubric_box = document.getElementById('grading-box');
        top_pos += rubric_box.offsetTop;
        document.cookie = "scroll_pixel=" + top_pos + "; path=/;";
    } else {
        document.cookie = "scroll_pixel=" + 0 + "; path=/;";
    }
    var files = [];
    $('#file-container').children().each(function() {
        $(this).children('div[id^=div_viewer_]').each(function() {
            files = files.concat(findAllOpenedFiles($(this), "", $(this)[0].dataset.file_name, [], true));
        });
    });
    files = JSON.stringify(files);
    document.cookie = "files=" + files + "; path=/;"

    document.cookie = "cookie_version=" + cookie_version + "; path=/;";
}

function changeEditorStyle(newStyle){
    if(newStyle === 'style_light'){
        localStorage.setItem("codeDisplayStyle", "light");
    } else {
        localStorage.setItem("codeDisplayStyle", "dark");
    }
    window.location.reload();
}

//-----------------------------------------------------------------------------
// Student navigation
//TODO figure out why the confirms below are happening
function gotoPrevStudent() {
    if(getGradeable()!=null){
        saveLastOpenedMark(true, function () {
            window.location = $("#prev-student")[0].dataset.href;
        }, function () {
        //    if (confirm("Could not save last mark, change student anyway?")) {
                window.location = $("#prev-student")[0].dataset.href;
       //     }
        });
    }
    else{
        window.location = $("#prev-student")[0].dataset.href; 
    }
}

function gotoNextStudent() {
    if(getGradeable()!=null){
        saveLastOpenedMark(true, function () {
            window.location = $("#next-student")[0].dataset.href;
        }, function () {
         //   if (confirm("Could not save last mark, change student anyway?")) {
                window.location = $("#next-student")[0].dataset.href;
         //   }
        });
    }
    else{
       window.location = $("#next-student")[0].dataset.href; 
    }
}
//Navigate to the prev / next student buttons
registerKeyHandler({name: "Previous Student", code: "ArrowLeft"}, function() {
    gotoPrevStudent();
});
registerKeyHandler({name: "Next Student", code: "ArrowRight"}, function() {
    gotoNextStudent();
});

//-----------------------------------------------------------------------------
// Panel show/hide

function isAutogradingVisible() {
    return $("#autograding_results").is(":visible");
}

function isRubricVisible() {
    return $("#grading_rubric").is(":visible");
}

function isSubmissionsVisible() {
    return $("#submission_browser").is(":visible");
}

function isInfoVisible() {
    return $("#student_info").is(":visible");
}
function isRegradeVisible(){
    return $("#regrade_info").is(":visible");
}

function setAutogradingVisible(visible) {
    $('.fa-list-alt').toggleClass('icon-selected', visible);
    $("#autograding_results").toggle(visible);
    hideIfEmpty("#autograding_results");
}

function setRubricVisible(visible) {
    $('.fa-pencil-square-o').toggleClass('icon-selected', visible);
    $("#grading_rubric").toggle(visible);
}

function setSubmissionsVisible(visible) {
    $('.fa-folder-open.icon-header').toggleClass('icon-selected', visible);
    $("#submission_browser").toggle(visible);
    hideIfEmpty("#submission_browser");
}

function setInfoVisible(visible) {
    $('.fa-user').toggleClass('icon-selected', visible);
    $("#student_info").toggle(visible);
    hideIfEmpty("#student_info");
}

function setRegradeVisible(visible) {
    $('.fa-hand-paper-o').toggleClass('icon-selected', visible);
    $("#regrade_info").toggle(visible);
    hideIfEmpty("#regrade_info");
}

function toggleAutograding() {
    setAutogradingVisible(!isAutogradingVisible());
}

function toggleRubric() {
    setRubricVisible(!isRubricVisible());
}

function toggleSubmissions() {
    setSubmissionsVisible(!isSubmissionsVisible());
}

function toggleInfo() {
    setInfoVisible(!isInfoVisible());
}
function toggleRegrade() {
    setRegradeVisible(!isRegradeVisible());
}

function resetModules() {
    var width = $("#nav-positioner").width();
    var height = $("#nav-positioner").height();

    $('.fa-list-alt').addClass('icon-selected');
    $("#autograding_results").attr("style", "z-index:30; left:0; top:60%; width:48%; height:40%; display:block;");
    $('.fa-pencil-square-o').addClass('icon-selected');
    $("#grading_rubric").attr("style", "left: 50%; z-index:30; top:10%; width:48%; height:68%; display:block;");
    $('.fa-folder-open').addClass('icon-selected');
    $("#submission_browser").attr("style", "left:0; z-index:30; top:10%; width:48%; height:48%; display:block;");
    $('.fa-user').addClass('icon-selected');
    $('#bar_wrapper').attr("style", "top: 0; left: " + ((width - $('#bar_wrapper').width()) / 2) + "; z-index:40;");
    $("#student_info").attr("style", "left: 50%; top: 80%; z-index:30; width:48%; height:20%; display:block;");
    $('.fa-hand-paper-o').addClass('icon-selected');
    $("#regrade_info").attr("style", "bottom:30px; z-index:30; right:15px; width:48%; height:37%; display:block;");
<<<<<<< HEAD
    // $("#pdf_annotation_bar").attr("style", "left: 58%, z-index:40; top:307px");
=======
    $("#pdf_annotation_bar").attr("style", "left: 50%; z-index:30; top:10%");
>>>>>>> 73936ca1
    deleteCookies();
    updateCookies();
}


registerKeyHandler({name: "Reset Panel Positions", code: "KeyR"}, function() {
    resetModules();
    updateCookies();
});
registerKeyHandler({name: "Toggle Autograding Panel", code: "KeyA"}, function() {
    toggleAutograding();
    updateCookies();
});
registerKeyHandler({name: "Toggle Rubric Panel", code: "KeyG"}, function() {
    toggleRubric();
    updateCookies();
});
registerKeyHandler({name: "Toggle Submissions Panel", code: "KeyO"}, function() {
    toggleSubmissions();
    updateCookies();
});
registerKeyHandler({name: "Toggle Student Information Panel", code: "KeyS"}, function() {
    toggleInfo();
    updateCookies();
});
registerKeyHandler({name: "Toggle Regrade Requests Panel", code: "KeyX"}, function() {
    toggleRegrade();
    updateCookies();
});
//-----------------------------------------------------------------------------
// Show/hide components

registerKeyHandler({name: "Open Next Component", code: 'ArrowDown'}, function(e) {
    var current = findCurrentOpenedMark();
    var numQuestions = getGradeable().components.length;
    if (current === NO_COMPONENT_ID) {
        openMark(1);
        $('#title-' + 1)[0].scrollIntoView();
    } else if (current === numQuestions) {
        openGeneralMessage();
        $('#title-general')[0].scrollIntoView();
    } else if (current === GENERAL_MESSAGE_ID) {
        closeGeneralMessage(true);
    } else {
        openMark(current + 1);
        $('#title-' + (current + 1))[0].scrollIntoView();
    }
    e.preventDefault();
});

registerKeyHandler({name: "Open Previous Component", code: 'ArrowUp'}, function(e) {
    var current = findCurrentOpenedMark();
    var numQuestions = getGradeable().components.length;
    if (current === NO_COMPONENT_ID) {
        openGeneralMessage();
        $('#title-general')[0].scrollIntoView();
    } else if (current === 1) {
        closeMark(1, true);
    } else if (current === GENERAL_MESSAGE_ID) {
        openMark(numQuestions);
        $('#title-' + numQuestions)[0].scrollIntoView();
    } else {
        openMark(current - 1);
        $('#title-' + (current - 1))[0].scrollIntoView();
    }
    e.preventDefault();
});

//-----------------------------------------------------------------------------
// Selecting marks

registerKeyHandler({name: "Select Mark 1", code: 'Digit1', locked: true}, function() {
    selectCurrentMarkCheck(0);
});
registerKeyHandler({name: "Select Mark 2", code: 'Digit2', locked: true}, function() {
    selectCurrentMarkCheck(1);
});
registerKeyHandler({name: "Select Mark 3", code: 'Digit3', locked: true}, function() {
    selectCurrentMarkCheck(2);
});
registerKeyHandler({name: "Select Mark 4", code: 'Digit4', locked: true}, function() {
    selectCurrentMarkCheck(3);
});
registerKeyHandler({name: "Select Mark 5", code: 'Digit5', locked: true}, function() {
    selectCurrentMarkCheck(4);
});
registerKeyHandler({name: "Select Mark 6", code: 'Digit6', locked: true}, function() {
    selectCurrentMarkCheck(5);
});
registerKeyHandler({name: "Select Mark 7", code: 'Digit7', locked: true}, function() {
    selectCurrentMarkCheck(6);
});
registerKeyHandler({name: "Select Mark 8", code: 'Digit8', locked: true}, function() {
    selectCurrentMarkCheck(7);
});
registerKeyHandler({name: "Select Mark 9", code: 'Digit9', locked: true}, function() {
    selectCurrentMarkCheck(8);
});

function selectCurrentMarkCheck(index) {
    var opened = findCurrentOpenedMark();
    if (opened > 0 && index < getComponent(opened).marks.length) {
        var mark = getComponent(opened).marks[index];
        selectMark(opened, mark.id);
    }
}


// expand all files in Submissions and Results section
function openAll(click_class, class_modifier) {
    $("."+click_class + class_modifier).each(function(){
        $(this).click();
    });
}
function updateValue(obj, option1, option2) {
    // Switches the value of an element between option 1 and two
    console.log('hi');
    obj.text(function(i, oldText){
        if(oldText.indexOf(option1) >= 0){
            newText = oldText.replace(option1, option2);
        } else{
            newText = oldText.replace(option2, option1);
        }
        return newText;
    });

}
function openAutoGrading(num){
    $('#tc_' + num).click();
    if($('#testcase_' + num)[0]!=null){
        $('#testcase_' + num)[0].style.display="block";
    }
}
// expand all outputs in Auto-Grading Testcases section
function openAllAutoGrading() {
    // show all divs whose id starts with testcase_
     $("[id^='tc_']").click();
     $("[id^='testcase_']")[0].style.display="block";
}

// close all outputs in Auto-Grading Testcases section
function closeAllAutoGrading() {
    // hide all divs whose id starts with testcase_
    $("[id^='testcase_']").hide();
}


function openDiv(num) {
    var elem = $('#div_viewer_' + num);
    if (elem.hasClass('open')) {
        elem.hide();
        elem.removeClass('open');
        $($($(elem.parent().children()[0]).children()[0]).children()[0]).removeClass('fa-folder-open').addClass('fa-folder');
    }
    else {
        elem.show();
        elem.addClass('open');
        $($($(elem.parent().children()[0]).children()[0]).children()[0]).removeClass('fa-folder').addClass('fa-folder-open');
    }
    return false;
}

function resizeFrame(id) {
    var height = parseInt($("iframe#" + id).contents().find("body").css('height').slice(0,-2));
    if (height > 500) {
        document.getElementById(id).height= "500px";
    }
    else {
        document.getElementById(id).height = (height+18) + "px";
    }
}

// delta in this function is the incremental step of points, currently hardcoded to 0.5pts
function validateInput(id, question_total, delta){
    var ele = $('#' + id);
    if(isNaN(parseFloat(ele.val())) || ele.val() == ""){
        ele.val("");
        return;
    }
    if(ele.val() < 0 && parseFloat(question_total) > 0) {
        ele.val( 0 );
    }
    if(ele.val() > 0 && parseFloat(question_total) < 0) {
        ele.val( 0 );
    }
    if(ele.val() < parseFloat(question_total) && parseFloat(question_total) < 0) {
        ele.val(question_total);
    }
    if(ele.val() > parseFloat(question_total) && parseFloat(question_total) > 0) {
        ele.val(question_total);
    }
    if(ele.val() % delta != 0) {
        ele.val( Math.round(ele.val() / delta) * delta );
    }
}

// autoresize the comment box
function autoResizeComment(e){
    e.target.style.height ="";
    e.target.style.height = e.target.scrollHeight + "px";
}

function downloadFile(html_file, url_file) {
    var directory = "";
    if (url_file.includes("submissions")) {
        directory = "submissions";
    }
    else if (url_file.includes("results")) {
        directory = "results";
    }
    window.location = buildUrl({'component': 'misc', 'page': 'download_file', 'dir': directory, 'file': html_file, 'path': url_file});
    return false;
}

function hideIfEmpty(element) {
    $(element).each(function() {
        if ($(this).hasClass("empty")) {
            $(this).hide();
        }
    });
}

function findOpenTestcases() {
    var testcase_num = [];
    var current_testcase;
    $(".box").each(function() {
        current_testcase = $(this).find('div[id^=testcase_]');
        if (typeof current_testcase[0] !== 'undefined'){
            if (current_testcase[0].style.display != 'none' ) {
                testcase_num.push(parseInt(current_testcase.attr('id').split('_')[1]));
            }
        }
    });
    return testcase_num;
}

//finds all the open files and folder and stores them in stored_paths
function findAllOpenedFiles(elem, current_path, path, stored_paths, first) {
    if (first === true) {
        current_path += path;
        if ($(elem)[0].classList.contains('open')) {
            stored_paths.push(path);
        }
        else {
            return [];
        }
    } else {
        current_path += "#$SPLIT#$" + path;
    }

    $(elem).children().each(function() {
        $(this).children('div[id^=file_viewer_]').each(function() {
            if ($(this)[0].classList.contains('shown')) {
                stored_paths.push((current_path + "#$SPLIT#$" + $(this)[0].dataset.file_name));
            }
        });

    });

    $(elem).children().each(function() {
        $(this).children('div[id^=div_viewer_]').each(function() {
            if ($(this)[0].classList.contains('open')) {
                stored_paths.push((current_path + "#$SPLIT#$" + $(this)[0].dataset.file_name));
                stored_paths = findAllOpenedFiles($(this), current_path, $(this)[0].dataset.file_name, stored_paths, false);
            }
        });
    });

    return stored_paths;
}

function adjustSize(name) {
    var textarea = document.getElementById(name);
    textarea.style.height = "";
    textarea.style.height = Math.min(textarea.scrollHeight, 300) + "px";
}
//-----------------------------------------------------------------------------
// Edit Mode
//TODO save properly so that the mark can be reopened automatically
function toggleEditMode(){
    var id=findCurrentOpenedMark();
    var temp=editModeEnabled;
    editModeEnabled=true;
    if(findCurrentOpenedMark()>0){
        toggleMark(id, true);        
    }
    if(temp==null){
        editModeEnabled=false;
    }
    else{
        editModeEnabled=!temp;
    }
    if(findCurrentOpenedMark()>0){
        if(editModeEnabled==false){
            $('#marks-extra-'+findCurrentOpenedMark())[0].style.display="none";
        }
        if(editModeEnabled==true){
            $('#marks-extra-'+findCurrentOpenedMark())[0].style.display="block";
        }
    }
}<|MERGE_RESOLUTION|>--- conflicted
+++ resolved
@@ -442,11 +442,7 @@
     $("#student_info").attr("style", "left: 50%; top: 80%; z-index:30; width:48%; height:20%; display:block;");
     $('.fa-hand-paper-o').addClass('icon-selected');
     $("#regrade_info").attr("style", "bottom:30px; z-index:30; right:15px; width:48%; height:37%; display:block;");
-<<<<<<< HEAD
     // $("#pdf_annotation_bar").attr("style", "left: 58%, z-index:40; top:307px");
-=======
-    $("#pdf_annotation_bar").attr("style", "left: 50%; z-index:30; top:10%");
->>>>>>> 73936ca1
     deleteCookies();
     updateCookies();
 }
