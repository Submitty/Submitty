--- conflicted
+++ resolved
@@ -957,12 +957,8 @@
     formData.append('user_id', user_id);
     formData.append('git_user_id', git_user_id);
     formData.append('git_repo_id', git_repo_id);
-<<<<<<< HEAD
     formData.append('student_page', student_page)
     formData.append('viewing_inactive_version', viewing_inactive_version);
-=======
-    formData.append('student_page', student_page);
->>>>>>> 7c9b1691
 
     let filesize = 0;
 
