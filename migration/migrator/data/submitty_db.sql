--- conflicted
+++ resolved
@@ -97,16 +97,11 @@
                 IF (TG_OP = 'INSERT') THEN
                     -- FULL data sync on INSERT of a new user record.
                     SELECT * INTO user_row FROM users WHERE user_id=NEW.user_id;
-<<<<<<< HEAD
-                    query_string := 'INSERT INTO users (user_id, user_pronouns, display_pronouns, user_numeric_id, user_givenname, user_preferred_givenname, user_familyname, user_preferred_familyname, user_email, user_email_secondary, user_email_secondary_notify, user_updated, instructor_updated, user_group, registration_section, registration_type, manual_registration) ' ||
-                            'VALUES (' || quote_literal(user_row.user_id) || ', ' || quote_literal(user_row.user_pronouns) || ', ' || quote_literal(user_row.display_pronouns) || ', ' || quote_nullable(user_row.user_numeric_id) || ', ' || quote_literal(user_row.user_givenname) || ', ' || quote_nullable(user_row.user_preferred_givenname) || ', ' || quote_literal(user_row.user_familyname) || ', ' ||
-                            '' || quote_nullable(user_row.user_preferred_familyname) || ', ' || quote_literal(user_row.user_email) || ', ' || quote_literal(user_row.user_email_secondary) || ', ' || quote_literal(user_row.user_email_secondary_notify) || ', ' || quote_literal(user_row.user_updated) || ', ' ||
-                            '' || quote_literal(user_row.instructor_updated) || ', ' || NEW.user_group || ', ' || quote_nullable(NEW.registration_section) || ', ' || quote_literal(NEW.registration_type) || ', ' || NEW.manual_registration || ')';
-=======
                     query_string := 'INSERT INTO users (
                         user_id,
                         user_numeric_id,
                         user_pronouns,
+                        display_pronouns
                         user_givenname,
                         user_preferred_givenname,
                         user_familyname,
@@ -127,6 +122,7 @@
                         || quote_literal(user_row.user_id) || ', '
                         || quote_nullable(user_row.user_numeric_id) || ', ' 
                         || quote_literal(user_row.user_pronouns) || ', ' 
+                        || quote_literal(user_row.display_pronouns) || ', '
                         || quote_literal(user_row.user_givenname) || ', ' 
                         || quote_nullable(user_row.user_preferred_givenname) || ', ' 
                         || quote_literal(user_row.user_familyname) || ', '
@@ -144,7 +140,6 @@
                         || quote_literal(NEW.registration_type) || ', '
                         || NEW.manual_registration
                     || ')';
->>>>>>> 854272a8
                     IF query_string IS NULL THEN
                         RAISE EXCEPTION 'query_string error in trigger function sync_courses_user() when doing INSERT';
                     END IF;
@@ -340,12 +335,10 @@
             FOR course_row IN SELECT semester, course FROM courses_users WHERE user_id=NEW.user_id LOOP
                 RAISE NOTICE 'Semester: %, Course: %', course_row.semester, course_row.course;
                 db_conn := format('dbname=submitty_%s_%s', course_row.semester, course_row.course);
-<<<<<<< HEAD
-                query_string := 'UPDATE users SET user_numeric_id=' || quote_nullable(NEW.user_numeric_id) || ', user_pronouns=' || quote_literal(NEW.user_pronouns) || ', display_pronouns=' || quote_literal(NEW.display_pronouns) || ', user_givenname=' || quote_literal(NEW.user_givenname) || ', user_preferred_givenname=' || quote_nullable(NEW.user_preferred_givenname) || ', user_familyname=' || quote_literal(NEW.user_familyname) || ', user_preferred_familyname=' || quote_nullable(NEW.user_preferred_familyname) || ', user_email=' || quote_literal(NEW.user_email) || ', user_email_secondary=' || quote_literal(NEW.user_email_secondary) || ',user_email_secondary_notify=' || quote_literal(NEW.user_email_secondary_notify) || ', time_zone=' || quote_literal(NEW.time_zone)  || ', display_image_state=' || quote_literal(NEW.display_image_state)  || ', user_updated=' || quote_literal(NEW.user_updated) || ', instructor_updated=' || quote_literal(NEW.instructor_updated) || ' WHERE user_id=' || quote_literal(NEW.user_id);
-=======
                 query_string := 'UPDATE users SET '
                     || 'user_numeric_id=' || quote_nullable(NEW.user_numeric_id) || ', '
                     || 'user_pronouns=' || quote_literal(NEW.user_pronouns) || ', '
+                    || 'display_pronouns=' || quote_literal(NEW.display_pronouns) || ', '
                     || 'user_givenname=' || quote_literal(NEW.user_givenname) || ', '
                     || 'user_preferred_givenname=' || quote_nullable(NEW.user_preferred_givenname) || ', '
                     || 'user_familyname=' || quote_literal(NEW.user_familyname) || ', '
@@ -359,7 +352,6 @@
                     || 'user_updated=' || quote_literal(NEW.user_updated) || ', '
                     || 'instructor_updated=' || quote_literal(NEW.instructor_updated)
                 || ' WHERE user_id=' || quote_literal(NEW.user_id);
->>>>>>> 854272a8
                 -- Need to make sure that query_string was set properly as dblink_exec will happily take a null and then do nothing
                 IF query_string IS NULL THEN
                     RAISE EXCEPTION 'query_string error in trigger function sync_user()';
