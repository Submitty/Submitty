{% import _self as self %}

<link rel="stylesheet" href="{{ base_url }}vendor/codemirror/codemirror.css" />
<link rel="stylesheet" href="{{ base_url }}vendor/codemirror/theme/eclipse.css" />
<link rel="stylesheet" href="{{ base_url }}vendor/codemirror/theme/monokai.css" />
<script type="text/javascript" language="javascript" src="{{ base_url }}vendor/codemirror/codemirror.js"></script>
<script type="text/javascript" language="javascript" src="{{ base_url }}vendor/codemirror/mode/clike/clike.js"></script>
<script type="text/javascript" language="javascript" src="{{ base_url }}vendor/codemirror/mode/python/python.js"></script>
<script type="text/javascript" language="javascript" src="{{ base_url }}vendor/codemirror/mode/shell/shell.js"></script>

{# Display the gradeable_message if one exists at the top of the page #}
{% if has_gradeable_message %}
    <div class='content gradeable_message'><p>{{ gradeable_message|raw }}</p></div>
{% endif %}

<div class="content">
    <div class="upperinfo">
        <h1 class="upperinfo-left">New submission for: {{ gradeable_name }}</h1>
        {% if has_due_date %}
            <h3 class="upperinfo-right">Due: {{ formatted_due_date }}</h3>
        {% endif %}
    </div>

    {% if show_no_late_submission_warning %}
        <div>
            <i class="red-message">Warning, you are making a late submission for a gradeable without late submissions enabled!</i>
        </div>
    {% endif %}

    {# Admin submission type selector #}
    {% if core.getUser().accessFullGrading() %}
        <form id="submissionForm" method="post" style="text-align: center; margin: 0 auto; width: 100%; ">
            <div >
                <input type='radio' id="radio_normal" name="submission_type" checked="true">
                <label for="radio_normal">Normal Submission</label>
                <input type='radio' id="radio_student" name="submission_type">
                <label for="radio_student">Make Submission for a Student</label>
                {% if part_names|length == 1 and not is_vcs %}
                    <input type='radio' id="radio_bulk" name="submission_type">
                    <label for="radio_bulk">Bulk Upload</label>
                {% endif %}
            </div>
            <div id="user_id_input" style="display: none">
                <div class="sub">
                    Input the user_id of the student you wish to submit for. This <i>permanently</i> affects the student's submissions, so please use with caution.
                </div>
                <div class="sub">
                    <input type="hidden" name="csrf_token" value="{{ core.getCsrfToken() }}" />
                    user_id: <input type="text" id= "user_id" value ="" placeholder="{{ user_id }}"/>
                </div>
            </div>
            <div class = "sub" id="pdf_submit_button" style="display: none">
                <div class="sub">
                    Split by QR code?
                    <input type="checkbox" id="use_qr">
                    <span id="pages_prompt"># of page(s) per PDF:</span>
                    <span id="prefix_prompt">QR code prefix/suffix:
                    <a style="text-decoration:none;" href = "https://submitty.org/instructor/exams#bulk-upload-and-split-with-qr-codes" target="_none">
                        <i title="Bulk Upload QR Help" class="far fa-question-circle"></i>
                    </a>
                    </span>
                    <input type="number" id= "num_pages" placeholder="required"/>
                    <input type="text" id="qr_prefix" placeholder="Prefix (optional)" />
                     <input type="text" id="qr_suffix" placeholder="Suffix (optional)" />
                </div>
            </div>
        </form>

        <script type="text/javascript">
            $(function() {
                students_full = {{ students_full|json_encode|raw }};
                $('#qr_prefix').prop('hidden', true);
                $('#qr_suffix').prop('hidden', true);
                $('#prefix_prompt').prop('hidden', true);
                $('#qr_progress_box').prop('hidden', true);
                //load what upload mode the user selected (if any)
                if(sessionStorage.getItem('radio_bulk')){
                    $('#radio_bulk').prop('checked', true);
                }else if(sessionStorage.getItem('radio_student')){
                    $('#radio_student').prop('checked',true);
                }else{
                    $('#radio_normal').prop('checked',true);
                }
                //load if bulkupload with qr codes selected or not
                if(sessionStorage.getItem('use_qr')){
                    $('#qr_prefix').prop('hidden',false)
                    $('#qr_suffix').prop('hidden',false)
                    $('#prefix_prompt').prop('hidden', false);
                    $('#pages_prompt').prop('hidden', true);
                    $('#num_pages').prop('hidden', true);
                    $('#use_qr').prop('checked',true);
                    $('#qr_progress_box').prop('hidden', false);
                    //populate prefix textarea
                    if(sessionStorage.getItem('qr_prefix')){
                        $('#qr_prefix').val(sessionStorage.getItem('qr_prefix'));
                    }
                    if(sessionStorage.getItem('qr_suffix')){
                        $('#qr_suffix').val(sessionStorage.getItem('qr_suffix'));
                    }
                }
                if ($("#radio_student").is(":checked")) {
                    $('#user_id_input').show();
                }
                if ($("#radio_bulk").is(":checked")) {
                    $('#pdf_submit_button').show();
                }
                if($('#use_qr').is(':checked')){
                    //save qr_code prefix on textarea change
                    $('#qr_prefix').change(function(){
                        sessionStorage.setItem('qr_prefix', $('#qr_prefix').val());
                    });
                    $('#qr_suffix').change(function(){
                        sessionStorage.setItem('qr_suffix', $('#qr_suffix').val());
                    });
                }
                $('#radio_normal').click(function() {
                    sessionStorage.setItem('radio_normal', true);
                    sessionStorage.removeItem('radio_student');
                    sessionStorage.removeItem('radio_bulk');
                    $('#pdf_submit_button').hide();
                    $('#user_id_input').hide();
                    $('#pdf_submit_button').hide();
                    $('#user_id').val('');
                });
                $('#radio_student').click(function() {
                    sessionStorage.setItem('radio_student', true);
                    sessionStorage.removeItem('radio_bulk');
                    sessionStorage.removeItem('radio_normal');
                    $('#pdf_submit_button').hide();
                    $('#user_id_input').show();
                });
                $('#radio_bulk').click(function()  {
                    sessionStorage.setItem('radio_bulk', true);
                    sessionStorage.removeItem('radio_student');
                    sessionStorage.removeItem('radio_normal');
                    $('#user_id_input').hide();
                    $('#pdf_submit_button').show();
                    $('#user_id').val('');
                });
                $('#use_qr').click(function(){
                    (sessionStorage.getItem('use_qr')) ? sessionStorage.removeItem('use_qr') : sessionStorage.setItem('use_qr', true);
                    $('#num_pages').prop('hidden', !$('#num_pages').is(':hidden'));
                    $('#qr_prefix').prop('hidden', !$('#qr_prefix').is(':hidden'));
                    $('#qr_suffix').prop('hidden', !$('#qr_suffix').is(':hidden'));
                    $('#prefix_prompt').prop('hidden', !$('#prefix_prompt').is(':hidden'));
                    $('#pages_prompt').prop('hidden', !$('#pages_prompt').is(':hidden'));
                    $('#qr_progress_box').prop('hidden', !$('#qr_progress_box').is(':hidden'));
                });
                $("#user_id").autocomplete({
                    source: students_full
                });
            });
        </script>
    {% endif %}
    {# /Admin submission type selector #}

    {% if is_vcs %}
        {% if vcs_host_type == 0 or vcs_host_type == 1 %}
            <h3>To access your Repository:</h3>
            <span><em>Note: There may be a delay before your repository is prepared, please refer to assignment instructions.</em></span><br />
            <samp>git  clone  {{ repository_path }}  SPECIFY_TARGET_DIRECTORY</samp><br /><br />
        {% endif %}

        {% if vcs_host_type == 2 or vcs_host_type == 3 %}
            <h3>Please enter your GitHub URL: </h3>

            GitHub URL: &nbsp;&nbsp; <kbd>https://www.github.com/</kbd>
            <input style='width: 16%' type="text" id="github_user_id" name="git_user_id" class="required" value="{{ github_user_id }}" placeholder="user_name"/>
            <kbd>/</kbd>
            <input style='width: 16%' type="text" id="github_repo_id" name="git_repo_id" class="required" value="{{ github_repo_id }}" placeholder="repo_name"/>
            <br />

            {% if vcs_host_type == 2 %}
            Note: This should be a <em>public repository</em>, visible to everyone.
            {% else %}
            Note: If this is not a <em>public repository</em>, please ensure that you have granted read access to INCOMPLETE! FIXME! SPECIAL USER.
            {% endif %}
            <br /><br />

        {% endif %}
        <input type="submit" id="submit" class="btn btn-primary" value="Grade My Repository" />
    {% else %}
        <div id="upload-boxes" style="display:table; border-spacing: 5px; width:100%">
        
            <script type="text/javascript" src="../../../../js/showdown.min.js"></script>
            <script type="text/javascript" src="../../../../js/xss.min.js"></script>
            <script type="text/javascript" src="../../../../js/showdown-xss-filter.js"></script>

            {# Render content #}
            {% set num_short_answer = 0 %}
            {% set num_codeboxes = 0 %}
            {% set num_multiple_choice = 0%}
            {% for n in notebook %}
                <div id="content_{{ loop.index0 }}">
                    <h2>{{ n.title }}</h2>

                    {% for image in n.images %}
                        <img src="{{ attribute(image_data, image.name) }}"

                        {% if image.width > 0 %}
                            width="{{ image.width }}"
                        {% endif %}

                        {% if image.height > 0 %}
                            height="{{ image.height }}"
                        {% endif %}

                        {% if image.alt is defined %}
                            alt="{{ image.alt }}"
                        {% endif %}

                        />
                    {% endfor %}

                    {# Render the inputs for the given notebook block #}
                    {% if n.description != None %}
                        <div id="description_{{ loop.index0 }}">
                            {{ n.description | markdown }}
                        </div>
                        <br>
                    {% endif %}
                    {% for i in n.input %}
                        <div id="input_container_{{ loop.index0 }}">

                            {% if i.type == "short_answer" %}
                                {{ self.render_short_answer(i, num_short_answer ) }}
                                {% set num_short_answer = num_short_answer + 1 %}
                            {% elseif i.type == "codebox" %}
                                <strong>{{ i.label }}</strong>
                                <div id="codebox_{{ num_codeboxes }}" name="codebox_{{ num_codeboxes }}" style="border: 1px solid LightGrey;" onKeyPress="handle_input_keypress();">
                                </div>
                                <script>
                                    var editor_{{num_codeboxes}} = CodeMirror(document.getElementById("codebox_{{ num_codeboxes }}"), 
                                        {
                                            //"value" : "",
                                            "mode": "{{i.language}}",
                                            lineNumbers: true,
                                            "theme": "eclipse"
                                        }
                                    );
                                </script>
                                <br>
                                {% set num_codeboxes = num_codeboxes + 1 %}
                            {% elseif i.type == "multiplechoice" %}
                                <br>
                                <strong>{{ i.label }}</strong>
                                <fieldset>
                                    {% for choice in i.choices %}
                                        {% if i.allow_multiple == true %}
<<<<<<< HEAD
                                            <input type="checkbox" name="multiple_choice_{{ num_multiple_choice }}" id="multiple_choice_{{ num_multiple_choice }}" value="{{ choice }}" onclick="handle_input_keypress();"" />
=======
                                            <input type="checkbox" name="input_{{ num_inputs }}" id="input_{{ num_inputs }}" value="{{ choice }}" onclick="handle_input_keypress();" />
>>>>>>> 5b759b52
                                            <label for="{{ choice }}">
                                                {{ choice }}
                                            </label>
                                        {% else %}
                                            <input type="radio" name="multiple_choice_{{ num_multiple_choice }}" id="multiple_choice_{{ num_multiple_choice }}" value="{{ choice }}" onclick="handle_input_keypress();" />
                                            <label for="{{ choice }}">
                                                {{ choice }}
                                            </label>
                                        {% endif %}
                                        <br/>
                                    {% endfor %}
                                </fieldset>
                                <br>
                            {% endif %}
                        </div>
                        {% set num_inputs = num_inputs + 1 %}
                    {% endfor %}
                </div>
            {% endfor %}
    
            {# Submit boxes #}
            {% for part in part_names %}
                <div tabindex="0"
                     id="upload{{ loop.index }}"
                     onkeypress="clicked_on_box(event)"
                     role="text"
                     aria-label="Press enter to upload your {{ part }} file"
                     style="cursor: pointer; text-align: center; border: dashed 2px lightgrey; display:table-cell; height: 150px;">
                    <h3 class="label" id="label{{ loop.index }}">
                        {% if part_names|length > 1 %}
                            Drag your {{ part }} here or click to open file browser
                        {% else %}
                            Drag your file(s) here or click to open file browser
                        {% endif %}
                    </h3>
                    <input type="file" name="files" id="input_file{{ loop.index }}" style="display: none" onchange="addFilesFromInput({{ loop.index }})" multiple />
                </div>
            {% endfor %}
            {# /Submit boxes #}
        </div>

        {# Page selector #}
        {% if student_page %}
            <form id="pdfPageStudent">
                <div class="sub">
                    <div>Enter the page number that corresponds to each question. If the answer spans multiple pages, enter the page the answer starts on.</div>
                    {% for component_name in component_names %}
                        <div>{{ component_name }}: <input type="number" id="page_{{ loop.index0 }}" min="1"></div><br />
                    {% endfor %}
                </div>
            </form>
        {% endif %}
        {# /Page selector #}

        <div>
            {{ upload_message }}
            <br>
            &nbsp;
        </div>

        <button type="button" id="submit" class="btn btn-success" style="margin-right: 100px;">Submit</button>
        <button type="button" id="startnew" class="btn btn-primary">Clear</button>

        {% if display_version == highest_version and display_version > 0 %}
            <button type="button" id= "getprev" class="btn btn-primary">Use Most Recent Submission</button>

            {% if core.getConfig().keepPreviousFiles() %}
            <script type="text/javascript">
                $(function() {
                    setUsePrevious();
                    {% for file in old_files %}
                        addLabel('{{ file.name }}', '{{ file.size }}', {{ file.part }}, true);
                        readPrevious('{{ file.name }}', {{ file.part }});
                    {% endfor %}
                });
            </script>
            {% endif %}
        {% endif %}

        <script type="text/javascript">
            $(function() {
                setButtonStatus();
            });

            // CLICK ON THE DRAG-AND-DROP ZONE TO OPEN A FILE BROWSER OR DRAG AND DROP FILES TO UPLOAD
            var num_parts = {{ part_names|length }};
            createArray(num_parts);
            var assignment_version = {{ display_version }};
            var highest_version = {{ highest_version }};
            for (var i = 1; i <= num_parts; i++ ){
                var dropzone = document.getElementById("upload" + i);
                dropzone.addEventListener("click", clicked_on_box, false);
                dropzone.addEventListener("dragenter", draghandle, false);
                dropzone.addEventListener("dragover", draghandle, false);
                dropzone.addEventListener("dragleave", draghandle, false);
                dropzone.addEventListener("drop", drop, false);
            }

            $("#startnew").click(function(e){ // Clear all the selected files in the buckets
                for (var i = 1; i <= num_parts; i++){
                    deleteFiles(i);
                }
                e.stopPropagation();
            });

            // GET FILES OF THE HIGHEST VERSION
            if (assignment_version == highest_version && highest_version > 0) {
                $("#getprev").click(function(e){
                    $("#startnew").click();
                    {% for file in old_files %}
                        addLabel('{{ file.name }}', '{{ file.size }}', {{ file.part }}, true);
                        readPrevious('{{ file.name }}', {{ file.part }});
                    {% endfor %}
                    setUsePrevious();
                    setButtonStatus();
                    e.stopPropagation();
                });
            }
        </script>
    {% endif %}
</div>

{% if core.getUser().accessFullGrading() %}
    {% include 'submission/homework/PreviousSubmissionForm.twig' %}            
    {% include 'submission/homework/QRProgressBox.twig' %}
{% endif %}

<script type="text/javascript">
    function makeSubmission(user_id, highest_version, is_pdf, path, git_user_id, git_repo_id, merge_previous=false, clobber=false) {
        // submit the selected pdf
        path = decodeURIComponent(path);
        if (is_pdf) {
            submitSplitItem("{{ core.getCsrfToken() }}", "{{ gradeable_id }}", user_id, path, merge_previous, clobber);
        }

        // otherwise, this is a regular submission of the uploaded files
        else if (user_id == "") {
            handleSubmission({{ late_days_use }},
                {{ allowed_late_days }},
                {{ highest_version }},
                {{ max_submissions }},
                "{{ core.getCsrfToken() }}",
                {{ is_vcs ? "true" : "false" }},
                {{ num_inputs }},
                "{{ gradeable_id }}",
                "{{ user_id }}",
                git_user_id,
                git_repo_id,
                {{ student_page ? "true" : "false" }},
                {{ component_names|length }},
                merge_previous,
                clobber
            );
        }
        else {
            handleSubmission({{ late_days_use }},
                {{ allowed_late_days }},
                highest_version,
                {{ max_submissions }},
                "{{ core.getCsrfToken() }}",
                {{ is_vcs ? "true" : "false" }},
                {{ num_inputs }},
                "{{ gradeable_id }}",
                user_id,
                git_user_id,
                git_repo_id,
                {{ student_page ? "true" : "false" }},
                {{ component_names|length }},
                merge_previous,
                clobber
            );
        }
    }
    $(function() {
        $("#submit").click(function(e){ // Submit button
            var user_id = "";
            var num_pages = 0;
            if ($('#radio_student').is(':checked')) {
                user_id = $("#user_id").val();
            };
            if ($('#radio_bulk').is(':checked')) {
                num_pages = $("#num_pages").val();
                use_qr = $("#use_qr").is(":checked");
                qr_prefix = $('#qr_prefix').val();
                qr_suffix = $('#qr_suffix').val();
                if($('#use_qr').is(':checked')){
                    if(!sessionStorage.getItem('qr_prefix'))
                        sessionStorage.setItem('qr_prefix', qr_prefix );
                    if(!sessionStorage.getItem('qr_suffix'))
                        sessionStorage.setItem('qr_suffix', qr_suffix );
                }
            };
            // vcs upload
            var git_user_id = "";
            var git_repo_id = "";
            if ({{ is_vcs ? "true" : "false" }}) {
                git_user_id = $("#github_user_id").val();
                git_repo_id = $("#github_repo_id").val();
            }
            // bulk upload
            if ($("#radio_bulk").is(":checked")) {
                handleBulk("{{ gradeable_id }}", num_pages, use_qr, qr_prefix, qr_suffix );
            }
            // no user id entered, upload for whoever is logged in
            else if (user_id == ""){
                makeSubmission(user_id, {{ highest_version }}, false, "", git_repo_id);
            }
            // user id entered, need to validate first
            else {
                validateUserId("{{ core.getCsrfToken() }}", "{{ gradeable_id }}", user_id)
                .then(function(response){
                    if(response['highest_version']){
                        var option = displayPreviousSubmissionOptions(getSubmissionOption);
                        function getSubmissionOption(option){
                            var merge_previous = false;
                            var clobber = false;

                            if(option == 2){
                                merge_previous = true;
                            } else if(option == 3){
                                merge_previous = true;
                                clobber = true;
                            }

                            makeSubmission(user_id,response['highest_version'], false, "", "", merge_previous,clobber);
                        }
                    }else{
                        makeSubmission(user_id, response['highest_version'], false, "", "");
                    }
                });
            }
            e.stopPropagation();
        });
    });
</script>

{% macro render_short_answer(short_answer, index) %}

    <p style="max-width: 50em;">
        <strong>{{ short_answer.label }}</strong>
        <br>
        {% if short_answer.rows == 0 %}
<<<<<<< HEAD
            <input type="text" name="short_answer_{{ index }}" id="short_answer_{{ index }}" onKeyPress="handle_input_keypress();">
        {% else %}
            Press <kbd>TAB</kbd> to indent.  Press <kbd>ESC</kbd> to advance from textarea.</label>
            <textarea rows="{{ short_answer.rows }}" cols="50"  style="width:60em; height:100%; min-height:110px;" name="short_answer_{{ index }}" id="short_answer_{{ index }}" onKeyPress="handle_input_keypress();"></textarea>
            {#
                Allow tab in the larger text boxes (normally tab moves to the next textbox)
                http://stackoverflow.com/questions/6140632/how-to-handle-tab-in-textarea

                q.v. function enableTabsInTextArea(jQuerySelector) in server.js
            #}
            <script>
                enableTabsInTextArea('#input_{{ index }}');
           </script>
=======
            <form>
                <input type="text" name="input_{{ index }}" id="input_{{ index }}" value="{{ short_answer.starter_value_string }}" onKeyPress="handle_input_keypress();">
                <br /><input type="reset" class="btn btn-primary" style="margin-top: 5px" value="Reset">
            </form>
        {% else %}
            <form>
                Press <kbd>TAB</kbd> to indent.  Press <kbd>ESC</kbd> to advance from textarea.</label>
                <textarea rows="{{ short_answer.rows }}" cols="50"  style="width:60em; height:100%; min-height:110px;" name="input_{{ index }}" id="input_{{ index }}" onKeyPress="handle_input_keypress();">{{ short_answer.starter_value_string }}</textarea>
                <br />
                <input type="reset" class="btn btn-primary" style="margin-top: 5px" value="Reset">
                {#
                    Allow tab in the larger text boxes (normally tab moves to the next textbox)
                    http://stackoverflow.com/questions/6140632/how-to-handle-tab-in-textarea
                    q.v. function enableTabsInTextArea(jQuerySelector) in server.js
                #}
                <script>
                    enableTabsInTextArea('#input_{{ index }}');
                </script>
            </form>
>>>>>>> 5b759b52
        {% endif %}
    </p>
    <br>
{% endmacro %}<|MERGE_RESOLUTION|>--- conflicted
+++ resolved
@@ -247,11 +247,7 @@
                                 <fieldset>
                                     {% for choice in i.choices %}
                                         {% if i.allow_multiple == true %}
-<<<<<<< HEAD
                                             <input type="checkbox" name="multiple_choice_{{ num_multiple_choice }}" id="multiple_choice_{{ num_multiple_choice }}" value="{{ choice }}" onclick="handle_input_keypress();"" />
-=======
-                                            <input type="checkbox" name="input_{{ num_inputs }}" id="input_{{ num_inputs }}" value="{{ choice }}" onclick="handle_input_keypress();" />
->>>>>>> 5b759b52
                                             <label for="{{ choice }}">
                                                 {{ choice }}
                                             </label>
@@ -494,29 +490,14 @@
         <strong>{{ short_answer.label }}</strong>
         <br>
         {% if short_answer.rows == 0 %}
-<<<<<<< HEAD
-            <input type="text" name="short_answer_{{ index }}" id="short_answer_{{ index }}" onKeyPress="handle_input_keypress();">
-        {% else %}
-            Press <kbd>TAB</kbd> to indent.  Press <kbd>ESC</kbd> to advance from textarea.</label>
-            <textarea rows="{{ short_answer.rows }}" cols="50"  style="width:60em; height:100%; min-height:110px;" name="short_answer_{{ index }}" id="short_answer_{{ index }}" onKeyPress="handle_input_keypress();"></textarea>
-            {#
-                Allow tab in the larger text boxes (normally tab moves to the next textbox)
-                http://stackoverflow.com/questions/6140632/how-to-handle-tab-in-textarea
-
-                q.v. function enableTabsInTextArea(jQuerySelector) in server.js
-            #}
-            <script>
-                enableTabsInTextArea('#input_{{ index }}');
-           </script>
-=======
             <form>
-                <input type="text" name="input_{{ index }}" id="input_{{ index }}" value="{{ short_answer.starter_value_string }}" onKeyPress="handle_input_keypress();">
+                <input type="text" name="short_answer_{{ index }}" id="short_answer_{{ index }}" value="{{ short_answer.starter_value_string }}" onKeyPress="handle_input_keypress();">
                 <br /><input type="reset" class="btn btn-primary" style="margin-top: 5px" value="Reset">
             </form>
         {% else %}
             <form>
                 Press <kbd>TAB</kbd> to indent.  Press <kbd>ESC</kbd> to advance from textarea.</label>
-                <textarea rows="{{ short_answer.rows }}" cols="50"  style="width:60em; height:100%; min-height:110px;" name="input_{{ index }}" id="input_{{ index }}" onKeyPress="handle_input_keypress();">{{ short_answer.starter_value_string }}</textarea>
+                <textarea rows="{{ short_answer.rows }}" cols="50"  style="width:60em; height:100%; min-height:110px;" name="short_answer_{{ index }}" id="short_answer_{{ index }}" onKeyPress="handle_input_keypress();">{{ short_answer.starter_value_string }}</textarea>
                 <br />
                 <input type="reset" class="btn btn-primary" style="margin-top: 5px" value="Reset">
                 {#
@@ -525,10 +506,9 @@
                     q.v. function enableTabsInTextArea(jQuerySelector) in server.js
                 #}
                 <script>
-                    enableTabsInTextArea('#input_{{ index }}');
+                    enableTabsInTextArea('#short_answer_{{ index }}');
                 </script>
             </form>
->>>>>>> 5b759b52
         {% endif %}
     </p>
     <br>
