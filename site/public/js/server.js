--- conflicted
+++ resolved
@@ -600,12 +600,8 @@
     $('#downloadlink').remove();
 }
 
-<<<<<<< HEAD
 function adminTeamForm(new_team, who_id, reg_section, rot_section, user_assignment_setting_json, members, 
     pending_members, multiple_invite_members, max_members, lock_date) {
-=======
-function adminTeamForm(new_team, who_id, reg_section, rot_section, user_assignment_setting_json, members, pending_members, max_members, lock_date) {
->>>>>>> c99e4daa
     $('.popup-form').css('display', 'none');
     var form = $("#admin-team-form");
     form.css("display", "block");
@@ -725,14 +721,8 @@
                     team_history_div_right.append('<input class="readonly" type="text" style="'+style_string+'"  readonly="readonly" value="' + curr_json_entry.time + '" /><br />');
                 }
             }
-<<<<<<< HEAD
             if (past_lock_date) {
                 team_history_div_bottom.append('*History items highlighted in red were performed after team lock date.');
-=======
-            $('#admin-team-history-bottom').empty();
-            if (past_lock_date) {
-                $('#admin-team-history-bottom').append('*History items highlighted in red were performed after team lock date.');
->>>>>>> c99e4daa
             }
         }
     }
