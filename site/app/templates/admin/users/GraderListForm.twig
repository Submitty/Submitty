--- conflicted
+++ resolved
@@ -2,13 +2,9 @@
 {% block popup_id %}grader-list-form{% endblock %}
 {% block title %}Upload Grader List{% endblock %}
 {% block body %}
-<<<<<<< HEAD
-   <p>
+    <p>
         Format your grader data as an .xlsx or .csv file with {{ use_database ? 6 : 5 }}-{{ use_database ? 9 : 8 }} columns and no header row:
     </p>
-=======
-    <p>Format your grader data as an .xlsx or .csv file with {{ use_database ? 9 : 8 }} columns :</p>
->>>>>>> 663841de
         <ol class="full-list">
             <li>username</li>
             <li>first name</li>
@@ -23,20 +19,10 @@
             {% if use_database %}
                 <li>password</li>
             {% endif %}
-<<<<<<< HEAD
             <li>preferred first name (optional)</li>
             <li>preferred last name (optional)</li>
             <li>registration section (optional)</li>
         </ol>
-
-=======
-            <li>preferred first name</li>
-            <li>preferred last name</li>
-            <li>registration section</li>
-        </ol>
-        <span style="color: #006398">&#9734; : You can also supply just the user_id and rest of the fields will be auto-filled with the existing user data and a default value for grader-group as 'Limited Access Grader' (3) will be used</span>
-    <br/>
->>>>>>> 663841de
     <p>
         For more formatting information, see
         <a target="_blank" href="https://submitty.org/instructor/course_management/managing_enrollment#add-graders-by-bulk-file-csv-upload">
@@ -46,13 +32,6 @@
     <br/>
     <span style="color: #006398">&#9734; : You can also supply just the user_id and rest of the fields will be auto-fill with the existing user data and a default value for grader-group as 'Limited Access Grader' (4) will be used</span>
     <p>&emsp;</p>
-<<<<<<< HEAD
-=======
-    <p>
-        <b>Preferred first names, preferred last names, and registration sections are optional.<br>
-        Do not use a header row.</b><br>
-    </p>
->>>>>>> 663841de
     <input type="hidden" name="csrf_token" value="{{ csrf_token }}" />
     <div>
         <input type="file" name="upload" id="grader-list-upload" accept=".xlsx, .csv" aria-label="Choose File">
