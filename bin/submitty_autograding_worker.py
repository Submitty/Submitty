--- conflicted
+++ resolved
@@ -45,16 +45,11 @@
                 results_zip_tmp = grade_item.grade_from_zip(autograding_zip,submission_zip,which_untrusted)
                 results_zip = os.path.join(SUBMITTY_DATA_DIR,"autograding_DONE",which_untrusted+"_results.zip")
                 done_queue_file = os.path.join(SUBMITTY_DATA_DIR,"autograding_DONE",which_untrusted+"_queue.json")
-<<<<<<< HEAD
+
                 #move doesn't inherit permissions of destination directory. Copyfile does.
                 shutil.copyfile(results_zip_tmp,results_zip)
                 os.remove(results_zip_tmp)
-
-=======
-                #move doesn't inherit the permissions of the destination directory. Copyfile does.
-                shutil.copyfile(results_zip_tmp, results_zip)
-                os.remove(results_zip_tmp)
->>>>>>> cdcf1db3
+                
                 with open(todo_queue_file, 'r') as infile:
                     queue_obj = json.load(infile)
                     queue_obj["done_time"]=dateutils.write_submitty_date(microseconds=True)
