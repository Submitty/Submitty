--- conflicted
+++ resolved
@@ -46,38 +46,19 @@
         {% for component in gradeable.getComponents() %}
             {# Todo: This is heinous #}
             {% set extra_credit = component.getTitle()|lower|trim == "extra credit" %}
-
-<<<<<<< HEAD
-                <div class="box">
-                    <div class="box-title">
-                        {{ Badge.render(component.getGradedTAPoints(), component.getMaxValue(), extra_credit) }}
-                        <h4>{{ component.getTitle() }}
-                            {# Grader only shows up if they are not peer and full access #}
-                            {% if not gradeable.getPeerGrading() and component.getGrader().accessFullGrading() and component.getVerifier().accessFullGrading() %}
-                                <i>(Graded by: {{ component.getGrader().getLastName() }} / {{ component.getVerifier().getLastName() }})</i>
-                            {% elseif not gradeable.getPeerGrading() and component.getGrader().accessFullGrading() %}
-                                <i>(Graded by: {{ component.getGrader().getLastName() }})</i>
-                            {% elseif not gradeable.getPeerGrading() and component.getVerifier().accessFullGrading() %}
-                                <i>(Graded by: {{ component.getVerifier().getLastName() }})</i>
-                            {% else %}
-                                <i>(Graded by: An undergraduate mentor)</i>
-                            {% endif %}
-                        </h4>
-                        <div style="float:left; word-break: break-word;">
-                            <p style="padding-bottom: 10px;">{{ component.getStudentComment() }}</p>
-                            <p>
-                                {# Todo: move this out of the model #}
-                                <span class="gradeable_comment">{{ component.getGradedTAComments('<br>', true, gradeable, false)|raw }}</span>
-                            </p>
-                        </div>
-=======
             <div class="box">
                 <div class="box-title">
                     {{ Badge.render(component.getGradedTAPoints(), component.getMaxValue(), extra_credit) }}
                     <h4>{{ component.getTitle() }}
                         {# Grader only shows up if they are not peer and full access #}
-                        {% if not gradeable.getPeerGrading() and component.getGrader().accessFullGrading() %}
+                        {% if not gradeable.getPeerGrading() and component.getGrader().accessFullGrading() and component.getVerifier().accessFullGrading() %}
+                            <i>(Graded by: {{ component.getGrader().getLastName() }} / {{ component.getVerifier().getLastName() }})</i>
+                        {% elseif not gradeable.getPeerGrading() and component.getGrader().accessFullGrading() %}
                             <i>(Graded by: {{ component.getGrader().getLastName() }})</i>
+                        {% elseif not gradeable.getPeerGrading() and component.getVerifier().accessFullGrading() %}
+                            <i>(Graded by: {{ component.getVerifier().getLastName() }})</i>
+                        {% else %}
+                            <i>(Graded by: An undergraduate mentor)</i>
                         {% endif %}
                     </h4>
                     <div style="float:left; word-break: break-word;">
@@ -116,7 +97,6 @@
                                 {% endif %}
                             </table>
                         </p>
->>>>>>> ffd4099d
                     </div>
                 </div>
             </div>
