--- conflicted
+++ resolved
@@ -107,17 +107,7 @@
             images_to_remove = set.difference(images_to_remove, set([client.images.get(im).id for im in system_docker_containers]))
 
             # Remove images
-<<<<<<< HEAD
             for image_id in images_to_remove:
-=======
-            for imageRemoved in images_to_remove:
-                try:
-                    image_id = client.images.get(imageRemoved).id
-                    thread_object.add_message("Removed image " + imageRemoved)
-                except docker.errors.ImageNotFound as e:
-                    thread_object.add_message(print_red(f"ERROR: Couldn't find image {imageRemoved}"))
-                    continue
->>>>>>> 9726b9de
                 try:
                     client.images.remove(image_id, True)
                     print(f"Removed image {image_id}")
