if (PDFAnnotate.default) {
  PDFAnnotate = PDFAnnotate.default;
}

var loaded = sessionStorage.getItem('toolbar_loaded');
window.onbeforeunload = function() {
    sessionStorage.removeItem('toolbar_loaded');
};
//Toolbar stuff
(function () {
    let active_toolbar = true;
    const debounce = (fn, time, ...args) => {
        if (active_toolbar) {
            fn(args);
            active_toolbar = false;
            setTimeout(function() {
                active_toolbar = true;
            }, time);
        }
    }
    function setActiveToolbarItem(option) {
        let selected = $('.tool-selected');
        let clicked_button = $("a[value="+option+"]");
        if(option != selected.attr('value')){
            //There are two classes for the icons; toolbar-action and toolbar-item.
            //toolbar-action are single use buttons such as download and clear
            //toolbar-item are continuous options such as pen, text, etc.
            if(!clicked_button.hasClass('toolbar-action')){
                $(selected[0]).removeClass('tool-selected');
                clicked_button.addClass('tool-selected');
                switch($(selected[0]).attr('value')){
                    case 'pen':
                        $('#file_content').css('overflow', 'auto');
                        $('#scroll_lock_mode').prop('checked', false);
                        PDFAnnotate.UI.disablePen();
                        break;
                    case 'eraser':
                        PDFAnnotate.UI.disableEraser();
                        break;
                    case 'cursor':
                        PDFAnnotate.UI.disableEdit();
                        break;
                    case 'text':
                        PDFAnnotate.UI.disableText();
                        break;
                }
                $('.selection_panel').hide();
            }
            switch(option){
                case 'pen':
                    currentTool = 'pen';
                    PDFAnnotate.UI.enablePen();
                    break;
                case 'eraser':
                    currentTool = 'eraser';
                    PDFAnnotate.UI.enableEraser();
                    break;
                case 'cursor':
                    PDFAnnotate.UI.enableEdit();
                    break;
                case 'clear':
                    clearCanvas();
                    break;
                case 'save':
                    debounce(saveFile, 500);
                    break;
                case 'zoomin':
                    debounce(zoom, 500, 'in');
                    break;
                case 'zoomout':
                    debounce(zoom, 500, 'out');
                    break;
                case 'zoomcustom':
                    debounce(zoom, 500, 'custom');
                    break;
                case 'rotate':
                    debounce(rotate, 500);
                    break;
                case 'text':
                    currentTool = 'text';
                    PDFAnnotate.UI.enableText();
                    break;
            }
        }
        else {
            //For color and size select
            switch(option){
                case 'pen':
                    $("#pen_selection").toggle();
                    break;
                case 'text':
                    $("#text_selection").toggle();
                    break;
            }
        }
    }

    function rotate(){
        window.RENDER_OPTIONS.rotate += 90;
<<<<<<< HEAD
        if (!window.RENDER_OPTIONS.studentPopup) {
          localStorage.setItem('rotate', window.RENDER_OPTIONS.rotate);
        }
        render(window.GENERAL_INFORMATION.gradeable_id, window.GENERAL_INFORMATION.user_id, window.RENDER_OPTIONS.grader_id, window.GENERAL_INFORMATION.file_name, window.GENERAL_INFORMATION.file_path);
=======
        localStorage.setItem('rotate', window.RENDER_OPTIONS.rotate);
        render(window.GENERAL_INFORMATION.gradeable_id, window.GENERAL_INFORMATION.user_id, window.GENERAL_INFORMATION.grader_id, window.GENERAL_INFORMATION.file_name, window.GENERAL_INFORMATION.file_path);
>>>>>>> f6079164
    }

    function zoom(option, custom_val){
        let zoom_flag = true;
        let zoom_level = window.RENDER_OPTIONS.scale;
        if(option == 'in'){
            zoom_level += 0.1;
        }
        else if(option == 'out'){
            zoom_level -= 0.1;
        }
        else {
            if(custom_val != null){
                zoom_level = custom_val/100;
            }
            else {
                zoom_flag = false;
            }
            $('#zoom_selection').toggle();
        }
        if(zoom_level > 10 || zoom_level < 0.25){
            alert("Cannot zoom more");
            return;
        }
        if(zoom_flag){
            $("a[value='zoomcustom']").text(parseInt(RENDER_OPTIONS.scale * 100) + "%");
            window.RENDER_OPTIONS.scale = zoom_level;
            if (!window.RENDER_OPTIONS.studentPopup) {
              localStorage.setItem('scale', window.RENDER_OPTIONS.scale);
            }
            render(window.GENERAL_INFORMATION.gradeable_id, window.GENERAL_INFORMATION.user_id, window.GENERAL_INFORMATION.grader_id, window.GENERAL_INFORMATION.file_name, window.GENERAL_INFORMATION.file_path);
        }
    }

    function clearCanvas(){
        if (confirm('Are you sure you want to clear annotations?')) {
            for (let i=0; i<NUM_PAGES; i++) {
                document.querySelector(`div#pageContainer${i+1} svg.annotationLayer`).innerHTML = '';
            }

            localStorage.removeItem(`${RENDER_OPTIONS.documentId}/annotations`);
        }
    }

    function saveFile(){
        let GENERAL_NFORMATION = window.GENERAL_INFORMATION;
        let url = buildCourseUrl(['gradeable', GENERAL_NFORMATION['gradeable_id'], 'pdf', 'annotations']);
        let annotation_layer = localStorage.getItem(`${window.RENDER_OPTIONS.documentId}/${GENERAL_INFORMATION.grader_id}/annotations`);
        $.ajax({
            type: 'POST',
            url: url,
            data: {
                annotation_layer,
                GENERAL_INFORMATION,
                'csrf_token': csrfToken
            },
            success: function(data){
                let response = JSON.parse(data);
                if(response.status == "success"){
                    $('#save_status').text("Saved");
                    $('#save_status').css('color', 'black');
                }
                else {
                    alert(data.message);
                }
            },
            error: function(){
                alert("Something went wrong, please contact a administrator.");
            }
        });
    }

    function handleToolbarClick(e){
        setActiveToolbarItem(e.target.getAttribute('value'));
    }
    if(!loaded){
        document.getElementById('pdf_annotation_icons').addEventListener('click', handleToolbarClick);
    }
    sessionStorage.setItem('toolbar_loaded', true);
})();

// Color/size selection
(function () {
    let main_color;
    function initColors(){
        let init_color = localStorage.getItem('main_color') || '#ff0000';
        document.getElementById('color_selector').style.backgroundColor = init_color;
        setColor(init_color);
    }

    function colorMenuToggle(e){
        let shouldShow = !$('#color_selector_menu').is(':visible');
        $('.selection-menu').hide();
        shouldShow && $('#color_selector_menu').toggle();
    }

    function sizeMenuToggle(){
        let shouldShow = !$('#size_selector_menu').is(':visible');
        $('.selection-menu').hide();
        shouldShow && $('#size_selector_menu').toggle();
    }

    function changeColor(e){
        setColor(e.srcElement.getAttribute('value'))
    }

    function setColor(color){
        if(main_color != color){
            main_color = color;
            localStorage.setItem('main_color', color);
            document.getElementById('color_selector').style.backgroundColor = color;
        }
    }
    if(!loaded){
        document.getElementById("color_selector").addEventListener('click', colorMenuToggle);
        document.getElementById("size_selector").addEventListener('click', sizeMenuToggle);
        document.addEventListener('colorchange', changeColor);
    }
    initColors();
})();

// Pen stuff
(function () {
    let penSize;
    let penColor;
    let scrollLock;
    function initPen() {
        let init_size = localStorage.getItem('pen/size') || 3;
        let init_color = localStorage.getItem('main_color') || '#FF0000';
        document.getElementById('pen_size_selector').value = init_size;
        document.getElementById('pen_size_value').value = init_size;
        if($('#scroll_lock_mode').is(':checked')) {
            scrollLock = true;
        }

        setPen(init_size, init_color);
    }

    function setPen(size, color) {
        let modified = false;

        if (penSize !== size) {
            modified = true;
            penSize = size;
            localStorage.setItem('pen/size', penSize);
        }
        if (penColor !== color) {
            modified = true;
            penColor = color;
        }

        if (modified && scrollLock) {
            $('#file_content').css('overflow', 'hidden');
        }

        if (modified) {
            PDFAnnotate.UI.setPen(penSize, penColor);
        }
    }

    document.getElementById('pen_size_selector').addEventListener('change', function(e){
        let value = e.target.value ? e.target.value : e.srcElement.value;
        setPen(value, penColor);
    });
    document.addEventListener('colorchange', function(e){
        setPen(penSize, e.srcElement.getAttribute('value'));
    });
    initPen();
})();

// Text stuff
(function () {
    let textSize;
    let textColor;

    function initText() {
        let init_size = localStorage.getItem('text/size') || 12;
        let init_color = localStorage.getItem('main_color') || '#FF0000';
        document.getElementById('text_size_selector').value = init_size;
        setText(init_size, init_color);
    }

    function setText(size, color) {
        let modified = false;
        if (textSize !== size) {
            modified = true;
            textSize = size;
            localStorage.setItem('text/size', textSize);
        }

        if (textColor !== color) {
            modified = true;
            textColor = color;
        }

        if (modified) {
            PDFAnnotate.UI.setText(textSize, textColor);
        }
    }
    if(!loaded){
        document.addEventListener('colorchange', function(e){
            setText(textSize, e.srcElement.getAttribute('value'));
        });
        document.getElementById('text_size_selector').addEventListener('change', function(e) {
            let value = e.target.value ? e.target.value : e.srcElement.value;
            setText(value, textColor);
        });
    }
    initText();
})();<|MERGE_RESOLUTION|>--- conflicted
+++ resolved
@@ -97,15 +97,10 @@
 
     function rotate(){
         window.RENDER_OPTIONS.rotate += 90;
-<<<<<<< HEAD
         if (!window.RENDER_OPTIONS.studentPopup) {
           localStorage.setItem('rotate', window.RENDER_OPTIONS.rotate);
         }
-        render(window.GENERAL_INFORMATION.gradeable_id, window.GENERAL_INFORMATION.user_id, window.RENDER_OPTIONS.grader_id, window.GENERAL_INFORMATION.file_name, window.GENERAL_INFORMATION.file_path);
-=======
-        localStorage.setItem('rotate', window.RENDER_OPTIONS.rotate);
         render(window.GENERAL_INFORMATION.gradeable_id, window.GENERAL_INFORMATION.user_id, window.GENERAL_INFORMATION.grader_id, window.GENERAL_INFORMATION.file_name, window.GENERAL_INFORMATION.file_path);
->>>>>>> f6079164
     }
 
     function zoom(option, custom_val){
