import shutil
import tempfile
from datetime import date
import os
import unittest

from urllib.parse import urlencode

from selenium import webdriver

from selenium.common.exceptions import WebDriverException
from selenium.webdriver.support.ui import WebDriverWait
from selenium.webdriver.support import expected_conditions as EC
from selenium.webdriver.common.by import By

<<<<<<< HEAD
#from submitty_utils import dateutils
=======
import sys
# explicitly add this import path, so we can run it on a local host
sys.path.append('../python_submitty_utils/')

from submitty_utils import dateutils
>>>>>>> d34cf4e8



# noinspection PyPep8Naming
class BaseTestCase(unittest.TestCase):
    """
    Base class that all e2e tests should extend. It provides several useful
    helper functions, sets up the selenium webdriver, and provides a common
    interface for logging in/out a user. Each test then only really needs to
    override user_id, user_name, and user_password as necessary for a
    particular testcase and this class will handle the rest to setup the test.
    """
    TEST_URL = "http://localhost:1501"
    USER_ID = "student"
    USER_NAME = "Joe"
    USER_PASSWORD = "student"

    WAIT_TIME = 20

    def __init__(self, testname, user_id=None, user_password=None, user_name=None, log_in=True):
        super().__init__(testname)
        if "TEST_URL" in os.environ and os.environ['TEST_URL'] is not None:
            self.test_url = os.environ['TEST_URL']
        else:
            self.test_url = BaseTestCase.TEST_URL
        self.driver = None
        """ :type driver: webdriver.Chrome """
        self.options = webdriver.ChromeOptions()
        self.options.add_argument('--no-sandbox')
        self.options.add_argument('--headless')
        self.options.add_argument("--disable-extensions")
        self.options.add_argument('--hide-scrollbars')
        self.options.add_argument('--disable-gpu')
        self.options.add_argument('--no-proxy-server')

        self.download_dir = tempfile.mkdtemp(prefix="vagrant-submitty")
        # https://stackoverflow.com/a/26916386/214063
        profile = {
            'download.prompt_for_download': False,
            'download.default_directory': self.download_dir,
            'download.directory_upgrade': True,
            'plugins.plugins_disabled': ['Chrome PDF Viewer']
        }
        self.options.add_experimental_option('prefs', profile)
        self.user_id = user_id if user_id is not None else BaseTestCase.USER_ID
        self.user_name = user_name if user_name is not None else BaseTestCase.USER_NAME
        if user_password is None and user_id is not None:
            user_password = user_id
        self.user_password = user_password if user_password is not None else BaseTestCase.USER_PASSWORD
        self.semester = 'f20'
        self.full_semester = BaseTestCase.get_display_semester(self.semester)
        self.logged_in = False
        self.use_log_in = log_in

    def setUp(self):
        # attempt to set-up the connection to Chrome. Repeat a handful of times
        # in-case Chrome crashes during initialization
        for _ in range(5):
            try:
                self.driver = webdriver.Chrome(options=self.options)
                break
            except WebDriverException:
                pass
        if self.driver is None:
            self.driver = webdriver.Chrome(options=self.options)

        self.driver.set_window_size(1600, 900)
        self.enable_download_in_headless_chrome(self.download_dir)
        if self.use_log_in:
            self.log_in()

    def tearDown(self):
        self.driver.quit()
        shutil.rmtree(self.download_dir)

    def get(self, url=None, parts=None):
        if url is None:
            # Can specify parts = [('semester', 's18'), ...]
            self.assertIsNotNone(parts)
            url = "/index.php?" + urlencode(parts)

        if url[0] != "/":
            url = "/" + url
        self.driver.get(self.test_url + url)

        # Frog robot
        self.assertNotEqual(self.driver.title, "Submitty - Error", "Got Error Page")

    def log_in(self, url=None, title="Submitty", user_id=None, user_password=None, user_name=None):
        """
        Provides a common function for logging into the site (and ensuring
        that we're logged in)
        :return:
        """
        if url is None:
            url = "/index.php"

        if user_password is None:
            user_password = user_id if user_id is not None else self.user_password
        if user_id is None:
            user_id = self.user_id
        if user_name is None:
            user_name = self.user_name

        self.get(url)
        # print(self.driver.page_source)
        self.assertIn(title, self.driver.title)
        self.driver.find_element(By.NAME, 'user_id').send_keys(user_id)
        self.driver.find_element(By.NAME, 'password').send_keys(user_password)
        self.driver.find_element(By.NAME, 'login').click()

        # OLD self.assertEqual(user_name, self.driver.find_element(By.ID, "login-id").get_attribute('innerText').strip(' \t\r\n'))

        # FIXME: WANT SOMETHING LIKE THIS...  WHEN WE HAVE JUST ONE ELEMENT WITH THIS ID
        # self.assertEqual("Logout "+user_name, self.driver.find_element(By.ID, "logout").get_attribute('innerText').strip(' \t\r\n'))

        # instead, just make sure this element exists
        self.driver.find_element(By.ID, "logout")

        self.logged_in = True

    def log_out(self):
        if self.logged_in:
            self.logged_in = False
            self.driver.find_element(By.ID, 'logout').click()
            self.driver.find_element(By.ID, 'login-guest')

    def click_class(self, course, course_name=None):
        if course_name is None:
            course_name = course
        course_name = course_name.title()
        self.driver.find_element(By.ID, 'f20' + '_' + course).click()
        # print(self.driver.page_source)
        WebDriverWait(self.driver, BaseTestCase.WAIT_TIME).until(EC.title_is('Submitty ' + course_name + ' Gradeables'))

    # see Navigation.twig for html attributes to use as arguments
    # loaded_selector must recognize an element on the page being loaded (test_simple_grader.py has xpath example)
    def click_nav_grade_button(self, gradeable_category, gradeable_id, button_name, loaded_selector):
        self.driver.find_element(By.XPATH,
            "//div[@id='{}']/div[@class='course-button']/a[contains(@class, 'btn-nav-grade')]".format(
                gradeable_id)).click()
        WebDriverWait(self.driver, BaseTestCase.WAIT_TIME).until(EC.presence_of_element_located(loaded_selector))

    def click_nav_submit_button(self, gradeable_category, gradeable_id, button_name, loaded_selector):
        self.driver.find_element(By.XPATH,
            "//div[@id='{}']/div[@class='course-button']/a[contains(@class, 'btn-nav-submit')]".format(
                gradeable_id)).click()
        WebDriverWait(self.driver, BaseTestCase.WAIT_TIME).until(EC.presence_of_element_located(loaded_selector))

    # clicks the navigation header text to 'go back' pages
    # for homepage, selector can be gradeable list
    def click_header_link_text(self, text, loaded_selector):
        self.driver.find_element(
            By.XPATH,
            "//div[@id='breadcrumbs']/div[@class='breadcrumb']/a[text()='{}']".format(text)
        ).click()
        WebDriverWait(self.driver, BaseTestCase.WAIT_TIME).until(EC.presence_of_element_located(loaded_selector))

    def wait_after_ajax(self):
        WebDriverWait(self.driver, 10).until(lambda driver: driver.execute_script("return jQuery.active == 0"))

    def wait_for_element(self, element_selector, visibility=True, timeout=WAIT_TIME):
        """
        Waits for an element to be present in the DOM. By default, also waits for the element to be
        visible/interactable
        """
        if visibility:
            WebDriverWait(self.driver, timeout).until(EC.visibility_of_element_located(element_selector))
        else:
            WebDriverWait(self.driver, timeout).until(EC.presence_of_element_located(element_selector))


    @staticmethod
    def wait_user_input():
        """
        Causes the running selenium test to pause until the user has hit the enter key in the
        terminal that is running python. This is useful for using in the middle of building tests
        as then you cna use the javascript console to inspect the page, get the name/id of elements
        or other such actions and then use that to continue building the test
        """
        input("Hit enter to continue...")

    @staticmethod
    def get_display_semester(current_semester):
        s = 'Fall' if current_semester[0] == 'f' else 'Summer' if current_semester[0] == 'u' else 'Spring'
        s += ' 20' + current_semester[1:]
        return s

    # https://stackoverflow.com/a/47366981/214063
    def enable_download_in_headless_chrome(self, download_dir):
        # add missing support for chrome "send_command"  to selenium webdriver
        self.driver.command_executor._commands["send_command"] = ("POST", '/session/$sessionId/chromium/send_command')

        params = {'cmd': 'Page.setDownloadBehavior', 'params': {'behavior': 'allow', 'downloadPath': download_dir}}
        self.driver.execute("send_command", params)<|MERGE_RESOLUTION|>--- conflicted
+++ resolved
@@ -13,15 +13,11 @@
 from selenium.webdriver.support import expected_conditions as EC
 from selenium.webdriver.common.by import By
 
-<<<<<<< HEAD
-#from submitty_utils import dateutils
-=======
 import sys
 # explicitly add this import path, so we can run it on a local host
 sys.path.append('../python_submitty_utils/')
 
 from submitty_utils import dateutils
->>>>>>> d34cf4e8
 
 
 
