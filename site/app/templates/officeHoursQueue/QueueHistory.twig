<div id="queue_history">
  <br>
  <h2>Today's History
    {% if viewer.getFullHistory() %}
      <a id="view_history_button" role="button" class="btn btn-default" href="{{base_url}}?full_history=false">
        View Limited History
      </a>
    {% else %}
      <a id="view_history_button" role="button" class="btn btn-default" href="{{base_url}}?full_history=true">
        View Full History
      </a>
    {% endif %}
  </h2>
  <table class="table table-striped" style="width:100%;">
    <thead>
      <tr>
        <th scope="col">#</th>
        <th scope="col">Name</th>
        <th scope="col">Queue</th>
        <th scope="col">Time Entered</th>
        <th scope="col">Time In Queue</th>
        <th scope="col">Time Helped</th>
        <th scope="col">Times Helped Today</th>
        <th scope="col">Times Helped this week</th>
        <th scope="col" class="mobile-hide">Helped Started By</th>
        <th scope="col" class="mobile-hide">Removed By</th>
        {% if viewer.isGrader() %}
          <th scope="col">Restore</th>
        {% endif %}
      </tr>
    </thead>
    <tbody>
      {% set history_count = 0 %}
      {% for entry in viewer.getPastQueue() %}
        {% if (history_count < 25 or viewer.getFullHistory()) and (viewer.isGrader() or entry['user_id'] == viewer.getUserId()) %}
          {% set history_count = history_count + 1 %}
          <tr class="queue_history_{{entry['queue_code']}} queue_history_row">
            <th scope="row">{{history_count}}</th>
            <td>
              {{ entry['name'] }}
              <a onclick="unhideId(this, '{{ entry['user_id'] }}')" onkeypress="unhideId(this, '{{ entry['user_id'] }}')" title="Show user id" aria-label="Show user id" tabindex="0">
                <i class="fas fa-eye"></i>
              </a>
            </td>
            <td>{{ entry['queue_code'] }}</td>
            <td>{{ viewer.timeToHM(entry['time_in']) }}</td>

            <td>{{ viewer.getTimeWaitingInQueue(entry['time_out'],entry['time_help_start'],entry['time_in'],entry['removal_type']) }}</td>

            {% if entry['removal_type'] == 'helped' or entry['removal_type'] == 'self_helped' %}
              <td>{{viewer.getTimeBeingHelped(entry['time_out'],entry['time_help_start'])}}</td>
            {% elseif entry['removal_type'] == 'removed' %}
              <td>Removed</td>
            {% elseif entry['removal_type'] == 'self' %}
              <td>Left Queue</td>
            {% elseif entry['removal_type'] == 'emptied' %}
              <td>Queue Emptied</td>
            {% else %}
              <td>Not in queue</td>
            {% endif %}
<<<<<<< HEAD

            <td>{{ entry['helped_today'] }}</td>
            <td>{{ entry['times_helped'] }}</td>


            <td class="mobile-hide">{{ entry['help_started_by'] }}</td>
=======
            {% if entry['removal_type'] == 'helped' or entry['removal_type'] == 'self_helped' %}
              <td class="mobile-hide">{{ viewer.getHelperName(entry) }}</td>
            {% else %}
              <td class="mobile-hide"></td>
            {% endif %}
>>>>>>> cc43710a
            {% if entry['removal_type'] == 'self' %}
              <td class="mobile-hide"></td>
            {% else %}
              <td class="mobile-hide">{{ viewer.getRemoverName(entry) }}</td>
            {% endif %}
            {% if viewer.isGrader() %}
              <td>
                <form method="post" action="{{base_url}}/{{entry['queue_code'] | url_encode }}/restore" onsubmit="return confirm('Are you sure you want to restore {{ entry['name'] }} to the queue?');">
                  <input type="hidden" name="csrf_token" value="{{ csrf_token }}"/>
                  <input type="hidden" name="entry_id" value="{{entry['entry_id']}}"/>
                  <button type="submit" class="btn btn-danger queue_restore_btn">Restore</button>
                </form>
              </td>
            {% endif %}
          </tr>
        {% endif %}
      {% endfor %}
    </tbody>
  </table>
</div><|MERGE_RESOLUTION|>--- conflicted
+++ resolved
@@ -58,20 +58,19 @@
             {% else %}
               <td>Not in queue</td>
             {% endif %}
-<<<<<<< HEAD
 
             <td>{{ entry['helped_today'] }}</td>
             <td>{{ entry['times_helped'] }}</td>
 
 
             <td class="mobile-hide">{{ entry['help_started_by'] }}</td>
-=======
+
             {% if entry['removal_type'] == 'helped' or entry['removal_type'] == 'self_helped' %}
               <td class="mobile-hide">{{ viewer.getHelperName(entry) }}</td>
             {% else %}
               <td class="mobile-hide"></td>
             {% endif %}
->>>>>>> cc43710a
+
             {% if entry['removal_type'] == 'self' %}
               <td class="mobile-hide"></td>
             {% else %}
