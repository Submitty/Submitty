--- conflicted
+++ resolved
@@ -25,17 +25,11 @@
 
     <br><br>
 
-<<<<<<< HEAD
-    <form id = "configUpload" action="{{ upload_url }}" method="POST" enctype="multipart/form-data">
+    <form id="config_upload_form" action="{{ upload_url }}" method="POST" enctype="multipart/form-data">
         <input type="hidden" name="csrf_token" value="{{ csrf_token }}" />
         <label>Upload Config: <input type="file" id="configFile" name="config_upload" /><br /></label>
         <input type="submit" value="Upload" /><br />
         <button type='reset'>Cancel Upload</button>
-=======
-    <form action="{{ upload_url }}" id="upload_form" method="POST" enctype="multipart/form-data">
-        <input type="hidden" name="csrf_token" value="{{ csrf_token }}" />
-        <label>Upload Config: <input type="file" id="file_upload" name="config_upload" /><br /></label>
->>>>>>> 4e858fd2
     </form>
 
     <script>
