<div class="content">
    {#
        Default is viewing your sections
        Limited grader does not have "View All" option
        If nothing to grade, Instructor will see all sections
    #}
    <div class="row details-header-row">
    <h1>Grade Details for {{ gradeable.getTitle() }}</h1>
        <div class="markers-container">
            <ul id="details-legend">
                <li>
                    <i class="fas fa-circle grader-NULL"></i>
                    Ungraded component
                </li>
                <li>
                    <i class="fas fa-circle grader-3"></i>
                    Component graded by a limited access grader
                </li>
                <li>
                    <i class="fas fa-circle grader-4"></i>
                    Peer component graded by a student
                </li>
                <li>
                    <i class="fas fa-circle grader-1"></i>
                    Component graded by a full access grader
                </li>
                <li>
                    <i class="fas fa-circle grader-verified"></i>
                    Limited access grader verified
                </li>
                <li>
                    <i class="fas fa-circle grader-double"></i>
                    Component double-graded by a full access grader or instructor
                </li>
            </ul>

            <div class="action-btn-cont">
                {% if show_all_sections_button %}
                <button class="btn btn-default" data-testid="view-sections" onclick="changeSections()">
                    {{ view_all ? "View Your Sections" : "View All" }}
                </button>
                {% endif %}
                <a class="btn btn-default"
                   href="" onclick="changeSortOrder()">
                    {{ sort == 'random' ? "Switch to Default Order" : "Switch to Random Order" }}
                </a>
                {% if toggle_anon_button %}
                <button class="btn btn-default" id="toggle-anon-button"
                    onclick="changeAnon()">
                    {{ anon_mode ? "Disable Anonymous Mode" : "Enable Anonymous Mode" }}
                </button>
                {% endif %}
            </div>
        </div>
    </div>
    {% if not is_student %}
        <a href="{{ stats_url }}" class="btn btn-primary">Grading Stats</a>
    {% endif %}
    {% if not is_instructor %}
        <button class="btn btn-default" onclick="showGradeableMessage()">Responsibilities as a Grader</button>
    {% endif %}
    {% if can_regrade %}
        <div class="btn-group">
            <button type="button" class="btn btn-primary regrade-btn" onclick="ajaxCountRegrade(0,event,confirmMessage);">Regrade Active Versions for All students</button>
            <button type="button" class="btn btn-primary dropdown-toggle dropdown-toggle-split" data-toggle="dropdown" aria-haspopup="true" aria-expanded="false">
                <span class="sr-only">Toggle Dropdown</span>
            </button>
            <div class="dropdown-menu">
                <a class="dropdown-item regrade-btn-all" onclick="ajaxCountRegrade(1,event,confirmMessage);">Regrade All Versions for All students</a>
            </div>
        </div>
    {% endif %}
    <button type="button" class="btn btn-primary" onclick="expandAllSections()">Expand All Sections</button>
    <button type="button" class="btn btn-primary" onclick="collapseAllSections()">Collapse All Sections</button>
    {% if message is not empty %}
    <div class="details-warning-box{% if message_warning %} details-warning-highlight{% else %} details-warning-neutral{% endif %}">
        {{ message }}
    </div>
    {% endif %}
    <div class="details-action-box">
        {# Import+Export teams buttons #}
        {% if show_import_teams_button %}
            <a class="btn btn-primary"
               href="{{ export_teams_url }}"
            >Export Teams Members</a>
        {% endif %}
        {% if show_export_teams_button %}
            <button class="btn btn-primary key_to_click"
                    tabindex="0"
                    onclick="importTeamForm();"
            >
                Import Teams Members
            </button>
        {% endif %}
        {# /Import+Export teams buttons #}

        {# Randomize team button #}
        {% if (not gradeable.isGradeByRegistration()) and (show_export_teams_button or show_import_teams_button) %}
            {% if past_grade_start_date %}
                <button class="btn btn-default key_to_click"
                        tabindex="0"
                        onclick="randomizeRotatingGroupsButton()"
                >
                    Randomly Re-Assign Teams to Rotating Sections
                </button>
            {% else %}
                <a class="btn btn-default"
                   href="{{ randomize_team_rotating_sections_url }}"
                    >
                    Randomly Re-Assign Teams to Rotating Sections
                </a>
            {% endif %}
        {% endif %}
    </div>

    {# This is a data table #}
    <table id="details-table" data-testid="details-table" class="table table-striped table-bordered persist-area table-text-left" data-details-base-path="{{ details_base_path }}">
        <caption />
        {# Table header #}
        <thead>
            <tr>
                {% for column in columns %}
                    {% if column.sort_type is defined %}
                        <th style="width:{{ column.width }}; text-align: center" data-col-title="{{ column.title }}">
                            <a href="#" onclick= "sortTableByColumn('{{ column.sort_type }}', '{{ sort == column.sort_type ? (direction == 'ASC' ? 'DESC' : 'ASC') : 'ASC' }}')"
                            {% if sort == column.sort_type %}
                                class="active-sort"
                            {% endif %}
                            >
                                {{ column.title }}
                                {% if sort == column.sort_type %}
                                    <i class="fa {{ direction == 'ASC' ? 'fa-sort-up' : 'fa-sort-down' }}"></i>
                                {% else %}
                                    <i class="fa fa-sort"></i>
                                {% endif %}
                            </a>
                        </th>
                    {% else %}
                        <th style="width:{{ column.width }}; text-align: center" data-col-title="{{ column.title }}">{{ column.title }}</th>
                    {% endif %}
                {% endfor %}
            </tr>
        </thead>
        {# /Table header #}
        {# Sections #}
        {% if sections|length == 0 %}
            <tbody class="empty-info-header">
                <tr class="info">
                    <td colspan="{{ columns|length }}" style="text-align: center"> No Grading To Be Done! :) </td>
                </tr>
            </tbody>
        {% else %}
            {% for section in sections %}
                {# Section heading #}
                <tbody class="details-info-header{% if section.title not in collapsed_sections %} panel-head-active{% endif %}" id="details-content-section-{{section.title}}" data-section-id="{{section.title}}">
                    <tr class="info">
                        {% if core.getUser().accessGrading() %}
                            <td colspan="{{ columns|length }}" style="text-align: center">
                                <i class="collapse-icon fas fa-caret-right"></i>
                                <i class="expand-icon fas fa-caret-down"></i>
                                {% if gradeable.isGradeByRegistration()%}
                                    Students Enrolled in Registration Section {{ section.title }}
                                {% else %}
                                    Students Assigned to Rotating Section {{ section.title }}
                                {% endif %}
                            </td>
                        {% endif %}
                    </tr>
                    <tr class="info">
                        <td colspan="{{ columns|length }}" style="text-align: center">Graders: {{ section.graders }}</td>
                    </tr>
                </tbody>
                {# /Section heading #}
                {# Student list #}
                <tbody class="details-content panel-content-active"{% if section.title in collapsed_sections %} style="display: none"{% endif %}>
                    {% if section.rows is defined %}
                        {% for info in section.rows %}
                            {{ _self.render_student(_context, section, info.graded_gradeable, loop.index, info, columns, team_gradeable_view_history, overrides, anon_ids) }}
                        {% endfor %}
                    {% endif %}
                    {% if section.teamless_users is defined %}
                        {% for info in section.teamless_users %}
                            {{ _self.render_teamless_user(_context, section, info.user, info.new_team_onclick, loop.index + (section.rows is defined ? section.rows|length : 0), columns) }}
                        {% endfor %}
                    {% endif %}
                </tbody>
                {# /Student list #}
            {% endfor %}
        {% endif %}
        {# /Sections #}
        {# Empty teams #}
        {% if gradeable.isTeamAssignment() and empty_teams|length > 0 %}
            <tbody class="details-info-header{% if 'empty-teams' not in collapsed_sections %} panel-head-active{% endif %}" id="details-content-section-empty-teams" data-section-id="empty-teams">
                <tr class="info">
                    <td colspan="{{ columns|length }}" style="text-align: center">Empty Teams</td>
                    {% if core.getUser().accessGrading() %}
                        <td colspan="{{ columns|length }}" style="text-align: center">
                            <i class="collapse-icon fas fa-caret-right"></i>
                            <i class="expand-icon fas fa-caret-down"></i>
                        </td>
                    {% endif %}
                </tr>
                <tr class="info">
                    <td colspan="{{ columns|length }}" style="text-align: center">Empty Teams</td>
                </tr>
            </tbody>
            <tbody class="details-content panel-content-active"{% if section.title in collapsed_sections %} style="display: none"{% endif %}>
                {% for team in empty_teams %}
                    {% set reg_section = team.getRegistrationSection() ?? "NULL" %}
                    {% set rot_section = team.getRotatingSection() ?? "NULL" %}
                    {% set display_section = gradeable.isGradeByRegistration() ? reg_section : rot_section %}
                    <tr id="empty-team-row-{{ team.getId() }}">
                        <td>
                            {{ loop.index }}
                        </td>
                        <td>
                            {{ display_section }}
                        </td>
                        <td>
                            <a onclick="{{ empty_team_info[loop.index0].team_edit_onclick }}" aria-label="Edit Team" class="key_to_click" tabindex="0">
                                <i class="fas fa-pencil-alt"></i>
                            </a>
                        </td>
                        <td>{{ team.getId() }}</td>
                        <td colspan="{{ columns|length - 4 }}"></td>
                    </tr>
                {% endfor %}
            </tbody>
        {% endif %}
        {# /Empty teams #}
    </table>
</div>

{% macro render_student(context, section, graded_gradeable, index, info, columns, team_gradeable_view_history, overrides, anon_ids) %}
    <tr data-testid="grade-table"
        {% if not graded_gradeable.getSubmitter().isTeam() and graded_gradeable.getSubmitter().getUser().accessGrading() %}
            style='background: #7bd0f7;'
        {% endif %}
    >
        {% for column in context.columns %}
            {#
                This is basically a switch statement. It calls the function we need for
                the current column and that will give us the table cell.
            #}
            {% if column.function == "active_version" %}
                {{ _self.render_column_active_version(context, section, graded_gradeable, index, info, column) }}
            {% elseif column.function == "autograding" %}
                {{ _self.render_column_autograding(context, section, graded_gradeable, index, info, column) }}
            {% elseif column.function == "autograding_peer" %}
                {{ _self.render_column_autograding_peer(context, section, graded_gradeable, index, info, column) }}
            {% elseif column.function == "graded_questions" %}
                {{ _self.render_column_graded_questions(context, section, graded_gradeable, index, info, column) }}
            {% elseif column.function == "grading" %}
                {{ _self.render_column_grading(context, section, graded_gradeable, index, info, column, overrides, anon_ids) }}
            {% elseif column.function == "grading_blind" %}
                {{ _self.render_column_grading_blind(context, section, graded_gradeable, index, info, column, overrides, anon_ids) }}
            {% elseif column.function == "grading_blind" %}
                {{ _self.render_column_grading_peer(context, section, graded_gradeable, index, info, column) }}
            {% elseif column.function == "index" %}
                {{ _self.render_column_index(context, section, graded_gradeable, index, info, column) }}
            {% elseif column.function == "section" %}
                {{ _self.render_column_section(context, section, graded_gradeable, index, info, column) }}
            {% elseif column.function == "team_edit" %}
                {{ _self.render_column_team_edit(context, section, graded_gradeable, index, info.team_edit_onclick, column, info.edited_past_lock_date) }}
            {% elseif column.function == "team_id" %}
                {{ _self.render_column_team_id(context, section, graded_gradeable, index, info, column) }}
            {% elseif column.function == "team_name" %}
                {{ _self.render_column_team_name(context, section, graded_gradeable, index, info, column) }}
            {% elseif column.function == "team_members" %}
                {{ _self.render_column_team_members(context, section, graded_gradeable, index, info, column) }}
            {% elseif column.function == "total" %}
                {{ _self.render_column_total(context, section, graded_gradeable, index, info, column) }}
            {% elseif column.function == "user_given" %}
                {{ _self.render_column_user_given(context, section, graded_gradeable, index, info, column) }}
            {% elseif column.function == "user_id" %}
                {{ _self.render_column_user_id(context, section, graded_gradeable, index, info, column, anon_ids) }}
            {% elseif column.function == "user_id_anon" %}
                {{ _self.render_column_user_id_anon(context, section, graded_gradeable, index, info, column, anon_ids) }}
            {% elseif column.function == "team_members_anon" %}
                {{ _self.render_column_team_members_anon(context, section, graded_gradeable, index, info, column, anon_ids) }}
            {% elseif column.function == "user_family" %}
                {{ _self.render_column_user_family(context, section, graded_gradeable, index, info, column) }}
            {% elseif column.function == "viewed_grade" %}
                {{ _self.render_column_viewed_grade(context, section, graded_gradeable, index, info, column, team_gradeable_view_history) }}
            {% endif %}
        {% endfor %}
    </tr>
{% endmacro %}

{% macro render_teamless_user(context, section, user, new_team_onclick, index, columns, edited_past_lock_date) %}
    <tr>
        {% for column in columns %}
            {#
                This is basically a switch statement. It calls the function we need for
                the current column and that will give us the table cell.
            #}
            {% if column.function == "active_version" %}
                <td></td>
            {% elseif column.function == "autograding" %}
                <td></td>
            {% elseif column.function == "autograding_peer" %}
                <td></td>
            {% elseif column.function == "graded_questions" %}
                <td></td>
            {% elseif column.function == "grading" %}
                <td><b><i>No Team</i></b></td>
            {% elseif column.function == "grading_peer" %}
                <td></td>
            {% elseif column.function == "index" %}
                {{ _self.render_column_index(context, section, null, index, null, column) }}
            {% elseif column.function == "section" %}
                {{ _self.render_column_section(context, section, null, index, null, column) }}
            {% elseif column.function == "team_edit" %}
                {{ _self.render_column_team_edit(context, section, null, index, new_team_onclick, column, edited_past_lock_date) }}
            {% elseif column.function == "team_id" %}
                <td></td>
            {% elseif column.function == "team_name" %}
                <td></td>
            {% elseif column.function == "team_members" %}
                <td>
                    {{ user.getDisplayedGivenName() }}
                    {{ user.getDisplayedFamilyName() }}
                </td>
            {% elseif column.function == "team_members_anon" %}
                <td></td>
            {% elseif column.function == "total" %}
                <td></td>
            {% elseif column.function == "total_peer" %}
                <td></td>
            {% elseif column.function == "user_given" %}
                <td></td>
            {% elseif column.function == "user_id" %}
                <td></td>
            {% elseif column.function == "user_id_anon" %}
                <td></td>
            {% elseif column.function == "user_family" %}
                <td></td>
            {% elseif column.function == "viewed_grade" %}
                <td></td>
            {% endif %}
        {% endfor %}
    </tr>
{% endmacro %}

{# Column functions #}

{# Active Version #}
{% macro render_column_active_version(context, section, graded_gradeable, index, info, column) %}
    {% if graded_gradeable.getAutoGradedGradeable().getHighestVersion() == 0 %}
        <td></td>
    {% elseif graded_gradeable.getAutoGradedGradeable().getActiveVersion() == graded_gradeable.getAutoGradedGradeable().getHighestVersion() %}
        <td style="text-align: center;">{{ graded_gradeable.getAutoGradedGradeable().getActiveVersion() }}</td>
    {% else %}
        <td style="text-align: center;">{{ graded_gradeable.getAutoGradedGradeable().getActiveVersion() }} / {{ graded_gradeable.getAutoGradedGradeable().getHighestVersion() }}</td>
    {% endif %}
{% endmacro %}

{# Autograding #}
{% macro render_column_autograding(context, section, graded_gradeable, index, info, column) %}
    <td>
        {% if graded_gradeable.getAutoGradedGradeable().getHighestVersion() != 0 %}
            {% if graded_gradeable.getAutoGradedGradeable().getActiveVersion() != 0  %}
                {{ graded_gradeable.getAutoGradedGradeable().getTotalPoints() }} / {{ graded_gradeable.getGradeable().getAutogradingConfig().getTotalNonExtraCredit() }}
            {% endif %}
        {% endif %}
    </td>
{% endmacro %}

{# Autograding (peer) #}
{% macro render_column_autograding_peer(context, section, graded_gradeable, index, info, column) %}
    <td>
        {% if graded_gradeable.getAutoGradedGradeable().getHighestVersion() != 0 and graded_gradeable.getAutoGradedGradeable().getActiveVersionInstance() is not null %}
            {{ graded_gradeable.getAutoGradedGradeable().getActiveVersionInstance().getNonHiddenPoints() }} / {{ graded_gradeable.getGradeable.getAutogradingConfig().getTotalNonHiddenNonExtraCredit() }}
        {% endif %}
    </td>
{% endmacro %}

{# Graded Questions #}
{% macro render_column_graded_questions(context, section, graded_gradeable, index, info, column) %}
    <td class="td-graded-questions" style="text-align: center">
        <span>
            {%- for index in 0..info.graded_groups|length-1 -%}
            {# Non-Peer View for Stoplights #}
            {% if core.getUser().accessGrading() %}
                    {%  if graded_gradeable.getAutoGradedGradeable().getActiveVersion() == 0%}
                        <i title="{{graded_gradeable.getGradeable().getComponents()[index].getTitle()}}" class="fas fa-circle grader-NULL"></i>
                    {% else %}
                        {% if info.graded_groups[index] =="peer-null"   %}
                            {# Indicates Peer Component #}
                            <i title="{{graded_gradeable.getGradeable().getComponents()[index].getTitle()}}" class="fas fa-circle grader-NULL"></i>
                        {% elseif info.graded_groups[index] == 4   %}
                            {# Indicates Graded Peer Component #}
                            <i title="{{graded_gradeable.getGradeable().getComponents()[index].getTitle()}}" class="fas fa-circle grader-{{- info.graded_groups[index] -}}"></i>
                        {% else %}
                            {# Indicates Non-Peer Component (Visible)#}
                            <i title="{{graded_gradeable.getGradeable().getComponents()[index].getTitle()}}" class="fas fa-circle grader-{{- info.graded_groups[index] -}}"></i>
                        {% endif %}
                    {% endif %}
            {% endif %}
            {# Peer View for Stoplights #}
            {% if core.getUser().getGroup() == 4 %}
                    {# If no submission has been made, non peer should not be visible to peer grader #}
                    {%  if graded_gradeable.getAutoGradedGradeable().getActiveVersion() == 0  %}
                        {% if info.graded_groups[index] =="peer-null"   %}
                            {# Indicates Ungraded Peer Component #}
                            <i title="{{graded_gradeable.getGradeable().getComponents()[index].getTitle()}}" class="fas fa-
                            circle grader-NULL }}"></i>
                        {% else %}
                            {# Indicates Non-Peer Component (Hidden)#}
                            <i title="{{graded_gradeable.getGradeable().getComponents()[index].getTitle()}}" class="fas fa-circle hide-highlights"></i>
                        {% endif %}
                    {% else %}
                        {# If submission has been made but not graded, non peer information should not be visible to peer grader #}
                        {%  if info.graded_groups[index] == "peer-no-submission" %}
                            {# Indicates Submitted but Ungraded Peer Component #}
                            <i title="{{graded_gradeable.getGradeable().getComponents()[index].getTitle()}}" class="fas fa-circle grader-NULL"></i>
                        {% elseif info.graded_groups[index] =="peer-null"   %}
                            {# Indicates Non-Peer Component (Hidden) #}
                            <i title="{{graded_gradeable.getGradeable().getComponents()[index].getTitle()}}" class="fas fa-circle grader-NULL"></i>
                        {% elseif info.graded_groups[index] < 4   %}
                            {# Indicates Non-Peer Component (Hidden) #}
                            <i title="{{graded_gradeable.getGradeable().getComponents()[index].getTitle()}}" class="fas fa-circle hide-highlights"></i>
                        {% else %}
                            {# Indicates Submitted and Graded Peer Component #}
                             <i title="{{graded_gradeable.getGradeable().getComponents()[index].getTitle()}}" class="fas fa-circle grader-{{- info.graded_groups[index] -}}"></i>
                        {% endif %}
                    {% endif %}
                {% endif %}
            {%- endfor -%}
        </span>
    </td>
{% endmacro %}

{# Grading Button #}
{% macro render_column_grading(context, section, graded_gradeable, index, info, column, overrides, anon_ids) %}
    {% set badge_count = 0 %}

    {% if  graded_gradeable.getSubmitter().getId() in overrides %}
        {% set contents = "Overridden" %}
        {% set btn_class = "btn-default" %}


    {% elseif not graded_gradeable.getAutoGradedGradeable().hasSubmission() %}
        {% set contents = "No Submission" %}
        {% set btn_class = "btn-default" %}

    {% elseif graded_gradeable.getAutoGradedGradeable().getActiveVersion() == 0 %}
        {% set contents = "Cancelled Submission" %}
        {% set btn_class = "btn-default" %}

    {% elseif graded_gradeable.getAutoGradedGradeable().getActiveVersionInstance() is not null and graded_gradeable.getAutoGradedGradeable().getActiveVersionInstance().getDaysLate() > graded_gradeable.getGradeable().getLateDays() %}
        {% set contents = "Too Many Days Late" %}
        {% set btn_class = "btn-danger" %}
    
    {% elseif graded_gradeable.getGradeable().isTaGrading() %}
<<<<<<< HEAD
        {% if info.late_day_info.isOnTimeSubmission() %}
            {% set contents = "Grade" %}
            {% set btn_class = "btn-primary" %}
        {% else %}
            {% set contents = "Too Many Days Late" %}
            {% set btn_class = "btn-danger" %}
        {% endif %}
=======
        {# or info.late_day_info.isOnTimeSubmission() #}
            {% set contents = "Grade" %}
            {% set btn_class = "btn-primary" %}

>>>>>>> 7d2c2c69
        {% if graded_gradeable.getOrCreateTaGradedGradeable().anyGrades() %}
            {% if graded_gradeable.getTaGradedGradeable().hasVersionConflict() %}
                {% set contents = "Version Conflict" %}
                {% set btn_class = "btn-primary" %}
            {% elseif not graded_gradeable.isTaGradingComplete() and core.getUser().accessGrading() or core.getUser().getGroup() == 4 and not graded_gradeable.isPeerGradingComplete() %}
                {% set contents = "Grading Incomplete" %}
            {% elseif graded_gradeable.isTaGradingComplete() and core.getUser().getGroup() == 4 and graded_gradeable.isPeerGradingComplete() %}
                {% set contents = graded_gradeable.getTaGradedGradeable.getTotalScore(core.getUser()) ~ " / " ~ graded_gradeable.getGradeable().getPeerPoints() %}
                {% set btn_class = "btn-default" %}
            {% elseif not graded_gradeable.isTaGradingComplete() and core.getUser().getGroup() == 4 and graded_gradeable.isPeerGradingComplete() %}
                {% set contents = graded_gradeable.getTaGradedGradeable.getTotalScore(core.getUser()) ~ " / " ~ graded_gradeable.getGradeable().getPeerPoints() %}
                {% set btn_class = "btn-default" %}
            {% elseif graded_gradeable.isTaGradingComplete() and core.getUser().accessGrading() and graded_gradeable.isPeerGradingComplete() %}
                {% set contents = graded_gradeable.getTaGradedGradeable.getTotalScore() ~ " / " ~ graded_gradeable.getGradeable().getManualGradingPoints() %}
                {% set btn_class = "btn-default" %}
            {% endif %}
        {% endif %}
    {% else %}
        {% set contents = "View" %}
        {% set btn_class = "btn-primary" %}
    {% endif %}
    {% if graded_gradeable.hasActiveGradeInquiry() %}
        {% set contents = contents ~ " + Grade Inquiry" %}
        {% set btn_class = "btn-danger" %}
        {% set badge_count = graded_gradeable.getActiveGradeInquiryCount()  %}
    {%  endif %}
    <td style="text-align: center;">
        <a data-testid="grade-button" class="btn {{ btn_class }}" href="{{ context.grade_url }}?who_id={{ anon_ids[graded_gradeable.getSubmitter().getId()] }}&sort={{ context.sort }}&direction={{ context.direction }}">
            {{ contents }}
            {% if badge_count > 0 and graded_gradeable.getGradeable().isGradeInquiryPerComponentAllowed()%}
                <span class="notification-badge">{{ badge_count }}</span>
            {% endif %}
        </a>
    </td>
{% endmacro %}

{# Grading Button (peer) TODO: fix this for peer grading support #}
{% macro render_column_grading_blind(context, section, graded_gradeable, index, info, column, overrides, anon_ids) %}
    {% if  graded_gradeable.getSubmitter().getId() in overrides %}
        {% set contents = "Overridden" %}
        {% set btn_class = "btn-default" %}
    {% elseif not graded_gradeable.getAutoGradedGradeable().hasSubmission() %}
        {% set contents = "No Submission" %}
        {% set btn_class = "btn-default" %}
    {% elseif graded_gradeable.getAutoGradedGradeable().getActiveVersion() == 0 %}
        {% set contents = "Cancelled Submission" %}
        {% set btn_class = "btn-default" %}
    {% elseif graded_gradeable.getGradeable().isTaGrading() %}
        {% set contents = "Grade" %}
        {% set btn_class = "btn-primary" %}
        {% if graded_gradeable.getOrCreateTaGradedGradeable().anyGrades() %}
            {% if graded_gradeable.getTaGradedGradeable().hasVersionConflict() %}
                {% set contents = "Version Conflict" %}
                {% set btn_class = "btn-primary" %}
            {% elseif not graded_gradeable.isTaGradingComplete() and core.getUser().accessGrading() or core.getUser().getGroup() == 4 and not graded_gradeable.isPeerGradingComplete() %}
                {% set contents = "Grading Incomplete" %}
            {% elseif graded_gradeable.isTaGradingComplete() and core.getUser().getGroup() == 4 and graded_gradeable.isPeerGradingComplete() %}
                {% set contents = graded_gradeable.getTaGradedGradeable.getTotalScore(core.getUser()) ~ " / " ~ graded_gradeable.getGradeable().getPeerPoints() %}
                {% set btn_class = "btn-default" %}
            {% elseif not graded_gradeable.isTaGradingComplete() and core.getUser().getGroup() == 4 and graded_gradeable.isPeerGradingComplete() %}
                {% set contents = graded_gradeable.getTaGradedGradeable.getTotalScore(core.getUser()) ~ " / " ~ graded_gradeable.getGradeable().getPeerPoints() %}
                {% set btn_class = "btn-default" %}
            {% elseif graded_gradeable.isTaGradingComplete() and core.getUser().accessGrading() and graded_gradeable.isPeerGradingComplete() %}
                {% set contents = graded_gradeable.getTaGradedGradeable.getTotalScore() ~ " / " ~ graded_gradeable.getGradeable().getManualGradingPoints() %}
                {% set btn_class = "btn-default" %}
            {% endif %}
        {% endif %}
    {% else %}
        {% set contents = "View" %}
        {% set btn_class = "btn-primary" %}
    {% endif %}
    {% if graded_gradeable.hasActiveGradeInquiry() %}
        {% set contents = contents ~ " + Grade Inquiry" %}
        {% set btn_class = "btn-danger" %}
        {% set badge_count = graded_gradeable.getActiveGradeInquiryCount()  %}
    {%  endif %}
    <td>
        <a class="btn {{ btn_class }}" href="{{ context.grade_url }}?who_id={{ anon_ids[graded_gradeable.getSubmitter().getId()] }}&sort={{ context.sort }}&direction={{ context.direction }}">
            {{ contents }}
            {% if badge_count is defined and badge_count > 0 and graded_gradeable.getGradeable().isGradeInquiryPerComponentAllowed()%}
                <span class="notification-badge">{{ badge_count }}</span>
            {% endif %}
        </a>
    </td>
{% endmacro %}


{# Index #}
{% macro render_column_index(context, section, graded_gradeable, index, info, column) %}
    <td>{{ index }}</td>
{% endmacro %}

{# Section Number #}
{% macro render_column_section(context, section, graded_gradeable, index, info, column) %}
    <td>{{ section.title }}</td>
{% endmacro %}

{# Edit Team #}
{% macro render_column_team_edit(context, section, graded_gradeable, index, team_edit_onclick, column, edited_past_lock_date) %}
    <td>
        <div>
            <a onclick="{{ team_edit_onclick }}" title="Edit Team" aria-label="Edit Team" class="key_to_click" tabindex="0"><i class="fas fa-pencil-alt"></i></a>
            {% if edited_past_lock_date %}
                <div style="display:inline-block;" title="Edited Past Lock Date" aria-label="Edited Past Lock Date"><i class="fas fa-exclamation red-message"></i></div>
            {% endif %}
        </div>
    </td>
{% endmacro %}

{# Team ID #}
{% macro render_column_team_id(context, section, graded_gradeable, index, info, column) %}
    <td>
        {% if graded_gradeable.getGradeable().isTeamAssignment() %}
            {{ graded_gradeable.getSubmitter.getId() }}
        {% endif %}
    </td>
{% endmacro %}

{# Team Name #}
{% macro render_column_team_name(context, section, graded_gradeable, index, info, column) %}
    <td>
        {{ graded_gradeable.getSubmitter().getTeam().getTeamName() }}
    </td>
{% endmacro %}

{# Team Members #}
{% macro render_column_team_members(context, section, graded_gradeable, index, info, column) %}
    <td>
        {% if not graded_gradeable.getGradeable().isTeamAssignment() %}
            {{ graded_gradeable.getSubmitter().getUser().getDisplayedGivenName() }}
            {{ graded_gradeable.getSubmitter().getUser().getDisplayedFamilyName() }}
        {% else %}
            {%- for member in graded_gradeable.getSubmitter().getTeam().getMemberUsersSorted() -%}
                {%- if loop.index != 1 -%}, {% endif -%}
                {{- member.getDisplayedGivenName() }}
                {{ member.getDisplayedFamilyName() -}}
            {%- endfor -%}
        {% endif %}
    <div style="font-style: italic; display: inline; color: var(--standard-medium-dark-gray);">
        {% if graded_gradeable.getGradeable().isTeamAssignment() %}
            {%- for member in graded_gradeable.getSubmitter().getTeam().getInvitedUsers() -%}
                {%- if loop.index == 1 -%}Pending: {% endif -%}
                {%- if loop.index != 1 -%}, {% endif -%}
                {{- member.getDisplayedGivenName() }}
                {{ member.getDisplayedFamilyName() -}}
                {%- if member.hasMultipleTeamInvites(graded_gradeable.getGradeableId()) -%}
                    <div style="display:inline-block;" title="Multiple Pending Invites" aria-label="Multiple Pending Invites">(<i class="fas fa-exclamation-triangle" style="color: var(--standard-medium-dark-gray);"></i>)</div>
                {%- endif -%}
            {%- endfor -%}
        {% endif %}
    </div>
    </td>
{% endmacro %}

{# Total Point Summary #}
{% macro render_column_total(context, section, graded_gradeable, index, info, column) %}
<<<<<<< HEAD
    {% set box_background = (info.late_day_info.isOnTimeSubmission() == false) ? "late-box" : "" %}
=======
   
    {% set box_background = (graded_gradeable.getAutoGradedGradeable().getActiveVersionInstance() is not null and graded_gradeable.getAutoGradedGradeable().getActiveVersionInstance().getDaysLate() > graded_gradeable.getGradeable().getLateDays()) ? "late-box" : "" %}
>>>>>>> 7d2c2c69

    {# todo: this is a lot of math for the view, we should move this into the Gradeable model #}

    {# Always get autograder points #}
    {% set graded = graded_gradeable.getAutoGradedGradeable().getActiveVersionInstance().getTotalPoints() | default(0) %}
    {# If they have a valid, graded submission then they get points from it #}
    {% if graded_gradeable.getAutoGradedGradeable().hasSubmission() and graded_gradeable.getAutoGradedGradeable().getActiveVersion() != 0 and graded_gradeable.isTaGradingComplete() and not graded_gradeable.getOrCreateTaGradedGradeable().hasVersionConflict() %}
        {% set graded = graded + graded_gradeable.getOrCreateTaGradedGradeable().getTotalScore() %}
    {% endif %}
    {# Negative grades are not possible #}
    {% if graded < 0 %}
        {% set graded = 0 %}
    {% endif %}

    {% set total_possible = graded_gradeable.getGradeable().getAutoGradingConfig().getTotalNonExtraCredit() + graded_gradeable.getGradeable().getManualGradingPoints() %}
    <td>
        {% if not graded_gradeable.getOrCreateTaGradedGradeable().hasVersionConflict() and graded_gradeable.isTaGradingComplete() %}
                <div class="{{ box_background }}" style="white-space: nowrap;">{{ graded }} / {{ total_possible }}</div>
        {% endif %}
    </td>
{% endmacro %}

{# User ID #}
{% macro render_column_user_id(context, section, graded_gradeable, index, info, column) %}
    <td>
        {% if not graded_gradeable.getGradeable().isTeamAssignment() %}
            {{ graded_gradeable.getSubmitter.getId() }}
        {% endif %}

    </td>
{% endmacro %}

{# Anonymous ID #}
{% macro render_column_user_id_anon(context, section, graded_gradeable, index, info, column, anon_ids) %}
    <td>{{ anon_ids[graded_gradeable.getSubmitter().getId()] }}</td>
{% endmacro %}

{% macro render_column_team_members_anon(context, section, graded_gradeable, index, info, column, anon_ids) %}
    <td>
        {% if not graded_gradeable.getGradeable().isTeamAssignment() %}
            {{ anon_ids[graded_gradeable.getSubmitter().getId()] }}
        {% else %}
            {%- for member in graded_gradeable.getSubmitter().getTeam().getMemberUsersSorted() -%}
                {%- if loop.index != 1 -%}, {% endif -%}
                {{- anon_ids[member.getId()] -}}
            {%- endfor -%}
        {% endif %}
    <div style="font-style: italic; display: inline; color: grey;">
        {% if graded_gradeable.getGradeable().isTeamAssignment() %}
            {%- for member in graded_gradeable.getSubmitter().getTeam().getInvitedUsers() -%}
                {%- if loop.index == 1 -%}Pending: {% endif -%}
                {%- if loop.index != 1 -%}, {% endif -%}
                {{- anon_ids[member.getId()] -}}
            {%- endfor -%}
        {% endif %}
    </div>
    </td>
{% endmacro %}

{# Given Name #}
{% macro render_column_user_given(context, section, graded_gradeable, index, info, column) %}
    <td>{{ graded_gradeable.getSubmitter().getUser().getDisplayedGivenName() }}</td>
{% endmacro %}

{# Family Name #}
{% macro render_column_user_family(context, section, graded_gradeable, index, info, column) %}
    <td>{{ graded_gradeable.getSubmitter().getUser().getDisplayedFamilyName() }}</td>
{% endmacro %}

{# Viewed Grade #}
{% macro render_column_viewed_grade(context, section, graded_gradeable, index, info, column, team_gradeable_view_history) %}
    {% if graded_gradeable.getAutoGradedGradeable().getActiveVersion() > 0 %}
        {% if graded_gradeable.getSubmitter().isTeam() %}
            {% if team_gradeable_view_history[graded_gradeable.getSubmitter().getId()]['hover_string'] == '' %}
                <td class="viewed-red-x" title="">&#10008;</td>
            {% else %}
                <td class="td-viewed-grade" id="team-check-marks" title="{{ team_gradeable_view_history[graded_gradeable.getSubmitter().getId()]['hover_string'] }}">
                    {% for user_id, time in team_gradeable_view_history[graded_gradeable.getSubmitter().getId()]|filter((time, user_id) => user_id != 'hover_string') %}
				        {% if time == null %}
                            <i class="viewed-white-check">&#x2714;</i>
                        {% else %}
                            <i class="viewed-green-check">&#x2714;</i>
                        {% endif %}
                    {% endfor %}
                </td>
            {% endif %}
        {% else %}
            {% if graded_gradeable.getOrCreateTaGradedGradeable().getUserViewedDate() == null %}
                <td class="viewed-red-x" title="">&#10008;</td>
            {% else %}
                <td class="viewed-green-check" title="Last Viewed: {{ graded_gradeable.getOrCreateTaGradedGradeable().getUserViewedDate()|date }}">&#x2714;</td>
            {% endif %}
        {% endif %}
    {% else %}
        <td></td>
    {% endif %}
{% endmacro %}

{# /Column functions #}
<script>
    function changeSections() {
        const status = {{ view_all ? 1 : 0 }};
        if (status) {
            Cookies.set('view', 'assigned', { path: '/' });
            localStorage.setItem("general-setting-navigate-assigned-students-only", "true");
        } else {
            Cookies.set('view', 'all', { path: '/' });
            localStorage.setItem("general-setting-navigate-assigned-students-only", "false");
        }
        location.reload();
    }

    function changeAnon() {
        const status = {{ anon_mode ? 1 : 0}};
        if (status) {
            Cookies.set('anon_mode', 'off');
        }
        else {
            Cookies.set('anon_mode', 'on');
        }
        location.reload();
    }

    function changeSortOrder() {
        if ({{ sort == 'random' ? "true" : "false" }}) {
            Cookies.set('sort', 'id');
        }
        else {
            Cookies.set('sort', 'random');
        }
        location.reload();
    }

    function sortTableByColumn(sort_type = 'id', direction) {
        Cookies.set('sort', sort_type);
        Cookies.set('direction', direction);
        location.reload();
    }

    //function to count how many submissions are being regraded so that a confirm message can be displayed if necessary
    function ajaxCountRegrade(choice,e,confirmMessage) {
        const submit_url = buildCourseUrl(['gradeable', "{{ gradeable.getId }}", 'regrade', 'count']);
        let formData = new FormData();
        formData.append('csrf_token', csrfToken);
        formData.append('gradeable_id', "{{ gradeable.getId }}");
        //if regrading all versions
        if (choice) {
            formData.append('regrade_all', 'true');
        }
        else {
            formData.append('regrade_all', 'false');
        }
        $.ajax({
            url: submit_url,
            data: formData,
            processData: false,
            type: 'POST',
            headers : {
                Accept: "application/json"
            },
            contentType: false,
            success: function(data) {
                data = JSON.parse(data);
                if (data['status'] === 'success') {
                    confirmMessage(e, data['data'], choice);
                }
                else {
                    alert("ERROR! Please contact administrator with following error:\n\n" + data['message']);
                }
            }
        });
    }
    function confirmMessage(e,count, choice) {
        if(count > 50) {
            e.preventDefault();
            if (window.confirm("Are you sure you want to add " + count + " submissions to the queue ?")) {
                //if regrading all versions
                if (choice) {
                    handleRegrade(0, csrfToken, "{{ gradeable.getId }}", '', false, false, false, true)
                }
                else {
                    handleRegrade(0, csrfToken, "{{ gradeable.getId }}", '', false, false, true)
                }
            }
        }
        else {
            //if regrading all versions
            if (choice) {
                handleRegrade(0, csrfToken, "{{ gradeable.getId }}", '', false, false, false, true)
            }
            else {
                handleRegrade(0, csrfToken, "{{ gradeable.getId }}", '', false, false, true)
            }
        }
    }
</script>

{% include 'grading/electronic/GradeableMessage.twig' with {
    "course": course,
    "semester": semester,
    "gradeable_id": gradeable.getId,
    "blind_status": blind_status
}%}<|MERGE_RESOLUTION|>--- conflicted
+++ resolved
@@ -453,20 +453,10 @@
         {% set btn_class = "btn-danger" %}
     
     {% elseif graded_gradeable.getGradeable().isTaGrading() %}
-<<<<<<< HEAD
-        {% if info.late_day_info.isOnTimeSubmission() %}
-            {% set contents = "Grade" %}
-            {% set btn_class = "btn-primary" %}
-        {% else %}
-            {% set contents = "Too Many Days Late" %}
-            {% set btn_class = "btn-danger" %}
-        {% endif %}
-=======
         {# or info.late_day_info.isOnTimeSubmission() #}
             {% set contents = "Grade" %}
             {% set btn_class = "btn-primary" %}
 
->>>>>>> 7d2c2c69
         {% if graded_gradeable.getOrCreateTaGradedGradeable().anyGrades() %}
             {% if graded_gradeable.getTaGradedGradeable().hasVersionConflict() %}
                 {% set contents = "Version Conflict" %}
@@ -623,12 +613,8 @@
 
 {# Total Point Summary #}
 {% macro render_column_total(context, section, graded_gradeable, index, info, column) %}
-<<<<<<< HEAD
-    {% set box_background = (info.late_day_info.isOnTimeSubmission() == false) ? "late-box" : "" %}
-=======
    
     {% set box_background = (graded_gradeable.getAutoGradedGradeable().getActiveVersionInstance() is not null and graded_gradeable.getAutoGradedGradeable().getActiveVersionInstance().getDaysLate() > graded_gradeable.getGradeable().getLateDays()) ? "late-box" : "" %}
->>>>>>> 7d2c2c69
 
     {# todo: this is a lot of math for the view, we should move this into the Gradeable model #}
 
