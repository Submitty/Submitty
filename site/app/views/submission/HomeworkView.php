<?php

namespace app\views\submission;

use app\models\Gradeable;
use app\views\AbstractView;
use app\libraries\FileUtils;
use app\models\LateDaysCalculation;

class HomeworkView extends AbstractView {

    public function noGradeable($gradeable_id) {
        if ($gradeable_id === null) {
            return <<<HTML
<div class="content">
    No gradeable id specified. Contact your instructor if you think this is an error.
</div>
HTML;
        }
        else {
            $gradeable = htmlentities($gradeable_id, ENT_QUOTES);
            return <<<HTML
<div class="content">
    {$gradeable} is not a valid electronic submission gradeable. Contact your instructor if you think this
    is an error.
</div>
HTML;
        }
    }

    /**
     * @param Gradeable $gradeable
     *
     * @return bool|string
     */
    public function showGradeableError($gradeable) {
        return <<<HTML
<div class="content">
    <p class="red-message">
    {$gradeable->getName()} has not been built and cannot accept submissions at this time. The instructor
    needs to configure the config.json for this assignment and then build the course.
    </p>
</div>
HTML;
    }


    
    public function dayOrDays($d) {
      if ($d == 1) return "day";
      return "days";
    }

    public function submitOrResubmit($version) {
      if ($version == 0) return "submit";
      return "re-submit";
    }
    

    public function printLateDayInformationMessage($extensions,
                                                   $late_days_remaining,
                                                   $active_version,
                                                   $active_days_late,
                                                   $would_be_days_late,
                                                   $late_days_allowed) {

      $info = "";
      $error = false;
      
      // ------------------------------------------------------------
      // ALWAYS PRINT DEADLINE EXTENSION (IF ANY)
      if ($extensions > 0) {
        $info .= "You have a {$extensions} day deadline extension for this assignment.";
      }

      // HOW MANY DAYS LATE...  MINUS EXTENSIONS?
      $active_days_charged = max(0,$active_days_late-$extensions);

      // ------------------------------------------------------------
      // IF STUDENT HAS ALREADY SUBMITTED AND THE ACTIVE VERSION IS LATE, PRINT LATE DAY INFORMATION FOR THE ACTIVE VERSION
      if ($active_version >= 1 && $active_days_late > 0) {

        // BAD STATUS - AUTO ZERO BECAUSE INSUFFICIENT LATE DAYS REMAIN
        if ($active_days_charged > $late_days_remaining) {
          $error = true;
          if ($info != "") { $info .= "<br><br>"; }
          $info .= "Your active version was submitted {$active_days_late} " . $this->dayOrDays($active_days_late) . " after the deadline,"
            . " but you ";
          if ($late_days_remaining == 0) {
            $info .= "have no remaining late days.";
          } else {
            $info .= "only have {$late_days_remaining} remaining late " . $this->dayOrDays($late_days_remaining) . ".";
          }
        }

        // BAD STATUS - AUTO ZERO BECAUSE TOO MANY LATE DAYS USED ON THIS ASSIGNMENT
        else if ($active_days_charged > $late_days_allowed) {
          $error = true;
          if ($info != "") { $info .= "<br<br>>"; }
          $info .= "Your active version was submitted {$active_days_late} " . $this->dayOrDays($active_days_late) . " after the deadline,";
          $info .= " and you would be charged {$active_days_charged} late " . $this->dayOrDays($active_days_charged) . " for this assignment,";
          if ($late_days_allowed == 0) {
            $info.= "<br>but your instructor specified that no late days may be used for this assignment.";
          } else {
            $info.= "<br>but your instructor specified that a maximum of {$late_days_allowed} late " . $this->dayOrDays($late_days_allowed) . " may be used for this assignment.";
          }
        }

        // LATE STATUS
        else {
          if ($info != "") { $info .= "<br><br>"; }
          $info .= "Your active version was submitted {$active_days_late} " . $this->dayOrDays($active_days_late) . " after the deadline,"
            . " and you have been charged {$active_days_charged} late " . $this->dayOrDays($active_days_charged) . " for this assignment.";
          if ($info != "") { $info .= "<br>"; }
          if ($late_days_remaining == 0) {
            $info .= "You have no late days remaining for future assignments.";
          } else {
            $info .= "You have {$late_days_remaining} remaining late " . $this->dayOrDays($late_days_remaining) . " to use on future assignments.";
          }
        }

        if ($error) {
          if ($info != "") { $info .= "<br>"; }
          $info .= "Your grade for this assignment will be recorded as a zero.";
        }
      }
          
      // ------------------------------------------------------------
      // (IF LATE) PRINT LATE DAY INFORMATION
      if ($would_be_days_late > 0) {

        // HOW MANY DAYS LATE...  MINUS EXTENSIONS?
        $new_late_charged = max(0,$would_be_days_late - $extensions);
        
        // if unsubmitted, or submitted but still in the late days allowed window
        if ($active_version < 1 ||
            ($new_late_charged <= $late_days_remaining &&
             $new_late_charged <= $late_days_allowed)) {

          // PRINT WOULD BE HOW MANY DAYS LATE
          if ($info != "") { $info .= "<br><br>"; }
          $info .= "The current time is {$would_be_days_late} " . $this->dayOrDays($would_be_days_late) . " past the due date.";

          // SUBMISSION NOW WOULD BE BAD STATUS -- INSUFFICIENT LATE DAYS
          if ($new_late_charged > $late_days_remaining) {
            if ($info != "") { $info .= "<br>"; }
            if ($late_days_remaining==0) {
              $info .= "You have no remaining late days.";
            } else {
              $info .= "You only have {$late_days_remaining} late " . $this->dayOrDays($late_days_remaining) . " remaining.";
            }
            $error = true;
            if ($info != "") { $info .= "<br>"; }
            $info .= "If you submit to this assignment now, your grade for this assignment will be recorded as a zero.";
          }
          
          // SUBMISSION NOW WOULD BE BAD STATUS -- EXCEEDS LIMIT FOR THIS ASSIGNMENT
          else if ($new_late_charged > $late_days_allowed) {
            if ($info != "") { $info .= "<br>"; }
            if ($late_days_allowed==0) {
              $info .= "Your instructor specified that no late days may be used for this assignment.";
            } else {
              $info .= "Your instructor specified that a maximum of {$late_days_allowed} late " . $this->dayOrDays($late_days_allowed) . " may be used for this assignment.";
            }
            $error = true;
            if ($info != "") { $info .= "<br>"; }
            $info .= "If you submit to this assignment now, your grade for this assignment will be recorded as a zero.";
          }
          
          // SUBMISSION NOW WOULD BE LATE
          else {
            if ($info != "") { $info .= "<br>"; }
            $new_late_days_remaining = $late_days_remaining + $active_days_charged - $new_late_charged;
            $info .= "If you  " . $this->submitOrResubmit($active_version) . " to this assignment now," .
              " you will be charged {$new_late_charged} late " . $this->dayOrDays($new_late_charged) . "," .
              " and have $new_late_days_remaining remaining late " . $this->dayOrDays($new_late_days_remaining) . " for future assignments.";
          }
        }
      }

      // ------------------------------------------------------------
      // IN CASE OF AUTOMATIC ZERO, MAKE THE MESSAGE RED
      $style = "";
      if ($error == true) {
          $style = 'background-color: #d9534f;';
          if ($info != "") { $info .= "<br><br>"; }
          $info .= "Contact your instructor if you believe that this is an error or that you should be granted ";
          if ($extensions == 0) {
            $info .= " a deadline extension.";
          } else {
            $info .= " an additional deadline extension.";
          }
        }
      
      // ------------------------------------------------------------
      // WRAP THE LATE DAY INFORMATION IN A DIV
      $return = "";
      if ($info != "") {
        $return = <<<HTML
<div class="content" style="{$style}"><h4>{$info}</h4></div>
HTML;
      }
      return $return;
    }



    /**
     * TODO: BREAK UP THIS FUNCTION INTO EASIER TO MANAGE CHUNKS
     *
     * @param Gradeable $gradeable
     * @param int       $late_days_use
     * @param int       $extensions
     *
     * @return string
     */
    public function showGradeable($gradeable, $late_days_use, $extensions, $canViewWholeGradeable=false) {
        $return = "";
        // hiding entire page if user is not a grader and student cannot view
        if (!$this->core->getUser()->accessGrading() && !$gradeable->getStudentView()) {
            $message = "Students cannot view that gradeable.";
            $this->core->addErrorMessage($message);
            $this->core->redirect($this->core->getConfig()->getSiteUrl());
        }

        $ldu = new LateDaysCalculation($this->core, $gradeable->getUser()->getId());
        $late_days_data = $ldu->getGradeable($gradeable->getUser()->getId(), $gradeable->getId());
        $late_days_remaining = $late_days_data['remaining_days'];
        $active_days_late = $gradeable->getActiveDaysLate();
        $would_be_days_late = $gradeable->getWouldBeDaysLate();
        $late_days_allowed = $gradeable->getAllowedLateDays();

        $active_version = $gradeable->getActiveVersion();
        
        $return .= $this->printLateDayInformationMessage($extensions,
                                                         $late_days_remaining,
                                                         $active_version,
                                                         $active_days_late,
                                                         $would_be_days_late,
                                                         $late_days_allowed);

        $upload_message = $this->core->getConfig()->getUploadMessage();
        $current_version = $gradeable->getCurrentVersion();
        $current_version_number = $gradeable->getCurrentVersionNumber();
        $student_page = false;
        $num_components = count($gradeable->getComponents());
        $time = " @ H:i";
        $return .= <<<HTML
<script type="text/javascript" src="{$this->core->getConfig()->getBaseUrl()}js/drag-and-drop.js"></script>
HTML;
        // showing submission if user is grader or student can submit
        if ($this->core->getUser()->accessGrading() || $gradeable->getStudentSubmit()) {
            $return .= <<<HTML
<div class="content">
    <div class="upperinfo">
        <h2 class="upperinfo-left">New submission for: {$gradeable->getName()}</h2>
        <h2 class="upperinfo-right">Due: {$gradeable->getDueDate()->format("m/d/Y{$time}")}</h2>
    </div>
HTML;
            if ($this->core->getUser()->accessAdmin()) {
                $students = $this->core->getQueries()->getAllUsers();
                $student_ids = array();
                foreach ($students as $student) {
                    $student_ids[] = $student->getId();
                }

                $gradeables = $this->core->getQueries()->getGradeables($gradeable->getId(), $student_ids);
                $students_version = array();
                foreach ($gradeables as $g) {
                    $students_version[] = array($g->getUser(), $g->getActiveVersion());
                }

                $students_full = array();
                foreach ($students_version as $student_pair) {
                    $student = $student_pair[0];

                    $student_entry = array('value' => $student->getId(),
                                           'label' => $student->getDisplayedFirstName().' '.$student->getLastName().' <'.$student->getId().'>');

                    if ($student_pair[1] !== 0) {
                        $student_entry['label'] .= ' ('.$student_pair[1].' Prev Submission)';
                    }

                    $students_full[] = $student_entry;
                }

                $students_full = json_encode($students_full);

                $return .= <<<HTML
    <form id="submissionForm" method="post" style="text-align: center; margin: 0 auto; width: 100%; ">
        <div >
            <input type='radio' id="radio_normal" name="submission_type" checked="true"> 
                Normal Submission
            <input type='radio' id="radio_student" name="submission_type">
                Make Submission for a Student
HTML;
                if ($gradeable->getNumParts() == 1 && !$gradeable->useVcsCheckout()) {
                    $return .= <<<HTML
            <input type='radio' id="radio_bulk" name="submission_type">
                Bulk Upload
HTML;
                }
                $return .= <<<HTML
        </div>
        <div id="user_id_input" style="display: none">
            <div class="sub">
                Input the user_id of the student you wish to submit for. This <i>permanently</i> affects the student's submissions, so please use with caution.
            </div>
            <div class="sub">
                <input type="hidden" name="csrf_token" value="{$this->core->getCsrfToken()}" />
                user_id: <input type="text" id= "user_id" value ="" placeholder="{$gradeable->getUser()->getId()}"/>
            </div>
        </div>
        <div class = "sub" id="pdf_submit_button" style="display: none">
            <div class="sub">
                # of page(s) per PDF: <input type="number" id= "num_pages" placeholder="required"/>
            </div>
        </div>
    </form>
HTML;
                $return .= <<<HTML
    <script type="text/javascript">
        $(function() {
            var cookie = document.cookie;
            students_full = {$students_full};
            if (cookie.indexOf("student_checked=") !== -1) {
                var cookieValue = cookie.substring(cookie.indexOf("student_checked=")+16, cookie.indexOf("student_checked=")+17);
                $("#radio_student").prop("checked", cookieValue==1);
                $("#radio_bulk").prop("checked", cookieValue==2);
                document.cookie="student_checked="+0;
            }
            if ($("#radio_student").is(":checked")) {
                $('#user_id_input').show();
            }
            if ($("#radio_bulk").is(":checked")) {
                $('#pdf_submit_button').show();
            }
            $('#radio_normal').click(function() {
                $('#user_id_input').hide();
                $('#pdf_submit_button').hide();
                $('#user_id').val('');
            });
            $('#radio_student').click(function() {
                $('#pdf_submit_button').hide();
                $('#user_id_input').show();
            });
            $('#radio_bulk').click(function()  {
                $('#user_id_input').hide();
                $('#pdf_submit_button').show();
                $('#user_id').val('');
            });
            $("#user_id").autocomplete({
                source: students_full
            });
        });
    </script>
HTML;
            }
            $return .= <<<HTML
    <div class="sub">
HTML;
            if ($gradeable->hasAssignmentMessage()) {
                $return .= <<<HTML
        <p class='green-message'>{$gradeable->getAssignmentMessage()}</p>
HTML;
            }
            $return .= <<<HTML
    </div>
HTML;
            if($gradeable->useVcsCheckout()) {
/*              TODO: Build ability for students to specify their own repo url
                if (strpos($gradeable->getSubdirectory(),"\$repo_id") !== false) {
                    $return .= <<<HTML
    repository id: <input type="text" id="repo_id" class="required" value="" placeholder="(Required)"/><br /><br />
HTML;
                }
                else if ($gradeable->getSubdirectory() == "" && $this->core->getConfig()->getVcsBaseUrl() == "") {
                    $return .= <<<HTML
    Enter the URL for your repository, ex. <kbd>https://github.com/username/homework-1</kbd><br />
    repository URL: <input type="text" id="repo_id" class="required" value ="" placeholder="(Required)"/><br /><br />
HTML;
                }
*/
                if (strpos($gradeable->getSubdirectory(), '://') !== false || substr($gradeable->getSubdirectory(), 0, 1) === '/') {
                    $vcs_path = $gradeable->getSubdirectory();
                }
                else {
                    if (strpos($this->core->getConfig()->getVcsBaseUrl(), '://')) {
                        $vcs_path = rtrim($this->core->getConfig()->getVcsBaseUrl(), '/') . '/' . $gradeable->getSubdirectory();
                    }
                    else {
                        $vcs_path = FileUtils::joinPaths($this->core->getConfig()->getVcsBaseUrl(), $gradeable->getSubdirectory());
                    }
                }

                $vcs_path = str_replace('{$gradeable_id}', $gradeable->getId(), $vcs_path);
                $vcs_path = str_replace('{$user_id}', $this->core->getUser()->getId(), $vcs_path);
                if ($gradeable->isTeamAssignment() && $gradeable->getTeam() !== null) {
                    $vcs_path = str_replace('{$team_id}', $gradeable->getTeam()->getId(), $vcs_path);
                }
                $vcs_path = str_replace(FileUtils::joinPaths($this->core->getConfig()->getSubmittyPath(), 'vcs'),
                    $this->core->getConfig()->getVcsUrl(), $vcs_path);

                $return .= <<<HTML
    <h3>To access your Repository:</h3>
    <span><em>Note: There may be a delay before your repository is prepared, please refer to assignment instructions.</em></span><br />
    <samp>git  clone  {$vcs_path}  SPECIFY_TARGET_DIRECTORY</samp><br /><br />
    <input type="submit" id="submit" class="btn btn-primary" value="Grade My Repository" />
HTML;
            }
            else {
                $return .= <<<HTML
    <div id="upload-boxes" style="display:table; border-spacing: 5px; width:100%">
HTML;

                for ($i = 0; $i < $gradeable->getNumTextBoxes(); $i++) {

                    $image_width = $image_height = 0;

                    if (isset($gradeable->getTextboxes()[$i]['images']) && $gradeable->getTextboxes()[$i]['images'] != ""){
                        $images = $gradeable->getTextboxes()[$i]['images'];
                    }
                    else{
                        $images = array();
                    }

                    foreach($images as $currImage){
                        $currImageName = $currImage["image_name"];
                        $imgPath = FileUtils::joinPaths($this->core->getConfig()->getCoursePath(),"test_input",$gradeable->getId(),$currImageName);
                        $content_type = FileUtils::getContentType($imgPath);
                        if (substr($content_type, 0, 5) === "image") {
                           // Read image path, convert to base64 encoding
                           $textBoxImageData = base64_encode(file_get_contents($imgPath));
                           // Format the image SRC:  data:{mime};base64,{data};
                           $textBoximagesrc = 'data: '.mime_content_type($imgPath).';charset=utf-8;base64,'.$textBoxImageData;
                           // insert the sample image data

                            if(isset($currImage['image_height']) && (int)$currImage['image_height'] > 0){
                                $image_height = $currImage['image_height'];
                            }

                            if(isset($currImage['image_width']) && (int)$currImage['image_width'] > 0){
                                $image_width = $currImage['image_width'];
                            }

                            $image_display = '<img src="'.$textBoximagesrc.'"';

                            if($image_width > 0){
                                $image_display .= ' width="'.$image_width.'"';
                            }
                            if($image_height > 0){
                                $image_display .= ' height="'.$image_height.'"';
                            }
                            $image_display .= ">";
                            $return .= $image_display;
                        }
                    }

                    $label = $gradeable->getTextboxes()[$i]['label'];
                    $rows = $gradeable->getTextboxes()[$i]['rows'];
                    if ($rows == 0) {
                      $return .= <<<HTML
                    <p style="max-width: 50em;">
                    $label<br><input type="text" name="textbox_{$i}" id="textbox_{$i}" onKeyPress="handle_textbox_keypress();">
                    </p><br>
HTML;
                    } else {
                        $return .= <<<HTML
                    <p style="max-width: 50em;">
                    $label<br><textarea rows="{$rows}" cols="50"  style="width:60em; height:100%;" name="textbox_{$i}" id="textbox_{$i}" onKeyPress="handle_textbox_keypress();"></textarea>
                    </p><br>
HTML;

                  // Allow tab in the larger text boxes (normally tab moves to the next textbox)
                  // http://stackoverflow.com/questions/6140632/how-to-handle-tab-in-textarea
$return .= <<<HTML
<script>
$("#textbox_{$i}").keydown(function(e) {
HTML;
$return .= <<<'HTML'
    if(e.keyCode === 9) { // tab was pressed
        // get caret position/selection
        var start = this.selectionStart;
        var end = this.selectionEnd;
        var $this = $(this);
        var value = $this.val();
        // set textarea value to: text before caret + tab + text after caret
        $this.val(value.substring(0, start)
                    + "\t"
                    + value.substring(end));
        // put caret at right position again (add one for the tab)
        this.selectionStart = this.selectionEnd = start + 1;
        // prevent the focus lose
        e.preventDefault();
        e.stopPropagation();
        return false;
    }
});
</script>
HTML;

                    }
                }
                for ($i = 1; $i <= $gradeable->getNumParts(); $i++) {
                    if ($gradeable->getNumParts() > 1) {
                        $label = "Drag your {$gradeable->getPartNames()[$i]} here or click to open file browser";
                    }
                    else {
                        $label = "Drag your file(s) here or click to open file browser";
                    }
                    $return .= <<<HTML

        <div id="upload{$i}" style="cursor: pointer; text-align: center; border: dashed 2px lightgrey; display:table-cell; height: 150px;">
            <h3 class="label" id="label{$i}">{$label}</h3>
            <input type="file" name="files" id="input_file{$i}" style="display: none" onchange="addFilesFromInput({$i})" multiple />
        </div>
HTML;
                }
                $return .= <<<HTML
    </div>
HTML;
                // does this gradeable have parts assigned by students
                foreach ($gradeable->getComponents() as $question) {
                    if(is_array($question)) {
                        $page_num = $question[0]->getPage();
                    }
                    else {
                        $page_num = $question->getPage();
                    }
                    if ($page_num === -1) {
                        $student_page = true;
                        break;
                    }
                }
                if ($student_page) {                
                    $return .= <<<HTML
    <form id="pdfPageStudent">
        <div class="sub">
        <div>Enter the page number that corresponds to each question. If the answer spans multiple pages, enter the page the answer starts on.</div>
HTML;
                    $count = 0;
                    foreach ($gradeable->getComponents() as $question) {
                        $title = $question->getTitle();
                        $return .= <<<HTML
        <div>{$title}: <input type="number" id="page_{$count}" min="1"></div><br />
HTML;
                        $count++;
                    }
                    $return .= <<<HTML
        </div>
    </form>
HTML;
                }
                $return .= <<<HTML
    <div>
        {$upload_message}
    <br>
    &nbsp;
    </div>

    <button type="button" id="submit" class="btn btn-success" style="margin-right: 100px;">Submit</button>
    <button type="button" id="startnew" class="btn btn-primary">Clear</button>

HTML;
                if($current_version_number === $gradeable->getHighestVersion()
                    && $current_version_number > 0) {
                    $return .= <<<HTML
    <button type="button" id= "getprev" class="btn btn-primary">Use Most Recent Submission</button>
HTML;
                }

                $old_files = "";
                for ($i = 1; $i <= $gradeable->getNumParts(); $i++) {
                    foreach ($gradeable->getPreviousFiles($i) as $file) {
                        $size = number_format($file['size'] / 1024, 2);
                        // $escape_quote_filename = str_replace('\'','\\\'',$file['name']);
                        if (substr($file['relative_name'], 0, strlen("part{$i}/")) === "part{$i}/") {
                            $escape_quote_filename = str_replace('\'','\\\'',substr($file['relative_name'], strlen("part{$i}/")));
                        }
                        else
                            $escape_quote_filename = str_replace('\'','\\\'',$file['relative_name']);
                        $old_files .= <<<HTML

                addLabel('$escape_quote_filename', '{$size}', {$i}, true);
                readPrevious('$escape_quote_filename', {$i});
HTML;
                    }
                }
                if ($current_version_number == $gradeable->getHighestVersion()
                    && $current_version_number > 0 && $this->core->getConfig()->keepPreviousFiles()) {
                    $return .= <<<HTML
    <script type="text/javascript">
        $(function() {
            setUsePrevious();
            {$old_files}
        });
    </script>
HTML;
                }
                $return .= <<<HTML
    <script type="text/javascript">
        $(function() {
            setButtonStatus();
        });
    </script>
HTML;
                $return .= <<<HTML

    <script type="text/javascript">
        // CLICK ON THE DRAG-AND-DROP ZONE TO OPEN A FILE BROWSER OR DRAG AND DROP FILES TO UPLOAD
        var num_parts = {$gradeable->getNumParts()};
        createArray(num_parts);
        var assignment_version = {$current_version_number};
        var highest_version = {$gradeable->getHighestVersion()};
        for (var i = 1; i <= num_parts; i++ ){
            var dropzone = document.getElementById("upload" + i);
            dropzone.addEventListener("click", clicked_on_box, false);
            dropzone.addEventListener("dragenter", draghandle, false);
            dropzone.addEventListener("dragover", draghandle, false);
            dropzone.addEventListener("dragleave", draghandle, false);
            dropzone.addEventListener("drop", drop, false);
        }

        $("#startnew").click(function(e){ // Clear all the selected files in the buckets
            for (var i = 1; i <= num_parts; i++){
              deleteFiles(i);
            }
            e.stopPropagation();
        });

        // GET FILES OF THE HIGHEST VERSION
        if (assignment_version == highest_version && highest_version > 0) {
            $("#getprev").click(function(e){
                $("#startnew").click();
                {$old_files}
                setUsePrevious();
                setButtonStatus();
                e.stopPropagation();
            });
        }
    </script>
HTML;
            }

            $vcs_string = ($gradeable->useVcsCheckout()) ? "true" : "false";
            $student_page_string = ($student_page) ? "true" : "false";

            $return .= <<<HTML
    <script type="text/javascript">
        function makeSubmission(user_id, highest_version, is_pdf, path, count, repo_id, merge_previous=false) {
            // submit the selected pdf
            path = decodeURIComponent(path);
            if (is_pdf) {
                submitSplitItem("{$this->core->getCsrfToken()}", "{$gradeable->getId()}", user_id, path, count, merge_previous=merge_previous);
                moveNextInput(count);
            }
            
            // otherwise, this is a regular submission of the uploaded files
            else if (user_id == "") {
                handleSubmission({$late_days_use},
                                {$gradeable->getAllowedLateDays()},
                                {$gradeable->getHighestVersion()},
                                {$gradeable->getMaxSubmissions()},
                                "{$this->core->getCsrfToken()}",
                                {$vcs_string},
                                {$gradeable->getNumTextBoxes()},
                                "{$gradeable->getId()}",
                                "{$gradeable->getUser()->getId()}",
                                repo_id,
                                {$student_page_string},
                                {$num_components});
            }
            else {
                handleSubmission({$late_days_use},
                                {$gradeable->getAllowedLateDays()},
                                highest_version,
                                {$gradeable->getMaxSubmissions()},
                                "{$this->core->getCsrfToken()}",
                                {$vcs_string},
                                {$gradeable->getNumTextBoxes()},
                                "{$gradeable->getId()}",
                                user_id,
                                repo_id,
                                {$student_page_string},
                                {$num_components});
            }
        }
        $(function() {
            $("#submit").click(function(e){ // Submit button
                var user_id = "";
                var repo_id = "";
                var num_pages = 0;
                // depending on which is checked, update cookie
                if ($('#radio_normal').is(':checked')) {
                    document.cookie="student_checked="+0;
                };
                if ($('#radio_student').is(':checked')) {
                    document.cookie="student_checked="+1;
                    user_id = $("#user_id").val();
                };
                if ($('#radio_bulk').is(':checked')) {
                    document.cookie="student_checked="+2;
                    num_pages = $("#num_pages").val();
                };
                // vcs upload
                if ({$vcs_string}) {
                    repo_id = $("#repo_id").val();
                }
                // bulk upload
                if ($("#radio_bulk").is(":checked")) {
                    handleBulk("{$gradeable->getId()}", num_pages);
                }
                // no user id entered, upload for whoever is logged in
                else if (user_id == ""){
                    makeSubmission(user_id, {$gradeable->getHighestVersion()}, false, "", "", repo_id)
                }
                // user id entered, need to validate first
                else {
                    validateUserId("{$this->core->getCsrfToken()}", "{$gradeable->getId()}", user_id, false, "", "", repo_id, makeSubmission);
                }
                e.stopPropagation();
            });
        });
    </script>
</div>
HTML;
        }
        if ($this->core->getUser()->accessAdmin()) {

            $all_directories = $gradeable->getUploadsFiles();

            if (count($all_directories) > 0) {
                if($gradeable->isTeamAssignment()){
                    $return .= <<<HTML
<div class="content">
    <h2>Unassigned Team PDF Uploads (Please Enter the User Id of One Team Member)</h2>
HTML;
                }
                else{
                    $return .= <<<HTML
<div class="content">
    <h2>Unassigned PDF Uploads</h2>
HTML;
                }
                $return .= <<<HTML
    <form id="bulkForm" method="post">
    <table class="table table-striped table-bordered persist-area">
        <thead class="persist-thead">
            <tr>
                <td width="3%"></td>
                <td width="8%">Timestamp</td>
                <td width="53%">PDF preview</td>
                <td width="5%">Full PDF</td>
                <td width="15%">User ID</td>
                <td width="8%">Submit</td>
                <td width="8%">Delete</td>
            </tr>
        </thead>
        <tbody>
HTML;
                $count = 1;
                $count_array = array();
                foreach ($all_directories as $timestamp => $content) {
                    $files = $content["files"];

                    foreach ($files as $filename => $details) {
                        $clean_timestamp = str_replace("_", " ", $timestamp);
                        $path = rawurlencode(htmlspecialchars($details["path"]));
                        if (strpos($filename, "cover") === false) {
                            continue;
                        }
                        // get the full filename for PDF popout
                        // add "timestamp / full filename" to count_array so that path to each filename is to the full PDF, not the cover
                        $filename = rawurlencode(htmlspecialchars($filename));
                        $url = $this->core->getConfig()->getSiteUrl()."&component=misc&page=display_file&dir=uploads&file=".$filename."&path=".$path."&ta_grading=false";
                        $filename_full = str_replace("_cover.pdf", ".pdf",  $filename );
                        $path_full = str_replace("_cover.pdf", ".pdf", $path);
                        $url_full = $this->core->getConfig()->getSiteUrl()."&component=misc&page=display_file&dir=uploads&file=".$filename_full."&path=".$path_full."&ta_grading=false";
                        $count_array[$count] = FileUtils::joinPaths($timestamp, rawurlencode( $filename_full) );
                        //decode the filename after to display correctly for users
                        $filename_full = rawurldecode($filename_full);
                        $return .= <<<HTML
            <tr class="tr tr-vertically-centered">
                <td>{$count}</td>
                <td>{$clean_timestamp}</td> 
                <td>
                    {$filename_full}</br>
                    <object data="{$url}" type="application/pdf" width="100%" height="300">
                        alt : <a href="{$url}">pdf.pdf</a>
                    </object>
                </td>
                <td>
                    <a onclick="openFile('{$url_full}')"><i class="fa fa-window-restore" aria-hidden="true" title="Pop out the full PDF in a new window"></i></a>
                </td>
                <td>
                    <input type="hidden" name="csrf_token" value="{$this->core->getCsrfToken()}" />
                    <div id="users_{$count}">
                        <input type="text" id="bulk_user_id_{$count}[0]" value =""/>
HTML;
                    if ($gradeable->isTeamAssignment()){
                        for($i = 1; $i < $gradeable->getMaxTeamSize(); $i++){
                            $return .= <<<HTML
                        <input type="text" id="bulk_user_id_{$count}[{$i}]" value =""/>
HTML;
                        }
                    }
                    $return .= <<<HTML
                    </div>
                </td>
                <td>
                    <button type="button" id="bulk_submit_{$count}" class="btn btn-success">Submit</button>
                </td>
                <td>
                    <button type="button" id="bulk_delete_{$count}" class="btn btn-danger">Delete</button>
                </td>
            </tr>
HTML;
                        $count++;
                    }
                    $count_array_json = json_encode($count_array);
                }
                $return .= <<<HTML
<script type="text/javascript">
    $(function() {
        $("#bulkForm input").autocomplete({
            source: students_full
        });
        $("#bulkForm button").click(function(e) {
            var btn = $(document.activeElement);
            var id = btn.attr("id");
            var count = btn.parent().parent().index()+1;
            var name = "bulk_user_id_"+count;
            var user_ids = [];
            $("input[id^='"+name+"']").each(function(){ user_ids.push(this.value); }); 
            var js_count_array = $count_array_json;
            var path = decodeURIComponent(js_count_array[count]);
            if (id.includes("delete")) {
                message = "Are you sure you want to delete this submission?";
                if (!confirm(message)) {
                    return;
                }
                deleteSplitItem("{$this->core->getCsrfToken()}", "{$gradeable->getId()}", path, count);
                moveNextInput(count);
            } else {
                validateUserId("{$this->core->getCsrfToken()}", "{$gradeable->getId()}", user_ids, true, path, count, "", makeSubmission);
            }
            e.preventDefault();
            e.stopPropagation();
        });
        $("#bulkForm input").keydown(function(e) {
            if(e.keyCode === 13) { // enter was pressed
                var text = $(document.activeElement);
                var id = text.attr("id");
                var count = text.parent().parent().parent().index()+1;
                var name = "bulk_user_id_"+count;
                var user_ids = [];
                $("input[id^='"+name+"']").each(function(){ user_ids.push(this.value); });
                var js_count_array = $count_array_json;
                var path = js_count_array[count];
                validateUserId("{$this->core->getCsrfToken()}", "{$gradeable->getId()}", user_ids, true, path, count, "", makeSubmission);
                e.preventDefault();
                e.stopPropagation();
            }
        });
        $("#bulkForm button").keydown(function(e) {
            if(e.keyCode === 9) { // tab was pressed
                var text = $(document.activeElement);
                var id = text.attr("id");
                var count = text.parent().parent().index()+1;
                // default behavior is okay for input/submit, but delete should go to next input
                if (id.includes("delete")) {
                    moveNextInput(count);
                    e.preventDefault();
                    e.stopPropagation();
                }
            }
        });
    });
</script>
HTML;
                $return .= <<<HTML
        </tbody>
    </table>
    </form>
</div>
HTML;
            }
        }
        $team_header = '';
        if ($gradeable->isTeamAssignment() && $gradeable->getTeam() !== null) {
            $team_header = <<<HTML
    <h3>Team: {$gradeable->getTeam()->getMemberList()}</h3><br />
HTML;
        }
        if ($gradeable->getSubmissionCount() === 0) {
            $return .= <<<HTML
<div class="content">
    {$team_header}
    <span style="font-style: italic">No submissions for this assignment.</span>
</div>
HTML;
        }
        else {
            $return .= <<<HTML
<div class="content">
    {$team_header}
    <h3 class='label' id="submission_header" style="float: left">Select Submission Version:</h3>
HTML;
            $onChange = "versionChange('{$this->core->buildUrl(array('component' => 'student',
                                                          'gradeable_id' => $gradeable->getId(),
                                                          'gradeable_version' => ""))}', this)";
            $return .= $this->core->getOutput()->renderTemplate('AutoGrading', 'showVersionChoice', $gradeable, $onChange);

            // If viewing the active version, show cancel button, otherwise so button to switch active
            if ($current_version_number > 0) {
                if ($current_version->getVersion() == $gradeable->getActiveVersion()) {
                    $version = 0;
                    $button = '<input type="submit" id="do_not_grade" class="btn btn-default" style="float: right" value="Do Not Grade This Assignment">';
                    $onsubmit = "";
                }
                else {
                    $version = $current_version->getVersion();
                    $button = '<input type="submit" id="version_change" class="btn btn-primary" value="Grade This Version">';
                    $onsubmit = "onsubmit='return checkVersionChange({$gradeable->getDaysLate()},{$gradeable->getAllowedLateDays()})'";;
                }
                $return .= <<<HTML
    <form style="display: inline;" method="post" {$onsubmit}
            action="{$this->core->buildUrl(array('component' => 'student',
                                                 'action' => 'update',
                                                 'gradeable_id' => $gradeable->getId(),
                                                 'new_version' => $version))}">
        <input type='hidden' name="csrf_token" value="{$this->core->getCsrfToken()}" />
        {$button}
    </form>
HTML;
            }
            // disable changing submissions or cancelling assignment if student submit not allowed
            if (!$this->core->getUser()->accessGrading() && !$gradeable->getStudentSubmit()) {
                $return .= <<<HTML
    <script type="text/javascript">
        $(function() {
            $("#do_not_grade").prop("disabled", true);
            $("#version_change").prop("disabled", true);
        });
    </script>
HTML;
            }
            // disable looking at other submissions if student any version not allowed
            if (!$this->core->getUser()->accessGrading() && !$gradeable->getStudentAnyVersion()) {
                $return .= <<<HTML
    <script type="text/javascript">
        $(function() {
            $('select[name=submission_version]').hide();
            $('#do_not_grade').hide();
            $('#version_change').hide();
            $('#submission_header').hide();
            $('#submission_message').hide();
        });
    </script>
HTML;
            }

            if($gradeable->getActiveVersion() === 0 && $current_version_number === 0) {
                $return .= <<<HTML
    <div class="sub">
        <p class="red-message">
            Note: You have selected to NOT GRADE THIS ASSIGNMENT.<br />
            This assignment will not be graded by the instructor/TAs and a zero will be recorded in the gradebook.<br />
            You may select any version above and press "Grade This Version" to re-activate your submission for grading.<br />
        </p>
    </div>
HTML;
            }
            else {
                if($gradeable->getActiveVersion() > 0
                    && $gradeable->getActiveVersion() === $current_version->getVersion()) {
                    $return .= <<<HTML
    <div class="sub" id="submission_message">
        <p class="green-message">
            Note: This version of your assignment will be graded by the instructor/TAs and the score recorded in the gradebook.
        </p>
    </div>
HTML;
                }
                else {
                    if($gradeable->getActiveVersion() > 0) {
                        $return .= <<<HTML
   <div class="sub" id="submission_message">
       <p class="red-message">
            Note: This version of your assignment will not be graded the instructor/TAs. <br />
HTML;
                    }
                    else {
                       $return .= <<<HTML
    <div class="sub">
        <p class="red-message">
            Note: You have selected to NOT GRADE THIS ASSIGNMENT.<br />
            This assignment will not be graded by the instructor/TAs and a zero will be recorded in the gradebook.<br />
HTML;
                    }

                        $return .= <<<HTML
            Click the button "Grade This Version" if you would like to specify that this version of your homework should be graded.
         </p>
     </div>
HTML;
                }

                if ($gradeable->hasIncentiveMessage()) {
                    $return .= <<<HTML
    <div class="sub" id="incentive_message" style="display: none;">
        <p class='green-message'>{$gradeable->getIncentiveMessage()}</p>    
    </div>
HTML;
                }

                $return .= <<<HTML
    <div class="sub">
        <h4>Submitted Files</h4>
        <div class="box half">
HTML;
                $array = ($gradeable->useVcsCheckout()) ? $gradeable->getVcsFiles() : $gradeable->getSubmittedFiles();
                foreach ($array as $file) {
                    if (isset($file['size'])) {
                        $size = number_format($file['size'] / 1024, 2);
                    }
                    else {
                        $size = number_format(-1);
                    }
                    $return .= "{$file['relative_name']} ({$size}kb)";
                    // download icon if student can download files
                    if (!$gradeable->useVcsCheckout() && $gradeable->getStudentDownload()) {
                        // if not active version and student cannot see any more than active version
                        if ($gradeable->getCurrentVersionNumber() !== $gradeable->getActiveVersion() && !$gradeable->getStudentAnyVersion()) {
                            $return .= "<br />";
                            continue;
                        }
                        $return .= <<<HTML
            <script type="text/javascript">
                function downloadFile(file, path) {
                    window.location = buildUrl({'component': 'misc', 'page': 'download_file', 'dir': 'submissions', 'file': file, 'path': path});
                }
            </script>
HTML;
                        $filename = rawurlencode($file['relative_name']);
                        $filepath = rawurlencode($file['path']);
                        $return .= <<< HTML
            <a onclick='downloadFile("{$filename}","{$filepath}")'><i class="fa fa-download" aria-hidden="true" title="Download the file"></i></a>
            <br />
HTML;
                    }
                    else {
                        $return .= "<br />";
                    }
                }
                $return .= <<<HTML
        </div>
        <div class="box half">
HTML;
                $results = $gradeable->getResults();
                if($gradeable->hasResults()) {
                    $return .= <<<HTML
submission timestamp: {$current_version->getSubmissionTime()}<br />
days late: {$current_version->getDaysLate()} (before extensions)<br />
grading time: {$results['grade_time']} seconds<br />
HTML;
                    if($results['num_autogrades'] > 1) {
                        $regrades = $results['num_autogrades']-1;
                        $return .= <<<HTML
<br />
number of re-autogrades: {$regrades}<br />
last re-autograde finished: {$results['grading_finished']}<br />
HTML;
                    }
                    else {
                        $return .= <<<HTML
queue wait time: {$results['wait_time']} seconds<br />
HTML;
                    }
                    if (isset($results['revision'])) {
                        if (empty($results['revision'])) {
                            $revision = "None";
                        }
                        else {
                            $revision =  substr($results['revision'], 0, 7);
                        }
                        $return .= <<<HTML
git commit hash: {$revision}<br />
HTML;
                    }
                }
                $return .= <<<HTML
        </div>
HTML;
                $return .= <<<HTML
    </div>
HTML;
                $return .= <<<HTML
    <div class="sub">
HTML;
                $num_visible_testcases = 0;
                foreach ($gradeable->getTestcases() as $testcase) {
                    if ($testcase->viewTestcase()) {
                        $num_visible_testcases++;
                    }
                }
                if ($num_visible_testcases > 0) {
                    $return .= <<<HTML
        <h4>Results</h4>
HTML;
                }
                $refresh_js = <<<HTML
        <script type="text/javascript">
            checkRefreshSubmissionPage("{$this->core->buildUrl(array('component' => 'student',
                                                                     'page' => 'submission',
                                                                     'action' => 'check_refresh',
                                                                     'gradeable_id' => $gradeable->getId(),
                                                                     'gradeable_version' => $current_version_number))}")
        </script>
HTML;

                if ($gradeable->inBatchQueue() && $gradeable->hasResults()) {
                    if ($gradeable->beingGradedBatchQueue()) {
                        $return .= <<<HTML
        <p class="red-message">
            This submission is currently being regraded.
        </p>
HTML;
                    } else {
                        $return .= <<<HTML
        <p class="red-message">
            This submission is currently in the queue to be regraded.
        </p>
HTML;
                    }

                }
                if ($gradeable->inInteractiveQueue() || ($gradeable->inBatchQueue() && !$gradeable->hasResults())) {
                    if ($gradeable->beingGradedInteractiveQueue() ||
                        (!$gradeable->hasResults() && $gradeable->beingGradedBatchQueue())) {
                        $return .= <<<HTML
        <p class="red-message">
            This submission is currently being graded.
        </p>
HTML;
                    } else {
                        $return .= <<<HTML
        <p class="red-message">
            This submission is currently in the queue to be graded. Your submission is number {$gradeable->getInteractiveQueuePosition()} out of {$gradeable->getInteractiveQueueTotal()}.
        </p>
HTML;
                    }
                    $return .= <<<HTML
        {$refresh_js}
HTML;
                }
                else if(!$gradeable->hasResults()) {
                    $return .= <<<HTML
        <p class="red-message">
            Something has gone wrong with grading this submission. Please contact your instructor about this.
        </p>
HTML;
                }
                else {
                    if ($gradeable->hasIncentiveMessage() && $gradeable->getActiveVersion() > 0) {
                        // FIXME:  Only doing this for the current version, not looking to see if any prior version meets the criteria
                        //foreach ($gradeable->getVersions() as $version) {
                            if ($gradeable->getEarlyTotal() >= $gradeable->getMinimumPoints() &&
                                    $current_version->getDaysEarly() > $gradeable->getMinimumDaysEarly()) {
                                $return.= <<<HTML
            <script type="text/javascript">
                $(function() {
                    $('#incentive_message').show();
                });
            </script>
HTML;
                               // break;
                            }
                        //}
                    }
                    if (!$this->core->getOutput()->bufferOutput()) {
                        echo $return;
                        $return = "";
                    }
                    $return .= $this->core->getOutput()->renderTemplate('AutoGrading', 'showResults', $gradeable, $canViewWholeGradeable);
                    if (!$this->core->getOutput()->bufferOutput()) {
                        echo $return;
                        $return = "";
                    }
                }
                $return .= <<<HTML
    </div>
HTML;
            }
            $return .= <<<HTML
</div>
HTML;
    }
        if ($gradeable->taGradesReleased() && $gradeable->useTAGrading() && $gradeable->getSubmissionCount() !== 0) {
            // If the student does not submit anything, the only message will be "No submissions for this assignment."
            $return .= <<<HTML
<div class="content">
HTML;
            if ($gradeable->beenTAgraded()) {
                $return .= <<<HTML
    <h3 class="label">TA / Instructor grade</h3>
HTML;
                $return .= $this->core->getOutput()->renderTemplate('AutoGrading', 'showTAResults', $gradeable);
                $return .= <<<HTML
HTML;
            } else {
                $return .= <<<HTML
                    <h3 class="label">Your assignment has not been graded, contact your TA or instructor for more information</h3>
HTML;
            }
<<<<<<< HEAD
            if($gradeable->isRegradeEnabled()){
=======
>>>>>>> 2120318f
            $return .= <<<HTML
</div>
  <div class="content"> 
HTML;
    if($this->core->getConfig()->isRegradeEnabled()){
      $return .= $this->core->getOutput()->renderTemplate('submission\Homework', 'showRequestForm', $gradeable);
      $return .= $this->core->getOutput()->renderTemplate('submission\Homework', 'showRegradeDiscussion', $gradeable);
    }
    $return .= <<<HTML
  </div>
HTML;
        }

        return $return;
    }
    public function showRequestForm($gradeable){
      $thread_id = $this->core->getQueries()->getRegradeRequestID($gradeable->getId(), $gradeable->getUser()->getId());
      $threads = $this->core->getQueries()->getRegradeDiscussion($thread_id);
      $existsStaffPost = false;
      foreach ($threads as $thread) {
        if($this->core->getQueries()->isStaffPost($thread['user_id'])){ 
          $existsStaffPost = true;
          break;
        }
      }
      $return = <<<HTML
      <div class = "sub">
        <div style="float: left; width: 50%"><h3>Regrade Discussion</h3></div>
HTML;
        $is_disabled = "";
        $action = "";
        $url = "";
        $class = "btn-default";
        $deleteMode = false;
        if($gradeable->getRegradeStatus() === 0){
          $message = "Request Regrade";
          $action = "showPopUp()";
          $deleteMode = false;
          $url = $this->core->buildUrl(array('component' => 'student',
                                             'action' => 'request_regrade',
                                             'gradeable_id' => $gradeable->getId(),
                                             'student_id' =>$this->core->getUser()->getId()
                                        ));
        }else if($gradeable->getRegradeStatus() === -1){
          if(!$existsStaffPost || $this->core->getUser()->accessGrading()){
            $message = "Delete Request";
            $class = "btn-danger";
            $is_disabled = "";
            $url = $this->core->buildUrl(array('component' => 'student',
                                               'action'=> 'delete_request',
                                               'gradeable_id' => $gradeable->getId(),
                                               'student_id' => $gradeable->getUser()->getId()
                                            ));
            $deleteMode = true;
          }else{
            $is_disabled = "disabled";
            $message = "Request in Review";
            $url = "";
            $deleteMode = false;
          }
        }else{
          $message = "Request Reviewed";
          $is_disabled = "disabled";
          $url = "";
          $deleteMode = false;
        }
        if(!$deleteMode){
        $return .= <<<HTML
          <div style="float:right"><button class = "btn {$class}" onclick="{$action}" {$is_disabled} >$message</button></div>
HTML;
        }else{
          $return .= <<<HTML
          <div style="float:right">
            <form method="POST" action="{$url}" id="deleteRequest">
              <button class = "btn {$class}" type = "submit">$message</button>
            </form>
          </div>
HTML;
        }
        $return .= <<<HTML
        <div class="modal" id="modal-container">
          <div class="modal-content" id="regradeBox">
            <h3>Request Regrade</h3>
            <hr>
            <p class = "red-message">Warning: Frivoulous requests may result in a grade deduction, loss of late days, or having to retake data structures!</p>
            <br style = "margin-bottom: 10px;">
            <form id="requestRegradeForm" method="POST" action="{$url}">
              <div style="text-align: center;">
                <textarea id="requestTextArea" name ="request_content" maxlength="400" style="resize: none; width: 85%; height: 200px; font-family: inherit;"
                placeholder="Please enter a consise description of your request and indicate which areas/checkpoints need to be re-checked"></textarea>
                <br style = "margin-bottom: 10px;">
                <input type="submit" value="Submit" class="btn btn-default" style="margin: 15px;">
                <input type="button" id = "cancelRegrade" value="Cancel" class="btn btn-default" onclick="hidePopUp()" style="margin: 15px;">
              </div>
            </form>
          </div>
        </div>
      </div>
      <script type = "text/javascript">
        $("#deleteRequest").submit(function(event) {
          $.ajax({
            type: "POST",
            url: $(this).attr("action"),
            data: $(this).serialize(), 
            success: function(data){
               window.location.reload();
            }
          });
          event.preventDefault();
        });
        var regradeBox = document.getElementById("regradeBox");
        var modal =document.getElementById("modal-container");
        function showPopUp(){
            regradeBox.style.display = "block";
            modal.style.display = "block";
        }  
        function hidePopUp(){
            regradeBox.style.display = "none";
            modal.style.display = "none";
        }; 
      </script>
HTML;
      return $return;
    }
    public function showRegradeDiscussion($gradeable){
          $return = "";
          $thread_id = $this->core->getQueries()->getRegradeRequestID($gradeable->getId(), $gradeable->getUser()->getId());
          $threads = $this->core->getQueries()->getRegradeDiscussion($thread_id);
          $user = $this->core->getUser()->getId();
          $first = true;
          $return = "";
          if($this->core->getUser()->accessGrading()){
            $replyMessage = "Reply"; 
            $replyPlaceHolder = "Enter your reply here";
          }
          else{
            $replyMessage = "Request further TA/Instructor action"; 
            $replyPlaceHolder = "If you believe you require more review, enter a reply here to request further TA/Instructor action...";
          }
          foreach ($threads as $thread) {
            if(empty($threads)) break;
            $class = ($this->core->getQueries()->isStaffPost($thread['user_id'])) ? "post_box important" : "post_box";
            $id = $thread['id'];
            $name = $this->core->getQueries()->getSubmittyUser($thread['user_id'])->getDisplayedFirstName();
            $date = date_create($thread['timestamp']);
            $content = $thread['content']; 
            if($first){
              $class .= " first_post";
              $first = false;                                      
            }                                      
            $function_date = 'date_format';                                      
            $return .= <<<HTML
            <div style="margin-top: 20px ">                                       
              <div class = '$class' style="padding:20px;">                                       
                <p>{$content}</p>                                      
                <hr>                                       
                <div style="float:right">                                      
                  <b>{$name}</b> &nbsp;                                       
                {$function_date($date,"m/d/Y g:i A")}                                      
                </div>                                       
            </div>                                       
HTML;
          }
        $return .= <<<HTML
        <div style="padding:20px;">
        <form method="POST" id="replyTextForm" action="{$this->core->buildUrl(array('component' => 'student',
                                                       'action'=> 'make_request_post',
                                                       'thread_id'=> $thread_id,
                                                       'gradeable_id' => $gradeable->getId(),
                                                       'user_id' =>$this->core->getUser()->getId()
                                                      ))}">
            <textarea name = "replyTextArea" style="resize:none;min-height:100px;width:100%; font-family: inherit;" rows="10" cols="30" placeholder="{$replyPlaceHolder}" id="makeRequestPost" required></textarea>
            <input type="submit" value="{$replyMessage}" id = "submitPost" class="btn btn-default" style="margin-top: 15px; float: right;">
        </form>
        <script type = "text/javascript">
          $("#replyTextForm").submit(function(event) {
            $.ajax({
              type: "POST",
              url: $(this).attr("action"),
              data: $(this).serialize(), 
              success: function(data){
                 window.location.reload();
              }
            });
            event.preventDefault();
          });
        </script>
      </div>
HTML;
      return $return;
    }
}<|MERGE_RESOLUTION|>--- conflicted
+++ resolved
@@ -1213,10 +1213,6 @@
                     <h3 class="label">Your assignment has not been graded, contact your TA or instructor for more information</h3>
 HTML;
             }
-<<<<<<< HEAD
-            if($gradeable->isRegradeEnabled()){
-=======
->>>>>>> 2120318f
             $return .= <<<HTML
 </div>
   <div class="content"> 
