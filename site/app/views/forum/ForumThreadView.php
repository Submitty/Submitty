--- conflicted
+++ resolved
@@ -905,34 +905,6 @@
             $return .= <<<HTML
 				<a class="expand btn btn-default btn-sm post_button_color" style="float:right; text-decoration:none; margin-top: -8px" onClick="hidePosts(this, {$post['id']})"></a>
 HTML;
-<<<<<<< HEAD
-        }
-        if ($this->core->getUser()->getGroup() <= 3 || $post['author_user_id'] === $current_user) {
-            if ($deleted && $this->core->getUser()->getGroup() <= 3) {
-                $ud_toggle_status = "false";
-                $ud_button_title = "Undelete post";
-                $ud_button_icon = "fa-undo";
-            } else {
-                $ud_toggle_status = "true";
-                $ud_button_title = "Remove post";
-                $ud_button_icon = "fa-trash";
-            }
-            $return .= <<<HTML
-			<a class="post_button" style="bottom: 1px;position:relative; display:inline-block; float:right;" onClick="deletePostToggle({$ud_toggle_status}, {$post['thread_id']}, {$post['id']}, '{$post['author_user_id']}', '{$function_date($date, 'n/j g:i A')}' )" title="{$ud_button_title}"><i class="fa {$ud_button_icon}" aria-hidden="true"></i></a>
-HTML;
-        }
-        if ($this->core->getUser()->getGroup() <= 3 || $post['author_user_id'] === $current_user) {
-            $shouldEditThread = null;
-            if ($first) {
-                $shouldEditThread = "true";
-                $edit_button_title = "Edit thread and post";
-            } else {
-                $shouldEditThread = "false";
-                $edit_button_title = "Edit post";
-            }
-            $return .= <<<HTML
-				<a class="post_button" style="position:relative; display:inline-block; color:black; float:right;" onClick="editPost({$post['id']}, {$post['thread_id']}, {$shouldEditThread})" title="{$edit_button_title}"><i class="fas fa-edit" aria-hidden="true"></i></a>
-=======
 		}
 		if($this->core->getUser()->getGroup() <= 3 || $post['author_user_id'] === $current_user) {
 			if($deleted && $this->core->getUser()->getGroup() <= 3){
@@ -959,7 +931,6 @@
 			}
 			$return .= <<<HTML
 				<a class="post_button" style="position:relative; display:inline-block; color:black; float:right;" onClick="editPost({$post['id']}, {$post['thread_id']}, {$shouldEditThread}, '{$this->core->getCsrfToken()}')" title="{$edit_button_title}"><i class="fas fa-edit" aria-hidden="true"></i></a>
->>>>>>> efcf9d0d
 HTML;
         }
 
