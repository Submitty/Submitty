--- conflicted
+++ resolved
@@ -626,31 +626,19 @@
             if($question->getIsExtraCredit()) {
                 $return .= <<<HTML
                     <td style="font-size: 12px; background-color: #D8F2D8;" colspan="4">
-<<<<<<< HEAD
                         <i class="icon-plus"></i> <b>{$message}</b>
-=======
-                        <i class="icon-plus"></i> $message {$note}
->>>>>>> 36416046
 HTML;
             }
             else if($penalty) {
                 $return .= <<<HTML
                     <td style="font-size: 12px; background-color: #FAD5D3;" colspan="4">
-<<<<<<< HEAD
                         <i class="icon-minus"></i> <b>{$message}</b>
-=======
-                        <i class="icon-minus"></i> $message {$note}
->>>>>>> 36416046
 HTML;
             }
             else {
                 $return .= <<<HTML
                     <td style="font-size: 12px;" colspan="4">
-<<<<<<< HEAD
                         <b>{$message}</b>
-=======
-                        $message {$note}
->>>>>>> 36416046
 HTML;
             }
             $return .= <<<HTML
@@ -759,11 +747,7 @@
             $graders = implode(",", $graders);
             $return .= <<<HTML
         <div style="width:100%; margin-left:10px;">
-<<<<<<< HEAD
             Graded By: A Duck <br />Overwrite Grader: <input type='checkbox' name='overwrite' value='1' /><br />
-=======
-            Graded By: {$graders}<br />Overwrite Grader: <input type='checkbox' name='overwrite' value='1' {$disabled}/><br />
->>>>>>> 36416046
         </div>
 HTML;
         }
