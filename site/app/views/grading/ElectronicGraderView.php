<?php

namespace app\views\grading;

use app\models\Gradeable;
use app\models\User;
use app\models\LateDaysCalculation;
use app\views\AbstractView;
use app\libraries\FileUtils;

class ElectronicGraderView extends AbstractView {
    /**
     * @param Gradeable $gradeable
     * @param array     $sections
     * @return string
     */
    public function statusPage($gradeable, $sections, $component_averages, $overall_average) {
        $peer = false;
        if($gradeable->getPeerGrading() && $this->core->getUser()->getGroup() == 4) {
            $peer = true; 
        }
        $course = $this->core->getConfig()->getCourse();
        $semester = $this->core->getConfig()->getSemester();
        $graded = 0;
        $total = 0;
        $no_team_total = 0;
        foreach ($sections as $key => $section) {
            if ($key === "NULL") {
                continue;
            }
            $graded += $section['graded_components'];
            $total += $section['total_components'];
            if ($gradeable->isTeamAssignment()) {
                $no_team_total += $section['no_team'];
            }
        }
        if ($total === 0 && $no_team_total === 0){
            $percentage = -1;
        }
        else if ($total === 0 && $no_team_total > 0){
            $percentage = 0;
        }
        else{
            $percentage = round(($graded / $total) * 100);
        }
        $return = <<<HTML
<div class="content">
    <h2>Status of {$gradeable->getName()}</h2>
HTML;
        if($percentage === -1){
            $view = 'all';
            $return .= <<<HTML
    <div class="sub">
        No Grading To Be Done! :)
    </div>
HTML;
        }
        else{
            $view = null;
            $change_value = $gradeable->getNumTAComponents();
            $show_total = $total/$change_value;
            $show_graded = $graded/$change_value;
            if($peer) {
                $change_value = $gradeable->getNumPeerComponents() * $gradeable->getPeerGradeSet();
                $show_graded = $graded/$change_value;
                $show_total = $total/$change_value;
            }
            $return .= <<<HTML
    <div class="sub">
        <div class="box half">
            Current percentage of grading done: {$percentage}% ({$show_graded}/{$show_total})
HTML;
        if ($gradeable->isTeamAssignment() && $no_team_total > 0) {
            $return .= <<<HTML
             - {$no_team_total} students with no team
HTML;
        }
        $return .= <<<HTML
            <br />
            <br />
HTML;
            if ($peer) {
                $show_total = floor($sections['stu_grad']['total_components']/$gradeable->getNumPeerComponents());
                $show_graded = floor($sections['stu_grad']['graded_components']/$gradeable->getNumPeerComponents());
                $percentage = round(($sections['stu_grad']['graded_components']/$sections['stu_grad']['total_components']) * 100);
                $return .= <<<HTML
        Current percentage of students grading done: {$percentage}% ({$show_graded}/{$show_total})
    </div>
HTML;
            $return .= <<<HTML
            <br />
HTML;
        }
        else {
            $return .= <<<HTML
            By Grading Sections:
            <div style="margin-left: 20px">
HTML;
            foreach ($sections as $key => $section) {
                if($section['total_components'] == 0) {
                    $percentage = 0;
                }
                else {
                    $percentage = round(($section['graded_components'] / $section['total_components']) * 100);
                }
                $show_graded = $section['graded_components']/$change_value;
                $show_total = $section['total_components']/$change_value;
                $return .= <<<HTML
                Section {$key}: {$percentage}% ({$show_graded} / {$show_total})<br />
HTML;
                if ($gradeable->isTeamAssignment() && $section['no_team'] > 0) {
                    $return .= <<<HTML
                - {$section['no_team']} students with no team
HTML;
                }
            }
            $return .= <<<HTML
            </div>
            <br />
            Graders:
            <div style="margin-left: 20px">
HTML;
            foreach ($sections as $key => $section) {
                if ($key === "NULL") {
                    continue;
                }
                if (count($section['graders']) > 0) {
                    $graders = implode(", ", array_map(function($grader) { return $grader->getId(); }, $section['graders']));
                }
                else {
                    $graders = "Nobody";
                }
                $return .= <<<HTML
                Section {$key}: {$graders}<br />
HTML;
            }
            $return .= <<<HTML
            </div>
        </div>
HTML;
        }
        if(!$peer) {
            if(!$gradeable->isTeamAssignment()) {
                $return .= <<<HTML
        <div class="box half">
            <b>Statistics for Completely Graded Assignments: </b><br/>
            <div style="margin-left: 20px">
HTML;
                if($overall_average == null) {
                    $return .= <<<HTML
                There are no students completely graded yet.
            </div>
HTML;
                }
                else {
                    if($gradeable->getTotalAutograderNonExtraCreditPoints() == null) {
                        $total = $overall_average->getMaxValue();
                    }
                    else {
                        $total = $overall_average->getMaxValue() + $gradeable->getTotalAutograderNonExtraCreditPoints();                    
                    }
                    $return .= <<< HTML
                Average: {$overall_average->getAverageScore()} / {$total} <br/>
                Standard Deviation: {$overall_average->getStandardDeviation()} <br/>
                Count: {$overall_average->getCount()} <br/>
            </div>
HTML;
                }
                $return .= <<<HTML
            <br/><b>Statistics of Graded Components: </b><br/>
            <div style="margin-left: 20px">
HTML;
                if(count($component_averages) == 0) {
                    $return .= <<<HTML
            No components have been graded yet.
HTML;
                }
                else {
                    $overall_score = 0;
                    $overall_max = 0;
                    foreach($component_averages as $comp) {
                        $overall_score += $comp->getAverageScore();
                        $overall_max += $comp->getMaxValue();
                        $return .= <<<HTML
                {$comp->getTitle()}:<br/>
                <div style="margin-left: 40px">
                    Average: {$comp->getAverageScore()} / {$comp->getMaxValue()} <br/>
                    Standard Deviation: {$comp->getStandardDeviation()} <br/>
                    Count: {$comp->getCount()} <br/>
                </div>
HTML;
                    }
                    if($overall_max !=0){
                        $percentage = round($overall_score / $overall_max *100);
                        $return .= <<<HTML
                <br/>Overall Average:  {$percentage}% ({$overall_score} / {$overall_max})
HTML;
                    }
                }
            }
            $return .= <<<HTML
            </div>
        </div>
HTML;
        }
        //{$this->core->getConfig()->getTABaseUrl()}account/account-summary.php?course={$course}&semester={$semester}&g_id={$gradeable->getId()}
        $return .= <<<HTML
    </div>
HTML;
    }
    //{$this->core->getConfig()->getTABaseUrl()}account/account-summary.php?course={$course}&semester={$semester}&g_id={$gradeable->getId()}
    $return .= <<<HTML
    <div style="margin-top: 20px; vertical-align:bottom;">
HTML;
        if($percentage !== -1 || $this->core->getUser()->accessFullGrading() || $peer){
            $return .= <<<HTML
        <a class="btn btn-primary" 
            href="{$this->core->buildUrl(array('component'=>'grading', 'page'=>'electronic', 'action' => 'details', 'gradeable_id' => $gradeable->getId(), 'view' => $view))}"">
            Grading Details
        </a>
HTML;
            if(count($this->core->getUser()->getGradingRegistrationSections()) !== 0){
                $return .= <<<HTML
        <a class="btn btn-primary"
            href="{$this->core->buildUrl(array('component'=>'grading', 'page'=>'electronic', 'action'=>'grade', 'gradeable_id'=>$gradeable->getId(), 'individual'=>'0'))}">
            Grade Next Student
        </a>
        <a class="btn btn-primary"
            href="{$this->core->buildUrl(array('component'=>'misc', 'page'=>'download_all_assigned', 'dir'=>'submissions', 'gradeable_id'=>$gradeable->getId()))}">
            Download Zip of All Assigned Students
        </a>
HTML;
                }
                if($this->core->getUser()->accessFullGrading()) {
                    $return .= <<<HTML
        <a class="btn btn-primary" 
            href="{$this->core->buildUrl(array('component'=>'misc', 'page'=>'download_all_assigned', 'dir'=>'submissions', 'gradeable_id'=>$gradeable->getId(), 'type'=>'All'))}">
            Download Zip of All Students
        </a>
HTML;
                }
            }
            $return .= <<<HTML
    </div>
</div>
HTML;
            return $return;
        }

    /**
     * @param Gradeable   $gradeable
     * @param Gradeable[] $rows
     * @param array       $graders
     * @return string
     */
    public function detailsPage($gradeable, $rows, $graders, $empty_teams) {
        $return = <<<HTML
<div class="content">
    
HTML;
        // Default is viewing your sections
        // Limited grader does not have "View All" option
        // If nothing to grade, Instructor will see all sections
        if (!isset($_GET['view']) || $_GET['view'] !== 'all') {
            $text = 'View All';
            $view = 'all';
        }
        else{
            $text = 'View Your Sections';
            $view = null;
        }
        $peer = false;
        if($gradeable->getPeerGrading() && $this->core->getUser()->getGroup()==4) {
            $peer = true;
        }
        if($peer) {
            $grading_count = $gradeable->getPeerGradeSet();
        }
        else if($gradeable->isGradeByRegistration()){
            $grading_count = count($this->core->getUser()->getGradingRegistrationSections());
        }
        else{
            $grading_count = count($this->core->getQueries()->getRotatingSectionsForGradeableAndUser($gradeable->getId(),$this->core->getUser()->getId()));
        }

        if($this->core->getUser()->accessFullGrading() && (!$this->core->getUser()->accessAdmin() || $grading_count !== 0)){
            $return .= <<<HTML
    <div style="float: right; margin-bottom: 10px">
        <a class="btn btn-default"
            href="{$this->core->buildUrl(array('component' => 'grading', 'page' => 'electronic', 'action' => 'details', 'gradeable_id' => $gradeable->getId(), 'view' => $view))}">
            $text
        </a>
    </div>
HTML;
        }
        $show_auto_grading_points = true;
        $return .= <<<HTML
    <h2>Grade Details for {$gradeable->getName()}</h2>
    <table class="table table-striped table-bordered persist-area">
        <thead class="persist-thead">
            <tr>    
HTML;
        $cols = 0;
        if($peer) {
            $return .= <<<HTML
                <td width="5%"></td>
                <td width="30%">Student</td>
HTML;
            if($gradeable->getTotalNonHiddenNonExtraCreditPoints() !== 0) {
                $cols = 6;
                $return .= <<<HTML
                <td width="15%">Autograding</td>
                <td width="20%">Grading</td>
                <td width="15%">Total</td>
                <td width="15%">Active Version</td>
            </tr>
        </thead>
HTML;
            }
            else {
                $cols = 5;
                $show_auto_grading_points = false;
                $return .= <<<HTML
                <td width="30%">Grading</td>
                <td width="20%">Total</td>
                <td width="15%">Active Version</td>
            </tr>
        </thead>
HTML;
            }
        }
        else {
            if ($gradeable->isTeamAssignment()) {
                if($this->core->getUser()->accessAdmin()) {
                    $cols = 5;
                    $return .= <<<HTML
                <td width="3%"></td>
                <td width="5%">Section</td>
                <td width="6%">Edit Teams</td>
                <td width="12%">Team Id</td>
                <td width="32%">Team Members</td>
HTML;
                }
                else {
                    $cols = 3;
                    $return .= <<<HTML
                <td width="3%"></td>
                <td width="5%">Section</td>
                <td width="50%">Team Members</td>
HTML;
                }
            }
            else {
                $cols = 5;
                $return .= <<<HTML
                <td width="3%"></td>
                <td width="5%">Section</td>
                <td width="20%">User ID</td>
                <td width="15%">First Name</td>
                <td width="15%">Last Name</td>
HTML;
            }
            if($gradeable->getTotalAutograderNonExtraCreditPoints() !== 0) {
                $cols += 5;
                $return .= <<<HTML
                <td width="9%">Autograding</td>
                <td width="8%">TA Grading</td>
                <td width="7%">Total</td>
                <td width="10%">Active Version</td>
                <td width="8%">Viewed Grade</td>
            </tr>
        </thead>
HTML;
            }
            else {
                $show_auto_grading_points = false;
                $cols += 4;
                $return .= <<<HTML
                <td width="12%">TA Grading</td>
                <td width="12%">Total</td>
                <td width="10%">Active Version</td>
                <td width="8%">Viewed Grade</td>
            </tr>
        </thead>
HTML;
            }
        }
        $count = 1;
        $last_section = false;
        $tbody_open = false;
        foreach ($rows as $row) {
            $active_version = $row->getActiveVersion();
            $highest_version = $row->getHighestVersion();
            if ($peer) {
                $autograding_score = $row->getGradedNonHiddenPoints();
                $graded = $autograding_score;
                $total_possible = $autograding_score + $gradeable->getTotalPeerGradingNonExtraCredit();
            }
            else {
                $autograding_score = $row->getGradedAutograderPoints();
                if ($row->beenTAgraded()){
                    if ($row->getUserViewedDate() === null || $row->getUserViewedDate() === "") {
                        $viewed_grade = "&#10008;";
                        $grade_viewed = "";
                        $grade_viewed_color = "color: red; font-size: 1.5em;";
                    }
                    else {
                        $viewed_grade = "&#x2714;";
                        $grade_viewed = "Last Viewed: " . date("F j, Y, g:i a", strtotime($row->getUserViewedDate()));
                        $grade_viewed_color = "color: #5cb85c; font-size: 1.5em;";
                    }
                    $different = false;
                }
                else{
                    $viewed_grade = "";
                    $grade_viewed = "";
                    $grade_viewed_color = "";
                }
                $total_possible = $row->getTotalAutograderNonExtraCreditPoints() + $row->getTotalTANonExtraCreditPoints();
                $graded = $autograding_score;
            }
            
            if ($graded < 0) $graded = 0;
            if($peer) {
                $section = "PEER STUDENT GRADER";
            }
            else if ($gradeable->isGradeByRegistration()) {
                $section = $row->getTeam() === null ? $row->getUser()->getRegistrationSection() : $row->getTeam()->getRegistrationSection();
            }
            else {
                $section = $row->getTeam() === null ? $row->getUser()->getRotatingSection() : $row->getTeam()->getRotatingSection();
            }
            $display_section = ($section === null) ? "NULL" : $section;
            if ($section !== $last_section) {
                $last_section = $section;
                $count = 1;
                if (isset($graders[$display_section]) && count($graders[$display_section]) > 0) {
                    $section_graders = implode(", ", array_map(function(User $user) { return $user->getId(); }, $graders[$display_section]));
                }
                else {
                    $section_graders = "Nobody";
                }
                if ($peer) {
                    $section_graders = $this->core->getUser()->getId();
                }
                if ($tbody_open) {
                    $return .= <<<HTML
        </tbody>
HTML;
                }
                $tbody_open = true;
                $return .= <<<HTML
        <tr class="info persist-header">
            <td colspan="{$cols}" style="text-align: center">Students Enrolled in Section {$display_section}</td>
        </tr>
        <tr class="info">
            <td colspan="{$cols}" style="text-align: center">Graders: {$section_graders}</td>
        </tr>
        <tbody>
HTML;
            }
            $style = "";
            if ($row->getUser()->accessGrading()) {
                $style = "style='background: #7bd0f7;'";
            }

            if($peer) {
                $return .= <<<HTML

            <tr id="user-row-{$row->getUser()->getAnonId()}" {$style}>
                <td>{$count}</td>
                <td>{$row->getUser()->getAnonId()}</td>
HTML;
            }
            else {
                $return .= <<<HTML

            <tr id="user-row-{$row->getUser()->getId()}" {$style}>
                <td>{$count}</td>
                <td>{$display_section}</td>
HTML;
                if($gradeable->isTeamAssignment()) {
                    if ($this->core->getUser()->accessAdmin()) {
                        $return .= <<<HTML

                <td><a onclick='adminTeamForm(true, "{$row->getUser()->getId()}", "{$display_section}", [], {$gradeable->getMaxTeamSize()});'>
                    <i class="fa fa-pencil" aria-hidden="true"></i></a></td>
HTML;
                        if($row->getTeam()=== null) {
                            $return .= <<<HTML

                <td></td>
HTML;
                        }
                        else {
                            $return .= <<<HTML

                <td>{$row->getTeam()->getId()}</td>
HTML;
                        }
                    }
                    if($row->getTeam() === null) {
                        $return .=<<<HTML

                <td>{$row->getUser()->getId()}</td>
HTML;
                    }
                    else {
                        $return .= <<<HTML

                <td>{$row->getTeam()->getMemberList()}</td>
HTML;
                    }
                }
                else {
                    $return .= <<<HTML

                <td>{$row->getUser()->getId()}</td>
                <td>{$row->getUser()->getDisplayedFirstName()}</td>
                <td>{$row->getUser()->getLastName()}</td>
HTML;
                }
            }
            if($show_auto_grading_points) {
                if ($highest_version != 0) {
                    if($peer) {
                        $return .= <<<HTML

                <td>{$autograding_score}&nbsp;/&nbsp;{$row->getTotalNonHiddenNonExtraCreditPoints()}</td>
HTML;
                    }
                    else {
                        $return .= <<<HTML

                <td>{$autograding_score}&nbsp;/&nbsp;{$row->getTotalAutograderNonExtraCreditPoints()}</td>
HTML;
                    }
                }
                else {
                    $return .= <<<HTML

                <td></td>                   
HTML;
                    $btn_class = "btn-primary";
                    $contents = "Grade";
                }
            }
            if($peer) {
                $box_background = "";
                $peer_cmpts = $row->getComponentsGradedBy($this->core->getUser()->getId());
                if(count($peer_cmpts) == 0) {
                    $contents = "Grade";
                    $btn_class = "btn-primary";
                }
                else {
                    $score =0;
                    foreach($peer_cmpts as $cmpts) {
                        $score += $cmpts->getScore();
                    }
                    $graded = $autograding_score + $score;
                    $total_possible = $autograding_score + $row->getTotalPeerGradingNonExtraCredit();
                    $contents = "{$score}&nbsp;/&nbsp;{$row->getTotalPeerGradingNonExtraCredit()}";
                    $btn_class = "btn-default";
                }
            }
            else {
                $box_background = "";
                if ($row->getActiveDaysLate() > $row->getAllowedLateDays()) {
                    $box_background = "late-box";
                }
                if ($row->beenTAgraded()) {
                    $btn_class = "btn-default";
                    if($row->validateVersions()) {
                        $contents = "{$row->getGradedTAPoints()}&nbsp;/&nbsp;{$row->getTotalTANonExtraCreditPoints()}";
                    }
                    else{
                        $contents = "Version Conflict";
                    }
                }
                else {
                    $btn_class = "btn-primary";
                    $contents = "Grade";
                }
            }
            if($row->isTeamAssignment() && $row->getTeam()===null) {
                $return .= <<<HTML
                <td><b><i>No Team</i></b></td>
HTML;
            }
            else {
                $return .= <<<HTML

                <td>
                    <a class="btn {$btn_class}" href="{$this->core->buildUrl(array('component'=>'grading', 'page'=>'electronic', 'action'=>'grade', 'gradeable_id'=>$gradeable->getId(), 'who_id'=>$row->getUser()->getAnonId(), 'individual'=>'1'))}">
                        {$contents}
                    </a>
                </td>
HTML;
            }
            
            if($row->validateVersions()) {
                $return .= <<<HTML

                <td><div class="{$box_background}">{$graded}&nbsp;/&nbsp;{$total_possible}</div></td>
HTML;
            }
            else{
                $return .= <<<HTML

                <td></td>
HTML;
            }
            if($highest_version == 0) {
                $return .= <<<HTML
                
                <td></td>
HTML;
            }
            else if($active_version == $highest_version) {
                $return .= <<<HTML

                <td>{$active_version}</td>
HTML;
            }
            else {
                $return .= <<<HTML

                <td>{$active_version}&nbsp;/&nbsp;{$highest_version}</td>
HTML;
            }
            if(!$peer) {
            $return .= <<<HTML
                <td title="{$grade_viewed}" style="{$grade_viewed_color}">{$viewed_grade}</td>
HTML;
            }
            $return .= <<<HTML
            </tr>
HTML;
            $count++;
        }
        $return .= <<<HTML
        </tbody>
HTML;
            if ($gradeable->isTeamAssignment() && count($empty_teams) > 0) {
                $return .= <<<HTML
        <tr class="info persist-header">
            <td colspan="{$cols}" style="text-align: center">Empty Teams</td>
        </tr>
        <tbody>
HTML;
                $count = 1;
                foreach($empty_teams as $team) {
                    $display_section = $gradeable->isGradeByRegistration() ? $team->getRegistrationSection() : $team->getRotatingSection();
                    if ($display_section == null) $display_section = "NULL";
                    $return .= <<<HTML
            <tr id="{empty-team-row-{$team->getId()}}" {$style}>
                <td>{$count}</td>
                <td>{$display_section}</td>
                <td><a onclick='adminTeamForm(false, "{$team->getId()}", "{$display_section}", [], {$gradeable->getMaxTeamSize()});'>
                    <i class="fa fa-pencil" aria-hidden="true"></i></a></td>
                <td>{$team->getId()}</td>
HTML;
                    for ($i = 4; $i < $cols; $i++) {
                        $return .= <<<HTML
                <td></td>
HTML;
                    }
                        $return .= <<<HTML
            </tr>
HTML;
                    $count++;
                }
            $return .= <<<HTML
        </tbody>
HTML;
            }
            $return .= <<<HTML
    </table>
</div>
HTML;
        return $return;
    }

    public function adminTeamForm($gradeable, $sections) {
        $reg_or_rot = $gradeable->isGradeByRegistration() ? "Registration" : "Rotating";
        $return = <<<HTML
<div class="popup-form" id="admin-team-form" style="width:500px; margin-left:-250px;">
    <form method="post" action="{$this->core->buildUrl(array('component'=>'grading', 'page'=>'electronic', 'action'=>'submit_team_form', 'gradeable_id'=>$gradeable->getId()))}">
    <input type="hidden" name="csrf_token" value="{$this->core->getCsrfToken()}" />
    <input type="hidden" name="new_team" />
    <input type="hidden" name="new_team_user_id" />
    <input type="hidden" name="edit_team_team_id" />
    <input type="hidden" name="num_users" />
HTML;
    if (isset($_REQUEST['view'])) {
        $return .= <<<HTML
    <input type="hidden" name="view" value="{$_REQUEST['view']}" />
HTML;
    }
    $return .= <<<HTML
    <h2 id="admin-team-title"></h2>
    <br />
    <div id="admin-team-members" style="width:50%;"></div>
    <div>
        {$reg_or_rot} Section:<br />
        <select name="section">
HTML;
        foreach ($sections as $section) {
            $return .= <<<HTML
            <option value="{$section}">Section {$section}</option>
HTML;
        }
        $return .= <<<HTML
            <option value="NULL">Section NULL</option>
        </select>
    </div>
    <div style="float: right; width: auto; margin-top: 10px">
        <a onclick="$('#admin-team-form').css('display', 'none');" class="btn btn-danger">Cancel</a>
        <input class="btn btn-primary" type="submit" value="Submit" />
    </div>
    </form>
</div>
HTML;
        return $return;
    }

    public function hwGradingPage($gradeable, $progress, $prev_id, $next_id, $individual) {
        $peer = false;
        if($this->core->getUser()->getGroup()==4 && $gradeable->getPeerGrading()) {
            $peer = true;
        }
        $user = $gradeable->getUser();
        $your_user_id = $this->core->getUser()->getId();
        $prev_href = $prev_id == '' ? '' : "href=\"{$this->core->buildUrl(array('component'=>'grading', 'page'=>'electronic', 'action'=>'grade', 'gradeable_id'=>$gradeable->getId(), 'who_id'=>$prev_id, 'individual'=>$individual))}\"";
        $next_href = $next_id == '' ? '' : "href=\"{$this->core->buildUrl(array('component'=>'grading', 'page'=>'electronic', 'action'=>'grade', 'gradeable_id'=>$gradeable->getId(), 'who_id'=>$next_id, 'individual'=>$individual))}\"";
        $return = <<<HTML
<div class="grading_toolbar">
    <a onclick="saveMark(-2,'{$gradeable->getId()}' ,'{$user->getId()}', {$gradeable->getActiveVersion()}, '{$your_user_id}', '-1', false);" {$prev_href}><i title="Go to the previous student" class="fa fa-chevron-left icon-header"></i></a>
    <a onclick="saveMark(-2,'{$gradeable->getId()}' ,'{$user->getId()}', {$gradeable->getActiveVersion()}, '{$your_user_id}', '-1', false);" href="{$this->core->buildUrl(array('component'=>'grading', 'page'=>'electronic', 'action'=>'details', 'gradeable_id'=>$gradeable->getId()))}"><i title="Go to the main page" class="fa fa-home icon-header" ></i></a>
    <a onclick="saveMark(-2,'{$gradeable->getId()}' ,'{$user->getId()}', {$gradeable->getActiveVersion()}, '{$your_user_id}', '-1', false);" {$next_href}><i title="Go to the next student" class="fa fa-chevron-right icon-header"></i></a>
    <i title="Reset Rubric Panel Positions (Press R)" class="fa fa-refresh icon-header" onclick="handleKeyPress('KeyR');"></i>
    <i title="Show/Hide Auto-Grading Testcases (Press A)" class="fa fa-list-alt icon-header" onclick="handleKeyPress('KeyA');"></i>
    <i title="Show/Hide Grading Rubric (Press G)" class="fa fa fa-pencil-square-o icon-header" onclick="handleKeyPress('KeyG');"></i>
    <i title="Show/Hide Submission and Results Browser (Press O)" class="fa fa-folder-open icon-header" onclick="handleKeyPress('KeyO');"></i>
HTML;
        if(!$peer) {
            $return .= <<<HTML
    <i title="Show/Hide Student Information (Press S)" class="fa fa-user icon-header" onclick="handleKeyPress('KeyS');"></i>
HTML;
        }
        $return .= <<<HTML
</div>

<div class="progress_bar">
    <progress class="progressbar" max="100" value="{$progress}" style="width:80%; height: 100%;"></progress>
    <div class="progress-value" style="display:inline;"></div>
</div>



<div id="autograding_results" class="draggable rubric_panel" style="left:15px; top:170px; width:48%; height:36%;">
    <span class="grading_label">Auto-Grading Testcases</span>
    <div class="inner-container">
HTML;
        if ($gradeable->getActiveVersion() === 0){
            $return .= <<<HTML
        <h4>No Submission</h4>
HTML;
        }
        else if (count($gradeable->getTestcases()) === 0) {
            $return .= <<<HTML
        <h4>No Autograding For This Assignment</h4>
HTML;
        }
        else{
            $return .= $this->core->getOutput()->renderTemplate('AutoGrading', 'showResults', $gradeable, true);
        }
        $return .= <<<HTML
    </div>
</div>

<div id="submission_browser" class="draggable rubric_panel" style="left:15px; bottom:40px; width:48%; height:30%">
    <span class="grading_label">Submissions and Results Browser</span>
    <button class="btn btn-default" onclick="openAll()">Expand All</button>
    <button class="btn btn-default" onclick="closeAll()">Close All</button>
HTML;
        if(!$peer) {
        $return .= <<<HTML
    <button class="btn btn-default" onclick="downloadZip('{$gradeable->getId()}','{$gradeable->getUser()->getId()}')">Download Zip File</button>
HTML;
        }
        $return .= <<<HTML
    <br />
    <div class="inner-container" id="file-container">
HTML;
        function add_files(&$files, $new_files, $start_dir_name) {
            $files[$start_dir_name] = array(); 
            foreach($new_files as $file) {
                $path = explode('/', $file['relative_name']);
                array_pop($path);
                $working_dir = &$files[$start_dir_name];
                foreach($path as $dir) {
                    if (!isset($working_dir[$dir])) {
                        $working_dir[$dir] = array();
                    }
                    $working_dir = &$working_dir[$dir];
                }
                $working_dir[$file['name']] = $file['path'];
            }
        }
        function display_files($files, &$count, $indent, &$return) {
            foreach ($files as $dir => $contents) {
                if (!is_array($contents)) {
                    $dir = htmlentities($dir);
                    $contents = urlencode(htmlentities($contents));
                    $content_url = urldecode($contents); 
                    $indent_offset = $indent * -15;
                    $super_url = $content_url;
                    $return .= <<<HTML
                <div>
                    <div class="file-viewer">
                        <a class='openAllFile' onclick='openFrame("{$dir}", "{$contents}", {$count}); updateCookies();'>
                            <span class="fa fa-plus-circle" style='vertical-align:text-bottom;'></span>
                        {$dir}</a> &nbsp;
                        <a onclick='openFile("{$dir}", "{$contents}")'><i class="fa fa-window-restore" aria-hidden="true" title="Pop up the file in a new window"></i></a>
                        <a onclick='downloadFile("{$dir}", "{$contents}")'><i class="fa fa-download" aria-hidden="true" title="Download the file"></i></a>
                    </div><br/>
                    <div id="file_viewer_{$count}" style="margin-left:{$indent_offset}px" data-file_name="{$dir}" data-file_url="{$contents}"></div>
                </div>
HTML;
                    $count++;
                }
            }
            foreach ($files as $dir => $contents) {
                if (is_array($contents)) {
                    $dir = htmlentities($dir);
                    $url = reset($contents);
                    $return .= <<<HTML
            <div>
                <div class="div-viewer">
                    <a class='openAllDiv' onclick='openDiv({$count}); updateCookies();'>
                        <span class="fa fa-folder" style='vertical-align:text-top;'></span>
                    {$dir}</a> 
                </div><br/>
                <div id='div_viewer_{$count}' style='margin-left:15px; display: none' data-file_name="{$dir}">
HTML;
                    $count++;
                    display_files($contents, $count, $indent+1, $return);
                    $return .= <<<HTML
                </div>
            </div>
HTML;
                }
            }
        }
        $files = array();
        add_files($files, array_merge($gradeable->getMetaFiles(), $gradeable->getSubmittedFiles(), $gradeable->getVcsFiles()), 'submissions');
        add_files($files, $gradeable->getResultsFiles(), 'results');
        $count = 1;
        display_files($files,$count,1,$return);
        $return .= <<<HTML
    </div>
</div>
HTML;

        $user = $gradeable->getUser();
        if(!$peer) {
            $return .= <<<HTML

<div id="student_info" class="draggable rubric_panel" style="right:15px; bottom:40px; width:48%; height:30%;">
    <span class="grading_label">Student Information</span>
    <div class="inner-container">
        <h5 class='label' style="float:right; padding-right:15px;">Browse Student Submissions:</h5>
        <div class="rubric-title">
HTML;
            $who = $gradeable->getUser()->getId();
            $onChange = "versionChange('{$this->core->buildUrl(array('component' => 'grading', 'page' => 'electronic', 'action' => 'grade', 'gradeable_id' => $gradeable->getId(), 'who_id'=>$who, 'individual'=>$individual,
                                                      'gradeable_version' => ""))}', this)";
            $formatting = "font-size: 13px;";
            $return .= <<<HTML
            <div style="float:right;">
HTML;
            $return .= $this->core->getOutput()->renderTemplate('AutoGrading', 'showVersionChoice', $gradeable, $onChange, $formatting);
        
            // If viewing the active version, show cancel button, otherwise so button to switch active
            if ($gradeable->getCurrentVersionNumber() > 0) {
                if ($gradeable->getCurrentVersionNumber() == $gradeable->getActiveVersion()) {
                    $version = 0;
                    $button = '<input type="submit" class="btn btn-default btn-xs" style="float:right; margin: 0 10px;" value="Cancel Student Submission">';
                }
                else {
                    $version = $gradeable->getCurrentVersionNumber();
                    $button = '<input type="submit" class="btn btn-default btn-xs" style="float:right; margin: 0 10px;" value="Grade This Version">';
                }
                $return .= <<<HTML
                <br/><br/>
                <form style="display: inline;" method="post" onsubmit='return checkTaVersionChange();'
                        action="{$this->core->buildUrl(array('component' => 'student',
                                                             'action' => 'update',
                                                             'gradeable_id' => $gradeable->getId(),
                                                             'new_version' => $version, 'ta' => true, 'who' => $who, 'individual' => $individual))}">
                    <input type='hidden' name="csrf_token" value="{$this->core->getCsrfToken()}" />
                    {$button}
                </form>
HTML;
            }
            $return .= <<<HTML
            </div>
        <div>
HTML;

            if ($gradeable->isTeamAssignment() && $gradeable->getTeam() !== null) {
            $return .= <<<HTML
        <b>Team:<br/>
HTML;
                foreach ($gradeable->getTeam()->getMembers() as $team_member) {
                $team_member = $this->core->getQueries()->getUserById($team_member);
                $return .= <<<HTML
        &emsp;{$team_member->getFirstName()} {$team_member->getLastName()} ({$team_member->getId()})<br/>
HTML;
                }
            }
            else {
            $return .= <<<HTML
        <b>{$user->getFirstName()} {$user->getLastName()} ({$user->getId()})<br/>
HTML;
            }

            $return .= <<<HTML
        Submission Number: {$gradeable->getActiveVersion()} / {$gradeable->getHighestVersion()}<br/>
        Submitted: {$gradeable->getSubmissionTime()->format("m/d/Y H:i:s")}<br/></b>
        </div>
HTML;
            $return .= <<<HTML
        <form id="rubric_form" action="{$this->core->buildUrl(array('component'=>'grading', 'page'=>'electronic', 'action' => 'submit'))}" method="post">
            <input type="hidden" name="csrf_token" value="{$this->core->getCsrfToken()}" />
            <input type="hidden" name="g_id" value="{$gradeable->getId()}" />
            <input type="hidden" name="u_id" value="{$user->getId()}" />
            <input type="hidden" name="individual" value="{$individual}" />
            <input type="hidden" name="graded_version" value="{$gradeable->getActiveVersion()}" />
HTML;

        //Late day calculation
        $ldu = new LateDaysCalculation($this->core, $gradeable->getUser()->getId());
        $return .= $ldu->generateTableForUserDate($gradeable->getName(), $user->getId(), $gradeable->getDueDate());
        $late_days_data = $ldu->getGradeable($user->getId(), $gradeable->getId());
        $status = $late_days_data['status'];

            $color = "green";
            if($status != "Good" && $status != "Late") {
                $color = "red";
                $return .= <<<HTML
        <script>
            $('body').css('background', 'red');
            $("#rubric_form").submit(function(event){
                var confirm = window.confirm("This submission has a bad status. Are you sure you want to submit a grade for it?");
                if(!confirm){
                    event.preventDefault();
                }
            });
        </script>
HTML;
            }
            $return .= <<<HTML
        <b>Status:</b> <span style="color:{$color};">{$status}</span><br />
        </div>
    </div>
</div>
HTML;
        }
        $return .= <<<HTML
<div id="grading_rubric" class="draggable rubric_panel" style="right:15px; top:140px; width:48%; height:42%;">
    <span class="grading_label">Grading Rubric</span>
    <div style="float: right; float: right; position: relative; top: 10px; right: 1%;">
        <span style="padding-right: 10px"> <input type="checkbox" id="autoscroll_id" onclick="updateCookies();"> Auto scroll / Auto open </span>
        <span> <input type='checkbox' id="overwrite-id" name='overwrite' value='1' onclick="updateCookies();" checked/> Overwrite Grader </span>
    </div>
HTML;
        $break_onclick = "";
        $disabled = '';
        if($gradeable->getCurrentVersionNumber() != $gradeable->getActiveVersion() || $gradeable->getCurrentVersionNumber() == 0){
            $disabled='disabled';
            $break_onclick = "return false; ";
            $return .= <<<HTML
    <div class="red-message" style="text-align: center">Select the correct submission version to grade</div>
HTML;
        }
        $num_questions = count($gradeable->getComponents());

        // if use student components, get the values for pages from the student's submissions
        $files = $gradeable->getSubmittedFiles();
        $student_pages = array();
        foreach ($files as $filename => $content) {
            if ($filename == "student_pages.json") {
                $path = $content["path"];
                $student_pages = FileUtils::readJsonFile($content["path"]);
            }
        }

        $return .= <<<HTML
    <div style="margin:3px;">
        <table class="ta-rubric-table ta-rubric-table-background" id="rubric-table" data-num_questions="{$num_questions}">
            <tbody>
HTML;

        $c = 1;
        $precision = floatval($gradeable->getPointPrecision());
        $num_questions = count($gradeable->getComponents());
        $your_user_id = $this->core->getUser()->getId();

        foreach ($gradeable->getComponents() as $component) {
            if($peer && !is_array($component)) continue;
            $min = -1000;
            $max = 0;
            $ungraded = false;
            $question = null;
            $show_graded_info = true;
            if(is_array($component)) {
                foreach($component as $cmpt) {
                    if($cmpt->getGrader() == null) {
                        $question = $cmpt;
                        break;
                    }
                    if($cmpt->getGrader()->getId() == $this->core->getUser()->getId()) {
                        $question = $cmpt;
                        break;
                    }
                }
                if($question === null) {
                    $show_graded_info = false;
                    $question = $component[0];
                }
            }
            else {
                $question = $component;
            }
            $lower_clamp = $question->getLowerClamp();
            $default = $question->getDefault();
            $upper_clamp = $question->getUpperClamp();
            $max = $upper_clamp - $default;
            $min = $lower_clamp - $default;
            // hide auto-grading if it has no value
            if (($question->getScore() == 0) && (substr($question->getTitle(), 0, 12) === "AUTO-GRADING")) {
                $question->setScore(floatval($gradeable->getGradedAutograderPoints()));
            }
    
            if(substr($question->getTitle(), 0, 12) === "AUTO-GRADING") {
                $disabled = 'disabled';
            }
    
            $return .= <<<HTML
                <tr>
HTML;
            $penalty = !(intval($question->getMaxValue()) >= 0);
            $message = htmlentities($question->getTitle());
            $message = "<b>{$message}</b>";
            if ($question->getGradedVersion() != -1 && $gradeable->getActiveVersion() != $question->getGradedVersion()) {
                $message .= "  " . "Before submitting regrade, please edit or ensure that comments from version " . $question->getGradedVersion() . " still apply.";
            }
            $note = htmlentities($question->getTaComment());
            if ($note != "") {
                $note = "<br/><div style='margin-bottom:5px; color:#777;'><i><b>Note to TA: </b>" . $note . "</i></div>";
            }
            $page = intval($question->getPage());
            // if the page is determined by the student json
            if ($page == -1) {
                // usually the order matches the json
                if ($student_pages[intval($question->getOrder())]["order"] == intval($question->getOrder())) {
                    $page = intval($student_pages[intval($question->getOrder())]["page #"]);
                }
                // otherwise, iterate through until the order matches
                else {
                    foreach ($student_pages as $student_page) {
                        if ($student_page["order"] == intval($question->getOrder())) {
                            $page = intval($student_page["page #"]);
                            break;
                        }
                    }
                }
            }
            if ($page > 0) {
                $message .= "<i> Page #: " . $page . "</i>";
            }

            $return .= <<<HTML
                    <td id="title-{$c}" style="font-size: 12px;" colspan="4" onclick="{$break_onclick} saveMark(-2,'{$gradeable->getId()}' ,'{$user->getId()}', {$gradeable->getActiveVersion()}, {$question->getId()}, '{$your_user_id}'); openClose({$c}, {$num_questions});">
                        <b><span id="progress_points-{$c}" style="display: none;"></span></b>
                        {$message}
HTML;
            //get the grader's id if it exists
            $grader_id = "";
            if($question->getGrader() === null || !$show_graded_info) {
                $grader_id = "Ungraded!";
            } else {
                $grader_id = "Graded by " . $question->getGrader()->getId();
            }

            $return .= <<<HTML
            <div style="float: right;">
                <span id="graded-by-{$c}" style="font-style: italic; padding-right: 10px;">{$grader_id}</span>
                <span id="save-mark-{$c}" style="cursor: pointer;  display: none;"> <i class="fa fa-check" style="color: green;" aria-hidden="true">Done</i> </span> 
            </div>
            </span> <span id="ta_note-{$c}" style="display: none;"> {$note}</span> 
            <span id="page-{$c}" style="display: none;">{$page}</span>
HTML;

            $student_note = htmlentities($question->getStudentComment());
            if ($student_note != ''){
                $student_note = "<div style='margin-bottom:5px; color:#777;'><i><b>Note to Student: </b>" . $student_note . "</i></div>";
        
            }
            $return .= <<<HTML
                        <span id="student_note-{$c}" style="display: none;">{$student_note}</span>
                    </td>
                    <td id="title-cancel-{$c}" style="font-size: 12px; display: none; width: 5%;" colspan="0">
                        <div>
                            <span id="cancel-mark-{$c}"onclick="{$break_onclick} cancelMark({$c}, '{$gradeable->getId()}', '{$user->getId()}', {$question->getId()}); openClose(-1, {$num_questions});" style="cursor: pointer; display: none; float: right;"> <i class="fa fa-times" style="color: red;" aria-hidden="true">Cancel</i></span>
                        </div>
                    </td>
                </tr>
HTML;

            //gets the initial point value and text
            $initial_text = "";
            $first_text = true;
            $question_points = $question->getDefault();
            
            if($show_graded_info) {
                foreach ($question->getMarks() as $mark) {
                    if($mark->getHasMark() === true) {
                        $question_points += $mark->getPoints();
                        if ($first_text === true) {
                            if (floatval($mark->getPoints()) == 0) {
                                $initial_text .= "* " . $mark->getNote();
                            } else {
                                $initial_text .= "* (" . $mark->getPoints() . ") " . $mark->getNote();
                            }
                            $first_text = false;
                        }
                        else {
                            if (floatval($mark->getPoints()) == 0) {
                                $initial_text .= "<br>* " . $mark->getNote();
                            } else {
                                $initial_text .= "<br>* (" . $mark->getPoints() . ") " . $mark->getNote();
                            }
                        }
                    }
                }
                if($question->getComment() != "") {
                    if ($first_text === true) {
                        if (floatval($question->getScore()) == 0) {
                            $initial_text .= "* " . $question->getComment();
                        } else {
                            $initial_text .= "* (" . $question->getScore() . ") ". $question->getComment();
                        }
                        $first_text = false;
                    }
                    else {
                        if (floatval($question->getScore()) == 0) {
                            $initial_text .= "<br>* " . $question->getComment();
                        } else {
                            $initial_text .= "<br>* (" . $question->getScore() . ") " . $question->getComment();
                        }
                    }
                }
            }

            if($initial_text == "") {
                $initial_text = "Click me to grade!";
                $ungraded = true;
            }
            
            if($show_graded_info) {
                $question_points += $question->getScore();
            } else {
                $question_points = $question->getDefault(); 
            }
            if($question_points < $question->getLowerClamp()) $question_points = $question->getLowerClamp();
            if($question_points > $question->getUpperClamp()) $question_points = $question->getUpperClamp();
            
            if(!$question->getHasMarks() && !$question->getHasGrade()) {
                $question_points = " ";
            }

            $background = "";
            if ($question_points > $question->getMaxValue()) {
                $background = "background-color: #D8F2D8;";
            }
            else if ($question_points < 0) {
                $background = "background-color: #FAD5D3;";
            }
            
            $return .= <<<HTML
<<<<<<< HEAD
                <tr id="summary-{$c}" style="" onclick="saveMark(-2,'{$gradeable->getId()}' ,'{$user->getAnonId()}', {$gradeable->getActiveVersion()}, '{$your_user_id}'); openClose({$c}, {$num_questions});">
=======
                <tr id="summary-{$c}" onclick="{$break_onclick} saveMark(-2,'{$gradeable->getId()}' ,'{$user->getId()}', {$gradeable->getActiveVersion()}, '{$your_user_id}'); openClose({$c}, {$num_questions});">
>>>>>>> f8fdd4a0
                    <td style="white-space:nowrap; vertical-align:middle; text-align:center; {$background}" colspan="1">
                        <strong><span id="grade-{$c}" name="grade-{$c}" class="grades" data-lower_clamp="{$question->getLowerClamp()}" data-default="{$question->getDefault()}" data-max_points="{$question->getMaxValue()}" data-upper_clamp="{$question->getUpperClamp()}"> {$question_points}</span> / {$question->getMaxValue()}</strong>
                    </td>
                    <td style="width:98%;" colspan="3">
                        <div id="rubric-{$c}">
                            <span id="rubric-textarea-{$c}" name="comment-{$c}" rows="4" style="width:95%; height:100%; min-height:20px;  float:left;">{$initial_text}</span>
                        </div>
                    </td>
                </tr>
                <tbody id="extra-{$c}" style="display: none" colspan="4" data-question_id="{$question->getId()}">
HTML;

            $d = 0;
            $first = true;
            $noChange = "";
            foreach ($question->getMarks() as $mark) {
                if ($first === true) {
                    $first = false;
                    $noChange = "readonly";
                    $mark_text = ($question->getDefault() == 0) ? "No Credit" : "Full Credit";
                }
                else {
                    $noChange = "";
                    $mark_text = $mark->getNote();
                }
                $icon_mark = ($mark->getHasMark() === true && $show_graded_info) ? "fa-square" : "fa-square-o";
                $return .= <<<HTML
                <tr id="mark_id-{$c}-{$d}" name="mark_{$c}">
                    <td colspan="1" style="text-align: center; width: 12%; white-space: nowrap;"> 
                        <span onclick="selectMark(this);"> <i class="fa {$icon_mark} mark" name="mark_icon_{$c}_{$d}" style="visibility: visible; cursor: pointer; position: relative; top: 2px;"></i> </span>
                        <input name="mark_points_{$c}_{$d}" type="number" step="{$precision}" onchange="fixMarkPointValue(this);" value="{$mark->getPoints()}" min="{$min}" max="{$max}" style="width: 50%; resize:none; min-width: 50px;" {$noChange}>
                    </td>
                    <td colspan="3" style="white-space: nowrap;">
                            <textarea name="mark_text_{$c}_{$d}" onkeyup="" rows="1" style="width: 90%; resize:none;" {$noChange}>{$mark_text}</textarea>
                            <span id="mark_info_id-{$c}-{$d}" onclick="{$break_onclick} saveMark({$c},'{$gradeable->getId()}' ,'{$user->getAnonId()}', {$gradeable->getActiveVersion()}, {$question->getId()}, '{$your_user_id}'); getMarkInfo(this, '{$gradeable->getId()}');"> <i class="fa fa-users icon-got-this-mark"></i> </span>
                    </td>
                </tr>
HTML;
                $d++;
            }
            $has_mark = false;
            if(($question->getScore() == 0 && $question->getComment() == "") || !$show_graded_info) {
                $has_mark = false;
            }
            else {
                $has_mark = true;
            }
            $icon_mark = ($has_mark === true) ? "fa-square" : "fa-square-o";
            if(!$peer) {
                $return .= <<<HTML
                <tr>
                    <td colspan="4">
                        <span style="cursor: pointer;" onclick="{$break_onclick} addMark(this, {$c}, '', {$min}, {$max}, '{$precision}', '{$gradeable->getId()}', '{$user->getId()}', {$gradeable->getActiveVersion()}, {$question->getId()}, '{$your_user_id}'); return false;"><i class="fa fa-plus-square " aria-hidden="true"></i>
                        Add New Common Mark</span>
                    </td>
                </tr>

HTML;
            }
            $return .= <<<HTML
                <tr id="mark_custom_id-{$c}" name="mark_custom_{$c}">
                    <td colspan="1" style="text-align: center;; white-space: nowrap;"> 
                    <span onclick=""> <i class="fa {$icon_mark} mark" name="mark_icon_{$c}_custom" style="visibility: visible; cursor: pointer; position: relative; top: 2px;"></i> </span>
                    <input name="mark_points_custom_{$c}" type="number" step="{$precision}" onchange="fixMarkPointValue(this); checkIfSelected(this); updateProgressPoints({$c});" value="{$question->getScore()}" min="{$min}" max="{$max}" style="width: 50%; resize:none;  min-width: 50px;">
                    </td>
                    <td colspan="3" style="white-space: nowrap;">
                        Custom: <textarea name="mark_text_custom_{$c}" onkeyup="autoResizeComment(event); checkIfSelected(this);" onchange="checkIfSelected(this); updateProgressPoints({$c});" rows="1" placeholder="Custom message for student..." style="width:80.4%; resize:none;">{$question->getComment()}</textarea>
                    </td>
                </tr>
                </tbody>
HTML;
            $c++;
        }
        if($peer) {
            $break_onclick = 'return false;';
            $disabled = 'disabled';
        }
        $return .= <<<HTML
            <tr>
                <td id="title-general" colspan="4" onclick="{$break_onclick} saveMark(-3,'{$gradeable->getId()}' ,'{$user->getId()}', {$gradeable->getActiveVersion()}, {$question->getId()}, '{$your_user_id}'); openClose(-2, {$num_questions});">
                    <b>General Comment</b>
                    <div style="float: right;">                        
                        <span id="save-mark-general" style="cursor: pointer;  display: none;"> <i class="fa fa-check" style="color: green;" aria-hidden="true">Done</i> </span>
                    </div> 
                </td>
                <td id="title-general-cancel" style="font-size: 12px; display: none; width: 5%" colspan="0">
                    <span id="cancel-mark-general" onclick="{$break_onclick} cancelMark(-3, '{$gradeable->getId()}', '{$user->getId()}', {$question->getId()}); openClose(-1, {$num_questions});" style="cursor: pointer; display: none; float: right;"> <i class="fa fa-times" style="color: red;" aria-hidden="true">Cancel</i></span>
                </td>
            </tr>
            <tr id="summary-general" style="" onclick="{$break_onclick} saveMark(-2,'{$gradeable->getId()}' ,'{$user->getAnonId()}', {$gradeable->getActiveVersion()}, '{$your_user_id}'); openClose(-2, {$num_questions});">
                <td style="white-space:nowrap; vertical-align:middle; text-align:center" colspan="1">
                </td>
                <td style="width:98%;" colspan="3">
                    <div id="rubric-custom">
                        <span id="rubric-textarea-custom" name="comment-custom" rows="4" style="width:95%; height:100%; min-height:20px;  float:left;"><pre>{$gradeable->getOverallComment()}</pre></span>
                    </div>
                </td>
            </tr>
            <tbody id="extra-general" style="display: none" colspan="4">
                <tr>
                    <td colspan="4">
                        <textarea id="comment-general-id" name="comment-general" rows="5" style="width:98%; height:100%; min-height:100px; resize:none; float:left;" onkeyup="autoResizeComment(event);" placeholder="Overall message for student about the gradeable..." comment-position="0" {$disabled}>{$gradeable->getOverallComment()}</textarea>
                    </td>
                </tr>
            </tbody>
HTML;
        
        if($peer) {
            $total_points = $gradeable->getTotalNonHiddenNonExtraCreditPoints() + $gradeable->getTotalPeerGradingNonExtraCredit();
        }
        else {
            $total_points = $gradeable->getTotalAutograderNonExtraCreditPoints() + $gradeable->getTotalTANonExtraCreditPoints();
        }
        
        $return .= <<<HTML
                <tr>
                    <td style="background-color: #EEE; border-left: 1px solid #EEE; border-top:5px #FAA732 solid;" colspan="1"><strong>TOTAL</strong></td>
                    <td style="background-color: #EEE; border-top:5px #FAA732 solid;" colspan="1"><strong id="score_total">0 / {$total_points}&emsp;&emsp;&emsp;
                        AUTO-GRADING {$gradeable->getGradedAutograderPoints()} / {$gradeable->getTotalAutograderNonExtraCreditPoints()}</strong>
                    </td>
                    <td style="background-color: #EEE; border-left: 1px solid #EEE; border-top:5px #FAA732 solid;" colspan="2">
                    </td>
                </tr>
            </tbody>
        </table>
HTML;
        $return .= <<<HTML
        <div style="width:100%;">
HTML;
        $now = new \DateTime('now');        
        $return .= <<<HTML
        </div>
    </form>
    </div>
</div>
<script type="text/javascript" src="{$this->core->getConfig()->getBaseUrl()}/js/ta-grading.js"></script>
<script type="text/javascript" src="{$this->core->getConfig()->getBaseUrl()}/js/ta-grading-mark.js"></script>
<script type="text/javascript">
    $(document).ready(function() {
        $( "#autograding_results" ).scroll(function() {
            updateHandle("#autograding_results");
        });
        $( "#autograding_results" ).resize(function() {
            updateHandle("#autograding_results");
        });
        $( "#grading_rubric" ).scroll(function() {
            updateHandle("#grading_rubric");
        });
        $( "#grading_rubric" ).resize(function() {
            updateHandle("#grading_rubric");
        });
        $( "#submission_browser" ).scroll(function() {
            updateHandle("#submission_browser");
        });
        $( "#submission_browser" ).resize(function() {
            updateHandle("#submission_browser");
        });
        $( "#student_info" ).scroll(function() {
            updateHandle("#student_info");
        });
        $( "#student_info" ).resize(function() {
            updateHandle("#student_info");
        });
    });
</script>
<script type="text/javascript">
    function openFrame(html_file, url_file, num) {
        var iframe = $('#file_viewer_' + num);
        if (!iframe.hasClass('open')) {
            var iframeId = "file_viewer_" + num + "_iframe";
            directory = "";
            if (url_file.includes("submissions")) directory = "submissions";
            else if (url_file.includes("results")) directory = "results";  
            // handle pdf
            if(url_file.substring(url_file.length - 3) == "pdf") {
                iframe.html("<iframe id='" + iframeId + "' src='{$this->core->getConfig()->getSiteUrl()}&component=misc&page=display_file&dir=" + directory + "&file=" + html_file + "&path=" + url_file + "' width='95%' height='600px' style='border: 0'></iframe>");
            }
            else {
                iframe.html("<iframe id='" + iframeId + "' onload='resizeFrame(\"" + iframeId + "\");' src='{$this->core->getConfig()->getSiteUrl()}&component=misc&page=display_file&dir=" + directory + "&file=" + html_file + "&path=" + url_file + "' width='95%' style='border: 0'></iframe>");
            }
            iframe.addClass('open');
        }

        if (!iframe.hasClass('shown')) {
            iframe.show();
            iframe.addClass('shown');
            $($($(iframe.parent().children()[0]).children()[0]).children()[0]).removeClass('fa-plus-circle').addClass('fa-minus-circle');
        }
        else {
            iframe.hide();
            iframe.removeClass('shown');
            $($($(iframe.parent().children()[0]).children()[0]).children()[0]).removeClass('fa-minus-circle').addClass('fa-plus-circle');
        }
        return false;
    }

    function calculatePercentageTotal() {
        var total=0;

        $('#rubric-table').find('.grades').each(function() {
            if(!isNaN(parseFloat($(this)[0].innerHTML))) {
                total += parseFloat($(this)[0].innerHTML);
            }
        });
            
        total = Math.max(parseFloat(total + {$gradeable->getGradedAutograderPoints()}), 0);

        $("#score_total").html(total+" / "+parseFloat({$gradeable->getTotalAutograderNonExtraCreditPoints()} + {$gradeable->getTotalTANonExtraCreditPoints()}) + "&emsp;&emsp;&emsp;" + " AUTO-GRADING: " + {$gradeable->getGradedAutograderPoints()} + "/" + {$gradeable->getTotalAutograderNonExtraCreditPoints()});
    }
    function openFile(html_file, url_file) {
        url_file = decodeURIComponent(url_file);
        directory = "";
        if (url_file.includes("submissions")) directory = "submissions";
        else if (url_file.includes("results")) directory = "results";
        window.open("{$this->core->getConfig()->getSiteUrl()}&component=misc&page=display_file&dir=" + directory + "&file=" + html_file + "&path=" + url_file,"_blank","toolbar=no,scrollbars=yes,resizable=yes, width=700, height=600");
        return false;
    }
</script>
HTML;
        return $return;
    }

    public function popupStudents() {
        $return = <<<HTML
        <div class="popup-form" id="student-marklist-popup">
            <div style="width: auto;" id="student-marklist-popup-content"></div>
            <div style="float: right; width: auto">
                <a onclick="$('#student-marklist-popup').css('display', 'none');" class="btn btn-danger">Cancel</a>
            </div>
        </div>
HTML;
        return $return;
    }

}
<|MERGE_RESOLUTION|>--- conflicted
+++ resolved
@@ -1191,11 +1191,7 @@
             }
             
             $return .= <<<HTML
-<<<<<<< HEAD
                 <tr id="summary-{$c}" style="" onclick="saveMark(-2,'{$gradeable->getId()}' ,'{$user->getAnonId()}', {$gradeable->getActiveVersion()}, '{$your_user_id}'); openClose({$c}, {$num_questions});">
-=======
-                <tr id="summary-{$c}" onclick="{$break_onclick} saveMark(-2,'{$gradeable->getId()}' ,'{$user->getId()}', {$gradeable->getActiveVersion()}, '{$your_user_id}'); openClose({$c}, {$num_questions});">
->>>>>>> f8fdd4a0
                     <td style="white-space:nowrap; vertical-align:middle; text-align:center; {$background}" colspan="1">
                         <strong><span id="grade-{$c}" name="grade-{$c}" class="grades" data-lower_clamp="{$question->getLowerClamp()}" data-default="{$question->getDefault()}" data-max_points="{$question->getMaxValue()}" data-upper_clamp="{$question->getUpperClamp()}"> {$question_points}</span> / {$question->getMaxValue()}</strong>
                     </td>
