--- conflicted
+++ resolved
@@ -38,12 +38,7 @@
     public function __construct(Core $core, GradedGradeable $graded_gradeable, array $details) {
         parent::__construct($core);
 
-<<<<<<< HEAD
         if ($graded_gradeable === null) {
-=======
-        $this->setActiveVersion($details['active_version'] ?? 0);
-        if($graded_gradeable === null) {
->>>>>>> 07479745
             throw new \InvalidArgumentException('Graded gradeable cannot be null');
         }
         $this->graded_gradeable = $graded_gradeable;
@@ -135,7 +130,6 @@
     }
 
     /**
-<<<<<<< HEAD
      * Gets the highest submitted version number
      * @return int
      */
@@ -145,7 +139,9 @@
             $highest_version = max($highest_version, $auto_graded_version->getVersion());
         }
         return $highest_version;
-=======
+    }
+    
+    /**
      * Gets if the submitter has a version selected for grading
      * @return bool
      */
@@ -159,7 +155,6 @@
      */
     public function isAutoGradingComplete() {
         return $this->hasActiveVersion() && $this->getActiveVersionInstance()->isAutogradingComplete();
->>>>>>> 07479745
     }
 
     /* Queue status access methods */
