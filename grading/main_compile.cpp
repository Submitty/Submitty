--- conflicted
+++ resolved
@@ -133,21 +133,15 @@
   assert (tc != config_json.end());
   for (unsigned int i = 1; i <= tc->size(); i++) {
 
-<<<<<<< HEAD
-    std::cout << "========================================================" << std::endl;
     //Compilation steps must not have a docker name.
     std::string container_name = "";
     TestCase my_testcase(config_json,i,container_name);
-=======
-
-    TestCase my_testcase(config_json,i-1);
 
     if(testcase_to_compile != i){
       continue;
     }
     
     std::cout << "========================================================" << std::endl;
->>>>>>> 71f414a5
 
     if (my_testcase.isFileCheck()) {
 
@@ -215,17 +209,10 @@
 
         // run the command, capturing STDOUT & STDERR
         int exit_no = execute(commands[j] +
-<<<<<<< HEAD
-                              " 1>" + my_testcase.getPrefix() + "STDOUT" + which + ".txt" +
-                              " 2>" + my_testcase.getPrefix() + "STDERR" + which + ".txt",
-                              actions,
-                              my_testcase.getPrefix() + "execute_logfile.txt",
-=======
                               " 1> STDOUT" + which + ".txt" +
                               " 2> STDERR" + which + ".txt",
                               actions,
                               "execute_logfile.txt",
->>>>>>> 71f414a5
                               my_testcase.get_test_case_limits(),
                               config_json.value("resource_limits",nlohmann::json()),
                               config_json,
