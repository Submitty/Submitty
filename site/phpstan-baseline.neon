--- conflicted
+++ resolved
@@ -828,27 +828,6 @@
 			path: app/models/Config.php
 
 		-
-<<<<<<< HEAD
-=======
-			message: "#^PHPDoc tag @property has invalid value \\(@var string the semester in which the course is taking place\\.\"\\)\\: Unexpected token \"@var\", expected TOKEN_IDENTIFIER at offset 14$#"
-			count: 1
-			path: app/models/Course.php
-
-		-
-			message: "#^PHPDoc tag @property has invalid value \\(@var string the proper title of the course\\.\\)\\: Unexpected token \"@var\", expected TOKEN_IDENTIFIER at offset 14$#"
-			count: 1
-			path: app/models/Course.php
-
-		-
-			message: "#^PHPDoc tag @property has invalid value \\(@var string the display name of the course\\)\\: Unexpected token \"@var\", expected TOKEN_IDENTIFIER at offset 14$#"
-			count: 1
-			path: app/models/Course.php
-
-		-
-			message: "#^PHPDoc tag @property has invalid value \\(@var int\\)\\: Unexpected token \"@var\", expected TOKEN_IDENTIFIER at offset 14$#"
-			count: 1
-			path: app/models/Course.php
->>>>>>> 8b980997
 
 			message: "#^Class app\\\\models\\\\User referenced with incorrect case\\: app\\\\models\\\\user\\.$#"
 			count: 2
