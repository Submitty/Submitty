const { UI } = PDFAnnotate;

let currentTool;

let documentId = '';
let PAGE_HEIGHT;
let RENDER_OPTIONS = {
    documentId,
    pdfDocument: null,
    scale: parseFloat(localStorage.getItem('scale')) || 1,
    rotate: parseInt(localStorage.getItem('rotate')) || 0
};
let GENERAL_INFORMATION = {
    grader_id: "",
    user_id: "",
    gradeable_id: "",
    file_name: "",
}

PDFJS.workerSrc = 'js/pdf/pdf.worker.min.js';

/*
 * This chunk renders the page when scrolling. It also makes sure that no page is rendered more than once.
 * NOTE: Currently this is disabled because it causes too many bugs. Will re-enable if performance becomes a
 * big issue.
 */
let NUM_PAGES = 0;
// let renderedPages = [];
// let okToRender = false;
// document.getElementById('file_content').addEventListener('scroll', function (e) {
//     let visiblePageNum = Math.round(e.target.scrollTop / PAGE_HEIGHT) + 1;
//     let visiblePage = document.querySelector(`.page[data-page-number="${visiblePageNum}"][data-loaded="false"]`);
//
//     if (renderedPages.indexOf(visiblePageNum) == -1){
//         okToRender = true;
//         renderedPages.push(visiblePageNum);
//     } else {
//         okToRender = false;
//     }
//
//     if (visiblePage && okToRender) {
//         setTimeout(function () {
//             UI.renderPage(visiblePageNum, RENDER_OPTIONS);
//         });
//     }
// });

function render(gradeable_id, user_id, grader_id, file_name) {
    let url = buildUrl({'component': 'misc', 'page': 'base64_encode_pdf'});
    $.ajax({
        type: 'POST',
        url: url,
        data: {
            gradeable_id: gradeable_id,
            user_id: user_id,
            filename: file_name
        },
        success: function(data){
            GENERAL_INFORMATION.grader_id = grader_id;
            GENERAL_INFORMATION.user_id = user_id;
            GENERAL_INFORMATION.gradeable_id = gradeable_id;
            GENERAL_INFORMATION.file_name = file_name;
            RENDER_OPTIONS.documentId = file_name;
            PDFAnnotate.setStoreAdapter(new PDFAnnotate.LocalStoreAdapter(grader_id));
            // documentId = file_name;

            let pdfData;
            try {
                pdfData = JSON.parse(data);
                pdfData = atob(pdfData);
            } catch (err){
                alert("Please select 'Grade this version' in Student Information panel. If it is already selected, " +
                    "then the PDF is either corrupt or broken");
            }
            PDFJS.getDocument({data:pdfData}).then((pdf) => {
                RENDER_OPTIONS.pdfDocument = pdf;
                let viewer = document.getElementById('viewer');
                $(viewer).on('touchstart touchmove', function(e){
                    //Let touchscreen work
<<<<<<< HEAD
                    if(currentTool == "pen" || currentTool == "text"){
                        e.preventDefault();
                    }
=======
                    e.preventDefault();
>>>>>>> de73ae94
                });
                viewer.innerHTML = '';
                NUM_PAGES = pdf.pdfInfo.numPages;
                for (let i=0; i<NUM_PAGES; i++) {
                    let page = UI.createPage(i+1);
                    viewer.appendChild(page);
                    let page_id = i+1;
                    UI.renderPage(page_id, RENDER_OPTIONS).then(([pdfPage, annotations]) => {
                        let viewport = pdfPage.getViewport(RENDER_OPTIONS.scale, RENDER_OPTIONS.rotate);
                        PAGE_HEIGHT = viewport.height;
                    }).then(function(){
                        document.getElementById('pageContainer'+page_id).addEventListener('mousedown', function(){
                            //Makes sure the panel don't move when writing on it.
                            $("#submission_browser").draggable('disable');
                            let selected = $(".tool-selected");
                            if(selected.length != 0 && $(selected[0]).attr('value') != 'cursor'){
                                $("#save_status").text("Changes not saved");
                                $("#save_status").css("color", "red");
                            }
                        });
                        document.getElementById('pageContainer'+page_id).addEventListener('mouseup', function(){
                            $("#submission_browser").draggable('enable');
                        });
                    });
                }
            });
        }
    });
}
//Toolbar stuff
(function (){
    let active_toolbar = true;
    const debounce = (fn, time, ...args) => {
        if(active_toolbar){
            fn(args);
            active_toolbar = false;
            setTimeout(function(){
                active_toolbar = true;
            }, time);
        }
    }
    function setActiveToolbarItem(option){
        let selected = $('.tool-selected');
        let clicked_button = $("a[value="+option+"]");
        if(option != selected.attr('value')){
            //There are two classes for the icons; toolbar-action and toolbar-item.
            //toolbar-action are single use buttons such as download and clear
            //toolbar-item are continuous options such as pen, text, etc.
            if(!clicked_button.hasClass('toolbar-action')){
                $(selected[0]).removeClass('tool-selected');
                clicked_button.addClass('tool-selected');
                switch($(selected[0]).attr('value')){
                    case 'pen':
                        $('#file_content').css('overflow', 'auto');
                        $('#scroll_lock_mode').removeAttr('checked');
                        UI.disablePen();
                        break;
                    case 'eraser':
                        UI.disableEraser();
                        break;
                    case 'cursor':
                        UI.disableEdit();
                        break;
                    case 'text':
                        UI.disableText();
                        break;
                }
                $('.selection_panel').hide();
            }
            switch(option){
                case 'pen':
                    currentTool = 'pen';
                    UI.enablePen();
                    break;
                case 'eraser':
                    currentTool = 'eraser';
                    UI.enableEraser();
                    break;
                case 'cursor':
                    UI.enableEdit();
                    break;
                case 'clear':
                    clearCanvas();
                    break;
                case 'save':
                    saveFile();
                    break;
                case 'zoomin':
                    debounce(zoom, 500, 'in');
                    break;
                case 'zoomout':
                    debounce(zoom, 500, 'out');
                    break;
                case 'zoomcustom':
                    debounce(zoom, 500, 'custom');
                    break;
                case 'rotate':
                    debounce(rotate, 500);
                    break;
                case 'text':
                    currentTool = 'text';
                    UI.enableText();
                    break;
            }
        } else {
            //For color and size select
            switch(option){
                case 'pen':
                    $("#pen_selection").toggle();
                    break;
                case 'text':
                    $("#text_selection").toggle();
                    break;
            }
        }
    }

    function rotate(){
        RENDER_OPTIONS.rotate += 90;
        localStorage.setItem('rotate', RENDER_OPTIONS.rotate);
        render(GENERAL_INFORMATION.gradeable_id, GENERAL_INFORMATION.user_id, RENDER_OPTIONS.userId, GENERAL_INFORMATION.file_name);
    }

    function zoom(option, custom_val){
        let zoom_flag = true;
        let zoom_level = RENDER_OPTIONS.scale;
        if(option == 'in'){
            zoom_level += 1;
        } else if(option == 'out'){
            zoom_level -= 1;
        } else {
            if(custom_val != null){
                zoom_level = custom_val/100;
            } else {
                zoom_flag = false;
            }
            $('#zoom_selection').toggle();
        }
        if(zoom_level > 10 || zoom_level < 0.25){
            alert("Cannot zoom more");
            return;
        }
        RENDER_OPTIONS.scale = zoom_level;
        $("a[value='zoomcustom']").text(parseInt(RENDER_OPTIONS.scale * 100) + "%");
        if(zoom_flag){
            localStorage.setItem('scale', RENDER_OPTIONS.scale);
            render(GENERAL_INFORMATION.gradeable_id, GENERAL_INFORMATION.user_id, RENDER_OPTIONS.userId, GENERAL_INFORMATION.file_name);
        }
    }

    function clearCanvas(){
        if (confirm('Are you sure you want to clear annotations?')) {
            for (let i=0; i<NUM_PAGES; i++) {
                document.querySelector(`div#pageContainer${i+1} svg.annotationLayer`).innerHTML = '';
            }

            localStorage.removeItem(`${RENDER_OPTIONS.documentId}/annotations`);
        }
    }

    function saveFile(){
        let url = buildUrl({'component': 'grading','page': 'electronic', 'action': 'save_pdf_annotation'});
        let annotation_layer = localStorage.getItem(`${RENDER_OPTIONS.documentId}/${GENERAL_INFORMATION.grader_id}/annotations`);
        $.ajax({
            type: 'POST',
            url: url,
            data: {
                annotation_layer,
                GENERAL_INFORMATION
            },
            success: function(data){
                $('#save_status').text("Saved");
                $('#save_status').css('color', 'black');
            }
        });
    }

    function handleToolbarClick(e){
        setActiveToolbarItem(e.target.getAttribute('value'));
    }
    document.getElementById('pdf_annotation_icons').addEventListener('click', handleToolbarClick);
})();

// Color/size selection
(function () {
    let main_color;
    function initColors(){
        let init_color = localStorage.getItem('main_color') || '#ff0000';
        document.getElementById('color_selector').style.backgroundColor = init_color;
        setColor(init_color);
    }

    function colorMenuToggle(e){
        let shouldShow = !$('#color_selector_menu').is(':visible');
        $('.selection-menu').hide();
        shouldShow && $('#color_selector_menu').toggle();
    }

    function sizeMenuToggle(){
        let shouldShow = !$('#size_selector_menu').is(':visible');
        $('.selection-menu').hide();
        shouldShow && $('#size_selector_menu').toggle();
    }

    function changeColor(e){
        setColor(e.srcElement.getAttribute('value'))
    }

    function setColor(color){
        if(main_color != color){
            main_color = color;
            localStorage.setItem('main_color', color);
            document.getElementById('color_selector').style.backgroundColor = color;
        }
    }
    document.getElementById("color_selector").addEventListener('click', colorMenuToggle);
    document.getElementById("size_selector").addEventListener('click', sizeMenuToggle);
    document.addEventListener('colorchange', changeColor);
    initColors();
})();

// Pen stuff
(function () {
    let penSize;
    let penColor;
    let scrollLock;
    function initPen() {
        let init_size = localStorage.getItem('pen/size') || 3;
        let init_color = localStorage.getItem('main_color') || '#FF0000';
        document.getElementById('pen_size_selector').value = init_size;
        document.getElementById('pen_size_value').value = init_size;
        if($('#scroll_lock_mode').is(':checked')) {
            scrollLock = true;
        }

        setPen(init_size, init_color);
    }

    function setPen(size, color) {
        let modified = false;

        if (penSize !== size) {
            modified = true;
            penSize = size;
            localStorage.setItem('pen/size', penSize);
        }
        if (penColor !== color) {
            modified = true;
            penColor = color;
        }

        if (modified && scrollLock) {
            $('#file_content').css('overflow', 'hidden');
        }

        if (modified) {
            UI.setPen(penSize, penColor);
        }
    }

    document.getElementById('pen_size_selector').addEventListener('change', function(e){
        let value = e.target.value ? e.target.value : e.srcElement.value;
        setPen(value, penColor);
    });
    document.addEventListener('colorchange', function(e){
        setPen(penSize, e.srcElement.getAttribute('value'));
    });
    initPen();
})();

// Text stuff
(function () {
    let textSize;
    let textColor;

    function initText() {
        let init_size = localStorage.getItem('text/size') || 12;
        let init_color = localStorage.getItem('main_color') || '#FF0000';
        document.getElementById('text_size_selector').value = init_size;
        setText(init_size, init_color);
    }

    function setText(size, color) {
        let modified = false;
        if (textSize !== size) {
            modified = true;
            textSize = size;
            localStorage.setItem('text/size', textSize);
        }

        if (textColor !== color) {
            modified = true;
            textColor = color;
        }

        if (modified) {
            UI.setText(textSize, textColor);
        }
    }
    document.addEventListener('colorchange', function(e){
        setText(textSize, e.srcElement.getAttribute('value'));
    });
    document.getElementById('text_size_selector').addEventListener('change', function(e) {
        let value = e.target.value ? e.target.value : e.srcElement.value;
        setText(value, textColor);
    });
    initText();
})();

//TODO: Stretch goal, find a better solution to load/unload annotation. Maybe use session storage?
$(window).unload(function() {
    for(let i = 0; i < localStorage.length; i++){
        if(localStorage.key(i).includes('annotations')){
            localStorage.removeItem(localStorage.key(i));
        }
    }
});<|MERGE_RESOLUTION|>--- conflicted
+++ resolved
@@ -77,13 +77,9 @@
                 let viewer = document.getElementById('viewer');
                 $(viewer).on('touchstart touchmove', function(e){
                     //Let touchscreen work
-<<<<<<< HEAD
                     if(currentTool == "pen" || currentTool == "text"){
                         e.preventDefault();
                     }
-=======
-                    e.preventDefault();
->>>>>>> de73ae94
                 });
                 viewer.innerHTML = '';
                 NUM_PAGES = pdf.pdfInfo.numPages;
