--- conflicted
+++ resolved
@@ -133,10 +133,7 @@
         
         # categories ordering for discussion forum
         os.system("PGPASSWORD='{}' psql --host={} --username={} --dbname={} -c 'ALTER TABLE ONLY categories_list ADD COLUMN rank int'".format(*variables))
-<<<<<<< HEAD
         os.system("PGPASSWORD='{}' psql --host={} --username={} --dbname={} -c 'ALTER TABLE ONLY categories_list ADD COLUMN color varchar DEFAULT '#000080'".format(*variables))
-=======
->>>>>>> 9dc90c82
 
         # To allow delete gradeable
         os.system("""PGPASSWORD='{}' psql --host={} --username={} --dbname={} -c 'ALTER TABLE ONLY peer_assign DROP CONSTRAINT peer_assign_g_id_fkey'""".format(*variables))
