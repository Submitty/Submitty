<?php

use app\exceptions\BaseException;
use app\libraries\Core;
use app\libraries\ExceptionHandler;
use app\libraries\Logger;
use app\libraries\Utils;
use app\libraries\Access;
use app\libraries\TokenManager;
use app\libraries\routers\ClassicRouter;
use app\libraries\routers\WebRouter;
use app\libraries\response\Response;

use Doctrine\Common\Annotations\AnnotationRegistry;
use Symfony\Component\HttpFoundation\Request;

/*
 * The user's umask is ignored for the user running php, so we need
 * to set it from inside of php to make sure the group read & execute
 * permissions aren't lost for newly created files & directories.
*/
umask (0027);

session_start();
/*
 * Show any notices, warnings, or errors as any of these appearing in a bootup
 * class (AutoLoader, Config, etc.) could indicate a more serious issue down the
 * line
 */
error_reporting(E_ALL);
ini_set('display_errors', 1);

$loader = require_once(__DIR__.'/../vendor/autoload.php');
AnnotationRegistry::registerLoader([$loader, 'loadClass']);

$request = Request::createFromGlobals();

$core = new Core();
$core->setRouter(new ClassicRouter($_GET['url'] ?? ''));

/**
 * Register custom expection and error handlers that will get run anytime our application
 * throws something or suffers a fatal error. This allows us to print a very generic error
 * page instead of the actual exception/stack trace during execution, both logging the error
 * and preventing the user from knowing exactly how our system is failing.
 *
 * @param Throwable $throwable
 */
function exception_handler($throwable) {
    global $core;
    $message = ExceptionHandler::handleException($throwable);

    // Any exceptions that always get shown we need to make sure to escape, especially for production
    if (is_a($throwable, '\app\exceptions\BaseException')) {
        /** @var BaseException $throwable */
        if ($throwable->displayMessage()) {
            $message = htmlentities($message, ENT_QUOTES);
        }
    }
    
    $core->getOutput()->showException($message);
}
set_exception_handler("exception_handler");

function error_handler() {
    $error = error_get_last();
    if ($error['type'] === E_ERROR) {
        exception_handler(new BaseException("Fatal Error: " . $error['message'] . " in file 
        " . $error['file'] . " on line " . $error['line']));
    }
}
register_shutdown_function("error_handler");

$semester = '';
$course = '';
$is_api = False;

if ($core->getRouter()->hasNext()) {
    $first = $core->getRouter()->getNext();
    if ($first === 'api') {
        $is_api = True;
        $semester = $core->getRouter()->getNext() ?? '';
        $course = $core->getRouter()->getNext() ?? '';
    }
    elseif (in_array($first, ['authentication', 'home'])) {
        $_REQUEST['component'] = $first;
    }
    else {
        $semester = $first ?? '';
        $course = $core->getRouter()->getNext() ?? '';
    }
}

/*
 * Check that we have a semester and a course specified by the user and then that there's no
 * potential for path trickery by using basename which will return only the last part of a
 * given path (such that /../../test would become just test)
 */

if (empty($_REQUEST['semester'])) {
    $_REQUEST['semester'] = $semester;
}

if (empty($_REQUEST['course'])) {
    $_REQUEST['course'] = $course;
}


// Sanitize the inputted semester & course to prevent directory attacks
$semester = basename($_REQUEST['semester']);
$course = basename($_REQUEST['course']);

if ($semester != $_REQUEST['semester'] || $course != $_REQUEST['course']) {
    $url = "http" . (($_SERVER['SERVER_PORT'] == 443) ? "s://" : "://") . $_SERVER['HTTP_HOST'] . $_SERVER['REQUEST_URI'];
    $url = str_replace("course={$_REQUEST['course']}", "course={$course}", $url);
    $url = str_replace("semester={$_REQUEST['semester']}", "semester={$semester}", $url);
    header("Location: {$url}");
    exit();
}
/*
 * This sets up our Core (which in turn loads the config, database, etc.) for the application
 * and then we initialize our Output engine (as it requires Core to run) and then set the
 * paths for the Logger and ExceptionHandler
 */

/** @noinspection PhpUnhandledExceptionInspection */
$core->loadConfig($semester, $course);
/** @noinspection PhpUnhandledExceptionInspection */
$core->loadAuthentication();
//Load Twig templating engine after the config is loaded but before any output is shown
$core->getOutput()->loadTwig();
/** @noinspection PhpUnhandledExceptionInspection */
$core->loadGradingQueue();

if($core->getConfig()->getInstitutionName() !== ""){
    $core->getOutput()->addBreadcrumb($core->getConfig()->getInstitutionName(), null, $core->getConfig()->getInstitutionHomepage());
}
$core->getOutput()->addBreadcrumb("Submitty", $core->getConfig()->getBaseUrl());
if($core->getConfig()->isCourseLoaded()){
    $core->getOutput()->addBreadcrumb($core->getDisplayedCourseName(), $core->buildNewCourseUrl(), $core->getConfig()->getCourseHomeUrl());
}

date_default_timezone_set($core->getConfig()->getTimezone()->getName());

Logger::setLogPath($core->getConfig()->getLogPath());
ExceptionHandler::setLogExceptions($core->getConfig()->shouldLogExceptions());
ExceptionHandler::setDisplayExceptions($core->getConfig()->isDebug());

/** @noinspection PhpUnhandledExceptionInspection */
$core->loadDatabases();

if($core->getConfig()->isCourseLoaded() && $core->getConfig()->isForumEnabled()) {
    $core->loadForum();
}

$core->getOutput()->setInternalResources();

// We only want to show notices and warnings in debug mode, as otherwise errors are important
ini_set('display_errors', 1);
if($core->getConfig()->isDebug()) {
    error_reporting(E_ALL);
} else {
    error_reporting(E_ERROR);
}

// Check if we have a saved cookie with a session id and then that there exists
// a session with that id. If there is no session, then we delete the cookie.
$logged_in = false;
$cookie_key = 'submitty_session';
if (isset($_COOKIE[$cookie_key])) {
    try {
        $token = TokenManager::parseSessionToken(
            $_COOKIE[$cookie_key],
            $core->getConfig()->getBaseUrl(),
            $core->getConfig()->getSecretSession()
        );
        $session_id = $token->getClaim('session_id');
        $expire_time = $token->getClaim('expire_time');
        $logged_in = $core->getSession($session_id, $token->getClaim('sub'));
        // make sure that the session exists and it's for the user they're claiming
        // to be
        if (!$logged_in) {
            // delete cookie that's stale
            Utils::setCookie($cookie_key, "", time() - 3600);
        }
        else {
            if ($expire_time > 0) {
                Utils::setCookie(
                    $cookie_key,
                    (string) TokenManager::generateSessionToken(
                        $session_id,
                        $token->getClaim('sub'),
                        $core->getConfig()->getBaseUrl(),
                        $core->getConfig()->getSecretSession()
                    ),
                    $expire_time
                );
            }
        }
    }
    catch (\InvalidArgumentException $exc) {
        // Invalid cookie data, delete it
        Utils::setCookie($cookie_key, "", time() - 3600);
    }
}

// check if the user has a valid jwt in the header
$api_logged_in = false;
$jwt = $request->headers->get("authorization");
if (!empty($jwt)) {
    try {
        $token = TokenManager::parseApiToken(
            $request->headers->get("authorization"),
            $core->getConfig()->getBaseUrl(),
            $core->getConfig()->getSecretSession()
        );
        $api_key = $token->getClaim('api_key');
        $api_logged_in = $core->loadApiUser($api_key);
    }
    catch (\InvalidArgumentException $exc) {
        $core->getOutput()->renderJsonFail("Invalid token.");
        $core->getOutput()->displayOutput();
        return;
    }
}

// Prevent anyone who isn't logged in from going to any other controller than authentication
if (!$logged_in) {
    if ($_REQUEST['component'] != 'authentication') {
        foreach ($_REQUEST as $key => $value) {
            if ($key == "semester" || $key == "course") {
                continue;
            }
            if ($value === "") {
                continue;
            }
            if(isset($_REQUEST[$key])) {
                $_REQUEST['old'][$key] = $value;
            }
            else if(substr($key, 0, 4) === "old_") {
                $_REQUEST['old'][substr($key, 4)] = $value;
                
            }
            unset($_REQUEST[$key]);
        }
        $_REQUEST['component'] = 'authentication';
        $_REQUEST['page'] = 'login';
    }
}
elseif ($core->getUser() === null) {
    $core->loadSubmittyUser();
    if ($_REQUEST['component'] !== 'authentication') {
        $_REQUEST['component'] = 'navigation';
        $_REQUEST['page'] = 'no_access';
    }
}
else if ($core->getConfig()->isCourseLoaded()
         && !$core->getAccess()->canI("course.view", ["semester" => $core->getConfig()->getSemester(), "course" => $core->getConfig()->getCourse()])
         && $_REQUEST['component'] !== 'authentication') {

    $_REQUEST['component'] = 'navigation';
    $_REQUEST['page'] = 'no_access';
}

if (empty($_COOKIE['submitty_token'])) {
    Utils::setCookie('submitty_token', \Ramsey\Uuid\Uuid::uuid4()->toString());
}

if(!$core->getConfig()->isCourseLoaded()) {
    if ($logged_in){
        if (isset($_REQUEST['page']) && $_REQUEST['page'] === 'logout'){
            $_REQUEST['component'] = 'authentication';
        }
        else {
            $_REQUEST['component'] = 'home';
        }
    }
    else {
        $_REQUEST['component'] = 'authentication';
    }
}

if (empty($_REQUEST['component']) && $core->getUser() !== null) {
    if ($core->getConfig()->isCourseLoaded()) {
        $_REQUEST['component'] = 'navigation';
    }
    else {
        $_REQUEST['component'] = 'home';
    }
}

/********************************************
* END LOGIN CODE
*********************************************/

$supported_by_new_router = in_array($_REQUEST['component'], ['authentication', 'home', 'navigation']);

if ($is_api) {
    $response = WebRouter::getApiResponse($request, $core, $api_logged_in);
}
elseif (!$supported_by_new_router) {
    switch($_REQUEST['component']) {
        case 'admin':
            $control = new app\controllers\AdminController($core);
            $control->run();
            break;
<<<<<<< HEAD
        case 'grading':
            $control = new app\controllers\GradingController($core);
=======
        case 'misc':
            $control = new app\controllers\MiscController($core);
>>>>>>> 5beab0b5
            $control->run();
            break;
        case 'student':
            $control = new app\controllers\StudentController($core);
            $control->run();
            break;
        case 'submission':
            $control = new app\controllers\StudentController($core);
            $control->run();
            break;
        case 'forum':
            $control = new app\controllers\forum\ForumController($core);
            $control->run();
            break;
        case 'notification':
            $control = new app\controllers\NotificationController($core);
            $control->run();
            break;
        case 'pdf':
            $control = new app\controllers\pdf\PDFController($core);
            $control->run();
            break;
        default:
            $control = new app\controllers\AuthenticationController($core, $logged_in);
            $control->run();
            break;
    }
    $response = null;
}
else {
    $response = WebRouter::getWebResponse($request, $core, $logged_in);
}

if ($response instanceof Response) {
    $response->render($core);
}

$core->getOutput()->displayOutput();<|MERGE_RESOLUTION|>--- conflicted
+++ resolved
@@ -304,15 +304,6 @@
             $control = new app\controllers\AdminController($core);
             $control->run();
             break;
-<<<<<<< HEAD
-        case 'grading':
-            $control = new app\controllers\GradingController($core);
-=======
-        case 'misc':
-            $control = new app\controllers\MiscController($core);
->>>>>>> 5beab0b5
-            $control->run();
-            break;
         case 'student':
             $control = new app\controllers\StudentController($core);
             $control->run();
