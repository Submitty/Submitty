body {min-width: 925px;}

.float-right{
    float: right;
}

.forum_content {
    flex-grow: 1;
    padding: 0px;
}

.forum_show_threads {
    overflow: hidden;
    flex-direction: column;
    display: flex;
}

.content h2 {
    margin-bottom: 10px;
}

#forum_bar {
    margin-right: 10px;
    padding-left:15px;
    margin-top: 10px;
}

#thread_list {
    padding-right: 0px;
    overflow-y: auto;
    height:81vh;
}

#posts_list {
    overflow-y: auto;
}

.first_post .post_content{
    margin-top: 10px;
}

.post_content {
    margin-right: 5px;
}
.post_viewed_btn {
    background-color: #dcdcdcb5 !important;
}

.first_post .post_button {
}

#post_user_id {
    left:5px;
}

.post_button {
    position:relative;
    right: 5px;
    margin-left:5px;
}

.post_box {
    position: relative;
    box-shadow: 0 2px 15px -5px #888888;
    padding:7px;
    margin-top: 20px;
    word-wrap: break-word;
    overflow-y: auto;
    overflow-x: hidden;
}

.post_box a {
    text-decoration: none;
}

.first_post{
    padding-left: 10px !important;
    margin-top: 0px !important;
}

.thread_box {
    padding:5px;
    overflow-y: auto;
    word-wrap: break-word;
}

.thread_box h5{
    font-weight: normal;
}

#thread_list a {
    text-decoration: none;
    color: initial;
}

.create_thread_button {
    border-radius: 3px;
    width: 100%;
    min-width: 40px;
    min-height: 40px;
    position: relative;
    background: rgba(255,255,255,0.8);
    box-shadow: 2px 2px 4px -3px #dddddd;
}

.reply-box{
    display: none;
    margin-right: 15px;
    margin-bottom: 60px;
}

#new_category_text{
    resize: none;
}

#ui-category-list{
    padding-left: 1em;
}

.category-color-picker{
    color: white;
    font-size: 14px;
    height: 18px;
    padding: 0px;
}

.categorylistitem-desc span{
    word-wrap: break-word;
}

.categorylistitem-editdesc input{
    padding: 0;
}

.create-post-head{
    max-width: 95%;
    display: inline-block;
    word-wrap: break-word;
    margin-top: 10px;
    margin-left: 5px;
    font-size: 1.17em;
}

.active-thread-remove-announcement{
    display: inline-block;
    color: orange;
}

.active-thread-announcement{
    position: relative;
    display: inline-block;
    color: gold;
    -webkit-text-stroke-width: 1px;
    -webkit-text-stroke-color: black;
}

.not-active-thread-announcement, .current-favorite, .pinned-thread{
    position: relative;
    display: inline-block;
    color: orange;
}

.not-active-thread-announcement{
    position: relative;
    display: inline-block;
    color: #e0e0e0;
    -webkit-text-stroke-width: 1px;
    -webkit-text-stroke-color: black;
}

.not-active-thread-announcement i.fas, .pinned-thread i.fas{
    color: #e0e0e0;
    -webkit-text-stroke: 1px black;
}

.text-decoration-none{
    text-decoration: none !important;
}

.post-action-container{
    margin-top: 8px;
    margin-left: 10px;
    float: right;
}

.post-email-toggle, .post-user-info{
    margin-right: 2px;
    display: inline-block;
    color: black;
}

.delete-post-button, .edit-post-button{
    position: relative;
    display: inline-block;
    float: right;
}

.delete-post-button{
    bottom: 1px;
}

.edit-post-button{
    color: black;
}

.last-edit{
    position: relative;
    right: 5px;
}

.forum-file-open{
    text-decoration: none;
    display: inline-block;
    white-space: nowrap;
}

.current-favorite i.fas, .active-thread-remove-announcement i.fas{
    position: relative;
    display: inline-block;
    color: gold;
    -webkit-text-stroke-width: 1px;
    -webkit-text-stroke-color: black;
}

#thread_form{
    margin-right: 15px;
    margin-left: 15px;
}

.create-thread-title{
    margin-bottom: 10px;
}

.thread-announcement, .thread-favorite, .thread-merged, .thread-locked{
    padding-left: 3px;
    position: relative;
    float: right;
    display: inline-block;
    -webkit-text-stroke-width: 1px;
    -webkit-text-stroke-color: black;
}

.thread-announcement, .thread-favorite{
    color: gold;
}

.thread-merged, .thread-locked{
    color: white;
}

.thead-content{
    font-weight: normal;
}

.thread-date{
    float: right;
    font-weight: normal;
    margin-top: 5px;
    font-size: smaller;
}

.thread-status{
    padding-left: 3px;
    position: relative;
    float: right;
    display: inline-block;
}

.post_reply_from{
    margin-right: 17px;
}

.height-auto{
    height: auto;
}

.inline-block{
    display: inline-block;
}

#unread{
    margin-right:15px;
    display:inline-block;
}

#forum_bar div div.col-6,
#search_block div div,
#forum_bar div div.col-5{
    padding: 0;
    top: 0px;
}

#search_block div div.col-6{
    margin-right:5px;
}

#search_block div div.col-6 input{
    width:100%;
    height:34px;
}

#search_block div{
    position:relative;
    top:3px;
}

.more-dropdown{
    float:right;
    top:3px;
    margin-right:5px;
}

#post-hr{
    border-top:1px solid #999;
    margin-bottom: 5px;
}

.history-container{
    margin-left:0px;
    display: none;
}

.history-container hr{
    margin-bottom:3px;
}

.history-container span{
    margin-top:8px;
    margin-left:10px;
    float:right;
}

.history-container span h7{
    position:relative;
    right:5px;
}

#merge_thread_parent{
    width:200px;
}

.hoverable:hover {
    -webkit-filter: brightness(85%);
    -webkit-transition: all .5s ease;
    -moz-transition: all .5s ease;
    -o-transition: all .5s ease;
    -ms-transition: all .5s ease;
    transition: all .5s ease;
}

.cursor-pointer{
    cursor: pointer !important;
}

#search-hr{
    padding-bottom:20px;
    text-align:center;
    margin-top:20px;
}

#thread-container{
    position:relative;
    height:100%;
    overflow-y:hidden;
}

.stats-table-container{
    padding-left:20px;
    padding-bottom: 10px;
    border-radius:3px;
    padding-right:20px;
}

.position-relative{
    position: relative !important;
}

.position-absolute{
    position: absolute !important;
}

.right-zero{
    right: 0 !important;
}

#merge-thread-btn{
    position:absolute;
    right: 0px;
    top:3px;
    display:inline-block;
}

#label_lock_thread{
    position:absolute;
    right: 0px;
    display:inline-block;
    margin: 0 2px
}

.thread-anon-checkbox, #thread_status, .thread-announcement-checkbox{
    margin-right:15px;
    display:inline-block;
}

.email-announcement-checkbox{
    margin-right:18px;
    display:inline-block;
}

.thread-attachment-container, .thread-category-container{
    margin-bottom:10px;
    position: relative;
}

.category-list-no-element{
    margin-left: 1em;
}

#hidden-forum-header{
    font-size:1px;
    color: #f6fbfe;
}

.thread-list-item{
    font-weight: bold;
    display: block;
    margin-bottom: 0.5em;
}

.thread-content{
    display: block;
    margin-bottom: 0.25em;
}

<<<<<<< HEAD

.well {
  min-height: 20px;
  padding: 19px;
  margin-bottom: 20px;
  background-color: #f5f5f5;
  border: 1px solid #e3e3e3;
  border-radius: 4px;
  -webkit-box-shadow: inset 0 1px 1px rgba(0, 0, 0, .05);
          box-shadow: inset 0 1px 1px rgba(0, 0, 0, .05);
}

.well blockquote {
  border-color: #ddd;
  border-color: rgba(0, 0, 0, .15);
}
.well-lg {
  padding: 24px;
  border-radius: 6px;
}
.well-sm {
  padding: 9px;
  border-radius: 3px;
=======
#forum_filter_bar {
    margin-left: 15px;
    margin-top: 10px;
    font-size: small;
    display: none;
>>>>>>> 97b2afaa
}

.post_content pre{
    white-space: pre-wrap;
}

.post_content p img{
    max-width: 100%;
}

.markdown-inactive{
    color: var(--standard-light-gray);
}
.markdown-active{
<<<<<<< HEAD
    color: green;
=======
    color: var(--submitty-logo-blue);
}

#clear_filter_button, #unread{
    display: none;
}

.filter-active, .filter-active:hover{
    background: var(--actionable-blue);
    color: white;
}

.filter-inactive{
    background: #fff;
    color: var(--actionable-blue);
>>>>>>> 97b2afaa
}
<|MERGE_RESOLUTION|>--- conflicted
+++ resolved
@@ -432,7 +432,6 @@
     margin-bottom: 0.25em;
 }
 
-<<<<<<< HEAD
 
 .well {
   min-height: 20px;
@@ -456,13 +455,13 @@
 .well-sm {
   padding: 9px;
   border-radius: 3px;
-=======
+}
+
 #forum_filter_bar {
     margin-left: 15px;
     margin-top: 10px;
     font-size: small;
     display: none;
->>>>>>> 97b2afaa
 }
 
 .post_content pre{
@@ -477,9 +476,6 @@
     color: var(--standard-light-gray);
 }
 .markdown-active{
-<<<<<<< HEAD
-    color: green;
-=======
     color: var(--submitty-logo-blue);
 }
 
@@ -495,5 +491,4 @@
 .filter-inactive{
     background: #fff;
     color: var(--actionable-blue);
->>>>>>> 97b2afaa
-}
+}