#include <sys/types.h>
#include <sys/stat.h>

#include <typeinfo>

#include <cstdio>
#include <cstdlib>
#include <cstring>
#include <cmath>
#include <unistd.h>

#include <iostream>
#include <fstream>
#include <sstream>

#include <vector>
#include <string>
#include <algorithm>

#include "TestCase.h"
#include "default_config.h"
#include "execute.h"
#include "json.hpp"

// =====================================================================
// =====================================================================

int validateTestCases(const std::string &hw_id, const std::string &rcsid, int subnum, const std::string &subtime);

int main(int argc, char *argv[]) {

  // PARSE ARGUMENTS
  if (argc != 5) {
    std::cerr << "VALIDATOR USAGE: validator <hw_id> <rcsid> <submission#> <time-of-submission>" << std::endl;
    return 1;
  }
  std::string hw_id = argv[1];
  std::string rcsid = argv[2];
  int subnum = atoi(argv[3]);
  std::string time_of_submission = argv[4];

  // TODO: add more error checking of arguments

  int rc = validateTestCases(hw_id,rcsid,subnum,time_of_submission);
  if (rc > 0) {
    std::cerr << "Validator terminated" << std::endl;
    return 1;
  }

  return 0;
}



bool ShowHelper(const std::string& when, bool success) {
  if (when == "always") return true;
  if (when == "never") return false;
  if (when == "on_success" && success) return true;
  if (when == "on_failure" && !success) return true;
  return false;
}


double ValidateGrader(const TestCase &my_testcase, int which_grader, nlohmann::json &autocheck_js, 
                      const std::string &hw_id, std::string &testcase_message) {

  std::cerr << "autocheck #" << which_grader+1 << " / " << my_testcase.numFileGraders() << std::endl;

  TestResultsFixedSize result = my_testcase.do_the_grading(which_grader);

  // loop over the student files
  const nlohmann::json& tcg = my_testcase.getGrader(which_grader);

  float grade = result.getGrade();
  std::cout << "  grade=" << grade << "  ";
  assert (grade >= 0.0 && grade <= 1.0);
  double deduction = tcg.value("deduction",1.0);
  assert (deduction >= -0.001 && deduction <= 1.001);
  std::cout << "deduction_multiplier=" << deduction << "  ";
  double score = deduction*(1-grade);
  std::cout << "score=" << score << std::endl;

  int full_points = my_testcase.getPoints();
  std::cout << "FULL POINTS " << full_points << std::endl;

  bool test_case_success = (result.getMessages().size() == 0);
  bool show_message  = ShowHelper(tcg.value("show_message", "never"),test_case_success);
  bool show_actual   = ShowHelper(tcg.value("show_actual",  "never"),test_case_success);
  bool show_expected = ShowHelper(tcg.value("show_expected","never"),test_case_success);
  /*  if (full_points > 0 && fabs(full_points-score) < 0.0001) {
    test_case_success = true;
    }*/

  std::string BROKEN_CONFIG_ERROR_MESSAGE;

  std::cout << "sm=" << show_message << "  sa=" << show_actual << "  se=" << show_expected << std::endl;

  if (show_actual == false && show_expected == true) {
    //std::cout << "ERROR show_actual == false & show_expected == true" << std::endl;
  }

  std::vector<std::string> filenames = stringOrArrayOfStrings(tcg,"actual_file");
  for (int FN = 0; FN < filenames.size(); FN++) {

    // JSON FOR THIS FILE DISPLAY
    nlohmann::json autocheck_j;
    autocheck_j["description"] = tcg.value("description",filenames[FN]);

    bool actual_file_to_print = false;

    std::string autocheckid = std::to_string(which_grader);
    if (filenames.size() > 1) {
      autocheckid += "_" + std::to_string(FN);
    }

    if (my_testcase.isCompilation() && autocheck_j.value("description","") == "Create Executable") {
      // MISSING EXECUTABLE
    } else {
      std::string actual_file = my_testcase.getPrefix() + "_" + filenames[FN];
      actual_file = replace_slash_with_double_underscore(actual_file);
      std::vector<std::string> files;
      wildcard_expansion(files, actual_file, std::cout);
      for (int i = 0; i < files.size(); i++) {
	      actual_file = files[i];
      }
      bool studentFileExists, studentFileEmpty;
      bool expectedFileExists=false, expectedFileEmpty=false;
      fileStatus(actual_file, studentFileExists,studentFileEmpty);
      std::string expected;
      if (studentFileExists) {
        if (show_actual) {
          autocheck_j["actual_file"] = actual_file;
	      }
        expected = tcg.value("expected_file", "");
	      if (expected != "") {
	        fileStatus(expected, expectedFileExists,expectedFileEmpty);
	        if (!expectedFileExists) {
	          BROKEN_CONFIG_ERROR_MESSAGE = "ERROR!  Expected File '" + expected + "' does not exist";
	          std::cout << BROKEN_CONFIG_ERROR_MESSAGE << std::endl;
	        }
	        else {
  	        // PREPARE THE JSON DIFF FILE
  	        std::stringstream diff_path;
  	        diff_path << my_testcase.getPrefix() << "_" << which_grader << "_diff.json";
  	        std::ofstream diff_stream(diff_path.str().c_str());
  	        result.printJSON(diff_stream);
  	        std::stringstream expected_path;
  	        std::string id = hw_id;
  	        std::string expected_out_dir = "test_output/" + id + "/";
  	        expected_path << expected_out_dir << expected;
  	        if (show_expected) {
  	         autocheck_j["expected_file"] = expected_path.str();
  	        }
  	        if (show_actual) {
  	         autocheck_j["difference_file"] = my_testcase.getPrefix() + "_" + std::to_string(which_grader) + "_diff.json";
  	        }
	        }
	      }
      }
<<<<<<< HEAD
=======
      //std::cout << "STUDENT FILEEXISTS " << studentFileExists << " EMPTY " << studentFileEmpty << std::endl;
      //std::cout << "EXPECTED FILEEXISTS " << expectedFileExists << " EMPTY " << expectedFileEmpty << std::endl;
>>>>>>> e3b4ba4e

      if (studentFileExists && !studentFileEmpty) {
	      actual_file_to_print = true;
      }
    }


    std::vector<std::string> messages = result.getMessages();

    if (BROKEN_CONFIG_ERROR_MESSAGE != "") {
      messages.push_back(BROKEN_CONFIG_ERROR_MESSAGE);
    }

    std::string fm = tcg.value("failure_message","");

    if (!test_case_success) {
      bool failure_message_already_added = false;
      if (FN==0) {
        for (int m = 0; m < messages.size(); m++) {
          if (messages[m] != "") {
            if (messages[m] == fm) failure_message_already_added = true;
            autocheck_j["messages"].push_back(messages[m]);
          }
        }
      }

      if (fm != "" && !failure_message_already_added) {
        autocheck_j["messages"].push_back(fm);
      }
    }

    std::cout << "AUTOCHECK GRADE " << grade << std::endl;
    int num_messages = 0;
    if (autocheck_j.find("messages") != autocheck_j.end()) {
      num_messages = autocheck_j.find("messages")->size();
      assert (num_messages > 0);
    }

    if ((show_message && num_messages > 0)
        || show_actual 
        || show_expected) {
      autocheck_js.push_back(autocheck_j);

      if (my_testcase.isFileCheck() && num_messages > 0 && messages[0].find("README") != std::string::npos)
        testcase_message = "README missing.";
      else if (my_testcase.isCompilation() && num_messages > 0) {
        if (result.hasCompilationError())
          testcase_message = "Compilation Error(s).";
        else if (result.hasCompilationWarning() && testcase_message.find("ERROR") == std::string::npos)
          testcase_message = "Compilation Warning(s).";
        else
          testcase_message = "Compilation Error(s).";
      }
    }
  }
  return score;
}


/* Runs through each test case, pulls in the correct files, validates, and outputs the results */
int validateTestCases(const std::string &hw_id, const std::string &rcsid, int subnum, const std::string &subtime) {

  nlohmann::json config_json;
  std::stringstream sstr(GLOBAL_config_json_string);
  sstr >> config_json;
  AddSubmissionLimitTestCase(config_json);

  std::string grade_path = "results_grade.txt";
  std::ofstream gradefile(grade_path.c_str());

  int automated_points_awarded = 0;
  int automated_points_possible = 0;
  int nonhidden_automated_points_awarded = 0;
  int nonhidden_automated_points_possible = 0;

  std::stringstream testcase_json;
  nlohmann::json all_testcases;

  CustomizeAutoGrading(rcsid,config_json);

  system("find . -type f -exec ls -sh {} +");

  // LOOP OVER ALL TEST CASES
  nlohmann::json::iterator tc = config_json.find("testcases");
  assert (tc != config_json.end());
  for (unsigned int i = 0; i < tc->size(); i++) {

    std::cout << "------------------------------------------\n";
    TestCase my_testcase((*tc)[i],config_json);
    std::string title = "Test " + std::to_string(i+1) + " " + (*tc)[i].value("title","MISSING TITLE");
    int points = (*tc)[i].value("points",0);
    std::cout << title << " - points: " << points << std::endl;
    std::string testcase_message = "";

    nlohmann::json tc_j;
    tc_j["test_name"] = title;
    nlohmann::json autocheck_js;
    int testcase_pts = 0;

    if (my_testcase.isSubmissionLimit()) {
      int max = my_testcase.getMaxSubmissions();
      float penalty = my_testcase.getPenalty();
      assert (penalty <= 0);
      int points = my_testcase.getPoints();
      int excessive_submissions = std::max(0,subnum-max);
      // round down to the biggest negative full point penalty
      testcase_pts = std::floor(excessive_submissions * penalty);
      if (testcase_pts < points) testcase_pts = points;
      if (testcase_pts == 0) {
        tc_j["view_testcase"] = false;
      } else {
        std::cout << "EXCESSIVE SUBMISSIONS PENALTY = " << testcase_pts << std::endl;
      }
    } 
    else {
      double my_score = 1.0;
      std::cout << "NUM FILE GRADERS " << my_testcase.numFileGraders() << std::endl;
      assert (my_testcase.numFileGraders() > 0);
      for (int j = 0; j < my_testcase.numFileGraders(); j++) {
        my_score -= ValidateGrader(my_testcase, j, autocheck_js, hw_id, testcase_message);
      }
      bool fileExists, fileEmpty;
      fileStatus(my_testcase.getPrefix() + "_execute_logfile.txt", fileExists,fileEmpty);
      if (fileExists && !fileEmpty) {
        nlohmann::json autocheck_j;
        autocheck_j["actual_file"] = my_testcase.getPrefix() + "_execute_logfile.txt";
        autocheck_j["description"] = "Execution Logfile";
        autocheck_js.push_back(autocheck_j);
      }
      if (autocheck_js.size() > 0) {
        tc_j["autochecks"] = autocheck_js;
      }
      assert (my_score <= 1.00002);
      my_score += 0.00001;
      assert (my_score <= 1.00002);
      my_score = std::max(0.0,std::min(1.0,my_score));
      std::cout << "[ FINISHED ] my_score = " << my_score << std::endl;
      testcase_pts = /*(int)*/ /*floor*/(my_score * my_testcase.getPoints());
      std::cout << "thing " << testcase_pts << " " << my_score * my_testcase.getPoints() << std::endl;
      std::cout << "Grade: " << testcase_pts << std::endl;
    }
    if (testcase_message != "") tc_j["testcase_message"] = testcase_message;
    tc_j["points_awarded"] = testcase_pts;
    automated_points_awarded += testcase_pts;
    if (!my_testcase.getHidden()) {
      nonhidden_automated_points_awarded += testcase_pts;
    }
    if (my_testcase.getPoints() > 0 && !my_testcase.getExtraCredit()) {
      automated_points_possible += my_testcase.getPoints();
      if (!my_testcase.getHidden()) {
        nonhidden_automated_points_possible += my_testcase.getPoints();
      }
    }
    all_testcases.push_back(tc_j); 
    gradefile << "Testcase"
              << std::setw(3) << std::right << i+1 << ": "
              << std::setw(50) << std::left << my_testcase.getTitle() << " ";
    if (my_testcase.getExtraCredit()) {
      if (testcase_pts > 0) {
        gradefile << std::setw(3) << std::right << "+"+std::to_string(testcase_pts) << " points";
      } else {
        gradefile << std::setw(10) << "";
      }
    } else if (my_testcase.getPoints() < 0) {
      if (testcase_pts < 0) {
        gradefile << std::setw(3) << std::right << std::to_string(testcase_pts) << " points";
      } else {
        gradefile << std::setw(10) << "";
      }
    } else {
      gradefile << std::setw(3) << std::right << testcase_pts << " /"
                << std::setw(3) << std::right << my_testcase.getPoints()
                << std::setw(2) << "";
    }
    if (my_testcase.getHidden()) {
      gradefile << "  [ HIDDEN ]";
    }
    gradefile << std::endl;

  } // end test case loop


  nlohmann::json grading_parameters = config_json.value("grading_parameters",nlohmann::json::object());
  int AUTO_POINTS         = grading_parameters.value("AUTO_POINTS",automated_points_possible);
  assert (AUTO_POINTS == automated_points_possible);
  int EXTRA_CREDIT_POINTS = grading_parameters.value("EXTRA_CREDIT_POINTS",0);
  
  // Generate results.json 
  nlohmann::json sj;
  sj["testcases"] = all_testcases;
  std::ofstream json_file("results.json");
  json_file << sj.dump(4);


  // clamp total to zero (no negative total!)
  automated_points_awarded = std::max(0,automated_points_awarded);
  nonhidden_automated_points_awarded = std::max(0,nonhidden_automated_points_awarded);

  // final line of results_grade.txt
  gradefile << std::setw(64) << std::left << "Automatic grading total:"
            << std::setw(3) << std::right << automated_points_awarded
            << " /" <<  std::setw(3)
            << std::right << automated_points_possible << std::endl;

  gradefile << std::setw(64) << std::left << "Non-hidden automatic grading total:"
            << std::setw(3) << std::right << nonhidden_automated_points_awarded
            << " /" <<  std::setw(3)
            << std::right << nonhidden_automated_points_possible << std::endl;

  return 0;
}


// =====================================================================
// =====================================================================<|MERGE_RESOLUTION|>--- conflicted
+++ resolved
@@ -157,11 +157,6 @@
 	        }
 	      }
       }
-<<<<<<< HEAD
-=======
-      //std::cout << "STUDENT FILEEXISTS " << studentFileExists << " EMPTY " << studentFileEmpty << std::endl;
-      //std::cout << "EXPECTED FILEEXISTS " << expectedFileExists << " EMPTY " << expectedFileEmpty << std::endl;
->>>>>>> e3b4ba4e
 
       if (studentFileExists && !studentFileEmpty) {
 	      actual_file_to_print = true;
