/* exported addToTable, deleteRow manageWarningsGradeables ResetPerGradeablePercents */
/* global buildCourseUrl csrfToken displayErrorMessage displaySuccessMessage */

const benchmarks_with_input_fields = ['lowest_a-', 'lowest_b-', 'lowest_c-', 'lowest_d'];
const allowed_grades = ['A', 'A-', 'B+', 'B', 'B-', 'C+', 'C', 'C-', 'D+', 'D', 'F'];
const allowed_grades_excluding_f = ['A', 'A-', 'B+', 'B', 'B-', 'C+', 'C', 'C-', 'D+', 'D'];
const tables = ['plagiarism', 'manualGrade', 'performanceWarnings'];

// eslint-disable-next-line no-unused-vars
function ExtractBuckets() {
    const x = [];
    const bucket_list = $('#buckets_used_list').find('li');
    bucket_list.each((idx, li) => {
        x.push($(li).text());
    });

    $('#generate_json').val(JSON.stringify(x));
    $('#custom_form').submit();
}

// Forces the number of expected gradeables to be greater than or equal to the current number of gradeables
function ClampGradeablesInBucket(el, num_gradeables) {
    if (isNaN(el.value) || el.value < num_gradeables) {
        el.value = num_gradeables;
        displayErrorMessage('The expected number of gradeables must be greater than or equal to the current number of gradeables.');
        saveChanges();
    }
}

// Forces element's value to be non-negative
function ClampPoints(el) {
    if (el.value === '') {
        el.value = el.placeholder;
        el.classList.remove('override');
    }
    el.value = Math.max(0.0, el.value);
}

// Forces element's value to be non-negative and between 0.0 - 100.0
// Distinct from ClampPercent(), this is for Per Gradeable Percents
function ClampPercents(el) {
    if (el.value === '') {
        el.value = el.placeholder;
    }
    el.value = Math.min(Math.max(el.value, 0.0), 100.0);
}

function DetectMaxOverride(el) {
    if (el.value !== el.placeholder) {
        el.classList.add('override');
    }
    else {
        el.classList.remove('override');
    }
}

function ExtractBucketName(s, offset) {
    const tmp = s.split('-');
    let bucket = '';
    let i;
    for (i = offset; i < tmp.length; i++) {
        if (i > offset) {
            bucket += '-';
        }
        bucket += tmp[i];
    }
    return bucket;
}

// Forces element's value to be in range [0.0,100.0]
function ClampPercent(el) {
    el.value = Math.min(Math.max(el.value, 0.0), 100.0);
    UpdateUsedPercentage();
    $(`#config-percent-${ExtractBucketName(el.id, 1)}`).text(`${el.value}%`);
}

// Forces sum of Per Gradeable Percents in a bucket to be below 100.0
function ClampPerGradeablePercents(el, bucket) {
    const percentsInputsInBucket = $(`div[id^="gradeable-percents-div-${bucket}"]`);
    let sum = 0.0;

    percentsInputsInBucket.each((index, percentInput) => {
        const textbox = $(percentInput).children().first();
        sum += parseFloat(textbox.val());
    });

    const warningIcon = $(`#per-gradeable-percents-warning-${bucket}`);
    if (sum > 100.0) {
        const excess = sum - 100.0;
        warningIcon.show();
        $(warningIcon.children()[0]).text(`WARNING: Per Gradeable Percents exceeds 100 by ${excess}. Do not be alarmed if this is due to Extra Credit`);
    }
    else {
        warningIcon.hide();
    }
}

// Resets Per Gradeable Percents in a given bucket to an even split
function ResetPerGradeablePercents(bucket) {
    const percentsInputsInBucket = $(`div[id^="gradeable-percents-div-${bucket}"]`);

    percentsInputsInBucket.each((index, percentInput) => {
        const textbox = $(percentInput).children().first();
        textbox.val('').blur(); // If the textbox is empty, it resets to an even split onblur
    });
}

// Updates the sum of percentage points accounted for by the buckets being used
function UpdateUsedPercentage() {
    let val = 0.0;
    $("input[id^='percent-']").filter(function () {
        return $(this).parent().css('display') !== 'none';
    }).each(function () {
        val += parseFloat($(this).val());
    });
    const percentage_span = $('#used_percentage');
    percentage_span.text(`${val.toString()}%`);
    if (val > 100.0) {
        percentage_span.css({ 'color': 'red', 'font-weight': 'bold' });
    }
    else {
        percentage_span.css({ 'color': 'var(--text-black)', 'font-weight': '' });
    }
}

// Updates which buckets have full configuration shown (inc. each gradeable), and the ordering
// eslint-disable-next-line no-unused-vars
function UpdateVisibilityBuckets() {
    // For each bucket that isn't being used, hide it
    $('#buckets_available_list').find('input').each(function () {
        // Extract the bucket name
        const bucket = ExtractBucketName($(this).attr('id'), 1);
        $(`#config-${bucket}`).css('display', 'none');
    });

    // For each bucket that IS being used, show it
    const used_buckets = $('#buckets_used_list').find('input');
    if (used_buckets.length === 0) {
        return;
    }
    let prev_bucket = ExtractBucketName(used_buckets.first().attr('id'), 1);
    $(`#config-${prev_bucket}`).prependTo('#config-wrapper').css('display', 'block');

    used_buckets.each(function () {
        // Extract the bucket name
        const bucket = ExtractBucketName($(this).attr('id'), 1);
        if (bucket !== prev_bucket) {
            $(`#config-${bucket}`).css('display', 'block');
            $(`#config-${prev_bucket}`).after($(`#config-${bucket}`));
            prev_bucket = bucket;
        }
    });
}

function getDisplay() {
    // Collect display
    const display = [];

    $.each($("input[name='display']:checked"), function () {
        display.push($(this).val());
    });

    return display;
}

function getSection() {
    // Collect sections and labels
    const sections = {};

    $.each($('.sections_and_labels'), function () {
        // Get data
        const section = this.getAttribute('data-section').toString();
        const label = this.value;

        // Add to sections
        sections[section] = label;
    });

    return sections;
}

<<<<<<< HEAD
function getOmittedSections() {
    // Collect sections omitted from stats
    const omit_section_from_stats = [];

    $.each($("input[name='omit_section']:checked"), function () {
        omit_section_from_stats.push($(this).val());
    });

    return omit_section_from_stats;
=======
// Adds override class to sections with the same name, and shows warning if any sections have the same name
function DetectSameSectionName() {
    const labelCounts = {};
    let hasDuplicates = false;

    // Reset labels to remove override class
    $('.sections_and_labels').removeClass('override');

    // Count number of each section name, skip invalid names
    $('.sections_and_labels').each(function () {
        const label = this.value;
        if (!label) {
            return;
        }

        if (!labelCounts[label]) {
            labelCounts[label] = 0;
        }
        labelCounts[label] += 1;
    });

    // Add override class to duplicate section names only
    $('.sections_and_labels').each(function () {
        const label = this.value;
        if (labelCounts[label] > 1) {
            $(this).addClass('override');
            hasDuplicates = true;
        }
    });

    // Show/hide warning triangle
    const warningIcon = $('#section-duplicate-warning');
    warningIcon.toggle(hasDuplicates);
>>>>>>> d1c1da00
}

function getDisplayBenchmark() {
    // Collect display benchmarks
    const display_benchmarks = [];

    $.each($("input[name='display_benchmarks']:checked"), function () {
        display_benchmarks.push($(this).val());
    });

    return display_benchmarks;
}

/**
 * From the set of Display Benchmarks determine which ones are
 * selected that are part of the subset
 * ['lowest_a-', 'lowest_b-', 'lowest_c-', 'lowest_d']
 *
 * @returns {[]}
 */
function getSelectedCurveBenchmarks() {
    const all_selected_benchmarks = getDisplayBenchmark();
    const result_set = [];

    all_selected_benchmarks.forEach((elem) => {
        if (benchmarks_with_input_fields.includes(elem)) {
            result_set.push(elem);
        }
    });

    return result_set;
}

function getGradeableBuckets() {
    // Collect gradeable buckets
    const gradeables = [];
    $('.bucket_detail_div').each(function () {
        // Only use buckets which have display block
        // This works even if outer container is collapsed
        if ($(this).css('display') === 'block') {
            const bucket = {};

            // Extract bucket-type
            let type = $(`#${this.id} h3`);
            type = type[0].innerHTML.toLowerCase();
            bucket.type = type;

            // Extract count
            const count = $(`#config-count-${type}`).val();
            bucket.count = parseInt(count);

            // // Extract remove_lowest
            const remove_lowest = $(`#config-remove_lowest-${type}`).val();
            bucket['remove_lowest'] = parseInt(remove_lowest);

            // Extract percent
            let percent = $(`#percent-${type}`).val();
            percent = percent / 100;
            bucket.percent = percent;

            // Extract each independent gradeable in the bucket
            const ids = [];
            const selector = `#gradeables-list-${type}`;
            $(selector).children('.gradeable-li').each(function () {
                const gradeable = {};

                const children = $(this).children();
                // children[0] represents <div id="gradeable-pts-div-*">
                // children[1] represents <div id="gradeable-percents-div-*">
                // replace divs with inputs
                children[0] = children[0].children[0];
                children[1] = children[1].children[0];

                // Get max points
                gradeable.max = parseFloat(children[0].value);

                // Get gradeable final grade percent, but only if Per Gradeable Percents was selected
                if ($(children[1]).is(':visible')) {
                    gradeable.percent = parseFloat(children[1].value) / 100.0;
                }

                // Get gradeable release date
                gradeable.release_date = children[0].dataset.gradeReleaseDate;

                // Get gradeable id
                gradeable.id = $(children).find('.gradeable-id')[0].innerHTML;

                // Get per-gradeable curve data
                const curve_points_selected = getSelectedCurveBenchmarks();

                $(children).find('.gradeable-li-curve input').each(function () {
                    const benchmark = this.getAttribute('data-benchmark').toString();

                    if (curve_points_selected.includes(benchmark) && this.value) {
                        if (!Object.prototype.hasOwnProperty.call(gradeable, 'curve')) {
                            gradeable.curve = [];
                        }

                        gradeable.curve.push(parseFloat(this.value));
                    }
                });

                // Validate the set of per-gradeable curve values
                if (Object.prototype.hasOwnProperty.call(gradeable, 'curve')) {
                    // Has correct number of values
                    if (gradeable.curve.length !== curve_points_selected.length) {
                        throw `To adjust the curve for gradeable ${gradeable.id} you must enter a value in each box`;
                    }

                    let previous = gradeable.max;
                    gradeable.curve.forEach((elem) => {
                        elem = parseFloat(elem);

                        // All values are floats
                        if (isNaN(elem)) {
                            throw `All curve inputs for gradeable ${gradeable.id} must be floating point values`;
                        }

                        // Each value is greater than 0
                        if (elem < 0) {
                            throw `All curve inputs for gradeable ${gradeable.id} must be greater than or equal to 0`;
                        }

                        // Each value is less than the previous
                        if (elem > previous) {
                            throw `All curve inputs for gradeable ${gradeable.id} must be less than or equal to the maximum points for the gradeable and also less than or equal to the previous input`;
                        }

                        previous = elem;
                    });
                }

                ids.push(gradeable);
            });

            // Add gradeable buckets to gradeables array
            bucket.ids = ids;

            // Add to the gradeables array
            gradeables.push(bucket);
        }
    });

    return gradeables;
}

/**
 * Gets data to add to the JSON for the plagiarism and manual grade tables
 * @param {string} table
 *      'plagiarism'
 *      'manualGrade'
 *      'performanceWarnings'
 */
function getTableData(table) {
    if (!tables.includes(table)) {
        return;
    }

    const data = [];

    const tableMap = {
        plagiarism: 'plagiarism-table-body',
        manualGrade: 'manual-grading-table-body',
        performanceWarnings: 'performance-warnings-table-body',
    };
    const tableBody = document.getElementById(tableMap[table]);
    const rows = tableBody.getElementsByTagName('tr');

    for (let i = 0; i < rows.length; i++) {
        const row = rows[i];
        const firstInput = row.cells[0].textContent;
        const secondInput = row.cells[1].textContent;
        const thirdInput = row.cells[2].textContent;

        if (table === 'plagiarism') {
            data.push({
                user: firstInput,
                gradeable: secondInput,
                penalty: parseFloat(thirdInput),
            });
        }
        else if (table === 'manualGrade') {
            data.push({
                user: firstInput,
                grade: secondInput,
                note: thirdInput,
            });
        }
        else if (table === 'performanceWarnings') {
            const secondInputArray = secondInput.split(', ');
            data.push({
                msg: firstInput,
                ids: secondInputArray,
                value: parseFloat(thirdInput),
            });
        }
    }

    return data;
}

/**
 * Adds input data to plagiarism and manual grade tables
 * @param {string} table
 *     'plagiarism'
 *     'manualGrade'
 *     'performanceWarnings'
 */
function addToTable(table) {
    if (!tables.includes(table)) {
        return;
    }

    const tableMap = {
        plagiarism: ['plagiarism-table-body', 'plagiarism-user-id', 'g_id', 'marks'],
        manualGrade: ['manual-grading-table-body', 'manual-grading-user-id', 'manual-grading-grade', 'manual-grading-note'],
        performanceWarnings: ['performance-warnings-table-body', 'performance-warnings-message', 'performance-warnings-gradeables', 'performance-warnings-score'],
    };

    const firstInput = document.getElementById(tableMap[table][1]).value.trim();
    let secondInput;
    if (table === 'performanceWarnings') { // Performance Warnings gets an object[] for the second input
        const secondInputArray = [];
        $('#performance-warnings-gradeables').select2('data').forEach((element) => {
            secondInputArray.push(element.id);
        });
        secondInput = secondInputArray.join(', ');
    }
    else {
        secondInput = document.getElementById(tableMap[table][2]).value.trim();
    }
    const thirdInput = document.getElementById(tableMap[table][3]).value.trim();

    // Check whether input is allowed
    // eslint-disable-next-line no-undef
    const studentFullDataValues = studentFullData.map((item) => item.value);
    const tableBody = document.getElementById(tableMap[table][0]);
    const rows = tableBody.getElementsByTagName('tr');
    switch (table) {
        case 'plagiarism': {
            if (firstInput === '' || secondInput === '' || thirdInput === '') {
                alert('Please fill in all the fields.');
                return;
            }
            if (!studentFullDataValues.includes(firstInput)) {
                alert('Invalid User ID. Please enter a valid one.');
                return;
            }
            if (thirdInput > 1 || thirdInput < 0) {
                alert('Penalty must be between 0 - 1');
                return;
            }

            // Check for duplicate entries
            for (let i = 0; i < rows.length; i++) {
                const row = rows[i];
                const existingFirstInput = row.cells[0].textContent.trim();
                const existingSecondInput = row.cells[1].textContent.trim();

                if (firstInput === existingFirstInput && secondInput === existingSecondInput) {
                    alert('Entry with the same Student ID and Gradeable already exists.');
                    return;
                }
            }
            break;
        }
        case 'manualGrade': {
            if (firstInput === '' || secondInput === '') {
                alert('Please fill in both user ID and final grade.');
                return;
            }
            if (!studentFullDataValues.includes(firstInput)) {
                alert('Invalid User ID. Please enter a valid one.');
                return;
            }
            if (!allowed_grades.includes(secondInput)) {
                alert('Grade must be one of the following: ${allowed_grades.join(\', \')}');
                return;
            }

            // Check for duplicate entries
            for (let i = 0; i < rows.length; i++) {
                const row = rows[i];
                const existingFirstInput = row.cells[0].textContent.trim();

                if (firstInput === existingFirstInput) {
                    alert('Entry with the same Student ID already exists.');
                    return;
                }
            }
            break;
        }
        case 'performanceWarnings': {
            if (firstInput === '' || secondInput === '' || thirdInput === '') {
                alert('Please fill in all fields.');
                return;
            }
            const inputGradeables = secondInput.split(', ');
            let entryGradeables = [];
            $('#performance-warnings-table-body tr').each(function () {
                entryGradeables = $(this).find('td:nth-child(2)').text().split(', ');
            });
            const overlappingGradeables = inputGradeables.filter((inputGradeable) => entryGradeables.includes(inputGradeable));
            if (overlappingGradeables.length > 0) {
                alert(`Entry with Gradeable(s) '${overlappingGradeables.join(', ')}' already exists`);
                return;
            }
            if (parseFloat(thirdInput) <= 0) {
                alert('Score must be a number greater than 0');
                return;
            }
            break;
        }
    }

    // Create a new row and cells
    const newRow = tableBody.insertRow();

    const cellFirstInput = newRow.insertCell();
    cellFirstInput.textContent = firstInput;

    const cellSecondInput = newRow.insertCell();
    cellSecondInput.textContent = secondInput;

    const cellThirdInput = newRow.insertCell();
    cellThirdInput.textContent = thirdInput;

    const cellDelete = newRow.insertCell();
    const deleteLink = document.createElement('a');
    const deleteIcon = document.createElement('i');
    deleteIcon.className = 'fas fa-trash';
    deleteLink.appendChild(deleteIcon);
    deleteLink.onclick = function () {
        deleteRow(this);
        if (table === 'performanceWarnings') {
            manageWarningsGradeables('delete');
        }
    };
    cellDelete.appendChild(deleteLink);

    // Clear the form fields
    document.getElementById(tableMap[table][1]).value = '';
    document.getElementById(tableMap[table][2]).value = '';
    document.getElementById(tableMap[table][3]).value = '';
    saveChanges();
}

function deleteRow(button) {
    const row = button.parentNode.parentNode;
    row.parentNode.removeChild(row);
    saveChanges();
}

/**
 * Enables or disables gradeable options in the performance warnings table
 *
 * @param submitOrDelete 'submit' or 'delete'
 */
function manageWarningsGradeables(submitOrDelete) {
    let entryGradeables = [];
    $('#performance-warnings-table-body tr').each(function () {
        entryGradeables = entryGradeables.concat($(this).find('td:nth-child(2)').text().split(', '));
    });
    if (submitOrDelete === 'submit') {
        $('#performance-warnings-gradeables option').each(function () {
            if (entryGradeables.includes($(this).val())) {
                $(this).attr('disabled', 'disabled');
            }
        });
    }
    else if (submitOrDelete === 'delete') {
        $('#performance-warnings-gradeables option').each(function () {
            if (!entryGradeables.includes($(this).val())) {
                $(this).removeAttr('disabled');
            }
        });
    }
}

function getMessages() {
    const messages = [];

    const message = $('#cust_messages_textarea').val();

    if (message) {
        messages.push(message);
    }

    return messages;
}

function getBenchmarkPercent() {
    // Collect benchmark percents
    const benchmark_percent = {};
    const selected_benchmarks = getSelectedCurveBenchmarks();

    $('.benchmark_percent_input').each(function () {
        // Get data
        const benchmark = this.getAttribute('data-benchmark').toString();
        const percent = this.value;

        if (selected_benchmarks.includes(benchmark)) {
            // Verify percent is not empty
            if (percent === '') {
                throw 'All benchmark percents must have a value before saving.';
            }

            // Verify percent is a floating point number
            if (isNaN(parseFloat(percent))) {
                throw 'Benchmark percent input must be a floating point number.';
            }

            // Add to sections
            benchmark_percent[benchmark] = percent;
        }
    });

    return benchmark_percent;
}

function getFinalCutoffPercent() {
    // Verify that final_grade is used, otherwise set values to default (which will be unused)
    if (!$("input[value='final_grade']:checked").val()) {
        return {
            'A': 93.0,
            'A-': 90.0,
            'B+': 87.0,
            'B': 83.0,
            'B-': 80.0,
            'C+': 77.0,
            'C': 73.0,
            'C-': 70.0,
            'D+': 67.0,
            'D': 60.0,
        };
    }

    // Collect benchmark percents
    const final_cutoff = {};

    $('.final_cutoff_input').each(function () {
        // Get data
        const letter_grade = this.getAttribute('data-benchmark').toString();
        const percent = this.value;

        if (allowed_grades_excluding_f.includes(letter_grade)) {
            // Verify percent is not empty
            if (percent === '') {
                throw 'All final cutoffs must have a value before saving.';
            }

            // Verify percent is a floating point number
            if (isNaN(parseFloat(percent))) {
                throw 'Final cutoff input must be a floating point number.';
            }

            // Add to sections
            final_cutoff[letter_grade] = percent;
        }
    });

    return final_cutoff;
}

// This function constructs a JSON representation of all the form input
function buildJSON() {
    // Build the overall json
    let ret = {
        display: getDisplay(),
        display_benchmark: getDisplayBenchmark(),
        benchmark_percent: getBenchmarkPercent(),
        final_cutoff: getFinalCutoffPercent(),
        section: getSection(),
        omit_section_from_stats: getOmittedSections(),
        gradeables: getGradeableBuckets(),
        messages: getMessages(),
        plagiarism: getTableData('plagiarism'),
        manual_grade: getTableData('manualGrade'),
        warning: getTableData('performanceWarnings'),
    };

    ret = JSON.stringify(ret);
    return ret;
}

function showLogButton(responseData) {
    $('#show_log_button').show();
    $('#save_status_log').empty();
    $('#save_status_log').append(`<pre>${responseData}</pre>`);
}

function sendSelectedValue() {
    return new Promise((resolve, reject) => {
        const selected_value = $("input[name='customization']:checked").val();
        // eslint-disable-next-line no-undef
        const url = buildCourseUrl(['reports', 'rainbow_grades_customization', 'manual_or_gui']);
        const formData = new FormData();
        // eslint-disable-next-line no-undef
        formData.append('csrf_token', csrfToken);
        formData.append('selected_value', selected_value);

        $.ajax({
            url: url,
            type: 'POST',
            data: formData,
            processData: false,
            contentType: false,
            dataType: 'json',
            success: function (data) {
                console.log(data);
                if (data['status'] === 'success') {
                    resolve(data);
                }
                else {
                    reject(data['message']);
                }
            },
            error: function (jqXHR, textStatus, errorThrown) {
                console.log('AJAX error:', jqXHR, textStatus, errorThrown);
                let errorMsg = `An error occurred: Server response: ${jqXHR.status} ${jqXHR.statusText}`;
                try {
                    // Attempt to parse JSON, if there's HTML, this will fail
                    const responseText = jqXHR.responseText;
                    const jsonStartIndex = responseText.indexOf('{');
                    if (jsonStartIndex !== -1) {
                        const jsonResponse = JSON.parse(responseText.substring(jsonStartIndex));
                        errorMsg = `${jsonResponse.message || jsonResponse.status}`;
                    }
                }
                catch (e) {
                    console.error('Failed to parse JSON response', e);
                }
                reject(errorMsg);
            },
        });
    });
}

// eslint-disable-next-line no-unused-vars
function runBuild() {
    // eslint-disable-next-line no-undef
    const url = buildCourseUrl(['reports', 'build_form']);

    sendSelectedValue()
        .then(() => {
            $.ajax({
                type: 'POST',
                url: url,
                data: { csrf_token: csrfToken },
                dataType: 'json',
                success: function (response) {
                    console.log(response);
                    if (response.status === 'success') {
                        $('#save_status').text('Generating rainbow grades, please wait...');
                        checkBuildStatus();
                    }
                    else {
                        $('#save_status').text('An error occurred while building');
                    }
                },
                error: function (jqXHR, textStatus, errorThrown) {
                    console.log('AJAX error:', jqXHR, textStatus, errorThrown);
                    $('#save_status').text('An error occurred while making the request');
                },
            });
        })
        .catch((error) => {
            console.error('Caught error:', error);
            $('#save_status').text(`An error occurred: ${error}`);
        });
}

function checkBuildStatus() {
    $.ajax({
        type: 'POST',
        url: buildCourseUrl(['reports', 'rainbow_grades_status']),
        data: { csrf_token: csrfToken },
        dataType: 'json',
        success: function (response) {
            console.log(response);
            if (response.status === 'success') {
                $('#save_status').text('Rainbow grades successfully generated!');
                showLogButton(response.data);
            }
            else if (response.status === 'fail') {
                $('#save_status').text('A failure occurred generating rainbow grades');
                showLogButton(response.message);
            }
            else {
                $('#save_status').text('Internal Server Error');
                console.log(response);
            }
        },
        error: function (xhr, status, error) {
            console.error(`Failed to parse response from server: ${xhr.responseText}`);
        },
    });
}

$(document).ready(() => {
    // Run when page loads
    DetectSameSectionName();
    $("input[name*='display']").change(() => {
        saveChanges();
    });
    // Register change handlers to update the status message when form inputs change
    $("input[name*='display_benchmarks']").change(() => {
        saveChanges();
    });
    $("input[name*='omit_section']").change(() => {
        saveChanges();
    });
    $('#cust_messages_textarea').on('change keyup paste focusout', () => {
        saveChanges();
    });
    $('.sections_and_labels').on('change keyup paste', () => {
        saveChanges();
    });
    $('.sections_and_labels').on('input', () => {
        DetectSameSectionName();
    });
    $('.final_cutoff_input').on('change keyup paste', () => {
        saveChanges();
    });
    // Attach a focusout event handler to all input and textarea elements within #gradeables after user finishes typing
    $('#gradeables').find('input, textarea').on('focusout', () => {
        saveChanges();
    });

    // This mutation observer catches changes to bucket assignments (available buckets to assigned buckets, and vice versa)
    const targetBucketReassignment = document.querySelector('#buckets_used_list');
    const observerBucketReassignment = new MutationObserver((mutations) => {
        saveChanges();
    });
    const configBucketReassignment = { attributes: true, childList: true, characterData: true };
    observerBucketReassignment.observe(targetBucketReassignment, configBucketReassignment);

    // This mutation observer catches automatic bucket assignments on page load
    const targetAutomaticBucketAssignment = document.querySelector('.bucket_detail_div');
    const observerAutomaticBucketAssignment = new MutationObserver((mutations) => {
        saveChanges();
    });
    const configAutomaticBucketAssignment = { attributes: true, attributeFilter: ['style'] };
    observerAutomaticBucketAssignment.observe(targetAutomaticBucketAssignment, configAutomaticBucketAssignment);
});

function saveChanges() {
    $('#save_status').text('Change detected Saving ...');
    const url = buildCourseUrl(['reports', 'rainbow_grades_customization_save']);
    const formData = new FormData();
    formData.append('csrf_token', csrfToken);
    try {
        formData.append('json_string', buildJSON());
    }
    catch (err) {
        console.error(err);
        $('#save_status').text('An error occurred while saving.');
        return;
    }

    $.ajax({
        url: url,
        type: 'POST',
        data: formData,
        dataType: 'json',
        processData: false,
        contentType: false,
        success: function (response) {
            if (response['status'] === 'success') {
                $('#save_status').text('All changes saved');
            }
            else {
                console.error(response);
            }
        },
        // error: function (jqXHR, textStatus, errorThrown) {
        //     console.error(`Error status: ${textStatus}`);
        //     console.error(`Error thrown: ${errorThrown}`);
        //     console.error(`Server response: ${jqXHR.status} ${jqXHR.statusText}`);
        // },
        error: function (jqXHR, textStatus, errorThrown) {
            console.log('AJAX error:', jqXHR, textStatus, errorThrown);
            let errorMsg = `An error occurred: Server response: ${jqXHR.status} ${jqXHR.statusText}`;
            try {
                // Attempt to parse JSON, if there's HTML, this will fail
                const responseText = jqXHR.responseText;
                const jsonStartIndex = responseText.indexOf('{');
                if (jsonStartIndex !== -1) {
                    const jsonResponse = JSON.parse(responseText.substring(jsonStartIndex));
                    errorMsg = `${jsonResponse.message || jsonResponse.status}`;
                }
            }
            catch (e) {
                console.error('Failed to parse JSON response', e);
            }
        },
    });
}

$(document).ready(() => {
    $("input[name='customization']").change(() => {
        $('#save_status').text('Switched customization, need to rebuild');
    });
});

/**
 * Sets the visibility for 'benchmark percent' input boxes and also per-gradeable curve input boxes
 * based upon boxes in 'display benchmark' being selected / un-selected
 *
 * @param elem The checkbox input element captured from 'display benchmark'
 */
function setInputsVisibility(elem) {
    const benchmark = elem.value;
    const is_checked = elem.checked;

    // Only care about inputs which are part of the benchmarks_with_input_fields
    if (benchmarks_with_input_fields.includes(benchmark)) {
        if (is_checked) {
            $(`.${benchmark}`).show();
        }
        else {
            $(`.${benchmark}`).hide();
        }
    }

    // If all boxes are unchecked can hide benchmark percent box and all per-gradeable curve options
    if (getSelectedCurveBenchmarks().length === 0) {
        $('#benchmark_percents').hide();
        $('.fa-gradeable-curve').hide();
        $('.gradeable-li-curve').hide();
    }
    else {
        $('#benchmark_percents').show();
        $('.fa-gradeable-curve').show();
    }
}

/**
 * Sets the visibility for input boxes other than benchmark percents
 * based on the corresponding boxes in 'display' being selected / un-selected
 * */
function setCustomizationItemVisibility(elem) {
    // maps a checkbox name to the corresponding customization item id
    const checkbox_to_cust_item = {
        final_grade: '#final_grade_cutoffs',
        messages: '#cust_messages',
        section: '#section_labels',
        warning: '#performance-warnings',
    };
    const checkbox_name = elem.value;
    const cust_item_id = checkbox_to_cust_item[checkbox_name];
    const is_checked = elem.checked;

    $(cust_item_id).toggle(is_checked);

    // manual grading is dependent on final grade cutoffs
    if (checkbox_name === 'final_grade') {
        $('#manual-grading').toggle(is_checked);
    }
}

$(document).ready(() => {
    // Make the per-gradeable curve inputs toggle when the icon is clicked
    // eslint-disable-next-line no-unused-vars
    $('.fa-gradeable-curve').click(function (event) {
        const id = jQuery(this).attr('id').split('-')[3];
        $(`#gradeable-curve-div-${id}`).toggle();
    });

    // By default, open the input fields for per-gradable curves which have been previously set
    $('.gradeable-li-curve').each(function () {
        let has_at_least_one_value = false;

        // Determine if any of the input boxes had a value pre-loaded into them
        $(this).children('input').each(function () {
            if (this.value) {
                has_at_least_one_value = true;
            }
        });

        // If so then open the per-gradeable curve input div
        if (has_at_least_one_value) {
            const id = jQuery(this).attr('id').split('-')[3];
            $(`#gradeable-curve-div-${id}`).toggle();
        }
    });

    /**
     * Configure visibility handlers for curve input boxes
     * Curve input boxes include the benchmark percent input boxes and also the per-gradeable curve input boxes
     * Visibility is controlled by which boxes are selected in the display benchmarks area
     */
    $('#display_benchmarks input').each(function () {
        // Set the initial visibility on load
        setInputsVisibility(this);

        // Register a click handler to adjust visibility when boxes are selected / un-selected
        $(this).change(function () {
            setInputsVisibility(this);
        });
    });

    /**
     * Configure visibility handler for all customization items other than benchmark percents
     * Visibility is controlled by whether the corresponding boxes are selected in the display area
     */
    const dropdown_checkboxes = ['final_grade', 'messages', 'section', 'warning'];
    $('#display input').each(function () {
        if (dropdown_checkboxes.includes(this.value)) {
            // Set the initial visibility on load
            setCustomizationItemVisibility(this);

            // Register a click handler to adjust visibility when boxes are selected / un-selected
            $(this).change(function () {
                setCustomizationItemVisibility(this);
            });
        }
    });

    // Display auto rainbow grades log on button click
    $('#show_log_button').click(() => {
        $('#save_status_log').toggle();
    });

    // Hide the loading div and display the form once all form configuration is complete
    $(document).ready(() => {
        $('#rg_web_ui_loading').hide();
        $('#rg_web_ui').show();
    });
});

$(document).ready(() => {
    // Button click event
    $('#btn-upload-customization').click(() => {
        $('#config-upload').click();
    });

    // File input change event
    $('#config-upload').on('change', function () {
        const selected_file = $(this)[0].files[0];
        console.log('Selected File: ', selected_file);

        // eslint-disable-next-line no-undef
        const url = buildCourseUrl(['reports', 'rainbow_grades_customization', 'upload']);
        console.log('URL: ', url);

        const formData = new FormData();
        formData.append('csrf_token', csrfToken);
        formData.append('config_upload', selected_file);

        $.ajax({
            url: url,
            type: 'POST',
            data: formData,
            processData: false,
            contentType: false,
            success: function (jsonData) {
                const data = JSON.parse(jsonData);
                console.log(`Data: ${JSON.stringify(data)}`);

                // Check if server reports that file exists
                const manual_customization_exists = data['data']['manual_customization_exists'];
                console.log(`manual_customization_exists: ${manual_customization_exists}`);

                if (data['status'] === 'fail') {
                    displayErrorMessage(data['message']);
                    $('#config-upload').focus();
                }
                else {
                    displaySuccessMessage('Manual Customization uploaded successfully');
                    if (manual_customization_exists) {
                        $('#ask_which_customization').show();
                        $('#manual_customization').prop('checked', true);
                        $('#gui_customization').prop('checked', false);
                    }
                    else {
                        $('#ask_which_customization').hide();
                        $('#manual_customization').prop('checked', false);
                        $('#gui_customization').prop('checked', true);
                    }
                }
            },
            error: function (jqXHR, textStatus, errorThrown) {
                console.log(`Error status: ${textStatus}`);
                console.log(`Error thrown: ${errorThrown}`);
                console.log(`Server response: ${jqXHR.status} ${jqXHR.statusText}`);
            },
        });
        $(this).val('');
    });
});

$(document).ready(() => {
    $('#pencilIcon').click((event) => {
        event.stopPropagation();
        const checkboxControls = $('#checkboxControls');
        const dropLowestDiv = $('#dropLowestDiv');

        checkboxControls.css('display') === 'none'
            ? checkboxControls.show()
            : checkboxControls.hide() && dropLowestDiv.hide();
    });
    $('#drop_lowest_checkbox').change(function (event) {
        event.stopPropagation();
        const dropLowestDivs = $('div[id^="dropLowestDiv-"]');
        const isChecked = $(this).is(':checked');

        dropLowestDivs.each((index, dropLowestDiv) => {
            $(dropLowestDiv).css('display', isChecked ? 'block' : 'none');
        });
    });

    { // Manage performance warnings table
        $('#performance-warnings-gradeables').select2({
            theme: 'bootstrap-5',
            placeholder: ' -- select an option -- ',
            multiple: true,
            allowClear: true,
        });
        const gradeablesDropdownOptions = $('#performance-warnings-gradeables option');
        // Remove empty option to trick browser
        gradeablesDropdownOptions[0].remove();
        // Hide selected gradeables
        let entryGradeables = [];
        $('#performance-warnings-table-body tr').each(function () {
            entryGradeables = entryGradeables.concat($(this).find('td:nth-child(2)').text().split(', '));
        });
        gradeablesDropdownOptions.each(function () {
            const gradeableID = $(this).val();
            if (entryGradeables.includes(gradeableID)) {
                $(this).attr('disabled', 'disabled');
            }
        });
    }

    // Per Gradeable Percents checked on-ready if at least one Per Gradeable Percents is checked
    const enablePerGradeablePercents = $('#enable-per-gradeable-percents');
    const perGradeablePercentsCheckboxes = $('input[id^="per-gradeable-percents-checkbox-"]');
    perGradeablePercentsCheckboxes.each((index, perGradeablePercentsCheckboxDOMElement) => {
        if ($(perGradeablePercentsCheckboxDOMElement).is(':checked')) {
            enablePerGradeablePercents.prop('checked', true);
            return false; // Break loop
        }
    });

    // Control visibility of per gradeable percent checkboxes
    const perGradeablePercentsLabels = $('label[id^="per-gradeable-percents-label-"]');
    const perGradeablePercentsReset = $('button[id^="per-gradeable-percents-reset-"]');
    const isChecked = enablePerGradeablePercents.is(':checked');
    perGradeablePercentsCheckboxes.each((index, checkbox) => {
        $(checkbox).toggle(isChecked);
    });
    perGradeablePercentsLabels.each((index, label) => {
        $(label).toggle(isChecked);
    });
    perGradeablePercentsReset.each((index, button) => {
        if (isChecked === false) { // Only hide, otherwise element will be out of place
            $(button).hide();
        }
    });
    enablePerGradeablePercents.change(function (event) {
        event.stopPropagation();
        const isChecked = $(this).is(':checked');
        perGradeablePercentsCheckboxes.each((index, checkbox) => {
            $(checkbox).toggle(isChecked);
        });
        perGradeablePercentsLabels.each((index, label) => {
            $(label).toggle(isChecked);
        });
        perGradeablePercentsReset.each((index, button) => {
            if (isChecked === false) { // Only hide, otherwise element will be out of place
                $(button).hide();
            }
        });
    });

    // Control visibility of per gradeable percent input boxes
    perGradeablePercentsCheckboxes.each((index, perGradeablePercentsCheckboxDOMElement) => {
        const perGradeablePercentsCheckbox = $(perGradeablePercentsCheckboxDOMElement);
        const bucket = perGradeablePercentsCheckbox[0].id.match(/^per-gradeable-percents-checkbox-(.+)$/)[1];
        const percentsInputsInBucket = $(`div[id^="gradeable-percents-div-${bucket}"]`);
        const resetButtonInBucket = $(`button[id^="per-gradeable-percents-reset-${bucket}"]`);
        ClampPerGradeablePercents(percentsInputsInBucket.children()[0], bucket);

        const isChecked = perGradeablePercentsCheckbox.is(':checked');
        percentsInputsInBucket.each((index, percentInput) => {
            $(percentInput).toggle(isChecked);
        });
        resetButtonInBucket.each((index, resetButton) => {
            $(resetButton).toggle(isChecked);
        });

        perGradeablePercentsCheckbox.change(function (event) {
            event.stopPropagation();
            const isChecked = $(this).is(':checked');
            percentsInputsInBucket.each((index, percentInput) => {
                $(percentInput).toggle(isChecked);
            });
            resetButtonInBucket.each((index, resetButton) => {
                $(resetButton).toggle(isChecked);
            });
        });
    });
});

$(document).ready(() => {
    // Bind click listener to grade summaries button
    $('#grade-summaries-button').click(() => {
        $('#grade-summaries-last-run').text('Running...');
    });
});<|MERGE_RESOLUTION|>--- conflicted
+++ resolved
@@ -179,17 +179,6 @@
     return sections;
 }
 
-<<<<<<< HEAD
-function getOmittedSections() {
-    // Collect sections omitted from stats
-    const omit_section_from_stats = [];
-
-    $.each($("input[name='omit_section']:checked"), function () {
-        omit_section_from_stats.push($(this).val());
-    });
-
-    return omit_section_from_stats;
-=======
 // Adds override class to sections with the same name, and shows warning if any sections have the same name
 function DetectSameSectionName() {
     const labelCounts = {};
@@ -223,7 +212,17 @@
     // Show/hide warning triangle
     const warningIcon = $('#section-duplicate-warning');
     warningIcon.toggle(hasDuplicates);
->>>>>>> d1c1da00
+}
+
+function getOmittedSections() {
+    // Collect sections omitted from stats
+    const omit_section_from_stats = [];
+
+    $.each($("input[name='omit_section']:checked"), function () {
+        omit_section_from_stats.push($(this).val());
+    });
+
+    return omit_section_from_stats;
 }
 
 function getDisplayBenchmark() {
