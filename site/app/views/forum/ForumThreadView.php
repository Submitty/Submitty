<?php
namespace app\views\forum;

use app\authentication\DatabaseAuthentication;
use app\libraries\DateUtils;
use app\views\AbstractView;
use app\models\Course;
use app\libraries\FileUtils;


class ForumThreadView extends AbstractView {

	public function forumAccess(){
        return $this->core->getConfig()->isForumEnabled();
    }

    public function searchResult($threads){

    	$this->core->getOutput()->addBreadcrumb("Discussion Forum", $this->core->buildUrl(array('component' => 'forum', 'page' => 'view_thread')));
    	$this->core->getOutput()->addBreadcrumb("Search");

    	$return = <<<HTML

    	<style>
	    	.hoverable:hover {
			    -webkit-filter: brightness(85%);
			    -webkit-transition: all .5s ease;
			    -moz-transition: all .5s ease;
			    -o-transition: all .5s ease;
			    -ms-transition: all .5s ease;
			    transition: all .5s ease;
			}
    	</style>

    	<div class="content forum_content">
HTML;

		$buttons = array(
			array(
			"required_rank" => 4,
			"display_text" => 'Create Thread',
			"style" => 'position:relative;top:3px;',
			"link" => array(true, $this->core->buildUrl(array('component' => 'forum', 'page' => 'create_thread'))),
			"optional_class" => '',
			"title" => 'Create Thread',
			"onclick" => array(false)
			),
			array(
				"required_rank" => 4,
				"display_text" => 'Back to Threads',
				"style" => 'position:relative;top:3px;',
				"link" => array(true, $this->core->buildUrl(array('component' => 'forum', 'page' => 'view_thread'))),
				"optional_class" => '',
				"title" => 'Back to threads',
				"onclick" => array(false)
			)

		);

		$return .= $this->core->getOutput()->renderTwigTemplate("forum/ForumBar.twig", [
									"forum_bar_buttons" => $buttons,
									"show_threads" => false,
									"thread_exists" => true
		]);

		$return .= <<<HTML
		<div id="search_wrapper">

    	<table style="" class="table table-striped table-bordered persist-area table-hover">

    	<thead class="persist-thead">
            <tr>                
                <td width="45%">Post Content</td>
                <td width="25%">Author</td>
                <td width="10%">Timestamp</td>
            </tr>	

        </thead>

        <tbody>


HTML;
		$threadArray = array();
		$fromIdtoTitle = array();
		foreach($threads as $thread){
			if(!array_key_exists($thread["thread_id"], $threadArray)) {
				$threadArray[$thread["thread_id"]] = array();
				$fromIdtoTitle[$thread["thread_id"]] = $thread["thread_title"];
			}
			$threadArray[$thread["thread_id"]][] = $thread;
		}
		$count = 1;
		foreach($threadArray as $thread_id => $data){
			$thread_title = htmlentities($fromIdtoTitle[$thread_id], ENT_QUOTES | ENT_HTML5, 'UTF-8');
			$return .= <<<HTML
			<tr class="info persist-header hoverable" title="Go to thread" style="cursor: pointer;" onclick="window.location = '{$this->core->buildUrl(array('component' => 'forum', 'page' => 'view_thread', 'thread_id' => $thread_id))}';">            
				<td colspan="10" style="text-align: center"><h4>{$thread_title}</h4></td>
			</tr>
HTML;
			foreach($data as $post) {
				$author = htmlentities($post['author'], ENT_QUOTES | ENT_HTML5, 'UTF-8');
				$user_info = $this->core->getQueries()->getDisplayUserInfoFromUserId($post["p_author"]);
				$first_name = htmlentities(trim($user_info["first_name"]), ENT_QUOTES | ENT_HTML5, 'UTF-8');
				$last_name = htmlentities(trim($user_info["last_name"]), ENT_QUOTES | ENT_HTML5, 'UTF-8');
				$visible_username = $first_name . " " . substr($last_name, 0 , 1) . ".";

				if($post["anonymous"]){
					$visible_username = 'Anonymous';
				} 

				//convert legacy htmlentities being saved in db
                $post_content = html_entity_decode($post["post_content"], ENT_QUOTES | ENT_HTML5, 'UTF-8');
                $pre_post = preg_replace('#(<a href=[\'"])(.*?)([\'"].*>)(.*?)(</a>)#', '[url=$2]$4[/url]', $post_content);

                if(!empty($pre_post)){
                    $post_content = $pre_post;
				}
				$post_content = htmlentities($post_content, ENT_QUOTES | ENT_HTML5, 'UTF-8');
				$posted_on = date_format(DateUtils::parseDateTime($post['timestamp_post'], $this->core->getConfig()->getTimezone()), "n/j g:i A");
				$return .= <<<HTML

				<tr title="Go to post" style="cursor: pointer;" onclick="window.location = '{$this->core->buildUrl(array('component' => 'forum', 'page' => 'view_thread', 'thread_id' => $thread_id))}#{$post['p_id']}';" id="search-row-{$count}" class="hoverable">
	                <td align="left"><pre class='pre_forum'><p class="post_content" style="white-space: pre-wrap; ">{$post_content}</p></pre></td>
	                <td>{$visible_username}</td>
	                <td>{$posted_on}</td>      

		        </tr>
	            

HTML;
				$count++;
			}
		}
		
            

        $return .= <<<HTML

        </tbody>

        </table>
HTML;

		if(count($threads) == 0) {
		$return .= <<<HTML
			<h4 style="padding-bottom:20px;text-align:center;margin-top:20px;">No threads match your search criteria.</h4>
HTML;
		}

    	$return .= <<<HTML
    	</div> </div> 
HTML;
    	return $return;
    }
	
	/** Shows Forums thread splash page, including all posts
		for a specific thread, in addition to head of the threads
		that have been created after applying filter and to be
		displayed in the left panel.
	*/
	public function showForumThreads($user, $posts, $threadsHead, $show_deleted, $show_merged_thread, $display_option, $max_thread, $initialPageNumber) {
		if(!$this->forumAccess()){
			$this->core->redirect($this->core->buildUrl(array('component' => 'navigation')));
			return;
		}

		$threadExists = $this->core->getQueries()->threadExists();
		$filteredThreadExists = (count($threadsHead)>0);
		$currentThread = -1;
		$currentCategoriesIds = array();
		$currentCourse = $this->core->getConfig()->getCourse();
		$threadFiltering = $threadExists && !$filteredThreadExists && !(empty($_COOKIE[$currentCourse . '_forum_categories']) && empty($_COOKIE['forum_thread_status']));


		$this->core->getOutput()->addBreadcrumb("Discussion Forum", $this->core->buildUrl(array('component' => 'forum', 'page' => 'view_thread')));
		
		//Body Style is necessary to make sure that the forum is still readable...
		$return = <<<HTML

		<link rel="stylesheet" href="{$this->core->getConfig()->getBaseUrl()}css/iframe/codemirror.css" />
		<link rel="stylesheet" href="{$this->core->getConfig()->getBaseUrl()}css/iframe/eclipse.css" />
		<script type="text/javascript" language="javascript" src="{$this->core->getConfig()->getBaseUrl()}js/iframe/codemirror.js"></script>
		<script type="text/javascript" language="javascript" src="{$this->core->getConfig()->getBaseUrl()}js/iframe/clike.js"></script>
		<script type="text/javascript" language="javascript" src="{$this->core->getConfig()->getBaseUrl()}js/iframe/python.js"></script>
		<script type="text/javascript" language="javascript" src="{$this->core->getConfig()->getBaseUrl()}js/iframe/shell.js"></script>
		<script type="text/javascript" language="javascript" src="{$this->core->getConfig()->getBaseUrl()}js/drag-and-drop.js"></script>
		<script type="text/javascript" language="javascript" src="{$this->core->getConfig()->getBaseUrl()}js/jquery.are-you-sure.min.js"></script>
		<style>body {min-width: 925px;}</style>



		<script>

			$( document ).ready(function() {
			    enableTabsInTextArea('.post_content_reply');
				saveScrollLocationOnRefresh('posts_list');
				addCollapsable();
				$('#{$display_option}').attr('checked', 'checked'); //Saves the radiobutton state when refreshing the page
				$(".post_reply_from").submit(publishPost);
				$("form").areYouSure();
			});

		</script>

HTML;
	if($filteredThreadExists || $threadFiltering) {
		$currentThread = isset($_GET["thread_id"]) && is_numeric($_GET["thread_id"]) && (int)$_GET["thread_id"] < $max_thread && (int)$_GET["thread_id"] > 0 ? (int)$_GET["thread_id"] : $posts[0]["thread_id"];
		$currentCategoriesIds = $this->core->getQueries()->getCategoriesIdForThread($currentThread);
	}
	if($show_merged_thread) {
		$show_merged_thread_class = "active";
		$show_merged_thread_action = "alterShowMergeThreadStatus(0,'" . $currentCourse . "');";
		$show_merged_thread_title = "Hide Merged Threads";
	} else {
		$show_merged_thread_class = "";
		$show_merged_thread_action = "alterShowMergeThreadStatus(1,'" . $currentCourse . "');";
		$show_merged_thread_title = "Show Merged Threads";
	}
	$return .= <<<HTML
		<div class="full_height content forum_content forum_show_threads">
HTML;
	$show_deleted_class = '';
	$show_deleted_action = '';
<<<<<<< HEAD
	if($this->core->getUser()->getGroup() <= 3){
		if($show_deleted) {
			$show_deleted_class = "active";
			$show_deleted_action = "alterShowDeletedStatus(0);";
            $show_deleted_thread_title = "Hide Deleted Threads";
		} else {
			$show_deleted_class = "";
			$show_deleted_action = "alterShowDeletedStatus(1);";
            $show_deleted_thread_title = "Show Deleted Threads";
=======
	$show_deleted_title = '';
	if($this->core->getUser()->getGroup() <= 2){
		if($show_deleted) {
			$show_deleted_class = "active";
			$show_deleted_action = "alterShowDeletedStatus(0);";
            $show_deleted_title = "Hide Deleted Threads";
		} else {
			$show_deleted_class = "";
			$show_deleted_action = "alterShowDeletedStatus(1);";
            $show_deleted_title = "Show Deleted Threads";
>>>>>>> 54b2dbad
		}
	}
	$categories = $this->core->getQueries()->getCategories();

	$cookieSelectedCategories = array();
	$cookieSelectedThreadStatus = array();
	$category_ids_array = array_column($categories, 'category_id');
	if(!empty($_COOKIE[$currentCourse . '_forum_categories'])) {
		foreach(explode('|', $_COOKIE[$currentCourse . '_forum_categories']) as $selectedId) {
			if(in_array((int)$selectedId, $category_ids_array)) {
				$cookieSelectedCategories[] = $selectedId;
			}
		}
	}
	if(!empty($_COOKIE['forum_thread_status'])) {
		foreach(explode('|', $_COOKIE['forum_thread_status']) as $selectedStatus) {
			if(in_array((int)$selectedStatus, array(-1,0,1))) {
				$cookieSelectedThreadStatus[] = $selectedStatus;
			}
		}
	}

	$default_button = array(
		array(
			"required_rank" => 4,
			"display_text" => 'Create Thread',
			"style" => 'position:relative;top:3px;',
			"link" => array(true, $this->core->buildUrl(array('component' => 'forum', 'page' => 'create_thread'))),
			"optional_class" => '',
			"title" => 'Create Thread',
			"onclick" => array(false)
		)

	);

	$button_params = [
								"current_thread" => $currentThread,
								"forum_bar_buttons" => $default_button,
								"show_threads" => true,
								"thread_exists" => true
	];

        if(!$threadExists){
        $button_params["show_threads"] = false;
        $button_params["thread_exists"] = false;
        $return .= $this->core->getOutput()->renderTwigTemplate("forum/ForumBar.twig", $button_params);
		$return .= <<<HTML
						<h4 style="text-align:center;">A thread hasn't been created yet. Be the first to do so!</h4>
				</div>
HTML;
		} else {
			$other_buttons = array(
						array(
							"required_rank" => 4,
							"display_text" => $show_merged_thread_title,
							"style" => 'position:relative;top:3px;display:inline-block;',
							"link" => array(false),
							"optional_class" => $show_merged_thread_class,
							"title" => $show_merged_thread_title,
							"onclick" => array(true, $show_merged_thread_action)
						),
						array(
<<<<<<< HEAD
							"required_rank" => 3,
							"display_text" => 'Show Deleted Threads',
							"style" => 'position:relative;top:3px;display:inline-block;',
							"link" => array(false),
							"optional_class" => $show_deleted_class,
							"title" => $show_deleted_thread_title,
=======
							"required_rank" => 2,
							"display_text" => $show_deleted_title,
							"style" => 'position:relative;top:3px;display:inline-block;',
							"link" => array(false),
							"optional_class" => $show_deleted_class,
							"title" => $show_deleted_title,
>>>>>>> 54b2dbad
							"onclick" => array(true, $show_deleted_action)
						),
						array(
							"required_rank" => 3,
							"display_text" => 'Stats',
							"style" => 'position:relative;top:3px;display:inline-block;',
							"link" => array(true, $this->core->buildUrl(array('component' => 'forum', 'page' => 'show_stats'))),
							"optional_class" => '',
							"title" => 'Show Stats',
							"onclick" => array(true, 'resetScrollPosition();')
						),
						array(
							"required_rank" => 4,
							"display_text" => 'Filter',
							"style" => 'position:relative;top:3px;display:inline-block;',
							"link" => array(false),
							"optional_class" => '',
							"title" => 'Filter Threads based on Categories',
							"onclick" => array(true, "$('#category_wrapper').css('display','block');")
						)
			);
					$button_params["forum_bar_buttons"] = array_merge($default_button, $other_buttons);
					$return .= $this->core->getOutput()->renderTwigTemplate("forum/ForumBar.twig", $button_params);
					$next_page = $initialPageNumber + 1;
					$prev_page = ($initialPageNumber == 1)?0:($initialPageNumber - 1);
					$arrowup_visibility = ($initialPageNumber == 1)?"display:none;":"";
					$return .= <<<HTML
					<div style="position:relative; height:100%; overflow-y:hidden;" class="row">

  						<div id="thread_list" style="max-height: 100%" class="col-3" prev_page="{$prev_page}" next_page="{$next_page}">
						<i class="fas fa-spinner fa-spin fa-2x fa-fw fill-available" style="color:gray;display: none;" aria-hidden="true"></i>
						<i class="fas fa-caret-up fa-2x fa-fw fill-available" style="color:gray;{$arrowup_visibility}" aria-hidden="true"></i>
HTML;
						$activeThreadAnnouncement = false;
						$activeThreadTitle = "";
						$function_date = 'date_format';
						$activeThread = array();
						$return .= $this->displayThreadList($threadsHead, false, $activeThreadAnnouncement, $activeThreadTitle, $activeThread, $currentThread, $currentCategoriesIds);
						if(count($activeThread) == 0) {
							$activeThread = $this->core->getQueries()->getThread($currentThread)[0];
							$activeThreadTitle = $activeThread['title'];
						}
						$activeThreadTitle = htmlentities(html_entity_decode($activeThreadTitle, ENT_QUOTES | ENT_HTML5, 'UTF-8'), ENT_QUOTES | ENT_HTML5, 'UTF-8');

						$thread_id = -1;
						$userAccessToAnon = ($this->core->getUser()->getGroup() < 4) ? true : false;
						$title_html = '';

						$return .= <<<HTML
						<i class="fas fa-caret-down fa-2x fa-fw fill-available" style="color:gray;" aria-hidden="true"></i>
						<i class="fas fa-spinner fa-spin fa-2x fa-fw fill-available" style="color:gray;display: none;" aria-hidden="true"></i>
					</div>
					<script type="text/javascript">
						$(function(){
							dynamicScrollContentOnDemand($('#thread_list'), buildUrl({'component': 'forum', 'page': 'get_threads', 'page_number':'{{#}}'}), {$currentThread}, '', '{$currentCourse}');
							var active_thread = $('#thread_list .active');
							if(active_thread.length > 0) {
								active_thread[0].scrollIntoView(true); 
							}
						});
					</script>
					<div id="posts_list" style="margin-top:10px;max-height: 100%" class="col-9">
HTML;
		$return .= $this->generatePostList($currentThread, $posts, $currentCourse, true, $threadExists, $display_option, $categories, $cookieSelectedCategories, $cookieSelectedThreadStatus, $currentCategoriesIds);

		$return .= <<<HTML
			<script>
				$(function() {
					generateCodeMirrorBlocks(document);
				});
			</script>

			</div>
			</div>
			</div>
HTML;

		}
          

		return $return;
	}

	public function generatePostList($currentThread, $posts, $currentCourse, $includeReply = false, $threadExists = false, $display_option = 'time', $categories = [], $cookieSelectedCategories = [], $cookieSelectedThreadStatus = [], $currentCategoriesIds = []) {

		$return = '';
		$title_html = '';

		$activeThread = $this->core->getQueries()->getThread($currentThread)[0];



		$activeThreadTitle = ($this->core->getUser()->getGroup() <= 2 ? "({$activeThread['id']}) " : '') . $activeThread['title'];
		$activeThreadAnnouncement = $activeThread['pinned'];
		$thread_id = $activeThread['id'];
		$function_date = 'date_format';

		$return .= <<<HTML
			
HTML;

		  $title_html .= <<<HTML
            <h3 style="max-width: 95%; display:inline-block;word-wrap: break-word;margin-top:10px; margin-left: 5px;">
HTML;
					if($this->core->getUser()->getGroup() <= 2 && $activeThreadAnnouncement){
                        $title_html .= <<<HTML
							<a style="display:inline-block; color:orange; " onClick="alterAnnouncement({$activeThread['id']}, 'Are you sure you want to remove this thread as an announcement?', 'remove_announcement')" title="Remove Announcement"><i class="fas fa-star" onmouseleave="changeColor(this, 'gold')" onmouseover="changeColor(this, '#e0e0e0')" style="position:relative; display:inline-block; color:gold; -webkit-text-stroke-width: 1px;
    -webkit-text-stroke-color: black;" aria-hidden="true"></i></a>
HTML;
                    } else if($activeThreadAnnouncement){
                        $title_html .= <<<HTML
						 <i class="fas fa-star" style="position:relative; display:inline-block; color:gold; -webkit-text-stroke-width: 1px; -webkit-text-stroke-color: black;" title = "Announcement" aria-hidden="true"></i>
HTML;
                    } else if($this->core->getUser()->getGroup() <= 2 && !$activeThreadAnnouncement){
                        $title_html .= <<<HTML
							<a style="position:relative; display:inline-block; color:orange; " onClick="alterAnnouncement({$activeThread['id']}, 'Are you sure you want to make this thread an announcement?', 'make_announcement')" title="Make thread an announcement"><i class="fas fa-star" title = "Make Announcement" onmouseleave="changeColor(this, '#e0e0e0')" onmouseover="changeColor(this, 'gold')" style="position:relative; display:inline-block; color:#e0e0e0; -webkit-text-stroke-width: 1px;
    -webkit-text-stroke-color: black;" aria-hidden="true"></i></a>
HTML;
                    }
                    if(isset($activeThread['favorite']) && $activeThread['favorite']) {
                    	$title_html .= <<<HTML
							<a style="position:relative; display:inline-block; color:orange; " onClick="pinThread({$activeThread['id']}, 'unpin_thread');" title="Pin Thread"><i class="fas fa-thumbtack" onmouseleave="changeColor(this, 'gold')" onmouseover="changeColor(this, '#e0e0e0')" style="position:relative; display:inline-block; color:gold; -webkit-text-stroke-width: 1px;-webkit-text-stroke-color: black;" aria-hidden="true"></i></a>
HTML;
					} else {
                    	$title_html .= <<<HTML
							<a style="position:relative; display:inline-block; color:orange; " onClick="pinThread({$activeThread['id']}, 'pin_thread');" title="Pin Thread"><i class="fas fa-thumbtack" onmouseleave="changeColor(this, '#e0e0e0')" onmouseover="changeColor(this, 'gold')" style="position:relative; display:inline-block; color:#e0e0e0; -webkit-text-stroke-width: 1px;-webkit-text-stroke-color: black;" aria-hidden="true"></i></a>
HTML;
					}
                    $title_html .= <<< HTML
					{$activeThreadTitle}</h3>
HTML;
					$first = true;
					$first_post_id = 1;
					if($display_option == "tree"){
						$order_array = array();
						$reply_level_array = array();
						foreach($posts as $post){
							if($thread_id == -1) {
								$thread_id = $post["thread_id"];
							}
							if($first){
								$first= false;
								$first_post_id = $post["id"];
							}
							if($post["parent_id"] > $first_post_id){
								$place = array_search($post["parent_id"], $order_array);
								$tmp_array = array($post["id"]);
								$parent_reply_level = $reply_level_array[$place];
								while($place && $place+1 < sizeof($reply_level_array) && $reply_level_array[$place+1] > $parent_reply_level){
									$place++;
								}
								array_splice($order_array, $place+1, 0, $tmp_array);
								array_splice($reply_level_array, $place+1, 0, $parent_reply_level+1);
							} else {
								array_push($order_array, $post["id"]);
								array_push($reply_level_array, 1);
							}
						}
						$i = 0;
						$first = true;
						foreach($order_array as $ordered_post){
							foreach($posts as $post){
								if($post["id"] == $ordered_post){
									if($post["parent_id"] == $first_post_id) {
										$reply_level = 1;	
									} else {
										$reply_level = $reply_level_array[$i];
									}
										
									$return .= $this->createPost($thread_id, $post, $function_date, $title_html, $first, $reply_level, $display_option, $includeReply);
									break;
								}						
							}
							if($first){
								$first= false;
							}
							$i++;
						}	
					} else {
						foreach($posts as $post){
							if($thread_id == -1) {
								$thread_id = $post["thread_id"];
							}
                            $first_post_id = $this->core->getQueries()->getFirstPostForThread($thread_id)['id'];
							$return .= $this->createPost($thread_id, $post, $function_date, $title_html, $first, 1, $display_option, $includeReply);		
							if($first){
								$first= false;
							}			
						}
					}
			if($includeReply) {
			$return .= <<<HTML

			<hr style="border-top:1px solid #999;margin-bottom: 5px;" />
			
					<form style="margin-right:17px;" class="post_reply_from" method="POST" onsubmit="post.disabled=true; post.value='Submitting post...'; return true;" action="{$this->core->buildUrl(array('component' => 'forum', 'page' => 'publish_post'))}" enctype="multipart/form-data">
						<input type="hidden" name="thread_id" value="{$thread_id}" />
						<input type="hidden" name="parent_id" value="{$first_post_id}" />
						<input type="hidden" name="display_option" value="{$display_option}" />
HTML;
						$GLOBALS['post_box_id'] = $post_box_id = isset($GLOBALS['post_box_id'])?$GLOBALS['post_box_id']+1:1;


							$return .= $this->core->getOutput()->renderTwigTemplate("forum/ThreadPostForm.twig", [
								"show_post" => true,
								"post_content_placeholder" => "Enter your reply to all here...",
								"show_merge_thread_button" => true,
								"post_box_id" => $post_box_id,
								"attachment_script" => true,
								"show_anon" => true,
								"submit_label" => "Submit Reply to All",
							]);
						}
						
						$return .= <<<HTML
	            	</form>
	            	<br/>
HTML;

        if($this->core->getUser()->getGroup() <= 3){
        	$this->core->getOutput()->addInternalCss('chosen.min.css');
        	$this->core->getOutput()->addInternalJs('chosen.jquery.min.js');
			$current_thread_first_post = $this->core->getQueries()->getFirstPostForThread($currentThread);
			$current_thread_date = $current_thread_first_post["timestamp"];
			$merge_thread_list = $this->core->getQueries()->getThreadsBefore($current_thread_date, 1);
			$return .= $this->core->getOutput()->renderTwigTemplate("forum/MergeThreadsForm.twig", [
				"current_thread_date" => $current_thread_date,
				"current_thread" => $currentThread,
				"possibleMerges" => $merge_thread_list
			]);
		}
		$return .= $this->core->getOutput()->renderTwigTemplate("forum/EditPostForm.twig");
		$return .= $this->core->getOutput()->renderTwigTemplate("forum/HistoryForm.twig");

		$return .= $this->core->getOutput()->renderTwigTemplate("forum/FilterForm.twig", [
			"categories" => $categories,
			"current_thread" => $currentThread,
			"current_category_ids" => $currentCategoriesIds,
			"current_course" => $currentCourse,
			"cookie_selected_categories" => $cookieSelectedCategories,
			"cookie_selected_thread_status" => $cookieSelectedThreadStatus,
			"display_option" => $display_option,
			"thread_exists" => $threadExists
		]);

		return $return;
	}

	public function showAlteredDisplayList($threads, $filtering, $thread_id, $categories_ids){
		$tempArray = array();
		$threadAnnouncement = false;
		$activeThreadTitle = "";
		return $this->displayThreadList($threads, $filtering, $threadAnnouncement, $activeThreadTitle, $tempArray, $thread_id, $categories_ids);
	}

	public function displayThreadList($threads, $filtering, &$activeThreadAnnouncement, &$activeThreadTitle, &$activeThread, $thread_id_p, $current_categories_ids){
					$return = "";
					$used_active = false; //used for the first one if there is not thread_id set
					$current_user = $this->core->getUser()->getId();
					$display_thread_ids = $this->core->getUser()->getGroup() <= 2;
					$start = 0;
					$activeThreadAnnouncement = false;
					$activeThreadTitle = "";
					$function_date = 'date_format';
					$activeThread = array();
					$end = 10;
					foreach($threads as $thread){
						$first_post = $this->core->getQueries()->getFirstPostForThread($thread["id"]);
						if(is_null($first_post)) {
							// Thread without any posts(eg. Merged Thread)
							$first_post = array('content' => "");
							$date = null;
						} else {
							$date = DateUtils::parseDateTime($first_post['timestamp'], $this->core->getConfig()->getTimezone());
						}
						if($thread['merged_thread_id'] != -1){
							// For the merged threads
							$thread['status'] = 0;
						}

						$class = "thread_box";
						// $current_categories_ids should be subset of $thread["categories_ids"]
						$issubset = (count(array_intersect($current_categories_ids, $thread["categories_ids"])) == count($current_categories_ids));
						if(((isset($_REQUEST["thread_id"]) && $_REQUEST["thread_id"] == $thread["id"]) || $thread_id_p == $thread["id"] || $thread_id_p == -1) && !$used_active && $issubset) {
							$class .= " active";
							$used_active = true;
							$activeThreadTitle = ($display_thread_ids ? "({$thread['id']}) " : '') . $thread["title"];
							$activeThread = $thread;
							if($thread["pinned"])
								$activeThreadAnnouncement = true;
							if($thread_id_p == -1)
								$thread_id_p = $thread["id"];
						}
						if($this->core->getQueries()->viewedThread($current_user, $thread["id"])){
							$class .= " viewed";
						}
						if($thread["deleted"]) {
							$class .= " deleted";
						}

						//fix legacy code
						$titleDisplay = html_entity_decode($thread['title'], ENT_QUOTES | ENT_HTML5, 'UTF-8');
						$first_post_content = html_entity_decode($first_post['content'], ENT_QUOTES | ENT_HTML5, 'UTF-8');

						//replace tags from displaying in sidebar
						$first_post_content = str_replace("[/code]", "", str_replace("[code]", "", strip_tags($first_post["content"])));
						$temp_first_post_content = preg_replace('#\[url=(.*?)\](.*?)(\[/url\])#', '$2', $first_post_content);

						if(!empty($temp_first_post_content)){
							$first_post_content = $temp_first_post_content;
						}

						$sizeOfContent = strlen($first_post_content);
						$contentDisplay = substr($first_post_content, 0, ($sizeOfContent < 80) ? $sizeOfContent : strrpos(substr($first_post_content, 0, 80), " "));
						$titleLength = strlen($thread['title']);

						$titleDisplay = substr($titleDisplay, 0, ($titleLength < 40) ? $titleLength : strrpos(substr($titleDisplay, 0, 40), " "));

						if(strlen($first_post["content"]) > 80){
							$contentDisplay .= "...";
						}
						if(strlen($thread["title"]) > 40){
							//Fix ... appearing
							if(empty($titleDisplay))
								$titleDisplay .= substr($thread['title'], 0, 30);
							$titleDisplay .= "...";
						}
						$titleDisplay = ($display_thread_ids ? "({$thread['id']}) " : '') . $titleDisplay;
						$titleDisplay = htmlentities($titleDisplay, ENT_QUOTES | ENT_HTML5, 'UTF-8');
						if($thread["current_user_posted"]) {
							$icon = '<i class="fas fa-comments"></i> ';
							$titleDisplay = $icon . $titleDisplay;
						}
						$first_post_content = htmlentities($first_post_content, ENT_QUOTES | ENT_HTML5, 'UTF-8');
						$return .= <<<HTML
						<a href="{$this->core->buildUrl(array('component' => 'forum', 'page' => 'view_thread', 'thread_id' => $thread['id']))}">
						<div class="{$class}">
HTML;
						if($thread["pinned"] == true){
							$return .= <<<HTML

							<i class="fas fa-star" style="padding-left:3px;position:relative; float:right; display:inline-block; color:gold; -webkit-text-stroke-width: 1px;
    -webkit-text-stroke-color: black;" title = "Announcement" aria-hidden="true"></i>
HTML;
						}
						if(isset($thread['favorite']) && $thread['favorite']) {
							$return .= <<<HTML
							<i class="fas fa-thumbtack" style="padding-left:3px;position:relative; float:right; display:inline-block; color:gold; -webkit-text-stroke-width: 1px;
    -webkit-text-stroke-color: black;" title="Pinned as my favorite" aria-hidden="true"></i>
HTML;
						}
						if($thread['merged_thread_id'] != -1) {
							$return .= <<<HTML
							<i class="fas fa-link" style="padding-left:3px;position:relative; float:right; display:inline-block; color: white; -webkit-text-stroke-width: 1px;
    -webkit-text-stroke-color: black;" title="Thread Merged" aria-hidden="true"></i>
HTML;
						}
						if (!isset($thread['status'])) {
                            $thread['status'] = 0;
                        }
						if($thread['status'] !=0) {
							if($thread['status'] == 1) {
								$fa_icon = "fa-check";
								$fa_color = "#5cb85c";
								$fa_margin_right = "0px";
								$fa_font_size = "1.5em";
								$tooltip = "Thread Resolved";
							} else {
								$fa_icon = "fa-question";
								$fa_color = "#ffcc00";
								$fa_margin_right = "5px";
								$fa_font_size = "1.8em";
								$tooltip = "Thread Unresolved";
							}
							$return .= <<<HTML
							<i class="fa ${fa_icon}" style="margin-right:${fa_margin_right}; padding-left:3px; position:relative; float:right; display:inline-block; color:${fa_color}; font-size:${fa_font_size};" title = "${tooltip}" aria-hidden="true"></i>
HTML;
						}
						$categories_content = array();
						foreach ($thread["categories_desc"] as $category_desc) {
							$categories_content[] = array(htmlentities($category_desc, ENT_QUOTES | ENT_HTML5, 'UTF-8'));
						}
						for ($i = 0; $i < count($thread["categories_color"]); $i+=1) {
							$categories_content[$i][] = $thread["categories_color"][$i];
						}
						$return .= <<<HTML
						<h4>{$titleDisplay}</h4>
						<h5 style="font-weight: normal;">{$contentDisplay}</h5>
HTML;
						foreach ($categories_content as $category_content) {
							$return .= <<<HTML
							<span class="label_forum" style="background-color: {$category_content[1]}">{$category_content[0]}</span>
HTML;
						}
						if(!is_null($date)) {
							$return .= <<<HTML
							<h5 style="float:right; font-weight:normal;margin-top:5px">{$function_date($date,"n/j g:i A")}</h5>
HTML;
						}
						$return .= <<<HTML
						</div>
						</a>
						<hr style="margin-top: 0px;margin-bottom:0px;">
HTML;
					}
					return $return;
	}

	public function filter_post_content($original_post_content) {
		$post_content = html_entity_decode($original_post_content, ENT_QUOTES | ENT_HTML5, 'UTF-8');
		$pre_post = preg_replace('#(<a href=[\'"])(.*?)([\'"].*>)(.*?)(</a>)#', '[url=$2]$4[/url]', $post_content);

		if(!empty($pre_post)){
			$post_content = $pre_post;
		}

		$post_content = htmlentities($post_content, ENT_QUOTES | ENT_HTML5, 'UTF-8');

		preg_match_all('#\&lbrack;url&equals;(.*?)&rsqb;(.*?)(&lbrack;&sol;url&rsqb;)#', $post_content, $result);
		$accepted_schemes = array("https", "http");
		$pos = 0;
		if(count($result) > 0) {
			foreach($result[1] as $url){
				$decoded_url = filter_var(trim(strip_tags(html_entity_decode($url, ENT_QUOTES | ENT_HTML5, 'UTF-8'))), FILTER_SANITIZE_URL);
				$parsed_url = parse_url($decoded_url, PHP_URL_SCHEME);
				if(filter_var($decoded_url, FILTER_VALIDATE_URL, FILTER_FLAG_SCHEME_REQUIRED | FILTER_FLAG_HOST_REQUIRED) !== false && in_array($parsed_url, $accepted_schemes, true)){
					$pre_post = preg_replace('#\&lbrack;url&equals;(.*?)&rsqb;(.*?)(&lbrack;&sol;url&rsqb;)#', '<a href="' . htmlspecialchars($decoded_url, ENT_QUOTES) . '" target="_blank" rel="noopener nofollow">'. $result[2][$pos] .'</a>', $post_content, 1);
				} else {
					$pre_post = preg_replace('#\&lbrack;url&equals;(.*?)&rsqb;(.*?)(&lbrack;&sol;url&rsqb;)#', htmlentities(htmlspecialchars($decoded_url), ENT_QUOTES | ENT_HTML5, 'UTF-8'), $post_content, 1);
				}
				if(!empty($pre_post)){
					$post_content = $pre_post;
				}
				$pre_post = "";
				$pos++;
			}
		}
		//This code is for legacy posts that had an extra \r per newline
		if(strpos($original_post_content, "\r") !== false){
			$post_content = str_replace("\r","", $post_content);
		}

		//end link handling

		//handle converting code segments
		$post_content = preg_replace('/&lbrack;code&rsqb;(.*?)&lbrack;&sol;code&rsqb;/', '<textarea class="code">$1</textarea>', $post_content);

		return $post_content;
	}

	public function createPost($thread_id, $post, $function_date, $title_html, $first, $reply_level, $display_option, $includeReply){
		$current_user = $this->core->getUser()->getId();
		$post_html = "";
		$post_id = $post["id"];
		$thread_dir = FileUtils::joinPaths(FileUtils::joinPaths($this->core->getConfig()->getCoursePath(), "forum_attachments"), $thread_id);

		$date = DateUtils::parseDateTime($post["timestamp"], $this->core->getConfig()->getTimezone());
		if(!is_null($post["edit_timestamp"])) {
			$edit_date = $function_date(DateUtils::parseDateTime($post["edit_timestamp"], $this->core->getConfig()->getTimezone()),"n/j g:i A");
		} else {
			$edit_date = null;
		}
		$user_info = $this->core->getQueries()->getDisplayUserInfoFromUserId($post["author_user_id"]);
		$author_email = htmlentities(trim($user_info['user_email']), ENT_QUOTES | ENT_HTML5, 'UTF-8');
		$first_name = htmlentities(trim($user_info["first_name"]), ENT_QUOTES | ENT_HTML5, 'UTF-8');
		$last_name = htmlentities(trim($user_info["last_name"]), ENT_QUOTES | ENT_HTML5, 'UTF-8');
		$visible_username = $first_name . " " . substr($last_name, 0 , 1) . ".";
		$thread_resolve_state = $this->core->getQueries()->getResolveState($thread_id)[0]['status'];

		if($display_option != 'tree'){
			$reply_level = 1;
		}
		
		if($post["anonymous"]){
			$visible_username = "Anonymous";
		} 
		$classes = "post_box";						
		if($first && $display_option != 'alpha'){
			$classes .= " first_post";
		}

		if($this->core->getQueries()->isStaffPost($post["author_user_id"])){
			$classes .= " important";
		}
		if($post["deleted"]) {
			$classes .= " deleted";
			$deleted = true;
		} else {
			$deleted = false;
		}
		$offset = min(($reply_level - 1) * 30, 180);
		
		$return = <<<HTML
			<div class="$classes" id="$post_id" style="margin-left:{$offset}px;" reply-level="$reply_level">
HTML;


		if($first){
            $return .= $title_html;
        } 

        //handle converting links 


        //convert legacy htmlentities being saved in db
        $post_content = $this->filter_post_content($post['content']);

		//end code segment handling
		$return .= <<<HTML
			<pre class='pre_forum'><p class="post_content" style="white-space: pre-wrap; ">{$post_content}</p></pre>		
			<hr style="margin-bottom:3px;">
HTML;
		if($display_option == 'tree'){
			if(!$first){
				$return .= <<<HTML
					<a class="btn btn-default btn-sm" style=" text-decoration: none;" onClick="replyPost({$post['id']})"> Reply</a>
HTML;
			} else {
				$return .= <<<HTML
					<a class="btn btn-default btn-sm" style=" text-decoration: none;" onClick="$('html, #posts_list').animate({ scrollTop: document.getElementById('posts_list').scrollHeight }, 'slow');"> Reply</a>
HTML;
			}
			if($this->core->getUser()->getGroup() <= 3) {
				$return .= <<<HTML
					<a class="btn btn-default btn-sm" style=" text-decoration: none;" onClick="showHistory({$post['id']})">Show History</a>
HTML;
			}
		}
		if($includeReply && ($this->core->getUser()->getGroup() <= 3 || $post['author_user_id'] === $current_user) && $first && $thread_resolve_state == -1) {
			//resolve button
			$return .= <<<HTML
				<a class="btn btn-default btn-sm" style="text-decoration: none;" onClick="changeThreadStatus({$post['thread_id']})" title="Mark thread as resolved">Mark as resolved</a>
HTML;
		}
		$return .= <<<HTML
			<span style="margin-top:8px;margin-left:10px;float:right;">							
HTML;
       if($this->core->getUser()->getGroup() <= 2 && $post["author_user_id"]!=$current_user){
            $return .= <<<HTML
                <a style=" margin-right:2px;display:inline-block; color:black; " onClick='$(this).next().toggle();' title="Show/Hide email address"><i class="fas fa-envelope" aria-hidden="true"></i></a>
                <a href="mailto:{$author_email}" style="display: none;">{$author_email}</a>
HTML;
}
		if($this->core->getUser()->getGroup() <= 2){
			$info_name = $first_name . " " . $last_name . " (" . $post['author_user_id'] . ")";
			$visible_user_json = json_encode($visible_username);
			$info_name = json_encode($info_name);
			$jscriptAnonFix = $post['anonymous'] ? 'true' : 'false' ;
			$jscriptAnonFix = json_encode($jscriptAnonFix);
			$return .= <<<HTML
				<a style=" margin-right:2px;display:inline-block; color:black; " onClick='changeName(this.parentNode, {$info_name}, {$visible_user_json}, {$jscriptAnonFix})' title="Show full user information"><i class="fas fa-eye" aria-hidden="true"></i></a>
HTML;
}
		if(!$first){
			$return .= <<<HTML
				<a class="expand btn btn-default btn-sm" style="float:right; text-decoration:none; margin-top: -8px" onClick="hidePosts(this, {$post['id']})"></a>
HTML;
		}
		if($this->core->getUser()->getGroup() <= 3 || $post['author_user_id'] === $current_user) {
			if($deleted && $this->core->getUser()->getGroup() <= 3){
				$ud_toggle_status = "false";
				$ud_button_title = "Undelete post";
				$ud_button_icon = "fa-undo";
			} else {
				$ud_toggle_status = "true";
				$ud_button_title = "Remove post";
				$ud_button_icon = "fa-trash";
			}
			$return .= <<<HTML
			<a class="post_button" style="bottom: 1px;position:relative; display:inline-block; float:right;" onClick="deletePostToggle({$ud_toggle_status}, {$post['thread_id']}, {$post['id']}, '{$post['author_user_id']}', '{$function_date($date,'n/j g:i A')}' )" title="{$ud_button_title}"><i class="fa {$ud_button_icon}" aria-hidden="true"></i></a>
HTML;
		}
		if($this->core->getUser()->getGroup() <= 3 || $post['author_user_id'] === $current_user) {
			$shouldEditThread = null;
			$edit_button_title = "";
			if($first) {
				$shouldEditThread = "true";
				$edit_button_title = "Edit thread and post";
			} else {
				$shouldEditThread = "false";
				$edit_button_title = "Edit post";
			}
			$return .= <<<HTML
				<a class="post_button" style="position:relative; display:inline-block; color:black; float:right;" onClick="editPost({$post['id']}, {$post['thread_id']}, {$shouldEditThread})" title="{$edit_button_title}"><i class="fas fa-edit" aria-hidden="true"></i></a>
HTML;
		} 

		$return .= <<<HTML
		<h7 style="position:relative; right:5px;">
			<strong id="post_user_id">{$visible_username}</strong>
			{$function_date($date,"n/j g:i A")}
HTML;
		if(!is_null($edit_date)) {
			$return .= <<<HTML
			(<i>Last edit at {$edit_date}</i>)
HTML;
		}
		$return .= <<<HTML
		</h7>
		</span>
HTML;

		if($post["has_attachment"]){
			$post_dir = FileUtils::joinPaths($thread_dir, $post["id"]);
			$files = FileUtils::getAllFiles($post_dir);
			foreach($files as $file){
				$path = rawurlencode($file['path']);
				$name = rawurlencode($file['name']);
				$name_display = htmlentities(rawurldecode($file['name']), ENT_QUOTES | ENT_HTML5, 'UTF-8');
				$return .= <<<HTML
					<a href="#" style="text-decoration:none;display:inline-block;white-space: nowrap;" class="btn-default btn-sm" onclick="openFileForum('forum_attachments', '{$name}', '{$path}')" > {$name_display} </a>
HTML;
			}					
		}
			$offset = $offset + 30;
						$return .= <<<HTML
</div>

					<form class="reply-box post_reply_from" id="$post_id-reply" onsubmit="post.disabled=true; post.value='Submitting post...'; return true;" style="margin-left:{$offset}px" method="POST" action="{$this->core->buildUrl(array('component' => 'forum', 'page' => 'publish_post'))}" enctype="multipart/form-data">
						<input type="hidden" name="thread_id" value="{$thread_id}" />
						<input type="hidden" name="parent_id" value="{$post_id}" />
	            		<br/>
HTML;
	            		$GLOBALS['post_box_id'] = $post_box_id = isset($GLOBALS['post_box_id'])?$GLOBALS['post_box_id']+1:1;
						$return .= $this->core->getOutput()->renderTwigTemplate("forum/ThreadPostForm.twig", [
							"show_post" => true,
							"post_content_placeholder" => "Enter your reply to {$visible_username} here...",
							"show_merge_thread_button" => false,
							"post_box_id" => $post_box_id,
							"show_anon" => true,
							"submit_label" => "Submit Reply to {$visible_username}",
						]);
						$return .= <<<HTML
	            	</form>
HTML;

		return $return;
	}

	public function createThread($category_colors) {

		if(!$this->forumAccess()){
			$this->core->redirect($this->core->buildUrl(array('component' => 'navigation')));
			return;
		}

		$this->core->getOutput()->addBreadcrumb("Discussion Forum", $this->core->buildUrl(array('component' => 'forum', 'page' => 'view_thread')));
		$this->core->getOutput()->addBreadcrumb("Create Thread", $this->core->buildUrl(array('component' => 'forum', 'page' => 'create_thread')));
		$return = <<<HTML
		<script type="text/javascript" language="javascript" src="{$this->core->getConfig()->getBaseUrl()}js/jquery.are-you-sure.min.js"></script>
		<script type="text/javascript" src="{$this->core->getConfig()->getBaseUrl()}js/drag-and-drop.js"></script>
		<script> 
			$( document ).ready(function() {
				enableTabsInTextArea("[name=thread_post_content]");
				$("#thread_form").submit(createThread);
				$("form").areYouSure();
			});
		 </script>
HTML;
        if($this->core->getUser()->getGroup() <= 3){
            $categories = $this->core->getQueries()->getCategories();

            $dummy_category = array('color' => '#000000', 'category_desc' => 'dummy', 'category_id' => "dummy");
            array_unshift($categories, $dummy_category);

            $return .= $this->core->getOutput()->renderTwigTemplate("forum/CategoriesForm.twig", [
                "categories" => $categories,
                "category_colors" => $category_colors
            ]);
        }

		$return .= <<<HTML
		<div class="content forum_content">
		
HTML;

	$buttons = array(
		array(
			"required_rank" => 4,
			"display_text" => 'Back to Threads',
			"style" => 'position:relative;top:3px;',
			"link" => array(true, $this->core->buildUrl(array('component' => 'forum', 'page' => 'view_thread'))),
			"optional_class" => '',
			"title" => 'Back to threads',
			"onclick" => array(false)
		)
	);

	$thread_exists = $this->core->getQueries()->threadExists();

	if($thread_exists) {
		$buttons = array_merge($buttons, array(
			"required_rank" => 3,
			"display_text" => 'Stats',
			"style" => 'position:relative;top:3px;display:inline-block;',
			"link" => array(true, $this->core->buildUrl(array('component' => 'forum', 'page' => 'show_stats'))),
			"optional_class" => '',
			"title" => 'Show Stats',
			"onclick" => array(true, 'resetScrollPosition();')
		));
	}

	$return .= $this->core->getOutput()->renderTwigTemplate("forum/ForumBar.twig", [
								"forum_bar_buttons" => $buttons,
								"show_threads" => false,
								"thread_exists" => $thread_exists
	]);


		$return .= <<<HTML

			<form style="margin-right: 15px; margin-left:15px;" id="thread_form" method="POST" action="{$this->core->buildUrl(array('component' => 'forum', 'page' => 'publish_thread'))}" enctype="multipart/form-data">
			<h3 style="margin-bottom:10px;"> Create Thread </h3>
HTML;

				$return .= $this->core->getOutput()->renderTwigTemplate("forum/ThreadPostForm.twig", [
					"show_title" => true,
					"show_post" => true,
					"post_textarea_large" => true,
					"post_content_placeholder" => "Enter your post here...",
					"show_categories" => true,
					"post_box_id" => 1,
					"attachment_script" => true,
					"show_anon" => true,
					"show_thread_status" => true,
					"show_announcement" => true,
					"show_editcat" => true,
					"submit_label" => "Submit Post",
				]);
			$return .= <<<HTML
			</form>
		</div>
HTML;

		return $return;
	}



	public function statPage($users) {

		if(!$this->forumAccess() || $this->core->getUser()->getGroup() > 3){
			$this->core->redirect($this->core->buildUrl(array('component' => 'navigation')));
			return;
		}

		$this->core->getOutput()->addBreadcrumb("Discussion Forum", $this->core->buildUrl(array('component' => 'forum', 'page' => 'view_thread')));
		$this->core->getOutput()->addBreadcrumb("Statistics", $this->core->buildUrl(array('component' => 'forum', 'page' => 'show_stats')));

		$return = <<<HTML

		<div class="content forum_content">

HTML;

		$buttons = array(
			array(
				"required_rank" => 4,
				"display_text" => 'Back to Threads',
				"style" => 'position:relative;top:3px;',
				"link" => array(true, $this->core->buildUrl(array('component' => 'forum', 'page' => 'view_thread'))),
				"optional_class" => '',
				"title" => 'Back to threads',
				"onclick" => array(false)
			)
		);

		$thread_exists = $this->core->getQueries()->threadExists();

		$return .= $this->core->getOutput()->renderTwigTemplate("forum/ForumBar.twig", [
									"forum_bar_buttons" => $buttons,
									"show_threads" => false,
									"thread_exists" => $thread_exists
		]);

		$return .= <<<HTML
			<div style="padding-left:20px;padding-bottom: 10px;border-radius:3px;padding-right:20px;">
				<table class="table table-striped table-bordered persist-area" id="forum_stats_table">
					<tr>			
				        <td style = "cursor:pointer;" width="15%" id="user_down">User &darr;</td>
				        <td style = "cursor:pointer;" width="15%" id="total_posts_down">Total Posts (not deleted)</td>
				        <td style = "cursor:pointer;" width="15%" id="total_threads_down">Total Threads</td>
				        <td style = "cursor:pointer;" width="15%" id="total_deleted_down">Total Deleted Posts</td>
				        <td width="40%">Show Posts</td>
					</tr>
HTML;
		foreach($users as $user => $details){
			$first_name = $details["first_name"];
			$last_name = $details["last_name"];
			$post_count = count($details["posts"]);
			$posts = htmlspecialchars(json_encode($details["posts"]), ENT_QUOTES, 'UTF-8');
			$ids = htmlspecialchars(json_encode($details["id"]), ENT_QUOTES, 'UTF-8');
			$timestamps = htmlspecialchars(json_encode($details["timestamps"]), ENT_QUOTES, 'UTF-8');
			$thread_ids = htmlspecialchars(json_encode($details["thread_id"]), ENT_QUOTES, 'UTF-8');
			$thread_titles = htmlspecialchars(json_encode($details["thread_title"]), ENT_QUOTES, 'UTF-8');
			$num_deleted = ($details["num_deleted_posts"]);
			$return .= <<<HTML
			<tbody>
				<tr>
					<td>{$last_name}, {$first_name}</td>
					<td>{$post_count}</td>
					<td>{$details["total_threads"]}</td>
					<td>{$num_deleted}</td>
					<td><button class="btn btn-default" data-action = "expand" data-posts="{$posts}" data-id="{$ids}" data-timestamps="{$timestamps}" data-thread_id="{$thread_ids}" data-thread_titles="{$thread_titles}">Expand</button></td>
				</tr>
			</tbody>
HTML;
			
		}
		
		$return .= <<<HTML
				</table>
			</div>
			</div>

			<script>
				$("td").click(function(){
					if($(this).attr('id')=="user_down"){
						sortTable(0);
					}
					if($(this).attr('id')=="total_posts_down"){
						sortTable(1);
					}
					if($(this).attr('id')=="total_threads_down"){
						sortTable(2);
					}
					if($(this).attr('id')=="total_deleted_down"){
						sortTable(3);
					}
					
				});
				$("button").click(function(){
					
					var action = $(this).data('action');
					var posts = $(this).data('posts');
					var ids = $(this).data('id');
					var timestamps = $(this).data('timestamps');
					var thread_ids = $(this).data('thread_id');
					var thread_titles = $(this).data('thread_titles');
					if(action=="expand"){
						
						
						for(var i=0;i<posts.length;i++){
							var post_string = posts[i];
							post_string = escapeSpecialChars(post_string);
							var thread_title = thread_titles[i]["title"];
							thread_title = escapeSpecialChars(thread_title);
							$(this).parent().parent().parent().append('<tr id="'+ids[i]+'"><td></td><td>'+timestamps[i]+'</td><td style = "cursor:pointer;" data-type = "thread" data-thread_id="'+thread_ids[i]+'"><pre class="pre_forum" style="white-space: pre-wrap;">'+thread_title+'</pre></td><td colspan = "2" style = "cursor:pointer;" align = "left" data-type = "post" data-thread_id="'+thread_ids[i]+'"><pre class="pre_forum" style="white-space: pre-wrap;">'+post_string+'</pre></td></tr> ');
							
						}
						$(this).html("Collapse");
						$(this).data('action',"collapse");
						$("td").click(function(){
						
							if($(this).data('type')=="post" || $(this).data('type')=="thread"){
			
								var id = $(this).data('thread_id');
								var url = buildUrl({'component' : 'forum', 'page' : 'view_thread', 'thread_id' : id});
								window.open(url);
							}
						
					});
					}
					else{
						for(var i=0;i<ids.length;i++){
							var item = document.getElementById(ids[i]);
							item.remove();
						}
						
						$(this).html("Expand");
						$(this).data('action',"expand");
					}
					
					
					return false;
				});


				

				function sortTable(sort_element_index){
					var table = document.getElementById("forum_stats_table");
					var switching = true;
					while(switching){
						switching=false;
						var rows = table.getElementsByTagName("TBODY");
						for(var i=1;i<rows.length-1;i++){

							var a = rows[i].getElementsByTagName("TR")[0].getElementsByTagName("TD")[sort_element_index];
							var b = rows[i+1].getElementsByTagName("TR")[0].getElementsByTagName("TD")[sort_element_index];
							if(sort_element_index == 0 ? a.innerHTML>b.innerHTML : parseInt(a.innerHTML) < parseInt(b.innerHTML)){
								rows[i].parentNode.insertBefore(rows[i+1],rows[i]);
								switching=true;
							}
						}

					}

					var row0 = table.getElementsByTagName("TBODY")[0].getElementsByTagName("TR")[0];
					var headers = row0.getElementsByTagName("TD");
					
					for(var i = 0;i<headers.length;i++){
						var index = headers[i].innerHTML.indexOf(' ↓');
						
						if(index> -1){

							headers[i].innerHTML = headers[i].innerHTML.substr(0, index);
							break;
						}
					}

					headers[sort_element_index].innerHTML = headers[sort_element_index].innerHTML + ' ↓';

				}


			</script>
HTML;
		return $return;

	}

}
<|MERGE_RESOLUTION|>--- conflicted
+++ resolved
@@ -222,28 +222,16 @@
 HTML;
 	$show_deleted_class = '';
 	$show_deleted_action = '';
-<<<<<<< HEAD
+
 	if($this->core->getUser()->getGroup() <= 3){
 		if($show_deleted) {
 			$show_deleted_class = "active";
 			$show_deleted_action = "alterShowDeletedStatus(0);";
-            $show_deleted_thread_title = "Hide Deleted Threads";
+      $show_deleted_thread_title = "Hide Deleted Threads";
 		} else {
 			$show_deleted_class = "";
 			$show_deleted_action = "alterShowDeletedStatus(1);";
-            $show_deleted_thread_title = "Show Deleted Threads";
-=======
-	$show_deleted_title = '';
-	if($this->core->getUser()->getGroup() <= 2){
-		if($show_deleted) {
-			$show_deleted_class = "active";
-			$show_deleted_action = "alterShowDeletedStatus(0);";
-            $show_deleted_title = "Hide Deleted Threads";
-		} else {
-			$show_deleted_class = "";
-			$show_deleted_action = "alterShowDeletedStatus(1);";
-            $show_deleted_title = "Show Deleted Threads";
->>>>>>> 54b2dbad
+      $show_deleted_thread_title = "Show Deleted Threads";
 		}
 	}
 	$categories = $this->core->getQueries()->getCategories();
@@ -306,21 +294,13 @@
 							"onclick" => array(true, $show_merged_thread_action)
 						),
 						array(
-<<<<<<< HEAD
+
 							"required_rank" => 3,
 							"display_text" => 'Show Deleted Threads',
 							"style" => 'position:relative;top:3px;display:inline-block;',
 							"link" => array(false),
 							"optional_class" => $show_deleted_class,
 							"title" => $show_deleted_thread_title,
-=======
-							"required_rank" => 2,
-							"display_text" => $show_deleted_title,
-							"style" => 'position:relative;top:3px;display:inline-block;',
-							"link" => array(false),
-							"optional_class" => $show_deleted_class,
-							"title" => $show_deleted_title,
->>>>>>> 54b2dbad
 							"onclick" => array(true, $show_deleted_action)
 						),
 						array(
