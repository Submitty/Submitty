<?php

namespace app\controllers\forum;

use app\libraries\Core;
use app\models\Notification;
use app\controllers\AbstractController;
use app\libraries\Utils;
use app\libraries\FileUtils;
use app\libraries\DateUtils;
use app\libraries\routers\AccessControl;
use Symfony\Component\Routing\Annotation\Route;


/**
 * Class ForumHomeController
 *
 * Controller to deal with the submitty home page. Once the user has been authenticated, but before they have
 * selected which course they want to access, they are forwarded to the home page.
 */
class ForumController extends AbstractController{
	/**
     * ForumHomeController constructor.
     *
     * @param Core $core
     */
    public function __construct(Core $core) {
        parent::__construct($core);
    }

    /**
     * @deprecated
     */
    public function run() {
<<<<<<< HEAD
        switch ($_REQUEST['page']) {
            case 'create_thread':
                $this->showCreateThread();
                break;
            case 'publish_thread':
                $this->publishThread();
                break;
            case 'make_announcement':
                $this->alterAnnouncement(1);
                break;
            case 'publish_post':
                $this->publishPost();
                break;
            case 'delete_post':
                $this->alterPost(0);
                break;
            case 'edit_post':
                $this->alterPost(1);
                break;
            case 'undelete_post':
                $this->alterPost(2);
                break;
            case 'search_threads':
                $this->search();
                break;
            case 'get_edit_post_content':
                $this->getEditPostContent();
                break;
            case 'remove_announcement':
                $this->alterAnnouncement(0);
                break;
            case 'get_threads':
                $this->getThreads();
                break;
            case 'get_history':
                $this->getHistory();
                break;
            case 'show_categories':
                $this->showCategories();
                break;
            case 'add_category':
                $this->addNewCategory();
                break;
            case 'delete_category':
                $this->deleteCategory();
                break;
            case 'edit_category':
                $this->editCategory();
                break;
            case 'reorder_categories':
                $this->reorderCategories();
                break;
            case 'show_stats':
                $this->showStats();
                break;
            case 'merge_thread':
                $this->mergeThread();
                break;
            case 'pin_thread':
                $this->pinThread(1);
                break;
            case 'unpin_thread':
                $this->pinThread(0);
                break;
            case 'change_thread_status_resolve':
                $this->changeThreadStatus(1);
                break;
            case 'view_thread':
            default:
                $this->showThreads();
                break;
        }
    }
=======
        return null;
    } 
>>>>>>> 28b5e8d1

    private function showDeleted() {
        return ($this->core->getUser()->accessGrading() && isset($_COOKIE['show_deleted']) && $_COOKIE['show_deleted'] == "1");
    }

    private function showMergedThreads($currentCourse) {
        return  (isset($_COOKIE["{$currentCourse}_show_merged_thread"]) && $_COOKIE["{$currentCourse}_show_merged_thread"] == "1");
    }

    private function returnUserContentToPage($error, $isThread, $thread_id){
            //Notify User
            $this->core->addErrorMessage($error);
            if($isThread){
                $url = $this->core->buildNewCourseUrl(['forum', 'threads', 'new']);
            } else {
                $url = $this->core->buildNewCourseUrl(['forum', 'threads', $thread_id]);
            }
            return array(-1, $url);
    }

    /**
     * @Route("/{_semester}/{_course}/forum/threads/status", methods={"POST"})
     */
	public function changeThreadStatus($status, $thread_id=null) {
        if (is_null($thread_id)) {
            $thread_id = $_POST['thread_id'];
        }
		$result = array();
		if($this->core->getQueries()->getAuthorOfThread($thread_id) === $this->core->getUser()->getId() || $this->core->getUser()->accessGrading()) {
			if($this->core->getQueries()->updateResolveState($thread_id, $status)) {
				$result['success'] = 'Thread resolve state has been changed.';
			} else {
				$result['error'] = 'The thread resolve state could not be updated. Please try again.';
			}
		} else {
            $result["error"] = "You do not have permissions to do that.";
		}
        $this->core->getOutput()->renderJson($result);
		return $this->core->getOutput()->getOutput();
	}

    private function checkGoodAttachment($isThread, $thread_id, $file_post){
        if((!isset($_FILES[$file_post])) || $_FILES[$file_post]['error'][0] === UPLOAD_ERR_NO_FILE){
            return array(0);
        }
        if(count($_FILES[$file_post]['tmp_name']) > 5) {
            return $this->returnUserContentToPage("Max file upload size is 5. Please try again.", $isThread, $thread_id);
        }
        $imageCheck = Utils::checkUploadedImageFile($file_post) ? 1 : 0;
        if($imageCheck == 0 && !empty($_FILES[$file_post]['tmp_name'])){
            return $this->returnUserContentToPage("Invalid file type. Please upload only image files. (PNG, JPG, GIF, BMP...)", $isThread, $thread_id);
        }
        return array($imageCheck);
    }

    private function isValidCategories($inputCategoriesIds = -1, $inputCategoriesName = -1){
        $rows = $this->core->getQueries()->getCategories();
        if(is_array($inputCategoriesIds)) {
            if(count($inputCategoriesIds) < 1) {
                return false;
            }
            foreach ($inputCategoriesIds as $category_id) {
                $match_found = false;
                foreach($rows as $index => $values){
                    if($values["category_id"] === $category_id) {
                        $match_found = true;
                        break;
                    }
                }
                if(!$match_found) {
                    return false;
                }
            }
        }
        if(is_array($inputCategoriesName)) {
            if(count($inputCategoriesName) < 1) {
                return false;
            }
            foreach ($inputCategoriesName as $category_name) {
                $match_found = false;
                foreach($rows as $index => $values){
                    if($values["category_desc"] === $category_name) {
                        $match_found = true;
                        break;
                    }
                }
                if(!$match_found) {
                    return false;
                }
            }
        }
        return true;
    }

    private function isCategoryDeletionGood($category_id){
        // Check if not the last category which exists
        $rows = $this->core->getQueries()->getCategories();
        foreach($rows as $index => $values){
            if(((int)$values["category_id"]) !== $category_id) {
                return true;
            }
        }
        return false;
    }

    /**
     * @Route("/{_semester}/{_course}/forum/categories/new", methods={"POST"})
     * @AccessControl(permission="forum.modify_category")
     */
    public function addNewCategory($category = []){
        $result = array();
        if(!empty($_POST["newCategory"])) {
            $category = trim($_POST["newCategory"]);
            if($this->isValidCategories(-1, array($category))) {
                $result["error"] = "That category already exists.";
            } else {
                if(strlen($category)>50){
                    $result["error"] = "Category name is more than 50 characters.";
                }
                else {
                    $newCategoryId = $this->core->getQueries()->addNewCategory($category);
                    $result["new_id"] = $newCategoryId["category_id"];
                }
            }
        } elseif (count($category) > 0){
            $result["new_ids"] = [];
            foreach ($category as $categoryName){
                if(!$this->isValidCategories(-1, array($categoryName))) {
                    $newCategoryId = $this->core->getQueries()->addNewCategory($categoryName);
                    $result["new_ids"][] = $newCategoryId;
                }
            }
        }
        else {
            $result["error"] = "No category data submitted. Please try again.";
        }
        $this->core->getOutput()->renderJson($result);
        return $this->core->getOutput()->getOutput();
    }

    /**
     * @Route("/{_semester}/{_course}/forum/categories/delete", methods={"POST"})
     * @AccessControl(permission="forum.modify_category")
     */
    public function deleteCategory(){
        $result = array();
        if(!empty($_POST["deleteCategory"])) {
            $category = (int)$_POST["deleteCategory"];
            if(!$this->isValidCategories(array($category))) {
                $result["error"] = "That category doesn't exists.";
            } else if(!$this->isCategoryDeletionGood($category)) {
                $result["error"] = "Last category can't be deleted.";
            } else {
                if($this->core->getQueries()->deleteCategory($category)) {
                    $result["success"] = "OK";
                } else {
                    $result["error"] = "Category is in use.";
                }
            }
        } else {
            $result["error"] = "No category data submitted. Please try again.";
        }
        $this->core->getOutput()->renderJson($result);
        return $this->core->getOutput()->getOutput();
    }

    /**
     * @Route("/{_semester}/{_course}/forum/categories/edit", methods={"POST"})
     * @AccessControl(permission="forum.modify_category")
     */
    public function editCategory(){
        $result = array();

        $category_id = $_POST["category_id"];
        $category_desc = null;
        $category_color = null;
        $should_update = true;

        if(!empty($_POST["category_desc"])) {
            $category_desc = trim($_POST["category_desc"]);
            if($this->isValidCategories(-1, array($category_desc))) {
                $result["error"] = "That category already exists.";
                $should_update = false;
            }
            else if(strlen($category_desc) > 50){
                $result["error"] = "Category name is more than 50 characters.";
                $should_update = false;
            }
        }
        if(!empty($_POST["category_color"])) {
            $category_color = $_POST["category_color"];
            if(!in_array(strtoupper($category_color), $this->getAllowedCategoryColor())) {
                $result["error"] = "Given category color is not allowed.";
                $should_update = false;
            }
        }

        if($should_update) {
            $this->core->getQueries()->editCategory($category_id, $category_desc, $category_color);
            $result["success"] = "OK";
        } else if(!isset($result["error"])) {
            $result["error"] = "No category data updated. Please try again.";
        }

        $this->core->getOutput()->renderJson($result);
        return $this->core->getOutput()->getOutput();
    }

    /**
     * @Route("/{_semester}/{_course}/forum/categories/reorder", methods={"POST"})
     * @AccessControl(permission="forum.modify_category")
     */
    public function reorderCategories(){
        $result = array();
        $rows = $this->core->getQueries()->getCategories();

        $current_order = array();
        foreach ($rows as $row) {
            $current_order[] = (int)$row['category_id'];
        }
        $new_order = array();
        foreach ($_POST['categorylistitem'] as $item) {
            $new_order[] = (int)$item;
        }

        if(count(array_diff(array_merge($current_order, $new_order), array_intersect($current_order, $new_order))) === 0) {
            $this->core->getQueries()->reorderCategories($new_order);
            $results["success"] = "ok";
        } else {
            $result["error"] = "Different Categories IDs given";
        }

        $this->core->getOutput()->renderJson($result);
        return $this->core->getOutput()->getOutput();
    }

    //CODE WILL BE CONSOLIDATED IN FUTURE

    /**
     * @Route("/{_semester}/{_course}/forum/threads/new", methods={"POST"})
     * @AccessControl(permission="forum.publish")
     */
    public function publishThread(){
        $current_user_id = $this->core->getUser()->getId();
        $result = array();
        $thread_title = trim($_POST["title"]);
        $thread_post_content = str_replace("\r", "", $_POST["thread_post_content"]);
        $anon = (isset($_POST["Anon"]) && $_POST["Anon"] == "Anon") ? 1 : 0;
        if( !empty($_POST['lock_thread_date'])  and $this->core->getUser()->accessAdmin() ){
            $lock_thread_date = $_POST['lock_thread_date'];
        } else {
            $lock_thread_date = null;
        }
        $thread_status = $_POST["thread_status"];

        $announcement = (isset($_POST["Announcement"]) && $_POST["Announcement"] == "Announcement" && $this->core->getUser()->accessFullGrading()) ? 1 : 0 ;

        $categories_ids  = array();
        foreach ($_POST["cat"] as $category_id) {
            $categories_ids[] = (int)$category_id;
        }
        if(empty($thread_title) || empty($thread_post_content)){
            $this->core->addErrorMessage("One of the fields was empty or bad. Please re-submit your thread.");
            $result['next_page'] = $this->core->buildNewCourseUrl(['forum', 'threads', 'new']);
        } else if(!$this->isValidCategories($categories_ids)){
            $this->core->addErrorMessage("You must select valid categories. Please re-submit your thread.");
            $result['next_page'] = $this->core->buildNewCourseUrl(['forum', 'threads', 'new']);
        } else {
            $hasGoodAttachment = $this->checkGoodAttachment(true, -1, 'file_input');
            if($hasGoodAttachment[0] == -1){
                $result['next_page'] = $hasGoodAttachment[1];
            } else {
                // Good Attachment
                $result = $this->core->getQueries()->createThread($current_user_id, $thread_title, $thread_post_content, $anon, $announcement, $thread_status, $hasGoodAttachment[0], $categories_ids, $lock_thread_date);

                $thread_id = $result["thread_id"];
                $post_id = $result["post_id"];

                if($hasGoodAttachment[0] == 1) {
                    $thread_dir = FileUtils::joinPaths(FileUtils::joinPaths($this->core->getConfig()->getCoursePath(), "forum_attachments"), $thread_id);
                    FileUtils::createDir($thread_dir);

                    $post_dir = FileUtils::joinPaths($thread_dir, $post_id);
                    FileUtils::createDir($post_dir);

                    for($i = 0; $i < count($_FILES["file_input"]["name"]); $i++){
                        $target_file = $post_dir . "/" . basename($_FILES["file_input"]["name"][$i]);
                        move_uploaded_file($_FILES["file_input"]["tmp_name"][$i], $target_file);
                    }

                }
                $full_course_name = $this->core->getFullCourseName();
<<<<<<< HEAD

                $metadata = json_encode(['url' => $this->core->buildUrl(['component' => 'forum', 'page' => 'view_thread', 'thread_id' => $thread_id]), 'thread_id' => $thread_id]);

=======
                $metadata = json_encode(array('url' => $this->core->buildNewCourseUrl(['forum', 'threads', $thread_id]), 'thread_id' => $thread_id));
>>>>>>> 28b5e8d1
                // notify on a new announcement
                if ($announcement) {
                    $subject = "New Announcement: ".Notification::textShortner($thread_title);
                    $content = "An Instructor or Teaching Assistant made an announcement in:\n".$full_course_name."\n\n".$thread_title."\n\n".$thread_post_content;
                    $event = ['component' => 'forum', 'metadata' => $metadata, 'content' => $content, 'subject' => $subject];
                    $this->core->getNotificationFactory()->onNewAnnouncement($event);
                }
                // notify on a new thread
                else {
                    $subject = "New Thread: ".Notification::textShortner($thread_title);
                    $content = "A new discussion thread was created in:\n".$full_course_name."\n\n".$thread_title."\n\n".$thread_post_content;
                    $event = ['component' => 'forum', 'metadata' => $metadata, 'content' => $content, 'subject' => $subject];
                    $this->core->getNotificationFactory()->onNewThread($event);
                }

                $result['next_page'] = $this->core->buildNewCourseUrl(['forum', 'threads', $thread_id]);
            }
        }
        $this->core->getOutput()->renderJson($result);
        return $this->core->getOutput()->getOutput();
    }

    /**
     * @Route("/{_semester}/{_course}/forum/search", methods={"POST"})
     */
    public function search(){
        $results = $this->core->getQueries()->searchThreads($_POST['search_content']);
        $this->core->getOutput()->renderOutput('forum\ForumThread', 'searchResult', $results);
    }

    /**
     * @Route("/{_semester}/{_course}/forum/posts/new", methods={"POST"})
     * @AccessControl(permission="forum.publish")
     */
    public function publishPost(){
        $current_user_id = $this->core->getUser()->getId();
        $result = array();
        $parent_id = (!empty($_POST["parent_id"])) ? htmlentities($_POST["parent_id"], ENT_QUOTES | ENT_HTML5, 'UTF-8') : -1;
        $post_content_tag = 'thread_post_content';
        $file_post = 'file_input';
        $post_content = str_replace("\r", "", $_POST[$post_content_tag]);
        $thread_id = htmlentities($_POST["thread_id"], ENT_QUOTES | ENT_HTML5, 'UTF-8');

        if(isset($_POST['thread_status'])){
            $this->changeThreadStatus($_POST['thread_status'], $thread_id);
        }

        $display_option = (!empty($_POST["display_option"])) ? htmlentities($_POST["display_option"], ENT_QUOTES | ENT_HTML5, 'UTF-8') : "tree";
        $anon = (isset($_POST["Anon"]) && $_POST["Anon"] == "Anon") ? 1 : 0;
        if(empty($post_content) || empty($thread_id)){
            $this->core->addErrorMessage("There was an error submitting your post. Please re-submit your post.");
            $result['next_page'] = $this->core->buildNewCourseUrl(['forum', 'threads']);
        } else if(!$this->core->getQueries()->existsThread($thread_id)) {
            $this->core->addErrorMessage("There was an error submitting your post. Thread doesn't exist.");
            $result['next_page'] = $this->core->buildNewCourseUrl(['forum', 'threads']);
        } else if(!$this->core->getQueries()->existsPost($thread_id, $parent_id)) {
            $this->core->addErrorMessage("There was an error submitting your post. Parent post doesn't exist in given thread.");
            $result['next_page'] = $this->core->buildNewCourseUrl(['forum', 'threads']);
        } else if($this->core->getQueries()->isThreadLocked($thread_id) and !$this->core->getUser()->accessAdmin() ) {
            $this->core->addErrorMessage("Thread is locked.");
            $result['next_page'] = $this->core->buildNewCourseUrl(['forum', 'threads', $thread_id]);
        } else {
            $hasGoodAttachment = $this->checkGoodAttachment(false, $thread_id, $file_post);
            if($hasGoodAttachment[0] == -1){
                $result['next_page'] = $hasGoodAttachment[1];
            } else {
                $post_id = $this->core->getQueries()->createPost($current_user_id, $post_content, $thread_id, $anon, 0, false, $hasGoodAttachment[0], $parent_id);
                $thread_dir = FileUtils::joinPaths(FileUtils::joinPaths($this->core->getConfig()->getCoursePath(), "forum_attachments"), $thread_id);

                if(!is_dir($thread_dir)) {
                    FileUtils::createDir($thread_dir);
                }

                if($hasGoodAttachment[0] == 1) {
                    $post_dir = FileUtils::joinPaths($thread_dir, $post_id);
                    FileUtils::createDir($post_dir);
                    for($i = 0; $i < count($_FILES[$file_post]["name"]); $i++){
                        $target_file = $post_dir . "/" . basename($_FILES[$file_post]["name"][$i]);
                        move_uploaded_file($_FILES[$file_post]["tmp_name"][$i], $target_file);
                    }
                }

                $full_course_name = $this->core->getFullCourseName();
                $thread_title = $this->core->getQueries()->getThread($thread_id)[0]['title'];
                $parent_post = $this->core->getQueries()->getPost($parent_id);
                $parent_post_content = $parent_post['content'];

<<<<<<< HEAD

                $metadata = json_encode(['url' => $this->core->buildUrl(['component' => 'forum', 'page' => 'view_thread', 'thread_id' => $thread_id]), 'thread_id' => $thread_id]);
=======
                $metadata = json_encode(array('url' => $this->core->buildNewCourseUrl(['forum', 'threads', $thread_id]), 'thread_id' => $thread_id));
>>>>>>> 28b5e8d1

                $subject = "New Reply: ".Notification::textShortner($thread_title);
                $content = "A new message was posted in:\n".$full_course_name."\n\nThread Title: ".$thread_title."\nPost: ".Notification::textShortner($parent_post_content)."\n\nNew Reply:\n\n".$post_content;
                $event = ['component' => 'forum', 'metadata' => $metadata, 'content' => $content, 'subject' => $subject, 'post_id' => $post_id, 'thread_id' => $thread_id];
                $this->core->getNotificationFactory()->onNewPost($event);

                $result['next_page'] = $this->core->buildNewCourseUrl(['forum', 'threads', $thread_id]) . '?' . http_build_query(['option' => $display_option]);
            }
        }
        $this->core->getOutput()->renderJson($result);
        return $this->core->getOutput()->getOutput();
    }

    /**
     * @Route("/{_semester}/{_course}/forum/announcements", methods={"POST"})
     * @AccessControl(permission="forum.modify_announcement")
     */
    public function alterAnnouncement($type){
        $thread_id = $_POST["thread_id"];
        $this->core->getQueries()->setAnnouncement($thread_id, $type);

        //TODO: notify on edited announcement
    }

    /**
     * @Route("/{_semester}/{_course}/forum/threads/pin", methods={"POST"})
     */
    public function pinThread($type){
        $thread_id = $_POST["thread_id"];
        $current_user = $this->core->getUser()->getId();
        $this->core->getQueries()->addPinnedThread($current_user, $thread_id, $type);
        $response = array('user' => $current_user, 'thread' => $thread_id, 'type' => $type);
        $this->core->getOutput()->renderJson($response);
        return $this->core->getOutput()->getOutput();
    }

    /**
     * Alter content/delete/undelete post of a thread
     *
     * If applied on the first post of a thread, same action will be reflected on the corresponding thread
     *
     * @param integer(0/1/2) $modifyType - 0 => delete, 1 => edit content, 2 => undelete
     *
     * @Route("/{_semester}/{_course}/forum/posts/modify", methods={"POST"})
     */
    public function alterPost($modify_type){
        $full_course_name = $this->core->getFullCourseName();
        $post_id = $_POST["post_id"] ?? $_POST["edit_post_id"];
        $post = $this->core->getQueries()->getPost($post_id);
        $current_user_id = $this->core->getUser()->getId();
        if(!$this->core->getAccess()->canI("forum.modify_post", ['post_author' => $post['author_user_id']])) {
                $this->core->getOutput()->renderJson(['error' => 'You do not have permissions to do that.']);
                return;
        }
        if(!empty($_POST['edit_thread_id']) && $this->core->getQueries()->isThreadLocked($_POST['edit_thread_id']) and !$this->core->getUser()->accessAdmin() ){
            $this->core->addErrorMessage("Thread is locked.");
            $this->core->redirect($this->core->buildNewCourseUrl(['forum', 'threads', $_POST['edit_thread_id']]));
        } else if($this->core->getQueries()->isThreadLocked($_POST['thread_id']) and !$this->core->getUser()->accessAdmin() ){
            $this->core->getOutput()->renderJson(['error' => 'Thread is locked']);
            return;
        }
        else if($modify_type == 0) { //delete post or thread
            $thread_id = $_POST["thread_id"];
            $thread_title = $this->core->getQueries()->getThread($thread_id)[0]['title'];
            if($this->core->getQueries()->setDeletePostStatus($post_id, $thread_id, 1)){
                $type = "thread";
            } else {
                $type = "post";
            }

            $post_author_id = $post['author_user_id'];
            $metadata = json_encode(array());
            $subject = "Deleted: ".Notification::textShortner($post["content"]);
            $content = "In ".$full_course_name."\n\nThread: ".$thread_title."\n\nPost:\n".$post["content"]." was deleted.";
            $event = [ 'component' => 'forum', 'metadata' => $metadata, 'content' => $content, 'subject' => $subject, 'recipient' => $post_author_id, 'preference' => 'all_modifications_forum'];
            $this->core->getNotificationFactory()->onPostModified($event);

            $this->core->getQueries()->removeNotificationsPost($post_id);
            $this->core->getOutput()->renderJson($response = array('type' => $type));
            return $this->core->getOutput()->getOutput();
        } else if($modify_type == 2) { //undelete post or thread
            $thread_id = $_POST["thread_id"];
            $result = $this->core->getQueries()->setDeletePostStatus($post_id, $thread_id, 0);
            if(is_null($result)) {
                $error = "Parent post must be undeleted first.";
                $this->core->getOutput()->renderJson($response = array('error' => $error));
            } else {
                // We want to reload same thread again, in both case (thread/post undelete)
                $thread_title = $this->core->getQueries()->getThread($thread_id)[0]['title'];
                $post_author_id = $post['author_user_id'];
<<<<<<< HEAD

                $metadata = json_encode(['url' => $this->core->buildUrl(['component' => 'forum', 'page' => 'view_thread', 'thread_id' => $thread_id]) . '#' . (string)$post_id, 'thread_id' => $thread_id, 'post_id' => $post_id]);
=======
                $metadata = json_encode(array('url' => $this->core->buildNewCourseUrl(['forum', 'threads', $thread_id]) . '#' . (string)$post_id, 'thread_id' => $thread_id, 'post_id' => $post_id));
>>>>>>> 28b5e8d1
                $subject = "Undeleted: ".Notification::textShortner($post["content"]);
                $content = "In ".$full_course_name."\n\nThe following post was undeleted.\n\nThread: ".$thread_title."\n\n".$post["content"];
                $event = ['component' => 'forum', 'metadata' => $metadata, 'content' => $content, 'subject' => $subject, 'recipient' => $post_author_id, 'preference' => 'all_modifications_forum'];
                $this->core->getNotificationFactory()->onPostModified($event);
                $type = "post";
                $this->core->getOutput()->renderJson($response = array('type' => $type));
            }
            return $this->core->getOutput()->getOutput();
        } else if($modify_type == 1) { //edit post or thread
            $thread_id = $_POST["edit_thread_id"];
            $status_edit_thread = $this->editThread();
            $status_edit_post   = $this->editPost();
            $any_changes = false;
            $type = null;
            $isError = false;
            $messageString = '';
             // Author of first post and thread must be same
            if(is_null($status_edit_thread) && is_null($status_edit_post)) {
                $this->core->addErrorMessage("No data submitted. Please try again.");
            } else if(is_null($status_edit_thread) || is_null($status_edit_post)) {
                $type = is_null($status_edit_thread)?"Post":"Thread";
                if($status_edit_thread || $status_edit_post) {
                    //$type is true
                    $messageString = "{$type} updated successfully.";
                    $any_changes = true;
                } else {
                    $isError = true;
                    $messageString = "{$type} update failed. Please try again.";
                }
            } else {
                if($status_edit_thread && $status_edit_post) {
                    $type = "Thread and Post";
                    $messageString = "Thread and post updated successfully.";
                    $any_changes = true;
                } else {
                    $type = ($status_edit_thread)?"Thread":"Post";
                    $type_opposite = (!$status_edit_thread)?"Thread":"Post";
                    $isError = true;
                    if($status_edit_thread || $status_edit_post) {
                        //$type is true
                        $messageString = "{$type} updated successfully. {$type_opposite} update failed. Please try again.";
                        $any_changes = true;
                    } else {
                        $messageString = "Thread and Post update failed. Please try again.";
                    }
                }
            }
            if($any_changes) {
                $thread_title = $this->core->getQueries()->getThread($thread_id)[0]['title'];
                $post_author_id = $post['author_user_id'];
                $metadata = json_encode(array('url' => $this->core->buildNewCourseUrl(['forum', 'threads', $thread_id]) . '#' . (string)$post_id, 'thread_id' => $thread_id, 'post_id' => $post_id));
                if ($type == "Post") {
                    $post_content = $_POST["thread_post_content"];
                    $subject = "Post Edited: ".Notification::textShortner($post_content);
                    $content = "A message was edited in:\n".$full_course_name."\n\nThread Title: ".$thread_title."\n\nEdited Post: \n\n".$post_content;
                }
                else if ($type == "Thread and Post") {
                    $post_content = $_POST["thread_post_content"];
                    $subject = "Thread Edited: ".Notification::textShortner($thread_title);
                    $content = "A thread was edited in:\n".$full_course_name."\n\nEdited Thread: ".$thread_title."\n\nEdited Post: \n\n".$post_content;
                }

                $event = ['component' => 'forum', 'metadata' => $metadata, 'content' => $content, 'subject' => $subject, 'recipient' => $post_author_id, 'preference' => 'all_modifications_forum'];
                $this->core->getNotificationFactory()->onPostModified($event);
            }
            if($isError) {
                $this->core->getOutput()->renderJson(['error' => $messageString]);
                return;
            }
            $this->core->redirect($this->core->buildNewCourseUrl(['forum', 'threads', $thread_id]));
        }
    }

    /**
     * @Route("/{_semester}/{_course}/forum/threads/merge", methods={"POST"})
     * @AccessControl(permission="forum.merge_thread")
     */
    public function mergeThread(){
        $current_user_id = $this->core->getUser()->getId();
        $parent_thread_id = $_POST["merge_thread_parent"];
        $child_thread_id = $_POST["merge_thread_child"];
        preg_match('/\((.*?)\)/', $parent_thread_id, $result);
        $parent_thread_id = $result[1];
        $thread_id = $child_thread_id;
        if(is_numeric($parent_thread_id) && is_numeric($child_thread_id)) {
            $message = "";
            $child_root_post = -1;
            if($this->core->getQueries()->mergeThread($parent_thread_id, $child_thread_id, $message, $child_root_post)) {
                $child_thread_dir = FileUtils::joinPaths(FileUtils::joinPaths($this->core->getConfig()->getCoursePath(), "forum_attachments"), $child_thread_id);
                if(is_dir($child_thread_dir)) {
                    $parent_thread_dir = FileUtils::joinPaths(FileUtils::joinPaths($this->core->getConfig()->getCoursePath(), "forum_attachments"), $parent_thread_id);
                    if(!is_dir($parent_thread_dir)) {
                        FileUtils::createDir($parent_thread_dir);
                    }
                    $child_posts_dirs = FileUtils::getAllDirs($child_thread_dir);
                    foreach ($child_posts_dirs as $post_id) {
                        $child_post_dir = FileUtils::joinPaths($child_thread_dir, $post_id);
                        $parent_post_dir = FileUtils::joinPaths($parent_thread_dir, $post_id);
                        rename($child_post_dir, $parent_post_dir);
                    }
                }

                $full_course_name = $this->core->getFullCourseName();
                $child_thread = $this->core->getQueries()->getThread($child_thread_id)[0];
                $child_thread_author = $child_thread['created_by'];
                $child_thread_title = $child_thread['title'];
                $parent_thread_title =$this->core->getQueries()->getThreadTitle($parent_thread_id)['title'];
                $metadata = json_encode(array('url' => $this->core->buildNewCourseUrl(['forum', 'threads', $parent_thread_id]) . '#' . (string)$child_root_post, 'thread_id' => $parent_thread_id, 'post_id' => $child_root_post));
                $subject = "Thread Merge: ".Notification::textShortner($child_thread_title);
                $content = "Two threads were merged in:\n".$full_course_name."\n\nAll messages posted in Merged Thread:\n".$child_thread_title."\n\nAre now contained within Parent Thread:\n".$parent_thread_title;
                $event = [ 'component' => 'forum', 'metadata' => $metadata, 'content' => $content, 'subject' => $subject, 'recipient' => $child_thread_author, 'preference' => 'merge_threads'];
                $this->core->getNotificationFactory()->onPostModified($event);
                $this->core->addSuccessMessage("Threads merged!");
                $thread_id = $parent_thread_id;
            } else {
                $this->core->addErrorMessage("Merging Failed! ".$message);
            }
        }
        $this->core->redirect($this->core->buildNewCourseUrl(['forum', 'threads', $thread_id]));
    }

    private function editThread(){
        // Ensure authentication before call
        if(!empty($_POST["title"])) {
            $thread_id = $_POST["edit_thread_id"];
            if( !empty($_POST['lock_thread_date']) and $this->core->getUser()->accessAdmin()){
                $lock_thread_date = $_POST['lock_thread_date'];
            }
            else{
                $lock_thread_date = null;
            }
            $thread_title = $_POST["title"];
            $status = $_POST["thread_status"];
            $categories_ids  = array();
            if(!empty($_POST["cat"])) {
                foreach ($_POST["cat"] as $category_id) {
                    $categories_ids[] = (int)$category_id;
                }
            }
            if(!$this->isValidCategories($categories_ids)) {
                return false;
            }
            return $this->core->getQueries()->editThread($thread_id, $thread_title, $categories_ids, $status, $lock_thread_date);
        }
        return null;
    }

    private function editPost(){
        // Ensure authentication before call
        $new_post_content = $_POST["thread_post_content"];
        if(!empty($new_post_content)) {
            $post_id = $_POST["edit_post_id"];
            $original_post = $this->core->getQueries()->getPost($post_id);
            if(!empty($original_post)) {
                $original_creator = $original_post['author_user_id'];
            }
            $anon = (!empty($_POST["Anon"]) && $_POST["Anon"] == "Anon") ? 1 : 0;
            $current_user = $this->core->getUser()->getId();
            if(!$this->modifyAnonymous($original_creator)) {
                $anon = $original_post["anonymous"] ? 1 : 0;
            }
            return $this->core->getQueries()->editPost($original_creator, $current_user, $post_id, $new_post_content, $anon);
        }
        return null;
    }

    private function getSortedThreads($categories_ids, $max_thread, $show_deleted, $show_merged_thread, $thread_status, $unread_threads, &$blockNumber, $thread_id = -1){
        $current_user = $this->core->getUser()->getId();
        if(!$this->isValidCategories($categories_ids)) {
            // No filter for category
            $categories_ids = array();
        }

        $thread_block = $this->core->getQueries()->loadThreadBlock($categories_ids, $thread_status, $unread_threads, $show_deleted, $show_merged_thread, $current_user, $blockNumber, $thread_id);

        $ordered_threads = $thread_block['threads'];
        $blockNumber = $thread_block['block_number'];

        foreach ($ordered_threads as &$thread) {
            $list = array();
            foreach(explode("|", $thread['categories_ids']) as $id ) {
                $list[] = (int)$id;
            }
            $thread['categories_ids'] = $list;
            $thread['categories_desc'] = explode("|", $thread['categories_desc']);
            $thread['categories_color'] = explode("|", $thread['categories_color']);
        }
        return $ordered_threads;
    }

    /**
     * @Route("/{_semester}/{_course}/forum/threads", methods={"POST"})
     */
    public function getThreads($page_number = null){
        $pageNumber = !empty($page_number) && is_numeric($page_number) ? (int)$page_number : 1;
        $show_deleted = $this->showDeleted();
        $currentCourse = $this->core->getConfig()->getCourse();
        $show_merged_thread = $this->showMergedThreads($currentCourse);
        $categories_ids = array_key_exists('thread_categories', $_POST) && !empty($_POST["thread_categories"]) ? explode("|", $_POST['thread_categories']) : array();
        $thread_status = array_key_exists('thread_status', $_POST) && ($_POST["thread_status"] === "0" || !empty($_POST["thread_status"])) ? explode("|", $_POST['thread_status']) : array();
        $unread_threads = ($_POST["unread_select"] === 'true');
        if(empty($categories_ids) && !empty($_COOKIE[$currentCourse . '_forum_categories'])){
            $categories_ids = explode("|", $_COOKIE[$currentCourse . '_forum_categories']);
        }
        if(empty($thread_status) && !empty($_COOKIE['forum_thread_status'])){
            $thread_status = explode("|", $_COOKIE['forum_thread_status']);
        }
        foreach ($categories_ids as &$id) {
            $id = (int)$id;
        }
        foreach ($thread_status as &$status) {
            $status = (int)$status;
        }
        $max_thread = 0;
        $threads = $this->getSortedThreads($categories_ids, $max_thread, $show_deleted, $show_merged_thread, $thread_status, $unread_threads, $pageNumber, -1);
        $currentCategoriesIds = (!empty($_POST['currentCategoriesId'])) ? explode("|", $_POST["currentCategoriesId"]) : array();
        $currentThreadId = array_key_exists('currentThreadId', $_POST) && !empty($_POST["currentThreadId"]) && is_numeric($_POST["currentThreadId"]) ? (int)$_POST["currentThreadId"] : -1;
        $this->core->getOutput()->renderOutput('forum\ForumThread', 'showAlteredDisplayList', $threads, true, $currentThreadId, $currentCategoriesIds);
        $this->core->getOutput()->useHeader(false);
        $this->core->getOutput()->useFooter(false);
        return $this->core->getOutput()->renderJson(array(
                "html" => $this->core->getOutput()->getOutput(),
                "count" => count($threads),
                "page_number" => $pageNumber,
            ));
    }

    /**
     * @Route("/{_semester}/{_course}/forum/threads", methods={"GET"})
     * @Route("/{_semester}/{_course}/forum/threads/{thread_id}", methods={"GET", "POST"}, requirements={"thread_id": "\d+"})
     */
    public function showThreads($thread_id = null, $option = 'tree'){
        $user = $this->core->getUser()->getId();
        $currentCourse = $this->core->getConfig()->getCourse();
        $category_id = in_array('thread_category', $_POST) ? $_POST['thread_category'] : -1;
        $category_id = array($category_id);
        $thread_status = array();
        $new_posts = array();
        $unread_threads = false;
        if(!empty($_COOKIE[$currentCourse . '_forum_categories']) &&  $category_id[0] == -1 ) {
            $category_id = explode('|', $_COOKIE[$currentCourse . '_forum_categories']);
        }
        if(!empty($_COOKIE['forum_thread_status'])){
            $thread_status = explode("|", $_COOKIE['forum_thread_status']);
        }
        if(!empty($_COOKIE['unread_select_value'])){
            $unread_threads = ($_COOKIE['unread_select_value'] === 'true');
        }
        foreach ($category_id as &$id) {
            $id = (int)$id;
        }
        foreach ($thread_status as &$status) {
            $status = (int)$status;
        }

        $max_thread = 0;
        $show_deleted = $this->showDeleted();
        $show_merged_thread = $this->showMergedThreads($currentCourse);
        $current_user = $this->core->getUser()->getId();

        $thread_resolve_state = 0;

        $posts = null;
        $option = 'tree';
        if(!empty($_COOKIE['forum_display_option'])) {
           $option = $_COOKIE['forum_display_option'];
        }
        $option = ($this->core->getUser()->accessGrading() || $option != 'alpha') ? $option : 'tree';
        if(!empty($thread_id)){
            $thread_id = (int)$thread_id;
            $thread_resolve_state = $this->core->getQueries()->getResolveState($thread_id)[0]['status'];
            $this->core->getQueries()->markNotificationAsSeen($user, -2, (string)$thread_id);
            $unread_p = $this->core->getQueries()->getUnviewedPosts($thread_id, $current_user);
            foreach ($unread_p as $up) {
                $new_posts[] = $up["id"];
            }
            $thread = $this->core->getQueries()->getThread($thread_id);
            if(!empty($thread)) {
                $thread = $thread[0];
                if($thread['merged_thread_id'] != -1){
                    // Redirect merged thread to parent
                    $this->core->addSuccessMessage("Requested thread is merged into current thread.");
                    $this->core->redirect($this->core->buildNewCourseUrl(['forum', 'threads', $thread['merged_thread_id']]));
                    return;
                }
                if($option == "alpha"){
                    $posts = $this->core->getQueries()->getPostsForThread($current_user, $thread_id, $show_deleted, 'alpha');
                } else if($option == "reverse-time") {
                    $posts = $this->core->getQueries()->getPostsForThread($current_user, $thread_id, $show_deleted, 'reverse-time');
                }else {
                    $posts = $this->core->getQueries()->getPostsForThread($current_user, $thread_id, $show_deleted, 'tree');
                }
                if(empty($posts)){
                    $this->core->addErrorMessage("No posts found for selected thread.");
                }
            }
        }
        if(empty($thread_id) || empty($posts)) {
            $new_posts = $this->core->getQueries()->getUnviewedPosts(-1, $current_user);
            $posts = $this->core->getQueries()->getPostsForThread($current_user, -1, $show_deleted);
        }
        $thread_id = -1;
        if(!empty($posts)){
            $thread_id = $posts[0]["thread_id"];
        }
        $pageNumber = 0;
        $threads = $this->getSortedThreads($category_id, $max_thread, $show_deleted, $show_merged_thread, $thread_status, $unread_threads, $pageNumber, $thread_id);

        if(!empty($_REQUEST["ajax"])){
            $this->core->getOutput()->renderTemplate('forum\ForumThread', 'showForumThreads', $user, $posts, $new_posts, $threads, $show_deleted, $show_merged_thread, $option, $max_thread, $pageNumber, $thread_resolve_state, true);
        }
        else {
            $this->core->getOutput()->renderOutput('forum\ForumThread', 'showForumThreads', $user, $posts, $new_posts, $threads, $show_deleted, $show_merged_thread, $option, $max_thread, $pageNumber, $thread_resolve_state, false);
        }
    }

    private function getAllowedCategoryColor() {
        $colors = array();
        $colors["MAROON"]   = "#800000";
        $colors["OLIVE"]    = "#808000";
        $colors["GREEN"]    = "#008000";
        $colors["TEAL"]     = "#008080";
        $colors["NAVY"]     = "#000080";
        $colors["PURPLE"]   = "#800080";
        $colors["GRAY"]     = "#808080";
        $colors["BLACK"]    = "#000000";
        return $colors;
    }

    /**
     * @Route("/{_semester}/{_course}/forum/threads/new", methods={"GET"})
     */
    public function showCreateThread(){
         $this->core->getOutput()->renderOutput('forum\ForumThread', 'createThread', $this->getAllowedCategoryColor());
    }

    /**
     * @Route("/{_semester}/{_course}/forum/categories", methods={"GET"})
     */
    public function showCategories(){
        $this->core->getOutput()->renderOutput('forum\ForumThread', 'showCategories', $this->getAllowedCategoryColor());
    }

    /**
     * @Route("/{_semester}/{_course}/forum/posts/history", methods={"POST"})
     * @AccessControl(role="LIMITED_ACCESS_GRADER")
     */
    public function getHistory(){
        $post_id = $_POST["post_id"];
        $output = array();
        $_post = array();
        $older_posts = $this->core->getQueries()->getPostHistory($post_id);
        $current_post = $this->core->getQueries()->getPost($post_id);
        $oc = $current_post["author_user_id"];
        $anon = $current_post["anonymous"];
        foreach ($older_posts as $post) {
            $_post['user'] = !$this->modifyAnonymous($oc) && $oc == $post["edit_author"] && $anon ? '' : $post["edit_author"];
            $_post['content'] = $return = $this->core->getOutput()->renderTwigTemplate("forum/RenderPost.twig", [
                "post_content" => $post["content"]
            ]);
            $_post['post_time'] = DateUtils::parseDateTime($post['edit_timestamp'], $this->core->getConfig()->getTimezone())->format("n/j g:i A");
            $output[] = $_post;
        }
        if(count($output) == 0) {
            // Current post
            $_post['user'] = !$this->modifyAnonymous($oc) && $anon ? '' : $oc;
            $_post['content'] = $return = $this->core->getOutput()->renderTwigTemplate("forum/RenderPost.twig", [
                "post_content" => $current_post["content"]
            ]);
            $_post['post_time'] = DateUtils::parseDateTime($current_post['timestamp'], $this->core->getConfig()->getTimezone())->format("n/j g:i A");
            $output[] = $_post;
        }
        // Fetch additional information
        foreach ($output as &$_post) {
            $emptyUser = empty($_post['user']);
            $_post['user_info'] = $emptyUser ? array('first_name' => 'Anonymous', 'last_name' => '', 'email' => '') : $this->core->getQueries()->getDisplayUserInfoFromUserId($_post['user']);
            $_post['is_staff_post'] = $emptyUser ? false : $this->core->getQueries()->isStaffPost($_post['user']);
        }
        $this->core->getOutput()->renderJson($output);
        return $this->core->getOutput()->getOutput();
    }

    public function modifyAnonymous($author) {
        return $this->core->getUser()->accessFullGrading() || $this->core->getUser()->getId() === $author;
    }

    /**
     * @Route("/{_semester}/{_course}/forum/posts/get", methods={"POST"})
     */
    public function getEditPostContent(){
        $post_id = $_POST["post_id"];
        if(!empty($post_id)) {
            $result = $this->core->getQueries()->getPost($post_id);
            if($this->core->getAccess()->canI("forum.modify_post", ['post_author' => $result['author_user_id']])) {
                $output = array();
                $output['post'] = $result["content"];
                $output['post_time'] = $result['timestamp'];
                $output['anon'] = $result['anonymous'];
                $output['change_anon'] = $this->modifyAnonymous($result["author_user_id"]);
                $output['user'] = $output['anon'] ? 'Anonymous' : $result["author_user_id"];
                if(isset($_POST["thread_id"])) {
                    $this->getThreadContent($_POST["thread_id"], $output);
                }
                $this->core->getOutput()->renderJson($output);
            } else {
                $this->core->getOutput()->renderJson(array('error' => "You do not have permissions to do that."));
            }
        }
        return $this->core->getOutput()->getOutput();
    }

    private function getThreadContent($thread_id, &$output){
        $result = $this->core->getQueries()->getThread($thread_id)[0];
        $output['lock_thread_date'] = $result['lock_thread_date'];
        $output['title'] = $result["title"];
        $output['categories_ids'] = $this->core->getQueries()->getCategoriesIdForThread($thread_id);
        $output['thread_status'] = $result["status"];
    }

    /**
     * @Route("/{_semester}/{_course}/forum/stats")
     */
    public function showStats(){
        $posts = $this->core->getQueries()->getPosts();
        $num_posts = count($posts);
        $users = array();
        for($i=0;$i<$num_posts;$i++){
            $user = $posts[$i]["author_user_id"];
            $content = $posts[$i]["content"];
            if(!isset($users[$user])){
                $users[$user] = array();
                $u = $this->core->getQueries()->getSubmittyUser($user);
                $users[$user]["first_name"] = htmlspecialchars($u -> getDisplayedFirstName());
                $users[$user]["last_name"] = htmlspecialchars($u -> getDisplayedLastName());
                $users[$user]["posts"]=array();
                $users[$user]["id"]=array();
                $users[$user]["timestamps"]=array();
                $users[$user]["total_threads"]=0;
                $users[$user]["num_deleted_posts"] = count($this->core->getQueries()->getDeletedPostsByUser($user));
            }
            if($posts[$i]["parent_id"]==-1){
                $users[$user]["total_threads"]++;
            }
            $users[$user]["posts"][] = $content;
            $users[$user]["id"][] = $posts[$i]["id"];
            $users[$user]["timestamps"][] = DateUtils::parseDateTime($posts[$i]["timestamp"], $this->core->getConfig()->getTimezone())->format("n/j g:i A");
            $users[$user]["thread_id"][] = $posts[$i]["thread_id"];
            $users[$user]["thread_title"][] = $this->core->getQueries()->getThreadTitle($posts[$i]["thread_id"]);


        }
        ksort($users);
        $this->core->getOutput()->renderOutput('forum\ForumThread', 'statPage', $users);
    }
}<|MERGE_RESOLUTION|>--- conflicted
+++ resolved
@@ -32,84 +32,8 @@
      * @deprecated
      */
     public function run() {
-<<<<<<< HEAD
-        switch ($_REQUEST['page']) {
-            case 'create_thread':
-                $this->showCreateThread();
-                break;
-            case 'publish_thread':
-                $this->publishThread();
-                break;
-            case 'make_announcement':
-                $this->alterAnnouncement(1);
-                break;
-            case 'publish_post':
-                $this->publishPost();
-                break;
-            case 'delete_post':
-                $this->alterPost(0);
-                break;
-            case 'edit_post':
-                $this->alterPost(1);
-                break;
-            case 'undelete_post':
-                $this->alterPost(2);
-                break;
-            case 'search_threads':
-                $this->search();
-                break;
-            case 'get_edit_post_content':
-                $this->getEditPostContent();
-                break;
-            case 'remove_announcement':
-                $this->alterAnnouncement(0);
-                break;
-            case 'get_threads':
-                $this->getThreads();
-                break;
-            case 'get_history':
-                $this->getHistory();
-                break;
-            case 'show_categories':
-                $this->showCategories();
-                break;
-            case 'add_category':
-                $this->addNewCategory();
-                break;
-            case 'delete_category':
-                $this->deleteCategory();
-                break;
-            case 'edit_category':
-                $this->editCategory();
-                break;
-            case 'reorder_categories':
-                $this->reorderCategories();
-                break;
-            case 'show_stats':
-                $this->showStats();
-                break;
-            case 'merge_thread':
-                $this->mergeThread();
-                break;
-            case 'pin_thread':
-                $this->pinThread(1);
-                break;
-            case 'unpin_thread':
-                $this->pinThread(0);
-                break;
-            case 'change_thread_status_resolve':
-                $this->changeThreadStatus(1);
-                break;
-            case 'view_thread':
-            default:
-                $this->showThreads();
-                break;
-        }
-    }
-=======
         return null;
-    } 
->>>>>>> 28b5e8d1
+    }
 
     private function showDeleted() {
         return ($this->core->getUser()->accessGrading() && isset($_COOKIE['show_deleted']) && $_COOKIE['show_deleted'] == "1");
@@ -402,13 +326,7 @@
 
                 }
                 $full_course_name = $this->core->getFullCourseName();
-<<<<<<< HEAD
-
-                $metadata = json_encode(['url' => $this->core->buildUrl(['component' => 'forum', 'page' => 'view_thread', 'thread_id' => $thread_id]), 'thread_id' => $thread_id]);
-
-=======
                 $metadata = json_encode(array('url' => $this->core->buildNewCourseUrl(['forum', 'threads', $thread_id]), 'thread_id' => $thread_id));
->>>>>>> 28b5e8d1
                 // notify on a new announcement
                 if ($announcement) {
                     $subject = "New Announcement: ".Notification::textShortner($thread_title);
@@ -496,12 +414,7 @@
                 $parent_post = $this->core->getQueries()->getPost($parent_id);
                 $parent_post_content = $parent_post['content'];
 
-<<<<<<< HEAD
-
-                $metadata = json_encode(['url' => $this->core->buildUrl(['component' => 'forum', 'page' => 'view_thread', 'thread_id' => $thread_id]), 'thread_id' => $thread_id]);
-=======
                 $metadata = json_encode(array('url' => $this->core->buildNewCourseUrl(['forum', 'threads', $thread_id]), 'thread_id' => $thread_id));
->>>>>>> 28b5e8d1
 
                 $subject = "New Reply: ".Notification::textShortner($thread_title);
                 $content = "A new message was posted in:\n".$full_course_name."\n\nThread Title: ".$thread_title."\nPost: ".Notification::textShortner($parent_post_content)."\n\nNew Reply:\n\n".$post_content;
@@ -592,12 +505,7 @@
                 // We want to reload same thread again, in both case (thread/post undelete)
                 $thread_title = $this->core->getQueries()->getThread($thread_id)[0]['title'];
                 $post_author_id = $post['author_user_id'];
-<<<<<<< HEAD
-
-                $metadata = json_encode(['url' => $this->core->buildUrl(['component' => 'forum', 'page' => 'view_thread', 'thread_id' => $thread_id]) . '#' . (string)$post_id, 'thread_id' => $thread_id, 'post_id' => $post_id]);
-=======
                 $metadata = json_encode(array('url' => $this->core->buildNewCourseUrl(['forum', 'threads', $thread_id]) . '#' . (string)$post_id, 'thread_id' => $thread_id, 'post_id' => $post_id));
->>>>>>> 28b5e8d1
                 $subject = "Undeleted: ".Notification::textShortner($post["content"]);
                 $content = "In ".$full_course_name."\n\nThe following post was undeleted.\n\nThread: ".$thread_title."\n\n".$post["content"];
                 $event = ['component' => 'forum', 'metadata' => $metadata, 'content' => $content, 'subject' => $subject, 'recipient' => $post_author_id, 'preference' => 'all_modifications_forum'];
