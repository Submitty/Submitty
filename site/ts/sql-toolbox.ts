<<<<<<< HEAD
export type QueryListEntry = {
    id: number;
    query_name: string;
    query: string;
};
=======
import { buildCourseUrl, getCsrfToken } from './utils/server';

export type SqlQueryResult =
    | {
        status: 'success';
        data: { [key: string]: number | string | null }[];
    }
    | {
        status: 'fail';
        message: string;
    };

export async function runSqlQuery(sql_query: string) {
    const form_data = new FormData();
    form_data.append('csrf_token', getCsrfToken());
    form_data.append('sql', sql_query);

    try {
        const resp = await fetch(
            buildCourseUrl(['sql_toolbox']),
            {
                method: 'POST',
                body: form_data,
            },
        );

        if (!resp.ok) {
            throw new Error('Failed to run query.');
        }

        const json = await resp.json() as SqlQueryResult;

        if (json.status !== 'success') {
            throw new Error(json.message);
        }
        return json;
    }
    catch (exc) {
        return {
            status: 'fail',
            message: (exc as Error).toString(),
        };
    }
}
>>>>>>> 3f0133c5
<|MERGE_RESOLUTION|>--- conflicted
+++ resolved
@@ -1,10 +1,3 @@
-<<<<<<< HEAD
-export type QueryListEntry = {
-    id: number;
-    query_name: string;
-    query: string;
-};
-=======
 import { buildCourseUrl, getCsrfToken } from './utils/server';
 
 export type SqlQueryResult =
@@ -16,6 +9,12 @@
         status: 'fail';
         message: string;
     };
+
+export type QueryListEntry = {
+    id: number;
+    query_name: string;
+    query: string;
+};
 
 export async function runSqlQuery(sql_query: string) {
     const form_data = new FormData();
@@ -48,5 +47,4 @@
             message: (exc as Error).toString(),
         };
     }
-}
->>>>>>> 3f0133c5
+}