<?php

namespace app\views;

use app\libraries\FileUtils;
use app\entities\banner\BannerImage;

class GlobalView extends AbstractView {
    /**
     * @param array<array<string>> $audio
     * @param array<BannerImage> $eventBannerImages
     */
    public function header($breadcrumbs, $wrapper_urls, $sidebar_buttons, $notifications_info, array $audio, $css, $js, $duck_img, $page_name, $content_only, array $eventBannerImages, bool $performance_warning) {
        $messages = [];
        foreach (['error', 'notice', 'success'] as $type) {
            foreach ($_SESSION['messages'][$type] as $key => $error) {
                $messages[] = [
                    "type" => $type,
                    "key" => $key,
                    "error" => $error
                ];

                unset($_SESSION['messages'][$type][$key]);
            }
        }

        $page_title = "Submitty";
        if ($this->core->getUser() === null) {
            $page_title = "Login";
        }
        elseif ($this->core->getConfig()->isCourseLoaded()) {
            $course_name = ucwords(strtolower($this->core->getFullCourseName()));
            // We assume that if there is no page breadcrumb (only course), we are on gradeables
            if ($course_name === ucwords(strtolower($page_name))) {
                $page_name = "Gradeables";
            }
            $page_title = $page_name . " - " . $course_name;
        }
        elseif (!empty($page_name) && $page_name !== "Submitty") {
            // $page_name !== "Submitty" is needed so we dont end up with pages with the title "Submitty Submitty"
            $page_title = $page_name;
        }

        $images_data_array = [];
        $error_image_data = '_NONE_';


        $currentDate = new \DateTime();

        $pathName2 = FileUtils::joinPaths($this->core->getConfig()->getSubmittyPath(), "community_events", "moorthy_chat_gif.gif");


        foreach ($eventBannerImages as $banner) {
            $semiPath = FileUtils::joinPaths($this->core->getConfig()->getSubmittyPath(), "community_events", $banner->getClosingDate()->format('Y'), $banner->getFolderName());
            $pathName = FileUtils::joinPaths($semiPath, $banner->getName());
            $extraPathName = FileUtils::joinPaths($semiPath, $banner->getExtraInfo());
            if (!is_file($extraPathName)) {
                $images_data_array[] = [
                    "name" => $banner->getName(),
                    "id" => $banner->getId(),
                    "data" => base64_encode(file_get_contents($pathName)), //THIS IS GOOD
                    "extra_info" => "",
                    "link_name" => $banner->getLinkName()
                ];
                continue;
            }

            $extraFile = base64_encode(file_get_contents($extraPathName));

            $images_data_array[] = [
                "name" => $banner->getName(),
                "id" => $banner->getId(),
                "data" => base64_encode(file_get_contents($pathName)),
                "extra_info" => $extraFile,
                "link_name" => $banner->getLinkName()
            ];
        }

        $html_lang = str_replace('_', '-', $this->core->getConfig()->getLocale()->getName());

        return $this->core->getOutput()->renderTwigTemplate("GlobalHeader.twig", [
            "messages" => $messages,
            "audio" => $audio,
            "css" => $css,
            "js" => $js,
            "page_title" => $page_title,
            "sidebar_buttons" => $sidebar_buttons,
            "breadcrumbs" => $breadcrumbs,
            "user_given_name" => $this->core->getUser() ? $this->core->getUser()->getDisplayedGivenName() : "",
            "base_url" => $this->core->getConfig()->getBaseUrl(),
            "course_url" => $this->core->buildCourseUrl(),
            "websocket_port" => $this->core->getConfig()->getWebsocketPort(),
            "notifications_info" => $notifications_info,
            "wrapper_enabled" => $this->core->getConfig()->wrapperEnabled(),
            "wrapper_urls" => $wrapper_urls,
            "system_message" => $this->core->getConfig()->getSystemMessage(),
            "csrf_token" => $this->core->getCsrfToken(),
            "enable_banner" => $this->core->getConfig()->isDuckBannerEnabled(),
            "duck_img" => $duck_img,
            "use_mobile_viewport" => $this->output->useMobileViewport(),
            "sysadmin_email" => $this->core->getConfig()->getSysAdminEmail(),
            "collapse_sidebar" => array_key_exists('collapse_sidebar', $_COOKIE) && $_COOKIE['collapse_sidebar'] === 'true',
            "content_only" => $content_only,
            "manifast_path" => $this->core->getOutput()->getManifastPath(),
            "service_worker_path" => $this->core->getOutput()->getServiceWorkerPath(),
            "imageDataArray" => $images_data_array,
            "errorImageData" => $error_image_data,
            "html_lang" => $html_lang,
            "server_time" => time(),
<<<<<<< HEAD
            "duckGif" => file_exists($pathName2) ? base64_encode(file_get_contents($pathName2)) : ""
=======
            "performance_warning" => $performance_warning,
            "submitty_queries" => $this->core->getSubmittyQueries(),
            "course_queries" => $this->core->getCourseQueries(),
>>>>>>> 167fdec6
        ]);
    }

    public function footer($runtime, $wrapper_urls, $footer_links, $content_only) {
        return $this->core->getOutput()->renderTwigTemplate("GlobalFooter.twig", [
            "runtime" => $runtime,
            "wrapper_enabled" => $this->core->getConfig()->wrapperEnabled(),
            "is_debug" => $this->core->getConfig()->isDebug(),
            "submitty_queries" => $this->core->getSubmittyQueries(),
            "course_queries" => $this->core->getCourseQueries(),
            "wrapper_urls" => $wrapper_urls,
            "latest_tag" => $this->core->getConfig()->getLatestTag(),
            "latest_commit" => $this->core->getConfig()->getLatestCommit(),
            "footer_links" => $footer_links,
            "module_js" => $this->output->getModuleJs(),
            "content_only" => $content_only,
        ]);
    }
}<|MERGE_RESOLUTION|>--- conflicted
+++ resolved
@@ -107,13 +107,10 @@
             "errorImageData" => $error_image_data,
             "html_lang" => $html_lang,
             "server_time" => time(),
-<<<<<<< HEAD
             "duckGif" => file_exists($pathName2) ? base64_encode(file_get_contents($pathName2)) : ""
-=======
             "performance_warning" => $performance_warning,
             "submitty_queries" => $this->core->getSubmittyQueries(),
             "course_queries" => $this->core->getCourseQueries(),
->>>>>>> 167fdec6
         ]);
     }
 
