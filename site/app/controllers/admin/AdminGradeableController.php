--- conflicted
+++ resolved
@@ -1578,13 +1578,12 @@
                 $this->core->getQueries()->revertInquiryComponentId($gradeable);
             }
 
-<<<<<<< HEAD
             if ($prop === 'notifications_sent' && $post_val === "0" && $gradeable->getNotificationsSent() > 0) {
                 $this->core->getQueries()->resetGradeableNotifications($gradeable);
-=======
+            }
+
             if ($prop === 'syllabus_bucket' && !in_array($post_val, self::syllabus_buckets, true)) {
                 $errors['syllabus_bucket'] = 'Syllabus bucket must be one of the following: ' . implode(', ', self::syllabus_buckets);
->>>>>>> 4400faa2
             }
 
             // Try to set the property
