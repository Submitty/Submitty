--- conflicted
+++ resolved
@@ -78,7 +78,6 @@
         return $return;
     }
 
-<<<<<<< HEAD
     public function getGradeableComponentsMarks($gc_id) {
       $this->course_db->query("
 SELECT *
@@ -93,10 +92,7 @@
         return $return;
     }
 
-    public function insertUser(User $user, $semester, $course) {
-=======
     public function insertSubmittyUser(User $user) {
->>>>>>> 070dad6e
         $array = array($user->getId(), $user->getPassword(), $user->getFirstName(), $user->getPreferredFirstName(),
                        $user->getLastName(), $user->getEmail());
 
