<?php

namespace app\libraries\database;

use app\exceptions\DatabaseException;
use app\exceptions\ValidationException;
use app\exceptions\NotImplementedException;
use app\libraries\Core;
use app\libraries\DateUtils;
use app\libraries\ForumUtils;
use app\libraries\GradeableType;
use app\models\gradeable\Component;
use app\models\gradeable\Gradeable;
use app\models\gradeable\GradedComponent;
use app\models\gradeable\GradedGradeable;
use app\models\gradeable\Mark;
use app\models\gradeable\GradeInquiry;
use app\models\gradeable\Submitter;
use app\models\gradeable\TaGradedGradeable;
use app\models\User;
use app\models\Notification;
use app\models\SimpleLateUser;
use app\models\SimpleGradeOverriddenUser;
use app\models\Team;
use app\models\Course;
use app\models\SimpleStat;
use app\libraries\CascadingIterator;
use app\models\gradeable\AutoGradedGradeable;
use app\models\gradeable\GradedComponentContainer;
use app\models\gradeable\AutoGradedVersion;
use app\models\gradeable\LateDayInfo;

/**
 * DatabaseQueries
 *
 * This class contains all database functions that the Submitty application will run against either
 * of the two connected databases (the main submitty one and the course specific one). Each query in
 * each function is defined by the general SQL specification so we could reasonably expect it possible
 * to run each function against a wide-range of database providers that Submitty can target. However,
 * some database providers can provide their own extended class of Queries to overwrite some functions
 * to take advantage of DB specific functions (like DB array functions) that give a good performance
 * boost for that particular provider.
 *
 * Generally, when adding new queries to the system, you should first add them here, and then
 * only after that should you add them to the dataprovider specific implementation assuming you can
 * achieve some level of speed-up via native DB functions. If it's hard to go that direction initially,
 * (you're using array aggregation heavily), then you'd want to at least create a stub here that just
 * raises a NotImplementedException. All documentation for functions should also reside here with at the
 * minimum an understanding of the contract of the function (parameter types and return type).
 *
 * @see \app\exceptions\NotImplementedException
 */
class DatabaseQueries {
    /**
     * @var Core
     */
    protected $core;

    /**
     * @var AbstractDatabase
     */
    protected $submitty_db;

    /**
     * @var AbstractDatabase
     */
    protected $course_db;

    public function __construct(Core $core) {
        $this->core = $core;
        $this->submitty_db = $core->getSubmittyDB();
        if ($this->core->getConfig()->isCourseLoaded()) {
            $this->course_db = $core->getCourseDB();
        }
    }

    /**
     * Gets a user from the submitty database given a user_id.
     */
    public function getSubmittyUser(string $user_id): ?User {
        $this->submitty_db->query("SELECT * FROM users WHERE user_id=?", [$user_id]);
        return ($this->submitty_db->getRowCount() > 0) ? new User($this->core, $this->submitty_db->row()) : null;
    }

    /**
     * Gets all users from the submitty database, except nulls out password
     *
     * @return User[]
     */
    public function getAllSubmittyUsers() {
        $this->submitty_db->query("SELECT * FROM users");

        $users = [];
        foreach ($this->submitty_db->rows() as $user) {
            $user['user_password'] = null;
            $users[$user['user_id']] = new User($this->core, $user);
        }
        return $users;
    }

    /**
     * Gets some user's api key from the submitty database given a user_id.
     */
    public function getSubmittyUserApiKey(string $user_id): ?string {
        $this->submitty_db->query("SELECT api_key FROM users WHERE user_id=?", [$user_id]);
        return ($this->submitty_db->getRowCount() > 0) ? $this->submitty_db->row()['api_key'] : null;
    }

    /**
     * Refreshes some user's api key from the submitty database given a user_id.
     */
    public function refreshUserApiKey(string $user_id): void {
        $this->submitty_db->query("UPDATE users SET api_key=encode(gen_random_bytes(16), 'hex') WHERE user_id=?", [$user_id]);
    }

    /**
     * Gets a user from their api key.
     *
     * @param string $api_key
     *
     * @return string | null
     */
    public function getSubmittyUserByApiKey(string $api_key): ?string {
        $this->submitty_db->query("SELECT user_id FROM users WHERE api_key=?", [$api_key]);
        return ($this->submitty_db->getRowCount() > 0) ? $this->submitty_db->row()['user_id'] : null;
    }

    /**
     * Update a user's time zone string in the master database.
     *
     * @param User $user The user object for the user who should have their time zone modified
     * @param string $time_zone A time zone string which may found in DateUtils::getAvailableTimeZones()
     * @return int 1 if the update was successful, 0 if the operation failed
     */
    public function updateSubmittyUserTimeZone(User $user, string $time_zone) {
        $this->submitty_db->query("update users set time_zone = ? where user_id = ?", [$time_zone, $user->getId()]);
        return $this->submitty_db->getRowCount();
    }

    /**
     * Update a user's preferred locale in the master database.
     *
     * @param User $user The user object to modify
     * @param string $locale The locale string to set it to, must be one of Core::getSupportedLocales()
     * @return bool Whether the operation was successful
     */
    public function updateSubmittyUserPreferredLocale(User $user, string|null $locale): bool {
        return $this->submitty_db->query("UPDATE users SET user_preferred_locale=? WHERE user_id=?", [$locale, $user->getId()]);
    }

    /**
     * Gets a user from the database given a user_id.
     *
     * @param string $user_id
     * @return User|null
     */
    public function getUserById(string $user_id): ?User {
        return $this->getUser($user_id);
    }

    /**
     * Gets a user from the database given a numeric user_id.
     *
     * @param int $numeric_id
     * @return User|null
     */
    public function getUserByNumericId(int $numeric_id): ?User {
        return $this->getUser($numeric_id, true);
    }

    /**
     * Gets a list of given and family names from the database given an array of IDs.
     *
     * @param array $user_id_list
     * @return array|null
     */
    public function getUsersByIds(array $user_id_list): ?array {
        return $this->getUsers($user_id_list);
    }

    /**
     * Retrieves all students from a course and their virtual attendance
     * information such as logs for the course materials page, and logs
     * for the discussion forum page.
     */
    public function getAttendanceInfo(): array {
        $this->course_db->query("
        WITH
        A AS
        (SELECT registration_section, user_id, COALESCE(NULLIF(user_preferred_givenname,''), user_givenname) as user_givenname, COALESCE(NULLIF(user_preferred_familyname,''), user_familyname) as user_familyname
        FROM users
        ORDER BY registration_section, user_familyname, user_givenname, user_id),
        B AS
        (SELECT distinct on (user_id) user_id, timestamp
        FROM gradeable_access where user_id is not NULL
        ORDER BY user_id, timestamp desc),
        C AS
        (SELECT distinct on (user_id) user_id,submission_time
        FROM electronic_gradeable_data
        ORDER BY user_id, submission_time desc),
        D AS
        (SELECT distinct on (user_id) user_id, timestamp
        FROM viewed_responses
        ORDER BY user_id, timestamp desc),
        E AS
        (SELECT distinct on (author_user_id) author_user_id, timestamp
        FROM posts
        ORDER BY author_user_id, timestamp desc),
        F AS
        (SELECT student_id, count (student_id)
        FROM poll_responses
        GROUP BY student_id),
        G AS
        (SELECT distinct on (user_id) user_id, time_in
        FROM queue
        ORDER BY user_id, time_in desc),
        H AS
        (SELECT distinct on (user_id) user_id, timestamp
        FROM course_materials_access
        ORDER BY user_id, timestamp desc)
        SELECT
        A.registration_section, A.user_id, A.user_givenname, user_familyname,
        B.timestamp as gradeable_access,
        C.submission_time as gradeable_submission,
        D.timestamp as forum_view,
        E.timestamp as forum_post,
        F.count as num_poll_responses,
        G.time_in as office_hours_queue,
        H.timestamp as course_materials_access
        FROM
        A
        left join B on A.user_id=B.user_id
        left join C on A.user_id=C.user_id
        left join D on A.user_id=D.user_id
        left join E on A.user_id=E.author_user_id
        left join F on A.user_id=F.student_id
        left join G on A.user_id=G.user_id
        left join H on A.user_id=H.user_id
        ORDER BY length(A.registration_section), A.registration_section, A.user_familyname, A.user_givenname, A.user_id;
        ");
        return $this->course_db->rows();
    }

    /**
     * Returns an array of the most recent activity a student has done in the course.
     * The order is: gradeable access, gradeable submission, forum view, forum post,
     *   queue join, and course material access.
     * @param string $user_id Name of user.
     * @return array<string|null> The timestamps of activity in this course.
     */
    public function getAttendanceInfoOneStudent(string $user_id): array {
        $this->course_db->query("
            WITH
                Input (user_id) AS (VALUES (?)),
                Gradeable_Access AS
                    (SELECT timestamp, user_id
                    FROM gradeable_access where user_id = (table Input)
                    ORDER BY timestamp desc
                    LIMIT 1),
                Gradeable_Submission AS
                    (SELECT submission_time, user_id
                    FROM electronic_gradeable_data where user_id = (table Input)
                    ORDER BY submission_time desc
                    LIMIT 1),
                Forum_View AS 
                    (SELECT timestamp, user_id
                    FROM viewed_responses where user_id = (table Input)
                    ORDER BY timestamp desc
                    LIMIT 1),
                Forum_Post AS
                    (SELECT timestamp, author_user_id
                    FROM posts where author_user_id = (table Input)
                    ORDER BY timestamp desc
                    LIMIT 1),
                Queue_Join AS
                    (SELECT time_in, user_id
                    FROM queue where user_id = (table Input)
                    ORDER BY time_in desc
                    LIMIT 1),
                Course_Materials_Access AS
                    (SELECT timestamp, user_id
                    FROM course_materials_access where user_id = (table Input)
                    ORDER BY timestamp desc
                    LIMIT 1)
            SELECT
                Gradeable_Access.timestamp as gradeable_access,
                Gradeable_Submission.submission_time as gradeable_submission,
                Forum_View.timestamp as forum_view,
                Forum_Post.timestamp as forum_post,
                Queue_Join.time_in as queue_join,
                Course_Materials_Access.timestamp as course_materials_access
            FROM
                Input
            LEFT JOIN Gradeable_Access on Input.user_id = Gradeable_Access.user_id
            LEFT JOIN Gradeable_Submission on Input.user_id = Gradeable_Submission.user_id
            LEFT JOIN Forum_View on Input.user_id = Forum_View.user_id
            LEFT JOIN Forum_Post on Input.user_id = Forum_Post.author_user_id
            LEFT JOIN Queue_Join on Input.user_id = Queue_Join.user_id
            LEFT JOIN Course_Materials_Access on Input.user_id = Course_Materials_Access.user_id;
        ", [$user_id]);

        $response = $this->course_db->row();

        return array_map(
            function ($element) {
                if (is_null($element)) {
                    return null;
                }
                return DateUtils::convertTimeStamp($this->core->getUser(), $element, 'Y-m-d H:i:s');
            },
            $response
        );
    }

    /**
     * given a string with missing digits, get all similar numeric ids
     * should be given as '1_234_567' where '_' are positions to fill in
     *
     * @param string $id_string
     */
    public function getSimilarNumericIdMatches(string $id_string): array {
        $this->course_db->query("
            SELECT user_numeric_id from users where
            cast(user_numeric_id as text)
            like ?
        ", [$id_string]);

        $ret = [];
        foreach ($this->course_db->rows() as $result) {
            $ret[] = $result['user_numeric_id'];
        }

        return $ret;
    }

    public function getGradingSectionsByUserId($user_id) {
        $this->course_db->query("
SELECT array_agg(sections_registration_id) as grading_registration_sections, user_id
FROM grading_registration
WHERE user_id=?
GROUP BY user_id", [$user_id]);
        return $this->course_db->row();
    }

    /**
     * Fetches all students from the users table, ordering by course section than user_id.
     *
     * @param  string $section_key
     * @return User[]
     */
    public function getAllUsers($section_key = "registration_section") {
        $keys = ["registration_section", "rotating_section"];
        $section_key = (in_array($section_key, $keys)) ? $section_key : "registration_section";
        $orderBy = "";
        if ($section_key == "registration_section") {
            $orderBy = "SUBSTRING(u.registration_section, '^[^0-9]*'), COALESCE(SUBSTRING(u.registration_section, '[0-9]+')::INT, -1), SUBSTRING(u.registration_section, '[^0-9]*$'), u.user_id";
        }
        else {
            $orderBy = "u.{$section_key}, u.user_id";
        }

        $this->course_db->query(
            "
SELECT u.*, sr.grading_registration_sections
FROM users u
LEFT JOIN (
	SELECT array_agg(sections_registration_id) as grading_registration_sections, user_id
	FROM grading_registration
	GROUP BY user_id
) as sr ON u.user_id=sr.user_id
ORDER BY {$orderBy}"
        );
        $return = [];
        foreach ($this->course_db->rows() as $user) {
            if (isset($user['grading_registration_sections'])) {
                $user['grading_registration_sections'] = $this->course_db->fromDatabaseToPHPArray($user['grading_registration_sections']);
            }
            $return[] = new User($this->core, $user);
        }
        return $return;
    }

    /**
     * Gets an indexed array of all the user_ids for all users who are members of the current course.
     *
     * @return array An array of all the users
     */
    public function getListOfCourseUsers(): array {
        $sql = 'SELECT user_id FROM users';
        $this->course_db->query($sql);
        return array_map(function ($row) {
            return $row['user_id'];
        }, $this->course_db->rows());
    }

    /**
     * Update master and course database user's display_image_state to a new state
     *
     * @param string $user_id
     * @param string $state
     * @return bool
     */
    public function updateUserDisplayImageState(string $user_id, string $state): bool {
        $sql = 'UPDATE users SET display_image_state = ? WHERE user_id = ?';
        $this->submitty_db->query($sql, [$state, $user_id]);
        return $this->submitty_db->getRowCount() === 1;
    }

    /**
     * @return User[]
     */
    public function getAllGraders() {
        $this->course_db->query(
            "
SELECT u.*, sr.grading_registration_sections
FROM users u
LEFT JOIN (
	SELECT array_agg(sections_registration_id) as grading_registration_sections, user_id
	FROM grading_registration
	GROUP BY user_id
) as sr ON u.user_id=sr.user_id
WHERE u.user_group < 4
ORDER BY SUBSTRING(u.registration_section, '^[^0-9]*'), COALESCE(SUBSTRING(u.registration_section, '[0-9]+')::INT, -1), SUBSTRING(u.registration_section, '[^0-9]*$'), u.user_id"
        );
        $return = [];
        foreach ($this->course_db->rows() as $user) {
            if (isset($user['grading_registration_sections'])) {
                $user['grading_registration_sections'] = $this->course_db->fromDatabaseToPHPArray($user['grading_registration_sections']);
            }
            $return[] = new User($this->core, $user);
        }
        return $return;
    }

    /**
     * @return User[]
     */
    public function getAllFaculty() {
        $this->submitty_db->query(
            "
SELECT *
FROM users
WHERE user_access_level <= ?
ORDER BY user_id",
            [User::LEVEL_FACULTY]
        );
        $return = [];
        foreach ($this->submitty_db->rows() as $user) {
            $return[] = new User($this->core, $user);
        }
        return $return;
    }

    /**
     * @return string[]
     */
    public function getAllUnarchivedSemester() {
        $this->submitty_db->query(
            "
SELECT DISTINCT term
FROM courses
WHERE status = 1"
        );
        $return = [];
        foreach ($this->submitty_db->rows() as $row) {
            $return[] = $row['term'];
        }
        return $return;
    }

    /**
     * @return \Iterator<Course>
     */
    public function getAllUnarchivedCourses(): \Iterator {
        $sql = <<<SQL
SELECT t.name AS term_name, c.term, c.course
FROM courses AS c
INNER JOIN terms AS t ON c.term=t.term_id
WHERE c.status = 1
ORDER BY t.start_date DESC, c.course ASC
SQL;
        return $this->submitty_db->queryIterator($sql, [], function ($row) {
            return new Course($this->core, $row);
        });
    }

    /*
     * @return string[]
     */
    public function getAllTerms() {
        $this->submitty_db->query(
            "SELECT term_id FROM terms ORDER BY start_date DESC"
        );
        $return = [];
        foreach ($this->submitty_db->rows() as $row) {
            $return[] = $row['term_id'];
        }
        return $return;
    }

    /**
     * Returns the date of the current term's start date.
     * @return string The start date of the current term.
     */
    public function getCurrentTermStartDate(): string {
        $this->submitty_db->query("
            SELECT start_date
            FROM terms
            ORDER BY start_date DESC
            LIMIT 1
        ");
        $timestamp = $this->submitty_db->rows()[0]['start_date'];
        return DateUtils::convertTimeStamp($this->core->getUser(), $timestamp, 'Y-m-d H:i:s');
    }

    /**
     * @param string $term_id
     * @param string $term_name
     * @param \DateTime $start_date
     * @param \DateTime $end_date
     */
    public function createNewTerm($term_id, $term_name, $start_date, $end_date) {
        $this->submitty_db->query(
            "INSERT INTO terms (term_id, name, start_date, end_date) VALUES (?, ?, ?, ?)",
            [$term_id, $term_name, $start_date, $end_date]
        );
    }

    /**
     * @param User $user
     */
    public function insertSubmittyUser(User $user) {
        $array = [$user->getId(), $user->getPassword(), $user->getNumericId(),
                       $user->getLegalGivenName(), $user->getPreferredGivenName(),
                       $user->getLegalFamilyName(), $user->getPreferredFamilyName(), $user->getEmail(),
                       $this->submitty_db->convertBoolean($user->isUserUpdated()),
                       $this->submitty_db->convertBoolean($user->isInstructorUpdated())];

        $this->submitty_db->query(
            "INSERT INTO users (user_id, user_password, user_numeric_id, user_givenname, user_preferred_givenname, user_familyname, user_preferred_familyname, user_email, user_updated, instructor_updated)
                                   VALUES (?, ?, ?, ?, ?, ?, ?, ?, ?, ?)",
            $array
        );
    }

    /**
     * Helper function for generating sql query according to the given requirements
     */
    public function buildLoadThreadQuery(
        $categories_ids,
        $thread_status,
        $unread_threads,
        $show_deleted,
        $show_merged_thread,
        $current_user,
        &$query_select,
        &$query_join,
        &$query_where,
        &$query_order,
        &$query_parameters,
        $want_categories,
        $want_order
    ) {
        $query_raw_select = [];
        $query_raw_join   = [];
        $query_raw_where  = ["true"];
        $query_raw_order  = [];
        $query_parameters = [];

        // Query Generation
        if (count($categories_ids) == 0) {
            $query_multiple_qmarks = "NULL";
        }
        else {
            $query_multiple_qmarks = "?" . str_repeat(",?", count($categories_ids) - 1);
        }
        if (count($thread_status) == 0) {
            $query_status = "true";
        }
        else {
            $query_status = "status in (?" . str_repeat(",?", count($thread_status) - 1) . ")";
        }
        $query_favorite = "case when sf.user_id is NULL then false else true end";

        if ($want_order) {
            $query_raw_select[]     = "row_number() over(ORDER BY (CASE WHEN pinned_expiration >= current_timestamp THEN 1 ELSE 0 END) DESC, ({$query_favorite}) DESC, t.id DESC) AS row_number";
        }
        $query_raw_select[]     = "t.*";
        $query_raw_select[]     = "({$query_favorite}) as favorite";
        $query_raw_select[]     = "CASE
                                    WHEN EXISTS(SELECT * FROM (posts p LEFT JOIN forum_posts_history fp ON p.id = fp.post_id AND p.author_user_id != fp.edit_author) AS pfp WHERE (pfp.author_user_id = ? OR pfp.edit_author = ?) AND pfp.thread_id = t.id) THEN true
                                    ELSE false
                                    END as current_user_posted";

        $query_parameters[]     = $current_user;
        $query_parameters[]     = $current_user;
        $query_raw_join[]       = "LEFT JOIN student_favorites sf ON sf.thread_id = t.id and sf.user_id = ?";
        $query_parameters[]     = $current_user;

        if (!$show_deleted) {
            $query_raw_where[]  = "deleted = false";
        }
        if (!$show_merged_thread) {
            $query_raw_where[]  = "merged_thread_id = -1";
        }

        $query_raw_where[]  = "? = (SELECT count(*) FROM thread_categories tc WHERE tc.thread_id = t.id and category_id IN ({$query_multiple_qmarks}))";
        $query_parameters[] = count($categories_ids);
        $query_parameters   = array_merge($query_parameters, $categories_ids);
        $query_raw_where[]  = "{$query_status}";
        $query_parameters   = array_merge($query_parameters, $thread_status);

        if ($want_order) {
            $query_raw_order[]  = "row_number";
        }
        else {
            $query_raw_order[]  = "true";
        }

        // Categories
        if ($want_categories) {
            $query_select_categories = "SELECT thread_id, array_to_string(array_agg(cl.category_id order by cl.rank nulls last, cl.category_id),'|')  as categories_ids, array_to_string(array_agg(cl.category_desc order by cl.rank nulls last, cl.category_id),'|') as categories_desc, array_to_string(array_agg(cl.color order by cl.rank nulls last, cl.category_id),'|') as categories_color FROM categories_list cl JOIN thread_categories e ON e.category_id = cl.category_id GROUP BY thread_id";

            $query_raw_select[] = "categories_ids";
            $query_raw_select[] = "categories_desc";
            $query_raw_select[] = "categories_color";

            $query_raw_join[] = "JOIN ({$query_select_categories}) AS QSC ON QSC.thread_id = t.id";
        }
        // Unread Threads
        if ($unread_threads) {
            $query_raw_where[] =

            "EXISTS(
                SELECT thread_id
                FROM (posts LEFT JOIN forum_posts_history ON posts.id = forum_posts_history.post_id) AS jp
                WHERE(
                    jp.thread_id = t.id
                    AND NOT EXISTS(
                        SELECT thread_id
                        FROM viewed_responses v
                        WHERE v.thread_id = jp.thread_id
                            AND v.user_id = ?
                            AND (v.timestamp >= jp.timestamp
                            AND (jp.edit_timestamp IS NULL OR (jp.edit_timestamp IS NOT NULL AND v.timestamp >= jp.edit_timestamp))))))";
            $query_parameters[] = $current_user;
        }

        $query_select   = implode(", ", $query_raw_select);
        $query_join     = implode(" ", $query_raw_join);
        $query_where    = implode(" and ", $query_raw_where);
        $query_order    = implode(", ", $query_raw_order);
    }

    /**
     * Order: Favourite and Announcements => Announcements only => Favourite only => Others
     *
     * @param  int[]    $categories_ids     Filter threads having at least provided categories
     * @param  int[]    $thread_status      Filter threads having thread status among $thread_status
     * @param  bool     $unread_threads     Filter threads to show only unread threads
     * @param  bool     $show_deleted       Consider deleted threads
     * @param  bool     $show_merged_thread Consider merged threads
     * @param  string   $current_user       user_id of current user
     * @param  int      $blockNumber        Index of window of thread list(-1 for last)
     * @param  int      $thread_id          If blockNumber is not known, find it using thread_id
     * @return array    Ordered filtered threads - array('block_number' => int, 'threads' => array(threads))
     */
    public function loadThreadBlock($categories_ids, $thread_status, $unread_threads, $show_deleted, $show_merged_thread, $current_user, $blockNumber, $thread_id) {
        $blockSize = 30;
        $loadLastPage = false;

        $query_raw_select = null;
        $query_raw_join   = null;
        $query_raw_where  = null;
        $query_raw_order  = null;
        $query_parameters = null;
        // $blockNumber is 1 based index
        if ($blockNumber <= -1) {
            // Find the last block
            $this->buildLoadThreadQuery($categories_ids, $thread_status, $unread_threads, $show_deleted, $show_merged_thread, $current_user, $query_select, $query_join, $query_where, $query_order, $query_parameters, false, false);
            $query = "SELECT count(*) FROM (SELECT {$query_select} FROM threads t {$query_join} WHERE {$query_where})";
            $this->course_db->query($query, $query_parameters);
            $results = $this->course_db->rows();
            $row_count = $results[0]['count'];
            $blockNumber = 1 + floor(($row_count - 1) / $blockSize);
        }
        elseif ($blockNumber == 0) {
            // Load first block as default
            $blockNumber = 1;
            if ($thread_id >= 1) {
                // Find $blockNumber
                $this->buildLoadThreadQuery($categories_ids, $thread_status, $unread_threads, $show_deleted, $show_merged_thread, $current_user, $query_select, $query_join, $query_where, $query_order, $query_parameters, false, true);
                $query = "SELECT SUBQUERY.row_number as row_number FROM (SELECT {$query_select} FROM threads t {$query_join} WHERE {$query_where} ORDER BY {$query_order}) AS SUBQUERY WHERE SUBQUERY.id = ?";
                $query_parameters[] = $thread_id;
                $this->course_db->query($query, $query_parameters);
                $results = $this->course_db->rows();
                if (count($results) > 0) {
                    $row_number = $results[0]['row_number'];
                    $blockNumber = 1 + floor(($row_number - 1) / $blockSize);
                }
            }
        }
        $query_offset = ($blockNumber - 1) * $blockSize;
        $this->buildLoadThreadQuery($categories_ids, $thread_status, $unread_threads, $show_deleted, $show_merged_thread, $current_user, $query_select, $query_join, $query_where, $query_order, $query_parameters, true, true);
        $query = "SELECT {$query_select} FROM threads t {$query_join} WHERE {$query_where} ORDER BY {$query_order} LIMIT ? OFFSET ?";
        $query_parameters[] = $blockSize;
        $query_parameters[] = $query_offset;
        // Execute
        $this->course_db->query($query, $query_parameters);
        $results = [];
        $results['block_number'] = $blockNumber;
        $results['threads'] = $this->course_db->rows();
        return $results;
    }

    public function getCategoriesIdForThread($thread_id) {
        $this->course_db->query("SELECT category_id from thread_categories t where t.thread_id = ?", [$thread_id]);
        $categories_list = [];
        foreach ($this->course_db->rows() as $row) {
            $categories_list[] = (int) $row["category_id"];
        }
        return $categories_list;
    }

    public function toggleLikes(int $post_id, string $current_user, bool $isLiked): string {
        //$isLiked will be if the upducks button is liked or not
        try {
            // Check if the user has already liked bc if not database will get duplicates
            $this->course_db->query("SELECT * FROM forum_upducks WHERE post_id = ? AND user_id = ?", [$post_id, $current_user]);
            $hasLiked = isset($this->course_db->rows()[0]);
<<<<<<< HEAD

            if ($action) {
=======
            if ($isLiked) {
>>>>>>> 9a08dd21
                if ($hasLiked) {
                    $this->course_db->query("DELETE FROM forum_upducks WHERE post_id = ? AND user_id = ?", [$post_id, $current_user]);
                    return 'already_liked';
                }
                $this->course_db->query("INSERT INTO forum_upducks (post_id, user_id) VALUES (?, ?)", [$post_id, $current_user]);
                return 'like';
            }
            else {
                if (!$hasLiked) {
                    $this->course_db->query("INSERT INTO forum_upducks (post_id, user_id) VALUES (?, ?)", [$post_id, $current_user]);
                    return 'not_liked';
                }
                $this->course_db->query("DELETE FROM forum_upducks WHERE post_id = ? AND user_id = ?", [$post_id, $current_user]);
                return 'unlike';
            }
        }
        catch (DatabaseException $dbException) {
            if ($this->course_db->inTransaction()) {
                $this->course_db->rollback();
            }
            return "false";
        }
    }


    /**
     * @param int[] $post_ids
     * @return int[]
     */
    public function getInstructorUpduck(array $post_ids): array {
        if (count($post_ids) === 0) {
            return [];
        }
        $placeholders = $this->createParameterList(count($post_ids));

        // SQL to join the forum_upducks and users tables, filter by user_group, and check against provided post_ids
        $sql = "SELECT f.post_id
                FROM forum_upducks f
                JOIN users u ON f.user_id = u.user_id
                WHERE f.post_id IN {$placeholders}
                AND u.user_group IN (1, 2)
                GROUP BY f.post_id";

        // Execute the query with the post_ids as parameters
        $this->course_db->query($sql, $post_ids);
        $result = [];

        // Fetch the rows and store the post_id in the result array
        foreach ($this->course_db->rows() as $row) {
            array_push($result, $row['post_id']);
        }
    
        return $result;
    }

    /**
     * @param int[] $post_ids
     * @return int[]
     */
    public function getUpduckInfoForPosts(array $post_ids): array {
        if (count($post_ids) === 0) {
            return [];
        }
        $placeholders = $this->createParameterList(count($post_ids));
        $sql = "SELECT post_id, COUNT(*) AS cnt FROM forum_upducks WHERE post_id IN {$placeholders} GROUP BY post_id";

        $this->course_db->query($sql, $post_ids);
        $result = [];

        foreach ($post_ids as $post) {
            $result[$post] = 0;
        }
        foreach ($this->course_db->rows() as $row) {
            $result[$row['post_id']] = intval($row['cnt']);
        }
        return $result;
    }

    /**
     * @param int[] $post_ids
     * @param string $current_user
     * @return int[]
     */
    public function getUserLikesForPosts(array $post_ids, string $current_user): array {
        if (count($post_ids) === 0) {
            return [];
        }
        $placeholders = $this->createParameterList(count($post_ids));
        $user_id = $current_user;

        $sql = "SELECT post_id, user_id, COUNT(*) AS cnt FROM forum_upducks WHERE post_id IN {$placeholders}
                AND user_id = ? GROUP BY (post_id, user_id)";
        $bindParams = array_merge($post_ids, [$user_id]);
        $this->course_db->query($sql, $bindParams);
        $result = [];
        $final = [];
        foreach ($this->course_db->rows() as $row) {
            $result[$row['post_id']] = intval($row['cnt']);
        }
        foreach ($result as $key => $value) {
            if ($value >= 1) {
                array_push($final, $key);
            }
        }
        return $final;
    }

    public function splitPost($post_id, $title, $categories_ids) {
        $old_thread_id = -1;
        $thread_id = -1;
        $post = $this->core->getQueries()->getPost($post_id);
        // Safety measure in case the database is bad for some reason
        $counted_posts = [];
        if (count($post) > 0) {
            if ($post["parent_id"] != -1) {
                $old_thread_id = $post["thread_id"];
                $this->course_db->query("SELECT id from threads where merged_post_id = ?", [$post_id]);
                $thread_id = $this->course_db->rows();
                if (count($thread_id) > 0) {
                    $thread_id = $thread_id[0]["id"];
                    $this->course_db->query("UPDATE threads set merged_thread_id=-1, merged_post_id=-1 where id=?", [$thread_id]);
                    $this->course_db->query("DELETE FROM thread_categories where thread_id=?", [$thread_id]);
                }
                else {
                    //TODO: Update AbstractDatabase.php to work with returning syntax
                    $this->course_db->query("INSERT INTO threads (title, created_by, is_visible, lock_thread_date) VALUES (?, ?, ?, ?)", [$title, $post["author_user_id"], true, null]);
                    $this->course_db->query("SELECT MAX(id) as max_id from threads where title=? and created_by=?", [$title, $post["author_user_id"]]);
                    $thread_id = $this->course_db->rows()[0]["max_id"];
                }
                $str = "";
                $arr = [];
                foreach ($categories_ids as $id) {
                    if (!empty($str)) {
                        $str .= ", ";
                    }
                    $str .= "({$thread_id}, ?)";
                    array_push($arr, $id);
                }
                $this->course_db->query("INSERT INTO thread_categories (thread_id, category_id) VALUES {$str}", $arr);
                $posts = [$post];
                while (count($posts) > 0) {
                    $check_posts = [];
                    $str = "";
                    foreach ($posts as $check_post) {
                        if (!in_array($check_post["id"], $counted_posts)) {
                            $check_posts[] = $check_post["id"];
                            $str .= "?, ";
                            $counted_posts[] = $check_post["id"];
                            $this->course_db->query("UPDATE posts set thread_id = ? where parent_id = ?", [$thread_id, $check_post["id"]]);
                        }
                    }
                    if (strlen($str) > 0) {
                        $str = substr($str, 0, -2);
                    }
                    $this->course_db->query("SELECT id from posts where parent_id in (" . $str . ")", $check_posts);
                    $posts = $this->course_db->rows();
                }
                $this->course_db->query("UPDATE posts set thread_id=?, parent_id=? where id=?", [$thread_id, -1, $post_id]);
            }
        }
        return [$old_thread_id, $thread_id, $counted_posts];
    }

    /**
     * @param string[] $attachment_name
     */
    public function createPost($user, $content, $thread_id, $anonymous, $type, $first, $hasAttachment, $markdown, array $attachment_name, $parent_post = -1) {
        if (!$first && $parent_post == 0) {
            $this->course_db->query("SELECT MIN(id) as id FROM posts where thread_id = ?", [$thread_id]);
            $parent_post = $this->course_db->rows()[0]["id"];
        }

        if (!$markdown) {
            $markdown = 0;
        }

        try {
            $this->course_db->query("INSERT INTO posts (thread_id, parent_id, author_user_id, content, timestamp, anonymous, deleted, endorsed_by, type, has_attachment, render_markdown, version_id) VALUES (?, ?, ?, ?, current_timestamp, ?, ?, ?, ?, ?, ?, 1)", [$thread_id, $parent_post, $user, $content, $anonymous, 0, null, $type, $hasAttachment, $markdown]);
            $this->course_db->query("SELECT MAX(id) as max_id from posts where thread_id=? and author_user_id=?", [$thread_id, $user]);
            $id = $this->course_db->rows()[0]["max_id"];
            $this->visitThread($user, $thread_id);
            if ($hasAttachment) {
                $rows = [];
                $params = [];
                foreach ($attachment_name as $img) {
                    $params[] = $this->createParameterList(4);
                    $rows = array_merge($rows, [$id, $img, 1, 0]);
                }
                $placeholders = implode(", ", $params);
                $this->course_db->query("INSERT INTO forum_attachments (post_id, file_name, version_added, version_deleted) VALUES {$placeholders}", $rows);
            }
            return $id;
        }
        catch (DatabaseException $dbException) {
            if ($this->course_db->inTransaction()) {
                $this->course_db->rollback();
            }
            return false;
        }
    }

    public function findParentPost($thread_id) {
        $this->course_db->query("SELECT * from posts where thread_id = ? and parent_id = -1", [$thread_id]);
        return $this->course_db->row();
    }
    public function findThread($thread_id) {
        $this->course_db->query("SELECT * from threads where id = ?", [$thread_id]);
        return $this->course_db->row();
    }

    public function existsAnnouncementsId($thread_id) {
        $this->course_db->query("SELECT announced from threads where id = ?", [$thread_id]);
        $row = $this->course_db->row();
        return count($row) > 0 && $row['announced'] != null;
    }

    public function updateResolveState($thread_id, $state) {
        if (in_array($state, [-1, 0, 1])) {
            $this->course_db->query("UPDATE threads set status = ? where id = ?", [$state, $thread_id]);
            return true;
        }
        return false;
    }

    public function updateNotificationSettings($results) {
        $values = implode(', ', array_fill(0, count($results) + 1, '?'));
        $keys = implode(', ', array_keys($results));
        $updates = '';

        foreach ($results as $key => $value) {
            if ($value != 'false') {
                $results[$key] = 'true';
            }
            $this->core->getUser()->updateUserNotificationSettings($key, $results[$key] == 'true');
            $updates .= $key . ' = ?,';
        }

        $updates = substr($updates, 0, -1);
        $test = array_merge(array_merge([$this->core->getUser()->getId()], array_values($results)), array_values($results));
        $this->course_db->query(
            "INSERT INTO notification_settings (user_id, $keys)
                                    VALUES
                                     (
                                        $values
                                     )
                                    ON CONFLICT (user_id)
                                    DO
                                     UPDATE
                                        SET $updates",
            $test
        );
    }

    public function getAuthorOfThread($thread_id) {
        $this->course_db->query("SELECT created_by from threads where id = ?", [$thread_id]);
        return $this->course_db->rows()[0]['created_by'];
    }

    public function getPosts() {
        $this->course_db->query("SELECT * FROM posts where deleted = false ORDER BY timestamp ASC");
        return $this->course_db->rows();
    }

    public function getPostsInThreads($thread_ids) {
        if (count($thread_ids) === 0) {
            return [];
        }
        $placeholders = $this->createParameterList(count($thread_ids));
        $this->course_db->query("SELECT * FROM posts where deleted = false and thread_id in {$placeholders} ORDER BY timestamp ASC", $thread_ids);
        return $this->course_db->rows();
    }

    public function getPostHistory($post_id) {
        $this->course_db->query("SELECT * FROM forum_posts_history where post_id = ? ORDER BY edit_timestamp DESC", [$post_id]);
        return $this->course_db->rows();
    }

    public function getPostOldThread($post_id) {
        $this->course_db->query("SELECT id, merged_thread_id, title FROM threads WHERE merged_thread_id <> -1 AND merged_post_id = ?", [$post_id]);
        $rows = $this->course_db->rows();
        if (count($rows) > 0) {
            return $rows[0];
        }
        else {
            $rows = [];
            $rows["merged_thread_id"] = -1;
            return $rows;
        }
    }

    /**
     * @param int[] $post_ids
     * @return int[] threads that have been merged
     */
    public function getMergedThreadIds(array $post_ids): array {
        if (count($post_ids) === 0) {
            return [];
        }
        $placeholders = $this->createParameterList(count($post_ids));
        $this->course_db->query("SELECT id FROM threads WHERE merged_thread_id <> -1 AND merged_post_id IN {$placeholders}", $post_ids);
        return array_column($this->course_db->rows(), "id");
    }

    public function getDeletedPostsByUser($user) {
        $this->course_db->query("SELECT * FROM posts where deleted = true AND author_user_id = ?", [$user]);
        return $this->course_db->rows();
    }

    public function getFirstPostForThread($thread_id) {
        $this->course_db->query("SELECT * FROM posts WHERE parent_id = -1 AND thread_id = ?", [$thread_id]);
        $rows = $this->course_db->rows();
        if (count($rows) > 0) {
            return $rows[0];
        }
        else {
            return null;
        }
    }

    /**
     * @param int[] $thread_ids
     * @return null|array<int, mixed[]> array of posts, indexed by thread id.
     */
    public function getFirstPostForThreads(array $thread_ids): null|array {
        if (count($thread_ids) === 0) {
            return null;
        }
        $placeholders = $this->createParameterList(count($thread_ids));
        $this->course_db->query("SELECT * FROM posts WHERE parent_id = -1 AND thread_id IN {$placeholders}", $thread_ids);
        $return = [];
        foreach ($this->course_db->rows() as $row) {
            $return[$row['thread_id']] = $row;
        }
        return $return;
    }

    public function getPost($post_id) {
        $this->course_db->query("SELECT * FROM posts where id = ?", [$post_id]);
        return $this->course_db->row();
    }

    public function removeNotificationsPost($post_id) {
        //Deletes all children notifications i.e. this posts replies
        $this->course_db->query("DELETE FROM notifications where metadata::json->>'thread_id' = ?", [$post_id]);
        //Deletes parent notification i.e. this post is a reply
        $this->course_db->query("DELETE FROM notifications where metadata::json->>'post_id' = ?", [$post_id]);
    }

    public function isStaffPost($author_id) {
        $this->course_db->query("SELECT user_group FROM users WHERE user_id=?", [$author_id]);
        return intval($this->course_db->rows()[0]['user_group']) <= 3;
    }

    public function getAuthorUserGroups($author_ids) {
        if (count($author_ids) === 0) {
            return [];
        }
        $placeholders = $this->createParameterList(count($author_ids));
        $this->course_db->query("SELECT user_id, user_group FROM users WHERE user_id IN {$placeholders}", $author_ids);
        return $this->course_db->rows();
    }

    /**
     * @param int[] $post_ids
     * @return int[] ids of posts with history
     */
    public function getPostsWithHistory(array $post_ids): array {
        if (count($post_ids) === 0) {
            return [];
        }
        $placeholders = $this->createParameterList(count($post_ids));
        $this->course_db->query("SELECT DISTINCT post_id FROM forum_posts_history WHERE post_id IN {$placeholders}", $post_ids);
        return array_column($this->course_db->rows(), "post_id");
    }

    public function getUnviewedPosts($thread_id, $user_id) {
        if ($thread_id == -1) {
            $this->course_db->query("SELECT MAX(id) as max from threads WHERE deleted = false and merged_thread_id = -1 GROUP BY (CASE WHEN pinned_expiration >= current_timestamp THEN 1 ELSE 0 END) ORDER BY (CASE WHEN pinned_expiration >= current_timestamp THEN 1 ELSE 0 END) DESC");
            $rows = $this->course_db->rows();
            if (!empty($rows)) {
                $thread_id = $rows[0]["max"];
            }
            else {
                // No thread found, hence no posts found
                return [];
            }
        }
        $this->course_db->query("SELECT DISTINCT id FROM (posts LEFT JOIN forum_posts_history ON posts.id = forum_posts_history.post_id) AS pfph WHERE pfph.thread_id = ? AND NOT EXISTS(SELECT * FROM viewed_responses v WHERE v.thread_id = ? AND v.user_id = ? AND (v.timestamp >= pfph.timestamp AND (pfph.edit_timestamp IS NULL OR (pfph.edit_timestamp IS NOT NULL AND v.timestamp >= pfph.edit_timestamp))))", [$thread_id, $thread_id, $user_id]);
        $rows = $this->course_db->rows();
        if (empty($rows)) {
            $rows = [];
        }
        return $rows;
    }

    /**
     * @param string[] $attachment_name
     */
    public function createThread($markdown, $user, $title, $content, $anon, $prof_pinned, $status, $hasAttachment, $attachment_name, $categories_ids, $lock_thread_date, $expiration, $announcement) {
        $this->course_db->beginTransaction();

        $now = $announcement ? $this->core->getDateTimeNow() : null;

        try {
            //insert data
            $this->course_db->query("INSERT INTO threads (title, created_by, pinned, status, deleted, merged_thread_id, merged_post_id, is_visible, lock_thread_date, pinned_expiration, announced) VALUES (?, ?, ?, ?, ?, ?, ?, ?, ?, ?, ?)", [$title, $user, $prof_pinned, $status, 0, -1, -1, true, $lock_thread_date, $expiration, $now]);
            //retrieve generated thread_id
            $this->course_db->query("SELECT MAX(id) as max_id from threads where title=? and created_by=?", [$title, $user]);
        }
        catch (DatabaseException $dbException) {
            $this->course_db->rollback();
        }

        //Max id will be the most recent post
        $id = $this->course_db->rows()[0]["max_id"];

        foreach ($categories_ids as $category_id) {
            $this->course_db->query("INSERT INTO thread_categories (thread_id, category_id) VALUES (?, ?)", [$id, $category_id]);
        }

        $post_id = $this->createPost($user, $content, $id, $anon, 0, true, $hasAttachment, $markdown, $attachment_name);

        $this->course_db->commit();

        $this->visitThread($user, $id);

        return ["thread_id" => $id, "post_id" => $post_id];
    }

    public function setAnnounced($thread_id) {
        $now = $this->core->getDateTimeNow();
        $this->course_db->query("UPDATE threads SET announced = ? WHERE id = ?", [$now, $thread_id]);
    }

    public function getThreadsBefore($timestamp, $page) {
        // TODO: Handle request page wise
        $this->course_db->query("SELECT t.id as id, title from threads t JOIN posts p on p.thread_id = t.id and parent_id = -1 WHERE timestamp < ? and t.deleted = false", [$timestamp]);
        return $this->course_db->rows();
    }

    public function getThread(int $thread_id) {
        $this->course_db->query("SELECT * from threads where id = ?", [$thread_id]);
        return $this->course_db->row();
    }

    public function getThreadTitle(int $thread_id) {
        $this->course_db->query("SELECT title FROM threads where id=?", [$thread_id]);
        return $this->course_db->row()['title'];
    }

    public function setAnnouncement(int $thread_id, bool $onOff) {
        $expireTime = $onOff ? date("Y-m-d H:i:s", strtotime('+7 days')) : '1900-01-01 00:00:00';
        $this->course_db->query("UPDATE threads SET pinned_expiration = ? WHERE id = ?", [$expireTime, $thread_id]);
    }

    public function addBookmarkedThread(string $user_id, int $thread_id, bool $added) {
        if ($added) {
            $this->course_db->query("INSERT INTO student_favorites(user_id, thread_id) VALUES (?,?)", [$user_id, $thread_id]);
        }
        else {
            $this->course_db->query("DELETE FROM student_favorites where user_id=? and thread_id=?", [$user_id, $thread_id]);
        }
    }

    public function loadBookmarkedThreads(string $user_id) {
        $this->course_db->query("SELECT * FROM student_favorites WHERE user_id = ?", [$user_id]);
        $rows = $this->course_db->rows();
        $favorite_threads = [];
        foreach ($rows as $row) {
            $favorite_threads[] = $row['thread_id'];
        }
        return $favorite_threads;
    }

    private function findChildren($post_id, $thread_id, &$children, $get_deleted = false) {
        $query_delete = $get_deleted ? "true" : "deleted = false";
        $this->course_db->query("SELECT id from posts where {$query_delete} and parent_id=?", [$post_id]);
        $row = $this->course_db->rows();
        for ($i = 0; $i < count($row); $i++) {
            $child_id = $row[$i]["id"];
            array_push($children, $child_id);
            $this->findChildren($child_id, $thread_id, $children, $get_deleted);
        }
    }

    public function searchThreads($searchQuery) {
        $this->course_db->query("SELECT post_content, p_id, p_author, thread_id, thread_title, author, pin, anonymous, timestamp_post FROM (SELECT t.id as thread_id, t.title as thread_title, p.id as p_id, t.created_by as author, t.pinned_expiration as pin, p.timestamp as timestamp_post, p.content as post_content, p.anonymous, p.author_user_id as p_author, to_tsvector(p.content) || to_tsvector(t.title) as document from posts p, threads t JOIN (SELECT thread_id, timestamp from posts where parent_id = -1) p2 ON p2.thread_id = t.id where t.id = p.thread_id and p.deleted=false and t.deleted=false) p_doc where p_doc.document @@ plainto_tsquery(:q) ORDER BY timestamp_post DESC", [':q' => $searchQuery]);
        return $this->course_db->rows();
    }

    public function threadExists() {
        $this->course_db->query("SELECT id from threads where deleted = false LIMIT 1");
        return count($this->course_db->rows()) == 1;
    }

    public function visitThread($current_user, $thread_id) {
        $this->course_db->query("INSERT INTO viewed_responses(thread_id,user_id,timestamp) VALUES(?, ?, current_timestamp) ON CONFLICT (thread_id, user_id) DO UPDATE SET timestamp = current_timestamp", [$thread_id, $current_user]);
    }
    /**
     * Set delete status for given post and all descendant
     *
     * If delete status of the first post in a thread is changed, it will also update thread delete status
     *
     * @param  integer      $post_id
     * @param  integer      $thread_id
     * @param  integer      $newStatus - 1 implies deletion and 0 as undeletion
     * @return boolean|null Is first post of thread
     */
    public function setDeletePostStatus($post_id, $thread_id, $newStatus) {
        $this->course_db->query("SELECT parent_id from posts where id=?", [$post_id]);
        $parent_id = $this->course_db->rows()[0]["parent_id"];
        $children = [$post_id];
        $get_deleted = $newStatus == 0;
        $this->findChildren($post_id, $thread_id, $children, $get_deleted);

        if (!$newStatus) {
            // On undelete, parent post must have deleted = false
            if ($parent_id != -1) {
                if ($this->getPost($parent_id)['deleted']) {
                    return null;
                }
            }
        }
        if ($parent_id == -1) {
            $this->course_db->query("UPDATE threads SET deleted = ? WHERE id = ?", [$newStatus, $thread_id]);
            $this->course_db->query("UPDATE posts SET deleted = ? WHERE thread_id = ?", [$newStatus, $thread_id]);
            return true;
        }
        else {
            foreach ($children as $post_id) {
                $this->course_db->query("UPDATE posts SET deleted = ? WHERE id = ?", [$newStatus, $post_id]);
            }
        } return false;
    }

    public function getParentPostId($child_id) {
        $this->course_db->query("SELECT parent_id from posts where id = ?", [$child_id]);
        return $this->course_db->rows()[0]['parent_id'];
    }

    /**
     * @param int[] $post_ids
     * @return array<int, array<int, string[]>>
     *
     */
    public function getForumAttachments(array $post_ids, bool $all_vers = false): array {
        if (count($post_ids) === 0) {
            return [];
        }
        $return = [];
        // Default version is current version
        $placeholders = $this->createParameterList(count($post_ids));
        if ($all_vers === false) {
            // Initialize return values
            foreach ($post_ids as $post_id) {
                $return[$post_id][0] = [];
            }
            $this->course_db->query("SELECT * FROM forum_attachments WHERE post_id IN {$placeholders} AND version_deleted = 0", $post_ids);
            foreach ($this->course_db->rows() as $row) {
                $return[$row['post_id']][0][] = $row['file_name'];
            }
        }
        else {
            // Get current version of each post
            $this->course_db->query("SELECT id, version_id FROM posts WHERE id IN {$placeholders}", $post_ids);
            $current_versions = [];
            foreach ($post_ids as $post_id) {
                $current_versions[$post_id] = 1;
            }
            foreach ($this->course_db->rows() as $row) {
                $current_versions[$row['id']] = $row['version_id'];
            }
            // Initialize return values
            foreach ($post_ids as $post_id) {
                for ($i = 1; $i <= $current_versions[$post_id]; $i++) {
                    $return[$post_id][$i] = [];
                }
            }
            $this->course_db->query("SELECT * FROM forum_attachments WHERE post_id IN {$placeholders}", $post_ids);
            foreach ($this->course_db->rows() as $row) {
                $version_max = ($row['version_deleted'] === 0) ? $current_versions[$row['post_id']] : $row['version_deleted'] - 1;
                foreach (range($row['version_added'], $version_max) as $version) {
                    $return[$row['post_id']][$version][] = $row['file_name'];
                }
            }
        }
        return $return;
    }

    /**
     * @param string[] $attachments_deleted
     */
    public function editPost($original_creator, $user, $post_id, $content, $anon, $markdown, $attachments_deleted) {
        try {
            $markdown = $markdown ? 1 : 0;
            // Before making any edit to $post_id, forum_posts_history will not have any corresponding entry
            // forum_posts_history will store all history state of the post(if edited at any point of time)
            $this->course_db->beginTransaction();
            // Insert first version of post during first edit
            $this->course_db->query(
                "INSERT INTO forum_posts_history (post_id, edit_author, content, edit_timestamp, has_attachment, version_id)
                    SELECT id, author_user_id, content, timestamp, has_attachment, version_id
                        FROM posts
                        WHERE id = ?
                        AND NOT EXISTS (SELECT 1 FROM forum_posts_history WHERE post_id = ?);",
                [$post_id, $post_id]
            );
            // Get latest version number
            $this->course_db->query("SELECT version_id FROM posts WHERE id = ?", [$post_id]);
            $version_id = $this->course_db->rows()[0]["version_id"] + 1;
            // Update attachments
            if (count($attachments_deleted) > 0) {
                $placeholders = $this->createParameterList(count($attachments_deleted));
                $this->course_db->query("UPDATE forum_attachments SET version_deleted = ? WHERE post_id = ? AND file_name IN {$placeholders}", array_merge([$version_id, $post_id], $attachments_deleted));
            }
            $hasAttachment = !empty($this->getForumAttachments([$post_id])[$post_id][0]);
            // Update current post
            $this->course_db->query("UPDATE posts SET content =  ?, anonymous = ?, render_markdown = ?, has_attachment = ?, version_id = ? where id = ?", [$content, $anon, $markdown, $hasAttachment, $version_id, $post_id]);
            // Insert latest version of post into forum_posts_history
            $this->course_db->query("INSERT INTO forum_posts_history(post_id, edit_author, content, edit_timestamp, version_id) SELECT id, ?, content, current_timestamp, version_id FROM posts WHERE id = ?", [$user, $post_id]);
            $this->course_db->query("UPDATE notifications SET content = substring(content from '.+?(?=from)') || 'from ' || ? where metadata::json->>'thread_id' = ? and metadata::json->>'post_id' = ?", [ForumUtils::getDisplayName($anon, $this->getDisplayUserInfoFromUserId($original_creator)), $this->getParentPostId($post_id), $post_id]);
            $this->course_db->commit();
        }
        catch (DatabaseException $dbException) {
            $this->course_db->rollback();
            return false;
        } return true;
    }

    public function editThread($thread_id, $thread_title, $categories_ids, $status, $lock_thread_date, $expiration) {
        try {
            $this->course_db->beginTransaction();
            if ($expiration == null) {
                $this->course_db->query("UPDATE threads SET title = ?, status = ?, lock_thread_date = ? WHERE id = ?", [$thread_title, $status,$lock_thread_date, $thread_id]);
            }
            else {
                $this->course_db->query("UPDATE threads SET title = ?, status = ?, lock_thread_date = ?, pinned_expiration = ? WHERE id = ?", [$thread_title, $status,$lock_thread_date, $expiration, $thread_id]);
            }
            $this->course_db->query("DELETE FROM thread_categories WHERE thread_id = ?", [$thread_id]);
            foreach ($categories_ids as $category_id) {
                $this->course_db->query("INSERT INTO thread_categories (thread_id, category_id) VALUES (?, ?)", [$thread_id, $category_id]);
            }
            $this->course_db->commit();
        }
        catch (DatabaseException $dbException) {
            $this->course_db->rollback();
            return false;
        } return true;
    }

    /**
     * @param User   $user
     * @param string $semester
     * @param string $course
     */
    public function insertCourseUser(User $user, $semester, $course) {
        $params = [$semester, $course, $user->getId(), $user->getGroup(), $user->getRegistrationSection(),
                        $this->submitty_db->convertBoolean($user->isManualRegistration())];
        $this->submitty_db->query(
            "
INSERT INTO courses_users (term, course, user_id, user_group, registration_section, manual_registration)
VALUES (?,?,?,?,?,?)",
            $params
        );

        $params = [$user->getRotatingSection(), $user->getRegistrationSubsection(), $user->getRegistrationType(), $user->getId()];
        $this->course_db->query("UPDATE users SET rotating_section=?, registration_subsection=?, registration_type=? WHERE user_id=?", $params);
        $this->updateGradingRegistration($user->getId(), $user->getGroup(), $user->getGradingRegistrationSections());
    }

    /**
     * @param User $user
     * @param string|null $semester
     * @param string|null $course
     */
    public function updateUser(User $user, $semester = null, $course = null) {
        $params = [$user->getNumericId(), $user->getPronouns(), $user->getDisplayPronouns(), $user->getLegalGivenName(), $user->getPreferredGivenName(),
                       $user->getLegalFamilyName(), $user->getPreferredFamilyName(), $user->getLastInitialFormat(), $user->getEmail(),
                       $user->getSecondaryEmail(), $this->submitty_db->convertBoolean($user->getEmailBoth()),
                       $this->submitty_db->convertBoolean($user->isUserUpdated()),
                       $this->submitty_db->convertBoolean($user->isInstructorUpdated())];
        $extra = "";
        if (!empty($user->getPassword())) {
            $params[] = $user->getPassword();
            $extra = ", user_password=?";
        }
        $params[] = $user->getId();

        // User preferred name tracking: Master DB cannot tell who is logged
        // into Submitty, so the AUTH token and $logged_in var embedded as a SQL
        // comment will be noted in Postgresql's logs as who has issued a change
        // in user's preferred name.
        $logged_in = $this->core->getUser()->getId();

        $this->submitty_db->query(
            "
UPDATE users
SET
  user_numeric_id=?, user_pronouns=?, display_pronouns=?, user_givenname=?, user_preferred_givenname=?,
  user_familyname=?, user_preferred_familyname=?, user_last_initial_format=?,
  user_email=?, user_email_secondary=?, user_email_secondary_notify=?,
  user_updated=?, instructor_updated=?{$extra}
WHERE user_id=? /* AUTH: \"{$logged_in}\" */",
            $params
        );

        if (!empty($semester) && !empty($course)) {
            $params = [$user->getGroup(), $user->getRegistrationSection(),
                            $this->submitty_db->convertBoolean($user->isManualRegistration()),
                            $user->getRegistrationType(), $semester, $course,
                            $user->getId()];
            $this->submitty_db->query(
                "
UPDATE courses_users SET user_group=?, registration_section=?, manual_registration=?, registration_type=?
WHERE term=? AND course=? AND user_id=?",
                $params
            );

            $params = [$user->getRotatingSection(), $user->getRegistrationSubsection(), $user->getId()];
            $this->course_db->query("UPDATE users SET rotating_section=?, registration_subsection=? WHERE user_id=?", $params);
            $this->updateGradingRegistration($user->getId(), $user->getGroup(), $user->getGradingRegistrationSections());
        }
    }

    /**
     * @param string    $user_id
     * @param integer   $user_group
     * @param integer[] $sections
     */
    public function updateGradingRegistration($user_id, $user_group, $sections) {
        $this->course_db->query("DELETE FROM grading_registration WHERE user_id=?", [$user_id]);
        if ($user_group < 4) {
            foreach ($sections as $section) {
                $this->course_db->query(
                    "
    INSERT INTO grading_registration (user_id, sections_registration_id) VALUES(?, ?)",
                    [$user_id, $section]
                );
            }
        }
    }

    /**
     * Gets the group that the user is in for a given class (used on homepage)
     *
     * Classes are distinct for each semester *and* course
     *
     * @param  string $semester    - class's working semester
     * @param  string $course_name - class's course name
     * @param  string $user_id     - user id to be searched for
     * @return integer - group number of user in the given class
     */
    public function getGroupForUserInClass($semester, $course_name, $user_id) {
        $this->submitty_db->query("SELECT user_group FROM courses_users WHERE user_id = ? AND course = ? AND term = ?", [$user_id, $course_name, $semester]);
        return intval($this->submitty_db->row()['user_group']);
    }

    /**
     * Gets an unique array of active users in courses_users, active users are users enrolled in a course in the current semester
     * Allows the filtering the group of users returned by this function
     *
     * @param bool $instructor To include instructors or not
     * @param bool $fullAccess To include full access graders or not
     * @param bool $limitedAccess To include limited access graders or not
     * @param bool $student To include students or not
     * @param bool $faculty to include faculty level users or not
     * @return array - array of userids active in the specified semester
     */
    public function getActiveUserIds(bool $instructor, bool $fullAccess, bool $limitedAccess, bool $student, bool $faculty): array {
        $args = ['-1'];
        $extra_join = '';
        $extra_where = '';
        if ($instructor) {
            $args[] = '1';
        }
        if ($fullAccess) {
            $args[] = '2';
        }
        if ($limitedAccess) {
            $args[] = '3';
        }
        if ($student) {
            $args[] = '4';
        }

        if ($faculty) {
            $extra_join = ' INNER JOIN users ON courses_users.user_id = users.user_id ';
            $extra_where = ' OR users.user_access_level <= 2';
        }
        $result_rows = [];
        $this->submitty_db->query(
            "SELECT DISTINCT courses_users.user_id as user_id
                FROM courses_users INNER JOIN courses
                ON courses_users.term = courses.term AND courses_users.course = courses.course
                " . $extra_join . "
                WHERE courses.status = 1 AND user_group IN (" . implode(', ', $args) . ")" . $extra_where
        );
        return array_map(
            function ($row) {
                return $row['user_id'];
            },
            $this->submitty_db->rows()
        );
    }

    /**
     * Count number of each group of faculty, instructors in active course, full access graders in active course, limited access graders in active course, students in active course
     * @return array
     */
    public function countActiveUsersByGroup(): array {
        $this->submitty_db->query(
            "WITH A as (SELECT DISTINCT ON(user_id) user_id, user_group FROM courses_users JOIN courses
            on courses.course = courses_users.course
            and courses.term = courses_users.term
            WHERE courses.status = 1
            ORDER BY user_id, courses_users.user_group ASC)
            SELECT A.user_group, COUNT(A.user_group) FROM A GROUP BY A.user_group"
        );
        $result = [];
        foreach ($this->submitty_db->rows() as $row) {
            if ($row['user_group'] == 1) {
                $result['instructor'] = $row['count'];
            }
            elseif ($row['user_group'] == 2) {
                $result['full_access'] = $row['count'];
            }
            elseif ($row['user_group'] == 3) {
                $result['limited_access'] = $row['count'];
            }
            else {
                $result['student'] = $row['count'];
            }
        }
        $this->submitty_db->query(
            "SELECT COUNT(user_access_level) FROM users WHERE user_access_level <= 2"
        );
        $result['faculty'] = $this->submitty_db->row()['count'];
        return $result;
    }

    /**
     * Gets whether a gradeable exists already
     *
     * @param string $g_id the gradeable id to check for
     *
     * @return bool
     */
    public function existsGradeable($g_id) {
        $this->course_db->query('SELECT EXISTS (SELECT g_id FROM gradeable WHERE g_id= ?)', [$g_id]);
        return $this->course_db->row()['exists'] ?? false; // This shouldn't happen, but let's assume false
    }

    public function getGradeableVersionHasAutogradingResults($g_id, $version, $user_id, $team_id) {
        $query = "SELECT * FROM electronic_gradeable_data WHERE g_id=? AND g_version=? AND ";
        if ($user_id === null) {
            $query .= "team_id=?";
            $params = [$g_id, $version, $team_id];
        }
        else {
            $query .= "user_id=?";
            $params = [$g_id, $version, $user_id];
        }
        $this->course_db->query($query, $params);
        return count($this->course_db->rows()) > 0 && $this->course_db->rows()[0]['autograding_complete'] === true;
    }

    protected function createParameterList($len) {
        return '(' . implode(',', array_fill(0, $len, '?')) . ')';
    }

    public function componentItempoolInfo($g_id, $component_id) {
        $this->course_db->query(
            "SELECT gc_is_itempool_linked as is_linked, gc_itempool as name FROM gradeable_component WHERE g_id = ? AND gc_id = ?",
            [$g_id, $component_id]
        );
        return $this->course_db->row();
    }

    public function addSolutionForComponentId($g_id, $component_id, $itempool_item, $solution_text, $author_id) {
        $this->course_db->query(
            "INSERT INTO solution_ta_notes (g_id, component_id, itempool_item, solution_notes, author, edited_at) VALUES (?, ?, ?, ?, ?, current_timestamp)",
            [$g_id, $component_id, $itempool_item, $solution_text, $author_id]
        );
    }

    public function getSolutionForComponentItempoolItem($g_id, $component_id, $itempool_item) {
        $this->course_db->query(
            "SELECT * FROM solution_ta_notes WHERE g_id = ? AND component_id = ? AND itempool_item = ? ORDER BY edited_at DESC LIMIT 1",
            [$g_id, $component_id, $itempool_item]
        );
        return $this->course_db->row();
    }

    public function getSolutionForComponentId($g_id, $component_id) {
        // check if the itempool is linked
        $itempool = $this->componentItempoolInfo($g_id, $component_id);
        $itempool_items = [
            ["itempool_item" => ""],
        ];
        $result_rows = [];

        if ($itempool['is_linked']) {
            $this->course_db->query(
                "SELECT DISTINCT itempool_item FROM solution_ta_notes WHERE g_id = ? AND component_id = ?",
                [$g_id, $component_id]
            );
            $itempool_items = $this->course_db->rows();
        }

        foreach ($itempool_items as $itempool_item) {
            $values = $this->getSolutionForComponentItempoolItem($g_id, $component_id, $itempool_item['itempool_item']);
            $result_rows[] = array_merge(['itempool_name' => $itempool['name']], $values);
        }

        return $result_rows;
    }

    public function getSolutionForAllComponentIds($g_id) {
        $solution_array = [];
        $this->course_db->query("SELECT DISTINCT component_id FROM solution_ta_notes WHERE g_id=?", [$g_id]);
        $component_ids = $this->course_db->rows();
        foreach ($component_ids as $row) {
            $solution_array[$row['component_id']] = $this->getSolutionForComponentId($g_id, $row['component_id']);
        }
        return $solution_array;
    }

    // Moved from class LateDaysCalculation on port from TAGrading server.  May want to incorporate late day information into gradeable object rather than having a separate query
    public function getLateDayUpdates($user_id) {
        if ($user_id != null) {
            $query = "SELECT * FROM late_days WHERE user_id";
            if (is_array($user_id)) {
                $query .= ' IN ' . $this->createParameterList(count($user_id));
                $params = $user_id;
            }
            else {
                $query .= '=?';
                $params = [$user_id];
            }
            $query .= ' ORDER BY since_timestamp';
            $this->course_db->query($query, $params);
        }
        else {
            $this->course_db->query("SELECT * FROM late_days");
        }
        // Parse the date-times
        return array_map(
            function ($arr) {
                $arr['since_timestamp'] = DateUtils::parseDateTime($arr['since_timestamp'], $this->core->getConfig()->getTimezone());
                return $arr;
            },
            $this->course_db->rows()
        );
    }

    public function getLateDayInformation($user_id) {
        $params = [300];
        $query = "SELECT
                      submissions.*
                      , coalesce(late_day_exceptions, 0) extensions
                      , greatest(0, ceil((extract(EPOCH FROM(coalesce(submission_time, eg_submission_due_date) - eg_submission_due_date)) - (?*60))/86400):: integer) as days_late
                    FROM
                      (
                        SELECT
                        base.g_id
                        , g_title
                        , base.assignment_allowed
                        , base.user_id
                        , eg_submission_due_date
                        , coalesce(active_version, -1) as active_version
                        , submission_time
                      FROM
                      (
                        --Begin BASE--
                        SELECT
                          g.g_id,
                          u.user_id,
                          g.g_title,
                          eg.eg_submission_due_date,
                          eg.eg_late_days AS assignment_allowed
                        FROM
                          users u
                          , gradeable g
                          , electronic_gradeable eg
                        WHERE
                          g.g_id = eg.g_id
                        --End Base--
                      ) as base
                    LEFT JOIN
                    (
                        --Begin Details--
                        SELECT
                          egv.g_id
                          , egv.user_id
                          , active_version
                          , g_version
                          , submission_time
                        FROM
                          electronic_gradeable_version egv INNER JOIN electronic_gradeable_data egd
                        ON
                          egv.active_version = egd.g_version
                          AND egv.g_id = egd.g_id
                          AND egv.user_id = egd.user_id
                        GROUP BY  egv.g_id,egv.user_id, active_version, g_version, submission_time
                        --End Details--
                    ) as details
                    ON
                      base.user_id = details.user_id
                      AND base.g_id = details.g_id
                    )
                      AS submissions
                      FULL OUTER JOIN
                        late_day_exceptions AS lde
                      ON submissions.g_id = lde.g_id
                      AND submissions.user_id = lde.user_id";
        if ($user_id !== null) {
            if (is_array($user_id)) {
                $query .= " WHERE submissions.user_id IN (" . implode(", ", array_fill(0, count($user_id), '?')) . ")";
                $params = array_merge($params, $user_id);
            }
            else {
                $query .= " WHERE submissions.user_id=?";
                $params[] = $user_id;
            }
        }
        $this->course_db->query($query, $params);
        return $this->course_db->rows();
    }

    /**
     * Get all of the late day cache ordered by date and g_id
     * @return array $return = [
     *  $user_id' => [
     *      $event_title => [
     *          $cache_row => [
     *              'g_id' => string,
     *              'user_id' => string,
     *              'team_id' => string,
     *              'late_days_allowed' => int,
     *              'late_day_date' => DateTime,
     *              'submission_days_late' => int,
     *              'late_day_exceptions' => int,
     *              'reason_for_exception' => string,
     *              'late_days_remaining' => int,
     *              'late_day_status' => int,
     *              'late_days_change' => int
     *          ]
     *      ]
     *  ]
     */
    public function getLateDayCache(): array {
        $query = "SELECT * FROM
                    late_day_cache AS ldc
                    LEFT JOIN gradeable g ON g.g_id=ldc.g_id
                  ORDER BY late_day_date NULLS LAST, g.g_id NULLS FIRST";
        $this->course_db->query($query);
        $return = [];

        // key: user, value: array of all cache available
        foreach ($this->course_db->rows() as $row) {
            $user_id = $row['user_id'] ?? $row['team_id'];
            // title = g_title or event date
            $title = $row['g_title'] !== null ? $row['g_title'] : explode(" ", $row['late_day_date'])[0];
            $return[$user_id][$title] = $row;
        }
        return $return;
    }

    /**
     * Generate and update the late day cache for all of the students in the course
     */
    public function generateLateDayCacheForUsers(): void {
        $default_late_days = $this->core->getConfig()->getDefaultStudentLateDays();
        $params = [$default_late_days];
        $query = "INSERT INTO late_day_cache 
                    (SELECT (cache_row).*
                         FROM 
                        (SELECT
                            public.calculate_remaining_cache_for_user(user_id::text, ?) as cache_row
                        FROM users
                        ) calculated_cache
                    )";
        $this->course_db->query($query, $params);
    }

    public function addLateDayCacheForGradeable(string $user_id, LateDayInfo $late_day_info): void {
        $params = [$user_id];
        $params[] = $late_day_info->getId();
        $params[] = $late_day_info->getEventTitle();
        $params[] = $late_day_info->getLateDayEventTime();
        $params[] = $late_day_info->getAssignmentAllowedLateDays();
        $params[] = $late_day_info->getDaysLate();
        $params[] = $late_day_info->getLateDayException();
        $params[] = $late_day_info->getLateDaysRemaining();
        $params[] = $late_day_info->getStatus();
        $params[] = $late_day_info->getLateDaysChange();
        $params[] = $late_day_info->getReasonForException();

        $user_or_team = $late_day_info->getGradedGradeable()->getGradeable()->isTeamAssignment() ? 'team_id' : 'user_id';
        $query = "INSERT INTO late_day_cache
                    (" . $user_or_team . ", g_id, late_day_date, late_days_allowed, submission_days_late, 
                    late_day_exceptions, late_days_remaining, late_day_status, late_days_change, reason_for_exception) 
                    VALUES (?, ?, ?, ?, ?, ?, ?, ?, ?, ?)";
        $this->course_db->query($query, $params);
    }

    public function addLateDayCacheForLateDayUpdate(string $user_id, LateDayInfo $late_day_info): void {
        $params = [$user_id];
        $params[] = $late_day_info->getLateDayEventTime();
        $params[] = $late_day_info->getLateDaysRemaining();
        $params[] = $late_day_info->getLateDaysChange();

        $query = "INSERT INTO late_day_cache
                    (user_id, late_day_date, late_days_remaining, late_days_change) 
                    VALUES (?, ?, ?, ?)";
        $this->course_db->query($query, $params);
    }

    public function addLateDayCacheForUser(User $user, LateDayInfo $late_day_info): void {
        if ($late_day_info->isLateDayUpdate()) {
            $this->addLateDayCacheForLateDayUpdate($user->getId(), $late_day_info);
        }
        else {
            $this->addLateDayCacheForGradeable($user->getId(), $late_day_info);
        }
    }

    /**
     * Get the late day cache for a specific user
     * @param string $user_id
     * @return array $return = [
     *      $id => [
     *          'g_id' => string,
     *          'user_id' => string,
     *          'team_id' => string,
     *          'late_days_allowed' => int,
     *          'late_day_date' => DateTime,
     *          'submission_days_late' => int,
     *          'late_day_exceptions' => int,
     *          'reason_for_exception' => string,
     *          'late_days_remaining' => int,
     *          'late_day_status' => int,
     *          'late_days_change' => int
     *      ]
     * ]
     */
    public function getLateDayCacheForUser(string $user_id): array {
        $params = [$user_id];
        $query = "SELECT * FROM late_day_cache
                    WHERE user_id=?
                    ORDER BY late_day_date NULLS LAST, g_id NULLS FIRST";
        $this->course_db->query($query, $params);

        $index = 1;
        $late_day_events = [];
        foreach ($this->course_db->rows() as $row) {
            // Change string date to DateTime object
            $row['late_day_date'] = new \DateTime($row['late_day_date']);

            if (isset($row['g_id'])) { // Gradeable late day event
                $late_day_events[$row['g_id']] = $row;
            }
            else { // Late day update event
                $late_day_events[$index] = $row;
                $index++;
            }
        }
        return $late_day_events;
    }

    /**
     * Get the late day information for a specific user (graded gradeable information)
     * @param string $user_id
     * @param string $g_id
     * @return null|array $return = [
     *      'g_id' => string,
     *      'user_id' => string,
     *      'team_id' => string,
     *      'late_days_allowed' => int,
     *      'late_day_date' => DateTime,
     *      'submission_days_late' => int,
     *      'late_day_exceptions' => int,
     *      'late_days_remaining' => int,
     *      'late_day_status' => int,
     *      'late_days_change' => int,
     *      'reason_for_exception' => string
     * ]
     */
    public function getLateDayCacheForUserGradeable(string $user_id, string $g_id): ?array {
        static $cache = null;
        if ($cache === null) {
            $cache = [];
            $full_query = "
                SELECT * FROM late_day_cache WHERE g_id=?
            ";
            $this->course_db->query($full_query, [$g_id]);
            $res = $this->course_db->rows();
            foreach ($res as $row) {
                $cache[$row["user_id"]] = $row;
            }
        }

        $row = null;
        // If cache doesn't exist, generate it and query again
        if (!array_key_exists($user_id, $cache) || empty($cache[$user_id])) {
            $params = [$user_id, $g_id];
            $query = "SELECT * FROM late_day_cache
                    WHERE user_id=?
                    AND g_id=?";
            $this->generateLateDayCacheForUser($user_id);
            $this->course_db->query($query, $params);
            $row = $this->course_db->row();
            $cache[$user_id] = $row;
        }
        $row = $cache[$user_id];
        // If cache still doesn't exist, the gradeable is not associated with
        // LateDays OR there has been a computation error
        if (empty($row)) {
            return null;
        }

        return $row;
    }

    /**
     * Get the Late Day Info for each user associated with a user and gradeable
     * @param User $user
     * @param GradedGradeable $graded_gradeable
     * @return LateDayInfo|null
     */
    public function getLateDayInfoForUserGradeable($user, $graded_gradeable) {

        if ($user == null) {
            return null;
        }

        $cache = $this->getLateDayCacheForUserGradeable($user->getId(), $graded_gradeable->getGradeableId());
        $cache['graded_gradeable'] = $graded_gradeable;
        $ldi = null;

        if ($cache !== null) {
            $ldi = new LateDayInfo($this->core, $user, $cache);
        }

        return $ldi;
    }

    /**
     * Get the Late Day Info for each user associated with a submitter and gradeable
     * @param Submitter $submitter
     * @param GradedGradeable $graded_gradeable
     * @return LateDayInfo|array<string,LateDayInfo>|null
     */
    public function getLateDayInfoForSubmitterGradeable($submitter, $graded_gradeable) {
        // Collect Late Day Info for each user associated with the submitter
        if ($submitter->isTeam()) {
            $late_day_info = [];
            foreach ($submitter->getTeam()->getMemberUsers() as $member) {
                if ($member === null) {
                    return null;
                }
                $late_day_info[$member->getId()] = $this->getLateDayInfoForUserGradeable($member, $graded_gradeable);
            }
            return $late_day_info;
        }
        else {
            return $this->getLateDayInfoForUserGradeable($submitter->getUser(), $graded_gradeable);
        }
    }

    /**
     * Generate and update the late day cache for a student
     * @param string $user_id
     */
    public function generateLateDayCacheForUser(string $user_id): void {
        $default_late_days = $this->core->getConfig()->getDefaultStudentLateDays();
        $params = [$user_id, $default_late_days];

        $query = "INSERT INTO late_day_cache
                    SELECT * FROM calculate_remaining_cache_for_user(?::text, ?)";

        $this->course_db->query($query, $params);
    }

    /**
     * Remove all of the late day information cached
     */
    public function flushAllLateDayCache() {
        $query = "DELETE FROM late_day_cache";
        $this->course_db->query($query);
    }

    public function getLateDayUpdateTimestamps() {
        $query = "SELECT DISTINCT since_timestamp FROM late_days ORDER BY since_timestamp";
        $this->course_db->query($query);
        $return = [];
        foreach ($this->course_db->rows() as $row) {
            $return[] = new \DateTime($row['since_timestamp']);
        }
        return $return;
    }

    public function getLastLateDayUpdatesForUsers() {
        $query = "SELECT user_id, max(since_timestamp) FROM late_days GROUP BY user_id";
        $this->course_db->query($query);
        $return = [];
    }

    /**
     * Get the latest valid versrion for a gradeable (good or late status)
     * @param GradedGradeable $gg
     * @param string $submitter_id
     */
    public function getLatestValidGradeableVersion(GradedGradeable $gg, string $submitter_id, int $late_days_remaining): int {
        $params = [$gg->getGradeableId(), $submitter_id, $late_days_remaining];
        $query = "SELECT
                    egd.g_version
                FROM electronic_gradeable eg
                JOIN electronic_gradeable_data egd
                ON eg.g_id=egd.g_id
				LEFT JOIN teams t
					ON t.team_id=egd.team_id
				LEFT JOIN users u
					ON u.user_id=t.user_id
					OR u.user_id=egd.user_id
                LEFT JOIN late_day_exceptions lde
                ON lde.g_id=eg.g_id AND lde.user_id=u.user_id
                WHERE eg.g_id=?
                AND (CASE WHEN eg.eg_team_assignment IS TRUE THEN egd.team_id
                    ELSE egd.user_id
                    END)=?
                AND (
                    SELECT late_day_status
                    FROM get_late_day_info_from_previous(
                        calculate_submission_days_late(egd.submission_time, eg.eg_submission_due_date),
                        eg.eg_late_days,
                        COALESCE(lde.late_day_exceptions, 0),
                        ?
                    )
                ) != 3";
        $this->course_db->query($query, $params);


        $version = 0;
// Get gradeable version where all submitters have a good status
        if ($gg->getGradeable()->isTeamAssignment()) {
            // Check if all members have a valid instance
            if ($this->course_db->getRowCount() === count($gg->getSubmitter()->getTeam()->getMemberUsers())) {
                foreach ($this->course_db->rows() as $row) {
                    // minimum between the current $version and the current row's g_version, ensuring that $version will hold the minimum value after the loop is completed.
                    $version = ($version === 0) ? $row['g_version'] : min($version, $row['g_version']);
                }
            }
        }
        else {
            $version = $this->course_db->row()['g_version'] ?? 0;
        }

        return $version;
    }

    /**
     * Fetches all students from the given registration sections, $sections.
     *
     * @param  string[] $sections
     * @param  string $orderBy
     * @return User[]
     */
    public function getUsersByRegistrationSections($sections, $orderBy = "registration_section") {
        $return = [];
        if (count($sections) > 0) {
            $orderBy = str_replace(
                "registration_section",
                "SUBSTRING(registration_section, '^[^0-9]*'), COALESCE(SUBSTRING(registration_section, '[0-9]+')::INT, -1), SUBSTRING(registration_section, '[^0-9]*$')",
                $orderBy
            );
            $values = $this->createParameterList(count($sections));
            $this->course_db->query("SELECT * FROM users AS u WHERE registration_section IN {$values} ORDER BY {$orderBy}", $sections);
            foreach ($this->course_db->rows() as $row) {
                $return[] = new User($this->core, $row);
            }
        }
        return $return;
    }

    public function getUsersInNullSection($orderBy = "user_id") {
        $return = [];
        $this->course_db->query("SELECT * FROM users AS u WHERE registration_section IS NULL ORDER BY {$orderBy}");
        foreach ($this->course_db->rows() as $row) {
            $return[] = new User($this->core, $row);
        }
        return $return;
    }

    public function getTotalUserCountByGradingSections($sections, $section_key) {
        $return = [];
        $params = [];
        $where = "";
        if (count($sections) > 0) {
            $where = "WHERE ({$section_key} IN " . $this->createParameterList(count($sections)) . ") IS NOT FALSE";
            $params = $sections;
        }
        if ($section_key === 'registration_section') {
            $orderby = "SUBSTRING({$section_key}, '^[^0-9]*'), COALESCE(SUBSTRING({$section_key}, '[0-9]+')::INT, -1), SUBSTRING({$section_key}, '[^0-9]*$')";
        }
        else {
            $orderby = $section_key;
        }
        $this->course_db->query(
            "
SELECT count(*) as cnt, {$section_key}
FROM users
{$where}
GROUP BY {$section_key}
ORDER BY {$orderby}",
            $params
        );
        foreach ($this->course_db->rows() as $row) {
            if ($row[$section_key] === null) {
                $row[$section_key] = "NULL";
            }
            $return[$row[$section_key]] = intval($row['cnt']);
        }
        return $return;
    }

    /**
     * Gets the number of bad (late) user submissions associated with this gradeable.
     *
     * @param  int $g_id gradeable id we are looking up
     * @param  array<int> $sections an array holding sections of the given gradeable
     * @param  string $section_key key we are basing grading sections off of
     * @return array<int,int> with a key representing a section and value representing the number of bad submissions
     */
    public function getBadUserSubmissionsByGradingSection($g_id, $sections, $section_key) {
        $return = [];
        $params = [$g_id];
        $where = "";
        if (count($sections) > 0) {
            // Expand out where clause
            $sections_keys = array_values($sections);
            $placeholders = $this->createParameterList(count($sections_keys));
            $where = "WHERE ({$section_key} IN {$placeholders}) IS NOT FALSE";
            $params = array_merge($params, $sections_keys);
        }
        if ($section_key === 'registration_section') {
            $orderby = "SUBSTRING({$section_key}, '^[^0-9]*'), COALESCE(SUBSTRING({$section_key}, '[0-9]+')::INT, -1), SUBSTRING({$section_key}, '[^0-9]*$')";
        }
        else {
            $orderby = $section_key;
        }
        $this->course_db->query(
            "
            SELECT count(*) as cnt, {$section_key}
            FROM users
            INNER JOIN electronic_gradeable_version
            ON
            users.user_id = electronic_gradeable_version.user_id
            AND electronic_gradeable_version.active_version>0
            AND electronic_gradeable_version.g_id=?
            INNER JOIN electronic_gradeable
            ON 
            electronic_gradeable.g_id=electronic_gradeable_version.g_id
            AND electronic_gradeable.eg_submission_due_date IS NOT NULL
            INNER JOIN late_day_cache AS ldc
            ON ldc.g_id=electronic_gradeable.g_id
            AND ldc.user_id=users.user_id
            AND ldc.submission_days_late>ldc.late_day_exceptions 
            And ldc.late_days_change =0
            {$where}
            GROUP BY {$section_key}
            ORDER BY {$orderby}",
            $params
        );
        //electronic_gradeable.eg_submission_due_date - electronic_gradeable_data.submission_time > '1 SECOND'
        //var_dump($this->course_db->rows());
        foreach ($sections as $val) {
            $return[$val] = 0;
        }

        foreach ($this->course_db->rows() as $row) {
            if ($row[$section_key] === null) {
                $row[$section_key] = "NULL";
            }
            $return[$row[$section_key]] = intval($row['cnt']);
        }

        return $return;
    }

    public function getTotalSubmittedUserCountByGradingSections($g_id, $sections, $section_key) {
        $return = [];
        $params = [$g_id];
        $where = "";
        if (count($sections) > 0) {
            // Expand out where clause
            $sections_keys = array_values($sections);
            $placeholders = $this->createParameterList(count($sections_keys));
            $where = "WHERE ({$section_key} IN {$placeholders}) IS NOT FALSE";
            $params = array_merge($params, $sections_keys);
        }
        if ($section_key === 'registration_section') {
            $orderby = "SUBSTRING({$section_key}, '^[^0-9]*'), COALESCE(SUBSTRING({$section_key}, '[0-9]+')::INT, -1), SUBSTRING({$section_key}, '[^0-9]*$')";
        }
        else {
            $orderby = $section_key;
        }
        $this->course_db->query(
            "
SELECT count(*) as cnt, {$section_key}
FROM users
INNER JOIN electronic_gradeable_version
ON
users.user_id = electronic_gradeable_version.user_id
AND electronic_gradeable_version.active_version>0
AND electronic_gradeable_version.g_id=?
{$where}
GROUP BY {$section_key}
ORDER BY {$orderby}",
            $params
        );

        foreach ($this->course_db->rows() as $row) {
            if ($row[$section_key] === null) {
                $row[$section_key] = "NULL";
            }
            $return[$row[$section_key]] = intval($row['cnt']);
        }

        return $return;
    }

    public function getTotalSubmittedTeamCountByGradingSections($g_id, $sections, $section_key) {
        $return = [];
        $params = [$g_id];
        $where = "";
        if (count($sections) > 0) {
            // Expand out where clause
            $sections_keys = array_values($sections);
            $placeholders = $this->createParameterList(count($sections_keys));
            $where = "WHERE ({$section_key} IN {$placeholders}) IS NOT FALSE";
            $params = array_merge($params, $sections_keys);
        }
        if ($section_key === 'registration_section') {
            $orderby = "SUBSTRING({$section_key}, '^[^0-9]*'), COALESCE(SUBSTRING({$section_key}, '[0-9]+')::INT, -1), SUBSTRING({$section_key}, '[^0-9]*$')";
        }
        else {
            $orderby = $section_key;
        }
        $this->course_db->query(
            "
            SELECT COUNT(*) as cnt, {$section_key}
            FROM gradeable_teams
            INNER JOIN electronic_gradeable_version
                    ON gradeable_teams.team_id = electronic_gradeable_version.team_id
                   AND electronic_gradeable_version.active_version>0
                   AND electronic_gradeable_version.g_id=?
            {$where}
            GROUP BY {$section_key}
            ORDER BY {$orderby}
        ",
            $params
        );

        foreach ($this->course_db->rows() as $row) {
            if ($row[$section_key] === null) {
                $row[$section_key] = "NULL";
            }

            $return[$row[$section_key]] = intval($row['cnt']);
        }

        return $return;
    }

    /**
     * Get an array of Teams for a Gradeable matching the given registration sections
     *
     * @param  string $g_id
     * @param  array  $sections
     * @param  string $orderBy
     * @return Team[]
     */
    public function getTeamsByGradeableAndRegistrationSections($g_id, $sections, $orderBy = "registration_section") {
        $return = [];
        if (count($sections) > 0) {
            $orderBy = str_replace("gt.registration_section", "SUBSTRING(gt.registration_section, '^[^0-9]*'), COALESCE(SUBSTRING(gt.registration_section, '[0-9]+')::INT, -1), SUBSTRING(gt.registration_section, '[^0-9]*$')", $orderBy);
            $placeholders = implode(",", array_fill(0, count($sections), "?"));
            $params = [$g_id];
            $params = array_merge($params, $sections);

            $this->course_db->query(
                "
                SELECT gt.team_id, gt.registration_section, gt.rotating_section, gt.team_name, json_agg(u) AS users
                FROM gradeable_teams gt
                  JOIN
                    (SELECT t.team_id, t.state, u.*
                     FROM teams t
                       JOIN users u ON t.user_id = u.user_id
                    ) AS u ON gt.team_id = u.team_id
                WHERE gt.g_id = ?
                  AND gt.registration_section IN ($placeholders)
                GROUP BY gt.team_id
                ORDER BY {$orderBy}
            ",
                $params
            );
            foreach ($this->course_db->rows() as $row) {
                $row["users"] = json_decode($row["users"], true);
                $return[] = new Team($this->core, $row);
            }
        }
        return $return;
    }

    /**
     * Get an array of Teams for a Gradeable matching the given rotating sections
     *
     * @param  string $g_id
     * @param  array  $sections
     * @param  string $orderBy
     * @return Team[]
     */
    public function getTeamsByGradeableAndRotatingSections($g_id, $sections, $orderBy = "rotating_section") {
        $return = [];
        if (count($sections) > 0) {
            $placeholders = implode(",", array_fill(0, count($sections), "?"));
            $params = [$g_id];
            $params = array_merge($params, $sections);

            $this->course_db->query(
                "
                SELECT gt.team_id, gt.registration_section, gt.rotating_section, gt.team_name, json_agg(u) AS users
                FROM gradeable_teams gt
                  JOIN
                    (SELECT t.team_id, t.state, u.*
                     FROM teams t
                       JOIN users u ON t.user_id = u.user_id
                    ) AS u ON gt.team_id = u.team_id
                WHERE gt.g_id = ?
                  AND gt.rotating_section IN ($placeholders)
                GROUP BY gt.team_id
                ORDER BY {$orderBy}
            ",
                $params
            );
            foreach ($this->course_db->rows() as $row) {
                $row["users"] = json_decode($row["users"], true);
                $return[] = new Team($this->core, $row);
            }
        }
        return $return;
    }

    public function getTotalComponentCount($g_id) {
        $this->course_db->query("SELECT count(*) AS cnt FROM gradeable_component WHERE g_id=?", [$g_id]);
        return intval($this->course_db->row()['cnt']);
    }

    public function getGradedComponentsCountByGradingSections($g_id, $sections, $section_key, $is_team) {
         $u_or_t = "u";
        $users_or_teams = "users";
        $user_or_team_id = "user_id";
        if ($is_team) {
            $u_or_t = "t";
            $users_or_teams = "gradeable_teams";
            $user_or_team_id = "team_id";
        }
        $return = [];
        $params = [$g_id];
        $where = "";
        if (count($sections) > 0) {
            $where = "WHERE active_version > 0 AND ({$section_key} IN " . $this->createParameterList(count($sections)) . ") IS NOT FALSE";
            $params = array_merge($params, $sections);
        }
        $this->course_db->query(
            "
SELECT {$u_or_t}.{$section_key}, count({$u_or_t}.*) as cnt
FROM {$users_or_teams} AS {$u_or_t}
INNER JOIN (
  SELECT * FROM gradeable_data AS gd
  INNER JOIN (SELECT g_id, $user_or_team_id, max(active_version) as active_version FROM electronic_gradeable_version GROUP BY g_id, $user_or_team_id) AS egd on egd.g_id = gd.g_id AND egd.{$user_or_team_id} = gd.gd_{$user_or_team_id}
  LEFT JOIN (
  gradeable_component_data AS gcd
  INNER JOIN gradeable_component AS gc ON gc.gc_id = gcd.gc_id AND gc.gc_is_peer = {$this->course_db->convertBoolean(false)}
  )AS gcd ON gcd.gd_id = gd.gd_id WHERE gcd.g_id=?
) AS gd ON {$u_or_t}.{$user_or_team_id} = gd.gd_{$user_or_team_id}
{$where}
GROUP BY {$u_or_t}.{$section_key}
ORDER BY {$u_or_t}.{$section_key}",
            $params
        );
        foreach ($this->course_db->rows() as $row) {
            if ($row[$section_key] === null) {
                $row[$section_key] = "NULL";
            }
            $return[$row[$section_key]] = intval($row['cnt']);
        }

        if (!array_key_exists('NULL', $return)) {
            $return['NULL'] = 0;
        }
        return $return;
    }

    /**
     * Gets the number of bad (late) graded components associated with this gradeable.
     *
     * @param  int $g_id gradeable id we are looking up
     * @param  array<int> $sections an array holding sections of the given gradeable
     * @param  string $section_key key we are basing grading sections off of
     * @param  boolean $is_team true if the gradeable is a team assignment
     * @return array<int,int> with a key representing a section and value representing the number of bad submissions
     */
    public function getBadGradedComponentsCountByGradingSections($g_id, $sections, $section_key, $is_team) {
        //getBadTeamSubmissionsByGradingSection
        //getBadUserSubmissionsByGradingSection
         $u_or_t = "u";
        $users_or_teams = "users";
        $user_or_team_id = "user_id";
        if ($is_team) {
            $u_or_t = "t";
            $users_or_teams = "gradeable_teams";
            $user_or_team_id = "team_id";
        }
        $return = [];
        $params = [$g_id,$g_id,$g_id];
        $where = "";
        if (count($sections) > 0) {
            $where = "WHERE active_version > 0 AND ({$section_key} IN " . $this->createParameterList(count($sections)) . ") IS NOT FALSE";
            $params = array_merge($params, $sections);
        }
        $this->course_db->query(
            "
            SELECT {$u_or_t}.{$section_key}, count({$u_or_t}.*) as cnt
            FROM {$users_or_teams} AS {$u_or_t}
            INNER JOIN (
              SELECT *, gd.g_id FROM gradeable_data AS gd
              LEFT JOIN (
              gradeable_component_data AS gcd
              INNER JOIN gradeable_component AS gc ON gc.gc_id = gcd.gc_id AND gc.gc_is_peer = {$this->course_db->convertBoolean(false)}
              )AS gcd ON gcd.gd_id = gd.gd_id WHERE gcd.g_id=?
            ) AS gd ON {$u_or_t}.{$user_or_team_id} = gd.gd_{$user_or_team_id}
            INNER JOIN electronic_gradeable_version AS egv
            ON
            {$u_or_t}.{$user_or_team_id} = egv.{$user_or_team_id}
            AND egv.active_version>0
            AND egv.g_id=?
            INNER JOIN electronic_gradeable AS eg
            ON 
            eg.g_id=egv.g_id
            AND eg.eg_submission_due_date IS NOT NULL
            INNER JOIN (SELECT DISTINCT ldc.{$user_or_team_id}
            FROM late_day_cache AS ldc
            WHERE ldc.g_id=? 
            AND ldc.submission_days_late>ldc.late_day_exceptions 
            And ldc.late_days_change =0) AS ldc ON ldc.{$user_or_team_id}={$u_or_t}.{$user_or_team_id}
            {$where}
            GROUP BY {$u_or_t}.{$section_key}
            ORDER BY {$u_or_t}.{$section_key}",
            $params
        );
        foreach ($sections as $val) {
            $return[$val] = 0;
        }

        foreach ($this->course_db->rows() as $row) {
            if ($row[$section_key] === null) {
                $row[$section_key] = "NULL";
            }
            $return[$row[$section_key]] = intval($row['cnt']);
        }

        if (!array_key_exists('NULL', $return)) {
            $return['NULL'] = 0;
        }

        return $return;
    }
    /**
     * Gets the number of bad (late) graded submissions associated with this gradeable.
     *
     * @param  string $g_id gradeable id we are looking up
     * @param  string $section_key key we are basing grading sections off of
     * @param  boolean $is_team true if the gradeable is a team assignment
     * @param  string $null_section to check if we look in the null section or not
     * @return int the number of bad submissions
     */
    private function getBadSubmissionsCount(string $g_id, string $section_key, bool $is_team, string $null_section): int {
        $u_or_t = "u";
        $users_or_teams = "users";
        $user_or_team_id = "user_id";
        $null_section_condition = "";
        if ($is_team) {
            $u_or_t = "t";
            $users_or_teams = "gradeable_teams";
            $user_or_team_id = "team_id";
        }

        if ($null_section !== 'include') {
            $null_section_condition = "AND {$u_or_t}.{$section_key} IS NOT NULL";
        }
        $this->course_db->query(
            "SELECT COUNT(*) as cnt
            FROM gradeable_component AS gc, {$users_or_teams} AS {$u_or_t}
            WHERE gc.g_id=? {$null_section_condition}
            AND EXISTS (
                SELECT 1
                FROM late_day_cache AS ldc
                WHERE ldc.{$user_or_team_id} = {$u_or_t}.{$user_or_team_id}
                AND ldc.g_id=gc.g_id
                AND ldc.submission_days_late > ldc.late_day_exceptions
                AND ldc.late_days_change = 0
            )",
            [$g_id]
        );
        return $this->course_db->row()['cnt'];
    }

    public function getAverageComponentScores(string $g_id, string $section_key, bool $is_team, string $bad_submissions, string $null_section) {
        $u_or_t = "u";
        $users_or_teams = "users";
        $user_or_team_id = "user_id";
        $null_section_condition = "";
        $bad_submissions_condition = "";
        $params = [$g_id, $g_id, $g_id, $g_id];
        if ($is_team) {
            $u_or_t = "t";
            $users_or_teams = "gradeable_teams";
            $user_or_team_id = "team_id";
        }

        // Check if we want to include null sections within the average
        if ($null_section !== 'include') {
            $null_section_condition = "AND {$u_or_t}.{$section_key} IS NOT NULL";
        }
        // Check if we want to include late (bad) submissions into the average
        if ($bad_submissions !== 'include' && $this->getBadSubmissionsCount($g_id, $section_key, $is_team, $null_section) > 0) {
            $bad_submissions_condition = "INNER JOIN(
                SELECT DISTINCT ldc.{$user_or_team_id}
                FROM late_day_cache AS ldc
                WHERE ldc.g_id=? AND ( submission_days_late = 0 OR ldc.late_days_change != 0 
              ) )AS ldc ON ldc.{$user_or_team_id}={$u_or_t}.{$user_or_team_id}";
            $params[] = $g_id;
        }

        $return = [];
        $this->course_db->query("
SELECT comp.gc_id, gc_title, gc_max_value, gc_is_peer, gc_order, round(AVG(comp_score),2) AS avg_comp_score, round(stddev_pop(comp_score),2) AS std_dev, COUNT(*), rr.active_grade_inquiry_count FROM(
  SELECT gc_id, gc_title, gc_max_value, gc_is_peer, gc_order,
  CASE WHEN (gc_default + sum_points + gcd_score) > gc_upper_clamp THEN gc_upper_clamp
  WHEN (gc_default + sum_points + gcd_score) < gc_lower_clamp THEN gc_lower_clamp
  ELSE (gc_default + sum_points + gcd_score) END AS comp_score FROM(
    SELECT gcd.gc_id, gc_title, gc_max_value, gc_is_peer, gc_order, gc_lower_clamp, gc_default, gc_upper_clamp,
    CASE WHEN sum_points IS NULL THEN 0 ELSE sum_points END AS sum_points, gcd_score
    FROM gradeable_component_data AS gcd
    LEFT JOIN gradeable_component AS gc ON gcd.gc_id=gc.gc_id
    LEFT JOIN(
      SELECT SUM(gcm_points) AS sum_points, gcmd.gc_id, gcmd.gd_id
      FROM gradeable_component_mark_data AS gcmd
      LEFT JOIN gradeable_component_mark AS gcm ON gcmd.gcm_id=gcm.gcm_id AND gcmd.gc_id=gcm.gc_id
      GROUP BY gcmd.gc_id, gcmd.gd_id
      )AS marks
    ON gcd.gc_id=marks.gc_id AND gcd.gd_id=marks.gd_id
    LEFT JOIN(
      SELECT gd.gd_{$user_or_team_id}, gd.gd_id
      FROM gradeable_data AS gd
      WHERE gd.g_id=?
    ) AS gd ON gcd.gd_id=gd.gd_id
    INNER JOIN(
      SELECT {$u_or_t}.{$user_or_team_id}, {$u_or_t}.{$section_key}
      FROM {$users_or_teams} AS {$u_or_t}
      WHERE {$u_or_t}.{$user_or_team_id} IS NOT NULL
    ) AS {$u_or_t} ON gd.gd_{$user_or_team_id}={$u_or_t}.{$user_or_team_id}
    INNER JOIN(
      SELECT egv.{$user_or_team_id}, egv.active_version
      FROM electronic_gradeable_version AS egv
      WHERE egv.g_id=? AND egv.active_version>0
    ) AS egv ON egv.{$user_or_team_id}={$u_or_t}.{$user_or_team_id}
    {$bad_submissions_condition}
    WHERE g_id=? {$null_section_condition}
  )AS parts_of_comp
)AS comp
LEFT JOIN (
	SELECT COUNT(*) AS active_grade_inquiry_count, rr.gc_id
	FROM grade_inquiries AS rr
	WHERE rr.g_id=? AND rr.status=-1
	GROUP BY rr.gc_id
) AS rr ON rr.gc_id=comp.gc_id
GROUP BY comp.gc_id, gc_title, gc_max_value, gc_is_peer, gc_order, rr.active_grade_inquiry_count
ORDER BY gc_order
        ", $params);
        foreach ($this->course_db->rows() as $row) {
            $info = ['g_id' => $g_id, 'section_key' => $section_key, 'team' => $is_team];
            $return[] = new SimpleStat($this->core, array_merge($row, $info));
        }
        return $return;
    }

    public function getAverageGraderScores(string $g_id, int $gc_id, string $section_key, bool $is_team, string $bad_submissions, string $null_section) {
        $u_or_t = "u";
        $users_or_teams = "users";
        $user_or_team_id = "user_id";
        $null_section_condition = "";
        $bad_submissions_condition = "";
        $params = [$gc_id, $g_id, $g_id, $g_id];
        if ($is_team) {
            $u_or_t = "t";
            $users_or_teams = "gradeable_teams";
            $user_or_team_id = "team_id";
        }
        if ($null_section !== 'include') {
            $null_section_condition = "AND {$u_or_t}.{$section_key} IS NOT NULL";
        }
        // Check if we want to include late (bad) submissions into the average
        if ($bad_submissions !== 'include' && $this->getBadSubmissionsCount($g_id, $section_key, $is_team, $null_section) > 0) {
            $bad_submissions_condition = "INNER JOIN(
                SELECT DISTINCT ldc.{$user_or_team_id}
                FROM late_day_cache AS ldc
                WHERE ldc.g_id=? AND ( submission_days_late = 0 OR ldc.late_days_change != 0 
              ) )AS ldc ON ldc.{$user_or_team_id}={$u_or_t}.{$user_or_team_id}";
            $params[] = $g_id;
        }
        $return = [];
        $this->course_db->query("
SELECT gcd_grader_id, gc_order, round(AVG(comp_score),2) AS avg_comp_score, round(stddev_pop(comp_score),2) AS std_dev, COUNT(*) FROM(
  SELECT gcd_grader_id, gc_order,
  CASE WHEN (gc_default + sum_points + gcd_score) > gc_upper_clamp THEN gc_upper_clamp
  WHEN (gc_default + sum_points + gcd_score) < gc_lower_clamp THEN gc_lower_clamp
  ELSE (gc_default + sum_points + gcd_score) END AS comp_score FROM(
    SELECT gcd_grader_id, gc_order, gc_lower_clamp, gc_default, gc_upper_clamp,
    CASE WHEN sum_points IS NULL THEN 0 ELSE sum_points END AS sum_points, gcd_score
    FROM gradeable_component_data AS gcd
    LEFT JOIN gradeable_component AS gc ON gcd.gc_id=? AND gcd.gc_id=gc.gc_id
    LEFT JOIN(
      SELECT SUM(gcm_points) AS sum_points, gcmd.gc_id, gcmd.gd_id
      FROM gradeable_component_mark_data AS gcmd
      LEFT JOIN gradeable_component_mark AS gcm ON gcmd.gcm_id=gcm.gcm_id AND gcmd.gc_id=gcm.gc_id
      GROUP BY gcmd.gc_id, gcmd.gd_id
      )AS marks
    ON gcd.gc_id=marks.gc_id AND gcd.gd_id=marks.gd_id
    LEFT JOIN(
      SELECT gd.gd_{$user_or_team_id}, gd.gd_id
      FROM gradeable_data AS gd
      WHERE gd.g_id=?
    ) AS gd ON gcd.gd_id=gd.gd_id
    INNER JOIN(
      SELECT {$u_or_t}.{$user_or_team_id}, {$u_or_t}.{$section_key}
      FROM {$users_or_teams} AS {$u_or_t}
      WHERE {$u_or_t}.{$user_or_team_id} IS NOT NULL
    ) AS {$u_or_t} ON gd.gd_{$user_or_team_id}={$u_or_t}.{$user_or_team_id}
    INNER JOIN(
      SELECT egv.{$user_or_team_id}, egv.active_version
      FROM electronic_gradeable_version AS egv
      WHERE egv.g_id=? AND egv.active_version>0
    ) AS egv ON egv.{$user_or_team_id}={$u_or_t}.{$user_or_team_id}
    {$bad_submissions_condition}
    WHERE g_id=? {$null_section_condition}
  )AS parts_of_comp
)AS comp
GROUP BY gcd_grader_id, gc_order
ORDER BY gc_order
        ", $params);

        foreach ($this->course_db->rows() as $row) {
            // add grader average
            $return = array_merge($return, [$row['gcd_grader_id'] => ['avg' => $row['avg_comp_score'], 'count' => $row['count'], 'std_dev' => $row['std_dev']]]);
        }
        //var_dump($return);
        return $return;
    }

    public function getAverageAutogradedScores(string $g_id, string $section_key, bool $is_team, string $bad_submissions, string $null_section) {

        $u_or_t = "u";
        $users_or_teams = "users";
        $user_or_team_id = "user_id";
        $bad_submissions_condition = '';
        $null_section_condition = '';
        $params = [$g_id];
        if ($is_team) {
            $u_or_t = "t";
            $users_or_teams = "gradeable_teams";
            $user_or_team_id = "team_id";
        }
        if ($null_section !== 'include') {
            $null_section_condition = "AND {$u_or_t}.{$section_key} IS NOT NULL";
        }
        if ($bad_submissions !== 'include' && $this->getBadSubmissionsCount($g_id, $section_key, $is_team, $null_section) > 0) {
            $bad_submissions_condition = "INNER JOIN(
                SELECT DISTINCT ldc.{$user_or_team_id}
                FROM late_day_cache AS ldc
                WHERE ldc.g_id=? AND ( submission_days_late = 0 OR ldc.late_days_change != 0 
              ) )AS ldc ON ldc.{$user_or_team_id}={$u_or_t}.{$user_or_team_id}";
            $params[] = $g_id;
        }

        $this->course_db->query("
SELECT round((AVG(score)),2) AS avg_score, round(stddev_pop(score), 2) AS std_dev, 0 AS max, COUNT(*) FROM(
   SELECT * FROM (
      SELECT (egd.autograding_non_hidden_non_extra_credit + egd.autograding_non_hidden_extra_credit + egd.autograding_hidden_non_extra_credit + egd.autograding_hidden_extra_credit) AS score
      FROM electronic_gradeable_data AS egd
      INNER JOIN {$users_or_teams} AS {$u_or_t}
      ON {$u_or_t}.{$user_or_team_id} = egd.{$user_or_team_id}
      INNER JOIN (
         SELECT g_id, {$user_or_team_id}, active_version FROM electronic_gradeable_version AS egv
         WHERE active_version > 0
      ) AS egv
      ON egd.g_id=egv.g_id AND egd.{$user_or_team_id}=egv.{$user_or_team_id}
      {$bad_submissions_condition}
      WHERE egd.g_version=egv.active_version AND egd.g_id=? {$null_section_condition}
   )g
) as individual;
          ", $params);
        return ($this->course_db->getRowCount() > 0) ? new SimpleStat($this->core, $this->course_db->rows()[0]) : null;
    }

    public function getScoresForGradeable($g_id, $section_key, $is_team) {
        $u_or_t = "u";
        $users_or_teams = "users";
        $user_or_team_id = "user_id";
        if ($is_team) {
            $u_or_t = "t";
            $users_or_teams = "gradeable_teams";
            $user_or_team_id = "team_id";
        }
        $this->course_db->query(
            "
SELECT COUNT(*) from gradeable_component where g_id=?
          ",
            [$g_id]
        );
        $count = $this->course_db->rows()[0][0];
        $this->course_db->query(
            "
        SELECT * FROM(
            SELECT gd_id, SUM(comp_score) AS g_score, SUM(gc_max_value) AS max, COUNT(comp.*), autograding FROM(
              SELECT  gd_id, gc_title, gc_max_value, gc_is_peer, gc_order, autograding,
              CASE WHEN (gc_default + sum_points + gcd_score) > gc_upper_clamp THEN gc_upper_clamp
              WHEN (gc_default + sum_points + gcd_score) < gc_lower_clamp THEN gc_lower_clamp
              ELSE (gc_default + sum_points + gcd_score) END AS comp_score FROM(
                SELECT gcd.gd_id, gc_title, gc_max_value, gc_is_peer, gc_order, gc_lower_clamp, gc_default, gc_upper_clamp,
                CASE WHEN sum_points IS NULL THEN 0 ELSE sum_points END AS sum_points, gcd_score, CASE WHEN autograding IS NULL THEN 0 ELSE autograding END AS autograding
                FROM gradeable_component_data AS gcd
                LEFT JOIN gradeable_component AS gc ON gcd.gc_id=gc.gc_id
                LEFT JOIN(
                  SELECT SUM(gcm_points) AS sum_points, gcmd.gc_id, gcmd.gd_id
                  FROM gradeable_component_mark_data AS gcmd
                  LEFT JOIN gradeable_component_mark AS gcm ON gcmd.gcm_id=gcm.gcm_id AND gcmd.gc_id=gcm.gc_id
                  GROUP BY gcmd.gc_id, gcmd.gd_id
                  )AS marks
                ON gcd.gc_id=marks.gc_id AND gcd.gd_id=marks.gd_id
                LEFT JOIN gradeable_data AS gd ON gd.gd_id=gcd.gd_id
                LEFT JOIN (
                  SELECT egd.g_id, egd.{$user_or_team_id}, (autograding_non_hidden_non_extra_credit + autograding_non_hidden_extra_credit + autograding_hidden_non_extra_credit + autograding_hidden_extra_credit) AS autograding
                  FROM electronic_gradeable_version AS egv
                  LEFT JOIN electronic_gradeable_data AS egd ON egv.g_id=egd.g_id AND egv.{$user_or_team_id}=egd.{$user_or_team_id} AND active_version=g_version AND active_version>0
                  )AS auto
                ON gd.g_id=auto.g_id AND gd_{$user_or_team_id}=auto.{$user_or_team_id}
                INNER JOIN {$users_or_teams} AS {$u_or_t} ON {$u_or_t}.{$user_or_team_id} = auto.{$user_or_team_id}
                WHERE gc.g_id=? AND {$u_or_t}.{$section_key} IS NOT NULL
              )AS parts_of_comp
            )AS comp
            GROUP BY gd_id, autograding
          )g
      ",
            [$g_id]
        );
        return new SimpleStat($this->core, $this->course_db->rows()[0]);
    }

    public function getAverageForGradeable(string $g_id, string $section_key, bool $is_team, string $override, string $bad_submissions, string $null_section) {

        $u_or_t = "u";
        $users_or_teams = "users";
        $user_or_team_id = "user_id";
        $exclude = '';
        $include = '';
        $null_section_condition = '';
        $bad_submissions_condition = '';
        if ($is_team) {
            $u_or_t = "t";
            $users_or_teams = "gradeable_teams";
            $user_or_team_id = "team_id";
        }
        // Get count
        $this->course_db->query(
            "SELECT COUNT(*) as cnt from gradeable_component where g_id=?",
            [$g_id]
        );
        $count = $this->course_db->row()['cnt'];
        $params = [$g_id, $count];

        // Check if we want to exclude grade overridden gradeables
        if (!$is_team && $override === 'include') {
            $exclude = "AND NOT EXISTS (SELECT * FROM grade_override
                        WHERE u.user_id = grade_override.user_id
                        AND grade_override.g_id=gc.g_id)";
        }

        // Check if we want to include null sections within the average
        if ($null_section !== 'include') {
            $null_section_condition = "AND {$u_or_t}.{$section_key} IS NOT NULL";
        }

        // Check if we want to include late (bad) submissions into the average
        if ($bad_submissions !== 'include' && $this->getBadSubmissionsCount($g_id, $section_key, $is_team, $null_section) > 0) {
            $bad_submissions_condition = "INNER JOIN(
                SELECT DISTINCT ldc.{$user_or_team_id}
                FROM late_day_cache AS ldc
                WHERE ldc.g_id=? AND ( submission_days_late = 0 OR ldc.late_days_change != 0 
              ) )AS ldc ON ldc.{$user_or_team_id}={$u_or_t}.{$user_or_team_id}";
            $params = [$g_id,$g_id, $count];
        }

        // Check if we want to combine grade overridden marks within averages
        if (!$is_team && $override === 'include') {
            $include = " UNION SELECT gd.gd_id, marks::numeric AS g_score, marks::numeric AS max, COUNT(*) as count, 0 as autograding
                FROM grade_override
                INNER JOIN users as u ON u.user_id = grade_override.user_id
                AND u.user_id IS NOT NULL
                LEFT JOIN gradeable_data as gd ON u.user_id = gd.gd_user_id
                AND grade_override.g_id = gd.g_id
                WHERE grade_override.g_id=?
                GROUP BY gd.gd_id, marks";
            $params[] = $g_id;
        }

        $this->course_db->query(
            "
SELECT round((AVG(g_score) + AVG(autograding)),2) AS avg_score, round(stddev_pop(g_score),2) AS std_dev, round(AVG(max),2) AS max, COUNT(*) FROM(
  SELECT * FROM(
    SELECT gd_id, SUM(comp_score) AS g_score, SUM(gc_max_value) AS max, COUNT(comp.*), autograding FROM(
      SELECT  gd_id, gc_title, gc_max_value, gc_is_peer, gc_order, autograding,
      CASE WHEN (gc_default + sum_points + gcd_score) > gc_upper_clamp THEN gc_upper_clamp
      WHEN (gc_default + sum_points + gcd_score) < gc_lower_clamp THEN gc_lower_clamp
      ELSE (gc_default + sum_points + gcd_score) END AS comp_score FROM(
        SELECT gcd.gd_id, gc_title, gc_max_value, gc_is_peer, gc_order, gc_lower_clamp, gc_default, gc_upper_clamp,
        CASE WHEN sum_points IS NULL THEN 0 ELSE sum_points END AS sum_points, gcd_score, CASE WHEN autograding IS NULL THEN 0 ELSE autograding END AS autograding
        FROM gradeable_component_data AS gcd
        LEFT JOIN gradeable_component AS gc ON gcd.gc_id=gc.gc_id
        LEFT JOIN(
          SELECT SUM(gcm_points) AS sum_points, gcmd.gc_id, gcmd.gd_id
          FROM gradeable_component_mark_data AS gcmd
          LEFT JOIN gradeable_component_mark AS gcm ON gcmd.gcm_id=gcm.gcm_id AND gcmd.gc_id=gcm.gc_id
          GROUP BY gcmd.gc_id, gcmd.gd_id
          )AS marks
        ON gcd.gc_id=marks.gc_id AND gcd.gd_id=marks.gd_id
        LEFT JOIN gradeable_data AS gd ON gd.gd_id=gcd.gd_id
        LEFT JOIN (
          SELECT egd.g_id, egd.{$user_or_team_id}, (autograding_non_hidden_non_extra_credit + autograding_non_hidden_extra_credit + autograding_hidden_non_extra_credit + autograding_hidden_extra_credit) AS autograding
          FROM electronic_gradeable_version AS egv
          LEFT JOIN electronic_gradeable_data AS egd ON egv.g_id=egd.g_id AND egv.{$user_or_team_id}=egd.{$user_or_team_id} AND active_version=g_version AND active_version>0
          )AS auto
        ON gd.g_id=auto.g_id AND gd_{$user_or_team_id}=auto.{$user_or_team_id}
        INNER JOIN {$users_or_teams} AS {$u_or_t} ON {$u_or_t}.{$user_or_team_id} = auto.{$user_or_team_id}
        {$bad_submissions_condition}
        WHERE gc.g_id=? {$null_section_condition}
        " . $exclude . "
      )AS parts_of_comp
    )AS comp
    GROUP BY gd_id, autograding
  )g WHERE count=?" . $include . ")AS individual",
            $params
        );
        if (count($this->course_db->rows()) == 0) {
            return;
        }
        return new SimpleStat($this->core, $this->course_db->rows()[0]);
    }

    public function getNumUsersWhoViewedGradeBySections($gradeable, $sections, string $null_section) {
        $table = $gradeable->isTeamAssignment() ? 'gradeable_teams' : 'users';
        $grade_type = $gradeable->isGradeByRegistration() ? 'registration' : 'rotating';
        $type = $gradeable->isTeamAssignment() ? 'team' : 'user';
        $null_section_condition = "";
        $params = [$gradeable->getId()];

        $sections_query = "";
        if (count($sections) > 0) {
            $sections_query = "{$grade_type}_section IN " . $this->createParameterList(count($sections));
            $params = array_merge($sections, $params);
        }
        if ($null_section === 'include') {
            $null_section_condition = " IS NOT FALSE";
        }

        $this->course_db->query(
            "
            SELECT COUNT(*) as cnt
            FROM gradeable_data AS gd
            INNER JOIN (
                SELECT u.{$type}_id, u.{$grade_type}_section FROM {$table} AS u
                WHERE u.{$sections_query} {$null_section_condition}
            ) AS u
            ON gd.gd_{$type}_id=u.{$type}_id
            WHERE gd.g_id = ? AND gd.gd_user_viewed_date IS NOT NULL
        ",
            $params
        );

        return intval($this->course_db->row()['cnt']);
    }

    /**
     * Finds the number of users who has a non NULL last_viewed_time for team assignments
     * NULL times represent unviewed, non-null represent the user has viewed the latest version already
     *
     * @param  Gradeable $gradeable
     * @param  array $sections
     * @return integer
     */
    public function getNumUsersWhoViewedTeamAssignmentBySection($gradeable, $sections) {
        $grade_type = $gradeable->isGradeByRegistration() ? 'registration' : 'rotating';

        $params = [$gradeable->getId()];

        $sections_query = "";
        if (count($sections) > 0) {
            $sections_query = "{$grade_type}_section IN " . $this->createParameterList(count($sections));
            $params = array_merge($sections, $params);
        }

        $this->course_db->query(
            "
            SELECT COUNT(*) as cnt
            FROM teams AS tm
            INNER JOIN (
                SELECT u.team_id, u.{$grade_type}_section FROM gradeable_teams AS u
                WHERE u.{$sections_query} and u.g_id = ?
            ) AS u
            ON tm.team_id=u.team_id
            WHERE tm.last_viewed_time IS NOT NULL
        ",
            $params
        );

        return intval($this->course_db->row()['cnt']);
    }

    /**
     * @param  string $gradeable_id
     * @param  string $team_id
     * @return integer
     */
    public function getActiveVersionForTeam($gradeable_id, $team_id) {
        $params = [$gradeable_id,$team_id];
        $this->course_db->query("SELECT active_version FROM electronic_gradeable_version WHERE g_id = ? and team_id = ?", $params);
        $query_result = $this->course_db->row();
        return array_key_exists('active_version', $query_result) ? $query_result['active_version'] : 0;
    }

    public function getNumUsersGraded($g_id) {
        $this->course_db->query(
            "
SELECT COUNT(*) as cnt FROM gradeable_data
WHERE g_id = ?",
            [$g_id]
        );

        return intval($this->course_db->row()['cnt']);
    }

    //gets ids of students with non null registration section and null rotating section
    public function getRegisteredUsersWithNoRotatingSection() {
        $this->course_db->query(
            "
SELECT user_id
FROM users AS u
WHERE registration_section IS NOT NULL
AND rotating_section IS NULL;"
        );

        return $this->course_db->rows();
    }

    //gets ids of students with non null rotating section and null registration section
    public function getUnregisteredStudentsWithRotatingSection() {
        $this->course_db->query(
            "
SELECT user_id
FROM users AS u
WHERE registration_section IS NULL
AND rotating_section IS NOT NULL;"
        );

        return $this->course_db->rows();
    }

    public function getGradersForRegistrationSections($sections) {
        $return = [];
        $params = [];
        $where = "";
        if (count($sections) > 0) {
            $where = "WHERE sections_registration_id IN " . $this->createParameterList(count($sections));
            $params = $sections;
        }
        $this->course_db->query(
            "
SELECT g.*, u.*
FROM grading_registration AS g
LEFT JOIN (
  SELECT *
  FROM users
) AS u ON u.user_id = g.user_id
{$where}
ORDER BY SUBSTRING(g.sections_registration_id, '^[^0-9]*'), COALESCE(SUBSTRING(g.sections_registration_id, '[0-9]+')::INT, -1), SUBSTRING(g.sections_registration_id, '[^0-9]*$'), g.user_id",
            $params
        );
        $user_store = [];
        foreach ($this->course_db->rows() as $row) {
            if ($row['sections_registration_id'] === null) {
                $row['sections_registration_id'] = "NULL";
            }

            if (!isset($return[$row['sections_registration_id']])) {
                $return[$row['sections_registration_id']] = [];
            }

            if (!isset($user_store[$row['user_id']])) {
                $user_store[$row['user_id']] = new User($this->core, $row);
            }
            $return[$row['sections_registration_id']][] = $user_store[$row['user_id']];
        }
        return $return;
    }

    public function getGradersForRotatingSections($g_id, $sections) {
        $return = [];
        $params = [$g_id];
        $where = "";
        if (count($sections) > 0) {
            $where = " AND sections_rotating_id IN " . $this->createParameterList(count($sections));
            $params = array_merge($params, $sections);
        }
        $this->course_db->query(
            "
SELECT g.*, u.*
FROM grading_rotating AS g
LEFT JOIN (
  SELECT *
  FROM users
) AS u ON u.user_id = g.user_id
WHERE g.g_id=? {$where}
ORDER BY g.sections_rotating_id, g.user_id",
            $params
        );
        $user_store = [];
        foreach ($this->course_db->rows() as $row) {
            if ($row['sections_rotating_id'] === null) {
                $row['sections_rotating_id'] = "NULL";
            }
            if (!isset($return[$row['sections_rotating_id']])) {
                $return[$row['sections_rotating_id']] = [];
            }

            if (!isset($user_store[$row['user_id']])) {
                $user_store[$row['user_id']] = new User($this->core, $row);
            }
            $return[$row['sections_rotating_id']][] = $user_store[$row['user_id']];
        }
        return $return;
    }

    public function getRotatingSectionsForGradeableAndUser($g_id, $user_id = null) {
        $params = [$g_id];
        $where = "";
        if ($user_id !== null) {
            $params[] = $user_id;
            $where = " AND user_id=?";
        }
        $this->course_db->query(
            "
            SELECT sections_rotating_id
            FROM grading_rotating
            WHERE g_id=? {$where}",
            $params
        );
        $return = [];
        foreach ($this->course_db->rows() as $row) {
            $return[] = $row['sections_rotating_id'];
        }
        return $return;
    }

    public function getUsersByRotatingSections($sections, $orderBy = "rotating_section") {
        $return = [];
        if (count($sections) > 0) {
            $placeholders = $this->createParameterList(count($sections));
            $this->course_db->query("SELECT * FROM users AS u WHERE rotating_section IN {$placeholders} ORDER BY {$orderBy}", $sections);
            foreach ($this->course_db->rows() as $row) {
                $return[] = new User($this->core, $row);
            }
        }
        return $return;
    }

    /**
     * Gets all registration sections from the sections_registration table

     * @return array
     */
    public function getRegistrationSections() {
        $this->course_db->query("SELECT * FROM sections_registration ORDER BY SUBSTRING(sections_registration_id, '^[^0-9]*'), COALESCE(SUBSTRING(sections_registration_id, '[0-9]+')::NUMERIC, -1), SUBSTRING(sections_registration_id, '[^0-9]*$') ");
        return $this->course_db->rows();
    }

    /**
     * Gets all rotating sections from the sections_rotating table
     *
     * @return array
     */
    public function getRotatingSections() {
        $this->course_db->query("SELECT * FROM sections_rotating ORDER BY sections_rotating_id");
        return $this->course_db->rows();
    }

    /**
     * Gets all the gradeable IDs of the rotating sections
     *
     * @return array
     */
    public function getRotatingSectionsGradeableIDS() {
        $this->course_db->query("SELECT g_id FROM gradeable WHERE g_grader_assignment_method = {0} ORDER BY g_grade_start_date ASC");
        return $this->course_db->rows();
    }

    /**
     * Gets gradeables for all graders with the sections they were assigned to grade
     * Only includes gradeables that are set to be graded by rotating section or all access, and were in the past
     * With the exception of $gradeable_id, which will always be included
     *
     * @return array
     */
    public function getGradeablesRotatingGraderHistory($gradeable_id) {
        $params = [$gradeable_id];
        $this->course_db->query(
            "
            SELECT
            gu.g_id, gu.user_id, gu.user_group, gr.sections_rotating_id, g_grade_start_date
            FROM (
            SELECT g.g_id, u.user_id, u.user_group, g_grade_start_date
            FROM (SELECT user_id, user_group FROM users WHERE user_group BETWEEN 1 AND 3) AS u
            CROSS JOIN (
              SELECT
                DISTINCT g.g_id,
                g_grade_start_date
              FROM gradeable AS g
              LEFT JOIN
                grading_rotating AS gr ON g.g_id = gr.g_id
              WHERE g_grader_assignment_method = 0 OR g.g_id = ?
            ) AS g
            ) as gu
            LEFT JOIN (
            SELECT
              g_id, user_id, json_agg(sections_rotating_id) as sections_rotating_id
            FROM
              grading_rotating
            GROUP BY g_id, user_id
            ) AS gr ON gu.user_id=gr.user_id AND gu.g_id=gr.g_id
            ORDER BY user_group, user_id, g_grade_start_date",
            $params
        );
        $rows = $this->course_db->rows();
        $modified_rows = [];
        foreach ($rows as $row) {
            $row['sections_rotating_id'] = json_decode($row['sections_rotating_id'] ?? '');
            $modified_rows[] = $row;
        }
        return $modified_rows;
    }

    /**
     * Returns the count of all users in rotating sections that are in a non-null registration section. These are
     * generally students who have late added a course and have been automatically added to the course, but this
     * was done after rotating sections had already been set-up.
     *
     * @return array
     */
    public function getUsersCountByRotatingSections() {
        $this->course_db->query(
            "
            SELECT rotating_section, count(*) as count
            FROM users
            WHERE registration_section IS NOT NULL
            GROUP BY rotating_section
            ORDER BY rotating_section"
        );
        return $this->course_db->rows();
    }

    /**
     * Returns the count of all users in course that are in a non-null registration section.
     *
     * @return integer
     */
    public function getTotalRegisteredUsersCount() {
        $this->course_db->query(
            "
            SELECT count(*) as count
            FROM users
            WHERE registration_section IS NOT NULL"
        );
        return $this->course_db->rows()[0]['count'];
    }

    /**
     * Gets rotating sections of each grader for a gradeable
     *
     * @param  string $gradeable_id
     * @return array An array (indexed by user id) of arrays of section numbers
     */
    public function getRotatingSectionsByGrader($gradeable_id) {
        $this->course_db->query(
            "
    SELECT
        u.user_id, u.user_group, json_agg(sections_rotating_id ORDER BY sections_rotating_id ASC) AS sections
    FROM
        users AS u INNER JOIN grading_rotating AS gr ON u.user_id = gr.user_id
    WHERE
        g_id=?
    AND
        u.user_group BETWEEN 1 AND 3
    GROUP BY
        u.user_id
    ORDER BY
        u.user_group ASC
    ",
            [$gradeable_id]
        );

        // Split arrays into php arrays
        $rows = $this->course_db->rows();
        $sections_row = [];
        foreach ($rows as $row) {
            $sections_row[$row['user_id']] = json_decode($row['sections']);
        }
        return $sections_row;
    }

    public function getGradersByUserType() {
        $this->course_db->query(
            "SELECT
                COALESCE(NULLIF(user_preferred_givenname, ''), user_givenname) AS user_givenname,
                COALESCE(NULLIF(user_preferred_familyname, ''), user_familyname) AS user_familyname,
                user_id,
                user_group
            FROM
                users
            WHERE
                user_group < 4
            ORDER BY
                user_group, user_id ASC"
        );
        $users = [];

        foreach ($this->course_db->rows() as $row) {
            $users[$row['user_group']][] = [$row['user_id'], $row['user_givenname'], $row['user_familyname']];
        }
        return $users;
    }

    /**
     * Returns the count of all users that are in a rotating section, but are not in an assigned registration section.
     * These are generally students who have dropped the course and have not yet been removed from a rotating
     * section.
     *
     * @return array
     */
    public function getCountNullUsersRotatingSections() {
        $this->course_db->query(
            "
SELECT rotating_section, count(*) as count
FROM users
WHERE registration_section IS NULL
GROUP BY rotating_section
ORDER BY rotating_section"
        );
        return $this->course_db->rows();
    }

    /**
     * Get newly registered students (registration section != NULL) that have not yet been
     * assigned to a rotating section.
     *
     * @return string[] user id's
     */
    public function getRegisteredUserIdsWithNullRotating() {
        $this->course_db->query(
            "
            SELECT user_id
            FROM users
            WHERE rotating_section IS NULL AND registration_section IS NOT NULL
            ORDER BY user_id ASC"
        );
        return array_map(
            function ($elem) {
                return $elem['user_id'];
            },
            $this->course_db->rows()
        );
    }

     /**
      * Return an array of user id's for users that have been assigned a registration section
      *
      * @return string[] user id's
      */
    public function getRegisteredUserIds() {
        $this->course_db->query(
            "
SELECT user_id
FROM users
WHERE registration_section IS NOT NULL
ORDER BY user_id ASC"
        );
        return array_map(
            function ($elem) {
                return $elem['user_id'];
            },
            $this->course_db->rows()
        );
    }

    /**
     * Get all team ids for all gradeables
     *
     * @return string[][] Map of gradeable_id => [ team ids ]
     */
    public function getTeamIdsAllGradeables() {
        $this->course_db->query("SELECT team_id, g_id FROM gradeable_teams");

        $gradeable_ids = [];
        $rows = $this->course_db->rows();
        foreach ($rows as $row) {
            $g_id = $row['g_id'];
            $team_id = $row['team_id'];
            if (!array_key_exists($g_id, $gradeable_ids)) {
                $gradeable_ids[$g_id] = [];
            }
            $gradeable_ids[$g_id][] = $team_id;
        }
        return $gradeable_ids;
    }

    public function setAllUsersRotatingSectionNull() {
        $this->course_db->query("UPDATE users SET rotating_section=NULL");
    }

    /**
     * Remove unregistered students (registration section = NULL) from rotating sections
     *
     */
    public function setNonRegisteredUsersRotatingSectionNull() {
        $this->course_db->query("UPDATE users SET rotating_section=NULL WHERE registration_section IS NULL");
    }

    public function deleteAllRotatingSections() {
        $this->course_db->query("DELETE FROM sections_rotating");
    }

    public function setAllTeamsRotatingSectionNull() {
        $this->course_db->query("UPDATE gradeable_teams SET rotating_section=NULL");
    }

    public function getMaxRotatingSection() {
        $this->course_db->query("SELECT MAX(sections_rotating_id) as max FROM sections_rotating");
        $row = $this->course_db->row();
        return $row['max'];
    }

    public function getNumberRotatingSections() {
        $this->course_db->query("SELECT COUNT(*) AS cnt FROM sections_rotating");
        return $this->course_db->row()['cnt'];
    }

    /**
     * Adds given rotating section to the database
     *
     * @param integer $section
     */
    public function insertNewRotatingSection($section) {
        $this->course_db->query("INSERT INTO sections_rotating (sections_rotating_id) VALUES(?)", [$section]);
    }

    public function insertNewRegistrationSection($section) {
        $semester = $this->core->getConfig()->getTerm();
        $course = $this->core->getConfig()->getCourse();
        $this->submitty_db->query("INSERT INTO courses_registration_sections (term, course, registration_section_id) VALUES (?,?,?) ON CONFLICT DO NOTHING", [$semester, $course, $section]);
        return $this->submitty_db->getrowcount();
    }

    public function deleteRegistrationSection($section) {
        $semester = $this->core->getConfig()->getTerm();
        $course = $this->core->getConfig()->getCourse();
        $this->submitty_db->query("DELETE FROM courses_registration_sections WHERE term=? AND course=? AND registration_section_id=?", [$semester, $course, $section]);
        return $this->submitty_db->getRowCount();
    }

    public function setupRotatingSections($graders, $gradeable_id) {
        $this->course_db->query("DELETE FROM grading_rotating WHERE g_id=?", [$gradeable_id]);
        foreach ($graders as $grader => $sections) {
            foreach ($sections as $i => $section) {
                $this->course_db->query("INSERT INTO grading_rotating(g_id, user_id, sections_rotating_id) VALUES(?,?,?)", [$gradeable_id ,$grader, $section]);
            }
        }
    }

    /**
     * Updates all given users in $users array to have rotating section $section
     *
     * @param integer $section
     * @param array<string> $users An array of user IDs
     */
    public function updateUsersRotatingSection(int $section, array $users) {
        $update_array = array_merge([$section], $users);
        $placeholders = $this->createParameterList(count($users));
        $this->course_db->query("UPDATE users SET rotating_section=? WHERE user_id IN {$placeholders}", $update_array);
    }

    /**
     * Gets all user_ids that are on a team for a given gradeable
     *
     * @param   Gradeable $gradeable
     * @returns string[]
     */
    public function getUsersOnTeamsForGradeable($gradeable) {
        $params = [$gradeable->getId()];
        $this->course_db->query(
            "SELECT user_id FROM teams WHERE
                team_id = ANY(SELECT team_id FROM gradeable_teams WHERE g_id = ?)",
            $params
        );

        $users = [];
        foreach ($this->course_db->rows() as $row) {
            $users[] = $row['user_id'];
        }
        return $users;
    }

    /**
     * This inserts an row in the electronic_gradeable_data table for a given gradeable/user/version combination.
     * The values for the row are set to defaults (0 for numerics and NOW() for the timestamp) with the actual values
     * to be later filled in by the submitty_autograding_shipper.py and insert_database_version_data.py scripts.
     * We do it this way as we can properly deal with the
     * electronic_gradeable_version table here as the "active_version" is a concept strictly within the PHP application
     * code and the grading scripts have no concept of it. This will either update or insert the row in
     * electronic_gradeable_version for the given gradeable and student.
     *
     * @param string $g_id
     * @param string|null $user_id
     * @param string|null $team_id
     * @param int    $version
     * @param string $timestamp
     */
    public function insertVersionDetails($g_id, $user_id, $team_id, $version, $timestamp) {
        $this->course_db->query(
            "
INSERT INTO electronic_gradeable_data
(g_id, user_id, team_id, g_version, autograding_non_hidden_non_extra_credit, autograding_non_hidden_extra_credit,
autograding_hidden_non_extra_credit, autograding_hidden_extra_credit, submission_time)

VALUES(?, ?, ?, ?, 0, 0, 0, 0, ?)",
            [$g_id, $user_id, $team_id, $version, $timestamp]
        );
        if ($user_id === null) {
            $this->course_db->query(
                "SELECT * FROM electronic_gradeable_version WHERE g_id=? AND team_id=?",
                [$g_id, $team_id]
            );
        }
        else {
            $this->course_db->query(
                "SELECT * FROM electronic_gradeable_version WHERE g_id=? AND user_id=?",
                [$g_id, $user_id]
            );
        }
        $row = $this->course_db->row();
        if (!empty($row)) {
            $this->updateActiveVersion($g_id, $user_id, $team_id, $version);
        }
        else {
            $this->course_db->query(
                "INSERT INTO electronic_gradeable_version (g_id, user_id, team_id, active_version) VALUES(?, ?, ?, ?)",
                [$g_id, $user_id, $team_id, $version]
            );
        }
    }

    /**
     * Updates the row in electronic_gradeable_version table for a given gradeable and student. This function should
     * only be run directly if we know that the row exists (so when changing the active version for example) as
     * otherwise it'll throw an exception as it does not do error checking on if the row exists.
     *
     * @param string      $g_id
     * @param string|null $user_id
     * @param string|null $team_id
     * @param int         $version
     */
    public function updateActiveVersion($g_id, $user_id, $team_id, $version) {
        if ($user_id === null) {
            $this->course_db->query(
                "UPDATE electronic_gradeable_version SET active_version=? WHERE g_id=? AND team_id=?",
                [$version, $g_id, $team_id]
            );
        }
        else {
            $this->course_db->query(
                "UPDATE electronic_gradeable_version SET active_version=? WHERE g_id=? AND user_id=?",
                [$version, $g_id, $user_id]
            );
        }
    }


    public function getAllSectionsForGradeable($gradeable) {
        $grade_type = $gradeable->isGradeByRegistration() ? 'registration' : 'rotating';

        if ($gradeable->isGradeByRegistration()) {
            $this->course_db->query(
                "
                SELECT * FROM sections_registration
                ORDER BY SUBSTRING(sections_registration_id, '^[^0-9]*'),
                COALESCE(SUBSTRING(sections_registration_id, '[0-9]+')::INT, -1),
                SUBSTRING(sections_registration_id, '[^0-9]*$')"
            );
        }
        else {
            $this->course_db->query(
                "
                SELECT * FROM sections_rotating
                ORDER BY sections_rotating_id"
            );
        }

        $sections = $this->course_db->rows();
        foreach ($sections as $i => $section) {
            $sections[$i] = $section["sections_{$grade_type}_id"];
        }
        return $sections;
    }

    /**
     * Gets the ids of all submitters who received a mark
     *
     * @param  Mark      $mark
     * @param  User      $grader
     * @param  Gradeable $gradeable
     * @param  string      $anon
     * @return string[]
     */
    public function getSubmittersWhoGotMarkBySection($mark, $grader, $gradeable, $anon = 'unblind') {
        // Switch the column based on gradeable team-ness
        $type = $mark->getComponent()->getGradeable()->isTeamAssignment() ? 'team' : 'user';
        // TODO: anon teams?
        $user_type = ($type == 'user' && $anon != 'unblind') ? 'anon' : $type;
        $row_type = $user_type . "_id";

        $params = [$grader->getId(), $mark->getId()];
        $table = $mark->getComponent()->getGradeable()->isTeamAssignment() ? 'gradeable_teams' : 'users';
        $grade_type = $gradeable->isGradeByRegistration() ? 'registration' : 'rotating';
        $table_to_refer = 'u';
        $gradeable_anon_inject = '';
        if ($type == 'user' && $user_type == 'anon') {
            array_unshift($params, $mark->getComponent()->getGradeable()->getId());
            $table_to_refer = 'ga';
            $gradeable_anon_inject = 'JOIN gradeable_anon ga ON ga.user_id=u.user_id AND ga.g_id = ?';
        }
        $this->course_db->query(
            "
            SELECT {$table_to_refer}.{$user_type}_id
            FROM {$table} u
                {$gradeable_anon_inject}
                JOIN (
                    SELECT gr.sections_{$grade_type}_id
                    FROM grading_{$grade_type} AS gr
                    WHERE gr.user_id = ?
                ) AS gr
                ON gr.sections_{$grade_type}_id=u.{$grade_type}_section
                JOIN (
                    SELECT gd.gd_{$type}_id, gcmd.gcm_id
                    FROM gradeable_component_mark_data AS gcmd
                        JOIN gradeable_data gd ON gd.gd_id=gcmd.gd_id
                ) as gcmd
                ON gcmd.gd_{$type}_id=u.{$type}_id
            WHERE gcmd.gcm_id = ?",
            $params
        );

        // Map the results into a non-associative array of team/user ids
        return array_map(
            function ($row) use ($row_type) {
                    return $row[$row_type];
            },
            $this->course_db->rows()
        );
    }

    public function getAllSubmittersWhoGotMark($mark, $anon = 'unblind') {
        // Switch the column based on gradeable team-ness
        $type = $mark->getComponent()->getGradeable()->isTeamAssignment() ? 'team' : 'user';
        $row_type = ($anon != 'unblind' && $type != 'team') ? 'anon_id' : "gd_" . $type . "_id";
        //TODO: anon teams?
        if ($anon != 'unblind' && $type != 'team') {
            $table = $mark->getComponent()->getGradeable()->isTeamAssignment() ? 'gradeable_teams' : 'gradeable_anon';
            $this->course_db->query(
                "
                SELECT u.anon_id
                FROM {$table} u
                    JOIN (
                        SELECT gd.gd_{$type}_id, gcmd.gcm_id
                        FROM gradeable_component_mark_data AS gcmd
                            JOIN gradeable_data AS gd ON gd.gd_id=gcmd.gd_id
                    ) as gcmd
                    ON gcmd.gd_{$type}_id=u.{$type}_id
                WHERE gcmd.gcm_id = ?",
                [$mark->getId()]
            );
        }
        else {
            $this->course_db->query(
                "
                SELECT gd.gd_{$type}_id
                FROM gradeable_component_mark_data gcmd
                  JOIN gradeable_data gd ON gd.gd_id=gcmd.gd_id
                WHERE gcm_id = ?",
                [$mark->getId()]
            );
        }


        // Map the results into a non-associative array of team/user ids
        return array_map(
            function ($row) use ($row_type) {
                return $row[$row_type];
            },
            $this->course_db->rows()
        );
    }

    /**
     * Finds the viewed time for a specific user on a team.
     * Assumes team_ids are unique (cannot be used for 2 different gradeables)
     *
     * @param string $team_id
     * @param string $user_id
     */
    public function getTeamViewedTime($team_id, $user_id) {
        $this->course_db->query("SELECT last_viewed_time FROM teams WHERE team_id = ? and user_id=?", [$team_id,$user_id]);
        return $this->course_db->rows()[0]['last_viewed_time'];
    }

    /**
     * Updates the viewed time to now for a specific user on a team.
     * Assumes team_ids are unique (cannot be used for 2 different gradeables)
     *
     * @param string $team_id
     * @param string $user_id
     */
    public function updateTeamViewedTime($team_id, $user_id) {
        $this->course_db->query(
            "UPDATE teams SET last_viewed_time = NOW() WHERE team_id=? and user_id=?",
            [$team_id,$user_id]
        );
    }

    /**
     * Updates the viewed time to NULL for all users on a team.
     * Assumes team_ids are unique (cannot be used for 2 different gradeables)
     *
     * @param string $team_id
     */
    public function clearTeamViewedTime($team_id) {
        $this->course_db->query(
            "UPDATE teams SET last_viewed_time = NULL WHERE team_id=?",
            [$team_id]
        );
    }

    /**
     * Finds all teams for a gradeable and creates a map for each with key => user_id ; value => last_viewed_tim
     * Assumes team_ids are unique (cannot be used for 2 different gradeables)
     *
     * @param  Gradeable $gradeable
     * @return array
     */
    public function getAllTeamViewedTimesForGradeable($gradeable) {
        $params = [$gradeable->getId()];
        $this->course_db->query(
            "SELECT team_id,user_id,last_viewed_time FROM teams WHERE
                team_id = ANY(SELECT team_id FROM gradeable_teams WHERE g_id = ?)",
            $params
        );

        $user_viewed_info = [];
        foreach ($this->course_db->rows() as $row) {
            $team = $row['team_id'];
            $user = $row['user_id'];
            $time = $row['last_viewed_time'];

            if (!array_key_exists($team, $user_viewed_info)) {
                $user_viewed_info[$team] = [];
            }
            $user_viewed_info[$team][$user] = $time;
        }
        return $user_viewed_info;
    }

    /**
     * Update the boolean determining whether the user can have only one active session at a time
     * @param string $user_id
     * @param bool $to_set
     *
     */
    public function updateSingleSessionSetting(string $user_id, bool $to_set = false): void {
        $this->submitty_db->query("UPDATE users SET enforce_single_session=? WHERE user_id=?", [$to_set, $user_id]);
    }

    /**
     * Get the enforce_single_session boolean of a user
     * @param string $user_id
     *
     * @return bool
     */
    public function getSingleSessionSetting(string $user_id): bool {
        $this->submitty_db->query("SELECT enforce_single_session FROM users WHERE user_id=?", [$user_id]);
        return $this->submitty_db->rows()[0]['enforce_single_session'];
    }

    public function getAllGradeablesIdsAndTitles() {
        $this->course_db->query("SELECT g_id, g_title FROM gradeable ORDER BY g_title ASC");
        return $this->course_db->rows();
    }

    /**
     * Gets the date for a specified gradeable
     *
     * @param string $id
     * @return \DateTime
     */
    public function getDueDateForGradeableById(string $id): ?\DateTime {
        $this->course_db->query("SELECT eg_submission_due_date FROM electronic_gradeable WHERE g_id=? AND eg_has_due_date", [$id]);
        if (count($this->course_db->rows()) > 0) { // the gradeable has a due date
            return new \DateTime($this->course_db->rows()[0]['eg_submission_due_date']);
        }
        else {
            return null;
        }
    }

    public function getAllGradeablesIds() {
        $this->course_db->query("SELECT g_id FROM gradeable ORDER BY g_id");
        return $this->course_db->rows();
    }

    public function getGradeableIdsForFullAccessLimitedGraders() {
        $this->course_db->query("SELECT g_id FROM gradeable WHERE g_min_grading_group = 3 AND g_grader_assignment_method = 2");
        return $this->course_db->rows();
    }

    /**
     * returns array of all rotating sections in course
     *
     * @return array
     */
    public function getAllRotatingSections() {

        $this->course_db->query("SELECT sections_rotating_id FROM sections_rotating ORDER BY sections_rotating_id");

        $tmp = $this->course_db->rows();
        $sections = [];
        foreach ($tmp as $row) {
            $sections[] = $row['sections_rotating_id'];
        }
        return $sections;
    }

     /**
      * returns 2d array of new graders after rotating sections set up
      * for all access grading and limited access graders gradeables,
      * top level is all graders' ids and second level is all rotating sections
      *
      * @return array
      */
    public function getNewGraders() {
        $new_graders = [];
        $all_sections = $this->core->getQueries()->getAllRotatingSections();
        $this->course_db->query("SELECT user_id FROM users WHERE user_group < 4");
        $tmp = $this->course_db->rows();
        foreach ($tmp as $row) {
            $new_graders[$row['user_id']] = $all_sections;
        }

        return $new_graders;
    }

    /**
     * gets ids of all electronic gradeables excluding assignments that will be bulk
     * uploaded by TA or instructor.
     *
     * @return array
     */
    public function getAllElectronicGradeablesIds() {
        $this->course_db->query(
            "
            SELECT gradeable.g_id, g_title, eg_submission_due_date
            FROM gradeable INNER JOIN electronic_gradeable
                ON gradeable.g_id = electronic_gradeable.g_id
            WHERE g_gradeable_type=0 and not (eg_student_view=TRUE and eg_student_view_after_grades=TRUE) and eg_has_due_date=TRUE
            ORDER BY g_grade_released_date DESC
        "
        );
        return $this->course_db->rows();
    }

    /**
     * Gets id's and titles of the electronic gradeables that have non-inherited teams
     *
     * @return string
     */
    // public function getAllElectronicGradeablesWithBaseTeams() {
    //     $this->course_db->query('SELECT g_id, g_title FROM gradeable WHERE g_id=ANY(SELECT g_id FROM electronic_gradeable WHERE eg_team_assignment IS TRUE AND (eg_inherit_teams_from=\'\') IS NOT FALSE) ORDER BY g_title ASC');
    //     return $this->course_db->rows();
    // }

    /**
     * Create a new team id and team in gradeable_teams for given gradeable, add $user_id as a member
     *
     * @param  string  $g_id
     * @param  string  $user_id
     * @param  integer $registration_section
     * @param  integer $rotating_section
     * @return string $team_id
     */
    public function createTeam($g_id, $user_id, $registration_section, $rotating_section, $team_name) {
        $this->course_db->query("SELECT COUNT(*) AS cnt FROM gradeable_teams");
        $team_id_prefix = strval($this->course_db->row()['cnt']);
        if (strlen($team_id_prefix) < 5) {
            $team_id_prefix = str_repeat("0", 5 - strlen($team_id_prefix)) . $team_id_prefix;
        }
        $team_id = "{$team_id_prefix}_{$user_id}";

        $params = [$team_id, $g_id, $registration_section, $rotating_section, $team_name];
        $this->course_db->query("INSERT INTO gradeable_teams (team_id, g_id, registration_section, rotating_section, team_name) VALUES(?,?,?,?,?)", $params);
        $this->course_db->query("INSERT INTO teams (team_id, user_id, state) VALUES(?,?,1)", [$team_id, $user_id]);
        $this->core->getQueries()->getTeamById($team_id)->getAnonId();
        return $team_id;
    }

    /**
     * Set team $team_id's registration/rotating section to $section
     *
     * @param string $team_id
     * @param int    $section
     */
    public function updateTeamRegistrationSection($team_id, $section) {
        $this->course_db->query("UPDATE gradeable_teams SET registration_section=? WHERE team_id=?", [$section, $team_id]);
    }

    /**
     * Set team $team_id's anon_id
     *
     * @param string $team_id
     * @param string $anon_id
     */
    public function updateTeamAnonId($team_id, $anon_id) {
        $this->course_db->query("UPDATE gradeable_teams SET anon_id=? WHERE team_id=?", [$anon_id, $team_id]);
    }

    /**
     * Set a team's ($team_id) rotating section ($section)
     *
     * @param string $team_id
     * @param int    $section
     */
    public function updateTeamRotatingSection($team_id, $section) {
        $this->course_db->query("UPDATE gradeable_teams SET rotating_section=? WHERE team_id=?", [$section, $team_id]);
    }

    /**
     * Set teams' (array $team_ids) rotating section ($section) for given gradeable id ($g_id)
     *
     * @param string[] $team_ids
     * @param int      $section
     * @param string   $g_id
     */
    public function updateTeamsRotatingSection($team_ids, $section, $g_id) {
        $update_array = array_merge([$section, $g_id], $team_ids);
        $placeholders = $this->createParameterList(count($team_ids));
        $this->course_db->query("UPDATE gradeable_teams SET rotating_section=? WHERE g_id=? AND team_id IN {$placeholders}", $update_array);
    }

    /**
     * Set team $team_id's team_name
     *
     * @param string $team_id
     * @param string $team_name
     */
    public function updateTeamName($team_id, $team_name) {
        $this->course_db->query("UPDATE gradeable_teams SET team_name=? WHERE team_id=?", [$team_name, $team_id]);
    }

    /**
     * Remove a user from their current team
     *
     * @param string $team_id
     * @param string $user_id
     */
    public function leaveTeam($team_id, $user_id) {
        $this->course_db->query(
            "DELETE FROM teams AS t
          WHERE team_id=? AND user_id=? AND state=1",
            [$team_id, $user_id]
        );
        $this->course_db->query("SELECT * FROM teams WHERE team_id=? AND state=1", [$team_id]);
        if (count($this->course_db->rows()) == 0) {
            //If this happens, then remove all invitations
            $this->course_db->query(
                "DELETE FROM teams AS t
              WHERE team_id=?",
                [$team_id]
            );
        }
    }

    /**
     * Add user $user_id to team $team_id as an invited user
     *
     * @param string $team_id
     * @param string $user_id
     */
    public function sendTeamInvitation($team_id, $user_id) {
        $this->course_db->query("INSERT INTO teams (team_id, user_id, state) VALUES(?,?,0)", [$team_id, $user_id]);
    }

    /**
     * Add user $user_id to team $team_id as a team member
     *
     * @param string $team_id
     * @param string $user_id
     */
    public function acceptTeamInvitation($team_id, $user_id) {
        $this->course_db->query("INSERT INTO teams (team_id, user_id, state) VALUES(?,?,1)", [$team_id, $user_id]);
    }

    /**
     * Cancel a pending team invitation
     *
     * @param string $team_id
     * @param string $user_id
     */
    public function cancelTeamInvitation($team_id, $user_id) {
        $this->course_db->query("DELETE FROM teams WHERE team_id=? AND user_id=? AND state=0", [$team_id, $user_id]);
    }

    /**
     * Decline all pending team invitiations for a user
     *
     * @param string $g_id
     * @param string $user_id
     */
    public function declineAllTeamInvitations($g_id, $user_id) {
        $this->course_db->query(
            "DELETE FROM teams AS t USING gradeable_teams AS gt
          WHERE gt.g_id=? AND gt.team_id = t.team_id AND t.user_id=? AND t.state=0",
            [$g_id, $user_id]
        );
    }


    /**
     * Return Team object for team with given Team ID
     *
     * @param  string $team_id
     * @return \app\models\Team|null
     */
    public function getTeamById($team_id) {
        $this->course_db->query(
            "
            SELECT gt.team_id, gt.registration_section, gt.rotating_section, gt.team_name, json_agg(u) AS users
            FROM gradeable_teams gt
              JOIN
              (SELECT t.team_id, t.state, u.*
               FROM teams t
                 JOIN users u ON t.user_id = u.user_id
              ) AS u ON gt.team_id = u.team_id
            WHERE gt.team_id = ?
            GROUP BY gt.team_id",
            [$team_id]
        );
        if (count($this->course_db->rows()) === 0) {
            return null;
        }
        $details = $this->course_db->row();
        $details["users"] = json_decode($details["users"], true);
        return new Team($this->core, $details);
    }

    /**
     * Return Team object for team which the given user belongs to on the given gradeable
     *
     * @param  string $g_id
     * @param  string $user_id
     * @return \app\models\Team|null
     */
    public function getTeamByGradeableAndUser($g_id, $user_id) {
        $this->course_db->query(
            "
            SELECT gt.team_id, gt.registration_section, gt.rotating_section, gt.team_name, json_agg(u) AS users
            FROM gradeable_teams gt
              JOIN
              (SELECT t.team_id, t.state, u.*
               FROM teams t
                 JOIN users u ON t.user_id = u.user_id
              ) AS u ON gt.team_id = u.team_id
            WHERE g_id=? AND gt.team_id IN (
              SELECT team_id
              FROM teams
              WHERE user_id=? AND state=1)
            GROUP BY gt.team_id",
            [$g_id, $user_id]
        );
        if (count($this->course_db->rows()) === 0) {
            return null;
        }
        $details = $this->course_db->row();
        $details["users"] = json_decode($details["users"], true);
        return new Team($this->core, $details);
    }

    /**
     * Returns a boolean for whether the given user has multiple pending team invites for the given gradeable
     *
     * @param string $user_id
     * @param string $g_id
     * @return bool
     */
    public function getUserMultipleTeamInvites(string $g_id, string $user_id): bool {
        $this->course_db->query(
            "
            SELECT gtm.*, tm.*
            FROM gradeable_teams gtm
            INNER JOIN teams tm
            ON gtm.team_id = tm.team_id
            WHERE gtm.g_id = ? AND tm.user_id = ?",
            [$g_id,$user_id]
        );
        return count($this->course_db->rows()) > 1;
    }

    /**
     * Return an array of Team objects for all teams on given gradeable
     *
     * @param  string $g_id
     * @return \app\models\Team[]
     */
    public function getTeamsByGradeableId($g_id) {
        $this->course_db->query(
            "
            SELECT gt.team_id, gt.registration_section, gt.rotating_section, gt.team_name, json_agg(u) AS users
            FROM gradeable_teams gt
              JOIN
                (SELECT t.team_id, t.state, u.*
                 FROM teams t
                   JOIN users u ON t.user_id = u.user_id
                ) AS u ON gt.team_id = u.team_id
            WHERE g_id=?
            GROUP BY gt.team_id
            ORDER BY team_id",
            [$g_id]
        );

        $teams = [];
        foreach ($this->course_db->rows() as $row) {
            $row['users'] = json_decode($row['users'], true);
            $teams[] = new Team($this->core, $row);
        }

        return $teams;
    }


    /**
     * Return an array of team_ids for a gradeable that have at least one user in the team
     *
     * @param  string $g_id
     * @return string[] team ids
     */
    public function getTeamsWithMembersFromGradeableID($g_id) {
        $team_map = $this->core->getQueries()->getTeamIdsAllGradeables();

        if (!array_key_exists($g_id, $team_map)) {
            return [];
        }

        $teams = $team_map[$g_id];

        $this->course_db->query("SELECT team_id FROM teams");
        $teams_with_members = [];
        foreach ($this->course_db->rows() as $row) {
            $teams_with_members[] = $row['team_id'];
        }

        return array_intersect($teams, $teams_with_members);
    }


    /**
     * Add ($g_id,$user_id, $message) to table seeking_team
     *
     * @param string $g_id
     * @param string $user_id
     * @param string $message
     */
    public function addToSeekingTeam($g_id, $user_id, $message) {
        $this->course_db->query("INSERT INTO seeking_team(g_id, user_id, message) VALUES (?,?,?)", [$g_id, $user_id, $message]);
    }

    /**
     * Remove ($g_id,$user_id) pair from table seeking_team
     *
     * @param string $g_id
     * @param string $user_id
     */
    public function removeFromSeekingTeam($g_id, $user_id) {
        $this->course_db->query("DELETE FROM seeking_team WHERE g_id=? AND user_id=?", [$g_id, $user_id]);
    }

    /**
     * Edit the user's message from table seeking_team
     */
    public function updateSeekingTeamMessageById(string $g_id, string $user_id, ?string $message) {
        $this->course_db->query("UPDATE seeking_team SET message=? WHERE g_id=? AND user_id=?", [$message, $g_id, $user_id]);
    }

    /**
     * Get the user's message from table seeking_team
     *
     * @param string $g_id
     * @param string $user_id
     */
    public function getSeekMessageByUserId($g_id, $user_id) {
        $this->course_db->query(
            "SELECT message
          FROM seeking_team
          WHERE g_id=?
          AND user_id=?",
            [$g_id, $user_id]
        );

        $row = $this->course_db->row();
        if (count($row) === 0) {
            return null;
        }
        return $row['message'];
    }

    /**
     * Return an array of user_id who are seeking team who passed gradeable_id
     *
     * @param  string $g_id
     * @return array $users_seeking_team
     */
    public function getUsersSeekingTeamByGradeableId($g_id) {
        $this->course_db->query(
            "SELECT user_id
          FROM seeking_team
          WHERE g_id=?
          ORDER BY user_id",
            [$g_id]
        );

        $users_seeking_team = [];
        foreach ($this->course_db->rows() as $row) {
            array_push($users_seeking_team, $row['user_id']);
        }
        return $users_seeking_team;
    }

    /**
     * Return array of counts of teams/users without team/graded components
     * corresponding to each registration/rotating section
     *
     * @param  string $g_id
     * @param  int[]  $sections
     * @param  string $section_key
     * @return int[] $return
     *
     */
    public function getTotalTeamCountByGradingSections($g_id, $sections, $section_key) {
        $return = [];
        $params = [$g_id];
        $sections_query = "";
        if (count($sections) > 0) {
            $sections_query = " ({$section_key} IN " . $this->createParameterList(count($sections)) . ") IS NOT FALSE AND";
            $params = array_merge($sections, $params);
        }
        if ($section_key === 'registration_section') {
            $orderby = "SUBSTRING({$section_key}, '^[^0-9]*'), COALESCE(SUBSTRING({$section_key}, '[0-9]+')::INT, -1), SUBSTRING({$section_key}, '[^0-9]*$')";
        }
        else {
            $orderby = $section_key;
        }

        $this->course_db->query(
            "
SELECT count(*) as cnt, {$section_key}
FROM gradeable_teams
WHERE {$sections_query} g_id=? AND team_id IN (
  SELECT team_id
  FROM teams
)
GROUP BY {$section_key}
ORDER BY {$orderby}",
            $params
        );
        foreach ($this->course_db->rows() as $row) {
            if ($row[$section_key] === null) {
                $row[$section_key] = "NULL";
            }

            $return[$row[$section_key]] = intval($row['cnt']);
        }
        foreach ($sections as $section) {
            if (!isset($return[$section])) {
                $return[$section] = 0;
            }
        }
        return $return;
    }

    public function getSubmittedTeamCountByGradingSections($g_id, $sections, $section_key) {
        $return = [];
        $params = [$g_id];
        $where = "";
        if (count($sections) > 0) {
            // Expand out where clause
            $sections_keys = array_values($sections);
            $placeholders = $this->createParameterList(count($sections_keys));
            $where = "WHERE ({$section_key} IN {$placeholders}) IS NOT FALSE";
            $params = array_merge($params, $sections_keys);
        }
        $this->course_db->query(
            "
SELECT count(*) as cnt, {$section_key}
FROM gradeable_teams
INNER JOIN electronic_gradeable_version
ON
gradeable_teams.team_id = electronic_gradeable_version.team_id
AND electronic_gradeable_version.active_version>0
AND electronic_gradeable_version.g_id=?
{$where}
GROUP BY {$section_key}
ORDER BY {$section_key}",
            $params
        );

        foreach ($this->course_db->rows() as $row) {
            if ($row[$section_key] === null) {
                $row[$section_key] = "NULL";
            }
            $return[$row[$section_key]] = intval($row['cnt']);
        }

        return $return;
    }

    /**
     * Gets the number of bad (late) team submissions associated with this gradeable.
     * @param  int $g_id gradeable id we are looking up
     * @param  array<int> $sections an array holding sections of the given gradeable
     * @param  string $section_key key we are basing grading sections off of
     * @return array<int,int> with a key representing a section and value representing the number of bad submissions
     */
    public function getBadTeamSubmissionsByGradingSection($g_id, $sections, $section_key) {
        $return = [];
        $params = [$g_id];
        $where = "";
        if (count($sections) > 0) {
            // Expand out where clause
            $sections_keys = array_values($sections);
            $placeholders = $this->createParameterList(count($sections_keys));
            $where = "WHERE ({$section_key} IN {$placeholders}) IS NOT FALSE";
            $params = array_merge($params, $sections_keys);
        }

        $this->course_db->query(
            "
            SELECT gradeable_teams.team_id, count(*) as cnt, {$section_key}
            FROM gradeable_teams
            INNER JOIN electronic_gradeable_version
            ON
            gradeable_teams.team_id = electronic_gradeable_version.team_id
            AND electronic_gradeable_version.active_version>0
            AND electronic_gradeable_version.g_id=?
            INNER JOIN electronic_gradeable
            ON 
            electronic_gradeable.g_id=electronic_gradeable_version.g_id
            AND electronic_gradeable.eg_submission_due_date IS NOT NULL
            INNER JOIN late_day_cache AS ldc
            ON ldc.g_id=electronic_gradeable.g_id
            AND ldc.team_id=gradeable_teams.team_id
            AND ldc.submission_days_late>0
            AND ldc.submission_days_late>ldc.late_day_exceptions 
            And ldc.late_days_change =0
            {$where}
            GROUP BY gradeable_teams.team_id, {$section_key}
            ORDER BY gradeable_teams.team_id, {$section_key}",
            $params
        );

        $teamsCounted = [];
        foreach ($this->course_db->rows() as $row) {
            if ($row[$section_key] === null) {
                $row[$section_key] = "NULL";
            }
            $teamId = $row['team_id'];
            $section = $row[$section_key];
            $count = intval($row['cnt']);
            if (!isset($teamsCounted[$teamId])) {
                $teamsCounted[$teamId] = [];
            }
            $teamsCounted[$teamId][$section] = $count;
        }

        foreach ($this->course_db->rows() as $row) {
            $teamId = $row['team_id'];
            $section = $row[$section_key];
            // Check if the team exists in $teamsCounted for this section
            if (isset($teamsCounted[$teamId][$section])) {
                // Increment the count for this section in $return
                if (!isset($return[$section])) {
                    $return[$section] = 1;
                }
                else {
                    $return[$section]++;
                }
            }
        }
        return $return;
    }

    public function getUsersWithoutTeamByGradingSections($g_id, $sections, $section_key) {
        $return = [];
        $params = [$g_id];
        $sections_query = "";
        if (count($sections) > 0) {
            $sections_keys = array_values($sections);
            $placeholders = $this->createParameterList(count($sections_keys));
            $sections_query = "({$section_key} IN {$placeholders}) IS NOT FALSE AND";
            $params = array_merge($sections, $params);
        }
        $orderBy = "";
        if ($section_key == "registration_section") {
            $orderBy = "SUBSTRING(registration_section, '^[^0-9]*'), COALESCE(SUBSTRING(registration_section, '[0-9]+')::INT, -1), SUBSTRING(registration_section, '[^0-9]*$')";
        }
        else {
            $orderBy = $section_key;
        }
        $this->course_db->query(
            "
SELECT count(*) as cnt, {$section_key}
FROM users
WHERE {$sections_query} user_id NOT IN (
  SELECT user_id
  FROM gradeable_teams NATURAL JOIN teams
  WHERE g_id=?
  ORDER BY user_id
)
GROUP BY {$section_key}
ORDER BY {$orderBy}",
            $params
        );
        foreach ($this->course_db->rows() as $row) {
            if ($row[$section_key] === null) {
                $row[$section_key] = "NULL";
            }
            $return[$row[$section_key]] = intval($row['cnt']);
        }
        foreach ($sections as $section) {
            if (!isset($return[$section])) {
                $return[$section] = 0;
            }
        }
        ksort($return);
        return $return;
    }
    public function getUsersWithTeamByGradingSections($g_id, $sections, $section_key) {
        $return = [];
        $params = [$g_id];
        $sections_query = "";
        if (count($sections) > 0) {
            $sections_keys = array_values($sections);
            $placeholders = $this->createParameterList(count($sections_keys));
            $sections_query = "({$section_key} IN {$placeholders}) IS NOT FALSE AND";
            $params = array_merge($sections, $params);
        }
        $orderBy = "";
        if ($section_key == "registration_section") {
            $orderBy = "SUBSTRING(registration_section, '^[^0-9]*'), COALESCE(SUBSTRING(registration_section, '[0-9]+')::INT, -1), SUBSTRING(registration_section, '[^0-9]*$')";
        }
        else {
            $orderBy = $section_key;
        }

        $this->course_db->query(
            "
SELECT count(*) as cnt, {$section_key}
FROM users
WHERE {$sections_query} user_id IN (
  SELECT user_id
  FROM gradeable_teams NATURAL JOIN teams
  WHERE g_id=?
  ORDER BY user_id
)
GROUP BY {$section_key}
ORDER BY {$orderBy}",
            $params
        );
        foreach ($this->course_db->rows() as $row) {
            if ($row[$section_key] === null) {
                $row[$section_key] = "NULL";
            }
            $return[$row[$section_key]] = intval($row['cnt']);
        }
        foreach ($sections as $section) {
            if (!isset($return[$section])) {
                $return[$section] = 0;
            }
        }
        ksort($return);
        return $return;
    }
    public function getGradedComponentsCountByTeamGradingSections($g_id, $sections, $section_key) {
        $return = [];
        $params = [$g_id];
        $where = "";
        if (count($sections) > 0) {
            $where = "WHERE {$section_key} IN " . $this->createParameterList(count($sections));
            $params = array_merge($params, $sections);
        }
        $this->course_db->query(
            "
SELECT count(gt.*) as cnt, gt.{$section_key}
FROM gradeable_teams AS gt
INNER JOIN (
  SELECT * FROM gradeable_data AS gd LEFT JOIN gradeable_component_data AS gcd ON gcd.gd_id = gd.gd_id WHERE g_id=?
) AS gd ON gt.team_id = gd.gd_team_id
{$where}
GROUP BY gt.{$section_key}
ORDER BY gt.{$section_key}",
            $params
        );
        foreach ($this->course_db->rows() as $row) {
            $return[$row[$section_key]] = intval($row['cnt']);
        }
        return $return;
    }

    /**
     * Return an array of users with late days
     *
     * @return array
     */
    public function getUsersWithLateDays() {
        $this->course_db->query(
            "
        SELECT u.user_id, user_givenname, user_preferred_givenname,
          user_familyname, user_preferred_familyname, allowed_late_days, since_timestamp
        FROM users AS u
        FULL OUTER JOIN late_days AS l
          ON u.user_id=l.user_id
        WHERE allowed_late_days IS NOT NULL
        ORDER BY
          user_email ASC, since_timestamp DESC;"
        );

        $return = [];
        foreach ($this->course_db->rows() as $row) {
            $return[] = new SimpleLateUser($this->core, $row);
        }
        return $return;
    }

    /**
     * Return an array of users with extensions
     *
     * @param  string $gradeable_id
     * @return SimpleLateUser[]
     */
    public function getUsersWithExtensions($gradeable_id) {
        $this->course_db->query(
            "
        SELECT u.user_id, user_givenname,
          user_preferred_givenname, user_familyname,
          late_day_exceptions, reason_for_exception
        FROM users as u
        FULL OUTER JOIN late_day_exceptions as l
          ON u.user_id=l.user_id
        WHERE g_id=?
          AND late_day_exceptions IS NOT NULL
          AND late_day_exceptions>0
        ORDER BY user_email ASC;",
            [$gradeable_id]
        );

        $return = [];
        foreach ($this->course_db->rows() as $row) {
            $return[] = new SimpleLateUser($this->core, $row);
        }
        return $return;
    }

    /**
     * Return an array of users with overridden Grades
     *
     * @param  string $gradeable_id
     * @return SimpleGradeOverriddenUser[]
     */
    public function getUsersWithOverriddenGrades(string $gradeable_id): array {
        $return = [];
        foreach ($this->getRawUsersWIthOverriddenGrades($gradeable_id) as $row) {
            $return[] = new SimpleGradeOverriddenUser($this->core, $row);
        }
        return $return;
    }

    /**
     * Return an array of users with overridden Grades
     *
     * @param  string $gradeable_id
     * @return array
     */
    public function getRawUsersWithOverriddenGrades(string $gradeable_id): array {
        $this->course_db->query(
            "
        SELECT u.user_id, user_givenname,
          user_preferred_givenname, user_familyname, marks, comment
        FROM users as u
        FULL OUTER JOIN grade_override as g
          ON u.user_id=g.user_id
        WHERE g_id=?
          AND marks IS NOT NULL
        ORDER BY user_email ASC;",
            [$gradeable_id]
        );
        return $this->course_db->rows();
    }

    /**
     * Return a user with overridden Grades for specific gradable and user_id
     *
     * @param  string $gradeable_id
     * @param  string $user_id
     * @return SimpleGradeOverriddenUser|null
     */
    public function getAUserWithOverriddenGrades($gradeable_id, $user_id) {
        $this->course_db->query(
            "
        SELECT u.user_id, user_givenname,
          user_preferred_givenname, user_familyname, marks, comment
        FROM users as u
        FULL OUTER JOIN grade_override as g
          ON u.user_id=g.user_id
        WHERE g_id=?
          AND marks IS NOT NULL
          AND u.user_id=?",
            [$gradeable_id,$user_id]
        );

          return ($this->course_db->getRowCount() > 0) ? new SimpleGradeOverriddenUser($this->core, $this->course_db->row()) : null;
    }

    public function getAllOverriddenGrades() {
        $query = <<<SQL
SELECT
    u.user_id,
    g.g_id,
    u.user_givenname,
    u.user_preferred_givenname,
    u.user_familyname,
    g.marks,
    g.comment
FROM users as u
FULL OUTER JOIN grade_override as g
    ON u.user_id=g.user_id
WHERE g.marks IS NOT NULL
ORDER BY user_id ASC
SQL;
        $this->course_db->query($query);

        $return = [];
        foreach ($this->course_db->rows() as $row) {
            if (!isset($return[$row['user_id']])) {
                $return[$row['user_id']] = [];
            }
            $return[$row['user_id']][$row['g_id']] = new SimpleGradeOverriddenUser($this->core, $row);
        }
        return $return;
    }

    /**
     * "Upserts" a given user's late days allowed effective at a given time.
     *
     * About $csv_options:
     * default behavior is to overwrite all late days for user and timestamp.
     * null value is for updating via form where radio button selection is
     * ignored, so it should do default behavior.  'csv_option_overwrite_all'
     * invokes default behavior for csv upload.  'csv_option_preserve_higher'
     * will preserve existing values when uploaded csv value is lower.
     *
     * @param string  $user_id
     * @param string  $timestamp
     * @param integer $days
     * @param string  $csv_option value determined by selected radio button
     */
    public function updateLateDays($user_id, $timestamp, $days, $csv_option = null) {
        //Update query and values list.
        $query = "
            INSERT INTO late_days (user_id, since_timestamp, allowed_late_days)
            VALUES(?,?,?)
            ON CONFLICT (user_id, since_timestamp) DO UPDATE
            SET allowed_late_days=?
            WHERE late_days.user_id=? AND late_days.since_timestamp=?";
        $vals = [$user_id, $timestamp, $days, $days, $user_id, $timestamp];

        switch ($csv_option) {
            case 'csv_option_preserve_higher':
                //Does NOT overwrite a higher (or same) value of allowed late days.
                $query .= "AND late_days.allowed_late_days<?";
                $vals[] = $days;
                break;
            case 'csv_option_overwrite_all':
            default:
                //Default behavior: overwrite all late days for user and timestamp.
                //No adjustment to SQL query.
        }

        $this->course_db->query($query, $vals);
    }

    /**
     * Delete a given user's allowed late days entry at given effective time
     *
     * @param string $user_id
     * @param string $timestamp
     */
    public function deleteLateDays($user_id, $timestamp) {
        $this->course_db->query(
            "
          DELETE FROM late_days
          WHERE user_id=?
          AND since_timestamp=?",
            [$user_id, $timestamp]
        );
    }

    /**
     * Updates a given user's extensions for a given homework
     *
     * @param string  $user_id
     * @param string  $g_id
     * @param integer $days
     * @param string  $reason
     */
    public function updateExtensions($user_id, $g_id, $days, $reason) {
        $this->course_db->query(
            "
          UPDATE late_day_exceptions
          SET late_day_exceptions=?,
              reason_for_exception=?
          WHERE user_id=?
            AND g_id=?;",
            [$days, $reason, $user_id, $g_id]
        );
        if ($this->course_db->getRowCount() === 0) {
            $this->course_db->query(
                "
            INSERT INTO late_day_exceptions
            (user_id, g_id, late_day_exceptions, reason_for_exception)
            VALUES(?,?,?,?)",
                [$user_id, $g_id, $days, $reason]
            );
        }
    }

    /**
     * Updates overridden grades for given homework
     *
     * @param string  $user_id
     * @param string  $g_id
     * @param integer $marks
     * @param string  $comment
     */
    public function updateGradeOverride($user_id, $g_id, $marks, $comment) {
        $this->course_db->query(
            "
          UPDATE grade_override
          SET marks=?, comment=?
          WHERE user_id=?
            AND g_id=?;",
            [$marks, $comment, $user_id, $g_id]
        );
        if ($this->course_db->getRowCount() === 0) {
            $this->course_db->query(
                "
            INSERT INTO grade_override
            (user_id, g_id, marks, comment)
            VALUES(?,?,?,?)",
                [$user_id, $g_id, $marks, $comment]
            );
        }
    }

    /**
     * Delete a given overridden grades for specific user for specific gradeable
     *
     * @param string $user_id
     * @param string $g_id
     */
    public function deleteOverriddenGrades($user_id, $g_id) {
        $this->course_db->query(
            "
          DELETE FROM grade_override
          WHERE user_id=?
          AND g_id=?",
            [$user_id, $g_id]
        );
    }

    /**
     * Adds an assignment for someone to grade another person for peer grading
     *
     * @param string $student
     * @param string $grader
     * @param string $gradeable_id
     */
    public function insertPeerGradingAssignment($grader, $student, $gradeable_id) {
        $this->course_db->query("INSERT INTO peer_assign(grader_id, user_id, g_id) VALUES (?,?,?)", [$grader, $student, $gradeable_id]);
    }

    /**
     * Removes a specific grader's student from a given assignment
     *
     * @param string $gradeable_id
     * @param string $grader_id
     */
    public function removePeerAssignment($gradeable_id, $grader_id, $student_id) {
        $this->course_db->query("DELETE FROM peer_assign WHERE g_id = ? AND grader_id = ? AND user_id = ?", [$gradeable_id, $grader_id, $student_id]);
    }

    /**
     * Removes a specific grader and their students from a given assignment
     *
     * @param string $gradeable_id
     * @param string $grader_id
     */
    public function removePeerAssignmentsForGrader($gradeable_id, $grader_id) {
        $this->course_db->query("DELETE FROM peer_assign WHERE g_id = ? AND grader_id = ?", [$gradeable_id, $grader_id]);
    }

    /**
     * Adds an assignment for someone to grade another person for peer grading
     *
     * @param string $grader
     * @param string $student
     * @param string $gradeable_id
     * @param string $feedback
     */
    public function insertPeerGradingFeedback($grader, $student, $gradeable_id, $feedback) {
        $this->course_db->query("SELECT feedback FROM peer_feedback WHERE grader_id = ? AND user_id = ? AND g_id = ?", [$grader, $student, $gradeable_id]);
        if (count($this->course_db->rows()) > 0) {
            $this->course_db->query("UPDATE peer_feedback SET feedback = ? WHERE grader_id = ? AND user_id = ? AND g_id = ?", [$feedback, $grader, $student, $gradeable_id]);
        }
        else {
            $this->course_db->query("INSERT INTO peer_feedback(grader_id, user_id, g_id, feedback) VALUES (?,?,?,?)", [$grader, $student, $gradeable_id, $feedback]);
        }
    }

  /**
   * Bulk Uploads Peer Grading Assignments
   *
   * @param string $values
   */
    public function insertBulkPeerGradingAssignment($values) {
        $this->course_db->query("INSERT INTO peer_assign(grader_id, user_id, g_id) VALUES " . $values);
    }


    /**
     * Removes all peer grading pairs from a given assignment
     *
     * @param string $gradeable_id
     */
    public function clearPeerGradingAssignment($gradeable_id) {
        $this->course_db->query("DELETE FROM peer_assign WHERE g_id = ?", [$gradeable_id]);
    }

    /**
     * Adds an assignment for someone to get all the peer grading pairs for a given gradeable
     *
     * @param string $gradeable_id
     */
    public function getPeerGradingAssignment($gradeable_id) {
        $this->course_db->query("SELECT grader_id, user_id FROM peer_assign WHERE g_id = ? ORDER BY grader_id", [$gradeable_id]);
        $return = [];
        foreach ($this->course_db->rows() as $id) {
            if (!array_key_exists($id['grader_id'], $return)) {
                $return[$id['grader_id']] = [];
            }
            array_push($return[$id['grader_id']], $id['user_id']);
        }
        return $return;
    }

    /**
     * Adds an assignment for someone to get the peer feedback for a given user for a given gradeable
     *
     * @param string $gradeable_id
     */
    public function getPeerFeedbackForUser($gradeable_id, $user_id, $anon = false) {
        if ($anon) {
            $this->course_db->query("
            SELECT
                ga.anon_id AS grader_id,
                p.user_id,
                p.feedback
            FROM
                peer_feedback p
            INNER JOIN
                gradeable_anon ga
            ON
                ga.user_id = p.grader_id
            WHERE
                p.g_id = ?
                AND p.user_id = ?
            ORDER BY
                p.grader_id;
            ", [$gradeable_id, $user_id]);
        }
        else {
            $this->course_db->query("SELECT grader_id, user_id, feedback FROM peer_feedback WHERE g_id = ? AND user_id = ? ORDER BY grader_id", [$gradeable_id, $user_id]);
        }
        $return = [];
        foreach ($this->course_db->rows() as $id) {
            $return[$id['grader_id']][$id['user_id']]['feedback'] = $id['feedback'];
        }
        return $return;
    }

    public function getPeerFeedbackInstance($gradeable_id, $grader_id, $user_id) {
        $this->course_db->query("SELECT feedback FROM peer_feedback WHERE g_id = ? AND grader_id = ? AND user_id = ? ORDER BY grader_id", [$gradeable_id, $grader_id, $user_id]);
        $results = $this->course_db->rows();
        if (count($results) > 0) {
            return $results[0]['feedback'];
        }
        return null;
    }
    /**
     * Get all peers assigned to grade a specific student
     *
     * @param string $gradeable_id
     */
    public function getPeerGradingAssignmentForSubmitter($gradeable_id, $submitter_id) {
        $this->course_db->query("SELECT grader_id FROM peer_assign WHERE g_id = ? AND user_id = ? ORDER BY grader_id", [$gradeable_id, $submitter_id]);
        $return = [];
        foreach ($this->course_db->rows() as $id) {
            $return[] = $id['grader_id'];
        }
        return $return;
    }

    /**
     * Get all assignments a student is assigned to peer grade
     *
     * @param string $grader_id
     */
    public function getPeerGradingAssignmentsForGrader($grader_id) {
        $this->course_db->query("SELECT g_id, user_id FROM peer_assign WHERE grader_id = ? ORDER BY g_id", [$grader_id]);
        $return = [];
        foreach ($this->course_db->rows() as $id) {
            if (!array_key_exists($id['g_id'], $return)) {
                $return[$id['g_id']] = [];
            }
            array_push($return[$id['g_id']], $id['user_id']);
        }
        return $return;
    }

    /**
     * Retrieves all unarchived/archived courses (and details) that are accessible by $user_id
     *
     * If the $archived parameter is false, then we run the check:
     * (u.user_id=? AND c.status=1) checks if a course is active where
     * an active course may be accessed by all users
     *
     * If the parameter is true, then we run the check:
     * (u.user_id=? AND c.status=2 AND u.user_group=1) checks if $user_id is an instructor
     * Instructors may access all of their courses
     * Inactive courses may only be accessed by the instructor
     *
     * @param  string $user_id
     * @param  bool   $archived
     * @return Course[] archived courses (and their details) accessible by $user_id
     */
    public function getCourseForUserId($user_id, bool $archived = false): array {
        if ($archived) {
            $extra = "AND c.status=2 AND u.user_group=1";
        }
        else {
            $extra = "AND c.status=1";
        }

        $query = <<<SQL
SELECT t.name AS term_name, u.term, u.course, u.user_group, u.registration_section
FROM courses_users u
INNER JOIN courses c ON u.course=c.course AND u.term=c.term
INNER JOIN terms t ON u.term=t.term_id
WHERE u.user_id=? ${extra} AND (u.registration_section IS NOT NULL OR u.user_group<>4)
ORDER BY u.user_group ASC, t.start_date DESC, u.course ASC
SQL;
        $this->submitty_db->query($query, [$user_id]);
        $return = [];
        foreach ($this->submitty_db->rows() as $row) {
            $course = new Course($this->core, $row);
            $course->loadDisplayName();
            $return[] = $course;
        }
        return $return;
    }

    /**
     * Get all courses where the user with the specified user_id is assigned as an instructor
     * @param string $user_id
     * @return array
     */
    public function getInstructorLevelAccessCourse(string $user_id): array {
        $this->submitty_db->query("SELECT term, course FROM courses_users WHERE user_id=? AND user_group=1", [$user_id]);
        return $this->submitty_db->rows();
    }

    /**
     * Get all unarchived courses where the user with the specified user_id is assigned as an instructor
     */
    public function getInstructorLevelUnarchivedCourses(string $user_id): array {
        $query = "
        SELECT t.name AS term_name, c.term, c.course
        FROM courses AS c
        INNER JOIN terms AS t ON c.term=t.term_id
        INNER JOIN courses_users AS cu ON c.course=cu.course AND c.term=cu.term
        WHERE c.status = 1 AND cu.user_id = ? AND cu.user_group = 1
        ORDER BY t.start_date DESC, c.course ASC
        ";
        $this->submitty_db->query($query, [$user_id]);
        return $this->submitty_db->rows();
    }

    public function getAllCoursesForUserId(string $user_id): array {
        $query = "
        SELECT t.name AS term_name, u.term, u.course, u.user_group
        FROM courses_users u
        INNER JOIN courses c ON u.course=c.course AND u.term=c.term
        INNER JOIN terms t ON u.term=t.term_id
        WHERE u.user_id=? AND (u.registration_section IS NOT NULL OR u.user_group<>4)
        ORDER BY u.user_group ASC, t.start_date DESC, u.course ASC
        ";
        $this->submitty_db->query($query, [$user_id]);
        $return = [];
        foreach ($this->submitty_db->rows() as $row) {
            $course = new Course($this->core, $row);
            $course->loadDisplayName();
            $return[] = $course;
        }
        return $return;
    }

    public function getCourseStatus($semester, $course) {
        $this->submitty_db->query("SELECT status FROM courses WHERE term=? AND course=?", [$semester, $course]);
        return $this->submitty_db->rows()[0]['status'];
    }

    public function getPeerAssignment($gradeable_id, $grader) {
        $this->course_db->query("SELECT user_id FROM peer_assign WHERE g_id=? AND grader_id=?", [$gradeable_id, $grader]);
        $return = [];
        foreach ($this->course_db->rows() as $id) {
            $return[] = $id['user_id'];
        }
        return $return;
    }

    public function getNumPeerComponents($g_id) {
        $this->course_db->query("SELECT COUNT(*) as cnt FROM gradeable_component WHERE gc_is_peer='t' and g_id=?", [$g_id]);
        return intval($this->course_db->rows()[0]['cnt']);
    }

    public function getNumGradedPeerComponents($gradeable_id, $grader) {
        if (!is_array($grader)) {
            $params = [$grader];
        }
        else {
            $params = $grader;
        }
        $grader_list = $this->createParameterList(count($params));
        $params[] = $gradeable_id;
        $this->course_db->query(
            "SELECT COUNT(*) as cnt
FROM gradeable_component_data as gcd
WHERE gcd.gcd_grader_id IN {$grader_list}
AND gc_id IN (
  SELECT gc_id
  FROM gradeable_component
  WHERE gc_is_peer='t' AND g_id=?
)",
            $params
        );

        return intval($this->course_db->rows()[0]['cnt']);
    }

    public function getGradedPeerComponentsByRegistrationSection($gradeable_id, $sections = []) {
        $where = "";
        $params = [];
        if (count($sections) > 0) {
            $where = "WHERE registration_section IN " . $this->createParameterList(count($sections));
            $params = $sections;
        }
        $params[] = $gradeable_id;
        $this->course_db->query(
            "
        SELECT count(u.*), u.registration_section
        FROM users as u
        INNER JOIN(
            SELECT gd.* FROM gradeable_data as gd
            LEFT JOIN(
                gradeable_component_data as gcd
                LEFT JOIN gradeable_component as gc
                ON gcd.gc_id = gc.gc_id and gc.gc_is_peer = 't'
            ) as gcd ON gcd.gd_id = gd.gd_id
            WHERE gd.g_id = ?
            GROUP BY gd.gd_id
        ) as gd ON gd.gd_user_id = u.user_id
        {$where}
        GROUP BY u.registration_section
        ORDER BY SUBSTRING(u.registration_section, '^[^0-9]*'), COALESCE(SUBSTRING(u.registration_section, '[0-9]+')::INT, -1), SUBSTRING(u.registration_section, '[^0-9]*$')",
            $params
        );

        $return = [];
        foreach ($this->course_db->rows() as $row) {
            $return[$row['registration_section']] = intval($row['count']);
        }
        return $return;
    }

    public function getGradedPeerComponentsByRotatingSection($gradeable_id, $sections = []) {
        $where = "";
        $params = [];
        if (count($sections) > 0) {
            $where = "WHERE rotating_section IN " . $this->createParameterList(count($sections));
            $params = $sections;
        }
        $params[] = $gradeable_id;
        $this->course_db->query(
            "
        SELECT count(u.*), u.rotating_section
        FROM users as u
        INNER JOIN(
            SELECT gd.* FROM gradeable_data as gd
            LEFT JOIN(
                gradeable_component_data as gcd
                LEFT JOIN gradeable_component as gc
                ON gcd.gc_id = gc.gc_id and gc.gc_is_peer = 't'
            ) as gcd ON gcd.gd_id = gd.gd_id
            WHERE gd.g_id = ?
            GROUP BY gd.gd_id
        ) as gd ON gd.gd_user_id = u.user_id
        {$where}
        GROUP BY u.rotating_section
        ORDER BY u.rotating_section",
            $params
        );

        $return = [];
        foreach ($this->course_db->rows() as $row) {
            $return[$row['rotating_section']] = intval($row['count']);
        }
        return $return;
    }

    public function existsThread($thread_id) {
        $this->course_db->query("SELECT 1 FROM threads where deleted = false AND id = ?", [$thread_id]);
        $result = $this->course_db->rows();
        return count($result) > 0;
    }

    public function existsPost($thread_id, $post_id) {
        $this->course_db->query("SELECT 1 FROM posts where thread_id = ? and id = ? and deleted = false", [$thread_id, $post_id]);
        $result = $this->course_db->rows();
        return count($result) > 0;
    }

    public function existsAnnouncements($show_deleted = false) {
        $query_delete = $show_deleted ? "true" : "deleted = false";
        $this->course_db->query("SELECT MAX(id) FROM threads where {$query_delete} AND  merged_thread_id = -1 AND pinned_expiration >= current_timestamp");
        $result = $this->course_db->rows();
        return empty($result[0]["max"]) ? -1 : $result[0]["max"];
    }

    /**
     * @param int[] $thread_ids
     * @return int[] thread ids that have been viewed by user
     */
    public function getViewedThreads(string $user, array $thread_ids): array {
        if (count($thread_ids) === 0) {
            return [];
        }
        $placeholders = $this->createParameterList(count($thread_ids));
        $this->course_db->query(
            "
            SELECT * FROM viewed_responses v
            WHERE thread_id IN {$placeholders}
            AND user_id = ?
            AND NOT EXISTS(
                SELECT thread_id 
                FROM (
                    posts LEFT JOIN forum_posts_history 
                    ON posts.id = forum_posts_history.post_id) 
                    AS jp 
                    WHERE jp.thread_id = v.thread_id 
                    AND (
                        jp.timestamp > v.timestamp 
                        OR (
                            jp.edit_timestamp IS NOT NULL 
                            AND jp.edit_timestamp > v.timestamp
                        )
                    )
                )",
            array_merge($thread_ids, [$user])
        );
        return array_column($this->course_db->rows(), 'thread_id');
    }

    public function getDisplayUserInfoFromUserId($user_id) {
        $this->course_db->query("SELECT user_givenname, user_preferred_givenname, user_familyname, user_preferred_familyname, user_email, user_pronouns, display_pronouns FROM users WHERE user_id = ?", [$user_id]);
        $name_rows = $this->course_db->rows()[0];
        $ar = [];
        $ar["given_name"] = (empty($name_rows["user_preferred_givenname"])) ? $name_rows["user_givenname"]      : $name_rows["user_preferred_givenname"];
        $ar["family_name"]  = (empty($name_rows["user_preferred_familyname"]))  ? " " . $name_rows["user_familyname"] : " " . $name_rows["user_preferred_familyname"];
        $ar["user_email"] = $name_rows["user_email"];
        $ar["pronouns"] = $name_rows["user_pronouns"];
        $ar["display_pronouns"] = $name_rows["display_pronouns"];

        return $ar;
    }

    /**
     * @param string[] $user_ids
     * @return array<string, mixed[]> user info, indexed by user id.
     */
    public function getDisplayUserInfoFromUserIds(array $user_ids): array {
        if (count($user_ids) === 0) {
            return [];
        }
        $unique_users = array_values(array_unique($user_ids));
        $placeholders = $this->createParameterList(count($unique_users));
        $this->course_db->query("SELECT * FROM users WHERE user_id IN {$placeholders};", $unique_users);
        $return = [];
        foreach ($this->course_db->rows() as $row) {
            $return[$row['user_id']] = [
                "given_name" => (isset($row["user_preferred_givenname"]) && strlen($row["user_preferred_givenname"]) > 0) ? $row["user_preferred_givenname"] : $row["user_givenname"],
                "family_name" => " " . ((isset($row["user_preferred_familyname"]) && strlen($row["user_preferred_familyname"]) > 0) ? $row["user_preferred_familyname"] : $row["user_familyname"]),
                "user_email" => $row["user_email"],
                "pronouns" => $row["user_pronouns"],
                "display_pronouns" => $row["display_pronouns"],
                "is_staff" => intval($row["user_group"]) <= User::GROUP_LIMITED_ACCESS_GRADER,
            ];
        }
        return $return;
    }

    public function filterCategoryDesc($category_desc) {
        return str_replace("|", " ", $category_desc);
    }

    public function addNewCategory($category, $rank, $visibleDate = null) {
        //Can't get "RETURNING category_id" syntax to work
        $this->course_db->query("INSERT INTO categories_list (category_desc, rank, visible_date) VALUES (?, ?, ?) RETURNING category_id", [$this->filterCategoryDesc($category), $rank, $visibleDate]);
        $this->course_db->query("SELECT MAX(category_id) as category_id from categories_list");
        return $this->course_db->rows()[0];
    }

    public function deleteCategory($category_id) {
        // TODO, check if no thread is using current category
        $this->course_db->query("SELECT 1 FROM thread_categories WHERE category_id = ?", [$category_id]);
        if (count($this->course_db->rows()) == 0) {
            $this->course_db->query("DELETE FROM categories_list WHERE category_id = ?", [$category_id]);
            return true;
        }
        else {
            return false;
        }
    }

    public function editCategory($category_id, $category_desc, $category_color, $visible_date) {
        $this->course_db->beginTransaction();
        if (!is_null($category_desc)) {
            $this->course_db->query("UPDATE categories_list SET category_desc = ? WHERE category_id = ?", [$category_desc, $category_id]);
        }
        if (!is_null($category_color)) {
            $this->course_db->query("UPDATE categories_list SET color = ? WHERE category_id = ?", [$category_color, $category_id]);
        }
        if (!is_null($visible_date)) {
            if ($visible_date === "") {
                $visible_date = null;
            }

            $this->course_db->query("UPDATE categories_list SET visible_date = ? WHERE category_id = ?", [$visible_date, $category_id]);
        }

        $this->course_db->commit();
    }

    public function reorderCategories($categories_in_order) {
        $this->course_db->beginTransaction();
        foreach ($categories_in_order as $rank => $id) {
            $this->course_db->query("UPDATE categories_list SET rank = ? WHERE category_id = ?", [$rank, $id]);
        }
        $this->course_db->commit();
    }

    public function getCategories() {
        $this->course_db->query("SELECT *, extract(hours from now() - visible_date) as diff from categories_list ORDER BY rank ASC NULLS LAST, category_id");
        return $this->course_db->rows();
    }

    public function getPostsForThread($current_user, $thread_id, $show_deleted = false, $option = "tree", $filterOnUser = null) {
        $query_delete = $show_deleted ? "true" : "deleted = false";
        $query_filter_on_user = '';
        $param_list = [];
        if (!empty($filterOnUser)) {
            $query_filter_on_user = ' and author_user_id = ? ';
            $param_list[] = $filterOnUser;
        }
        if ($thread_id == -1) {
            $this->course_db->query("SELECT MAX(id) as max from threads WHERE deleted = false and merged_thread_id = -1 GROUP BY (CASE WHEN pinned_expiration >= current_timestamp THEN 1 ELSE 0 END) ORDER BY (CASE WHEN pinned_expiration >= current_timestamp THEN 1 ELSE 0 END) DESC");
            $rows = $this->course_db->rows();
            if (!empty($rows)) {
                $thread_id = $rows[0]["max"];
            }
            else {
                // No thread found, hence no posts found
                return [];
            }
        }
        $param_list[] = $thread_id;
        $history_query = "LEFT JOIN forum_posts_history fph ON (fph.post_id is NULL OR (fph.post_id = posts.id and NOT EXISTS (SELECT 1 from forum_posts_history WHERE post_id = fph.post_id and edit_timestamp > fph.edit_timestamp )))";
        if ($option == 'alpha') {
            $this->course_db->query("SELECT posts.*, fph.edit_timestamp, users.user_familyname FROM posts INNER JOIN users ON posts.author_user_id=users.user_id {$history_query} WHERE thread_id=? AND {$query_delete} ORDER BY user_familyname, posts.timestamp, posts.id;", [$thread_id]);
        }
        elseif ($option == 'alpha_by_registration') {
            $order = self::generateOrderByClause(["registration_section", "coalesce(NULLIF(u.user_preferred_familyname, ''), u.user_familyname)"], self::graded_gradeable_key_map_user);
            $this->course_db->query("SELECT posts.*, fph.edit_timestamp, u.user_familyname FROM posts INNER JOIN users u ON posts.author_user_id=u.user_id {$history_query} WHERE thread_id=? AND {$query_delete} {$order};", [$thread_id]);
        }
        elseif ($option == 'alpha_by_rotating') {
            $order = self::generateOrderByClause(["rotating_section", "coalesce(NULLIF(u.user_preferred_familyname, ''), u.user_familyname)"], self::graded_gradeable_key_map_user);
            $this->course_db->query("SELECT posts.*, fph.edit_timestamp, u.user_familyname FROM posts INNER JOIN users u ON posts.author_user_id=u.user_id {$history_query} WHERE thread_id=? AND {$query_delete} {$order};", [$thread_id]);
        }
        elseif ($option == 'reverse-time') {
            $this->course_db->query("SELECT posts.*, fph.edit_timestamp FROM posts {$history_query} WHERE thread_id=? AND {$query_delete} {$query_filter_on_user} ORDER BY timestamp DESC, id ASC", array_reverse($param_list));
        }
        else {
            $this->course_db->query("SELECT posts.*, fph.edit_timestamp FROM posts {$history_query} WHERE thread_id=? AND {$query_delete} {$query_filter_on_user} ORDER BY timestamp, id ASC", array_reverse($param_list));
        }
        return $this->course_db->rows();
    }

    public function getRootPostOfNonMergedThread($thread_id, &$title, &$message) {
        $this->course_db->query("SELECT title FROM threads WHERE id = ? and merged_thread_id = -1 and merged_post_id = -1", [$thread_id]);
        $result_rows = $this->course_db->rows();
        if (count($result_rows) == 0) {
            $message = "Can't find thread";
            return false;
        }
        $title = $result_rows[0]['title'] . "\n";
        $this->course_db->query("SELECT id FROM posts where thread_id = ? and parent_id = -1", [$thread_id]);
        return $this->course_db->rows()[0]['id'];
    }

    public function mergeThread($parent_thread_id, $child_thread_id, &$message, &$child_root_post) {
        try {
            $this->course_db->beginTransaction();
            $parent_thread_title = null;
            $child_thread_title = null;
            if (!($parent_root_post = $this->getRootPostOfNonMergedThread($parent_thread_id, $parent_thread_title, $message))) {
                $this->course_db->rollback();
                return false;
            }
            if (!($child_root_post = $this->getRootPostOfNonMergedThread($child_thread_id, $child_thread_title, $message))) {
                $this->course_db->rollback();
                return false;
            }

            $child_thread_title = "Merged Thread Title: " . $child_thread_title . "\n";

            if ($child_root_post <= $parent_root_post) {
                $message = "Child thread must be newer than parent thread";
                $this->course_db->rollback();
                return false;
            }

            $children = [$child_root_post];
            $this->findChildren($child_root_post, $child_thread_id, $children);

            // $merged_post_id is PK of linking node and $merged_thread_id is immediate parent thread_id
            $this->course_db->query("UPDATE threads SET merged_thread_id = ?, merged_post_id = ? WHERE id = ?", [$parent_thread_id, $child_root_post, $child_thread_id]);
            foreach ($children as $post_id) {
                $this->course_db->query("UPDATE posts SET thread_id = ? WHERE id = ?", [$parent_thread_id,$post_id]);
            }
            $this->course_db->query("UPDATE posts SET parent_id = ?, content = ? || content WHERE id = ?", [$parent_root_post, $child_thread_title, $child_root_post]);

            $this->course_db->commit();
            return true;
        }
        catch (DatabaseException $dbException) {
             $this->course_db->rollback();
        }
        return false;
    }

    // ANONYMOUS ID QUERIES

    /**
     * Set gradeable-specific user anon_id
     *
     * @param array|string $user_ids
     * @param string $g_id
     * @param string $anon_id
     */
    public function insertGradeableAnonId($user_ids, $g_id, $anon_id = null) {
        $user_ids = is_array($user_ids) ? $user_ids : [$user_ids];
        foreach ($user_ids as $user_id) {
            if ($anon_id === null) {
                $this->core->getQueries()->getUserById($user_id)->getAnonId($g_id);
                continue;
            }
            $params = [$user_id, $g_id, $anon_id];
            $this->course_db->query("INSERT INTO gradeable_anon(user_id, g_id, anon_id) VALUES (?, ?, ?) ON CONFLICT DO NOTHING", $params);
        }
    }

    public function getAllAnonIdsByGradeable(string $g_id): array {
        $this->course_db->query("SELECT anon_id FROM gradeable_anon WHERE g_id=?", [$g_id]);
        return $this->course_db->rows();
    }

    public function getAllAnonIdsByGradeableWithUserIds(string $g_id): array {
        $this->course_db->query("SELECT anon_id, user_id FROM gradeable_anon WHERE g_id=?", [$g_id]);
        return $this->course_db->rows();
    }

    public function getAllTeamAnonIdsByGradeable(string $g_id): array {
        $this->course_db->query("SELECT team_id, anon_id FROM gradeable_teams WHERE g_id=?", [$g_id]);
        return $this->course_db->rows();
    }

    /**
     * Get gradeable-specific user anon_id
     *
     * @param array|string $user_ids
     * @param string $g_id
     */
    public function getAnonId($user_ids, $g_id) {
        $params = (is_array($user_ids)) ? $user_ids : [$user_ids];
        $question_marks = $this->createParameterList(count($params));
        $params[] = $g_id;
        if (count($params) < 2) {
            return [];
        }
        $this->course_db->query("SELECT user_id, anon_id FROM gradeable_anon WHERE user_id IN {$question_marks} AND g_id=?", $params);
        $return = [];
        foreach ($this->course_db->rows() as $id_map) {
            $return[$id_map['user_id']] = $id_map['anon_id'];
        }
        return $return;
    }

    public function getTeamAnonId($team_id) {
        $params = (is_array($team_id)) ? $team_id : [$team_id];

        $question_marks = $this->createParameterList(count($params));
        $this->course_db->query("SELECT team_id, anon_id FROM gradeable_teams WHERE team_id IN {$question_marks}", $params);
        $return = [];
        foreach ($this->course_db->rows() as $id_map) {
            $return[$id_map['team_id']] = $id_map['anon_id'];
        }
        return $return;
    }

    public function getUserFromAnon($anon_id, $g_id) {
        $params = is_array($anon_id) ? $anon_id : [$anon_id];
        $question_marks = $this->createParameterList(count($params));
        $params[] = $g_id;
        $this->course_db->query("SELECT anon_id, user_id FROM gradeable_anon WHERE anon_id IN {$question_marks} AND g_id=?", $params);
        $return = [];
        foreach ($this->course_db->rows() as $id_map) {
            $return[$id_map['anon_id']] = $id_map['user_id'];
        }
        return $return;
    }

    public function getTeamIdFromAnonId($anon_id) {
        $params = is_array($anon_id) ? $anon_id : [$anon_id];

        $question_marks = $this->createParameterList(count($params));
        $this->course_db->query("SELECT anon_id, team_id FROM gradeable_teams WHERE anon_id IN {$question_marks}", $params);
        $return = [];
        foreach ($this->course_db->rows() as $id_map) {
            $return[$id_map['anon_id']] = $id_map['team_id'];
        }
        return $return;
    }

    public function getAllAnonIds() {
        $this->course_db->query("SELECT anon_id FROM gradeable_anon");
        return $this->course_db->rows();
    }

    public function getSubmitterIdFromAnonId(string $anon_id, string $g_id = null) {
        return $this->getUserFromAnon($anon_id, $g_id)[$anon_id] ??
            $this->getTeamIdFromAnonId($anon_id)[$anon_id] ??
                null;
    }

    // NOTIFICATION/EMAIL QUERIES

    /**
     * get all users' ids
     *
     * @Param string $current_user_id
     * @return array
     */
    public function getAllUsersIds() {
        $query = "SELECT user_id FROM users";
        $this->course_db->query($query);
        return $this->rowsToArray($this->course_db->rows());
    }

    /**
     * Get all users with a preference
     *
     * @param  string $column
     * @return array
     */
    public function getAllUsersWithPreference(string $column) {
        $preferences = [
            'merge_threads',
            'all_new_threads',
            'all_new_posts',
            'all_modifications_forum',
            'reply_in_post_thread',
            'team_invite',
            'team_joined_email',
            'team_member_submission',
            'self_notification',
            'merge_threads_email',
            'all_new_threads_email',
            'all_new_posts_email',
            'all_modifications_forum_email',
            'reply_in_post_thread_email',
            'team_invite_email',
            'team_joined_email',
            'team_member_submission_email',
            'self_notification_email',
        ];
        $query = "SELECT user_id FROM notification_settings WHERE {$column} = 'true'";
        $this->course_db->query($query);
        if (!in_array($column, $preferences)) {
            throw new DatabaseException("Given column, {$column}, is not a valid column", $query);
        }
        return $this->rowsToArray($this->course_db->rows());
    }

    /**
     * Gets the user's row in the notification settings table
     *
     * @param string[] $user_ids
     * @return array
     */
    public function getUsersNotificationSettings(array $user_ids) {
        $params = $user_ids;
        $user_id_query = $this->createParameterList(count($user_ids));
        $query = "SELECT * FROM notification_settings WHERE user_id in " . $user_id_query;
        $this->course_db->query($query, $params);
        return $this->course_db->rows();
    }

    /**
     * Gets All Parent Authors who this user responded to
     *
     * @param string $post_author_id current_user_id
     * @param string $post_id        the parent post id
     */
    public function getAllParentAuthors(string $post_author_id, string $post_id) {
        $params = [$post_id];
        $query = "SELECT * FROM
                  (WITH RECURSIVE parents AS (
                  SELECT
                    author_user_id, parent_id, id FROM  posts
                  WHERE id = ?
                  UNION SELECT
                    p.author_user_id, p.parent_id, p.id
                  FROM
                    posts p
                   INNER JOIN parents pa ON pa.parent_id = p.id
                  ) SELECT DISTINCT
                    author_user_id AS user_id
                  FROM
                    parents) AS parents;";
        $this->course_db->query($query, $params);
        return $this->rowsToArray($this->course_db->rows());
    }

    /**
     * returns all authors who want to be notified if a post has been made in a thread they have posted in
     *
     * @param  int $thread_id
     * @param  string $column    ("reply_in_thread" or "reply_in_thread_email")
     * @return array
     */
    public function getAllThreadAuthors($thread_id, $column) {
        $params = [$thread_id];
        $query = "SELECT author_user_id AS user_id FROM posts WHERE thread_id = ? AND
                  EXISTS (
                  SELECT user_id FROM notification_settings WHERE
                  user_id = author_user_id AND {$column} = 'true');";
        if ($column != 'reply_in_post_thread' && $column != 'reply_in_post_thread_email') {
            throw new DatabaseException("Given column, {$column}, is not a valid column", $query, $params);
        }
        $this->course_db->query($query, $params);
        return $this->rowsToArray($this->course_db->rows());
    }

    /*
     * helper function to convert rows array to one dimensional array of user ids
     *
     * @return array
     */
    protected function rowsToArray($rows) {
        $result = [];
        foreach ($rows as $row) {
            foreach ($row as $key => $value) {
                $result[] = $value;
            }
        }
        return $result;
    }

    /**
     * Sends notifications to all recipients
     *
     * @param array $flattened_notifications
     * @param int   $notification_count
     */
    public function insertNotifications(array $flattened_notifications, int $notification_count) {
        // PDO Placeholders
        $row_string = "(?, ?, ?, current_timestamp, ?, ?)";
        $value_param_string = implode(', ', array_fill(0, $notification_count, $row_string));
        $this->course_db->query(
            "
            INSERT INTO notifications(component, metadata, content, created_at, from_user_id, to_user_id)
            VALUES " . $value_param_string,
            $flattened_notifications
        );
    }

    /**
     * Queues emails for all given recipients to be sent by email job
     *
     * @param array $flattened_params An array of email information.
     *  Rather than being a 2D array, each email information comes one after another
     *  in a 1D array.
     *  The order of the information for each email is:
     *      Email subject
     *      Email body
     *      Time email was created
     *      User_id of the email's reciever (if Submitty user)
     *      Name of the email's reciever (if non Submitty user)
     *      Email address of reciever
     *      Term email is being sent
     *      Course email belongs to
     * @param int   $email_count
     */
    public function insertEmails(array $flattened_params, int $email_count) {
        // PDO Placeholders
        $row_string = "(?, ?, current_timestamp, ?, ?, ?, ?, ?)";
        $value_param_string = implode(', ', array_fill(0, $email_count, $row_string));
        $this->submitty_db->query(
            "
            INSERT INTO emails(subject, body, created, user_id, to_name, email_address, term, course)
            VALUES " . $value_param_string,
            $flattened_params
        );
    }

    /**
     * Returns notifications for a user
     *
     * @param  string $user_id
     * @param  bool   $show_all
     * @return Notification[]
     */
    public function getUserNotifications($user_id, $show_all) {
        if ($show_all) {
            $seen_status_query = "true";
        }
        else {
            $seen_status_query = "seen_at is NULL";
        }
        $this->course_db->query(
            "SELECT id, component, metadata, content,
                (case when seen_at is NULL then false else true end) as seen,
                (extract(epoch from current_timestamp) - extract(epoch from created_at)) as elapsed_time, created_at
                FROM notifications WHERE to_user_id = ? and {$seen_status_query} ORDER BY created_at DESC",
            [$user_id]
        );
        $rows = $this->course_db->rows();
        $results = [];
        foreach ($rows as $row) {
            $results[] = Notification::createViewOnlyNotification(
                $this->core,
                [
                    'id' => $row['id'],
                    'component' => $row['component'],
                    'metadata' => $row['metadata'],
                    'content' => $row['content'],
                    'seen' => $row['seen'],
                    'elapsed_time' => $row['elapsed_time'],
                    'created_at' => $row['created_at']
                ]
            );
        }
        return $results;
    }

    public function getNotificationInfoById($user_id, $notification_id) {
        $this->course_db->query("SELECT metadata FROM notifications WHERE to_user_id = ? and id = ?", [$user_id, $notification_id]);
        return $this->course_db->row();
    }

    public function getUnreadNotificationsCount($user_id, $component) {
        $parameters = [$user_id];
        if (is_null($component)) {
            $component_query = "true";
        }
        else {
            $component_query = "component = ?";
            $parameters[] = $component;
        }
        $this->course_db->query("SELECT count(*) FROM notifications WHERE to_user_id = ? and seen_at is NULL and {$component_query}", $parameters);
        return $this->course_db->row()['count'];
    }

    /**
     * Marks $user_id notifications as seen
     *
     * @param string $user_id
     * @param int    $notification_id if $notification_id != -1 then marks corresponding as seen else mark all notifications as seen
     */
    public function markNotificationAsSeen($user_id, $notification_id, $thread_id = -1) {
        $parameters = [];
        $parameters[] = $user_id;
        if ($thread_id != -1) {
            $id_query = "metadata::json->>'thread_id' = ?";
            $parameters[] = $thread_id;
        }
        elseif ($notification_id == -1) {
            $id_query = "true";
        }
        else {
            $id_query = "id = ?";
            $parameters[] = $notification_id;
        }
        $this->course_db->query(
            "UPDATE notifications SET seen_at = current_timestamp
                WHERE to_user_id = ? and seen_at is NULL and {$id_query}",
            $parameters
        );
    }

    /**
     * Returns true if the student was ever in the course,
     * even if they are in the null section now.
     * @param string $user_id The name of the user.
     * @param string $course The course we're looking at.
     * @param string $term The term we're looking t.
     * @return bool True if the student was ever in the course, false otherwise.
     */
    public function wasStudentEverInCourse(
        string $user_id,
        string $course,
        string $term
    ): bool {
        $this->submitty_db->query("
                SELECT user_id
                FROM courses_users
                WHERE user_id=? and course=? and term=?;
            ", [$user_id, $course, $term]);
        $row = $this->submitty_db->row();
        return count($row) > 0;
    }

    /**
     * Returns the previous registration section the student was in.
     * If a student was ever not in the null section, then if they are in the null
     * section now, this value is guaranteed to be nonnull as their previous section
     * would be outside the null section.
     *
     * If the previous registration section was deleted or renamed, then this function
     * returns the top registration section of the course.
     *
     * @param string $user_id The name of the user we're querying.
     * @param string $course The course we are looking in.
     * @param string $term The term we are looking at.
     * @return string The previous section the student was in.
     */
    public function getPreviousRegistrationSection(
        string $user_id,
        string $term,
        string $course
    ): string|null {
        $this->submitty_db->query("
            WITH
                Term (term) AS (VALUES (?)),
                Course (course) AS (VALUES (?)),
                PreviousRegSection AS (
                    SELECT previous_registration_section, course
                    FROM courses_users
                    WHERE user_id=? and term=(table Term) and course=(table Course)
                ),
                TopSection AS (
                    SELECT registration_section_id, course
                    FROM courses_registration_sections
                    WHERE term=(table Term) and course=(table Course)
                    ORDER BY registration_section_id ASC
                    LIMIT 1
                )
            SELECT
                (CASE
                    WHEN (
                        SELECT registration_section_id
                        FROM courses_registration_sections
                        WHERE
                            term = (table Term)
                            and course = (table Course)
                            and registration_section_id = PreviousRegSection.previous_registration_section
                        ) IS NOT NULL THEN PreviousRegSection.previous_registration_section
                    ELSE TopSection.registration_section_id
                END) AS rejoin_section
            FROM
                Course
                LEFT JOIN PreviousRegSection on Course.course = PreviousRegSection.course
                LEFT JOIN TopSection on Course.course = TopSection.course;
        ", [$term, $course, $user_id]);
        return $this->submitty_db->row()["rejoin_section"];
    }

    /**
     * Returns the previous rotating section the student was in.
     * If the student was ever in a rotating section, this value is guaranteed
     * to be nonnull if the student currently has a null rotating section.
     *
     * If the previous rotating section was deleted or renamed, then this function
     * returns the top rotating section of the course.
     *
     * @param string $user_id The name of the user we're querying.
     * @return string|null The rotating section the student was last in.
     */
    public function getPreviousRotatingSection(string $user_id): string|null {
        $this->course_db->query("
            SELECT previous_rotating_section
            FROM users
            WHERE user_id=?;
        ", [$user_id]);
        $previous_section = $this->course_db->row()["previous_rotating_section"];

        $this->course_db->query("
            SELECT sections_rotating_id
            FROM sections_rotating
            WHERE sections_rotating_id = ?;
        ", [$previous_section]);
        if ($this->course_db->getRowCount() > 0) {
            // Rotating section still valid, time to return!
            return $previous_section;
        }

        // Else we return the top rotating section.
        $this->course_db->query("
            SELECT sections_rotating_id
            FROM sections_rotating
            ORDER BY sections_rotating_id ASC
            LIMIT 1;
        ");
        if ($this->course_db->getRowCount() > 0) {
            return $this->course_db->row()["sections_rotating_id"];
        }
        else {
            return null; // Course has no rotating sections.
        }
    }

    /**
     * Determines if a course is 'active' or if it was dropped.
     *
     * This is used to filter out courses displayed on the home screen, for when
     * a student has dropped a course.  SQL query checks for user_group=4 so
     * that only students are considered.  Returns false when course is dropped.
     * Returns true when course is still active, or user is not a student.
     * If course or semester is null, this method instead checks for if the student
     * is 'active' in any course
     *
     * @param  string $user_id
     * @param  string $course
     * @param  string $semester
     * @return bool
     */
    public function checkStudentActiveInCourse($user_id, $course, $semester): bool {
        if ($course == null || $semester == null) {
            $this->submitty_db->query(
                "
                SELECT
                    CASE WHEN registration_section IS NULL AND user_group=4 THEN FALSE
                    ELSE TRUE
                    END
                AS active
                FROM courses_users WHERE user_id=?",
                [$user_id]
            );
            $row = $this->submitty_db->row();
            return count($row) > 0 && $row['active'];
        }
        $this->submitty_db->query(
            "
            SELECT
                CASE WHEN registration_section IS NULL AND user_group=4 THEN FALSE
                ELSE TRUE
                END
            AS active
            FROM courses_users WHERE user_id=? AND course=? AND term=?",
            [$user_id, $course, $semester]
        );
        $row = $this->submitty_db->row();
        return count($row) > 0 && $row['active'];
    }

    public function checkIsInstructorInCourse($user_id, $course, $semester) {
        $this->submitty_db->query(
            "
            SELECT
                CASE WHEN user_group=1 THEN TRUE
                ELSE FALSE
                END
            AS is_instructor
            FROM courses_users WHERE user_id=? AND course=? AND term=?",
            [$user_id, $course, $semester]
        );
        return count($this->submitty_db->rows()) >= 1 &&
            $this->submitty_db->row()['is_instructor'];
    }

    public function getGradeInquiryStatus($user_id, $gradeable_id) {
        $this->course_db->query("SELECT * FROM grade_inquiries WHERE user_id = ? AND g_id = ? ", [$user_id, $gradeable_id]);
        return ($this->course_db->getRowCount() > 0) ? $this->course_db->row()['status'] : 0;
    }

    public function getGradeInquiriesUsers(string $gradeable_id, bool $ungraded_only = false, int $component_id = -1) {
        $parameters = [];
        $parameters[] = $gradeable_id;
        $ungraded_query = "";
        if ($ungraded_only) {
            $ungraded_query = "AND status = ? ";
            $parameters[] = GradeInquiry::STATUS_ACTIVE;
        }
        $component_query = "";
        if ($component_id !== -1) {
            $component_query = "AND (gc_id IS NULL OR gc_id = ?) ";
            $parameters[] = $component_id;
        }

        $this->course_db->query("SELECT user_id FROM grade_inquiries WHERE g_id = ? " . $ungraded_query . $component_query, $parameters);
        return $this->rowsToArray($this->course_db->rows());
    }


    /**
     * insert a new grade inquiry for a submitter
     * @return string the id of the first new post inserted of the new grade inquiry
     */
    public function insertNewGradeInquiry(GradedGradeable $graded_gradeable, User $sender, string $initial_message, $gc_id): string {
        $params = [$graded_gradeable->getGradeableId(), $graded_gradeable->getSubmitter()->getId(), GradeInquiry::STATUS_ACTIVE, $gc_id];
        $submitter_col = $graded_gradeable->getSubmitter()->isTeam() ? 'team_id' : 'user_id';
        try {
            $this->course_db->query("INSERT INTO grade_inquiries(g_id, timestamp, $submitter_col, status, gc_id) VALUES (?, current_timestamp, ?, ?, ?)", $params);
            $grade_inquiry_id = $this->course_db->getLastInsertId();
            return $this->insertNewGradeInquiryPost($grade_inquiry_id, $sender->getId(), $initial_message, $gc_id);
        }
        catch (DatabaseException $dbException) {
            if ($this->course_db->inTransaction()) {
                $this->course_db->rollback();
            }
            throw $dbException;
        }
    }

    public function getNumberGradeInquiries($gradeable_id, $is_grade_inquiry_per_component_allowed = true) {
        $grade_inquiry_all_only_query = !$is_grade_inquiry_per_component_allowed ? ' AND gc_id IS NULL' : '';
        $this->course_db->query("SELECT COUNT(*) AS cnt FROM grade_inquiries WHERE g_id = ? AND status = -1" . $grade_inquiry_all_only_query, [$gradeable_id]);
        return ($this->course_db->row()['cnt']);
    }

    /**
     * get the grader and the count of the gradeable component for inquiry
     * If the grade is not-by component, function will return all graders who were involved in grading the student
     * @return array<string, int> of gcd_grader_id and count of unresolved grade inquiries of the grader
     */
    public function getGraderofGradeInquiry(string $gradeable_id, bool $is_grade_inquiry_per_component_allowed = true): array {
        $return = [];
        if ($is_grade_inquiry_per_component_allowed) {
            $this->course_db->query("
                SELECT
                    count(gcd.*),
                    gcd.gcd_grader_id
                FROM grade_inquiries gi
                INNER JOIN gradeable_component_data gcd ON (
                    gi.gc_id = gcd.gc_id
                )
                INNER JOIN gradeable_data gd ON (
                    gcd.gd_id = gd.gd_id
                    AND gi.user_id = gd.gd_user_id
                )
                WHERE
                    gi.status = -1
                    AND gi.g_id = ?
                GROUP BY gcd.gcd_grader_id
            ", [$gradeable_id]);
            foreach ($this->course_db->rows() as $row) {
                $return[$row['gcd_grader_id']] = $row['count'];
            }
            return $return;
        }
        else {
            $this->course_db->query("
                SELECT
                    count(result.*),
                    result.gcd_grader_id
                FROM (
                    SELECT
                        DISTINCT gi.user_id,
                        gcd.gcd_grader_id
                    FROM grade_inquiries gi
                    INNER JOIN gradeable_data gd ON (
                        gi.g_id = gd.g_id
                        AND gi.user_id = gd.gd_user_id
                    )
                    INNER JOIN gradeable_component_data gcd ON (
                        gd.gd_id = gcd.gd_id
                    )
                    WHERE 
                        gi.status = -1 
                        AND gi.g_id = ?
                ) AS result
                GROUP BY result.gcd_grader_id
            ", [$gradeable_id]);
            foreach ($this->course_db->rows() as $row) {
                $return[$row['gcd_grader_id']] = $row['count'];
            }
            return $return;
        }
    }

    /*
     * This is used to convert one of the by-component inquiries per student for a gradeable to a non-component inquiry.
     * This allows graders to still respond to by component inquiries if in no-component mode.
     */
    public function convertInquiryComponentId($gradeable) {
        $this->course_db->query("UPDATE grade_inquiries
                                        SET gc_id = NULL
                                        WHERE id IN (
                                            SELECT a.id
                                            FROM (
                                                SELECT DISTINCT ON (t.user_id) user_id, t.id
                                                FROM (
                                                    SELECT *
                                                    FROM grade_inquiries
                                                    ORDER BY id
                                                ) t
                                                WHERE t.g_id = ?
                                            ) a
                                        );
", [$gradeable->getId()]);
    }


    /**
     * This is used to revert non-component inquiries back to by-component inquiries
     * convertInquiryComponentId function modifies the lowest gc_id of each student of the gradeable to null.
     * If instructor decides to switch to non-component from by-component then switch back to by-component,
     * this revertInquiryComponentId function will fetch the gc_id from grade_inquiry_discussion and update accordingly.
     * @param Gradeable $gradeable
     */
    public function revertInquiryComponentId(Gradeable $gradeable): void {
        $this->course_db->query("
            UPDATE grade_inquiries
            SET gc_id = (
                SELECT gid.gc_id
                FROM grade_inquiry_discussion gid
                WHERE grade_inquiries.id = gid.grade_inquiry_id
            )
            WHERE
                grade_inquiries.gc_id IS NULL
                AND grade_inquiries.g_id = ?
        ", [$gradeable->getId()]);
    }

    public function getGradeInquiryDiscussions(array $grade_inquiries) {
        if (count($grade_inquiries) == 0) {
            return [];
        }
        $grade_inquiry_ids = $this->createParameterList(count($grade_inquiries));
        $params = array_map(
            function ($grade_inquiry) {
                return $grade_inquiry->getId();
            },
            $grade_inquiries
        );
        $this->course_db->query("SELECT * FROM grade_inquiry_discussion WHERE grade_inquiry_id IN $grade_inquiry_ids AND deleted=false ORDER BY timestamp ASC ", $params);
        $result = [];
        foreach ($params as $id) {
            $result[$id] = array_filter(
                $this->course_db->rows(),
                function ($v) use ($id) {
                    return $v['grade_inquiry_id'] == $id;
                }
            );
        }
        return $result;
    }

    public function insertNewGradeInquiryPost($grade_inquiry_id, $user_id, $content, $gc_id) {
        $params = [$grade_inquiry_id, $user_id, $content, $gc_id];
        $this->course_db->query("INSERT INTO grade_inquiry_discussion(grade_inquiry_id, timestamp, user_id, content, gc_id) VALUES (?, current_timestamp, ?, ?, ?)", $params);
        return $this->course_db->getLastInsertId();
    }

    public function getGradeInquiryPost($post_id) {
        $this->course_db->query(
            "SELECT * FROM grade_inquiry_discussion WHERE id = ?",
            [$post_id]
        );
        return $this->course_db->row();
    }

    public function saveGradeInquiry(GradeInquiry $grade_inquiry) {
        $this->course_db->query("UPDATE grade_inquiries SET timestamp = current_timestamp, status = ? WHERE id = ?", [$grade_inquiry->getStatus(), $grade_inquiry->getId()]);
    }

    public function deleteGradeInquiry(GradeInquiry $grade_inquiry) {
        $grade_inquiry_id = $grade_inquiry->getId();
        $this->course_db->query("DELETE FROM grade_inquiry_discussion WHERE grade_inquiry_id = ?", [$grade_inquiry_id]);
        $this->course_db->query("DELETE FROM grade_inquiries WHERE id = ?", [$grade_inquiry_id]);
    }


    public function deleteGradeable($g_id) {
        $this->course_db->query("UPDATE electronic_gradeable SET eg_depends_on = null,
                                eg_depends_on_points = null WHERE eg_depends_on=?", [$g_id]);
        $this->course_db->query("DELETE FROM gradeable_anon WHERE g_id=?", [$g_id]);
        $this->course_db->query("DELETE FROM gradeable WHERE g_id=?", [$g_id]);
    }

    /**
     * Gets a single Gradeable instance by id
     *
     * @param  string $id The gradeable's id
     * @return \app\models\gradeable\Gradeable
     * @throws \InvalidArgumentException If any Gradeable or Component fails to construct
     * @throws ValidationException If any Gradeable or Component fails to construct
     */
    public function getGradeableConfig($id) {
        foreach ($this->getGradeableConfigs([$id]) as $gradeable) {
            return $gradeable;
        }
        throw new \InvalidArgumentException('Gradeable does not exist!');
    }

    /**
     * Gets all Gradeable instances for the given ids (or all if id is null)
     *
     * @param  string[]|null        $ids       ids of the gradeables to retrieve
     * @param  string[]|string|null $sort_keys An ordered list of keys to sort by (i.e. `id` or `grade_start_date DESC`)
     * @return \Iterator<Gradeable>  Iterates across array of Gradeables retrieved
     * @throws \InvalidArgumentException If any Gradeable or Component fails to construct
     * @throws ValidationException If any Gradeable or Component fails to construct
     */
    public function getGradeableConfigs($ids, $sort_keys = ['id']) {
        if ($ids === []) {
            return new \EmptyIterator();
        }
        if ($ids === null) {
            $ids = [];
        }

        // Generate the selector statement
        $selector = '';
        if (count($ids) > 0) {
            $place_holders = implode(',', array_fill(0, count($ids), '?'));
            $selector = "WHERE g.g_id IN ($place_holders)";
        }

        // Generate the ORDER BY clause
        $order = self::generateOrderByClause($sort_keys, []);

        $query = "
            SELECT
              g.g_id AS id,
              g_title AS title,
              g_instructions_url AS instructions_url,
              g_overall_ta_instructions AS ta_instructions,
              g_gradeable_type AS type,
              g_grader_assignment_method AS grader_assignment_method,
              g_ta_view_start_date AS ta_view_start_date,
              g_grade_start_date AS grade_start_date,
              g_grade_due_date AS grade_due_date,
              g_grade_released_date AS grade_released_date,
              g_min_grading_group AS min_grading_group,
              g_syllabus_bucket AS syllabus_bucket,
              g_allow_custom_marks AS allow_custom_marks,
              g_allowed_minutes AS allowed_minutes,
              eg.*,
              gamo.*,
              gc.*,
              (SELECT COUNT(*) AS cnt FROM grade_inquiries WHERE g_id=g.g_id AND status = -1) AS active_grade_inquiries_count,
              (SELECT EXISTS (SELECT 1 FROM gradeable_data WHERE g_id=g.g_id)) AS any_manual_grades
            FROM gradeable g
              LEFT JOIN (
                SELECT
                  g_id AS eg_g_id,
                  eg_config_path AS autograding_config_path,
                  eg_is_repository AS vcs,
                  eg_using_subdirectory AS using_subdirectory,
                  eg_vcs_subdirectory AS vcs_subdirectory,
                  eg_vcs_partial_path AS vcs_partial_path,
                  eg_vcs_host_type AS vcs_host_type,
                  eg_team_assignment AS team_assignment,
                  eg_max_team_size AS team_size_max,
                  eg_team_lock_date AS team_lock_date,
                  eg_grade_inquiry_start_date AS grade_inquiry_start_date,
                  eg_grade_inquiry_due_date AS grade_inquiry_due_date,
                  eg_grade_inquiry_allowed AS grade_inquiry_allowed,
                  eg_grade_inquiry_per_component_allowed AS grade_inquiry_per_component_allowed,
                  eg_thread_ids AS discussion_thread_ids,
                  eg_has_discussion AS discussion_based,
                  eg_use_ta_grading AS ta_grading,
                  eg_student_view AS student_view,
                  eg_student_view_after_grades as student_view_after_grades,
                  eg_student_download AS student_download,
                  eg_student_submit AS student_submit,
                  eg_instructor_blind AS instructor_blind,
                  eg_limited_access_blind AS limited_access_blind,
                  eg_peer_blind AS peer_blind,
                  eg_submission_open_date AS submission_open_date,
                  eg_submission_due_date AS submission_due_date,
                  eg_has_due_date AS has_due_date,
                  eg_has_release_date as has_release_date,
                  eg_late_days AS late_days,
                  eg_allow_late_submission AS late_submission_allowed,
                  eg_precision AS precision,
                  eg_hidden_files as hidden_files,
                  eg_depends_on as depends_on,
                  eg_depends_on_points as depends_on_points
                FROM electronic_gradeable
              ) AS eg ON g.g_id=eg.eg_g_id
              LEFT JOIN (
                SELECT
                  g_id AS gamo_g_id,
                  json_agg(user_id) AS gamo_users,
                  json_agg(allowed_minutes) AS gamo_minutes
                FROM gradeable_allowed_minutes_override
                GROUP BY gamo_g_id
              ) AS gamo ON g.g_id=gamo.gamo_g_id
              LEFT JOIN (
                SELECT
                  g_id AS gc_g_id,
                  json_agg(gc.gc_id) AS array_id,
                  json_agg(gc_title) AS array_title,
                  json_agg(gc_ta_comment) AS array_ta_comment,
                  json_agg(gc_student_comment) AS array_student_comment,
                  json_agg(gc_lower_clamp) AS array_lower_clamp,
                  json_agg(gc_default) AS array_default,
                  json_agg(gc_max_value) AS array_max_value,
                  json_agg(gc_upper_clamp) AS array_upper_clamp,
                  json_agg(gc_is_text) AS array_text,
                  json_agg(gc_is_peer) AS array_peer_component,
                  json_agg(gc_order) AS array_order,
                  json_agg(gc_page) AS array_page,
                  json_agg(gc_is_itempool_linked) AS array_is_itempool_linked,
                  json_agg(gc_itempool) AS array_itempool,
                    json_agg(EXISTS(
                      SELECT gc_id
                      FROM gradeable_component_data
                      WHERE gc_id=gc.gc_id)) AS array_any_grades,
                  json_agg(gcm.array_id) AS array_mark_id,
                  json_agg(gcm.array_points) AS array_mark_points,
                  json_agg(gcm.array_title) AS array_mark_title,
                  json_agg(gcm.array_publish) AS array_mark_publish,
                  json_agg(gcm.array_order) AS array_mark_order,
                  json_agg(gcm.array_any_receivers) AS array_mark_any_receivers
                FROM gradeable_component gc
                LEFT JOIN (
                  SELECT
                    gc_id AS gcm_gc_id,
                    json_agg(gcm_id) AS array_id,
                    json_agg(gcm_points) AS array_points,
                    json_agg(gcm_note) AS array_title,
                    json_agg(gcm_publish) AS array_publish,
                    json_agg(gcm_order) AS array_order,
                    json_agg(EXISTS(
                      SELECT gcm_id
                      FROM gradeable_component_mark_data
                      WHERE gcm_id=in_gcm.gcm_id)) AS array_any_receivers
                    FROM gradeable_component_mark AS in_gcm
                  GROUP BY gcm_gc_id
                ) AS gcm ON gcm.gcm_gc_id=gc.gc_id
                GROUP BY g_id
              ) AS gc ON gc.gc_g_id=g.g_id
             $selector
             $order";

        $gradeable_constructor = function ($row) {
            if (!isset($row['eg_g_id']) && $row['type'] === GradeableType::ELECTRONIC_FILE) {
                throw new DatabaseException("Electronic gradeable didn't have an entry in the electronic_gradeable table!");
            }

            // Finally, create the gradeable
            $gradeable = new \app\models\gradeable\Gradeable($this->core, $row);
            $overrides = [];
            $users = json_decode($row['gamo_users'] ?? "[]");
            $minutes = json_decode($row['gamo_minutes'] ?? "[]");
            if ($users !== null) {
                for ($i = 0; $i < count($users); $i++) {
                    $overrides[] = [
                        'user_id' => $users[$i],
                        'allowed_minutes' => $minutes[$i]
                    ];
                }
            }
            $gradeable->setAllowedMinutesOverrides($overrides);

            // Construct the components
            $component_properties = [
                'id',
                'title',
                'ta_comment',
                'student_comment',
                'lower_clamp',
                'default',
                'max_value',
                'upper_clamp',
                'text',
                'peer_component',
                'order',
                'page',
                'is_itempool_linked',
                'itempool',
                'any_grades'
            ];
            $mark_properties = [
                'id',
                'points',
                'title',
                'publish',
                'order',
                'any_receivers'
            ];
            $component_mark_properties = array_map(
                function ($value) {
                    return 'mark_' . $value;
                },
                $mark_properties
            );

            // Unpack the component data
            $unpacked_component_data = [];
            foreach (array_merge($component_properties, $component_mark_properties) as $property) {
                $unpacked_component_data[$property] = json_decode($row['array_' . $property]) ?? [];
            }

            // Create the components
            $components = [];
            for ($i = 0; $i < count($unpacked_component_data['id']); ++$i) {
                // Transpose a single component at a time
                $component_data = [];
                foreach ($component_properties as $property) {
                    $component_data[$property] = $unpacked_component_data[$property][$i];
                }

                // Create the component instance
                $component = new Component($this->core, $gradeable, $component_data);

                // Unpack the mark data
                if ($gradeable->getType() === GradeableType::ELECTRONIC_FILE) {
                    $unpacked_mark_data = [];
                    foreach ($mark_properties as $property) {
                        $unpacked_mark_data[$property] = $unpacked_component_data['mark_' . $property][$i];
                    }

                    // If there are no marks, there will be a single 'null' element in the unpacked arrays
                    if ($unpacked_mark_data['id'][0] !== null) {
                        // Create the marks
                        $marks = [];
                        for ($j = 0; $j < count($unpacked_mark_data['id']); ++$j) {
                            // Transpose a single mark at a time
                            $mark_data = [];
                            foreach ($mark_properties as $property) {
                                $mark_data[$property] = $unpacked_mark_data[$property][$j];
                            }

                            // Create the mark instance
                            $marks[] = new Mark($this->core, $component, $mark_data);
                        }
                        $component->setMarksFromDatabase($marks);
                    }
                }

                $components[] = $component;
            }

            // Set the components
            $gradeable->setComponentsFromDatabase($components);

            return $gradeable;
        };

        return $this->course_db->queryIterator(
            $query,
            $ids,
            $gradeable_constructor
        );
    }

    /**
     * Gets whether a gradeable has any manual grades yet
     *
     * @param  string $g_id id of the gradeable
     * @return bool True if the gradeable has manual grades
     */
    public function getGradeableHasGrades($g_id) {
        $this->course_db->query('SELECT EXISTS (SELECT 1 FROM gradeable_data WHERE g_id=?)', [$g_id]);
        return $this->course_db->row()['exists'];
    }

    /**
     * Returns array of User objects for users with given User IDs
     *
     * @param  string[] $user_ids
     * @return User[] The user objects, indexed by user id
     */
    public function getUsersById(array $user_ids) {
        if (count($user_ids) === 0) {
            return [];
        }

        // Generate placeholders for each team id
        $place_holders = implode(',', array_fill(0, count($user_ids), '?'));
        $query = "
            SELECT u.*, sr.grading_registration_sections
            FROM users u
            LEFT JOIN (
                SELECT array_agg(sections_registration_id) as grading_registration_sections, user_id
                FROM grading_registration
                GROUP BY user_id
            ) as sr ON u.user_id=sr.user_id
            WHERE u.user_id IN ($place_holders)";
        $this->course_db->query($query, array_values($user_ids));

        $users = [];
        foreach ($this->course_db->rows() as $user) {
            if (isset($user['grading_registration_sections'])) {
                $user['grading_registration_sections'] = $this->course_db->fromDatabaseToPHPArray($user['grading_registration_sections']);
            }
            $user = new User($this->core, $user);
            $users[$user->getId()] = $user;
        }

        return $users;
    }

    public function getUsersOrTeamsById(array $ids) {
        $users = $this->getUsersById($ids);
        if (empty($users)) {
            return $this->getTeamsById($ids);
        }
        return $users;
    }

    /**
     * Return array of Team objects for teams with given Team IDs
     *
     * @param  string[] $team_ids
     * @return Team[] The team objects, indexed by team id
     */
    public function getTeamsById(array $team_ids) {
        if (count($team_ids) === 0) {
            return [];
        }

        // Generate placeholders for each team id
        $place_holders = implode(',', array_fill(0, count($team_ids), '?'));
        $query = "
            SELECT gt.team_id, gt.registration_section, gt.rotating_section, gt.team_name, json_agg(u) AS users
            FROM gradeable_teams gt
              JOIN
                (SELECT t.team_id, t.state, u.*
                 FROM teams t
                   JOIN users u ON t.user_id = u.user_id
                ) AS u ON gt.team_id = u.team_id
            WHERE gt.team_id IN ($place_holders)
            GROUP BY gt.team_id";

        $this->course_db->query($query, array_values($team_ids));

        $teams = [];
        foreach ($this->course_db->rows() as $row) {
            // Get the user data for the team
            $row['users'] = json_decode($row['users'], true);

            // Create the team with the query results and users array
            $team = new Team($this->core, $row);
            $teams[$team->getId()] = $team;
        }

        return $teams;
    }

    /**
     * Gets a user or team submitter by id
     *
     * @param  string $id User or team id
     * @return Submitter|null
     */
    public function getSubmitterById(string $id) {
        $user = $this->core->getQueries()->getUserById($id);
        if ($user !== null) {
            return new Submitter($this->core, $user);
        }
        $team = $this->core->getQueries()->getTeamById($id);
        if ($team !== null) {
            return new Submitter($this->core, $team);
        }
        //TODO: Do we have other types of submitters?
        return null;
    }

    /**
     * Gets user or team submitters by id
     *
     * @param  string[] $ids User or team ids
     * @return Submitter[]
     */
    public function getSubmittersById(array $ids) {
        //Get Submitter for each id in ids
        return array_map(
            function ($id) {
                return $this->getSubmitterById($id);
            },
            $ids
        );
    }

    /**
     * Gets a single GradedGradeable associated with the provided gradeable and
     *  user/team.  Note: The user's team for this gradeable will be retrieved if provided
     *
     * @param  \app\models\gradeable\Gradeable $gradeable
     * @param  string|null                     $user      The id of the user to get data for
     * @param  string|null                     $team      The id of the team to get data for
     * @return GradedGradeable|null The GradedGradeable or null if none found
     * @throws \InvalidArgumentException If any GradedGradeable or GradedComponent fails to construct
     */
    public function getGradedGradeable(\app\models\gradeable\Gradeable $gradeable, $user, $team = null) {
        foreach ($this->getGradedGradeables([$gradeable], $user, $team) as $gg) {
            return $gg;
        }
        return null;
    }

    /**
     * Gets a single GradedGradeable associated with the provided gradeable and
     *  submitter.  Note: The user's team for this gradeable will be retrieved if provided
     *
     * @param  Gradeable $gradeable
     * @param  Submitter                  $submitter The submitter to get data for
     * @return GradedGradeable|null The GradedGradeable or null if none found
     * @throws \InvalidArgumentException If any GradedGradeable or GradedComponent fails to construct
     */
    public function getGradedGradeableForSubmitter(\app\models\gradeable\Gradeable $gradeable, Submitter $submitter) {
        //Either user or team is set, the other should be null
        $user_id = $submitter->getUser() ? $submitter->getUser()->getId() : null;
        $team_id = $submitter->getTeam() ? $submitter->getTeam()->getId() : null;
        return $this->getGradedGradeable($gradeable, $user_id, $team_id);
    }

    /**
     * Gets all GradedGradeable's associated with each Gradeable.  If
     *  both $users and $teams are null, then everyone will be retrieved.
     *  Note: The users' teams will be included in the search
     *
     * @param  \app\models\gradeable\Gradeable[] $gradeables The gradeable(s) to retrieve data for
     * @param  string[]|string|null              $users     The id(s) of the user(s) to get data for
     * @param  string[]|string|null              $teams     The id(s) of the team(s) to get data for
     * @param  string[]|string|null              $sort_keys An ordered list of keys to sort by (i.e. `user_id` or `g_id DESC`)
     * @return \Iterator Iterator to access each GradeableData
     * @throws \InvalidArgumentException If any GradedGradeable or GradedComponent fails to construct
     */
    public function getGradedGradeables(array $gradeables, $users = null, $teams = null, $sort_keys = null) {
        $non_team_gradeables = [];
        $team_gradeables = [];
        foreach ($gradeables as $gradeable) {
            if ($gradeable->isTeamAssignment()) {
                $team_gradeables[] = $gradeable;
            }
            else {
                $non_team_gradeables[] = $gradeable;
            }
        }

        return new CascadingIterator(
            $this->getGradedGradeablesUserOrTeam($non_team_gradeables, $users, $teams, $sort_keys, false),
            $this->getGradedGradeablesUserOrTeam($team_gradeables, $users, $teams, $sort_keys, true)
        );
    }

    /**
     * Creates a new Mark in the database
     *
     * @param Mark $mark         The mark to insert
     * @param int  $component_id The Id of the component this mark belongs to
     */
    private function createMark(Mark $mark, $component_id) {
        $params = [
            $component_id,
            $mark->getPoints(),
            $mark->getTitle(),
            $mark->getOrder(),
            $mark->isPublish()
        ];
        $this->course_db->query(
            "
            INSERT INTO gradeable_component_mark (
              gc_id,
              gcm_points,
              gcm_note,
              gcm_order,
              gcm_publish)
            VALUES (?, ?, ?, ?, ?)",
            $params
        );

        // Setup the mark with its new id
        $mark->setIdFromDatabase($this->course_db->getLastInsertId());
    }

    /**
     * Updates a mark in the database
     *
     * @param Mark $mark The mark to update
     */
    private function updateMark(Mark $mark) {
        $params = [
            $mark->getComponent()->getId(),
            $mark->getPoints(),
            $mark->getTitle(),
            $mark->getOrder(),
            $mark->isPublish(),
            $mark->getId()
        ];
        $this->course_db->query(
            "
            UPDATE gradeable_component_mark SET
              gc_id=?,
              gcm_points=?,
              gcm_note=?,
              gcm_order=?,
              gcm_publish=?
            WHERE gcm_id=?",
            $params
        );
    }

    /**
     * Deletes an array of marks from the database and any
     *  data associated with them
     *
     * @param Mark[] $marks An array of marks to delete
     */
    private function deleteMarks(array $marks) {
        if (count($marks) === 0) {
            return;
        }
        // We only need the ids
        $mark_ids = array_values(
            array_map(
                function (Mark $mark) {
                    return $mark->getId();
                },
                $marks
            )
        );
        $place_holders = $this->createParameterList(count($marks));

        $this->course_db->query("DELETE FROM gradeable_component_mark_data WHERE gcm_id IN {$place_holders}", $mark_ids);
        $this->course_db->query("DELETE FROM gradeable_component_mark WHERE gcm_id IN {$place_holders}", $mark_ids);
    }

    /**
     * Creates a new Component in the database
     *
     * @param Component $component The component to insert
     */
    private function createComponent(Component $component) {
        $params = [
            $component->getGradeable()->getId(),
            $component->getTitle(),
            $component->getTaComment(),
            $component->getStudentComment(),
            $component->getLowerClamp(),
            $component->getDefault(),
            $component->getMaxValue(),
            $component->getUpperClamp(),
            $component->isText(),
            $component->getOrder(),
            $component->isPeerComponent(),
            $component->getPage(),
            $component->getIsItempoolLinked(),
            $component->getItempool()
        ];
        $this->course_db->query(
            "
            INSERT INTO gradeable_component(
              g_id,
              gc_title,
              gc_ta_comment,
              gc_student_comment,
              gc_lower_clamp,
              gc_default,
              gc_max_value,
              gc_upper_clamp,
              gc_is_text,
              gc_order,
              gc_is_peer,
              gc_page,
              gc_is_itempool_linked,
              gc_itempool)
            VALUES(?, ?, ?, ?, ?, ?, ?, ?, ?, ?, ?, ?, ?, ?)",
            $params
        );

        // Setup the component with its new id
        $component->setIdFromDatabase($this->course_db->getLastInsertId());
    }

    /**
     * Iterates through each mark in a component and updates/creates/deletes
     *  it in the database as necessary.  Note: the component must
     *  already exist in the database to add new marks
     *
     * @param Component $component
     */
    private function updateComponentMarks(Component $component) {

        // sort marks by order
        $marks = $component->getMarks();
        usort(
            $marks,
            function (Mark $a, Mark $b) {
                return $a->getOrder() - $b->getOrder();
            }
        );

        $order = 0;
        foreach ($marks as $mark) {
            // rectify mark order
            if ($mark->getOrder() !== $order) {
                $mark->setOrder($order);
            }
            ++$order;

            // New mark, so add it
            if ($mark->getId() < 1) {
                $this->createMark($mark, $component->getId());
            }
            if ($mark->isModified()) {
                $this->updateMark($mark);
            }
        }

        // Delete any marks not being updated
        $this->deleteMarks($component->getDeletedMarks());
    }

    /**
     * Updates a Component in the database
     *
     * @param Component $component The component to update
     */
    private function updateComponent(Component $component) {
        if ($component->isModified()) {
            $params = [
                $component->getTitle(),
                $component->getTaComment(),
                $component->getStudentComment(),
                $component->getLowerClamp(),
                $component->getDefault(),
                $component->getMaxValue(),
                $component->getUpperClamp(),
                $component->isText(),
                $component->getOrder(),
                $component->isPeerComponent(),
                $component->getPage(),
                $component->getIsItempoolLinked(),
                $component->getItempool(),
                $component->getId()
            ];
            $this->course_db->query(
                "
                UPDATE gradeable_component SET
                  gc_title=?,
                  gc_ta_comment=?,
                  gc_student_comment=?,
                  gc_lower_clamp=?,
                  gc_default=?,
                  gc_max_value=?,
                  gc_upper_clamp=?,
                  gc_is_text=?,
                  gc_order=?,
                  gc_is_peer=?,
                  gc_page=?,
                  gc_is_itempool_linked=?,
                  gc_itempool=?
                WHERE gc_id=?",
                $params
            );
        }
    }

    /**
     * Deletes an array of components from the database and any
     *  data associated with them
     *
     * @param array $components
     */
    private function deleteComponents(array $components) {
        if (count($components) === 0) {
            return;
        }

        // We only want the ids in our array
        $component_ids = array_values(
            array_map(
                function (Component $component) {
                    return $component->getId();
                },
                $components
            )
        );
        $place_holders = $this->createParameterList(count($components));

        $this->course_db->query("DELETE FROM gradeable_component_data WHERE gc_id IN {$place_holders}", $component_ids);
        $this->course_db->query("DELETE FROM gradeable_component WHERE gc_id IN {$place_holders}", $component_ids);
    }

    /**
     * Creates / updates a component and its marks in the database
     *
     * @param Component $component
     */
    public function saveComponent(Component $component) {
        // New component, so add it
        if ($component->getId() < 1) {
            $this->createComponent($component);
        }
        else {
            $this->updateComponent($component);
        }

        // Then, update/create/delete its marks
        $this->updateComponentMarks($component);
    }

    /**
     * Creates a new gradeable in the database
     *
     * @param \app\models\gradeable\Gradeable $gradeable The gradeable to insert
     */
    public function createGradeable(\app\models\gradeable\Gradeable $gradeable) {
        $params = [
            $gradeable->getId(),
            $gradeable->getTitle(),
            $gradeable->getInstructionsUrl(),
            $gradeable->getTaInstructions(),
            $gradeable->getType(),
            $gradeable->getGraderAssignmentMethod(),
            DateUtils::dateTimeToString($gradeable->getTaViewStartDate()),
            DateUtils::dateTimeToString($gradeable->getGradeStartDate()),
            DateUtils::dateTimeToString($gradeable->getGradeDueDate()),
            $gradeable->getGradeReleasedDate() !== null ?
                    DateUtils::dateTimeToString($gradeable->getGradeReleasedDate()) : null,
            $gradeable->getMinGradingGroup(),
            $gradeable->getSyllabusBucket(),
            $gradeable->getAllowCustomMarks()
        ];
        $this->course_db->query(
            "
            INSERT INTO gradeable(
              g_id,
              g_title,
              g_instructions_url,
              g_overall_ta_instructions,
              g_gradeable_type,
              g_grader_assignment_method,
              g_ta_view_start_date,
              g_grade_start_date,
              g_grade_due_date,
              g_grade_released_date,
              g_min_grading_group,
              g_syllabus_bucket,
              g_allow_custom_marks)
            VALUES (?, ?, ?, ?, ?, ?, ?, ?, ?, ?, ?, ?, ?)",
            $params
        );
        if ($gradeable->getType() === GradeableType::ELECTRONIC_FILE) {
            $params = [
                $gradeable->getId(),
                DateUtils::dateTimeToString($gradeable->getSubmissionOpenDate()),
                $gradeable->getSubmissionDueDate() !== null ?
                    DateUtils::dateTimeToString($gradeable->getSubmissionDueDate()) : null,
                $gradeable->isVcs(),
                $gradeable->isUsingSubdirectory(),
                $gradeable->getVcsSubdirectory(),
                $gradeable->getVcsPartialPath(),
                $gradeable->getVcsHostType(),
                $gradeable->isTeamAssignment(),
                $gradeable->getTeamSizeMax(),
                DateUtils::dateTimeToString($gradeable->getTeamLockDate()),
                $gradeable->isTaGrading(),
                $gradeable->isStudentView(),
                $gradeable->isStudentViewAfterGrades(),
                $gradeable->canStudentDownload(),
                $gradeable->isStudentSubmit(),
                $gradeable->hasDueDate(),
                $gradeable->getAutogradingConfigPath(),
                $gradeable->getLateDays(),
                $gradeable->isLateSubmissionAllowed(),
                $gradeable->getPrecision(),
                $gradeable->getLimitedAccessBlind(),
                $gradeable->getPeerBlind(),
                DateUtils::dateTimeToString($gradeable->getGradeInquiryStartDate()),
                DateUtils::dateTimeToString($gradeable->getGradeInquiryDueDate()),
                $gradeable->isGradeInquiryAllowed(),
                $gradeable->isGradeInquiryPerComponentAllowed(),
                $gradeable->getDiscussionThreadId(),
                $gradeable->isDiscussionBased(),
                $gradeable->getHiddenFiles(),
                $gradeable->getDependsOn(),
                $gradeable->getDependsOnPoints()
            ];
            $this->course_db->query(
                "
                INSERT INTO electronic_gradeable(
                  g_id,
                  eg_submission_open_date,
                  eg_submission_due_date,
                  eg_is_repository,
                  eg_using_subdirectory,
                  eg_vcs_subdirectory,
                  eg_vcs_partial_path,
                  eg_vcs_host_type,
                  eg_team_assignment,
                  eg_max_team_size,
                  eg_team_lock_date,
                  eg_use_ta_grading,
                  eg_student_view,
                  eg_student_view_after_grades,
                  eg_student_download,
                  eg_student_submit,
                  eg_has_due_date,
                  eg_config_path,
                  eg_late_days,
                  eg_allow_late_submission,
                  eg_precision,
                  eg_limited_access_blind,
                  eg_peer_blind,
                  eg_grade_inquiry_start_date,
                  eg_grade_inquiry_due_date,
                  eg_grade_inquiry_allowed,
                  eg_grade_inquiry_per_component_allowed,
                  eg_thread_ids,
                  eg_has_discussion,
                  eg_hidden_files,
                  eg_depends_on,
                  eg_depends_on_points
                  )
                VALUES(?, ?, ?, ?, ?, ?, ?, ?, ?, ?, ?, ?, ?, ?, ?, ?, ?, ?, ?, ?, ?, ?, ?, ?, ?, ?, ?, ?, ?, ?, ?, ?)",
                $params
            );
        }

        // Make sure to create the rotating sections
        $this->setupRotatingSections($gradeable->getRotatingGraderSections(), $gradeable->getId());

        // Also make sure to create components
        $this->updateGradeableComponents($gradeable);

        // Create a map of gradeable-specific user anonymous ids
        $this->insertGradeableAnonId($this->getAllUsersIds(), $gradeable->getId());
    }

    /**
     * Iterates through each component in a gradeable and updates/creates
     *  it in the database as necessary.  It also reloads the marks/components
     *  if any were added
     *
     * @param \app\models\gradeable\Gradeable $gradeable
     */
    private function updateGradeableComponents(\app\models\gradeable\Gradeable $gradeable) {

        // sort components by order
        $components = $gradeable->getComponents();
        usort(
            $components,
            function (Component $a, Component $b) {
                return $a->getOrder() - $b->getOrder();
            }
        );

        // iterate through components and see if any need updating/creating
        $order = 0;
        foreach ($components as $component) {
            // Rectify component order
            if ($component->getOrder() !== $order) {
                $component->setOrder($order);
            }
            ++$order;

            // Save the component
            $this->saveComponent($component);
        }

        // Delete any components not being updated
        $this->deleteComponents($gradeable->getDeletedComponents());
    }

    /**
     * Updates the gradeable and its components/marks with new properties
     *
     * @param \app\models\gradeable\Gradeable $gradeable The gradeable to update
     */
    public function updateGradeable(\app\models\gradeable\Gradeable $gradeable) {



        // If the gradeable has been modified, then update its properties
        if ($gradeable->isModified()) {
            $params = [
                $gradeable->getTitle(),
                $gradeable->getInstructionsUrl(),
                $gradeable->getTaInstructions(),
                $gradeable->getType(),
                $gradeable->getGraderAssignmentMethod(),
                DateUtils::dateTimeToString($gradeable->getTaViewStartDate()),
                DateUtils::dateTimeToString($gradeable->getGradeStartDate()),
                DateUtils::dateTimeToString($gradeable->getGradeDueDate()),
                DateUtils::dateTimeToString($gradeable->getGradeReleasedDate()),
                $gradeable->getMinGradingGroup(),
                $gradeable->getSyllabusBucket(),
                $gradeable->getAllowCustomMarks(),
                $gradeable->getId()
            ];
            $this->course_db->query(
                "
                UPDATE gradeable SET
                  g_title=?,
                  g_instructions_url=?,
                  g_overall_ta_instructions=?,
                  g_gradeable_type=?,
                  g_grader_assignment_method=?,
                  g_ta_view_start_date=?,
                  g_grade_start_date=?,
                  g_grade_due_date=?,
                  g_grade_released_date=?,
                  g_min_grading_group=?,
                  g_syllabus_bucket=?,
                  g_allow_custom_marks=?
                WHERE g_id=?",
                $params
            );
            if ($gradeable->getType() === GradeableType::ELECTRONIC_FILE) {
                $params = [
                    DateUtils::dateTimeToString($gradeable->getSubmissionOpenDate()),
                    DateUtils::dateTimeToString($gradeable->getSubmissionDueDate()),
                    $gradeable->isVcs(),
                    $gradeable->isUsingSubdirectory(),
                    $gradeable->getVcsSubdirectory(),
                    $gradeable->getVcsPartialPath(),
                    $gradeable->getVcsHostType(),
                    $gradeable->isTeamAssignment(),
                    $gradeable->getTeamSizeMax(),
                    DateUtils::dateTimeToString($gradeable->getTeamLockDate()),
                    $gradeable->isTaGrading(),
                    $gradeable->isStudentView(),
                    $gradeable->isStudentViewAfterGrades(),
                    $gradeable->canStudentDownload(),
                    $gradeable->isStudentSubmit(),
                    $gradeable->hasDueDate(),
                    $gradeable->hasReleaseDate(),
                    $gradeable->getAutogradingConfigPath(),
                    $gradeable->getLateDays(),
                    $gradeable->isLateSubmissionAllowed(),
                    $gradeable->getPrecision(),
                    $gradeable->getInstructorBlind(),
                    $gradeable->getLimitedAccessBlind(),
                    $gradeable->getPeerBlind(),
                    DateUtils::dateTimeToString($gradeable->getGradeInquiryStartDate()),
                    DateUtils::dateTimeToString($gradeable->getGradeInquiryDueDate()),
                    $gradeable->isGradeInquiryAllowed(),
                    $gradeable->isGradeInquiryPerComponentAllowed(),
                    $gradeable->getDiscussionThreadId(),
                    $gradeable->isDiscussionBased(),
                    $gradeable->getHiddenFiles(),
                    $gradeable->getDependsOn(),
                    $gradeable->getDependsOnPoints(),
                    $gradeable->getId()
                ];
                $this->course_db->query(
                    "
                    UPDATE electronic_gradeable SET
                      eg_submission_open_date=?,
                      eg_submission_due_date=?,
                      eg_is_repository=?,
                      eg_using_subdirectory=?,
                      eg_vcs_subdirectory=?,
                      eg_vcs_partial_path=?,
                      eg_vcs_host_type=?,
                      eg_team_assignment=?,
                      eg_max_team_size=?,
                      eg_team_lock_date=?,
                      eg_use_ta_grading=?,
                      eg_student_view=?,
                      eg_student_view_after_grades=?,
                      eg_student_download=?,
                      eg_student_submit=?,
                      eg_has_due_date=?,
                      eg_has_release_date=?,
                      eg_config_path=?,
                      eg_late_days=?,
                      eg_allow_late_submission=?,
                      eg_precision=?,
                      eg_instructor_blind=?,
                      eg_limited_access_blind=?,
                      eg_peer_blind=?,
                      eg_grade_inquiry_start_date=?,
                      eg_grade_inquiry_due_date=?,
                      eg_grade_inquiry_allowed=?,
                      eg_grade_inquiry_per_component_allowed=?,
                      eg_thread_ids=?,
                      eg_has_discussion=?,
                      eg_hidden_files=?,
                      eg_depends_on=?,
                      eg_depends_on_points=?
                    WHERE g_id=?",
                    $params
                );
            }
        }

        // Save the rotating sections
        if ($gradeable->isRotatingGraderSectionsModified()) {
            $this->setupRotatingSections($gradeable->getRotatingGraderSections(), $gradeable->getId());
        }

        // Also make sure to update components
        $this->updateGradeableComponents($gradeable);
    }


    /**
     * Removes the provided mark ids from the marks assigned to a graded component
     *
     * @param GradedComponent $graded_component
     * @param int[]           $mark_ids
     */
    private function deleteGradedComponentMarks(GradedComponent $graded_component, $mark_ids) {
        if ($mark_ids === null || count($mark_ids) === 0) {
            return;
        }

        $param = array_merge(
            [
            $graded_component->getTaGradedGradeable()->getId(),
            $graded_component->getComponentId(),
            $graded_component->getGraderId(),
            ],
            $mark_ids
        );
        $place_holders = $this->createParameterList(count($mark_ids));
        $this->course_db->query(
            "DELETE FROM gradeable_component_mark_data
            WHERE gd_id=? AND gc_id=? AND gcd_grader_id=? AND gcm_id IN {$place_holders}",
            $param
        );
    }

    /**
     * Adds the provided mark ids as marks assigned to a graded component
     *
     * @param GradedComponent $graded_component
     * @param int[]           $mark_ids
     */
    private function createGradedComponentMarks(GradedComponent $graded_component, $mark_ids) {
        if (count($mark_ids) === 0) {
            return;
        }

        $param = [
            $graded_component->getTaGradedGradeable()->getId(),
            $graded_component->getComponentId(),
            $graded_component->getGraderId(),
            -1  // This value gets set on each loop iteration
        ];
        $query = "
            INSERT INTO gradeable_component_mark_data(
              gd_id,
              gc_id,
              gcd_grader_id,
              gcm_id)
            VALUES (?, ?, ?, ?)";

        foreach ($mark_ids as $mark_id) {
            $param[3] = $mark_id;
            $this->course_db->query($query, $param);
        }
    }

    /**
     * Creates a new graded component in the database
     *
     * @param GradedComponent $graded_component
     */
    private function createGradedComponent(GradedComponent $graded_component) {
        $param = [
            $graded_component->getComponentId(),
            $graded_component->getTaGradedGradeable()->getId(),
            $graded_component->getScore(),
            $graded_component->getComment(),
            $graded_component->getGraderId(),
            $graded_component->getGradedVersion(),
            DateUtils::dateTimeToString($graded_component->getGradeTime()),
            $graded_component->getVerifierId() !== '' ? $graded_component->getVerifierId() : null,
            !is_null($graded_component->getVerifyTime()) ? DateUtils::dateTimeToString($graded_component->getVerifyTime()) : null
        ];
        $query = "
            INSERT INTO gradeable_component_data(
              gc_id,
              gd_id,
              gcd_score,
              gcd_component_comment,
              gcd_grader_id,
              gcd_graded_version,
              gcd_grade_time,
              gcd_verifier_id,
              gcd_verify_time)
            VALUES(?, ?, ?, ?, ?, ?, ?, ?, ?)";
        $this->course_db->query($query, $param);
    }

    /**
     * Updates an existing graded component in the database
     *
     * @param GradedComponent $graded_component
     */
    private function updateGradedComponent(GradedComponent $graded_component) {
        if ($graded_component->isModified()) {
            if (!$graded_component->getComponent()->isPeerComponent()) {
                $params = [
                    $graded_component->getScore(),
                    $graded_component->getComment(),
                    $graded_component->getGradedVersion(),
                    DateUtils::dateTimeToString($graded_component->getGradeTime()),
                    $graded_component->getGraderId(),
                    $graded_component->getVerifierId() !== '' ? $graded_component->getVerifierId() : null,
                    !is_null($graded_component->getVerifyTime()) ? DateUtils::dateTimeToString($graded_component->getVerifyTime()) : null,
                    $graded_component->getTaGradedGradeable()->getId(),
                    $graded_component->getComponentId()
                ];
                $query = "
                    UPDATE gradeable_component_data SET
                      gcd_score=?,
                      gcd_component_comment=?,
                      gcd_graded_version=?,
                      gcd_grade_time=?,
                      gcd_grader_id=?,
                      gcd_verifier_id=?,
                      gcd_verify_time = ?
                    WHERE gd_id=? AND gc_id=?";
            }
            else {
                $params = [
                  $graded_component->getScore(),
                  $graded_component->getComment(),
                  $graded_component->getGradedVersion(),
                  DateUtils::dateTimeToString($graded_component->getGradeTime()),
                  $graded_component->getTaGradedGradeable()->getId(),
                  $graded_component->getComponentId(),
                  $graded_component->getGraderId()
                ];
                $query = "
                    UPDATE gradeable_component_data SET
                      gcd_score=?,
                      gcd_component_comment=?,
                      gcd_graded_version=?,
                      gcd_grade_time=?
                    WHERE gd_id=? AND gc_id=? AND gcd_grader_id=?";
            }
            $this->course_db->query($query, $params);
        }
    }

    /**
     * Deletes a GradedComponent from the database
     *
     * @param GradedComponent $graded_component
     */
    private function deleteGradedComponent(GradedComponent $graded_component) {
        // Only the db marks need to be deleted since the others haven't been applied to the database
        $this->deleteGradedComponentMarks($graded_component, $graded_component->getDbMarkIds());

        $params = [
            $graded_component->getTaGradedGradeable()->getId(),
            $graded_component->getComponentId(),
            $graded_component->getGrader()->getId()
        ];
        $query = "DELETE FROM gradeable_component_data WHERE gd_id=? AND gc_id=? AND gcd_grader_id=?";
        $this->course_db->query($query, $params);
    }

    private function updateOverallComments(TaGradedGradeable $ta_graded_gradeable) {
        foreach ($ta_graded_gradeable->getOverallComments() as $user_id => $comment) {
            $this->updateOverallComment($ta_graded_gradeable, $comment, $user_id);
        }
    }

    private function updateOverallComment(TaGradedGradeable $ta_graded_gradeable, $comment, $grader_id) {
        $g_id = $ta_graded_gradeable->getGradedGradeable()->getGradeable()->getId();
        if ($comment === "") {
            $this->deleteOverallComment($g_id, $grader_id);
            $ta_graded_gradeable->removeOverallComment($grader_id);
            return;
        }

        $user_id = null;
        $team_id = null;

        // TODO: replace this with a single upsert when postgres can do an on conflict on
        //   multiple constraints (gradeable_data_overall_comment_user_unique, gradeable_data_overall_comment_team_unique)
        if ($ta_graded_gradeable->getGradedGradeable()->getGradeable()->isTeamAssignment()) {
            $team_id = $ta_graded_gradeable->getGradedGradeable()->getSubmitter()->getId();
            $conflict_clause = "(g_id, goc_team_id, goc_grader_id)";
        }
        else {
            $user_id = $ta_graded_gradeable->getGradedGradeable()->getSubmitter()->getId();
            $conflict_clause = "(g_id, goc_user_id, goc_grader_id)";
        }

        $query = "
            INSERT INTO gradeable_data_overall_comment (g_id, goc_user_id, goc_team_id, goc_grader_id, goc_overall_comment)
                VALUES (?, ?, ?, ?, ?)
                ON CONFLICT {$conflict_clause}
                DO
                    UPDATE SET
                        goc_overall_comment=?;
            ";

        $params = [$g_id, $user_id, $team_id, $grader_id, $comment, $comment];
        $this->course_db->query($query, $params);
    }

    public function deleteOverallComment($gradeable_id, $grader_id) {
        $this->course_db->query("DELETE FROM gradeable_data_overall_comment WHERE g_id=? AND goc_grader_id=?", [$gradeable_id, $grader_id]);
    }

    /**
     * Update/create the components/marks for a gradeable.
     *
     * @param TaGradedGradeable $ta_graded_gradeable
     */
    private function updateGradedComponents(TaGradedGradeable $ta_graded_gradeable) {
        // iterate through graded components and see if any need updating/creating
        foreach ($ta_graded_gradeable->getGradedComponentContainers() as $container) {
            foreach ($container->getGradedComponents() as $component_grade) {
                if ($component_grade->isNew()) {
                    $this->createGradedComponent($component_grade);
                }
                else {
                    $this->updateGradedComponent($component_grade);
                }

                // If the marks have been modified, this means we need to update the entries
                if ($component_grade->isMarksModified()) {
                    $new_marks = array_diff($component_grade->getMarkIds(), $component_grade->getDbMarkIds() ?? []);
                    $deleted_marks = array_diff($component_grade->getDbMarkIds() ?? [], $component_grade->getMarkIds());
                    $this->deleteGradedComponentMarks($component_grade, $deleted_marks);
                    $this->createGradedComponentMarks($component_grade, $new_marks);
                }
            }
        }

        // Iterate through deleted graded components and see if anything should be deleted
        foreach ($ta_graded_gradeable->getDeletedGradedComponents() as $component_grade) {
            $this->deleteGradedComponent($component_grade);
        }
        $ta_graded_gradeable->clearDeletedGradedComponents();
    }

    /**
     * Creates a new Ta Grade in the database along with its graded components/marks
     *
     * @param TaGradedGradeable $ta_graded_gradeable
     */
    private function createTaGradedGradeable(TaGradedGradeable $ta_graded_gradeable) {
        $submitter_id = $ta_graded_gradeable->getGradedGradeable()->getSubmitter()->getId();
        $is_team = $ta_graded_gradeable->getGradedGradeable()->getSubmitter()->isTeam();
        $params = [
            $ta_graded_gradeable->getGradedGradeable()->getGradeable()->getId(),
            $is_team ? null : $submitter_id,
            $is_team ? $submitter_id : null,
            $ta_graded_gradeable->getUserViewedDate() !== null ?
                DateUtils::dateTimeToString($ta_graded_gradeable->getUserViewedDate()) : null
        ];
        $query = "
            INSERT INTO gradeable_data (
                g_id,
                gd_user_id,
                gd_team_id,
                gd_user_viewed_date)
            VALUES(?, ?, ?, ?)";
        $this->course_db->query($query, $params);

        // Setup the graded gradeable with its new id
        $ta_graded_gradeable->setIdFromDatabase($this->course_db->getLastInsertId());

        // Also be sure to save the components
        $this->updateGradedComponents($ta_graded_gradeable);
        // And to separately update the overall comments
        $this->updateOverallComments($ta_graded_gradeable);
    }

    /**
     * Updates an existing Ta Grade in the database along with its graded components/marks
     *
     * @param TaGradedGradeable $ta_graded_gradeable
     */
    private function updateTaGradedGradeable(TaGradedGradeable $ta_graded_gradeable) {
        // If the grade has been modified, then update its properties
        if ($ta_graded_gradeable->isModified()) {
            $params = [
                $ta_graded_gradeable->getUserViewedDate() !== null ?
                    DateUtils::dateTimeToString($ta_graded_gradeable->getUserViewedDate()) : null,
                $ta_graded_gradeable->getId()
            ];
            $query = "
                UPDATE gradeable_data SET
                  gd_user_viewed_date=?
                WHERE gd_id=?";
            $this->course_db->query($query, $params);
        }

        // Also be sure to save the components
        $this->updateGradedComponents($ta_graded_gradeable);
        // And to update the overall comment
        $this->updateOverallComments($ta_graded_gradeable);
    }

    /**
     * Creates a Ta Grade in the database if it doesn't exist, otherwise it just updates it
     *
     * @param TaGradedGradeable $ta_graded_gradeable
     */
    public function saveTaGradedGradeable(TaGradedGradeable $ta_graded_gradeable) {
        // Ta Grades are initialized to have an id of 0 if not loaded from the db, so use that to check
        if ($ta_graded_gradeable->getId() < 1) {
            $this->createTaGradedGradeable($ta_graded_gradeable);
        }
        else {
            $this->updateTaGradedGradeable($ta_graded_gradeable);
        }
    }

    /**
     * Deletes an entry from the gradeable_data table
     *
     * @param TaGradedGradeable $ta_graded_gradeable
     */
    public function deleteTaGradedGradeable(TaGradedGradeable $ta_graded_gradeable) {
        $this->course_db->query("DELETE FROM gradeable_data WHERE gd_id=?", [$ta_graded_gradeable->getId()]);
    }

    /**
     * Deletes an entry from the gradeable_data table with the provided gradeable id and user/team id
     *
     * @param string $gradeable_id
     * @param int    $submitter_id User or Team id
     */
    public function deleteTaGradedGradeableByIds($gradeable_id, $submitter_id) {
        $this->course_db->query(
            'DELETE FROM gradeable_data WHERE g_id=? AND (gd_user_id=? OR gd_team_id=?)',
            [$gradeable_id, $submitter_id, $submitter_id]
        );
    }

    /**
     * Gets if the provided submitter has a submission for a particular gradeable
     *
     * @param  \app\models\gradeable\Gradeable $gradeable
     * @param  Submitter                       $submitter
     * @return bool
     */
    public function getHasSubmission(Gradeable $gradeable, Submitter $submitter) {
        $this->course_db->query(
            'SELECT EXISTS (SELECT g_id FROM electronic_gradeable_data WHERE g_id=? AND (user_id=? OR team_id=?))',
            [$gradeable->getId(), $submitter->getId(), $submitter->getId()]
        );
        return $this->course_db->row()['exists'] ?? false;
    }

    /**
     * checks if there are any custom marks saved for the provided gradeable
     *
     * @param string $gradeable_id
     * @return bool
     */
    public function getHasCustomMarks($gradeable_id) {
        //first get the gc_id's for all components associated with the gradeable
        $this->course_db->query(
            "SELECT gc.gc_id FROM gradeable_component AS gc
                   INNER JOIN gradeable_component_data AS gcd ON gc.gc_id=gcd.gc_id
                   WHERE gc.g_id=? AND gcd.gcd_component_comment <> '' ",
            [$gradeable_id]
        );
        if (count($this->course_db->rows()) > 0) {
            return true;
        }
        return false;
    }

    /**
     * Gets if the provided submitter has a submission for a particular gradeable
     *
     * @param  \app\models\gradeable\Gradeable $gradeable
     * @param  String                     $userid
     * @return bool
     */
    public function getUserHasSubmission(Gradeable $gradeable, string $userid) {

        return $this->course_db->query(
            'SELECT user_id FROM electronic_gradeable_data WHERE g_id=? AND (user_id=?)',
            [$gradeable->getId(), $userid]
        );
    }

    /**
     * Get the active version for all given submitter ids. If they do not have an active version,
     * their version will be zero.
     *
     * @param  \app\models\gradeable\Gradeable $gradeable
     * @param  string[]                        $submitter_ids
     * @return bool[] Map of id=>version
     */
    public function getActiveVersions(Gradeable $gradeable, array $submitter_ids) {
        if (count($submitter_ids) === 0) {
            return [];
        }

        // (?), (?), (?)
        $id_placeholders = implode(',', array_fill(0, count($submitter_ids), '(?)'));

        $query = "
            SELECT ids.id, (CASE WHEN m IS NULL THEN 0 ELSE m END) AS max
            FROM (VALUES $id_placeholders) ids(id)
            LEFT JOIN (
              SELECT COALESCE(user_id, team_id) AS id, active_version as m
              FROM electronic_gradeable_version
              WHERE g_id = ? AND (user_id IS NOT NULL OR team_id IS NOT NULL)
            ) AS versions
            ON versions.id = ids.id
        ";

        $params = array_merge($submitter_ids, [$gradeable->getId()]);

        $this->course_db->query($query, $params);
        $versions = [];
        foreach ($this->course_db->rows() as $row) {
            $versions[$row["id"]] = $row["max"];
        }
        return $versions;
    }

    /**
     * Gets a list of emails with user ids for all active particpants in a course
     */
    public function getEmailListWithIds() {
        $parameters = [];
        $this->course_db->query('SELECT user_id, user_email, user_group, registration_section FROM users WHERE user_group != 4 OR registration_section IS NOT null', $parameters);

        return $this->course_db->rows();
    }

    /**
     * Gives true if thread is locked
     */
    public function isThreadLocked(int $thread_id): bool {
        $this->course_db->query('SELECT lock_thread_date FROM threads WHERE id = ?', [$thread_id]);
        if (empty($this->course_db->rows()[0]['lock_thread_date'])) {
            return false;
        }
        return $this->course_db->rows()[0]['lock_thread_date'] < date("Y-m-d H:i:S");
    }

    /**
     * Returns an array of users in the current course which have not been completely graded for the given gradeable.
     * Excludes users in the null section
     *
     * If a component_id is passed in, then the list of returned users will be limited to users with
     * that specific component ungraded
     *
     * @param  Gradeable $gradeable
     * @return array
     */
    public function getUsersNotFullyGraded(Gradeable $gradeable, $component_id = "-1") {

        // Get variables needed for query
        $component_count = count($gradeable->getComponents());
        $gradeable_id = $gradeable->getId();

        // Configure which type of grading this gradeable is using
        // If there are graders assigned to rotating sections we are very likely using rotating sections
        $rotation_sections = $gradeable->getRotatingGraderSections();
        count($rotation_sections) ? $section_type = 'rotating_section' : $section_type = 'registration_section';

        // Configure variables related to user vs team submission
        if ($gradeable->isTeamAssignment()) {
            $id_string = 'team_id';
            $table = 'gradeable_teams';
        }
        else {
            $id_string = 'user_id';
            $table = 'users';
        }

        $main_query = "select $id_string from $table where $section_type is not null and $id_string not in";

        $parameters = [];
        // Select which subquery to use
        if ($component_id != "-1") {
            // Use this sub query to select users who do not have a specific component within this gradable graded
            $sub_query = "(select gd_$id_string
                from gradeable_component_data left join gradeable_data on gradeable_component_data.gd_id = gradeable_data.gd_id
                where g_id = ? and gc_id = ?);";

            $parameters = [$gradeable_id, $component_id];
        }
        else {
            // Use this sub query to select users who have at least one component not graded
            $sub_query = "(select gradeable_data.gd_$id_string
             from gradeable_component_data left join gradeable_data on gradeable_component_data.gd_id = gradeable_data.gd_id
             where g_id = ? group by gradeable_data.gd_id having count(gradeable_data.gd_id) = ?);";

            $parameters = [$gradeable_id, $component_count];
        }

        // Assemble complete query
        $query = "$main_query $sub_query";

        // Run query
        $this->course_db->query($query, $parameters);

        // Capture results
        $not_fully_graded = $this->course_db->rows();

        // Clean up results
        $not_fully_graded = array_column($not_fully_graded, $id_string);

        return $not_fully_graded;
    }



/////////////////Office Hours Queue queries/////////////////////////////////////

  /*
  current_state values
      ('waiting'):Waiting
      ('being_helped'):Being helped
      ('done'):Done/Fully out of the queue
  removal_type values
      (null):Still in queue
      ('self'):Removed yourself
      ('helped'):Mentor/TA helped you
      ('removed'):Mentor/TA removed you
      ('emptied'):Kicked out because queue emptied
      ('self_helped'):You helped you
  */

    public function getCurrentQueue() {
        $query = "
        SELECT ROW_NUMBER()
            OVER (ORDER BY time_in ASC),
                queue.*,
                helper.user_givenname AS helper_givenname,
                helper.user_preferred_givenname AS helper_preferred_givenname,
                helper.user_familyname AS helper_familyname,
                helper.user_preferred_familyname AS helper_preferred_familyname,
                helper.user_id AS helper_id,
                helper.user_email AS helper_email,
                helper.user_email_secondary AS helper_email_secondary,
                helper.user_email_secondary_notify AS helper_email_secondary_notify,
                helper.user_group AS helper_group,
                helper.user_pronouns AS helper_pronouns,
                h1.helped_today
            FROM queue
            LEFT JOIN users helper on helper.user_id = queue.help_started_by
            LEFT JOIN (
            SELECT user_id as uid, queue_code as qc, COUNT(queue_code) AS helped_today
            FROM queue WHERE time_in > ? AND (removal_type = 'helped' OR removal_type = 'self_helped')
            GROUP BY user_id, queue_code
          )
          AS h1
          ON queue.user_id = h1.uid AND queue_code = h1.qc
          WHERE current_state IN ('waiting','being_helped')
          ORDER BY ROW_NUMBER
        ";
        $this->course_db->query($query, [$this->core->getDateTimeNow()->format('Y-m-d')]);
        return $this->course_db->rows();
    }

    public function getPastQueue() {

        $query = "
        SELECT Row_number()
            OVER (ORDER BY time_out DESC, time_in DESC),
                queue.*,
                helper.user_givenname AS helper_givenname,
                helper.user_preferred_givenname AS helper_preferred_givenname,
                helper.user_familyname AS helper_familyname,
                helper.user_preferred_familyname AS helper_preferred_familyname,
                helper.user_id AS helper_id,
                helper.user_email AS helper_email,
                helper.user_email_secondary AS helper_email_secondary,
                helper.user_email_secondary_notify AS helper_email_secondary_notify,
                helper.user_group AS helper_group,
                helper.user_pronouns AS helper_pronouns,
                remover.user_givenname AS remover_givenname,
                remover.user_preferred_givenname AS remover_preferred_givenname,
                remover.user_familyname AS remover_familyname,
                remover.user_preferred_familyname AS remover_preferred_familyname,
                remover.user_id AS remover_id,
                remover.user_email AS remover_email,
                remover.user_email_secondary AS remover_email_secondary,
                remover.user_email_secondary_notify AS remover_email_secondary_notify,
                remover.user_group AS remover_group,
                remover.user_pronouns AS remover_pronouns,
                h1.helped_today,
                h.times_helped
            FROM    queue
            LEFT JOIN users helper ON helper.user_id = queue.help_started_by
            LEFT JOIN users remover ON remover.user_id = queue.removed_by
            LEFT JOIN (
              SELECT user_id as uid, COUNT(user_id) AS times_helped
              FROM queue
              WHERE extract(WEEK from time_in) = extract(WEEK from ?::DATE) AND (removal_type = 'helped' OR removal_type = 'self_helped')
              GROUP BY user_id
            )
            AS h
            ON queue.user_id = h.uid
            LEFT JOIN (
              SELECT user_id as uid, queue_code as qc, COUNT(queue_code) AS helped_today
              FROM queue WHERE time_in > ? AND (removal_type = 'helped' OR removal_type = 'self_helped')
              GROUP BY user_id, queue_code
            )
            AS h1
            ON queue.user_id = h1.uid AND queue.queue_code = h1.qc
            WHERE time_in > ? AND current_state IN ('done')
            ORDER BY row_number
        ";
        $current_date = $this->core->getDateTimeNow()->format('Y-m-d');
        $this->course_db->query($query, [$current_date, $current_date, $current_date]);
        return $this->course_db->rows();
    }


    public function isAnyQueueOpen() {
        $this->course_db->query("SELECT COUNT(*) AS num_open FROM queue_settings WHERE open = true");
        return $this->course_db->row()['num_open'] > 0;
    }


    public function openQueue(string $queue_code, $token, $regex_pattern, $require_contact_info) {
        $this->course_db->query("SELECT * FROM queue_settings WHERE UPPER(TRIM(code)) = UPPER(TRIM(?))", [$queue_code]);

        //cannot have more than one queue with the same code
        if (0 < count($this->course_db->rows())) {
            return false;
        }

        $this->course_db->query("INSERT INTO queue_settings (open,code,token,regex_pattern, contact_information) VALUES (TRUE, TRIM(?), TRIM(?), ?, ?)", [$queue_code,$token,$regex_pattern,$require_contact_info]);
        return true;
    }

    public function getQueueRegex(string $queue_code) {
        $this->course_db->query("SELECT regex_pattern FROM queue_settings WHERE code = ?", [$queue_code]);
        return $this->course_db->rows();
    }

    public function toggleQueue(string $queue_code, string $state) {
        if ($state === "1") {
            $state = 'false';
        }
        else {
            $state = 'true';
        }
        $this->course_db->query("UPDATE queue_settings SET open = ? where UPPER(TRIM(code)) = UPPER(TRIM(?))", [$state, $queue_code]);
    }

    public function deleteQueue(string $queue_code) {
        $this->emptyQueue($queue_code);
        $this->course_db->query("DELETE FROM queue_settings WHERE UPPER(TRIM(code)) = UPPER(TRIM(?))", [$queue_code]);
    }

    public function getValidatedCode(string $queue_code, string $token = null) {
        //first check if the queue has an access code
        $this->course_db->query("SELECT * FROM queue_settings WHERE UPPER(TRIM(code)) = UPPER(TRIM(?)) AND open = true", [$queue_code]);
        if ($this->course_db->getRowCount() > 0 && $this->course_db->rows()[0]['token'] == null) {
            return $this->course_db->rows()[0]['code'];
        }
        elseif ($token === null) {
            return false;
        }
        else {
            $this->course_db->query("SELECT * FROM queue_settings WHERE UPPER(TRIM(code)) = UPPER(TRIM(?)) AND UPPER(TRIM(token)) = UPPER(TRIM(?)) AND open = true", [$queue_code, $token]);
            if ($this->course_db->getRowCount() > 0) {
                return $this->course_db->rows()[0]['code'];
            }
        }
        return false;
    }

    public function alreadyInAQueue(string $user_id = null) {
        if (is_null($user_id)) {
            $user_id = $this->core->getUser()->getId();
        }
        $this->course_db->query("SELECT COUNT(*) FROM queue WHERE user_id = ? AND current_state IN ('waiting','being_helped')", [$user_id]);
        return $this->course_db->row()['count'] > 0;
    }

    public function getLastTimeInQueue(string $user_id, string $queue_code) {
        $this->course_db->query("SELECT max(time_in) FROM queue WHERE user_id = ? AND UPPER(TRIM(queue_code)) = UPPER(TRIM(?)) AND (removal_type IN ('helped', 'self_helped') OR help_started_by IS NOT NULL) ", [$user_id, $queue_code]);
        return $this->course_db->rows()[0]['max'];
    }

    //Gets the time a student joined the queue they are currently in
    public function getTimeJoinedQueue(string $user_id, string $queue_code) {
        $this->course_db->query("SELECT max(time_in) FROM queue WHERE user_id = ? AND UPPER(TRIM(queue_code)) = UPPER(TRIM(?)) ", [$user_id, $queue_code]);
        return $this->course_db->rows()[0]['max'];
    }

    public function getStarType(string $user_id, string $queue_code): string {
        $this->course_db->query("SELECT star_type FROM queue WHERE user_id = ?
            AND UPPER(TRIM(queue_code)) = UPPER(TRIM(?))
            ORDER BY entry_id DESC LIMIT 1", [$user_id, $queue_code]);

        return $this->course_db->row()['star_type'];
    }

    public function getQueueId(string $queue_code) {
        $this->course_db->query("select * from queue_settings where code = ?;", [$queue_code]);
        return $this->course_db->rows()[0]['id'];
    }

    public function getQueueHasContactInformation(string $queue_code) {
        $this->course_db->query("select * from queue_settings where code = ?;", [$queue_code]);
        return $this->course_db->rows()[0]['contact_information'];
    }


    public function addToQueue(string $queue_code, string $user_id, string $name, $contact_info, $time_in = 0) {
        $star_type = 'none';
        $last_time_in_queue = $this->getLastTimeInQueue($user_id, $queue_code);
        $one_day_ago = date_sub(new \DateTime('tomorrow', $this->core->getConfig()->getTimezone()), date_interval_create_from_date_string('1 days'));
        $one_week_ago = date_sub(new \DateTime('tomorrow', $this->core->getConfig()->getTimezone()), date_interval_create_from_date_string('5 days'));
        if ($last_time_in_queue === null || DateUtils::parseDateTime($last_time_in_queue, $this->core->getConfig()->getTimezone()) < $one_week_ago) {
            $star_type = 'full';
        }
        elseif (DateUtils::parseDateTime($last_time_in_queue, $this->core->getConfig()->getTimezone()) < $one_day_ago) {
            $star_type = 'half';
        }

        $entry_time = $time_in == 0 ? $this->core->getDateTimeNow() : $time_in;
        $this->course_db->query("INSERT INTO queue
            (
                current_state,
                removal_type,
                queue_code,
                user_id,
                name,
                time_in,
                time_help_start,
                time_out,
                added_by,
                help_started_by,
                removed_by,
                contact_info,
                last_time_in_queue,
                time_paused,
                time_paused_start,
                star_type
            ) VALUES (
                'waiting',
                NULL,
                TRIM(?),
                ?,
                ?,
                ?,
                NULL,
                NULL,
                ?,
                NULL,
                NULL,
                ?,
                ?,
                ?,
                NULL,
                ?
            )", [$queue_code,$user_id,$name, $entry_time,$user_id,$contact_info,$last_time_in_queue,0,$star_type]);
    }

    public function removeUserFromQueue(string $user_id, string $remove_type, string $queue_code) {
        $status_code = null;
        if ($remove_type !== 'self') {//user removing themselves
            $status_code = 'being_helped';//dont allow removing yourself if you are being helped
        }

        $this->course_db->query("SELECT * from queue where user_id = ? and UPPER(TRIM(queue_code)) = UPPER(TRIM(?)) and current_state IN ('waiting', ?)", [$user_id, $queue_code, $status_code]);
        if (count($this->course_db->rows()) <= 0) {
            if ($remove_type === 'self') {
                //This happens for 1 of 2 reason. They try and remove themself while being helped
                //In this case they should have refreshed and they can click finish helping
                //Or they try and remove themself but they are no longer in the queue
                //In this case when the page refreshes they will see that
                $this->core->addErrorMessage("Error: Please try again");
            }
            else {
                $this->core->addErrorMessage("User no longer in queue");
            }
            return false;
        }

        $star_type = 'none';
        $prev_type = $this->getStarType($user_id, $queue_code);
        if ($prev_type === 'full') {
            $star_type = 'prev_full';
        }
        elseif ($prev_type === 'half') {
            $star_type = 'prev_half';
        }

        $this->course_db->query("UPDATE queue SET current_state = 'done', removal_type = ?, time_out = ?, removed_by = ?, star_type = ? WHERE user_id = ? AND UPPER(TRIM(queue_code)) = UPPER(TRIM(?)) AND current_state IN ('waiting','being_helped')", [$remove_type,$this->core->getDateTimeNow(),$this->core->getUser()->getId(),$star_type,$user_id, $queue_code]);
    }

    public function startHelpUser(string $user_id, string $queue_code) {
        $this->course_db->query("SELECT * from queue where user_id = ? and UPPER(TRIM(queue_code)) = UPPER(TRIM(?)) and current_state IN ('waiting')", [$user_id, $queue_code]);
        if (count($this->course_db->rows()) <= 0) {
            $this->core->addErrorMessage("User not in queue");
            return false;
        }
        $this->course_db->query("UPDATE queue SET current_state = 'being_helped', time_help_start = ?, help_started_by = ? WHERE user_id = ? and UPPER(TRIM(queue_code)) = UPPER(TRIM(?)) and current_state IN ('waiting')", [$this->core->getDateTimeNow(), $this->core->getUser()->getId(), $user_id, $queue_code]);
    }

    public function finishHelpUser(string $user_id, string $queue_code, string $remove_type) {
        $this->course_db->query("SELECT * from queue where user_id = ? and UPPER(TRIM(queue_code)) = UPPER(TRIM(?)) and current_state IN ('being_helped')", [$user_id, $queue_code]);
        if (count($this->course_db->rows()) <= 0) {
            $this->core->addErrorMessage("User not in queue");
            return false;
        }

        $star_type = 'none';
        $current_star_type = $this->getStarType($user_id, $queue_code);
        if ($current_star_type === 'full') {
            $star_type = 'prev_full';
        }
        elseif ($current_star_type === 'half') {
            $star_type = 'prev_half';
        }

        $this->course_db->query(
            "UPDATE queue SET current_state = 'done', removal_type = ?, time_out = ?, removed_by = ?, star_type = ? WHERE user_id = ?
            AND UPPER(TRIM(queue_code)) = UPPER(TRIM(?))
            and current_state IN ('being_helped')",
            [$remove_type,$this->core->getDateTimeNow(),$this->core->getUser()->getId(),$star_type,$user_id,$queue_code]
        );
    }

    public function setQueuePauseState(bool $new_state) {
        $current_queue_state = $this->core->getQueries()->getCurrentQueueState();
        $time_paused_start = $current_queue_state['time_paused_start'];
        $current_state = $time_paused_start != null;
        if ($new_state != $current_state) {
            // The pause state is actually changing
            $time_paused = $current_queue_state['time_paused'];
            $time_paused_start = date_create($time_paused_start);
            if ($new_state) {
                // The student is pausing
                $time_paused_start = $this->core->getDateTimeNow();
                $date_interval = new \DateInterval("PT{$time_paused}S");
                $time_paused_start = date_sub($time_paused_start, $date_interval);
            }
            else {
                // The student is un-pausing
                $time_paused_end = $this->core->getDateTimeNow();
                $date_interval = date_diff($time_paused_start, $time_paused_end);
                $time_paused = ($date_interval->h * 60 + $date_interval->i) * 60 + $date_interval->s;
                $time_paused_start = null;
            }
            $this->course_db->query("UPDATE queue SET paused = ?, time_paused = ?, time_paused_start = ? WHERE current_state = 'waiting' AND user_id = ?", [$new_state, $time_paused, $time_paused_start, $this->core->getUser()->getId()]);
        }
    }

    public function emptyQueue(string $queue_code) {
        $this->course_db->query("UPDATE queue SET current_state = 'done', removal_type = 'emptied', removed_by = ?, time_out = ? where current_state IN ('waiting','being_helped') and UPPER(TRIM(queue_code)) = UPPER(TRIM(?))", [$this->core->getUser()->getId(),$this->core->getDateTimeNow(), $queue_code]);
    }

    public function getQueueFromEntryId(int $entry_id) {
        $this->course_db->query("SELECT * FROM queue WHERE entry_id = ?", [$entry_id]);
        if (count($this->course_db->rows()) <= 0) {
            $this->core->addErrorMessage("Invalid Entry ID");
            return;
        }
        return $this->course_db->rows()[0];
    }

    public function restoreUserToQueue(int $entry_id) {
        $row = $this->getQueueFromEntryId($entry_id);
        $user_id = $row['user_id'];
        $queue_code = $row['queue_code'];
        if (is_null($user_id)) {
            return;
        }
        if ($this->alreadyInAQueue($user_id)) {
            $this->core->addErrorMessage("Cannot restore a user that is currently in the queue. Please remove them first.");
            return;
        }

        $star_type = 'none';
        $prev_type = $this->getStarType($user_id, $queue_code);
        if ($prev_type === 'prev_full') {
            $star_type = 'full';
        }
        elseif ($prev_type === 'prev_half') {
            $star_type = 'half';
        }

        $last_time_in_queue = $this->getLastTimeInQueue($user_id, $queue_code);
        $this->course_db->query("UPDATE queue SET current_state = 'waiting', removal_type = null, removed_by = null, time_out = null, time_help_start = null, help_started_by = null, last_time_in_queue = ?, star_type = ? where entry_id = ?", [$last_time_in_queue, $star_type, $entry_id]);
        $this->core->addSuccessMessage("Student restored");
    }

    public function getAllQueues() {
        $this->course_db->query("
SELECT qs.*, COALESCE (ns.num_students, 0) AS num_students
FROM queue_settings qs
LEFT JOIN (
    SELECT q.queue_code, COUNT(distinct q.user_id) AS num_students
    FROM queue q
    WHERE q.current_state IN ('waiting')
    GROUP BY q.queue_code
) AS ns ON ns.queue_code = qs.code
ORDER BY id");
        return $this->course_db->rows();
    }

    public function getAllOpenQueues() {
        $this->course_db->query("SELECT * FROM queue_settings where open = true ORDER BY id");
        return $this->course_db->rows();
    }

    public function getQueueNumberAheadOfYou($queue_code = null) {
        if ($queue_code) {
            $this->course_db->query("
SELECT count(*)
FROM queue
WHERE current_state IN
    ('waiting')
    AND time_in <= (
        SELECT time_in
        FROM queue
        WHERE user_id = ? AND current_state IN ('waiting','being_helped')
    )
    AND UPPER(TRIM(queue_code)) = UPPER(TRIM(?))
                ", [$this->core->getUser()->getId(), $queue_code]);
        }
        else {
            $this->course_db->query("SELECT count(*) FROM queue WHERE current_state IN ('waiting')");
        }
        return $this->course_db->rows()[0]['count'];
    }

    public function getLastQueueDetails() {
        $this->course_db->query("SELECT name, contact_info from queue where user_id = ? order by time_in desc limit 1", [$this->core->getUser()->getId()]);
        return $this->course_db->row();
    }

    public function getCurrentQueueState() {
        $query = "
        SELECT
            queue.*,
            helper.user_givenname AS helper_givenname,
            helper.user_preferred_givenname AS helper_preferred_givenname,
            helper.user_familyname AS helper_familyname,
            helper.user_preferred_familyname AS helper_preferred_familyname,
            helper.user_id AS helper_id,
            helper.user_email AS helper_email,
            helper.user_email_secondary AS helper_email_secondary,
            helper.user_email_secondary_notify AS helper_email_secondary_notify,
            helper.user_group AS helper_group
        FROM queue LEFT JOIN users helper ON helper.user_id = queue.help_started_by
        WHERE queue.user_id = ? AND queue.current_state IN ('waiting','being_helped')
        ";
        $this->course_db->query($query, [$this->core->getUser()->getId()]);
        if ($this->course_db->rows()) {
            return $this->course_db->rows()[0];
        }
        return null;
    }

    public function changeQueueToken($token, $queue_code) {
        $this->course_db->query("UPDATE queue_settings SET token = ? WHERE code = ?", [$token, $queue_code]);
    }

    public function changeQueueRegex($regex_pattern, $queue_code) {
        $this->course_db->query("UPDATE queue_settings SET regex_pattern = ? WHERE code = ?", [$regex_pattern, $queue_code]);
    }

    public function changeQueueContactInformation(bool $contact_information, string $queue_code) {
        $this->course_db->query("UPDATE queue_settings SET contact_information = ? WHERE code = ?", [$contact_information, $queue_code]);
    }

    public function getNumberAheadInQueueThisWeek($queue_code, $time_in) {
        $day_threshold = $this->core->getDateTimeNow()->modify('-4 day')->format('Y-m-d 00:00:00O');
        $this->course_db->query("SELECT count(*) from queue where last_time_in_queue < ? AND UPPER(TRIM(queue_code)) = UPPER(TRIM(?)) and current_state IN ('waiting') and time_in < ?", [$day_threshold, $queue_code, $time_in]);
        return $this->course_db->rows()[0]['count'];
    }

    public function getNumberAheadInQueueToday($queue_code, $time_in) {
        $current_date = $this->core->getDateTimeNow()->format('Y-m-d 00:00:00O');
        $day_threshold = $this->core->getDateTimeNow()->modify('-4 day')->format('Y-m-d 00:00:00O');
        $this->course_db->query("SELECT count(*) from queue where last_time_in_queue < ? AND last_time_in_queue > ? AND UPPER(TRIM(queue_code)) = UPPER(TRIM(?)) and current_state IN ('waiting') and time_in < ?", [$current_date, $day_threshold, $queue_code, $time_in]);
        return $this->course_db->rows()[0]['count'];
    }

    public function getAllQueuesEver() {
        $this->course_db->query("SELECT DISTINCT queue_code FROM queue
                                UNION
                                SELECT DISTINCT code as queue_code FROM queue_settings");
        return $this->course_db->rows();
    }

    public function getQueueDataStudent() {
        $this->course_db->query("SELECT
                *
              FROM (SELECT
                user_id AS id,
                CASE
                  WHEN user_preferred_givenname IS NULL THEN user_givenname
                  ELSE user_preferred_givenname
                END AS given_name,
                CASE
                  WHEN user_preferred_familyname IS NULL THEN user_familyname
                  ELSE user_preferred_familyname
                END AS familyname
              FROM users
              WHERE user_group = 4) AS user_data
              LEFT JOIN (SELECT
                user_id,"
                . $this->getInnerQueueSelect() .
               ",SUM(CASE
                  WHEN removal_type IN ('removed', 'emptied', 'self') THEN 1
                  ELSE 0
                END) AS not_helped_count
              FROM queue
              GROUP BY user_id) AS queue_data
                ON queue_data.user_id = user_data.id
              ORDER BY queue_data.user_id");
        return $this->course_db->rows();
    }

    public function getQueueDataOverall() {
        $this->course_db->query("SELECT"
                . $this->getInnerQueueSelect() .
               "FROM queue");
        return $this->course_db->rows();
    }

    public function getQueueDataToday() {
        $current_date = $this->core->getDateTimeNow()->format('Y-m-d 00:00:00O');
        $this->course_db->query(
            "SELECT"
                 . $this->getInnerQueueSelect() .
                "FROM queue
                 WHERE time_in > ?",
            [$current_date]
        );
        return $this->course_db->rows();
    }

    public function getQueueDataByQueue() {
        $this->course_db->query("SELECT
                 queue_code,"
                 . $this->getInnerQueueSelect() .
              "FROM queue
               GROUP BY queue_code
               ORDER BY queue_code");
        return $this->course_db->rows();
    }

    public function getQueueDataByWeekDay() {
        $this->course_db->query("SELECT
              dow,"
              . $this->getInnerQueueSelect() .
           "FROM (SELECT
              *,
              extract(dow from time_in) AS dow
            FROM queue) AS dow_queue
            GROUP BY dow
            ORDER BY dow");
        return $this->course_db->rows();
    }

    public function getQueueDataByWeekDayThisWeek() {
        $current_date = $this->core->getDateTimeNow()->format('Y-m-d 00:00:00O');
        $this->course_db->query(
            "SELECT
              dow,"
              . $this->getInnerQueueSelect() .
            "FROM (SELECT
                *,
                extract(dow from time_in) AS dow
                FROM queue
                WHERE extract(WEEK from time_in) = extract(WEEK from ?::DATE)
            )
            AS dow_queue
            GROUP BY dow
            ORDER BY dow",
            [$current_date]
        );
        return $this->course_db->rows();
    }

    public function getQueueDataByWeekNumber() {
        $this->course_db->query("SELECT
              weeknum,
      			  min(yearnum) as yearnum,"
              . $this->getInnerQueueSelect() .
           "FROM (SELECT
              *,
              extract(WEEK from time_in) AS weeknum,
			        extract(YEAR from time_in) AS yearnum
            FROM queue) AS weeknum_queue
            GROUP BY weeknum
            ORDER BY weeknum");
        return $this->course_db->rows();
    }

    public function setQueueMessage($queue_code, $message) {
        //clear the message
        if ($message === 'null') {
            $this->course_db->query("UPDATE queue_settings SET message = null WHERE UPPER(TRIM(code)) = UPPER(TRIM(?)) ", [$queue_code]);
        }
        else {
            $current_date = $this->core->getDateTimeNow();
            $this->course_db->query("UPDATE queue_settings SET message = ?, message_sent_time = ? WHERE  UPPER(TRIM(code)) = UPPER(TRIM(?)) ", [$message, $current_date, $queue_code]);
        }
    }

    public function getQueueMessage($queue_code) {
        $this->course_db->query("SELECT message, message_sent_time from queue_settings where UPPER(TRIM(code)) = UPPER(TRIM(?))", [$queue_code]);
        if (count($this->course_db->rows()) > 0) {
            return $this->course_db->rows()[0];
        }
        else {
            return null;
        }
    }



/////////////////END Office Hours Queue queries//////////////////////////////////



    /**
     * Gets all GradedGradeable's associated with each Gradeable.  If
     *  Note: The users' teams will be included in the search
     *
     * @param  \app\models\gradeable\Gradeable[] $gradeables The gradeable(s) to retrieve data for
     * @param  string[]|string|null              $users      The id(s) of the user(s) to get data for
     * @param  string[]|string|null              $teams      The id(s) of the team(s) to get data for
     * @param  string[]|string|null              $sort_keys  An ordered list of keys to sort by (i.e. `user_id` or `g_id DESC`)
     * @param  bool                              $team       True to get only team information, false to get only user information
     * @return \Iterator Iterator to access each GradeableData
     * @throws \InvalidArgumentException If any GradedGradeable or GradedComponent fails to construct
     */
    private function getGradedGradeablesUserOrTeam(array $gradeables, $users, $teams, $sort_keys, bool $team) {

        // Get the gradeables array into a lookup table by id
        $gradeables_by_id = [];
        foreach ($gradeables as $gradeable) {
            if (!($gradeable instanceof \app\models\gradeable\Gradeable)) {
                throw new \InvalidArgumentException('Gradeable array must only contain Gradeables');
            }
            $gradeables_by_id[$gradeable->getId()] = $gradeable;
        }
        if (count($gradeables_by_id) === 0) {
            return new \EmptyIterator();
        }

        // If one array is blank, and the other is null or also blank, don't get anything
        if (
            ($users === [] && $teams === null)
            || ($users === null && $teams === [])
            || ($users === [] && $teams === [])
        ) {
            return new \EmptyIterator();
        }

        // Make sure that our users/teams are arrays
        if ($users !== null) {
            if (!is_array($users)) {
                $users = [$users];
            }
        }
        else {
            $users = [];
        }
        if ($teams !== null) {
            if (!is_array($teams)) {
                $teams = [$teams];
            }
        }
        else {
            $teams = [];
        }

        $users = array_values($users);
        $teams = array_values($teams);

        //
        // Generate selector for the submitters the user wants
        //
        // If both are zero-count, that indicates to get all users/teams
        $all = (count($users) === count($teams)) && count($users) === 0;

        // switch the join type depending on the boolean
        $submitter_type = $team ? 'team_id' : 'user_id';
        $submitter_type_ext = $team ? 'team.team_id' : 'u.user_id';

        // Generate a logical expression from the provided parameters
        $selector_union_list = [];
        $selector_union_list[] = strval($this->course_db->convertBoolean($all));

        $selector_intersection_list = [];

        $param = [];

        // If Users were provided, switch between single users and team members
        if (count($users) > 0) {
            $user_placeholders = implode(',', array_fill(0, count($users), '?'));
            $param = $users;
            if (!$team) {
                $selector_union_list[] = "u.user_id IN ($user_placeholders)";
            }
            else {
                // Select the users' teams as well
                $selector_union_list[] = "team.team_id IN (SELECT team_id FROM teams WHERE state=1 AND user_id IN ($user_placeholders))";
            }
        }

        $submitter_inject = 'ERROR ERROR';
        $submitter_data_inject = 'ERROR ERROR';
        if ($team) {
            $submitter_data_inject =
              'ldet.array_late_day_exceptions,
               ldet.array_reason_for_exception,
               ldet.array_late_day_user_ids,
               /* Aggregate Team User Data */
               team.team_id,
               team.array_team_users,
               team.registration_section,
               team.rotating_section,
               team.team_name';

            $submitter_inject = '
              JOIN (
                SELECT gt.team_id,
                  gt.registration_section,
                  gt.rotating_section,
                  gt.team_name,
                  json_agg(tu) AS array_team_users
                FROM gradeable_teams gt
                  JOIN (
                    SELECT
                      t.team_id,
                      t.state,
                      tu.*
                    FROM teams t
                    JOIN users tu ON t.user_id = tu.user_id ORDER BY t.user_id
                  ) AS tu ON gt.team_id = tu.team_id
                GROUP BY gt.team_id
              ) AS team ON eg.team_assignment AND EXISTS (
                SELECT 1 FROM gradeable_teams gt
                WHERE gt.team_id=team.team_id AND gt.g_id=g.g_id
                LIMIT 1)

              /* Join team late day exceptions */
              LEFT JOIN (
                SELECT
                  json_agg(e.late_day_exceptions) AS array_late_day_exceptions,
                  json_agg(e.reason_for_exception) AS array_reason_for_exception,
                  json_agg(e.user_id) AS array_late_day_user_ids,
                  t.team_id,
                  g_id
                FROM late_day_exceptions e
                LEFT JOIN teams t ON e.user_id=t.user_id AND t.state=1
                GROUP BY team_id, g_id
              ) AS ldet ON g.g_id=ldet.g_id AND ldet.team_id=team.team_id';
        }
        else {
            $submitter_data_inject = '
              u.user_id,
              u.user_numeric_id,
              u.g_anon,
              u.user_givenname,
              u.user_preferred_givenname,
              u.user_familyname,
              u.user_pronouns,
              u.display_pronouns,
              u.user_preferred_familyname,
              u.user_email,
              u.user_email_secondary,
              u.user_email_secondary_notify,
              u.user_group,
              u.manual_registration,
              u.last_updated,
              u.grading_registration_sections,
              u.registration_section,
              u.course_section_id,
              u.rotating_section,
              u.registration_type,
              ldeu.late_day_exceptions,
              ldeu.reason_for_exception,
              u.registration_subsection';
            $submitter_inject = '
            JOIN (
                SELECT u.*, ga.anon_id AS g_anon, ga.g_id, sr.grading_registration_sections, sec_reg.course_section_id
                FROM users u
                LEFT JOIN gradeable_anon ga
                ON u.user_id=ga.user_id
                LEFT JOIN (
                    SELECT
                        json_agg(sections_registration_id) AS grading_registration_sections,
                        user_id
                    FROM grading_registration
                    GROUP BY user_id
                ) AS sr ON u.user_id=sr.user_id
                LEFT JOIN (
                    SELECT
                        sections_registration_id,
                        course_section_id
                    FROM sections_registration
                ) AS sec_reg ON sec_reg.sections_registration_id=u.registration_section
            ) AS u ON (eg IS NULL OR NOT eg.team_assignment) AND u. g_id=g.g_id

            /* Join user late day exceptions */
            LEFT JOIN late_day_exceptions ldeu ON g.g_id=ldeu.g_id AND u.user_id=ldeu.user_id';
        }
        if ($team && count($teams) > 0) {
            $team_placeholders = implode(',', array_fill(0, count($teams), '?'));
            $selector_union_list[] = "team.team_id IN ($team_placeholders)";
            $param = array_merge($param, $teams);
        }

        $selector_intersection_list[] = '(' . implode(' OR ', $selector_union_list) . ')';

        //
        // Generate selector for the gradeables the user wants
        //
        $gradeable_placeholders = implode(',', array_fill(0, count($gradeables_by_id), '?'));
        $selector_intersection_list[] = "g.g_id IN ($gradeable_placeholders)";

        // Create the complete selector
        $selector = implode(' AND ', $selector_intersection_list);

        // Generate the ORDER BY clause
        $order = self::generateOrderByClause($sort_keys, $team ? self::graded_gradeable_key_map_team : self::graded_gradeable_key_map_user);

        $query = "
            SELECT /* Select everything we retrieved */

              g.g_id,

              /* Gradeable Data */
              gd.gd_id AS id,
              gd.gd_user_viewed_date AS user_viewed_date,

              /* get the overall comment */
              goc.commenter_ids AS array_commenter_ids,
              goc.overall_comments AS array_overall_comments,

              /* Aggregate Gradeable Component Data */
              gcd.array_comp_id,
              gcd.array_score,
              gcd.array_comment,
              gcd.array_grader_id,
              gcd.array_graded_version,
              gcd.array_grade_time,
              gcd.array_mark_id,
              gcd.array_verifier_id,
              gcd.array_verify_time,

              /* Aggregate Gradeable Component Grader Data */
              gcd.array_grader_user_id,
              gcd.array_grader_anon_id,
              gcd.array_grader_user_givenname,
              gcd.array_grader_user_preferred_givenname,
              gcd.array_grader_user_pronouns,
              gcd.array_grader_display_pronouns,
              gcd.array_grader_user_familyname,
              gcd.array_grader_user_email,
              gcd.array_grader_user_email_secondary,
              gcd.array_grader_user_email_secondary_notify,
              gcd.array_grader_user_group,
              gcd.array_grader_manual_registration,
              gcd.array_grader_last_updated,
              gcd.array_grader_registration_section,
              gcd.array_grader_rotating_section,
              gcd.array_grader_registration_type,
              gcd.array_grader_grading_registration_sections,

              /* Aggregate Gradeable Component Verifier Data */
              gcd.array_verifier_user_id,
              gcd.array_verifier_user_givenname,
              gcd.array_verifier_user_preferred_givenname,
              gcd.array_verifier_user_pronouns,
              gcd.array_verifier_display_pronouns,
              gcd.array_verifier_user_familyname,
              gcd.array_verifier_user_email,
              gcd.array_verifier_user_email_secondary,
              gcd.array_verifier_user_email_secondary_notify,
              gcd.array_verifier_user_group,
              gcd.array_verifier_manual_registration,
              gcd.array_verifier_last_updated,
              gcd.array_verifier_registration_section,
              gcd.array_verifier_rotating_section,
              gcd.array_verifier_registration_type,

              /* Aggregate Gradeable Component Data (versions) */
              egd.array_version,
              egd.array_non_hidden_non_extra_credit,
              egd.array_non_hidden_extra_credit,
              egd.array_hidden_non_extra_credit,
              egd.array_hidden_extra_credit,
              egd.array_submission_time,
              egd.array_autograding_complete,

              /* Active Submission Version */
              egv.active_version,

              /* Grade inquiry data */
             rr.array_grade_inquiries,

              {$submitter_data_inject}

            FROM gradeable g

              /* Get teamness so we know to join teams or users*/
              LEFT JOIN (
                SELECT
                  g_id,
                  eg_team_assignment AS team_assignment
                FROM electronic_gradeable
              ) AS eg ON eg.g_id=g.g_id

              /* Join submitter data */
              {$submitter_inject}

              /* Join manual grading data */
              LEFT JOIN (
                SELECT *
                FROM gradeable_data
              ) AS gd ON gd.g_id=g.g_id AND gd.gd_{$submitter_type}={$submitter_type_ext}

              LEFT JOIN (
                SELECT
                    json_agg(goc_grader_id) as commenter_ids,
                    json_agg(goc_overall_comment) as overall_comments,
                    g_id,
                    goc_{$submitter_type}
                FROM gradeable_data_overall_comment
                GROUP BY g_id, goc_{$submitter_type}
              ) AS goc ON goc.g_id=g.g_id AND goc.goc_{$submitter_type}={$submitter_type_ext}

              /* Join aggregate gradeable component data */
              LEFT JOIN LATERAL (
                SELECT
                  json_agg(in_gcd.gc_id) AS array_comp_id,
                  json_agg(gcd_score) AS array_score,
                  json_agg(gcd_component_comment) AS array_comment,
                  json_agg(in_gcd.gcd_grader_id) AS array_grader_id,
                  json_agg(gcd_graded_version) AS array_graded_version,
                  json_agg(gcd_grade_time) AS array_grade_time,
                  json_agg(string_mark_id) AS array_mark_id,
                  json_agg(gcd_verifier_id) AS array_verifier_id,
                  json_agg(gcd_verify_time) AS array_verify_time,

                  json_agg(ug.user_id) AS array_grader_user_id,
                  json_agg(ug.g_anon) AS array_grader_anon_id,
                  json_agg(ug.user_givenname) AS array_grader_user_givenname,
                  json_agg(ug.user_preferred_givenname) AS array_grader_user_preferred_givenname,
                  json_agg(ug.user_pronouns) AS array_grader_user_pronouns,
                  json_agg(ug.display_pronouns) AS array_grader_display_pronouns,
                  json_agg(ug.user_familyname) AS array_grader_user_familyname,
                  json_agg(ug.user_email) AS array_grader_user_email,
                  json_agg(ug.user_email_secondary) AS array_grader_user_email_secondary,
                  json_agg(ug.user_email_secondary_notify) AS array_grader_user_email_secondary_notify,
                  json_agg(ug.user_group) AS array_grader_user_group,
                  json_agg(ug.manual_registration) AS array_grader_manual_registration,
                  json_agg(ug.last_updated) AS array_grader_last_updated,
                  json_agg(ug.registration_section) AS array_grader_registration_section,
                  json_agg(ug.rotating_section) AS array_grader_rotating_section,
                  json_agg(ug.registration_type) AS array_grader_registration_type,
                  json_agg(ug.grading_registration_sections) AS array_grader_grading_registration_sections,
                  json_agg(uv.user_id) AS array_verifier_user_id,
                  json_agg(uv.user_givenname) AS array_verifier_user_givenname,
                  json_agg(uv.user_preferred_givenname) AS array_verifier_user_preferred_givenname,
                  json_agg(uv.user_pronouns) AS array_verifier_user_pronouns,
                  json_agg(uv.display_pronouns) AS array_verifier_display_pronouns,
                  json_agg(uv.user_familyname) AS array_verifier_user_familyname,
                  json_agg(uv.user_email) AS array_verifier_user_email,
                  json_agg(uv.user_email_secondary) AS array_verifier_user_email_secondary,
                  json_agg(uv.user_email_secondary_notify) AS array_verifier_user_email_secondary_notify,
                  json_agg(uv.user_group) AS array_verifier_user_group,
                  json_agg(uv.manual_registration) AS array_verifier_manual_registration,
                  json_agg(uv.last_updated) AS array_verifier_last_updated,
                  json_agg(uv.registration_section) AS array_verifier_registration_section,
                  json_agg(uv.rotating_section) AS array_verifier_rotating_section,
                  json_agg(uv.registration_type) AS array_verifier_registration_type,
                  in_gcd.gd_id,
                  ug.g_id
                FROM (SELECT * FROM gradeable_component_data WHERE gd_id=gd.gd_id) in_gcd

                  LEFT JOIN (
                    SELECT
                      json_agg(gcm_id) AS string_mark_id,
                      gc_id,
                      gd_id,
                      gcd_grader_id
                    FROM gradeable_component_mark_data
                    GROUP BY gc_id, gd_id, gcd_grader_id
                  ) AS gcmd ON gcmd.gc_id=in_gcd.gc_id AND gcmd.gd_id=in_gcd.gd_id AND gcmd.gcd_grader_id=in_gcd.gcd_grader_id

                  /* Join grader data; TODO: do we want/need 'sr' information */
                  LEFT JOIN (
                    SELECT u.*, ga.anon_id AS g_anon, ga.g_id, grading_registration_sections
                    FROM users u
                    LEFT JOIN (
                      SELECT
                        json_agg(sections_registration_id) AS grading_registration_sections,
                        user_id
                      FROM grading_registration
                      GROUP BY user_id
                    ) AS sr ON u.user_id=sr.user_id
                    LEFT JOIN(
                        SELECT
                          anon_id,
                          user_id,
                          g_id
                        FROM gradeable_anon
                      ) AS ga ON u.user_id=ga.user_id AND ga.g_id=g.g_id
                  ) AS ug ON ug.user_id=in_gcd.gcd_grader_id
                  LEFT JOIN (
                    SELECT u.*
                    FROM users u
                  ) AS uv ON uv.user_id=in_gcd.gcd_verifier_id
                GROUP BY in_gcd.gd_id, ug.g_id
              ) AS gcd ON gcd.gd_id=gd.gd_id AND gcd.g_id=g.g_id

              /* Join aggregate gradeable version data */
              LEFT JOIN (
                SELECT
                  json_agg(in_egd.g_version) AS array_version,
                  json_agg(in_egd.autograding_non_hidden_non_extra_credit) AS array_non_hidden_non_extra_credit,
                  json_agg(in_egd.autograding_non_hidden_extra_credit) AS array_non_hidden_extra_credit,
                  json_agg(in_egd.autograding_hidden_non_extra_credit) AS array_hidden_non_extra_credit,
                  json_agg(in_egd.autograding_hidden_extra_credit) AS array_hidden_extra_credit,
                  json_agg(in_egd.submission_time) AS array_submission_time,
                  json_agg(in_egd.autograding_complete) AS array_autograding_complete,
                  g_id,
                  user_id,
                  team_id
                FROM electronic_gradeable_data AS in_egd
                GROUP BY g_id, user_id, team_id
              ) AS egd ON egd.g_id=g.g_id AND egd.{$submitter_type}={$submitter_type_ext}
              LEFT JOIN (
                SELECT *
                FROM electronic_gradeable_version
              ) AS egv ON egv.{$submitter_type}=egd.{$submitter_type} AND egv.g_id=egd.g_id

              /* Join grade inquiry */
              LEFT JOIN (
  				SELECT json_agg(rr) as array_grade_inquiries, user_id, team_id, g_id
  				FROM grade_inquiries AS rr
  				GROUP BY rr.user_id, rr.team_id, rr.g_id
  			  ) AS rr on egv.{$submitter_type}=rr.{$submitter_type} AND egv.g_id=rr.g_id
            WHERE $selector
            $order";


        $constructGradedGradeable = function ($row) use ($gradeables_by_id) {
            /** @var Gradeable $gradeable */
            $gradeable = $gradeables_by_id[$row['g_id']];

            // Get the submitter
            $submitter = null;
            if ($gradeable->isTeamAssignment()) {
                // Get the user data for the team
                $team_users = json_decode($row["array_team_users"], true);

                // Create the team with the query results and users array
                $submitter = new Team($this->core, array_merge($row, ['users' => $team_users]));

                // Get the late day exceptions for each user
                $late_day_exceptions = [];
                $reasons_for_exceptions = [];
                if (isset($row['array_late_day_user_ids'])) {
                    $late_day_exceptions = array_combine(
                        json_decode($row['array_late_day_user_ids']),
                        json_decode($row['array_late_day_exceptions'])
                    );
                    $reasons_for_exceptions = array_combine(
                        json_decode($row['array_late_day_user_ids']),
                        json_decode($row['array_reason_for_exception'])
                    );
                }
                foreach ($submitter->getMembers() as $user_id) {
                    if (!isset($late_day_exceptions[$user_id])) {
                        $late_day_exceptions[$user_id] = 0;
                    }
                    if (!isset($reasons_for_exceptions[$user_id])) {
                        $reasons_for_exceptions[$user_id] = '';
                    }
                }
            }
            else {
                if (isset($row['grading_registration_sections'])) {
                    $row['grading_registration_sections'] = json_decode($row['grading_registration_sections']);
                }
                $submitter = new User($this->core, $row);

                // Get the late day exception for the user
                $late_day_exceptions = [
                    $submitter->getId() => $row['late_day_exceptions'] ?? 0
                ];
                $reasons_for_exceptions = [
                    $submitter->getId() => $row['reason_for_exception'] ?? ''
                ];
            }

            // Create the graded gradeable instances
            $graded_gradeable = new GradedGradeable(
                $this->core,
                $gradeable,
                new Submitter($this->core, $submitter),
                [
                    'late_day_exceptions' => $late_day_exceptions,
                    'reasons_for_exceptions' => $reasons_for_exceptions
                ]
            );
            $ta_graded_gradeable = null;
            $auto_graded_gradeable = null;

            // This will be false if there is no manual grade yet
            if (isset($row['id'])) {
                // prepare overall comments
                $row["array_commenter_ids"] = json_decode($row["array_commenter_ids"] ?? "[]");
                $row["array_overall_comments"] = json_decode($row["array_overall_comments"] ?? "[]");
                $row["overall_comments"] = [];
                if ($row["array_commenter_ids"] !== null) {
                    for ($i = 0; $i < count($row["array_commenter_ids"]); $i++) {
                        $commenter = $row["array_commenter_ids"][$i];
                        $comment   = $row["array_overall_comments"][$i];
                        $row["overall_comments"][$commenter] = $comment;
                    }
                }
                $ta_graded_gradeable = new TaGradedGradeable($this->core, $graded_gradeable, $row);
                $graded_gradeable->setTaGradedGradeable($ta_graded_gradeable);
            }

            // Always construct an instance even if there is no data
            $auto_graded_gradeable = new AutoGradedGradeable($this->core, $graded_gradeable, $row);
            $graded_gradeable->setAutoGradedGradeable($auto_graded_gradeable);

            if (isset($row['array_grade_inquiries'])) {
                $grade_inquiries = json_decode($row['array_grade_inquiries'], true);
                $grade_inquiries_arr = [];
                foreach ($grade_inquiries as $grade_inquiry) {
                    $grade_inquiries_arr[] = new GradeInquiry($this->core, $grade_inquiry);
                }

                $graded_gradeable->setGradeInquiries($grade_inquiries_arr);
            }

            $graded_components_by_id = [];
            /** @var AutoGradedVersion[] $graded_versions */
            $graded_versions = [];

            // Break down the graded component / version / grader data into an array of arrays
            //  instead of arrays of sql array-strings
            $user_properties = [
                'user_id',
                'anon_id',
                'user_givenname',
                'user_preferred_givenname',
                'user_pronouns',
                'display_pronouns',
                'user_familyname',
                'user_email',
                'user_email_secondary',
                'user_email_secondary_notify',
                'user_group',
                'manual_registration',
                'last_updated',
                'registration_section',
                'rotating_section',
                'registration_type',
                'grading_registration_sections'
            ];
            $comp_array_properties = [
                'comp_id',
                'score',
                'comment',
                'grader_id',
                'graded_version',
                'grade_time',
                'mark_id',
                'verifier_id',
                'verify_time'
            ];
            $version_array_properties = [
                'version',
                'non_hidden_non_extra_credit',
                'non_hidden_extra_credit',
                'hidden_non_extra_credit',
                'hidden_extra_credit',
                'submission_time',
                'autograding_complete'
            ];
            $db_row_split = [];
            foreach (
                array_merge(
                    $version_array_properties,
                    $comp_array_properties,
                    array_map(
                        function ($elem) {
                            return 'grader_' . $elem;
                        },
                        $user_properties
                    ),
                    array_map(
                        function ($elem) {
                            return 'verifier_' . $elem;
                        },
                        array_diff(
                            $user_properties,
                            ['anon_id', 'grading_registration_sections']
                        )
                    )
                ) as $property
            ) {
                $db_row_split[$property] = json_decode($row['array_' . $property] ?? "");
            }

            if (isset($db_row_split['comp_id'])) {
                // Create all of the GradedComponents
                for ($i = 0; $i < count($db_row_split['comp_id']); ++$i) {
                    // Create a temporary array for each graded component instead of trying
                    //  to transpose the entire $db_row_split array
                    $comp_array = [];
                    foreach ($comp_array_properties as $property) {
                        $comp_array[$property] = $db_row_split[$property][$i];
                    }

                    //  Similarly, transpose just this grader
                    $user_array = [];
                    foreach ($user_properties as $property) {
                        $user_array[$property] = $db_row_split['grader_' . $property][$i];
                    }

                    // Create the grader user
                    $grader = new User($this->core, $user_array);

                    // Transpose the verifier if it exists
                    $verifier = null;
                    $verifier_array = [];
                    if (isset($db_row_split['verifier_user_id'][$i]) && $db_row_split['verifier_user_id'][$i] !== null) {
                        foreach ($user_properties as $property) {
                            if (isset($db_row_split['verifier_' . $property][$i])) {
                                $verifier_array[$property] = $db_row_split['verifier_' . $property][$i];
                            }
                        }
                        $verifier = new User($this->core, $verifier_array);
                    }

                    // Create the component
                    $graded_component = new GradedComponent(
                        $this->core,
                        $ta_graded_gradeable,
                        $gradeable->getComponent($db_row_split['comp_id'][$i]),
                        $grader,
                        $comp_array,
                        $verifier
                    );

                    $graded_component->setMarkIdsFromDb($db_row_split['mark_id'][$i] ?? []);
                    $graded_components_by_id[$graded_component->getComponentId()][] = $graded_component;
                }


                // Create containers for each component
                $containers = [];
                foreach ($gradeable->getComponents() as $component) {
                    $container = new GradedComponentContainer($this->core, $ta_graded_gradeable, $component);
                    $container->setGradedComponents($graded_components_by_id[$component->getId()] ?? []);
                    $containers[$component->getId()] = $container;
                }
                $ta_graded_gradeable->setGradedComponentContainersFromDatabase($containers);
            }

            if (isset($db_row_split['version'])) {
                // Create all of the AutoGradedVersions
                for ($i = 0; $i < count($db_row_split['version']); ++$i) {
                    // Similarly, transpose each version
                    $version_array = [];
                    foreach ($version_array_properties as $property) {
                        $version_array[$property] = $db_row_split[$property][$i];
                    }

                    $version = new AutoGradedVersion($this->core, $graded_gradeable, $version_array);
                    $graded_versions[$version->getVersion()] = $version;
                }
                $auto_graded_gradeable->setAutoGradedVersions($graded_versions);
            }

            return $graded_gradeable;
        };

        return $this->course_db->queryIterator(
            $query,
            array_merge(
                $param,
                array_keys($gradeables_by_id)
            ),
            $constructGradedGradeable
        );
    }

    /**
     * Given a user_id check the users table for a valid entry, returns a user object if found,
     * null otherwise. If is_numeric is true, the numeric_id key will be used to lookup the user.
     * This should be called through getUserById() or getUserByNumericId().
     *
     * @param string|int $user_id
     * @param bool $is_numeric
     * @return User|null
     */
    private function getUser($user_id, bool $is_numeric = false): ?User {
        $result = $this->getUsers([$user_id], $is_numeric);
        if ($result !== null && count($result) === 1) {
            //return first element
            return array_pop($result);
        }
        else {
            return null;
        }
    }

    /**
     * Given an array of user IDs, return an array of corresponding user objects or null if any one of them wasn't found
     *
     * @param array $user_id_list
     * @param bool $is_numeric
     * @return array|null
     */
    private function getUsers(array $user_id_list, bool $is_numeric = false): ?array {
        if (count($user_id_list) === 0) {
            return null;
        }
        $placeholders = $this->createParameterList(count($user_id_list));

        if (!$is_numeric) {
            $this->submitty_db->query("SELECT * FROM users WHERE user_id IN {$placeholders}", $user_id_list);
        }
        else {
            $this->submitty_db->query("SELECT * FROM users WHERE user_numeric_id IN {$placeholders}", $user_id_list);
        }

        if ($this->submitty_db->getRowCount() === 0) {
            return null;
        }

        $details_list = $this->submitty_db->rows();

        if ($this->course_db) {
            $this->course_db->query(
                "
            SELECT u.*, ns.merge_threads, ns.all_new_threads,
                 ns.all_new_posts, ns.all_modifications_forum,
                 ns.reply_in_post_thread,ns.team_invite,
                 ns.team_member_submission, ns.team_joined,
                 ns.self_notification,
                 ns.merge_threads_email, ns.all_new_threads_email,
                 ns.all_new_posts_email, ns.all_modifications_forum_email,
                 ns.reply_in_post_thread_email, ns.team_invite_email,
                 ns.team_member_submission_email, ns.team_joined_email,
                 ns.self_notification_email,sr.grading_registration_sections

            FROM users u
            LEFT JOIN notification_settings as ns ON u.user_id = ns.user_id
            LEFT JOIN (
              SELECT array_agg(sections_registration_id) as grading_registration_sections, user_id
              FROM grading_registration
              GROUP BY user_id
            ) as sr ON u.user_id=sr.user_id
            WHERE u.user_id IN {$placeholders}",
                $user_id_list
            );

            $updated_details_list = [];
            if ($this->course_db->getRowCount() > 0) {
                $i = 0;
                foreach ($details_list as $details) {
                    $user = $this->course_db->rows()[$i];
                    if (isset($user['grading_registration_sections'])) {
                        $user['grading_registration_sections'] = $this->course_db->fromDatabaseToPHPArray($user['grading_registration_sections']);
                    }
                    $updated_details_list[] = array_merge($details, $user);
                    $i++;
                }
                $details_list = $updated_details_list;
            }
        }

        $users = [];
        foreach ($details_list as $details) {
            $users[$details['user_id']] = new User($this->core, $details);
        }

        return $users;
    }



    /**
     * Maps sort keys to an array of expressions to sort by in place of the key.
     *  Useful for ambiguous keys or for key alias's
     */
    const graded_gradeable_key_map_user = [
        'registration_section' => [
            'SUBSTRING(u.registration_section, \'^[^0-9]*\')',
            'COALESCE(SUBSTRING(u.registration_section, \'[0-9]+\')::INT, -1)',
            'SUBSTRING(u.registration_section, \'[^0-9]*$\')',
        ],
        'rotating_section' => [
            'u.rotating_section',
        ],
        'team_id' => [],
        'section_subsection' => [
            'u.registration_subsection',
        ]
    ];
    const graded_gradeable_key_map_team = [
        'registration_section' => [
            'SUBSTRING(team.registration_section, \'^[^0-9]*\')',
            'COALESCE(SUBSTRING(team.registration_section, \'[0-9]+\')::INT, -1)',
            'SUBSTRING(team.registration_section, \'[^0-9]*$\')'
        ],
        'rotating_section' => [
            'team.rotating_section'
        ],
        'team_id' => [
            'team.team_id'
        ],
        'user_id' => [],
        'section_subsection' => [
            'u.registration_subsection'
        ]
    ];

    /**
     * Gets Total Number of Submissions on a Gradeable
     *
     * @param string $g_id the gradeable id to check for
     */
    public function getTotalSubmissions($g_id) {
        $this->course_db->query('SELECT * FROM electronic_gradeable_data WHERE g_id= ?', [$g_id]);
        return count($this->course_db->rows());
    }

    /**
     * Generates the ORDER BY clause with the provided sorting keys.
     *
     * For every element in $sort_keys, checks if the first word is in $key_map,
     * and if so, replaces it with the list of clauses in $key_map, and then joins that
     * list together using the second word (if it exists, assuming it is an order direction)
     * or blank otherwise. If the first word is not, return the clause as is. Finally,
     * join the resulting set of clauses together as appropriate for valid ORDER BY.
     *
     * @param  string[]|null $sort_keys
     * @param  array         $key_map   A map from sort keys to arrays of expressions to sort by instead
     *                                  (see self::graded_gradeable_key_map for example)
     * @return string
     */

    private static function generateOrderByClause($sort_keys, array $key_map) {
        if ($sort_keys !== null) {
            if (!is_array($sort_keys)) {
                $sort_keys = [$sort_keys];
            }
            if (count($sort_keys) === 0) {
                return '';
            }
            // Use simplified expression for empty keymap
            if (empty($key_map)) {
                return 'ORDER BY ' . implode(',', $sort_keys);
            }
            return 'ORDER BY ' . implode(
                ',',
                array_filter(
                    array_map(
                        function ($key_ext) use ($key_map) {
                            $split_key = explode(' ', $key_ext);
                            $key = $split_key[0];
                            if (isset($key_map[$key])) {
                                // Map any keys with special requirements to the proper statements and preserve specified order
                                $order = '';
                                if (count($split_key) > 1) {
                                    $order = $split_key[1];
                                }
                                if (count($key_map[$key]) === 0) {
                                    return '';
                                }
                                return implode(" $order,", $key_map[$key]) . " $order";
                            }
                            else {
                                return $key_ext;
                            }
                        },
                        $sort_keys
                    ),
                    function ($a) {
                        return $a !== '';
                    }
                )
            );
        }
        return '';
    }

    /**
     * Delete user from DBs identified by user_id, semester, and course.
     *
     * Query issues DELETE on master DB's courses_users table.  When potentially
     * successful, trigger function will attempt to delete user from course DB.
     * If the trigger fails, it is expected that user is also not removed from
     * master DB.  When user cannot be deleted (probably due to referential
     * integrity), query is expected to return 0 rows to indicate user was not
     * deleted.
     *
     * @param string $user_id
     * @param string $semester
     * @param string $course
     * @return bool false on failure (or 0 rows deleted), true otherwise.
     */
    public function deleteUser(string $user_id, string $semester, string $course): bool {
        $query = "DELETE FROM courses_users WHERE user_id=? AND term=? AND course=?";
        $this->submitty_db->query($query, [$user_id, $semester, $course]);
        return $this->submitty_db->getRowCount() > 0;
    }

    /**
     * Demote grader to a student, identified by user_id, semester, and course.
     * Set user group to 4 (student) and the query is successful if the row
     * count (number of affected rows) is positive.
     *
     * @param string $user_id
     * @param string $semester
     * @param string $course
     * @return bool false on failure, true otherwise
     */
    public function demoteGrader(string $user_id, string $semester, string $course): bool {
        $query = <<<SQL
UPDATE courses_users
SET user_group = 4
WHERE user_id=? AND term=? AND course=?
SQL;
        $this->submitty_db->query($query, [$user_id, $semester, $course]);
        return $this->submitty_db->getRowCount() > 0;
    }

    /**
     * Insert access attempt to a given gradeable by a user.
     */
    public function insertGradeableAccess(
        string $g_id,
        ?string $user_id,
        ?string $team_id,
        ?string $accessor_id
    ): void {
        $query = <<<SQL
INSERT INTO gradeable_access (g_id, user_id, team_id, accessor_id, "timestamp")
VALUES (?, ?, ?, ?, ?)
SQL;
        $this->course_db->query($query, [$g_id, $user_id, $team_id, $accessor_id, $this->core->getDateTimeNow()]);
    }

    public function getGradeableAccessUser(
        string $g_id,
        string $user_id
    ): array {
        $this->course_db->query(
            'SELECT * FROM gradeable_access WHERE g_id=? AND user_id=? ORDER BY "timestamp"',
            [$g_id, $user_id]
        );
        return $this->course_db->rows();
    }

    public function getGradeableAccessTeam(
        string $g_id,
        string $team_id
    ): array {
        $this->course_db->query(
            'SELECT * FROM gradeable_access WHERE g_id=? AND team_id=? ORDER BY "timestamp"',
            [$g_id, $team_id]
        );
        return $this->course_db->rows();
    }

    public function getUserGroups(string $user_id): array {
        $this->submitty_db->query(
            'SELECT DISTINCT c.group_name FROM courses c INNER JOIN courses_users cu on c.course = cu.course AND
                   c.term = cu.term WHERE cu.user_id = ? AND user_group = 1 AND c.group_name != \'root\'',
            [$user_id]
        );
        return $this->submitty_db->rows();
    }

    public function courseExists(string $semester, string $course): bool {
        $this->submitty_db->query(
            'SELECT * FROM courses WHERE term=? AND course=?',
            [$semester, $course]
        );
        return $this->submitty_db->getRowCount() === 1;
    }

    public function getOtherCoursesWithSameGroup(string $semester, string $course): array {
        $this->submitty_db->query(
            "SELECT c2.course, c2.term FROM courses c1 INNER JOIN courses c2 ON c1.group_name = c2.group_name
                   WHERE c1.term = ? AND c1.course = ? AND c1.group_name != 'root'",
            [$semester, $course]
        );
        return $this->submitty_db->rows();
    }

    private function getInnerQueueSelect(): string {
        return <<<SQL

      COUNT(*) AS queue_interactions,
      COUNT(DISTINCT user_id) AS number_distinct_students,
      DATE_TRUNC('second', AVG(time_out - time_help_start)) AS avg_help_time,
      MIN(time_out - time_help_start) AS min_help_time,
      MAX(time_out - time_help_start) AS max_help_time,
      DATE_TRUNC('second', AVG(time_help_start - time_in)) AS avg_wait_time,
      MIN(time_help_start - time_in) AS min_wait_time,
      MAX(time_help_start - time_in) AS max_wait_time,
      SUM(CASE
        WHEN removal_type IN ('helped', 'self_helped') THEN 1
        ELSE 0
      END) AS help_count,
      SUM(CASE
        WHEN removal_type IN ('removed', 'emptied', 'self') THEN 1
        ELSE 0
      END) AS not_helped_count

SQL;
    }

    /**
     * Gets the number of students who have submitted to a given gradeable
     *
     * @param string $gradeable_id
     * @return int
     */
    public function getTotalStudentsWithSubmissions(string $gradeable_id): int {
        $this->course_db->query('SELECT DISTINCT COUNT(*) user_id FROM electronic_gradeable_data WHERE g_id=?', [$gradeable_id]);
        return $this->course_db->rows()[0]["user_id"];
    }

    /**
     * Gets the total number of submissions made to a given gradeable
     *
     * @param string $gradeable_id
     * @return int
     */
    public function getTotalSubmissionsToGradeable(string $gradeable_id): int {
        $this->course_db->query('SELECT COUNT(*) FROM electronic_gradeable_data WHERE g_id=?', [$gradeable_id]);
        return $this->course_db->rows()[0]["count"];
    }

    /**
     * Gets the autograding metrics for a testcase
     *
     * @param string $user_id
     * @param string $gradeable_id
     * @param string $testcase_id
     * @param int $version the submission version that is currently being looked at
     */
    public function getMetrics(string $user_id, string $gradeable_id, string $testcase_id, int $version): array {
        $this->course_db->query("
            SELECT elapsed_time, max_rss_size FROM autograding_metrics
                WHERE
                    user_id = ?
                    AND g_id = ?
                    AND testcase_id = ?
                    AND g_version = cast(? AS int)
        ", [$user_id, $gradeable_id, $testcase_id, $version]);
        return $this->course_db->row();
    }

    /**
     * Gets a gradeable leaderboard
     * TODO get this working for teams
     *
     * @param string $gradeable_id
     * @param bool $countHidden true when leaderboard should include hidden testcases
     * @param array $valid_testcases a list of testcases to use in leaderboard
     */
    public function getLeaderboard(string $gradeable_id, bool $countHidden, array $valid_testcases): array {
        if ($this->core->getQueries()->getGradeableConfig($gradeable_id)->isTeamAssignment()) {
            throw new NotImplementedException("Leaderboards do not work for teams");
        }

        $param_list = $this->createParameterList(count($valid_testcases));

        array_unshift($valid_testcases, $gradeable_id);
        $valid_testcases[] = $countHidden;



        $this->course_db->query("
SELECT    leaderboard.*,
          gradeable_anon.anon_id,
          user_group,
          anonymous_leaderboard,
          Concat(
              COALESCE (NULLIF(user_preferred_givenname, ''), user_givenname),
              ' ',
              COALESCE (NULLIF(user_preferred_familyname, ''), user_familyname)
          ) as name
FROM (
                   SELECT     Round(Cast(Sum(elapsed_time) AS NUMERIC), 1) AS time,
                              Sum(max_rss_size)                            AS memory,
                              metrics.g_id                                 AS gradeable_id,
                              metrics.user_id                              AS user_id,
                              metrics.team_id                              AS team_id,
                              Sum(points)                                  AS points
                   FROM       autograding_metrics                          AS metrics
                   INNER JOIN electronic_gradeable_version                 AS version
                   ON         NULLIF(metrics.user_id, '') = NULLIF(version.user_id, '')
                   AND        metrics.g_id = version.g_id
                   AND        metrics.g_version = version.active_version
                   WHERE      metrics.g_id = ?
                   AND        passed = true
                   AND        testcase_id in {$param_list}
                              -- When true, this statement is always true, and so the value in the hidden column is ignored
                              -- When false, hidden values are left out of the query
                   AND        (
                                         hidden = false
                              OR         hidden = ?)
                   GROUP BY   metrics.user_id,
                              metrics.team_id,
                              metrics.g_id
) AS leaderboard
LEFT JOIN users
ON        leaderboard.user_id = users.user_id
LEFT JOIN gradeable_anon
ON leaderboard.user_id = gradeable_anon.user_id AND leaderboard.gradeable_id = gradeable_anon.g_id
LEFT JOIN electronic_gradeable_version
ON        leaderboard.gradeable_id = electronic_gradeable_version.g_id
          AND leaderboard.user_id = electronic_gradeable_version.user_id
ORDER BY
    points DESC,
    time,
    memory
        ", $valid_testcases);

        return $this->course_db->rows();
    }

    public function isUserAnonymousForGradeableLeaderboard(string $user_id, string $gradeable_id): bool {
        $this->course_db->query("
            SELECT COALESCE((SELECT anonymous_leaderboard
            FROM   electronic_gradeable_version
            WHERE  user_id = ?
                AND g_id = ?), false) AS anonymous_leaderboard
        ", [$user_id, $gradeable_id]);
        return $this->course_db->row()['anonymous_leaderboard'];
    }

    public function setUserAnonymousForGradeableLeaderboard(string $user_id, string $gradeable_id, bool $state): void {
        $this->course_db->query("
            UPDATE electronic_gradeable_version
            SET anonymous_leaderboard = ?
                WHERE
                    user_id = ?
                    AND g_id = ?
        ", [$state, $user_id, $gradeable_id]);
    }

    public function getSAMLAuthorizedUserIDs(string $saml_id): array {
        $this->submitty_db->query("
            SELECT user_id FROM saml_mapped_users WHERE saml_id = ? AND active = true
        ", [$saml_id]);
        return $this->submitty_db->rows();
    }

    public function getProxyMappedUsers(): array {
        $this->submitty_db->query("
            SELECT id, user_id, saml_id, active FROM saml_mapped_users
                WHERE saml_id != user_id ORDER BY saml_id, user_id;
        ");
        return $this->submitty_db->rows();
    }

    public function getSamlMappedUsers(): array {
        $this->submitty_db->query("
            SELECT id, user_id, saml_id FROM saml_mapped_users
                WHERE saml_id = user_id AND active = true;
        ");
        return $this->submitty_db->rows();
    }

    public function insertSamlMapping(string $saml_id, string $submitty_id) {
        $this->submitty_db->beginTransaction();
        $this->submitty_db->query("
            INSERT INTO saml_mapped_users (saml_id, user_id)
                VALUES (?, ?) ON CONFLICT (saml_id, user_id) DO UPDATE
                SET active = true;
        ", [$saml_id, $submitty_id]);
        $this->submitty_db->commit();
    }

    public function isSamlProxyUser(int $id): bool {
        $this->submitty_db->query("
            SELECT count(*) FROM saml_mapped_users WHERE
                id = ? AND user_id != saml_id
        ", [$id]);

        $row = $this->submitty_db->row();

        return $row['count'] > 0;
    }

    public function samlMappingDeletable(int $id): bool {
        $this->submitty_db->query("
            SELECT user_id FROM saml_mapped_users WHERE
                id = ? AND user_id != saml_id
        ", [$id]);

        $row = $this->submitty_db->rows();
        if (count($row) === 0) {
            return false;
        }

        $this->submitty_db->query("
            SELECT count(*) FROM saml_mapped_users WHERE
                user_id = ?
        ", [$row[0]["user_id"]]);

        $row = $this->submitty_db->row();
        if ($row['count'] < 2) {
            return false;
        }

        return true;
    }

    public function updateSamlMapping(int $id, bool $active) {
        $this->submitty_db->query("
            UPDATE saml_mapped_users SET active = ?
                WHERE id = ?;
        ", [$active, $id]);
    }

    public function deleteSamlMapping(int $id) {
        $this->submitty_db->query("
            DELETE FROM saml_mapped_users WHERE id = ?;
        ", [$id]);
    }

    public function checkNonMappedUsers() {
        $this->submitty_db->query("
            SELECT user_id FROM users WHERE user_id NOT IN
                (SELECT user_id FROM saml_mapped_users);
        ");
        return $this->rowsToArray($this->submitty_db->rows());
    }
}<|MERGE_RESOLUTION|>--- conflicted
+++ resolved
@@ -728,12 +728,8 @@
             // Check if the user has already liked bc if not database will get duplicates
             $this->course_db->query("SELECT * FROM forum_upducks WHERE post_id = ? AND user_id = ?", [$post_id, $current_user]);
             $hasLiked = isset($this->course_db->rows()[0]);
-<<<<<<< HEAD
-
-            if ($action) {
-=======
+
             if ($isLiked) {
->>>>>>> 9a08dd21
                 if ($hasLiked) {
                     $this->course_db->query("DELETE FROM forum_upducks WHERE post_id = ? AND user_id = ?", [$post_id, $current_user]);
                     return 'already_liked';
