#!/usr/bin/env bash
set -ve

# We assume a relative path from this repository to the installation
# directory and configuration directory.
SETUP_DIR="$( cd "$( dirname "${BASH_SOURCE[0]}" )" >/dev/null && pwd )/.."
SUBMITTY_CONFIGURATION_DIR="${SETUP_DIR}/../../../config"

IS_VAGRANT=0
if [ -d "${SETUP_DIR}/../.vagrant" ]; then
    IS_VAGRANT=1
fi

IS_UTM=0
if [ -d "${SETUP_DIR}/../.utm" ]; then
    IS_UTM=1
fi

IS_CI=0
if [ -f "${SETUP_DIR}/../.github_actions_ci_flag" ]; then
    IS_CI=1
fi

SUBMITTY_REPOSITORY=$(jq -r '.submitty_repository' "${SUBMITTY_CONFIGURATION_DIR}/submitty.json")
SUBMITTY_INSTALL_DIR=$(jq -r '.submitty_install_dir' "${SUBMITTY_CONFIGURATION_DIR}/submitty.json")
IS_WORKER=$([[ $(jq -r '.worker' "${SUBMITTY_CONFIGURATION_DIR}/submitty.json") == "true" ]] && echo 1 || echo 0)

# Because shellcheck is run with the python wrapper we need to disable the 'Not following' error
# shellcheck disable=SC1091
source "${SETUP_DIR}/bin/versions.sh"

if [ "${IS_WORKER}" == 0 ]; then
    ALL_DAEMONS=( submitty_websocket_server submitty_autograding_shipper submitty_autograding_worker submitty_daemon_jobs_handler )
    RESTART_DAEMONS=( submitty_websocket_server submitty_daemon_jobs_handler )
else
    ALL_DAEMONS=( submitty_autograding_worker )
    RESTART_DAEMONS=( )
fi

#############################################################
# Re-Read other variables from submitty.json and submitty_users.json
# (eventually will remove these from the /usr/local/submitty/.setup/INSTALL_SUBMITTY.sh script)

SUBMITTY_DATA_DIR=$(jq -r '.submitty_data_dir' "${SUBMITTY_INSTALL_DIR}/config/submitty.json")
# Worker does not need course builders so just use root
if [ "${IS_WORKER}" == 0 ]; then
    COURSE_BUILDERS_GROUP=$(jq -r '.course_builders_group' "${SUBMITTY_INSTALL_DIR}/config/submitty_users.json")
else
    COURSE_BUILDERS_GROUP=root
fi
NUM_UNTRUSTED=$(jq -r '.num_untrusted' "${SUBMITTY_INSTALL_DIR}/config/submitty_users.json")
FIRST_UNTRUSTED_UID=$(jq -r '.first_untrusted_uid' "${SUBMITTY_INSTALL_DIR}/config/submitty_users.json")
FIRST_UNTRUSTED_GID=$(jq -r '.first_untrusted_gid' "${SUBMITTY_INSTALL_DIR}/config/submitty_users.json")
DAEMON_USER=$(jq -r '.daemon_user' "${SUBMITTY_INSTALL_DIR}/config/submitty_users.json")
DAEMON_GROUP=${DAEMON_USER}
DAEMON_UID=$(jq -r '.daemon_uid' "${SUBMITTY_INSTALL_DIR}/config/submitty_users.json")
DAEMON_GID=$(jq -r '.daemon_gid' "${SUBMITTY_INSTALL_DIR}/config/submitty_users.json")
PHP_USER=$(jq -r '.php_user' "${SUBMITTY_INSTALL_DIR}/config/submitty_users.json")
CGI_USER=$(jq -r '.cgi_user' "${SUBMITTY_INSTALL_DIR}/config/submitty_users.json")
# Worker does not have daemon PHP so just use daemon group
if [ "${IS_WORKER}" == 0 ]; then
    DAEMONPHP_GROUP=$(jq -r '.daemonphp_group' "${SUBMITTY_INSTALL_DIR}/config/submitty_users.json")
else
    DAEMONPHP_GROUP="${DAEMON_GROUP}"
fi
DAEMONCGI_GROUP=$(jq -r '.daemoncgi_group' "${SUBMITTY_INSTALL_DIR}/config/submitty_users.json")
DAEMONPHPCGI_GROUP=$(jq -r '.daemonphpcgi_group' "${SUBMITTY_INSTALL_DIR}/config/submitty_users.json")
SUPERVISOR_USER=$(jq -r '.supervisor_user' "${SUBMITTY_INSTALL_DIR}/config/submitty_users.json")

<<<<<<< HEAD
#this function takes a single argument, the name of the file to be edited
=======
# This function takes a single argument, the name of the file to be edited
>>>>>>> cb93fd40
function replace_fillin_variables {
    sed -i -e "s|__INSTALL__FILLIN__SUBMITTY_INSTALL_DIR__|$SUBMITTY_INSTALL_DIR|g" "$1"
    sed -i -e "s|__INSTALL__FILLIN__SUBMITTY_DATA_DIR__|$SUBMITTY_DATA_DIR|g" "$1"

    sed -i -e "s|__INSTALL__FILLIN__NUM_UNTRUSTED__|$NUM_UNTRUSTED|g" "$1"
    sed -i -e "s|__INSTALL__FILLIN__FIRST_UNTRUSTED_UID__|$FIRST_UNTRUSTED_UID|g" "$1"
    sed -i -e "s|__INSTALL__FILLIN__FIRST_UNTRUSTED_GID__|$FIRST_UNTRUSTED_GID|g" "$1"

    sed -i -e "s|__INSTALL__FILLIN__DAEMON_UID__|$DAEMON_UID|g" "$1"
    sed -i -e "s|__INSTALL__FILLIN__DAEMON_GID__|$DAEMON_GID|g" "$1"

    # FIXME: Add some error checking to make sure these values were filled in correctly
}

<<<<<<< HEAD
=======

>>>>>>> cb93fd40
export IS_VAGRANT
export IS_UTM
export IS_CI
export SUBMITTY_REPOSITORY
export SUBMITTY_INSTALL_DIR
export IS_WORKER
export ALL_DAEMONS
export RESTART_DAEMONS

export SUBMITTY_DATA_DIR
export COURSE_BUILDERS_GROUP
export NUM_UNTRUSTED
export FIRST_UNTRUSTED_UID
export FIRST_UNTRUSTED_GID
export DAEMON_USER
export DAEMON_GROUP
export DAEMON_UID
export DAEMON_GID
export PHP_USER
export CGI_USER
export DAEMONPHP_GROUP
export DAEMONCGI_GROUP
export DAEMONPHPCGI_GROUP
export SUPERVISOR_USER

<<<<<<< HEAD
export -f replace_fillin_variables
=======
export -f replace_fillin_values
>>>>>>> cb93fd40
<|MERGE_RESOLUTION|>--- conflicted
+++ resolved
@@ -67,11 +67,7 @@
 DAEMONPHPCGI_GROUP=$(jq -r '.daemonphpcgi_group' "${SUBMITTY_INSTALL_DIR}/config/submitty_users.json")
 SUPERVISOR_USER=$(jq -r '.supervisor_user' "${SUBMITTY_INSTALL_DIR}/config/submitty_users.json")
 
-<<<<<<< HEAD
-#this function takes a single argument, the name of the file to be edited
-=======
 # This function takes a single argument, the name of the file to be edited
->>>>>>> cb93fd40
 function replace_fillin_variables {
     sed -i -e "s|__INSTALL__FILLIN__SUBMITTY_INSTALL_DIR__|$SUBMITTY_INSTALL_DIR|g" "$1"
     sed -i -e "s|__INSTALL__FILLIN__SUBMITTY_DATA_DIR__|$SUBMITTY_DATA_DIR|g" "$1"
@@ -86,10 +82,7 @@
     # FIXME: Add some error checking to make sure these values were filled in correctly
 }
 
-<<<<<<< HEAD
-=======
 
->>>>>>> cb93fd40
 export IS_VAGRANT
 export IS_UTM
 export IS_CI
@@ -115,8 +108,4 @@
 export DAEMONPHPCGI_GROUP
 export SUPERVISOR_USER
 
-<<<<<<< HEAD
-export -f replace_fillin_variables
-=======
-export -f replace_fillin_values
->>>>>>> cb93fd40
+export -f replace_fillin_variables