--- conflicted
+++ resolved
@@ -24,9 +24,6 @@
                         <td><b>User Id:</b> {$user->getId()} </td>
                     </tr>
                     <tr>
-<<<<<<< HEAD
-                        <td><b>First Name:</b> {$user->getDisplayedFirstName()} </td> 
-=======
                         <td><b>First Name:</b> {$user->getDisplayedFirstName()} </td>
                         <td><a onclick="userNameChange('$user->getDisplayedFirstName()')"><i class="fa fa-pencil" aria-hidden="true"></i></a></td>
                         <script type="text/javascript">
@@ -55,7 +52,6 @@
                     </tr>
                     <tr>
                         <td><b>Last Name:</b> {$user->getLastName()} </td>
->>>>>>> 41706d52
                     </tr>
                     <tr>
                         <td><b>Change Password</b></td>
