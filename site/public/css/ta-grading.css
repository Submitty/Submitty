#bar_wrapper {
     position:relative;
     height: 41px;
<<<<<<< HEAD
     width: 600px;
=======
     width: 575px;
>>>>>>> 06172db5
     top: -90px;
     left: 45%;
     background-color: #edf6f6;
     cursor: move;
     z-index:40;
     border: solid 6px #FFD700;
}

#footer {
    z-index: 20;
}

.draggable_content{
    width: 100%;
    height:100%;
    overflow: auto;
}

.grading_toolbar {
    position:relative;
    display: block;
    float: left;
<<<<<<< HEAD
=======
    width: 333px;
>>>>>>> 06172db5
    padding-top:3px;
    padding-bottom:3px;
    background-color: #edf6f6;
}

.grading_toolbar i:not(.icon-disabled):hover {
    cursor: pointer;
    box-shadow: 0px 0px 5px 5px yellow;
    background-color: yellow;
}

.banner {
    border: solid 6px #FFD700;
    position:relative;
    display: block;
    float: left;
    width: 290px;
    height: 25px;
    top: 2px;
    left: 120px;
    padding-top:3px;
    padding-bottom:3px;
    text-align: center;
    vertical-align: middle;
    line-height: 25px;  
    font-weight:    bold;
    background-color: red;
}

.icon-auto-grading-results {
    background: url('../img/glyphicons-40-notes.png') no-repeat;
    display: inline-block;
    height: 22px;
    width: 22px;
    margin: 5px;
}
.icon-selected.fa-list-alt {
    box-shadow: 0px 0px 3px 3px #fd4472;
    background-color: #fd4472;
}

.icon-grading-panel {
    background: url('../img/glyphicons-151-edit.png') no-repeat;
    display: inline-block;
    height: 22px;
    width: 22px;
    margin: 5px;
}
.icon-selected.fa-pencil-square-o {
    box-shadow: 0px 0px 3px 3px #00e08e;
    background-color: #00e08e;
}

.icon-files {
    background: url('../img/glyphicons-145-folder-open.png') no-repeat;
    display: inline-block;
    height: 22px;
    width: 22px;
    margin: 5px;
}
.icon-selected.fa-folder-open {
    box-shadow: 0px 0px 3px 3px #00b3fa;
    background-color: #00b3fa;
}

.icon-status {
    background: url('../img/glyphicons-4-user.png') no-repeat;
    display: inline-block;
    height: 22px;
    width: 22px;
    margin: 5px;
}
.icon-selected.fa-user {
    box-shadow: 0px 0px 3px 3px rgba(0, 0, 0, 0.4);
    background-color: rgba(0, 0, 0, 0.4);
}
.icon-selected.fa-hand-paper-o {
    box-shadow: 0px 0px 3px 3px #ffa500;
    background-color: #ffa500;
}
.icon-header {
    text-align: center;
    width: 1em;
}

.icon-selected.fa-wrench {
    box-shadow: 0px 0px 3px 3px #bbbbbb;
    background-color: #bbbbbb;
}

.icon-refresh{
    background: url('../img/refresh-page-option.png') no-repeat;
    background-size: 100%;
    display: inline-block;
    height: 22px;
    width: 22px;
    margin: 5px;
}

.icon-left {
    background: url('../img/glyphicons-225-chevron-left.png') no-repeat;
    display: inline-block;
    height: 22px;
    width: 22px;
    margin: 5px;
}

.icon-right {
    background: url('../img/glyphicons-224-chevron-right.png') no-repeat;
    display: inline-block;
    height: 22px;
    width: 22px;
    margin: 5px;
}

.icon-home {
    background: url('../img/glyphicons-21-home.png') no-repeat -2px -1px;
    display: inline-block;
    height: 22px;
    width: 22px;
    margin: 5px;
}

.progress_bar {
    position: relative;
    height: 31px;
    width: 190px;
    float: right;
    background-color: #edf6f6;
    border: 5px solid #edf6f6;
}

progress {
    border-radius: 2px;
}

progress::-webkit-progress-value {
    background: #1E90FF;
}

.draggable {
}

.rubric_panel {
    font-size: 90%;
    cursor: move;
    position: absolute;
    background-color: #E9EFEF;
    display: none;
    z-index: 30;
    overflow:hidden;
    opacity: 0.95;
}

#autograding_results.rubric_panel {
    border:5px solid #c40233 ;
}

#grading_rubric.rubric_panel {
    border:5px solid #00a368;
}

#submission_browser.rubric_panel {
    border:5px solid #0088bf ;
}
#regrade_info.rubric_panel {
    border:5px solid #ffa500 ;
}
#student_info.rubric_panel {
    border:5px solid black;
}

.grading_label {
    display: inline-block;
    padding: 10px;
    font-weight: bold;
    font-size: 16pt;
}

.inner-container {
    margin-top: 0px;
    margin-right: 20px;
    margin-bottom: 20px;
    margin-left: 10px;
}

.file-viewer{
    margin-right: 10px;
    cursor: pointer;
}

.file-viewer a,
.file-viewer a:link,
.file-viewer a:visited,
.file-viewer a:active {
    color: #005c83;
}

.file-viewer a:hover {
    color: #6db7ff;
    text-decoration: none;
}

.div-viewer{
    float: left;
    margin-right: 10px;
    cursor: pointer;
}

.div-viewer a,
.div-viewer a:link,
.div-viewer a:visited,
.div-viewer a:active {
    color: #005c83;
}

.div-viewer a:hover {
    color: #6db7ff;
    text-decoration: none;
}

.icon-header {
    font-size: 27px;
    position: relative;
    padding: 3px;
    margin: 1px;
}

.icon-folder-closed {
    background: url('../img/glyphicons-halflings.png') no-repeat -384px -120px;
    color: rgb(51, 51, 51);
    display: inline-block;
    height: 14px;
    width: 14px;
}

.icon-folder-open {
    background: url('../img/glyphicons-halflings.png') no-repeat -410px -120px;
    color: rgb(51, 51, 51);
    display: inline-block;
    height: 14px;
    width: 14px;
}

.icon-plus {
    background-image: url('../img/glyphicons-halflings.png');
    background-position: 0px -96px;
    background-repeat: no-repeat;
    color: rgb(51, 51, 51);
    display: inline-block;
    height: 14px;
    width: 14px;
}

.icon-minus {
    background-image: url('../img/glyphicons-halflings.png');
    background-position: -24px -96px;
    background-repeat: no-repeat;
    color: rgb(51, 51, 51);
    display: inline-block;
    height: 14px;
    width: 14px;
}

.icon-got-this-mark {
    visibility: visible; 
    cursor: pointer; 
    position: relative; 
    top: 2px; 
    left: 1%;
}

.rubric-title {
    width: 100%;
    margin-left: 0;
    margin-bottom: 20px;
    float: left;
    text-align: left;
}

.rubric-table {
    border: 1px solid #dddddd;
    border-collapse: collapse;
    -webkit-border-radius: 4px;
        -moz-border-radius: 4px;
            border-radius: 4px;
}

.rubric-table th, 
.rubric-table td {
    padding: 8px;
    line-height: 20px;
    text-align: left;
    vertical-align: top;
    border-top: 1px solid #dddddd;
    border-left: 1px solid #dddddd;
}

.rubric-table th {
  font-weight: bold;
}

.rubric-table thead th {
  vertical-align: bottom;
}

.rubric-table caption + thead tr:first-child th,
.rubric-table caption + thead tr:first-child td,
.rubric-table colgroup + thead tr:first-child th,
.rubric-table colgroup + thead tr:first-child td,
.rubric-table thead:first-child tr:first-child th,
.rubric-table thead:first-child tr:first-child td {
  border-top: 0;
}

.rubric-table tbody > tr:nth-child(odd) > td,
.rubric-table tbody > tr:nth-child(odd) > th {
  background-color: #f9f9f9;
}

.rubric-textarea {
    width:95%;
    height:100%;
    min-height:20px;
    float:left;
    word-break: break-word;
    white-space: pre-line;
    cursor: pointer;
}

.ta-rubric-table {
    width: 100%;
    border-collapse: collapse;
    border-radius: 4px;
}

.ta-rubric-table th, 
.ta-rubric-table td {
    padding: 5px;
    vertical-align: top;
    border: 1px solid #dddddd;
}

.ta-rubric-table th {
  font-weight: bold;
}

.ta-rubric-table thead th {
  vertical-align: bottom;
}

.ta-rubric-table caption + thead tr:first-child th,
.ta-rubric-table caption + thead tr:first-child td,
.ta-rubric-table colgroup + thead tr:first-child th,
.ta-rubric-table colgroup + thead tr:first-child td,
.ta-rubric-table thead:first-child tr:first-child th,
.ta-rubric-table thead:first-child tr:first-child td {
  border-top: 0;
}

.ta-rubric-table-background {
    background-color: #b3b3b3;
}

tr.is_publish {
    background-color: #81D4FA;
}

.btn-large {
    width: 96%;
    margin-left: 2%;
    margin-right: 2%;
    margin-top: 5px;
    margin-bottom: 5px;
    font-size: 17px;
    padding: 16px;
}

<<<<<<< HEAD
#regrade_request_box.rubric_panel{
    border:5px solid #f47a42 ;
=======
#settings-content {
    height: 400px;
    padding-top: 1em;
    overflow-y: auto;
}

#hotkeys-list {
    width: 100%;
    border-collapse: collapse;
}

#hotkeys-list tr {
    border: 1px solid #ddd;
    border-left: none;
    border-right: none;
}

#hotkeys-list tr:nth-child(even) {
    background-color: #eee;
}

#hotkeys-list td {
    padding: 4px;
}

.remap-button {
    width: 100%;
    text-align: center;
>>>>>>> 06172db5
}<|MERGE_RESOLUTION|>--- conflicted
+++ resolved
@@ -1,11 +1,7 @@
 #bar_wrapper {
      position:relative;
      height: 41px;
-<<<<<<< HEAD
      width: 600px;
-=======
-     width: 575px;
->>>>>>> 06172db5
      top: -90px;
      left: 45%;
      background-color: #edf6f6;
@@ -28,10 +24,6 @@
     position:relative;
     display: block;
     float: left;
-<<<<<<< HEAD
-=======
-    width: 333px;
->>>>>>> 06172db5
     padding-top:3px;
     padding-bottom:3px;
     background-color: #edf6f6;
@@ -410,10 +402,10 @@
     padding: 16px;
 }
 
-<<<<<<< HEAD
 #regrade_request_box.rubric_panel{
     border:5px solid #f47a42 ;
-=======
+}
+
 #settings-content {
     height: 400px;
     padding-top: 1em;
@@ -442,5 +434,4 @@
 .remap-button {
     width: 100%;
     text-align: center;
->>>>>>> 06172db5
 }