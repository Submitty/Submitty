--- conflicted
+++ resolved
@@ -1711,12 +1711,12 @@
     margin-bottom: 3px;
 }
 
-<<<<<<< HEAD
 .scrollable-image{
     overflow: auto; 
     width: 100%;
     max-height: 300px;
-=======
+}
+
 .noscript {
     width: 100%;
     text-align: center;
@@ -1730,5 +1730,4 @@
     margin: auto;
     font-size: 1.5em;
     font-weight: bold;
->>>>>>> fd6ead59
 }