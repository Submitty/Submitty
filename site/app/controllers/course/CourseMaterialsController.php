<?php

namespace app\controllers\course;

use app\controllers\AbstractController;
use app\libraries\FileUtils;
use app\libraries\Utils;
use app\libraries\ErrorMessages;
use app\libraries\routers\AccessControl;
use Symfony\Component\Routing\Annotation\Route;
use app\models\CourseMaterial;

class CourseMaterialsController extends AbstractController {
    /**
     * @Route("/{_semester}/{_course}/course_materials")
     */
    public function viewCourseMaterialsPage() {
        $this->core->getOutput()->renderOutput(
            ['course', 'CourseMaterials'],
            'listCourseMaterials',
            $this->core->getUser()
        );
    }

    public function deleteHelper($file, &$json) {
        if ((array_key_exists('name', $file))) {
            $filename = $file['path'];
            unset($json[$filename]);
            return;
        }
        else {
            if (array_key_exists('files', $file)) {
                $this->deleteHelper($file['files'], $json);
            }
            else {
                foreach ($file as $f) {
                    $this->deleteHelper($f, $json);
                }
            }
        }
    }

    /**
     * @Route("/{_semester}/{_course}/course_materials/delete")
     */
    public function deleteCourseMaterial($path) {
        // security check
        $dir = "course_materials";
        $path = $this->core->getAccess()->resolveDirPath($dir, htmlspecialchars_decode(urldecode($path)));

        if (!$this->core->getAccess()->canI("path.write", ["path" => $path, "dir" => $dir])) {
            $message = "You do not have access to that page.";
            $this->core->addErrorMessage($message);
            $this->core->redirect($this->core->buildCourseUrl(['course_materials']));
        }

        // remove entry from json file
        $fp = $this->core->getConfig()->getCoursePath() . '/uploads/course_materials_file_data.json';
        $json = FileUtils::readJsonFile($fp);

        if ($json != false) {
            $all_files = is_dir($path) ? FileUtils::getAllFiles($path) : [$path];
            foreach ($all_files as $file) {
                if (is_array($file)) {
                    $this->deleteHelper($file, $json);
                }
                else {
                    unset($json[$file]);
                }
            }
            file_put_contents($fp, FileUtils::encodeJson($json));
        }

        if (is_dir($path)) {
            $success = FileUtils::recursiveRmdir($path);
        }
        else {
            $success = unlink($path);
        }

        if ($success) {
            $this->core->addSuccessMessage(basename($path) . " has been successfully removed.");
        }
        else {
            $this->core->addErrorMessage("Failed to remove " . basename($path));
        }

        //refresh course materials page
        $this->core->redirect($this->core->buildCourseUrl(['course_materials']));
    }

    /**
     * @Route("/{_semester}/{_course}/course_materials/download_zip")
     */
    public function downloadCourseMaterialZip($dir_name, $path) {
        $root_path = realpath(htmlspecialchars_decode(urldecode($path)));

        // check if the user has access to course materials
        if (!$this->core->getAccess()->canI("path.read", ["dir" => 'course_materials', "path" => $root_path])) {
            $this->core->getOutput()->showError("You do not have access to this folder");
            return false;
        }

        $temp_dir = "/tmp";
        // makes a random zip file name on the server
        $temp_name = uniqid($this->core->getUser()->getId(), true);
        $zip_name = $temp_dir . "/" . $temp_name . ".zip";
        // replacing any whitespace with underscore char.
        $zip_file_name = preg_replace('/\s+/', '_', $dir_name) . ".zip";
        // getting the meta-data of the course-material in '$json' variable
        $file_data = $this->core->getConfig()->getCoursePath() . '/uploads/course_materials_file_data.json';
        $json = FileUtils::readJsonFile($file_data);

        $zip = new \ZipArchive();
        $zip->open($zip_name, \ZipArchive::CREATE | \ZipArchive::OVERWRITE);
        $isFolderEmptyForMe = true;
        // iterate over the files inside the requested directory
        $files = new \RecursiveIteratorIterator(
            new \RecursiveDirectoryIterator($root_path),
            \RecursiveIteratorIterator::LEAVES_ONLY
        );
        foreach ($files as $name => $file) {
            if (!$file->isDir()) {
                $file_path = $file->getRealPath();

                //do not download the files that store external links
                if($json[$file_path]['external_link'] === true){
                  continue;
                }
                if (!$this->core->getUser()->accessGrading()) {
                    // only add the file if the section of student is allowed and course material is released!
                    if (CourseMaterial::isSectionAllowed($this->core, $file_path, $this->core->getUser()) && $json[$file_path]['release_datetime'] < $this->core->getDateTimeNow()->format("Y-m-d H:i:sO")) {
                        $relativePath = substr($file_path, strlen($root_path) + 1);
                        $isFolderEmptyForMe = false;
                        $zip->addFile($file_path, $relativePath);
                    }
                }
                else {
                    // For graders and instructors, download the course-material unconditionally!
                    $relativePath = substr($file_path, strlen($root_path) + 1);
                    $isFolderEmptyForMe = false;
                    $zip->addFile($file_path, $relativePath);
                }
            }
        }

        // If the Course Material Folder Does not contain anything for current user display an error message.
        if ($isFolderEmptyForMe) {
            $this->core->getOutput()->showError("You do not have access to this folder");
            return false;
        }
        $zip->close();
        header("Content-type: application/zip");
        header("Content-Disposition: attachment; filename=$zip_file_name");
        header("Content-length: " . filesize($zip_name));
        header("Pragma: no-cache");
        header("Expires: 0");
        readfile("$zip_name");
        unlink($zip_name); //deletes the random zip file
    }

    /**
     * @Route("/{_semester}/{_course}/course_materials/modify_timestamp")
     * @AccessControl(role="INSTRUCTOR")
     */
    public function modifyCourseMaterialsFileTimeStamp($filenames, $newdatatime) {
        $data = $_POST['fn'];
        $hide_from_students = null;
        $external_link = false;

        if (!isset($newdatatime)) {
            $this->core->redirect($this->core->buildCourseUrl(['course_materials']));
        }

        $new_data_time = htmlspecialchars($newdatatime);
        //Check if the datetime is correct
        if (\DateTime::createFromFormat('Y-m-d H:i:s', $new_data_time) === false) {
            return $this->core->getOutput()->renderResultMessage("ERROR: Improperly formatted date", false);
        }

        //only one will not iterate correctly
        if (is_string($data)) {
            $data = [$data];
        }

        foreach ($data as $filename) {
            if (!isset($filename)) {
                $this->core->redirect($this->core->buildCourseUrl(['course_materials']));
            }

            $file_name = htmlspecialchars($filename);
            $fp = $this->core->getConfig()->getCoursePath() . '/uploads/course_materials_file_data.json';

            $sections = null;
            $json = FileUtils::readJsonFile($fp);
            if ($json != false) {
                if (isset($json[$file_name]['sections'])) {
                    $sections  = $json[$file_name]['sections'];
                }
                if (isset($json[$file_name]['hide_from_students'])) {
                    $hide_from_students  = $json[$file_name]['hide_from_students'];
                }
                if (isset($json[$file_name]['external_link'])) {
                    $external_link  = $json[$file_name]['external_link'];
                }
            }
            if (!is_null($sections)) {
                $json[$file_name] = array('release_datetime' => $new_data_time, 'sections' => $sections, 'hide_from_students' => $hide_from_students, 'external_link' => $external_link);
            }
            else {
                $json[$file_name] = array('release_datetime' => $new_data_time, 'hide_from_students' => $hide_from_students, 'external_link' => $external_link);
            }
            if (file_put_contents($fp, FileUtils::encodeJson($json)) === false) {
                return $this->core->getOutput()->renderResultMessage("ERROR: Failed to update.", false);
            }
        }

        return $this->core->getOutput()->renderResultMessage("Time successfully set.", true);
    }

    /**
     * @Route("/{_semester}/{_course}/course_materials/edit", methods={"POST"})
     * @AccessControl(role="INSTRUCTOR")
     */
    public function ajaxEditCourseMaterialsFiles() {
        $sections = null;
        if (isset($_POST['sections'])) {
            $sections = $_POST['sections'] ?? null;
        }

        if (empty($sections) && !is_null($sections)) {
            $sections = [];
        }

        $sections_exploded = $sections;

        if (!(is_null($sections)) && !empty($sections)) {
            $sections_exploded = explode(",", $sections);
        }

        $hide_from_students = $_POST['hide_from_students'];

        $requested_path = "";
        if (isset($_POST['requested_path'])) {
            $requested_path = $_POST['requested_path'] ?? '';
        }

        $release_time = "";
        if (isset($_POST['release_time'])) {
            $release_time = $_POST['release_time'];
        }
<<<<<<< HEAD

        $fp = FileUtils::joinPaths($this->core->getConfig()->getCoursePath(), 'uploads', 'course_materials_file_data.json');
        $json = FileUtils::readJsonFile($fp);
        $upload_path = FileUtils::joinPaths($this->core->getConfig()->getCoursePath(), "uploads", "course_materials");
        $dst = FileUtils::joinPaths($upload_path, $requested_path);
        $external_link = false;
        if (isset($json[$dst]['external_link'])) {
            $external_link = $json[$dst]['external_link'];
        }
        $json[$dst] =  array('release_datetime' => $release_time, 'sections' => $sections_exploded, 'hide_from_students' => $hide_from_students, 'external_link' => $external_link);
=======
        if ($requested_path === '') {
            return $this->core->getOutput()->renderResultMessage('Requested path cannot be empty');
        }
        $fp = FileUtils::joinPaths($this->core->getConfig()->getCoursePath(), 'uploads', 'course_materials_file_data.json');
        $json = FileUtils::readJsonFile($fp);
        $files_to_modify = is_dir($requested_path) ? FileUtils::getAllFiles($requested_path, [], true) : [['path' => $requested_path]];

        foreach ($files_to_modify as $file) {
            $file_path = $file['path'];
            $file_path_release_datetime = empty($release_time) ? $json[$file_path]['release_datetime'] : $release_time;
            $json[$file_path] =  array('release_datetime' => $file_path_release_datetime, 'sections' => $sections_exploded, 'hide_from_students' => $hide_from_students);
        }

>>>>>>> 383b5a6f
        FileUtils::writeJsonFile($fp, $json);
        return $this->core->getOutput()->renderResultMessage("Successfully uploaded!", true);
    }

    /**
     * @Route("/{_semester}/{_course}/course_materials/upload", methods={"POST"})
     * @AccessControl(role="INSTRUCTOR")
     */
    public function ajaxUploadCourseMaterialsFiles() {
        if (empty($_POST)) {
            $max_size = ini_get('post_max_size');
            return $this->core->getOutput()->renderResultMessage("Empty POST request. This may mean that the sum size of your files are greater than {$max_size}.", false, false);
        }

        if (!isset($_POST['csrf_token']) || !$this->core->checkCsrfToken($_POST['csrf_token'])) {
            return $this->core->getOutput()->renderResultMessage("Invalid CSRF token.", false, false);
        }

        $expand_zip = "";
        if (isset($_POST['expand_zip'])) {
            $expand_zip = $_POST['expand_zip'];
        }

        $requested_path = "";
        if (isset($_POST['requested_path'])) {
            $requested_path = $_POST['requested_path'];
        }

        $release_time = "";
        if (isset($_POST['release_time'])) {
            $release_time = $_POST['release_time'];
        }

        $sections = null;
        if (isset($_POST['sections'])) {
            $sections = $_POST['sections'];
        }

        $hide_from_students = null;
        if (isset($_POST['hide_from_students'])) {
            $hide_from_students = $_POST['hide_from_students'];
        }

        if (empty($sections) && !is_null($sections)) {
            $sections = [];
        }

        //Check if the datetime is correct
        if (\DateTime::createFromFormat('Y-m-d H:i:s', $release_time) === false) {
            return $this->core->getOutput()->renderResultMessage("ERROR: Improperly formatted date", false);
        }


        $fp = $this->core->getConfig()->getCoursePath() . '/uploads/course_materials_file_data.json';
        $json = FileUtils::readJsonFile($fp);

        $n = strpos($requested_path, '..');
        if ($n !== false) {
            return $this->core->getOutput()->renderResultMessage("ERROR: .. is not supported in a course materials filepath.", false, false);
        }

        $uploaded_files = array();
        if (isset($_FILES["files1"])) {
            $uploaded_files[1] = $_FILES["files1"];
        }

        if (empty($uploaded_files)) {
            return $this->core->getOutput()->renderResultMessage("ERROR: No files were submitted.", false);
        }

        $status = FileUtils::validateUploadedFiles($_FILES["files1"]);
        if (array_key_exists("failed", $status)) {
            return $this->core->getOutput()->renderResultMessage("Failed to validate uploads " . $status["failed"], false);
        }

        $file_size = 0;
        foreach ($status as $stat) {
            $file_size += $stat['size'];
            if ($stat['success'] === false) {
                return $this->core->getOutput()->renderResultMessage("Error " . $stat['error'], false);
            }
        }

        $max_size = Utils::returnBytes(ini_get('upload_max_filesize'));
        if ($file_size > $max_size) {
            return $this->core->getOutput()->renderResultMessage("ERROR: File(s) uploaded too large.  Maximum size is " . ($max_size / 1024) . " kb. Uploaded file(s) was " . ($file_size / 1024) . " kb.", false);
        }

        // creating uploads/course_materials directory
        $upload_path = FileUtils::joinPaths($this->core->getConfig()->getCoursePath(), "uploads", "course_materials");
        if (!FileUtils::createDir($upload_path)) {
            return $this->core->getOutput()->renderResultMessage("ERROR: Failed to make image path.", false);
        }

        // create nested path
        if (!empty($requested_path)) {
            $upload_nested_path = FileUtils::joinPaths($upload_path, $requested_path);
            if (!FileUtils::createDir($upload_nested_path, true)) {
                return $this->core->getOutput()->renderResultMessage("ERROR: Failed to make image path.", false);
            }
            $upload_path = $upload_nested_path;
        }

        $count_item = count($status);
        if (isset($uploaded_files[1])) {
            for ($j = 0; $j < $count_item; $j++) {
                if (is_uploaded_file($uploaded_files[1]["tmp_name"][$j])) {
                    $dst = FileUtils::joinPaths($upload_path, $uploaded_files[1]["name"][$j]);

                    $is_zip_file = false;

                    if (mime_content_type($uploaded_files[1]["tmp_name"][$j]) == "application/zip") {
                        if (FileUtils::checkFileInZipName($uploaded_files[1]["tmp_name"][$j]) === false) {
                            return $this->core->getOutput()->renderResultMessage("ERROR: You may not use quotes, backslashes or angle brackets in your filename for files inside " . $uploaded_files[1]["name"][$j] . ".", false);
                        }
                        $is_zip_file = true;
                    }
                    //cannot check if there are duplicates inside zip file, will overwrite
                    //it is convenient for bulk uploads
                    if ($expand_zip == 'on' && $is_zip_file === true) {
                        //get the file names inside the zip to write to the JSON file

                        $zip = new \ZipArchive();
                        $res = $zip->open($uploaded_files[1]["tmp_name"][$j]);

                        if (!$res) {
                            return $this->core->getOutput()->renderResultMessage("ERROR: Failed to open zip archive", false);
                        }

                        $entries = [];
                        $disallowed_folders = [".svn", ".git", ".idea", "__macosx"];
                        $disallowed_files = ['.ds_store'];
                        for ($i = 0; $i < $zip->numFiles; $i++) {
                            $entries[] = $zip->getNameIndex($i);
                        }
                        $entries = array_filter($entries, function ($entry) use ($disallowed_folders, $disallowed_files) {
                            $name = strtolower($entry);
                            foreach ($disallowed_folders as $folder) {
                                if (Utils::startsWith($folder, $name)) {
                                    return false;
                                }
                            }
                            if (substr($name, -1) !== '/') {
                                foreach ($disallowed_files as $file) {
                                    if (basename($name) === $file) {
                                        return false;
                                    }
                                }
                            }
                            return true;
                        });
                        $zfiles = array_filter($entries, function ($entry) {
                            return substr($entry, -1) !== '/';
                        });

                        $zip->extractTo($upload_path, $entries);

                        foreach ($zfiles as $zfile) {
                            $path = FileUtils::joinPaths($upload_path, $zfile);
                            if (!(is_null($sections))) {
                                $sections_exploded = @explode(",", $sections);
                                if ($sections_exploded == null) {
                                    $sections_exploded = [];
                                }
                                $json[$path] = [
                                    'release_datetime' => $release_time,
                                    'sections' => $sections_exploded,
                                    'hide_from_students' => $hide_from_students
                                ];
                            }
                            else {
                                $json[$path] = [
                                    'release_datetime' => $release_time,
                                    'hide_from_students' => $hide_from_students
                                ];
                            }
                        }
                    }
                    else {
                        if (!@copy($uploaded_files[1]["tmp_name"][$j], $dst)) {
                            return $this->core->getOutput()->renderResultMessage("ERROR: Failed to copy uploaded file {$uploaded_files[1]["name"][$j]} to current location.", false);
                        }
                        else {
                            if (!(is_null($sections))) {
                                $sections_exploded = @explode(",", $sections);
                                if ($sections_exploded == null) {
                                    $sections_exploded = [];
                                }
                                $json[$dst] = array('release_datetime' => $release_time, 'sections' => $sections_exploded, 'hide_from_students' => $hide_from_students);
                            }
                            else {
                                $json[$dst] = array('release_datetime' => $release_time, 'hide_from_students' => $hide_from_students);
                            }
                        }
                    }
                    //
                }
                else {
                    return $this->core->getOutput()->renderResultMessage("ERROR: The tmp file '{$uploaded_files[1]['name'][$j]}' was not properly uploaded.", false);
                }
                // Is this really an error we should fail on?
                if (!@unlink($uploaded_files[1]["tmp_name"][$j])) {
                    return $this->core->getOutput()->renderResultMessage("ERROR: Failed to delete the uploaded file {$uploaded_files[1]["name"][$j]} from temporary storage.", false);
                }
            }
        }

        FileUtils::writeJsonFile($fp, $json);
        return $this->core->getOutput()->renderResultMessage("Successfully uploaded!", true);
    }
}<|MERGE_RESOLUTION|>--- conflicted
+++ resolved
@@ -249,18 +249,6 @@
         if (isset($_POST['release_time'])) {
             $release_time = $_POST['release_time'];
         }
-<<<<<<< HEAD
-
-        $fp = FileUtils::joinPaths($this->core->getConfig()->getCoursePath(), 'uploads', 'course_materials_file_data.json');
-        $json = FileUtils::readJsonFile($fp);
-        $upload_path = FileUtils::joinPaths($this->core->getConfig()->getCoursePath(), "uploads", "course_materials");
-        $dst = FileUtils::joinPaths($upload_path, $requested_path);
-        $external_link = false;
-        if (isset($json[$dst]['external_link'])) {
-            $external_link = $json[$dst]['external_link'];
-        }
-        $json[$dst] =  array('release_datetime' => $release_time, 'sections' => $sections_exploded, 'hide_from_students' => $hide_from_students, 'external_link' => $external_link);
-=======
         if ($requested_path === '') {
             return $this->core->getOutput()->renderResultMessage('Requested path cannot be empty');
         }
@@ -274,7 +262,12 @@
             $json[$file_path] =  array('release_datetime' => $file_path_release_datetime, 'sections' => $sections_exploded, 'hide_from_students' => $hide_from_students);
         }
 
->>>>>>> 383b5a6f
+        $external_link = false;
+        if (isset($json[$dst]['external_link'])) {
+            $external_link = $json[$dst]['external_link'];
+        }
+        $json[$dst] =  array('release_datetime' => $release_time, 'sections' => $sections_exploded, 'hide_from_students' => $hide_from_students, 'external_link' => $external_link);
+
         FileUtils::writeJsonFile($fp, $json);
         return $this->core->getOutput()->renderResultMessage("Successfully uploaded!", true);
     }
