#!/usr/bin/env bash

# Usage:
#   install_system.sh [--vagrant] [<extra> <extra> ...]

# this script must be run by root or sudo
if [[ "$UID" -ne "0" ]] ; then
    echo "ERROR: This script must be run by root or sudo"
    exit
fi

# TIMEZONE
timedatectl set-timezone America/New_York

#################################################################
# CONSTANTS
#################

# PATHS
SOURCE="${BASH_SOURCE[0]}"
CURRENT_DIR="$( cd -P "$( dirname "$SOURCE" )" && pwd )"
SUBMITTY_REPOSITORY=/usr/local/submitty/GIT_CHECKOUT_Submitty
SUBMITTY_INSTALL_DIR=/usr/local/submitty
SUBMITTY_DATA_DIR=/var/local/submitty

#################################################################
# PROVISION SETUP
#################

if [ "$1" == "--vagrant" ] || [ "$2" == "--vagrant" ]; then
  echo "Non-interactive vagrant script..."
  export VAGRANT=1
  export DEBIAN_FRONTEND=noninteractive
  shift
else
  #TODO: We should get options for ./.setup/CONFIGURE_SUBMITTY.py script
  export VAGRANT=0
fi

# if [[ $2 == "--headless" ]]; then
#   echo "Non-interactive headless script..."
#   export HEADLESS=1
#   shift
# else
#   export HEADLESS=0
# fi

if [ "$1" == "--worker" ] || [ "$2" == "--worker" ]; then
    echo Building a submitty in worker mode.
    export HEADLESS=1
else
    echo Building full submitty.
    export HEADLESS=0
fi

<<<<<<< HEAD
if [ ${HEADLESS} == 0 ]; then
    COURSE_BUILDERS_GROUP=course_builders
fi
=======
COURSE_BUILDERS_GROUP=course_builders
>>>>>>> 64eaa8d5

#################################################################
# DISTRO SETUP
#################

source ${CURRENT_DIR}/distro_setup/setup_distro.sh

#################################################################
# STACK SETUP
#################

if [ ${VAGRANT} == 1 ]; then
    # We only might build analysis tools from source while using vagrant
    echo "Installing stack (haskell)"
    curl -sSL https://get.haskellstack.org/ | sh
fi

#################################################################
# BUILD CLANG SETUP
#################

#python3 ${SUBMITTY_REPOSITORY}/.setup/clangInstall.py

#################################################################
# USERS SETUP
#################

${SUBMITTY_REPOSITORY}/.setup/bin/create_untrusted_users.py

# Special users and groups needed to run Submitty
#
# It is probably easiest to set and store passwords for the special
# accounts, although you can also use ‘sudo su user’ to change to the
# desired user on the local machine which works for most things.

# The group hwcronphp allows hwphp to write the submissions, but give
# read-only access to the hwcron user.  And the hwcron user writes the
# results, and gives read-only access to the hwphp user.

addgroup hwcronphp

# The group course_builders allows instructors/head TAs/course
# managers to write website custimization files and run course
# management scripts.
<<<<<<< HEAD
if [ ${HEADLESS} == 0 ]; then
=======
>>>>>>> 64eaa8d5
addgroup ${COURSE_BUILDERS_GROUP}
fi

if [ ${VAGRANT} == 1 ]; then
	adduser vagrant sudo
fi

# change the default user umask (was 002)
sed -i  "s/^UMASK.*/UMASK 027/g"  /etc/login.defs
grep -q "^UMASK 027" /etc/login.defs || (echo "ERROR! failed to set umask" && exit)

# EVAN: Get rid of below on child 
if [ ${HEADLESS} == 0 ]; then
adduser hwphp --gecos "First Last,RoomNumber,WorkPhone,HomePhone" --disabled-password
adduser hwphp hwcronphp

adduser hwcgi --gecos "First Last,RoomNumber,WorkPhone,HomePhone" --disabled-password
adduser hwcgi hwphp
adduser hwcgi www-data
adduser hsdbu --gecos "First Last,RoomNumber,WorkPhone,HomePhone" --disabled-password
# NOTE: hwcgi must be in the shadow group so that it has access to the
# local passwords for pam authentication
adduser hwcgi shadow
# FIXME:  umask setting above not complete
# might need to also set USERGROUPS_ENAB to "no", and manually create
# the hwphp and hwcron single user groups.  See also /etc/login.defs
echo -e "\n# set by the .setup/install_system.sh script\numask 027" >> /home/hwphp/.profile
echo -e "\n# set by the .setup/install_system.sh script\numask 027" >> /home/hwcgi/.profile
#EVAN: ENDIF
fi

adduser hwcron --gecos "First Last,RoomNumber,WorkPhone,HomePhone" --disabled-password
adduser hwcron hwcronphp

echo -e "\n# set by the .setup/install_system.sh script\numask 027" >> /home/hwcron/.profile

if [ ${VAGRANT} == 1 ]; then
	# add these users so that they can write to .vagrant/logs folder
    #EVAN Again, remove if headless
    if [ ${HEADLESS} == 0 ]; then
	adduser hwphp vagrant
	adduser hwcgi vagrant
    fi
    #EVAN: ENDIF
	adduser hwcron vagrant
fi

usermod -aG docker hwcron

pip3 install -U pip
pip3 install python-pam
pip3 install PyYAML
pip3 install psycopg2-binary
pip3 install sqlalchemy
pip3 install pylint
pip3 install psutil
pip3 install python-dateutil
pip3 install watchdog
pip3 install xlsx2csv
pip3 install pause
pip3 install paramiko

sudo chmod -R 555 /usr/local/lib/python*/*
sudo chmod 555 /usr/lib/python*/dist-packages
sudo chmod 500   /usr/local/lib/python*/dist-packages/pam.py*

#Evan: there is no hwcgi in headless
if [ ${HEADLESS} == 0 ]; then
sudo chown hwcgi /usr/local/lib/python*/dist-packages/pam.py*
fi

#################################################################
# JAR SETUP
#################

pushd /tmp > /dev/null

# -----------------------------------------
echo "Getting JUnit & Hamcrest..."
JUNIT_VER=4.12
HAMCREST_VER=1.3
mkdir -p ${SUBMITTY_INSTALL_DIR}/JUnit

#Evan: Remove course builders group
if [ ${HEADLESS} == 0 ]; then
chown root:${COURSE_BUILDERS_GROUP} ${SUBMITTY_INSTALL_DIR}/JUnit
fi

chmod 751 ${SUBMITTY_INSTALL_DIR}/JUnit
cd ${SUBMITTY_INSTALL_DIR}/JUnit

wget http://search.maven.org/remotecontent?filepath=junit/junit/${JUNIT_VER}/junit-${JUNIT_VER}.jar -o /dev/null > /dev/null 2>&1
mv remotecontent?filepath=junit%2Fjunit%2F${JUNIT_VER}%2Fjunit-${JUNIT_VER}.jar junit-${JUNIT_VER}.jar
wget http://search.maven.org/remotecontent?filepath=org/hamcrest/hamcrest-core/${HAMCREST_VER}/hamcrest-core-${HAMCREST_VER}.jar -o /dev/null > /dev/null 2>&1
mv remotecontent?filepath=org%2Fhamcrest%2Fhamcrest-core%2F${HAMCREST_VER}%2Fhamcrest-core-${HAMCREST_VER}.jar hamcrest-core-${HAMCREST_VER}.jar


# TODO:  Want to Install JUnit 5.0
# And maybe also Hamcrest 2.0 (or maybe that piece isn't needed anymore)


popd > /dev/null


# EMMA is a tool for computing code coverage of Java programs
echo "Getting emma..."

pushd ${SUBMITTY_INSTALL_DIR}/JUnit > /dev/null

EMMA_VER=2.0.5312
wget https://github.com/Submitty/emma/releases/download/${EMMA_VER}/emma-${EMMA_VER}.zip -o /dev/null > /dev/null 2>&1
unzip emma-${EMMA_VER}.zip > /dev/null
mv emma-${EMMA_VER}/lib/emma.jar emma.jar
rm -rf emma-${EMMA_VER}
rm emma-${EMMA_VER}.zip
rm index.html* > /dev/null 2>&1

chmod o+r . *.jar

popd > /dev/null

# JaCoCo is a potential replacement for EMMA

echo "Getting JaCoCo..."

pushd ${SUBMITTY_INSTALL_DIR}/JUnit > /dev/null

JACOCO_VER=0.8.0
wget https://github.com/jacoco/jacoco/releases/download/v${JACOCO_VER}/jacoco-${JACOCO_VER}.zip -o /dev/null > /dev/null 2>&1
mkdir jacoco-${JACOCO_VER}
unzip jacoco-${JACOCO_VER}.zip -d jacoco-${JACOCO_VER} > /dev/null
mv jacoco-${JACOCO_VER}/lib/jacococli.jar jacococli.jar
mv jacoco-${JACOCO_VER}/lib/jacocoagent.jar jacocoagent.jar
rm -rf jacoco-${JACOCO_VER}
rm jacoco-${JACOCO_VER}.zip

chmod o+r . *.jar

popd > /dev/null


#################################################################
# DRMEMORY SETUP
#################

# Dr Memory is a tool for detecting memory errors in C++ programs (similar to Valgrind)

pushd /tmp > /dev/null

echo "Getting DrMemory..."
DRMEM_TAG=release_1.10.1
DRMEM_VER=1.10.1-3
wget https://github.com/DynamoRIO/drmemory/releases/download/${DRMEM_TAG}/DrMemory-Linux-${DRMEM_VER}.tar.gz -o /dev/null > /dev/null 2>&1
tar -xpzf DrMemory-Linux-${DRMEM_VER}.tar.gz
mv /tmp/DrMemory-Linux-${DRMEM_VER} ${SUBMITTY_INSTALL_DIR}/drmemory
rm -rf /tmp/DrMemory*

<<<<<<< HEAD
#Evan: Remove the course builders group
if [ ${HEADLESS} == 0 ]; then
chown -R root:${COURSE_BUILDERS_GROUP} ${SUBMITTY_INSTALL_DIR}/drmemory
fi
=======
chown -R root:${COURSE_BUILDERS_GROUP} ${SUBMITTY_INSTALL_DIR}/drmemory

>>>>>>> 64eaa8d5

chmod 755 ${SUBMITTY_INSTALL_DIR}/drmemory

popd > /dev/null

#################################################################
# APACHE SETUP
#################

if [ ${HEADLESS} == 0 ]; then
a2enmod include actions cgi suexec authnz_external headers ssl fastcgi

# A real user will have to do these steps themselves for a non-vagrant setup as to do it in here would require
# asking the user questions as well as searching the filesystem for certificates, etc.
if [ ${VAGRANT} == 1 ]; then
    # comment out directory configs - should be converted to something more flexible
    sed -i '153,174s/^/#/g' /etc/apache2/apache2.conf

    # remove default sites which would cause server to mess up
    rm /etc/apache2/sites*/000-default.conf
    rm /etc/apache2/sites*/default-ssl.conf

    cp ${SUBMITTY_REPOSITORY}/.setup/vagrant/sites-available/submitty.conf /etc/apache2/sites-available/submitty.conf
    cp ${SUBMITTY_REPOSITORY}/.setup/vagrant/sites-available/git.conf      /etc/apache2/sites-available/git.conf

    sed -i -e "s/SUBMITTY_URL/${SUBMISSION_URL:7}/g" /etc/apache2/sites-available/submitty.conf
    sed -i -e "s/GIT_URL/${GIT_URL:7}/g" /etc/apache2/sites-available/git.conf

    # permissions: rw- r-- ---
    chmod 0640 /etc/apache2/sites-available/*.conf
    a2ensite submitty
    a2ensite git

    sed -i '25s/^/\#/' /etc/pam.d/common-password
	sed -i '26s/pam_unix.so obscure use_authtok try_first_pass sha512/pam_unix.so obscure minlen=1 sha512/' /etc/pam.d/common-password
fi

cp ${SUBMITTY_REPOSITORY}/.setup/php7.0-fpm/pool.d/submitty.conf /etc/php/7.0/fpm/pool.d/submitty.conf
cp ${SUBMITTY_REPOSITORY}/.setup/apache/www-data /etc/apache2/suexec/www-data
chmod 0640 /etc/apache2/suexec/www-data


#################################################################
# PHP SETUP
#################

# Edit php settings.  Note that if you need to accept larger files,
# you’ll need to increase both upload_max_filesize and
# post_max_filesize

sed -i -e 's/^max_execution_time = 30/max_execution_time = 60/g' /etc/php/7.0/fpm/php.ini
sed -i -e 's/^upload_max_filesize = 2M/upload_max_filesize = 10M/g' /etc/php/7.0/fpm/php.ini
sed -i -e 's/^session.gc_maxlifetime = 1440/session.gc_maxlifetime = 86400/' /etc/php/7.0/fpm/php.ini
sed -i -e 's/^post_max_size = 8M/post_max_size = 10M/g' /etc/php/7.0/fpm/php.ini
sed -i -e 's/^allow_url_fopen = On/allow_url_fopen = Off/g' /etc/php/7.0/fpm/php.ini
sed -i -e 's/^session.cookie_httponly =/session.cookie_httponly = 1/g' /etc/php/7.0/fpm/php.ini
# This should mimic the list of disabled functions that RPI uses on the HSS machine with the sole difference
# being that we do not disable phpinfo() on the vagrant machine as it's not a function that could be used for
# development of some feature, but it is useful for seeing information that could help debug something going wrong
# with our version of PHP.
DISABLED_FUNCTIONS="popen,pclose,proc_open,chmod,php_real_logo_guid,php_egg_logo_guid,php_ini_scanned_files,"
DISABLED_FUNCTIONS+="php_ini_loaded_file,readlink,symlink,link,set_file_buffer,proc_close,proc_terminate,"
DISABLED_FUNCTIONS+="proc_get_status,proc_nice,getmyuid,getmygid,getmyinode,putenv,get_current_user,"
DISABLED_FUNCTIONS+="magic_quotes_runtime,set_magic_quotes_runtime,import_request_variables,ini_alter,"
DISABLED_FUNCTIONS+="stream_socket_client,stream_socket_server,stream_socket_accept,stream_socket_pair,"
DISABLED_FUNCTIONS+="stream_get_transports,stream_wrapper_restore,mb_send_mail,openlog,syslog,closelog,pfsockopen,"
DISABLED_FUNCTIONS+="posix_kill,apache_child_terminate,apache_get_modules,apache_get_version,apache_lookup_uri,"
DISABLED_FUNCTIONS+="apache_reset_timeout,apache_response_headers,virtual,system,exec,shell_exec,passthru,"
DISABLED_FUNCTIONS+="pcntl_alarm,pcntl_fork,pcntl_waitpid,pcntl_wait,pcntl_wifexited,pcntl_wifstopped,"
DISABLED_FUNCTIONS+="pcntl_wifsignaled,pcntl_wexitstatus,pcntl_wtermsig,pcntl_wstopsig,pcntl_signal,"
DISABLED_FUNCTIONS+="pcntl_signal_dispatch,pcntl_get_last_error,pcntl_strerror,pcntl_sigprocmask,pcntl_sigwaitinfo,"
DISABLED_FUNCTIONS+="pcntl_sigtimedwait,pcntl_exec,pcntl_getpriority,pcntl_setpriority,"

if [ ${VAGRANT} != 1 ]; then
    DISABLED_FUNCTIONS+="phpinfo,"
fi

sed -i -e "s/^disable_functions = .*/disable_functions = ${DISABLED_FUNCTIONS}/g" /etc/php/7.0/fpm/php.ini

fi
#EVAN: REALLY LONG ENDIF

# create directories and fix permissions
mkdir -p ${SUBMITTY_DATA_DIR}

#EVAN: Remove database and instructors
if [ ${HEADLESS} == 0 ]; then

# create a list of valid userids and put them in /var/local/submitty/instructors
# one way to create your list is by listing all of the userids in /home
mkdir -p ${SUBMITTY_DATA_DIR}/instructors
ls /home | sort > ${SUBMITTY_DATA_DIR}/instructors/valid

#################################################################
# POSTGRES SETUP
#################
if [ ${VAGRANT} == 1 ]; then
	PG_VERSION="$(psql -V | egrep -o '[0-9]{1,}.[0-9]{1,}')"
	cp /etc/postgresql/${PG_VERSION}/main/pg_hba.conf /etc/postgresql/${PG_VERSION}/main/pg_hba.conf.backup
	cp ${SUBMITTY_REPOSITORY}/.setup/vagrant/pg_hba.conf /etc/postgresql/${PG_VERSION}/main/pg_hba.conf
	echo "Creating PostgreSQL users"
	su postgres -c "source ${SUBMITTY_REPOSITORY}/.setup/vagrant/db_users.sh";
	echo "Finished creating PostgreSQL users"

	sed -i "s/#listen_addresses = 'localhost'/listen_addresses = '*'/" "/etc/postgresql/${PG_VERSION}/main/postgresql.conf"
	service postgresql restart
fi


#################################################################
# CLONE THE TUTORIAL REPO
#################

# grab the tutorial repo, which includes a number of curated example
# assignment configurations

if [ -d ${SUBMITTY_INSTALL_DIR}/GIT_CHECKOUT_Tutorial ]; then
    pushd ${SUBMITTY_INSTALL_DIR}/GIT_CHECKOUT_Tutorial
    git pull
    popd
else
    git clone 'https://github.com/Submitty/Tutorial' ${SUBMITTY_INSTALL_DIR}/GIT_CHECKOUT_Tutorial
    pushd ${SUBMITTY_INSTALL_DIR}/GIT_CHECKOUT_Tutorial
    # remember to change this version in .setup/travis/autograder.sh too
    git checkout v0.94
    popd
fi

#EVAN: ENDIF
fi

#################################################################
# ANALYSIS TOOLS SETUP
#################

if [ -d ${SUBMITTY_INSTALL_DIR}/GIT_CHECKOUT_AnalysisTools ]; then
    pushd ${SUBMITTY_INSTALL_DIR}/GIT_CHECKOUT_AnalysisTools
    git pull
    popd
else
    git clone 'https://github.com/Submitty/AnalysisTools' ${SUBMITTY_INSTALL_DIR}/GIT_CHECKOUT_AnalysisTools
fi


#################################################################
# SUBMITTY SETUP
#################
echo Beginning Submitty Setup
#EVAN: Check on configure and install submitty.
if [ ${HEADLESS} == 1 ]; then
    echo  Running configure submitty headless
    ${SUBMITTY_REPOSITORY}/.setup/CONFIGURE_SUBMITTY.py --headless
else
    if [ ${VAGRANT} == 1 ]; then
    # This should be set by setup_distro.sh for whatever distro we have, but
    # in case it is not, default to our primary URL
    if [ -z "${SUBMISSION_URL}" ]; then
        SUBMISSION_URL='http://192.168.56.101'
    fi
    echo -e "/var/run/postgresql
    hsdbu
    hsdbu
    ${SUBMISSION_URL}
    ${GIT_URL}/git

    1" | ${SUBMITTY_REPOSITORY}/.setup/CONFIGURE_SUBMITTY.py --debug

    else
        ${SUBMITTY_REPOSITORY}/.setup/CONFIGURE_SUBMITTY.py
    fi
fi

echo Beginning Install Submitty Script
source ${SUBMITTY_INSTALL_DIR}/.setup/INSTALL_SUBMITTY.sh clean


#Evan: Check on grading scheduler
# (re)start the submitty grading scheduler daemon
systemctl restart submitty_autograding_shipper
systemctl restart submitty_autograding_worker
# also, set it to automatically start on boot
sudo systemctl enable submitty_autograding_shipper
sudo systemctl enable submitty_autograding_worker

#Evan: Remove user authentication for website
if [ ${HEADLESS} == 0 ]; then

mkdir -p ${SUBMITTY_DATA_DIR}/instructors
mkdir -p ${SUBMITTY_DATA_DIR}/bin
touch ${SUBMITTY_DATA_DIR}/instructors/authlist
touch ${SUBMITTY_DATA_DIR}/instructors/valid
[ ! -f ${SUBMITTY_DATA_DIR}/bin/authonly.pl ] && cp ${SUBMITTY_REPOSITORY}/Docs/sample_bin/authonly.pl ${SUBMITTY_DATA_DIR}/bin/authonly.pl
[ ! -f ${SUBMITTY_DATA_DIR}/bin/validate.auth.pl ] && cp ${SUBMITTY_REPOSITORY}/Docs/sample_bin/validate.auth.pl ${SUBMITTY_DATA_DIR}/bin/validate.auth.pl
chmod 660 ${SUBMITTY_DATA_DIR}/instructors/authlist
chmod 640 ${SUBMITTY_DATA_DIR}/instructors/valid

sudo mkdir -p /usr/lib/cgi-bin
sudo chown -R www-data:www-data /usr/lib/cgi-bin

apache2ctl -t

hsdbu_password=`cat /usr/local/submitty/.setup/submitty_conf.json | jq .database_password | tr -d '"'`

PGPASSWORD=${hsdbu_password} psql -d postgres -h localhost -U hsdbu -c "CREATE DATABASE submitty"
PGPASSWORD=${hsdbu_password} psql -d submitty -h localhost -U hsdbu -f ${SUBMITTY_REPOSITORY}/site/data/submitty_db.sql

fi
#EVAN: Endif

if [ ${HEADLESS} == 0 ]; then

if [[ ${VAGRANT} == 1 ]]; then
    # Disable OPCache for development purposes as we don't care about the efficiency as much
    echo "opcache.enable=0" >> /etc/php/7.0/fpm/conf.d/10-opcache.ini

    DISTRO=$(lsb_release -i | sed -e "s/Distributor\ ID\:\t//g")

    rm -rf ${SUBMITTY_DATA_DIR}/logs/*
    rm -rf ${SUBMITTY_REPOSITORY}/.vagrant/${DISTRO}/logs/submitty
    mkdir -p ${SUBMITTY_REPOSITORY}/.vagrant/${DISTRO}/logs/submitty
    mkdir -p ${SUBMITTY_REPOSITORY}/.vagrant/${DISTRO}/logs/submitty/autograding
    ln -s ${SUBMITTY_REPOSITORY}/.vagrant/${DISTRO}/logs/submitty/autograding ${SUBMITTY_DATA_DIR}/logs/autograding
    chown hwcron:course_builders ${SUBMITTY_DATA_DIR}/logs/autograding
    chmod 770 ${SUBMITTY_DATA_DIR}/logs/autograding

    mkdir -p ${SUBMITTY_REPOSITORY}/.vagrant/${DISTRO}/logs/submitty/access
    mkdir -p ${SUBMITTY_REPOSITORY}/.vagrant/${DISTRO}/logs/submitty/site_errors
    ln -s ${SUBMITTY_REPOSITORY}/.vagrant/${DISTRO}/logs/submitty/access ${SUBMITTY_DATA_DIR}/logs/access
    ln -s ${SUBMITTY_REPOSITORY}/.vagrant/${DISTRO}/logs/submitty/site_errors ${SUBMITTY_DATA_DIR}/logs/site_errors
    chown -R hwphp:course_builders ${SUBMITTY_DATA_DIR}/logs/access
    chmod -R 770 ${SUBMITTY_DATA_DIR}/logs/access
    chown -R hwphp:course_builders ${SUBMITTY_DATA_DIR}/logs/site_errors
    chmod -R 770 ${SUBMITTY_DATA_DIR}/logs/site_errors

    # Call helper script that makes the courses and refreshes the database
    ${SUBMITTY_REPOSITORY}/.setup/bin/setup_sample_courses.py --submission_url ${SUBMISSION_URL}

    #################################################################
    # SET CSV FIELDS (for classlist upload data)
    #################
    # Vagrant auto-settings are based on Rensselaer Polytechnic Institute School
    # of Science 2015-2016.

    # Other Universities will need to rerun /bin/setcsvfields to match their
    # classlist csv data.  See wiki for details.
    ${SUBMITTY_INSTALL_DIR}/bin/setcsvfields 13 12 15 7
fi


#################################################################
# DOCKER SETUP
#################

# WIP: creates basic container for grading CS1 & DS assignments
# CAUTION: needs users/groups for security 

rm -rf /tmp/docker
mkdir -p /tmp/docker
cp ${SUBMITTY_REPOSITORY}/.setup/Dockerfile /tmp/docker/Dockerfile
cp -R ${SUBMITTY_INSTALL_DIR}/drmemory/ /tmp/docker/
cp -R ${SUBMITTY_INSTALL_DIR}/SubmittyAnalysisTools /tmp/docker/

chown hwcron:hwcron -R .

pushd /tmp/docker
su -c 'docker build -t ubuntu:custom -f Dockerfile .' hwcron
popd

#################################################################
# RESTART SERVICES
###################

service apache2 restart
service php7.0-fpm restart
service postgresql restart

#Evan: set up headless folder
else
    rm -rf ${SUBMITTY_DATA_DIR}/logs/*
fi

echo "Done."
exit 0<|MERGE_RESOLUTION|>--- conflicted
+++ resolved
@@ -53,13 +53,7 @@
     export HEADLESS=0
 fi
 
-<<<<<<< HEAD
-if [ ${HEADLESS} == 0 ]; then
-    COURSE_BUILDERS_GROUP=course_builders
-fi
-=======
 COURSE_BUILDERS_GROUP=course_builders
->>>>>>> 64eaa8d5
 
 #################################################################
 # DISTRO SETUP
@@ -104,12 +98,7 @@
 # The group course_builders allows instructors/head TAs/course
 # managers to write website custimization files and run course
 # management scripts.
-<<<<<<< HEAD
-if [ ${HEADLESS} == 0 ]; then
-=======
->>>>>>> 64eaa8d5
 addgroup ${COURSE_BUILDERS_GROUP}
-fi
 
 if [ ${VAGRANT} == 1 ]; then
 	adduser vagrant sudo
@@ -265,15 +254,8 @@
 mv /tmp/DrMemory-Linux-${DRMEM_VER} ${SUBMITTY_INSTALL_DIR}/drmemory
 rm -rf /tmp/DrMemory*
 
-<<<<<<< HEAD
-#Evan: Remove the course builders group
-if [ ${HEADLESS} == 0 ]; then
 chown -R root:${COURSE_BUILDERS_GROUP} ${SUBMITTY_INSTALL_DIR}/drmemory
-fi
-=======
-chown -R root:${COURSE_BUILDERS_GROUP} ${SUBMITTY_INSTALL_DIR}/drmemory
-
->>>>>>> 64eaa8d5
+
 
 chmod 755 ${SUBMITTY_INSTALL_DIR}/drmemory
 
