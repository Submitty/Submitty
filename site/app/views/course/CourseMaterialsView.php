--- conflicted
+++ resolved
@@ -162,15 +162,11 @@
             "folder_ids" => $folder_ids,
             "links" => $links,
             "folder_paths" => $folder_paths,
-<<<<<<< HEAD
             "gradeables" => $this->core->getQueries()->getAllElectronicGradeablesIds(),
             "current_gradeable" => null,
             "calendar_info" =>$calendar_info,
-            "beginning_of_time_date" => $beginning_of_time_date
-=======
             "beginning_of_time_date" => $beginning_of_time_date,
             "file_upload_limit_mb" => $file_upload_limit_mb
->>>>>>> e84bf618
         ]);
     }
     private function setCourseMaterialMetadata(array $course_materials, string $full_path = ""): array {
