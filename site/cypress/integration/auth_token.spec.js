import {getCurrentSemester} from '../support/utils';

describe('Test cases revolving around authentication tokens', () => {
    beforeEach(() => {
        cy.visit('/');
        cy.login();
        cy.visit('/authentication_tokens');
    });

    it('Should create new token, receive it\'s value back, and pass vcs_login', () => {
<<<<<<< HEAD
        cy.get('#main > div.content > p:nth-child(16)').should('have.text', 'You don\'t have any auth tokens.');
=======
        cy.get('#main > div.content > p:nth-child(7)').should('have.text', 'You don\'t have any Authentication Tokens.');
>>>>>>> e8226c23

        cy.get('#new-auth-token-button').click();

        cy.get('#new-auth-token-name').type('Desktop');

        cy.get('#new-auth-token-expiration').select('Never Expires');

        cy.get('#new-auth-token-form > form > div > div > div.form-body > div.form-buttons > div > input').click();

        cy.get('#new-token-banner > p:nth-child(6)').contains('Value: ');

        let cookie;

        cy.getCookie('submitty_session').then(c => {
            cookie = c.value;
        });
        // Clear the cookie so we can access the vcs_login route
        cy.clearCookies();

        cy.get('#new-token-banner > p:nth-child(6)').invoke('text').then(text => {
            const token = text.trim().split(' ')[1];
            // Verify the token works as a password
            cy.request({
                method: 'POST',
                url: `${Cypress.config('baseUrl')}/${getCurrentSemester()}/sample/authentication/vcs_login`,
                form: true,
                body: {
                    user_id: 'instructor',
                    password: token,
                    gradeable_id: 'vcstest',
                    id: 'instructor',
                },
            }).then(res => {
                const body = JSON.parse(res.body);
                expect(res.status).to.eq(200);
                expect(body.status).to.eq('success');
            });

            // Verify normal password authentication still works
            cy.request({
                method: 'POST',
                url: `${Cypress.config('baseUrl')}/${getCurrentSemester()}/sample/authentication/vcs_login`,
                form: true,
                body: {
                    user_id: 'instructor',
                    password: 'instructor',
                    gradeable_id: 'vcstest',
                    id: 'instructor',
                },
            }).then(res => {
                const body = JSON.parse(res.body);
                expect(res.status).to.eq(200);
                expect(body.status).to.eq('success');
            });

            // Verify a bad password or token fails
            cy.request({
                method: 'POST',
                url: `${Cypress.config('baseUrl')}/${getCurrentSemester()}/sample/authentication/vcs_login`,
                form: true,
                body: {
                    user_id: 'instructor',
                    password: 'bad_password_or_token',
                    gradeable_id: 'vcstest',
                    id: 'instructor',
                },
            }).then(res => {
                const body = JSON.parse(res.body);
                expect(res.status).to.eq(200);
                expect(body.status).to.eq('fail');
            });

            // Restore the old cookie so we can test deleting the cookie
            cy.setCookie('submitty_session', cookie);

            cy.get('#main > div.content > table > tbody > tr:nth-child(2) > td:nth-child(1)').should('have.text', 'Desktop');
            cy.get('#main > div.content > table > tbody > tr:nth-child(2) > td:nth-child(2)').should('have.text', 'Never expires');

            cy.get('#main > div.content > table > tbody > tr:nth-child(2) > td:nth-child(3) > form > input.btn.btn-danger').click();
<<<<<<< HEAD
            cy.get('#main > div.content > p:nth-child(16)').should('have.text', 'You don\'t have any auth tokens.');
=======
            cy.get('#main > div.content > p:nth-child(7)').should('have.text', 'You don\'t have any Authentication Tokens.');
>>>>>>> e8226c23

        });
    });
});<|MERGE_RESOLUTION|>--- conflicted
+++ resolved
@@ -8,11 +8,7 @@
     });
 
     it('Should create new token, receive it\'s value back, and pass vcs_login', () => {
-<<<<<<< HEAD
-        cy.get('#main > div.content > p:nth-child(16)').should('have.text', 'You don\'t have any auth tokens.');
-=======
-        cy.get('#main > div.content > p:nth-child(7)').should('have.text', 'You don\'t have any Authentication Tokens.');
->>>>>>> e8226c23
+        cy.get('#main > div.content > p:nth-child(16)').should('have.text', 'You don\'t have any Authentication Tokens.');
 
         cy.get('#new-auth-token-button').click();
 
@@ -92,11 +88,7 @@
             cy.get('#main > div.content > table > tbody > tr:nth-child(2) > td:nth-child(2)').should('have.text', 'Never expires');
 
             cy.get('#main > div.content > table > tbody > tr:nth-child(2) > td:nth-child(3) > form > input.btn.btn-danger').click();
-<<<<<<< HEAD
-            cy.get('#main > div.content > p:nth-child(16)').should('have.text', 'You don\'t have any auth tokens.');
-=======
-            cy.get('#main > div.content > p:nth-child(7)').should('have.text', 'You don\'t have any Authentication Tokens.');
->>>>>>> e8226c23
+            cy.get('#main > div.content > p:nth-child(16)').should('have.text', 'You don\'t have any Authentication Tokens.');
 
         });
     });
