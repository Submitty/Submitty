<?php

namespace app\models;

use app\controllers\admin\WrapperController;
use app\exceptions\ConfigException;
use app\libraries\Core;
use app\libraries\FileUtils;
use app\libraries\Utils;

/**
 * Class Config
 *
 * This class handles and contains all of the variables necessary for running
 * the application. These variables are loaded from a combination of files and tables from
 * the database. We also allow for using this to write back to the variables within the database
 * (but not the variables in the files).
 *
 * @method string getSemester()
 * @method string getCourse()
 * @method string getBaseUrl()
 * @method string getVcsUrl()
 * @method string getCgiUrl()
 * @method string getSiteUrl()
 * @method string getSubmittyPath()
 * @method string getCoursePath()
 * @method string getDatabaseDriver()
 * @method array getSubmittyDatabaseParams()
 * @method array getCourseDatabaseParams()
 * @method string getCourseName()
 * @method string getCourseHomeUrl()
 * @method integer getDefaultHwLateDays()
 * @method integer getDefaultStudentLateDays()
 * @method string getConfigPath()
 * @method string getAuthentication()
 * @method \DateTimeZone getTimezone()
 * @method string getUploadMessage()
 * @method array getHiddenDetails()
 * @method string getCourseJsonPath()
 * @method bool isCourseLoaded()
 * @method string getInstitutionName()
 * @method string getInstitutionHomepage()
 * @method string getUsernameChangeText()
 * @method bool isForumEnabled()
 * @method bool isRegradeEnabled()
 * @method string getRegradeMessage()
 * @method string getVcsBaseUrl()
 * @method string getCourseEmail()
 * @method string getVcsUser()
 * @method string getVcsType()
 * @method string getPrivateRepository()
 * @method string getRoomSeatingGradeableId()
<<<<<<< HEAD
 * @method bool isSeatingOnlyForInstructor()
 * @method array getCourseIni()
=======
 * @method array getCourseJson()
>>>>>>> eb59f91c
 */

class Config extends AbstractModel {

    /**
     * Variable to set the system to debug mode, which allows, among other things
     * easier access to user switching and to always output full exceptions. Never
     * turn on if running server in production environment.
     * @property
     * @var bool
     */
    protected $debug = false;

    /** @property @var string contains the semester to use, generally from the $_REQUEST['semester'] global */
    protected $semester;
    /** @property @var string contains the course to use, generally from the $_REQUEST['course'] global */
    protected $course;

    /** @property @var string path on the filesystem that points to the course data directory */
    protected $config_path;
    /** @property @var string path to the ini file that contains all the course specific settings */
    protected $course_json_path;

    /** @property @var array */
    protected $course_json;

    /**
    * Indicates whether a course config has been successfully loaded.
    * @var bool
    * @property
    */
    protected $course_loaded = false;

    /*** MASTER CONFIG ***/
    /** @property @var string */
    protected $base_url;
    /** @property @var string */
    protected $vcs_url;
    /** @property @var string */
    protected $cgi_url;
    /** @property @var string */
    protected $site_url;
    /** @property @var string */
    protected $authentication;
    /** @property @var string */
    protected $timezone = 'America/New_York';
    /** @property @var string */
    protected $submitty_path;
    /** @property @var string */
    protected $course_path;
    /** @property @var string */
    protected $submitty_log_path;
    /** @property @var bool */
    protected $log_exceptions;

    /** @property @var string */
    protected $database_driver = "pgsql";

    /**
     * The name of the institution that deployed Submitty. Added to the breadcrumb bar if non-empty.
     * @var string
     * @property
     */
    protected $institution_name = "";

    /**
     * The url of the institution's homepage. Linked to from the breadcrumb created with institution_name.
     * @var string
     * @property
     */
    protected $institution_homepage = "";

    /**
     * The text to be shown to a user when they attempt to change their username.
     * @var string
     * @property
     */
    protected $username_change_text = "";

    /** @property @var string Text shown to all users for system announcement */
    protected $system_message = '';

    /** @property @var array */
    protected $submitty_database_params = array();

    /** @property @var array */
    protected $course_database_params = array();

    /** @property @var array */
    protected $wrapper_files = array();

    /** @property @var string */
    protected $course_name;
    /** @property @var string */
    protected $course_home_url;
    /** @property @var int */
    protected $default_hw_late_days;
    /** @property @var int */
    protected $default_student_late_days;
    /** @property @var bool */
    protected $zero_rubric_grades;

    /** @property @var string */
    protected $upload_message;
    /** @property @var bool */
    protected $keep_previous_files;
    /** @property @var bool */
    protected $display_rainbow_grades_summary;
    /** @property @var bool */
    protected $display_custom_message;
    /** @property @var string*/
    protected $course_email;
    /** @property @var string */
    protected $vcs_base_url;
    /** @property @var string */
    protected $vcs_type;
    /** @property @var string */
    protected $private_repository;
    /** @property @var array */
    protected $hidden_details;
    /** @property @var bool */
    protected $forum_enabled;
    /** @property @var bool */
    protected $regrade_enabled;
    /** @property @var string */
    protected $regrade_message;
    /** @property @var bool*/
    protected $seating_only_for_instructor;
    /** @property @var string|null */
    protected $room_seating_gradeable_id;

    /**
     * Config constructor.
     *
     * @param Core   $core
     * @param $semester
     * @param $course
     */
    public function __construct(Core $core, $semester, $course) {
        parent::__construct($core);

        $this->semester = $semester;
        $this->course = $course;
    }

    public function loadMasterConfigs($config_path) {
        if (!is_dir($config_path)) {
            throw new ConfigException("Could not find config directory: ". $config_path, true);
        }
        $this->config_path = $config_path;
        // Load config details from the master config file
        $database_json = FileUtils::readJsonFile(FileUtils::joinPaths($this->config_path, 'database.json'));

        if (!$database_json) {
            throw new ConfigException("Could not find database config: {$this->config_path}/database.json");
        }

        $this->submitty_database_params = [
            'dbname' => 'submitty',
            'host' => $database_json['database_host'],
            'username' => $database_json['database_user'],
            'password' => $database_json['database_password']
        ];

        if (isset($database_json['driver'])) {
            $this->database_driver = $database_json['driver'];
        }

        $this->authentication = $database_json['authentication_method'];
        $this->debug = $database_json['debugging_enabled'] === true;

        $submitty_json = FileUtils::readJsonFile(FileUtils::joinPaths($this->config_path, 'submitty.json'));
        if (!$submitty_json) {
            throw new ConfigException("Could not find submitty config: {$this->config_path}/submitty.json");
        }

        $this->submitty_log_path = $submitty_json['site_log_path'];
        $this->log_exceptions = true;

        $this->base_url = $submitty_json['submission_url'];
        $this->submitty_path = $submitty_json['submitty_data_dir'];

        if (isset($submitty_json['timezone'])) {
            $this->timezone = $submitty_json['timezone'];
            if (!in_array($this->timezone, \DateTimeZone::listIdentifiers())) {
                throw new ConfigException("Invalid Timezone identifier: {$this->timezone}");
            }
        }

        if (isset($submitty_json['institution_name'])) {
            $this->institution_name = $submitty_json['institution_name'];
        }

        if (isset($submitty_json['institution_homepage'])) {
            $this->institution_homepage = $submitty_json['institution_homepage'];
        }

        if (isset($submitty_json['username_change_text'])) {
            $this->username_change_text = $submitty_json['username_change_text'];
        }

        if (isset($submitty_json['system_message'])) {
            $this->system_message = strval($submitty_json['system_message']);
        }

        $this->timezone = new \DateTimeZone($this->timezone);

        $this->base_url = rtrim($this->base_url, "/")."/";
        $this->cgi_url = $this->base_url."cgi-bin/";

        if (empty($submitty_json['vcs_url'])) {
            $this->vcs_url = $this->base_url . '{$vcs_type}/';
        }
        else {
            $this->vcs_url = rtrim($submitty_json['vcs_url'], '/').'/';
        }

        // Check that the paths from the config file are valid
        foreach(array('submitty_path', 'submitty_log_path') as $path) {
            if (!is_dir($this->$path)) {
                throw new ConfigException("Invalid path for setting {$path}: {$this->$path}");
            }
            $this->$path = rtrim($this->$path, "/");
        }

        foreach(array('autograding', 'access', 'site_errors', 'ta_grading') as $path) {
            if (!is_dir(FileUtils::joinPaths($this->submitty_log_path, $path))) {
                throw new ConfigException("Missing log folder: {$path}");
            }
        }
        $this->site_url = $this->base_url."index.php?";

        if (!empty($this->semester) && !empty($this->course)) {
            $this->course_path = FileUtils::joinPaths($this->submitty_path, "courses", $this->semester, $this->course);
        }
    }

    public function loadCourseJson($course_json_path) {
        if (!file_exists($course_json_path)) {
            throw new ConfigException("Could not find course config file: ".$course_json_path, true);
        }
        $this->course_json_path = $course_json_path;
        $this->course_json = json_decode(file_get_contents($course_json_path), true);
        if ($this->course_json === null) {
            throw new ConfigException("Error parsing the config file: ".json_last_error_msg());
        }

        if (!isset($this->course_json['database_details']) || !is_array($this->course_json['database_details'])) {
            throw new ConfigException("Missing config section 'database_details' in ini file");
        }

        $this->course_database_params = array_merge($this->submitty_database_params, $this->course_json['database_details']);

        $array = [
            'course_name', 'course_home_url', 'default_hw_late_days', 'default_student_late_days',
            'zero_rubric_grades', 'upload_message', 'keep_previous_files', 'display_rainbow_grades_summary',
            'display_custom_message', 'room_seating_gradeable_id', 'course_email', 'vcs_base_url', 'vcs_type',
            'private_repository', 'forum_enabled', 'regrade_enabled', 'seating_only_for_instructor', 'regrade_message'
        ];
        $this->setConfigValues($this->course_json, 'course_details', $array);

        if (empty($this->vcs_base_url)) {
            $this->vcs_base_url = $this->vcs_url . $this->semester . '/' . $this->course;
        }

        $this->vcs_base_url = rtrim($this->vcs_base_url, "/")."/";

        if (isset($this->course_json['hidden_details'])) {
            $this->hidden_details = $this->course_json['hidden_details'];
            if (isset($this->course_json['hidden_details']['course_url'])) {
                $this->base_url = rtrim($this->course_json['hidden_details']['course_url'], "/")."/";
            }
        }

        $this->upload_message = Utils::prepareHtmlString($this->upload_message);

        foreach (array('default_hw_late_days', 'default_student_late_days') as $key) {
            $this->$key = intval($this->$key);
        }

        $array = array('zero_rubric_grades', 'keep_previous_files', 'display_rainbow_grades_summary',
            'display_custom_message', 'forum_enabled', 'regrade_enabled', 'seating_only_for_instructor');
        foreach ($array as $key) {
            $this->$key = ($this->$key == true) ? true : false;
        }

        $this->site_url = $this->base_url."index.php?semester=".$this->semester."&course=".$this->course;

        $wrapper_files_path = FileUtils::joinPaths($this->getCoursePath(), 'site');
        foreach (WrapperController::WRAPPER_FILES as $file) {
            $path = FileUtils::joinPaths($wrapper_files_path, $file);
            if (file_exists($path)) {
                $this->wrapper_files[$file] = $path;
            }
        }

        $this->course_loaded = true;
    }


    private function setConfigValues($config, $section, $keys) {
        if (!isset($config[$section]) || !is_array($config[$section])) {
            throw new ConfigException("Missing config section '{$section}' in ini file");
        }

        foreach ($keys as $key) {
            if (!isset($config[$section][$key])) {
              throw new ConfigException("Missing config setting '{$section}.{$key}' in configuration ini file");
            }
            $this->$key = $config[$section][$key];
        }
    }

    public function getHomepageUrl()
    {
        return $this->base_url."index.php?";
    }

    /**
     * @return boolean
     */
    public function isDebug() {
        return $this->debug;
    }

    /**
     * @return bool
     */
    public function shouldLogExceptions() {
        return $this->log_exceptions;
    }

    /**
     * @return bool
     */
    public function shouldZeroRubricGrades() {
        return $this->zero_rubric_grades;
    }

    /**
     * @return bool
     */
    public function displayCustomMessage() {
        return $this->display_custom_message;
    }

    /**
     * @return bool
     */
    public function keepPreviousFiles() {
        return $this->keep_previous_files;
    }

    /**
     * @return bool
     */
    public function displayRainbowGradesSummary() {
        return $this->display_rainbow_grades_summary;
    }

    /**
     * @return bool
     */
    public function displayRoomSeating() {
        return $this->room_seating_gradeable_id !== "";
    }


    public function getLogPath() {
        return $this->submitty_log_path;
    }

    public function saveCourseJson($save) {
        FileUtils::writeJsonFile($this->course_json_path, array_merge($this->course_json, $save));
    }

    public function wrapperEnabled() {
        return $this->course_loaded
            && (count($this->wrapper_files) > 0);
    }

    public function getWrapperFiles() {
        //Return empty if not logged in because we can't access them
        return ($this->core->getUser() === null ? [] : $this->wrapper_files);
    }
}<|MERGE_RESOLUTION|>--- conflicted
+++ resolved
@@ -50,12 +50,8 @@
  * @method string getVcsType()
  * @method string getPrivateRepository()
  * @method string getRoomSeatingGradeableId()
-<<<<<<< HEAD
  * @method bool isSeatingOnlyForInstructor()
- * @method array getCourseIni()
-=======
  * @method array getCourseJson()
->>>>>>> eb59f91c
  */
 
 class Config extends AbstractModel {
