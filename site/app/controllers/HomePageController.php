<?php

namespace app\controllers;

use app\libraries\response\RedirectResponse;
use app\models\Course;
use app\models\User;
use app\libraries\Core;
use app\controllers\TermController;
use app\libraries\response\MultiResponse;
use app\libraries\response\WebResponse;
use app\libraries\response\JsonResponse;
use Symfony\Component\Routing\Annotation\Route;
use app\controllers\SelfRejoinController;

/**
 * Class HomePageController
 *
 * Controller to deal with the submitty home page. Once the user has been authenticated, but before they have
 * selected which course they want to access, they are forwarded to the home page.
 */
class HomePageController extends AbstractController {
    /**
     * HomePageController constructor.
     *
     * @param Core $core
     */
    public function __construct(Core $core) {
        parent::__construct($core);
    }

    /**
     * @param string|null $user_id
     * @param bool|string $as_instructor
     * @return MultiResponse
     */
    #[Route("/api/courses", methods: ["GET"])]
    #[Route("/home/courses", methods: ["GET"])]
    public function getCourses($user_id = null, $as_instructor = false) {
        if ($as_instructor === 'true') {
            $as_instructor = true;
        }

        $user = $this->core->getUser();
        if (is_null($user_id) || $user->getAccessLevel() !== User::LEVEL_SUPERUSER) {
            $user_id = $user->getId();
        }

        $unarchived_courses = $this->core->getQueries()->getCourseForUserId($user_id);
        $archived_courses = $this->core->getQueries()->getCourseForUserId($user_id, true);
        $dropped_courses = $this->core->getQueries()->getCourseForUserId($user_id, false, true);
        $self_registration_courses = $this->core->getQueries()->getSelfRegistrationCourses($user_id);
        if ($as_instructor) {
            foreach (['archived_courses', 'unarchived_courses'] as $var) {
                $$var = array_filter($$var, function (Course $course) use ($user_id) {
                    return $this->core->getQueries()->checkIsInstructorInCourse($user_id, $course->getTitle(), $course->getTerm());
                });
            }
        }

        $self_rejoin_tester = new SelfRejoinController($this->core);
        $dropped_courses = array_filter(
            $dropped_courses,
            function (Course $course) use ($self_rejoin_tester, $user_id) {
                return $self_rejoin_tester->canRejoinCourse($user_id, $course->getTitle(), $course->getTerm());
            }
        );

        $callback = function (Course $course) {
            return $course->getCourseInfo();
        };

        return MultiResponse::JsonOnlyResponse(
            JsonResponse::getSuccessResponse([
                "unarchived_courses" => array_map($callback, $unarchived_courses),
                "archived_courses" => array_map($callback, $archived_courses),
                "dropped_courses" => array_map($callback, $dropped_courses),
                "self_registration_courses" => array_map($callback, $self_registration_courses)
            ])
        );
    }

    /**
     * @param null $user_id
     * @return MultiResponse
     */
    #[Route("/home/groups")]
    public function getGroups($user_id = null): MultiResponse {
        $user = $this->core->getUser();
        if (is_null($user) || !$user->accessFaculty()) {
            return new MultiResponse(
                JsonResponse::getFailResponse("You don't have access to this endpoint."),
                new WebResponse("Error", "errorPage", "You don't have access to this page.")
            );
        }

        if (is_null($user_id) || $user->getAccessLevel() !== User::LEVEL_SUPERUSER) {
            $user_id = $user->getId();
        }

        $groups = $this->core->getQueries()->getUserGroups($user_id);

        return new MultiResponse(
            JsonResponse::getSuccessResponse($groups)
        );
    }

    /**
     * Display the HomePageView to the student.
     *
     * @return MultiResponse
     */
    #[Route("/home")]
    public function showHomepage() {
        $courses = $this->getCourses()->json_response->json;

        return new MultiResponse(
            null,
            new WebResponse(
                ['HomePage'],
                'showHomePage',
                $this->core->getUser(),
                $courses["data"]["unarchived_courses"],
                $courses["data"]["dropped_courses"],
                $courses["data"]["archived_courses"],
                $courses["data"]["self_registration_courses"]
            )
        );
    }

    #[Route("/home/courses/new", methods: ["POST"])]
    #[Route("/api/courses", methods: ["POST"])]
    public function createCourse() {
        $user = $this->core->getUser();
        if (is_null($user) || !$user->accessFaculty()) {
            return new MultiResponse(
                JsonResponse::getFailResponse("You don't have access to this endpoint."),
                new WebResponse("Error", "errorPage", "You don't have access to this page.")
            );
        }

        if (
            !isset($_POST['course_semester'])
            || !isset($_POST['course_title'])
            || !isset($_POST['head_instructor'])
            || !isset($_POST['group_name'])
            || $_POST['group_name'] === ""
        ) {
            $error = "Semester, course title, head instructor, or group name not set.";
            $this->core->addErrorMessage($error);
            return new MultiResponse(
                JsonResponse::getFailResponse($error),
                null,
                new RedirectResponse($this->core->buildUrl(['home', 'courses', 'new']))
            );
        }

        $semester = trim($_POST['course_semester']);
        $course_title = trim(strtolower($_POST['course_title']));
        $head_instructor = $_POST['head_instructor'];

        if ($user->getAccessLevel() === User::LEVEL_FACULTY && $head_instructor !== $user->getId()) {
            $error = "You can only create course for yourself.";
            $this->core->addErrorMessage($error);
            return new MultiResponse(
                JsonResponse::getFailResponse($error),
                null,
                new RedirectResponse($this->core->buildUrl(['home', 'courses', 'new']))
            );
        }

        if (empty($this->core->getQueries()->getSubmittyUser($head_instructor))) {
            $error = "Head instructor doesn't exist.";
            $this->core->addErrorMessage($error);
            return new MultiResponse(
                JsonResponse::getFailResponse($error),
                null,
                new RedirectResponse($this->core->buildUrl(['home', 'courses', 'new']))
            );
        }

        if ($this->core->getQueries()->courseExists($_POST['course_semester'], $_POST['course_title'])) {
            $error = "Course with that semester/title already exists.";
            $this->core->addErrorMessage($error);
            return new MultiResponse(
                JsonResponse::getFailResponse($error),
                null,
                new RedirectResponse($this->core->buildUrl(['home', 'courses', 'new']))
            );
        }

        $group_name = $_POST['group_name'];

        try {
            $group_check = $this->core->curlRequest(
                $this->core->getConfig()->getCgiUrl() . "group_check.cgi" . "?" . http_build_query(
                    [
                        'head_instructor' => $head_instructor,
                        'group_name' => $group_name
                    ]
                )
            );

            if (empty($group_check) || empty($group_name)) {
                $error = "Invalid group name.";
                $this->core->addErrorMessage($error);
                return new MultiResponse(
                    JsonResponse::getFailResponse($error),
                    null,
                    new RedirectResponse($this->core->buildUrl(['home', 'courses', 'new']))
                );
            }

            if (json_decode($group_check, true)['status'] === 'fail') {
                $error = "The instructor is not in the correct Linux group.\n Please contact sysadmin for more information.";
                $this->core->addErrorMessage($error);
                return new MultiResponse(
                    JsonResponse::getFailResponse($error),
                    null,
                    new RedirectResponse($this->core->buildUrl(['home', 'courses', 'new']))
                );
            }

            if (json_decode($group_check, true)['status'] === 'error') {
                $error = "The Linux group does not have the correct members for submitty use";
                $this->core->addErrorMessage($error);
                return new MultiResponse(
                    JsonResponse::getFailResponse($error),
                    null,
                    new RedirectResponse($this->core->buildUrl(['home', 'courses', 'new']))
                );
            }
        }
        catch (\Exception $e) {
            $error = "Server error.";
            $this->core->addErrorMessage($error);
            return new MultiResponse(
                JsonResponse::getErrorResponse($error),
                null,
                new RedirectResponse($this->core->buildUrl(['home']))
            );
        }

        $json = [
            "job" => 'CreateCourse',
            'semester' => $semester,
            'course' => $course_title,
            'head_instructor' => $head_instructor,
            'group_name' => $group_name
        ];

        $json = json_encode($json, JSON_PRETTY_PRINT);
        file_put_contents('/var/local/submitty/daemon_job_queue/create_' . $semester . '_' . $course_title . '.json', $json);

        $this->core->addSuccessMessage("Course creation request successfully sent.\n Please refresh the page later.");
        return new MultiResponse(
            JsonResponse::getSuccessResponse(null),
            null,
            new RedirectResponse($this->core->buildUrl(['home']))
        );
    }

    #[Route("/home/courses/new", methods: ["GET"])]
    public function createCoursePage() {
        $user = $this->core->getUser();
        if (is_null($user) || !$user->accessFaculty()) {
            return new MultiResponse(
                JsonResponse::getFailResponse("You don't have access to this endpoint."),
                new WebResponse("Error", "errorPage", "You don't have access to this page.")
            );
        }

        if ($user->getAccessLevel() === User::LEVEL_SUPERUSER) {
            $faculty = $this->core->getQueries()->getAllFaculty();
        }

        return new MultiResponse(
            null,
            new WebResponse(
                ['HomePage'],
                'showCourseCreationPage',
                $faculty ?? null,
                $this->core->getUser()->getId(),
<<<<<<< HEAD
                $this->core->getEntityManager('TermManager')->getAllTermNames(),
=======
                TermController::getAllTermNames($this->core),
>>>>>>> e3d42bf5
                $this->core->getUser()->getAccessLevel() === User::LEVEL_SUPERUSER,
                $this->core->getCsrfToken(),
                $this->core->getQueries()->getAllCoursesForUserId($this->core->getUser()->getId())
            )
        );
    }

    /**
     * @return MultiResponse
     */
    #[Route("/home/group/users")]
    public function getGroupUsers($group_name = null): MultiResponse {
        if (!$this->core->getUser()->accessFaculty()) {
            return new MultiResponse(
                JsonResponse::getFailResponse("You don't have access to this endpoint."),
                new WebResponse("Error", "errorPage", "You don't have access to this page.")
            );
        }

        $group_file = fopen("/etc/group", "r");
        $group_content = fread($group_file, filesize("/etc/group"));
        fclose($group_file);

        $groups = explode("\n", $group_content);
        foreach ($groups as $group) {
            if (str_starts_with($group, $group_name)) {
                $categories = explode(":", $group);
                $members = array_pop($categories);
                return new MultiResponse(
                    JsonResponse::getSuccessResponse($members)
                );
            }
        }

        return new MultiResponse(
            JsonResponse::getErrorResponse("Group not found")
        );
    }

    /**
     * @return MultiResponse
     */
    #[Route("/term/new", methods: ["POST"])]
    public function addNewTerm() {
        if (!$this->core->getUser()->isSuperUser()) {
            return new MultiResponse(
                JsonResponse::getFailResponse("You don't have access to this endpoint."),
                new WebResponse("Error", "errorPage", "You don't have access to this page.")
            );
        }
        $response = new MultiResponse();
        if (isset($_POST['term_id']) && isset($_POST['term_name']) && isset($_POST['start_date']) && isset($_POST['end_date'])) {
            $term_id = $_POST['term_id'];
            $term_name = $_POST['term_name'];
            $start_date = $_POST['start_date'];
            $end_date = $_POST['end_date'];
<<<<<<< HEAD
            $term_manager = $this->core->getEntityManager('TermManager');
            $terms = $term_manager->getAllTermNames($this->core);
=======

            $terms = TermController::getAllTermNames($this->core);
>>>>>>> e3d42bf5
            if (in_array($term_id, $terms)) {
                $this->core->addErrorMessage("Term id already exists.");
            }
            elseif ($end_date < $start_date) {
                $this->core->addErrorMessage("End date should be after Start date.");
            }
            else {
<<<<<<< HEAD
                $term_manager->createNewTerm($term_id, $term_name, $start_date, $end_date);
=======
                TermController::createNewTerm($this->core, $term_id, $term_name, $start_date, $end_date);
>>>>>>> e3d42bf5
                $this->core->addSuccessMessage("Term added successfully.");
            }
            $url = $this->core->buildUrl(['home', 'courses', 'new']);
            $response = $response->RedirectOnlyResponse(new RedirectResponse($url));
        }
        return $response;
    }

    /**
     * @return MultiResponse|WebResponse
     */
    #[Route("/update", methods: ["GET"])]
    public function systemUpdatePage() {
        $user = $this->core->getUser();
        if (is_null($user) || $user->getAccessLevel() !== User::LEVEL_SUPERUSER) {
            return new MultiResponse(
                JsonResponse::getFailResponse("You don't have access to this endpoint."),
                new WebResponse("Error", "errorPage", "You don't have access to this page.")
            );
        }

        $this->core->getOutput()->addInternalJs('system-update.js');
        $this->core->getOutput()->addInternalCss('system-update.css');
        return new WebResponse(
            'HomePage',
            'showSystemUpdatePage',
            $this->core->getCsrfToken()
        );
    }
}<|MERGE_RESOLUTION|>--- conflicted
+++ resolved
@@ -281,11 +281,7 @@
                 'showCourseCreationPage',
                 $faculty ?? null,
                 $this->core->getUser()->getId(),
-<<<<<<< HEAD
-                $this->core->getEntityManager('TermManager')->getAllTermNames(),
-=======
                 TermController::getAllTermNames($this->core),
->>>>>>> e3d42bf5
                 $this->core->getUser()->getAccessLevel() === User::LEVEL_SUPERUSER,
                 $this->core->getCsrfToken(),
                 $this->core->getQueries()->getAllCoursesForUserId($this->core->getUser()->getId())
@@ -342,13 +338,8 @@
             $term_name = $_POST['term_name'];
             $start_date = $_POST['start_date'];
             $end_date = $_POST['end_date'];
-<<<<<<< HEAD
-            $term_manager = $this->core->getEntityManager('TermManager');
-            $terms = $term_manager->getAllTermNames($this->core);
-=======
 
             $terms = TermController::getAllTermNames($this->core);
->>>>>>> e3d42bf5
             if (in_array($term_id, $terms)) {
                 $this->core->addErrorMessage("Term id already exists.");
             }
@@ -356,11 +347,7 @@
                 $this->core->addErrorMessage("End date should be after Start date.");
             }
             else {
-<<<<<<< HEAD
-                $term_manager->createNewTerm($term_id, $term_name, $start_date, $end_date);
-=======
                 TermController::createNewTerm($this->core, $term_id, $term_name, $start_date, $end_date);
->>>>>>> e3d42bf5
                 $this->core->addSuccessMessage("Term added successfully.");
             }
             $url = $this->core->buildUrl(['home', 'courses', 'new']);
