--- conflicted
+++ resolved
@@ -221,13 +221,9 @@
     for pre_command in pre_commands:
       command = pre_command['command']
       option  = pre_command['option']
-<<<<<<< HEAD
-      source  = pre_command['source']
-=======
       source_testcase   = pre_command["testcase"]
       source_directory  = pre_command['source']
       source = os.path.join(source_testcase,source_directory)
->>>>>>> 5e372fc9
       destination = pre_command['destination']
       # pattern is not currently in use.
       #pattern    = pre_command['pattern']
