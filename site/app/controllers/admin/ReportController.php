--- conflicted
+++ resolved
@@ -33,25 +33,7 @@
      * @deprecated
      */
     public function run() {
-<<<<<<< HEAD
-        switch ($_REQUEST['action']) {
-            case 'csv':
-                $this->generateCSVReport();
-                break;
-            case 'summary':
-                $this->generateGradeSummaries();
-                break;
-            case 'customization':
-                $this->generateCustomization();
-                break;
-            case 'reportpage':
-            default:
-                $this->showReportPage();
-                break;
-        }
-=======
         return null;
->>>>>>> 046ec4e1
     }
 
     /**
