--- conflicted
+++ resolved
@@ -38,8 +38,6 @@
      * @param string $sort_type - The current way we are sorting students. Used to create the header.
      * @param string $sort_direction -  Either "ASC" or "DESC" for ascending or descending sorting order.
      *     Used to create the header.
-<<<<<<< HEAD
-=======
      * @param bool $is_peer_gradeable - True if the gradeable has peer grading.
      * @param bool $is_team_gradeable - True if the gradeable is a team gradeable.
      * @param string $blind_access_mode - Either "unblind", "single", or "double". See RubricGraderController for details.
@@ -47,7 +45,6 @@
      *
      * @return string HTML for the RubricGrader page.
      *
->>>>>>> 63ea3ed4
      */
     public function createRubricGradeableView(
         Gradeable $gradeable,
