--- conflicted
+++ resolved
@@ -249,15 +249,9 @@
 			<center>
 			<select id="thread_category" name="thread_category" class="form-control" multiple size="10" style="height: auto;">
 HTML;
-<<<<<<< HEAD
-	    for($i = 0; $i < count($categories); $i++){
-	    	$return .= <<<HTML
-	    		<option value="{$categories[$i]['category_id']}" style="color: {$categories[$i]['color']}">{$categories[$i]['category_desc']}</option>
-=======
 			for($i = 0; $i < count($categories); $i++){
 				$return .= <<<HTML
-					<option value="{$categories[$i]['category_id']}">{$categories[$i]['category_desc']}</option>
->>>>>>> d0d0e33a
+					<option value="{$categories[$i]['category_id']}" style="color: {$categories[$i]['color']}">{$categories[$i]['category_desc']}</option>
 HTML;
 			}
 
