<?php

namespace app\controllers\admin;

use app\controllers\AbstractController;
use app\exceptions\ValidationException;
use app\libraries\DateUtils;
use app\libraries\GradeableType;
use app\models\gradeable\Gradeable;
use app\models\gradeable\Component;
use app\models\gradeable\Mark;
use app\libraries\FileUtils;

class AdminGradeableController extends AbstractController {
    public function run() {
        switch ($_GET['action']) {
            case 'view_gradeable_page':
                $this->newPage();
                break;
            case 'upload_new_gradeable':
                $this->createGradeableRequest();
                break;
            case 'edit_gradeable_page':
                $this->editGradeableRequest();
                break;
            case 'update_gradeable':
                $this->updateGradeableRequest();
                break;
            case 'update_gradeable_rubric':
                // Other updates are happening real time,
                //  but the rubric and the grader assignment need
                //  to be updated separately
                $this->updateRubricRequest();
                break;
            case 'update_gradeable_graders':
                $this->updateGradersRequest();
                break;
            case 'upload_new_template':
                $this->uploadNewTemplateRequest();
                break;
            case 'quick_link':
                $this->quickLink();
                break;
            case 'delete_gradeable':
                $this->deleteGradeable();
                break;
            case 'rebuild_assignment':
                $this->rebuildAssignmentRequest();
                break;
            case 'check_refresh':
                $this->checkRefresh();
                break;
            default:
                $this->newPage();
                break;
        }
    }

    /* Page load methods */

    private function uploadNewTemplateRequest() {
        $this->uploadNewTemplate($_GET['template_id']);
    }

    private function editGradeableRequest() {
        try {
            $gradeable = $this->core->getQueries()->getGradeableConfig($_REQUEST['id']);
            $this->editPage($gradeable, $_GET['semester'], $_GET['course'], $_GET['nav_tab'] ?? 0);
        } catch(\InvalidArgumentException $e) {
            // If the gradeable can't be found, redirect to new page
            $this->newPage();
        }
    }

    /**
     * Pulls data from an existing gradeable to display the 'new' page with
     * @param string $template_id The id of the gradeable to use as a template
     */
    private function uploadNewTemplate($template_id) {
        try {
            $template_gradeable = $this->core->getQueries()->getGradeableConfig($template_id);
            $this->newPage($template_gradeable);
        } catch(\InvalidArgumentException $e) {
            // If the template gradeable can't be found, redirect to new page
            $this->newPage();
        }
    }

    const syllabus_buckets = [
        'homework', 'assignment', 'problem-set',
        'quiz', 'test', 'exam',
        'exercise', 'lecture-exercise', 'reading', 'lab', 'recitation', 'worksheet',
        'project',
        'participation', 'note',
        'none (for practice only)'];

    /**
     * Displays the 'new' page, populating the first-page properties with the
     *  provided gradeable's data
     * @param Gradeable $gradeable
     */
    private function newPage(Gradeable $gradeable = null) {
        $this->core->getOutput()->addBreadcrumb("Create gradeable");

        $template_list = $this->core->getQueries()->getAllGradeablesIdsAndTitles();
        $submit_url = $this->core->buildUrl([
            'component' => 'admin',
            'page' => 'admin_gradeable',
            'action' => 'upload_new_gradeable'
        ]);

        $this->core->getOutput()->renderTwigOutput('admin/admin_gradeable/AdminGradeableBase.twig', [
            'submit_url' => $submit_url,
            'gradeable' => $gradeable,
            'action' => $gradeable !== null ? 'template' : 'new',
            'template_list' => $template_list,
            'syllabus_buckets' => self::syllabus_buckets,
            'regrade_enabled' => $this->core->getConfig()->isRegradeEnabled()
        ]);
    }

    //view the page with pulled data from the gradeable to be edited
    private function editPage(Gradeable $gradeable, $semester, $course, $nav_tab = 0) {
        $this->core->getOutput()->addBreadcrumb('Edit Gradeable');

        // Serialize the components for numeric/checkpoint rubrics
        $gradeable_components_enc = array_map(function(Component $c) {return $c->toArray(); }, $gradeable->getComponents());

        // Construct history array, first indexed by user type, then by gradeable id
        $gradeable_section_history = [];
        $graders_from_usertypes = $this->core->getQueries()->getGradersByUserType();
        foreach ($graders_from_usertypes as $usertype) {
            foreach ($usertype as $grader) {
                $gradeable_section_history[$grader] = [];
            }
        }

        // Construct a list of rotating gradeables
        $rotating_gradeables = [];
        foreach ($this->core->getQueries()->getGradeablesPastAndSection() as $row) {
            $gradeable_section_history[$row['user_id']][$row['g_id']] = $row['sections_rotating_id'];

            // Use the keys to remove duplicates
            $rotating_gradeables[$row['g_id']] = 1;
        }
        $rotating_gradeables = array_keys($rotating_gradeables);

        // Get some global configuration data
        $num_rotating_sections = $this->core->getQueries()->getNumberRotatingSections();
        $default_late_days = $this->core->getConfig()->getDefaultHwLateDays();
        $vcs_base_url = $this->core->getConfig()->getVcsBaseUrl();

        $saved_config_path = $gradeable->getAutogradingConfigPath();

        // This helps determine which radio button to check when selecting config.
        // Default option, which means the user has to specify the path.
        $config_select_mode = 'manual';

        // These are hard coded default config options.
        $default_config_paths = ['/usr/local/submitty/more_autograding_examples/upload_only/config',
            '/usr/local/submitty/more_autograding_examples/iclicker_upload/config',
            '/usr/local/submitty/more_autograding_examples/left_right_exam_seating/config',
            '/usr/local/submitty/more_autograding_examples/pdf_exam/config',
            '/usr/local/submitty/more_autograding_examples/test_notes_upload/config',
            '/usr/local/submitty/more_autograding_examples/test_notes_upload_3page/config'];
        foreach ($default_config_paths as $path) {
            // If this happens then select the first radio button 'Using Default'
            if ($path === $saved_config_path) {
                $config_select_mode = 'defaults';
                break;
            }
        }

        // Configs uploaded to the 'Upload Gradeable Config' page
        $uploaded_configs_dir = FileUtils::joinPaths($this->core->getConfig()->getCoursePath(), 'config_upload');
        $all_uploaded_configs = FileUtils::getAllFiles($uploaded_configs_dir);
        $all_uploaded_config_paths = array();
        foreach ($all_uploaded_configs as $file) {
            $all_uploaded_config_paths[] = $file['path'];
            // If this happens then select the second radio button 'Using Uploaded'
            if ($file['path'] === $saved_config_path) {
                $config_select_mode = 'uploaded';
            }
        }

        // Configs stored in a private repository (specified in course config)
        $config_repo_name = $this->core->getConfig()->getPrivateRepository();
        $repository_config_dir = FileUtils::joinPaths($this->core->getConfig()->getCoursePath(), $config_repo_name);
        $all_repository_configs = FileUtils::getAllFiles($repository_config_dir);
        $all_repository_config_paths = array();
        foreach ($all_repository_configs as $file) {
            $all_repository_config_paths[] = $file['path'];
            // If this happens then select the third radio button 'Use Private Repository'
            if ($file['path'] === $saved_config_path) {
                $config_select_mode = 'repo';
            }
        }

        // Load output from cmake build of config file
        $cmake_out_dir = FileUtils::joinPaths($this->core->getConfig()->getCoursePath(), 'build', $gradeable->getId(), 'log_cmake_output.txt');
        $cmake_output = is_file($cmake_out_dir) ? file_get_contents($cmake_out_dir) : null;

        $is_in_rebuild_queue = $this->isInRebuildQueue($gradeable->getId());

        $check_refresh_url = $this->core->buildUrl([
            'component' => 'admin',
            'page' => 'admin_gradeable',
            'action' => 'check_refresh',
            'id' => $gradeable->getId()
        ]);

        // $this->inherit_teams_list = $this->core->getQueries()->getAllElectronicGradeablesWithBaseTeams();

        $this->core->getOutput()->renderTwigOutput('admin/admin_gradeable/AdminGradeableBase.twig', [
            'gradeable' => $gradeable,
            'action' => 'edit',
            'nav_tab' => $nav_tab,
            'semester' => $semester,
            'course' => $course,
            'date_format' => 'Y-m-d H:i:sO',
            'syllabus_buckets' => self::syllabus_buckets,
            'gradeable_components_enc' => json_encode($gradeable_components_enc),
            'regrade_allowed' => $gradeable->isRegradeAllowed(),
            'regrade_enabled' => $this->core->getConfig()->isRegradeEnabled(),
            // Non-Gradeable-model data
            'gradeable_section_history' => $gradeable_section_history,
            'num_rotating_sections' => $num_rotating_sections,
            'rotating_gradeables' => $rotating_gradeables,
            'graders_from_usertypes' => $graders_from_usertypes,
            //'inherit_teams_list' => $inherit_teams_list
            'default_late_days' => $default_late_days,
            'vcs_base_url' => $vcs_base_url,
            'is_pdf_page' => $gradeable->isPdfUpload(),
            'is_pdf_page_student' => $gradeable->isStudentPdfUpload(),
            'num_numeric' => $gradeable->getNumNumeric(),
            'num_text' => $gradeable->getNumText(),
            'type_string' => GradeableType::typeToString($gradeable->getType()),
            'show_edit_warning' => $gradeable->anyManualGrades(),

            // Config selection data
            'config_repo_name' => $config_repo_name,
            'all_repository_config_paths' => $all_repository_config_paths,
            'all_uploaded_config_paths' => $all_uploaded_config_paths,
            'default_config_paths' => $default_config_paths,
            'config_select_mode' => $config_select_mode,

            //build outputs
            'cmake_output' => htmlentities($cmake_output),

            // rebuild queue information
            'is_in_rebuild_queue' => $is_in_rebuild_queue,
            'check_refresh_url' => $check_refresh_url,

            'upload_config_url' => $this->core->buildUrl([
                'component' => 'admin',
                'page' => 'gradeable',
                'action' => 'upload_config'
            ])
        ]);
    }

    /* Http request methods (i.e. ajax) */

    // FIXME: replace with AbstractController::tryGetGradeable when this controller uses JSEND
    private function tryGetGradeable_($gradeable_id) {
        try {
            return $this->core->getQueries()->getGradeableConfig($gradeable_id);
        } catch (\Exception $exception) {
            http_response_code(404);
            $this->core->getOutput()->renderJson(['errors' => 'Gradeable with provided id does not exist!']);
            return null;
        }
    }

    private function newComponent(Gradeable $gradeable) {
        return new Component($this->core, $gradeable, [
            'id' => 0,
            'title' => '',
            'ta_comment' => '',
            'student_comment' => '',
            'lower_clamp' => 0,
            'default' => 0,
            'max_value' => 0,
            'upper_clamp' => 0,
            'text' => false,
            'peer' => false,
            'order' => -1,
            'page' => Component::PDF_PAGE_NONE
        ]);
    }

    private function newMark(Component $component) {
        return new Mark($this->core, $component, [
            'id' => 0,
            'points' => 0,
            'title' => '',
            'order' => 0,
            'publish' => false
        ]);
    }

    // Generates a blank first component for a gradeable
    private function genBlankComponent(Gradeable $gradeable) {
        // Make a new gradeable component with good default values
        $component = $this->newComponent($gradeable);
        if ($gradeable->getType() === GradeableType::ELECTRONIC_FILE) {
            // Add a new mark (count up)
            $mark0 = $this->newMark($component);
            $mark0->setTitle('No Credit');
            $component->setMarks([$mark0]);
        } else if ($gradeable->getType() === GradeableType::CHECKPOINTS) {
            $component->setTitle('Checkpoint 1');
            $component->setPoints(['lower_clamp' => 0, 'default' => 0, 'max_value' => 1, 'upper_clamp' => 1]);
        } else if ($gradeable->getType() === GradeableType::NUMERIC_TEXT) {
            // Add a new mark to the db if its electronic
            $mark = $this->newMark($component);
            $component->setMarks([$mark]);
        } else {
            throw new \InvalidArgumentException('Gradeable type invalid');
        }

        // Add it to the gradeable
        $gradeable->setComponents([$component]);
    }

    // check whether radio button's value is 'true'
    private static function isRadioButtonTrue($name) {
        return isset($_POST[$name]) && $_POST[$name] === 'true';
    }

    private function updateRubricRequest() {
        // Assume something will go wrong
        http_response_code(500);

        $gradeable = $this->tryGetGradeable_($_REQUEST['id']);
        if ($gradeable === null) {
            return;
        }
        try {
            $result = $this->updateRubric($gradeable, $_POST);
        } catch (\Exception $e) {
            $result = ['rubric' => 'Error saving rubric'];

        }

        $response_data = [];

        if (count($result) === 0) {
            http_response_code(204); // NO CONTENT
        } else {
            $response_data['errors'] = $result;
            http_response_code(400);
        }

        // Finally, send the requester back the information
        $this->core->getOutput()->renderJson($response_data);
    }

    // Parses the checkpoint details from the user form into a Component.  NOTE: order is not set here
    private static function parseCheckpoint(Component $component, $details) {
        if (!isset($details['label'])) {
            $details['label'] = '';
        }
        if (!isset($details['extra_credit'])) {
            $details['extra_credit'] = 'false';
        }
        $component->setTitle($details['label']);
        $component->setTaComment("");
        $component->setStudentComment("");
        $component->setPoints([
            'lower_clamp' => 0,
            'default' => 0,
            // if it is extra credit then it would be out of 0 points otherwise 1
            'max_value' => $details['extra_credit'] === 'true' ? 0 : 1,
            'upper_clamp' => 1
        ]);
        $component->setText(false);
        $component->setPeer(false);
        $component->setPage(Component::PDF_PAGE_NONE);
    }

    private static function parseNumeric(Component $component, $details) {
        if (!isset($details['label'])) {
            $details['label'] = '';
        }
        if (!isset($details['max_score'])) {
            $details['max_score'] = 0;
        }
        if (!isset($details['extra_credit'])) {
            $details['extra_credit'] = 'false';
        }
        $component->setTitle($details['label']);
        $component->setTaComment("");
        $component->setStudentComment("");
        $component->setPoints([
            'lower_clamp' => 0,
            'default' => 0,
            'max_value' => $details['extra_credit'] === 'true' ? 0 : $details['max_score'],
            'upper_clamp' => $details['max_score']
        ]);
        $component->setText(false);
        $component->setPeer(false);
        $component->setPage(Component::PDF_PAGE_NONE);
    }

    private static function parseText(Component $component, $details) {
        if (!isset($details['label'])) {
            $details['label'] = '';
        }
        $component->setTitle($details['label']);
        $component->setTaComment("");
        $component->setStudentComment("");
        $component->setPoints([
            'lower_clamp' => 0,
            'default' => 0,
            'max_value' => 0,
            'upper_clamp' => 0
        ]);
        $component->setText(true);
        $component->setPeer(false);
        $component->setPage(Component::PDF_PAGE_NONE);
    }

    private static function parseEgComponent(Component $component, $details, $x) {
        $component->setTitle($details['comment_title_' . strval($x + 1)]);
        $component->setTaComment($details['ta_comment_' . strval($x + 1)]);
        $component->setStudentComment($details['student_comment_' . strval($x + 1)]);

        $is_penalty = (isset($details['rad_penalty-' . strval($x + 1)]) && $details['rad_penalty-' . strval($x + 1)] == 'yes') ? true : false;
        $lower_clamp = ($is_penalty === true) ? floatval($details['lower_' . strval($x + 1)]) : 0;
        $is_deduction = (isset($details['grade_by-' . strval($x + 1)]) && $details['grade_by-' . strval($x + 1)] == 'count_down') ? true : false;
        $default = ($is_deduction === true) ? floatval($details['points_' . strval($x + 1)]) : 0;
        $max_value = $details['points_' . strval($x + 1)];
        $is_extra = (isset($details['rad_extra_credit-' . strval($x + 1)]) && $details['rad_extra_credit-' . strval($x + 1)] == 'yes') ? true : false;
        $upper_clamp = ($is_extra === true) ? (floatval($details['points_' . strval($x + 1)]) + floatval($details['upper_' . strval($x + 1)])) : floatval($details['points_' . strval($x + 1)]);

        $component->setPoints([
            'lower_clamp' => $lower_clamp,
            'default' => $default,
            'max_value' => $max_value,
            'upper_clamp' => $upper_clamp
        ]);
        $component->setText(false);
        $peer_grading_component = (isset($details['peer_component_' . strval($x + 1)]) && $details['peer_component_' . strval($x + 1)] == 'on') ? true : false;
        $component->setPeer($peer_grading_component);

        if (self::isRadioButtonTrue('pdf_page')) {
            if (self::isRadioButtonTrue('pdf_page_student')) {
                $page_component = -1;
            } else {
                $page_component = ($details['page_component_' . strval($x + 1)]);
            }
        } else {
            $page_component = 0;
        }
        $component->setPage($page_component);
    }

    private function updateRubric(Gradeable $gradeable, $details) {
        // Add the rubric information using the old method for now.
        $peer_grading_complete_score = 0;

        $old_components = $gradeable->getComponents();
        $num_old_components = count($old_components);
        $start_index = $num_old_components;

        /** @var Component[] $new_components */
        $new_components = [];

        $update_component_peer = function (Component $component, $peer_grading_complete_score) {
            $component->setPoints([
                'lower_clamp' => $component->getLowerClamp(),
                'default' => $component->getDefault(),
                'max_value' => $peer_grading_complete_score,
                'upper_clamp' => $peer_grading_complete_score
            ]);
        };

        // The electronic file mode is the least touched of them all since it will be replaced
        //  with a unified interface with TA grading and share a separate "rubric" controller for it.
        if ($gradeable->getType() === GradeableType::ELECTRONIC_FILE) {
            $make_peer_assignments = false;
            if ($gradeable->isPeerGrading()) {
                $old_peer_grading_assignments = $this->core->getQueries()->getPeerGradingAssignNumber($gradeable->getId());
                $make_peer_assignments = ($old_peer_grading_assignments !== $gradeable->getPeerGradeSet());
                if ($make_peer_assignments) {
                    $this->core->getQueries()->clearPeerGradingAssignments($gradeable->getId());
                }
            }
            if ($make_peer_assignments && $gradeable->isPeerGrading()) {
                $users = $this->core->getQueries()->getAllUsers();
                $user_ids = array();
                $grading = array();
                $peer_grade_set = $gradeable->getPeerGradeSet();
                foreach ($users as $key => $user) {
                    // Need to remove non-student users, or users in the NULL section
                    if ($user->getRegistrationSection() == null) {
                        unset($users[$key]);
                    } else {
                        $user_ids[] = $user->getId();
                        $grading[$user->getId()] = array();
                    }
                }
                $user_number = count($user_ids);
                shuffle($user_ids);
                for ($i = 0; $i < $user_number; $i++) {
                    for ($j = 1; $j <= $peer_grade_set; $j++) {
                        $grading[$user_ids[$i]][] = $user_ids[($i + $j) % $user_number];
                    }
                }

                foreach ($grading as $grader => $assignment) {
                    foreach ($assignment as $student) {
                        $this->core->getQueries()->insertPeerGradingAssignment($grader, $student, $gradeable->getId());
                    }
                }
            }

            // Count the number of components (questions)
            $num_questions = 0;
            foreach ($details as $k => $v) {
                if (strpos($k, 'comment_title_') !== false) {
                    ++$num_questions;
                }
            }

            $x = 0;
            // Iterate through each existing component and update them in the database,
            //  removing any extras
            foreach ($old_components as $old_component) {
                if (is_array($old_component)) {
                    $old_component = $old_component[0];
                }
                if ($x < $num_questions && $x < $num_old_components) {
                    if ($old_component->getTitle() === "Grading Complete" || $old_component->getOrder() == -1) {
                        if ($peer_grading_complete_score == 0) {
                            $this->core->getQueries()->deleteGradeableComponent($old_component);
                        } else if ($old_component->getMaxValue() != $peer_grading_complete_score) {
                            $update_component_peer($old_component, $peer_grading_complete_score);
                            $new_components[] = $old_component;
                        }
                        continue;
                    }
                    self::parseEgComponent($old_component, $details, $x);
                    $old_component->setOrder($x);
                    $new_components[] = $old_component;
                }
                $x++;
            }

            for ($x = $start_index; $x < $num_questions; $x++) {
                if ($x == 0 && $peer_grading_complete_score != 0) {
                    $component = $this->newComponent($gradeable);
                    $update_component_peer($component, $peer_grading_complete_score);
                    $component->setOrder($x - 1);
                    $component->setTitle("Grading Complete");
                    $new_components[] = $component;
                }
                $component = $this->newComponent($gradeable);
                self::parseEgComponent($component, $details, $x);
                $component->setOrder($x);
                $new_components[] = $component;
            }

            //Adds/Edits/Deletes the Marks
            $index = 1;
            foreach ($new_components as $comp) {
                $marks = $comp->getMarks();
                $new_marks = [];

                if ($comp->getOrder() == -1) {
                    continue;
                }

                $num_marks = 0;
                foreach ($details as $k => $v) {
                    if (strpos($k, 'mark_points_' . $index) !== false) {
                        $num_marks++;
                    }
                }

                $update_mark = function (Mark $mark, $index, $y) use ($details) {
                    $mark->setPoints(floatval($details['mark_points_' . $index . '_' . $y]));
                    $mark->setTitle($details['mark_text_' . $index . '_' . $y]);
                    $mark->setOrder($y);
                    $mark->setPublish(isset($details['mark_publish_' . $index . '_' . $y]));
                };

                for ($y = 0; $y < $num_marks; $y++) {
                    //adds the mark if it is new
                    if ($details['mark_gcmid_' . $index . '_' . $y] == "NEW") {
                        $mark = $this->newMark($comp);
                        $update_mark($mark, $index, $y);
                        $new_marks[] = $mark;
                    } else { //edits existing marks
                        foreach ($marks as $mark) {
                            if ($details['mark_gcmid_' . $index . '_' . $y] == $mark->getId()) {
                                $update_mark($mark, $index, $y);
                                $new_marks[] = $mark;
                            }
                        }
                    }
                }
                $index++;

                // Finally, set the new marks ...
                $comp->setMarks($new_marks);
            }
        } else if ($gradeable->getType() === GradeableType::CHECKPOINTS) {
            if (!isset($details['checkpoints'])) {
                $details['checkpoints'] = [];
            }

            $num_checkpoints = count($details['checkpoints']);

            // Iterate through each existing component and update them in the database,
            //  removing any extras
            $x = 0;
            foreach ($old_components as $old_component) {
                if ($x < $num_checkpoints && $x < $num_old_components) {
                    self::parseCheckpoint($old_component, $details['checkpoints'][$x]);
                    $old_component->setOrder($x);
                    $new_components[] = $old_component;
                }
                $x++;
            }

            // iterate through each new checkpoint, adding them to the database
            for ($x = $start_index; $x < $num_checkpoints; $x++) {
                $component = $this->newComponent($gradeable);
                self::parseCheckpoint($component, $details['checkpoints'][$x]);
                $component->setOrder($x);
                $new_components[] = $component;
            }
        } else if ($gradeable->getType() === GradeableType::NUMERIC_TEXT) {
            if (!isset($details['numeric'])) {
                $details['numeric'] = [];
            }
            if (!isset($details['text'])) {
                $details['text'] = [];
            }

            $num_numeric = count($details['numeric']);
            $num_text = count($details['text']);

            $start_index_numeric = 0;
            $start_index_text = 0;

            // Load all of the old numeric/text elements into two arrays
            $old_numerics = array();
            $num_old_numerics = 0;
            $old_texts = array();
            $num_old_texts = 0;
            foreach ($old_components as $old_component) {
                if ($old_component->isText() === true) {
                    $old_texts[] = $old_component;
                    $num_old_texts++;
                } else {
                    $old_numerics[] = $old_component;
                    $num_old_numerics++;
                }
            }

            $x = 0;
            // Iterate through each existing numeric component and update them in the database,
            //  removing any extras
            foreach ($old_numerics as $old_numeric) {
                if ($x < $num_numeric && $x < $num_old_numerics) {
                    self::parseNumeric($old_numeric, $details['numeric'][$x]);
                    $old_numeric->setOrder($x);
                    $new_components[] = $old_numeric;
                    $start_index_numeric++;
                }
                $x++;
            }

            for ($x = $start_index_numeric; $x < $num_numeric; $x++) {
                $component = $this->newComponent($gradeable);
                self::parseNumeric($component, $details['numeric'][$x]);
                $component->setOrder($x);
                $new_components[] = $component;
            }

            $z = $x;
            $x = 0;
            // Iterate through each existing text component and update them in the database,
            //  removing any extras
            foreach ($old_texts as $old_text) {
                if ($x < $num_text && $x < $num_old_texts) {
                    self::parseText($old_text, $details['text'][$x]);
                    $old_text->setOrder($z + $x);
                    $new_components[] = $old_text;
                    $start_index_text++;
                }
                $x++;
            }

            for ($y = $start_index_text; $y < $num_text; $y++) {
                $component = $this->newComponent($gradeable);
                self::parseText($component, $details['text'][$x]);
                $component->setOrder($y + $z);
                $new_components[] = $component;
            }
        } else {
            throw new \InvalidArgumentException("Error.");
        }

        // Finally, Set the components and update the gradeable
        $gradeable->setComponents($new_components);

        // Save to the database
        $this->core->getQueries()->updateGradeable($gradeable);

        return [];
    }

    private function updateGradersRequest() {
        $gradeable = $this->tryGetGradeable_($_REQUEST['id']);
        if ($gradeable === null) {
            return;
        }

        $result = $this->updateGraders($gradeable, $_POST);

        $response_data = [];

        if (count($result) === 0) {
            http_response_code(204); // NO CONTENT
        } else {
            http_response_code(400);
        }
        $response_data['errors'] = $result;

        // Finally, send the requester back the information
        $this->core->getOutput()->renderJson($response_data);
    }

    private function updateGraders(Gradeable $gradeable, $details) {
        if (!isset($details['graders'])) {
            return ['graders' => 'Blank Submission!'];
        }

        try {
            $gradeable->setRotatingGraderSections($details['graders']);
        } catch (\Exception $exception) {
            return ['graders' => $exception];
        }

        $this->core->getQueries()->updateGradeable($gradeable);
        return [];
    }

    private function createGradeableRequest() {
        $gradeable_id = $_POST['id'];
        $result = $this->createGradeable($gradeable_id, $_POST);

        if ($result === null) {
            // Finally, redirect to the edit page
            $this->redirectToEdit($gradeable_id);
        } else {
            if ($result[0] == 1) { // Request Error
                http_response_code(400);
            } else if ($result[0] == 2) { // Server Error
                http_response_code(500);
            }
            // TODO: good way to handle these errors
            die($result[1]);
        }
    }

    private function createGradeable($gradeable_id, $details) {
        // Make sure the gradeable doesn't already exist
        if ($this->core->getQueries()->existsGradeable($gradeable_id)) {
            return [1, 'Gradeable Already Exists!'];
        }

        // Create the gradeable with good default information
        //
        $gradeable_type = GradeableType::stringToType($details['type']);
        $gradeable_create_data = [
            'type' => $gradeable_type,
            'grade_by_registration' => true,
            'min_grading_group' => 1,
        ];

        $template_property_names = [
            'min_grading_group',
            'grade_by_registration',
            'ta_instructions',
            'autograding_config_path',
            'student_view',
            'student_submit',
            'student_download',
            'student_download_any_version',
            'late_days',
            'precision'
        ];
        // Make sure the template exists if we're using one
        $template_gradeable = null;
        if ($details['gradeable_template'] !== '--None--') {
            $template_id = $details['gradeable_template'];
            $template_gradeable = $this->core->getQueries()->getGradeableConfig($template_id);
            if ($template_gradeable === null) {
                return [1, 'Template Id does not exist!'];
            }

            // Setup the create data from the template
            $template_data = $template_gradeable->toArray();
            foreach ($template_property_names as $name) {
                $gradeable_create_data[$name] = $template_data[$name];
            }

        } else {
            $non_template_property_values = [
                'min_grading_group' => 1,
                'grade_by_registration' => true,
                'ta_instructions' => '',
                'autograding_config_path' => '/usr/local/submitty/more_autograding_examples/python_simple_homework/config',
                'student_view' => false,
                'student_submit' => false,
                'student_download' => false,
                'student_download_any_version' => false,
                'late_days' => 0,
                'precision' => 0.5
            ];
            $gradeable_create_data = array_merge($gradeable_create_data, $non_template_property_values);
        }

        // first-page properties
        $front_page_property_names = [
            'id',
            'title',
            'instructions_url',
            'syllabus_bucket'
        ];
        foreach ($front_page_property_names as $prop) {
            $gradeable_create_data[$prop] = $details[$prop];
        }

        // Electronic-only values
        if ($gradeable_type === GradeableType::ELECTRONIC_FILE) {
            $gradeable_create_data = array_merge($gradeable_create_data, [
                'team_assignment' => $details['team_assignment'] === 'true',
                'vcs' => $details['vcs'] === 'true',
                'ta_grading' => $details['ta_grading'] === 'true',
                'team_size_max' => $details['team_size_max'],
                'vcs_subdirectory' => $details['vcs_subdirectory'],
                'regrade_allowed' => $details['regrade_allowed'] === 'true',
                'autograding_config_path' => '/usr/local/submitty/more_autograding_examples/python_simple_homework/config',

                // TODO: properties that aren't supported yet
                'peer_grading' => false,
                'peer_grade_set' => 0,
                'late_submission_allowed' => true
            ]);
        } else {
            // Values for these electronic-only properties
            $gradeable_create_data = array_merge($gradeable_create_data, [
                'team_assignment' => false,
                'vcs' => false,
                'team_size_max' => 0,
                'vcs_subdirectory' => '',
                'autograding_config_path' => '',
                'peer_grading' => false,
                'peer_grade_set' => 0,
                'late_submission_allowed' => true
            ]);
        }

        // Setup good default dates
        $tonight = new \DateTime();
        $tonight->setTime(23, 59, 59);
        $gradeable_create_data = array_merge($gradeable_create_data, [
            'ta_view_start_date' => (clone $tonight)->sub(new \DateInterval('P1D')),
            'grade_start_date' => (clone $tonight)->add(new \DateInterval('P10D')),
            'grade_due_date' => (clone $tonight)->add(new \DateInterval('P14D')),
            'grade_released_date' => (clone $tonight)->add(new \DateInterval('P14D')),
            'team_lock_date' => (clone $tonight)->add(new \DateInterval('P7D')),
            'submission_open_date' => (clone $tonight),
            'submission_due_date' => (clone $tonight)->add(new \DateInterval('P7D')),
            'regrade_request_date' => (clone $tonight)->add(new \DateInterval('P21D'))
        ]);

        // Finally, construct the gradeable
        $gradeable = new Gradeable($this->core, $gradeable_create_data);

        // Generate a blank component to make the rubric UI work properly
        $this->genBlankComponent($gradeable);

        // Save the gradeable to the database
        $this->core->getQueries()->createGradeable($gradeable); // creates the gradeable

        // start the build
        $result = $this->enqueueBuild($gradeable);
        if ($result !== null) {
            // TODO: what key should this get?
            return [2, "Build queue entry failed: $result"];
        }

        return null;
    }

    private function updateGradeableRequest() {
        $result = $this->updateGradeableById($_REQUEST['id'], $_POST);
        if ($result === null) {
            http_response_code(404);
            return;
        }

        $response_data = [];

        if (count($result) === 0) {
            http_response_code(204); // NO CONTENT
        } else {
            http_response_code(400);
        }
        $response_data['errors'] = $result;

        // Finally, send the requester back the information
        $this->core->getOutput()->renderJson($response_data);
    }

    private function updateGradeableById($gradeable_id, $details) {
        $gradeable = $this->core->getQueries()->getGradeableConfig($gradeable_id);
        if ($gradeable === null) {
            return null;
        }
        return $this->updateGradeable($gradeable, $details);
    }

    private function updateGradeable(Gradeable $gradeable, $details) {
        $errors = array();

        // If the post array is 0, that means that the name of the element was blank
        if (count($details) === 0) {
            $errors['general'] = 'Request contained no properties, perhaps the name was blank?';
            return $errors;
        }

        // Trigger a rebuild if the config / due date changes
        $trigger_rebuild_props = ['autograding_config_path', 'submission_due_date'];
        $trigger_rebuild = count(array_intersect($trigger_rebuild_props, array_keys($details))) > 0;

        $boolean_properties = [
            'grade_by_registration',
            'ta_grading',
            'student_view',
            'student_submit',
            'student_download',
            'student_download_any_version',
            'peer_grading',
<<<<<<< HEAD
            'late_submission_allowed'
=======
            'regrade_allowed'
>>>>>>> 57dfade2
        ];

        // Date properties all need to be set at once
        $dates = $gradeable->getDates();
        $date_set = false;
        foreach (array_merge(Gradeable::date_properties, ['late_days']) as $date_property) {
            if (isset($details[$date_property])) {
                $dates[$date_property] = $details[$date_property];

                // Unset dates so we don't try and use it in the other loop
                unset($details[$date_property]);
                $date_set = true;
            }
        }

        // Apply other new values for all properties submitted
        foreach ($details as $prop => $post_val) {
            // Convert boolean values into booleans
            if (in_array($prop, $boolean_properties)) {
                $post_val = $post_val === 'true' || $post_val === '1';
            }

            // Try to set the property
            try {
                //convert the property name to a setter name
                $setter_name = 'set' . implode('',
                        array_map(function ($val) {
                            return ucfirst($val);
                        }, explode('_', $prop)));
                $gradeable->$setter_name($post_val);
            } catch (\Exception $e) {
                // If something goes wrong, record it so we can tell the user
                $errors[$prop] = $e->getMessage();
            }
        }

        // Set the dates last just in case the request contained parameters that
        //  affect date validation
        if ($date_set) {
            try {
                $gradeable->setDates($dates);
            } catch (ValidationException $e) {
                $errors = array_merge($errors, $e->getDetails());
            }
        }

        if ($trigger_rebuild) {
            $result = $this->enqueueBuild($gradeable);
            if ($result !== null) {
                // TODO: what key should this get?
                $errors['server'] = $result;
            }
        }

        // Be strict.  Only apply database changes if there were no errors. (allow warnings)
        if (count($errors) === 0) {
            try {
                $this->core->getQueries()->updateGradeable($gradeable);
            } catch (\Exception $e) {
                $errors['db'] = $e;
            }
        }
        return $errors;
    }

    private function deleteGradeable() {
        $g_id = $_REQUEST['id'];

        if (!isset($_POST['csrf_token']) || $_POST['csrf_token'] != $this->core->getCsrfToken()) {
            die("Invalid CSRF Token");
        }
        if (!$this->core->getUser()->accessAdmin()) {
            die("Only admins can delete gradeable");
        }
        $this->core->getQueries()->deleteGradeable($g_id);

        $course_path = $this->core->getConfig()->getCoursePath();
        $semester = $this->core->getConfig()->getSemester();
        $course = $this->core->getConfig()->getCourse();

        $file = FileUtils::joinPaths($course_path, "config", "form", "form_" . $g_id . ".json");
        if ((file_exists($file)) && (!unlink($file))) {
            die("Cannot delete form_{$g_id}.json");
        }

        // this will cleanup the build files
        $this->enqueueBuildFile($g_id);

        $this->returnToNav();
    }

    private function writeFormConfig(Gradeable $gradeable) {
        if ($gradeable->getType() !== GradeableType::ELECTRONIC_FILE)
            return null;

        // Refresh the configuration file with updated information
        // See 'make_assignments_txt_file.py' and grade_item.py for where these properties are used
        // Note: These property names must match the 'setup_sample_courses.py' names
        $jsonProperties = [
            'gradeable_id' => $gradeable->getId(),
            'config_path' => $gradeable->getAutogradingConfigPath(),
            'date_due' => DateUtils::dateTimeToString($gradeable->getSubmissionDueDate()),
            'upload_type' => $gradeable->isVcs() ? "repository" : "upload file"
        ];

        $fp = $this->core->getConfig()->getCoursePath() . '/config/form/form_' . $gradeable->getId() . '.json';
        if ((!is_writable($fp) && file_exists($fp))
            || file_put_contents($fp, json_encode($jsonProperties, JSON_PRETTY_PRINT | JSON_UNESCAPED_SLASHES)) === false) {
            return "Failed to write to file {$fp}";
        }
        return null;
    }

    private function enqueueBuildFile($g_id) {
        $semester = $this->core->getConfig()->getSemester();
        $course = $this->core->getConfig()->getCourse();

        // FIXME:  should use a variable intead of hardcoded top level path
        $config_build_file = "/var/local/submitty/daemon_job_queue/" . $semester . "__" . $course . "__" . $g_id . ".json";

        $config_build_data = [
            "job" => "BuildConfig",
            "semester" => $semester,
            "course" => $course,
            "gradeable" => $g_id
        ];

        if ((!is_writable($config_build_file) && file_exists($config_build_file))
            || file_put_contents($config_build_file, json_encode($config_build_data, JSON_PRETTY_PRINT)) === false) {
            return "Failed to write to file {$config_build_file}";
        }
        return null;
    }

    private function enqueueBuild(Gradeable $gradeable) {
        // If write form config fails, it will return non-null and end execution, but
        //  if it does return null, we want to run 'enqueueBuildFile'.  This coalescing can
        //  be chained so long as 'null' is the success condition.
        return $this->writeFormConfig($gradeable) ?? $this->enqueueBuildFile($gradeable->getId());
    }

    private function rebuildAssignmentRequest() {
        $g_id = $_REQUEST['id'];
        $gradeable = $this->core->getQueries()->getGradeableConfig($g_id);
        $result = $this->enqueueBuild($gradeable);
        if ($result !== null) {
            die($result);
        }
        $this->core->addSuccessMessage("Successfully added {$g_id} to the rebuild queue");
        $this->core->redirect($this->core->buildUrl(array(
            'component' => 'admin',
            'page' => 'admin_gradeable',
            'action' => 'edit_gradeable_page',
            'id' => $g_id,
            'nav_tab' => '1'
        )));
    }

    private function quickLink() {
        $g_id = $_REQUEST['id'];
        $action = $_REQUEST['quick_link_action'];

        $gradeable = $this->core->getQueries()->getGradeableConfig($g_id);
        $dates = $gradeable->getDates();
        $now = new \DateTime('now', $this->core->getConfig()->getTimezone());
        $message = "";
        $success = null;
        //what happens on the quick link depends on the action
        if ($action === "release_grades_now") {
            if ($dates['grade_released_date'] > $now) {
                // Also set the grade due date so our dates are valid
                $dates['grade_due_date'] = $now;
                $dates['grade_released_date'] = $now;
                $message .= "Released grades for ";
                $success = true;
            } else {
                $message .= "Grades already released for";
                $success = false;
            }
        } else if ($action === "open_ta_now") {
            if ($dates['ta_view_start_date'] > $now) {
                $dates['ta_view_start_date'] = $now;
                $message .= "Opened TA access to ";
                $success = true;
            } else {
                $message .= "TA access already open for ";
                $success = false;
            }
        } else if ($action === "open_grading_now") {
            if ($dates['grade_start_date'] > $now) {
                $dates['grade_start_date'] = $now;
                $message .= "Opened grading for ";
                $success = true;
            } else {
                $message .= "Grading already open for ";
                $success = false;
            }
        } else if ($action === "open_students_now") {
            if ($dates['submission_open_date'] > $now) {
                $dates['submission_open_date'] = $now;
                $message .= "Opened student access to ";
                $success = true;
            } else {
                $message .= "Student access already open for ";
                $success = false;
            }
        }
        $gradeable->setDates($dates);
        $this->core->getQueries()->updateGradeable($gradeable);
        if ($success === true) {
            $this->core->addSuccessMessage($message.$g_id);
        } else if ($success === false) {
            $this->core->addErrorMessage($message.$g_id);
        } else {
            $this->core->addErrorMessage("Failed to update status of ".$g_id);
        }
        $this->returnToNav();

    }

    private function checkRefresh() {
        $g_id = $_REQUEST['id'];
        $this->core->getOutput()->useHeader(false);
        $this->core->getOutput()->useFooter(false);
        if(!$this->isInRebuildQueue($g_id)) {
            $refresh_string = "REFRESH_ME";
            $refresh_bool = true;
            $this->core->addSuccessMessage("Finished rebuild of {$g_id}");
        }
        else {
            $refresh_string = "NO_REFRESH";
            $refresh_bool = false;
        }
        $this->core->getOutput()->renderString($refresh_string);
        return array('refresh' => $refresh_bool, 'string' => $refresh_string);
    }

    //return to the navigation page
    private function returnToNav() {
        $this->core->redirect($this->core->buildUrl(array()));
    }

    private function redirectToEdit($gradeable_id) {
        $url = $this->core->buildUrl([
            'component' => 'admin',
            'page' => 'admin_gradeable',
            'action' => 'edit_gradeable_page',
            'id' => $gradeable_id,
            'nav_tab' => '-1']);
        header('Location: ' . $url);
    }

    private function isInRebuildQueue($gradeable_id) {
        // Check the rebuild queue for the file indicating that a config rebuild is in process
        $rebuild_filename = 'PROCESSING_'.$this->core->getConfig()->getSemester().'__'.$this->core->getConfig()->getCourse().'__'.$gradeable_id.'.json';
        $daemon_queue_dir = FileUtils::joinPaths($this->core->getConfig()->getSubmittyPath(), 'daemon_job_queue', $rebuild_filename);
        return is_file($daemon_queue_dir);
    }
}<|MERGE_RESOLUTION|>--- conflicted
+++ resolved
@@ -949,11 +949,8 @@
             'student_download',
             'student_download_any_version',
             'peer_grading',
-<<<<<<< HEAD
-            'late_submission_allowed'
-=======
+            'late_submission_allowed',
             'regrade_allowed'
->>>>>>> 57dfade2
         ];
 
         // Date properties all need to be set at once
