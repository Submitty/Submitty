<?php

namespace app\controllers;

use app\libraries\FileUtils;
use app\libraries\Utils;
use app\models\Button;
use app\models\User;

class GlobalController extends AbstractController {

    public function header() {
        $wrapper_files = $this->core->getConfig()->getWrapperFiles();
        $wrapper_urls = array_map(function ($file) {
            return $this->core->buildCourseUrl(['read_file']) . '?' . http_build_query([
                'dir' => 'site',
                'path' => $file,
                'file' => pathinfo($file, PATHINFO_FILENAME),
                'csrf_token' => $this->core->getCsrfToken()
            ]);
        }, $wrapper_files);

        $breadcrumbs = $this->core->getOutput()->getBreadcrumbs();
        $page_name = $this->core->getOutput()->getPageName();
        $css = $this->core->getOutput()->getCss();
        $js = $this->core->getOutput()->getJs();

        if (array_key_exists('override.css', $wrapper_urls)) {
            $css->add($wrapper_urls['override.css']);
        }

        $unread_notifications_count = null;
        if ($this->core->getUser() && $this->core->getConfig()->isCourseLoaded()) {
            $unread_notifications_count = $this->core->getQueries()->getUnreadNotificationsCount($this->core->getUser()->getId(), null);
        }

        $sidebar_buttons = [];

        $this->prep_sidebar($sidebar_buttons, $unread_notifications_count);

        $current_route = $_SERVER["REQUEST_URI"];
        foreach ($sidebar_buttons as $button) {
            /* @var Button $button */
            $href = $button->getHref();
            if ($href !== null) {
                $parse = parse_url($href);
                $path = isset($parse['path']) ? $parse['path'] : '';
                $query = isset($parse['query']) ? '?' . $parse['query'] : '';
                $fragment = isset($parse['fragment']) ? '#' . $parse['fragment'] : '';
                $route = $path . $query . $fragment;

                if ($this->routeEquals($route, $current_route)) {
                    $class = $button->getClass() ?? "";
                    $class = ($class === "" ? "selected" : $class . " selected");
                    $button->setClass($class);
                }
            }
        }

        $now = $this->core->getDateTimeNow();
        $duck_img = $this->getDuckImage($now);

        return $this->core->getOutput()->renderTemplate('Global', 'header', $breadcrumbs, $wrapper_urls, $sidebar_buttons, $unread_notifications_count, $css->toArray(), $js->toArray(), $duck_img, $page_name);
    }

    // ==========================================================================================
    // ==========================================================================================
    public function prep_sidebar(&$sidebar_buttons, $unread_notifications_count) {

        if (!$this->core->userLoaded()) {
            return;
        }
        if ($this->core->getConfig()->isCourseLoaded()) {
            $this->prep_course_sidebar($sidebar_buttons, $unread_notifications_count);
        }
        $this->prep_user_sidebar($sidebar_buttons);

        $sidebar_buttons[] = new Button($this->core, [
            "href" => "javascript: toggleSidebar();",
            "title" => "Collapse Sidebar",
            "class" => "nav-row",
            "id" => "nav-sidebar-collapse",
            "icon" => "fa-bars"
        ]);

        $sidebar_buttons[] = new Button($this->core, [
            "href" => $this->core->buildUrl(['authentication', 'logout']),
            "title" => "Logout " . $this->core->getUser()->getDisplayedFirstName(),
            "id" => "logout",
            "class" => "nav-row",
            "icon" => "fa-power-off"
        ]);
    }

    // ==========================================================================================
    public function prep_course_sidebar(&$sidebar_buttons, $unread_notifications_count) {

        if ($this->core->getConfig()->getCourseHomeUrl() != "") {
            $sidebar_buttons[] = new Button($this->core, [
                "href" => $this->core->getConfig()->getCourseHomeUrl(),
                "title" => "Course Home",
                "class" => "nav-row",
                "id" => "nav-sidebar-course-home",
                "icon" => "fa-home"
            ]);
        }

        $navigation_url = $this->core->buildCourseUrl();
        $sidebar_buttons[] = new Button($this->core, [
            "href" => $navigation_url,
            "title" => "Gradeables",
            "class" => "nav-row",
            "id" => "nav-sidebar-submitty",
            "icon" => "fa-star"
         ]);

        if ($unread_notifications_count !== null) {
            $sidebar_buttons[] = new Button($this->core, [
                "href" => $this->core->buildCourseUrl(['notifications']),
                "title" => "Notifications",
                "badge" => $unread_notifications_count,
                "class" => "nav-row",
                "id" => "nav-sidebar-notifications",
                "icon" => "fa-bell"
            ]);
        }

        if ($this->core->getUser()->accessAdmin()) {
            $sidebar_buttons[] = new Button($this->core, [
                "href" => $this->core->buildCourseUrl(['gradeable']),
                "title" => "New Gradeable",
                "class" => "nav-row",
                "id" => "nav-sidebar-new-gradeable",
                "icon" => "fa-plus-square"
            ]);
            $sidebar_buttons[] = new Button($this->core, [
                "href" => $this->core->buildCourseUrl(['config']),
                "title" => "Course Settings",
                "class" => "nav-row",
                "id" => "nav-sidebar-course-settings",
                "icon" => "fa-cog"
            ]);
        }

        if ($this->core->getConfig()->isQueueEnabled()) {
            if ($this->core->getQueries()->isAnyQueueOpen()) {
                $sidebar_buttons[] = new Button($this->core, [
                    "href" => $this->core->buildCourseUrl(['office_hours_queue']),
                    "title" => "Office Hours Queue",
                    "class" => "nav-row",
                    "id" => "nav-sidebar-queue",
                    "icon" => "fa-door-open"
                ]);
            }
            else {
                $sidebar_buttons[] = new Button($this->core, [
                   "href" => $this->core->buildCourseUrl(['office_hours_queue']),
                   "title" => "Office Hours Queue",
                   "class" => "nav-row",
                   "id" => "nav-sidebar-queue",
                   "icon" => "fa-door-closed"
                ]);
            }
<<<<<<< HEAD

            if ($this->core->getConfig()->isPollsEnabled()) {
                $sidebar_buttons[] = new Button($this->core, [
                    "href" => $this->core->buildCourseUrl(['polls']),
                    "title" => "Polls",
                    "class" => "nav-row",
                    "id" => "nav-sidebar-polls",
                    "icon" => "fa-question-circle"
                ]);
            }

            $course_path = $this->core->getConfig()->getCoursePath();
            $course_materials_path = $course_path . "/uploads/course_materials";
            $any_files = FileUtils::getAllFiles($course_materials_path);
            if ($this->core->getUser()->accessAdmin() || !empty($any_files)) {
                $sidebar_buttons[] = new Button($this->core, [
                    "href" => $this->core->buildCourseUrl(['course_materials']),
                    "title" => "Course Materials",
                    "class" => "nav-row",
                    "id" => "nav-sidebar-course-materials",
                    "icon" => "fa-copy"
                ]);
            }

            if ($this->core->getConfig()->isForumEnabled()) {
                $sidebar_buttons[] = new Button($this->core, [
                    "href" => $this->core->buildCourseUrl(['forum']),
                    "title" => "Discussion Forum",
                    "class" => "nav-row",
                    "id" => "nav-sidebar-forum",
                    "icon" => "fa-comments"
                ]);
            }
=======
        }
            
        if ($this->core->getConfig()->isPollsEnabled()) {
            $sidebar_buttons[] = new Button($this->core, [
                "href" => $this->core->buildCourseUrl(['polls']),
                "title" => "Polls",
                "class" => "nav-row",
                "id" => "nav-sidebar-polls",
                "icon" => "fa-question-circle"
            ]);
        }
>>>>>>> 8d7903ac

        $course_path = $this->core->getConfig()->getCoursePath();
        $course_materials_path = $course_path . "/uploads/course_materials";
        $any_files = FileUtils::getAllFiles($course_materials_path);
        if ($this->core->getUser()->accessAdmin() || !empty($any_files)) {
            $sidebar_buttons[] = new Button($this->core, [
                "href" => $this->core->buildCourseUrl(['course_materials']),
                "title" => "Course Materials",
                "class" => "nav-row",
                "id" => "nav-sidebar-course-materials",
                "icon" => "fa-copy"
            ]);
        }

        if ($this->core->getConfig()->isForumEnabled()) {
            $sidebar_buttons[] = new Button($this->core, [
                "href" => $this->core->buildCourseUrl(['forum']),
                "title" => "Discussion Forum",
                "class" => "nav-row",
                "id" => "nav-sidebar-forum",
                "icon" => "fa-comments"
            ]);
        }

        // --------------------------------------------------------------------------

        $sidebar_buttons[] = new Button($this->core, [
            "class" => "nav-row short-line"
        ]);

        $sidebar_links = FileUtils::joinPaths(
            $this->core->getConfig()->getCoursePath(),
            'site',
            'sidebar.json'
        );
        if (file_exists($sidebar_links)) {
            $links = json_decode(file_get_contents($sidebar_links), true);
            if (is_array($links)) {
                foreach ($links as $link) {
                    if (is_array($link)) {
                        if (empty($link['title'])) {
                            continue;
                        }
                        if (empty($link['icon'])) {
                            $link['icon'] = "fa-question";
                        }
                        if (!Utils::startsWith($link['icon'], "fa-")) {
                            $link['icon'] = "fa-" . $link['icon'];
                        }
                        $sidebar_buttons[] = new Button($this->core, [
                            "href" => $link['link'] ?? null,
                            "title" => $link['title'],
                            "class" => "nav-row",
                            "id" => "nav-sidebar-" . strtolower(str_replace(" ", "_", $link['title'])),
                            "icon" => $link['icon']
                        ]);
                    }
                }
                if (count($links) > 0) {
                    $sidebar_buttons[] = new Button($this->core, [
                        "class" => "nav-row short-line"
                    ]);
                }
            }
        }

        // --------------------------------------------------------------------------

        if ($this->core->getUser()->accessAdmin()) {
            $sidebar_buttons[] = new Button($this->core, [
               "href" => $this->core->buildCourseUrl(['users']),
               "title" => "Manage Students",
               "class" => "nav-row",
               "id" => "nav-sidebar-students",
               "icon" => "fa-user-graduate"
            ]);
            $sidebar_buttons[] = new Button($this->core, [
                "href" => $this->core->buildCourseUrl(['graders']),
                "title" => "Manage Graders",
                "class" => "nav-row",
                "id" => "nav-sidebar-graders",
                "icon" => "fa-address-book"
            ]);
            $sidebar_buttons[] = new Button($this->core, [
                "href" => $this->core->buildCourseUrl(['sections']),
                "title" => "Manage Sections",
                "class" => "nav-row",
                "id" => "nav-sidebar-sections",
                "icon" => "fa-users"
            ]);
        }

        if ($this->core->getUser()->accessGrading()) {
            $sidebar_buttons[] = new Button($this->core, [
                "href" => $this->core->buildCourseUrl(['student_photos']),
                "title" => "Student Photos",
                "class" => "nav-row",
                "id" => "nav-sidebar-photos",
                "icon" => "fa-id-card"
            ]);
        }

        if (
            $this->core->getUser()->accessAdmin()
            && $this->core->getConfig()->displayRainbowGradesSummary()
        ) {
            $sidebar_buttons[] = new Button($this->core, [
                "href" => $this->core->buildCourseUrl(["gradebook"]),
                "title" => "Gradebook",
                "class" => "nav-row",
                "id" => "nav-sidebar-gradebook",
                "icon" => "fa-book-reader"
            ]);
        }

        // --------------------------------------------------------------------------

        if ($this->core->getUser()->accessGrading()) {
            $sidebar_buttons[] = new Button($this->core, [
                "class" => "nav-row short-line"
            ]);
        }

        if ($this->core->getUser()->accessAdmin()) {
            $sidebar_buttons[] = new Button($this->core, [
                "href" => $this->core->buildCourseUrl(['late_days']),
                "title" => "Late Days Allowed",
                "class" => "nav-row",
                "id" => "nav-sidebar-late-days-allowed",
                "icon" => "fa-calendar-check"
            ]);
            $sidebar_buttons[] = new Button($this->core, [
                "href" => $this->core->buildCourseUrl(['extensions']),
                "title" => "Excused Absence Extensions",
                "class" => "nav-row",
                "id" => "nav-sidebar-extensions",
                "icon" => "fa-calendar-plus"
            ]);
            $sidebar_buttons[] = new Button($this->core, [
                "href" => $this->core->buildCourseUrl(['grade_override']),
                "title" => "Grade Override",
                "class" => "nav-row",
                "id" => "nav-sidebar-grade-override",
                "icon" => "fa-eraser"
            ]);

            if ($this->core->getConfig()->checkFeatureFlagEnabled('plagiarism')) {
                $sidebar_buttons[] = new Button($this->core, [
                    "href" => $this->core->buildCourseUrl(['plagiarism']),
                    "title" => "Plagiarism Detection",
                    "class" => "nav-row",
                    "id" => "nav-sidebar-plagiarism",
                    "icon" => "fa-exclamation-triangle"
                ]);
            }

            $sidebar_buttons[] = new Button($this->core, [
                "href" => $this->core->buildCourseUrl(['reports']),
                "title" => "Grade Reports",
                "class" => "nav-row",
                "id" => "nav-sidebar-reports",
                "icon" => "fa-chart-bar"
            ]);
            $sidebar_buttons[] = new Button($this->core, [
                "class" => "nav-row short-line",
            ]);
        }

        // --------------------------------------------------------------------------

        $display_rainbow_grades_summary = $this->core->getConfig()->displayRainbowGradesSummary();
        if ($display_rainbow_grades_summary) {
            $sidebar_buttons[] = new Button($this->core, [
                "href" => $this->core->buildCourseUrl(['grades']),
                "title" => "Rainbow Grades",
                "class" => "nav-row",
                "id" => "nav-sidebar-grades",
                "icon" => "fa-chart-line"
            ]);
        }

        $sidebar_buttons[] = new Button($this->core, [
            "href" => $this->core->buildCourseUrl(['late_table']),
            "title" => "My Late Days/Extensions",
            "class" => "nav-row",
            "id" => "nav-sidebar-late-days",
            "icon" => "fa-calendar"
        ]);

        // --------------------------------------------------------------------------
        $sidebar_buttons[] = new Button($this->core, [
            "class" => "nav-row short-line",
        ]);
    }

    // ==========================================================================================
    public function prep_user_sidebar(&$sidebar_buttons) {

        // --------------------------------------------------------------------------
        // ALL USERS
        $sidebar_buttons[] = new Button($this->core, [
            "href" => $this->core->buildUrl(['home']),
            "title" => "My Courses",
            "class" => "nav-row",
            "id" => "nav-Wsidebar-my-courses",
            "icon" => "fa-book-reader"
        ]);
        $sidebar_buttons[] = new Button($this->core, [
            "href" => $this->core->buildUrl(['user_profile']),
            "title" => "My Profile",
            "class" => "nav-row",
            "id" => "nav-sidebar-my-profile",
            "icon" => "fa-user"
        ]);

        // --------------------------------------------------------------------------
        // FACULTY & SUPERUSERS ONLY
        if ($this->core->getUser()->accessFaculty()) {
            $sidebar_buttons[] = new Button($this->core, [
                "class" => "nav-row short-line",
            ]);
            $sidebar_buttons[] = new Button($this->core, [
                "href" => $this->core->buildUrl(['admin', 'docker']),
                "title" => "Docker UI",
                "class" => "nav-row",
                "id" => "nav-sidebar-docker-link",
                "icon" => "fa-docker",
                "prefix" => "fab",
            ]);

            $sidebar_buttons[] = new Button($this->core, [
                "href" => $this->core->buildUrl(['home', 'courses', 'new']),
                "title" => "New Course",
                "class" => "nav-row",
                "id" => "nav-sidebar-new-course",
                "icon" => "fa-plus-square"
            ]);
        }

        // --------------------------------------------------------------------------
        // SUPERUSERS ONLY
        if ($this->core->getUser()->getAccessLevel() === User::LEVEL_SUPERUSER) {
            $sidebar_buttons[] = new Button($this->core, [
                "href" => $this->core->buildUrl(['superuser', 'gradeables']),
                "title" => "Gradeables",
                "class" => "nav-row",
                "id" => "nav-sidebar-submitty",
                "icon" => "fa-star"
            ]);

            $sidebar_buttons[] = new Button($this->core, [
                "href" => $this->core->buildUrl(['update']),
                "title" => "System Update",
                "class" => "nav-row",
                "id" => "nav-sidebar-update",
                "icon" => "fas fa-sync"
            ]);
        }

        $sidebar_buttons[] = new Button($this->core, [
            "class" => "nav-row short-line",
        ]);
    }

    // ==========================================================================================
    private function getDuckImage(\DateTime $now): string {
        $duck_img = 'moorthy_duck/00-original.svg';
        $day = (int) $now->format('j');
        $month = (int) $now->format('n');

        switch ($month) {
            case 12:
                break;
            case 11:
                break;
            case 10:
                //October (Halloween)
                if ($day >= 25 && $day <= 31) {
                    $duck_img = 'moorthy_duck/halloween.png';
                }
                break;
            case 9:
                break;
            case 8:
                break;
            case 7:
                //July (Independence)
                if ($day >= 1 && $day <= 7) {
                    $duck_img = 'moorthy_duck/07-july.svg';
                }
                break;
            case 6:
                //June (Pride)
                $duck_img = 'moorthy_duck/06-june.svg';
                break;
            case 5:
                //May (Graduation)
                $duck_img = 'moorthy_duck/05-may.svg';
                break;
            case 4:
                //April (Flowers)
                $duck_img = 'moorthy_duck/04-april.svg';
                break;
            case 3:
                //Saint Patrick's Day (Shamrock)
                if ($day >= 14 && $day <= 20) {
                    $duck_img = 'moorthy_duck/03-march.svg';
                }
                break;
            case 2:
                //Valentines (Hearts)
                if ($day >= 11 && $day <= 17) {
                    $duck_img = 'moorthy_duck/02-february.svg';
                }
                break;
            case 1:
                //January (Snowflakes)
                $duck_img = 'moorthy_duck/01-january.svg';
                break;
            default:
                break;
        }

        return $duck_img;
    }


    public function footer() {
        $wrapper_files = $this->core->getConfig()->getWrapperFiles();
        $wrapper_urls = array_map(function ($file) {
            return $this->core->buildCourseUrl(['read_file']) . '?' . http_build_query([
                'dir' => 'site',
                'path' => $file,
                'file' => pathinfo($file, PATHINFO_FILENAME),
                'csrf_token' => $this->core->getCsrfToken()
            ]);
        }, $wrapper_files);
        // Get additional links to display in the global footer.
        $footer_links = [];
        $footer_links_json_file = FileUtils::joinPaths($this->core->getConfig()->getConfigPath(), "footer_links.json");
        if (file_exists($footer_links_json_file)) {
            $footer_links_json_data = file_get_contents($footer_links_json_file);
            if ($footer_links_json_data !== false) {
                $footer_links_json_data = json_decode($footer_links_json_data, true);
                // Validate that every footer link ($row) has required columns: 'url' and 'title'.
                // $row can also have an 'icon' column, but it is optional.
                foreach ($footer_links_json_data as $row) {
                    switch (false) {
                        case array_key_exists('url', $row):
                        case array_key_exists('title', $row):
                            //Validation fail.  Exclude $row.
                            continue 2;
                        default:
                            //Validation OK.  Include $row.
                            if (isset($row['icon']) && !Utils::startsWith($row['icon'], "fa-")) {
                                $row['icon'] = "fa-" . $row['icon'];
                            }
                            $footer_links[] = $row;
                    }
                }
            }
        }
        // append the help links
        if ($this->core->getConfig()->getSysAdminUrl() !== '') {
            $footer_links[] =  ["title" => "Report Issues", "url" => $this->core->getConfig()->getSysAdminUrl()];
        }
        if ($this->core->getConfig()->getSysAdminEmail() !== '') {
            $footer_links[] =  ["title" => "Email Admin", "url" => $this->core->getConfig()->getSysAdminEmail(), "is_email" => true];
        }

        $runtime = $this->core->getOutput()->getRunTime();
        return $this->core->getOutput()->renderTemplate('Global', 'footer', $runtime, $wrapper_urls, $footer_links);
    }

    private function routeEquals(string $a, string $b) {
        //TODO: Have an actual router and use that instead of this string comparison

        $parse_a = parse_url($a);
        $parse_b = parse_url($b);

        $path_a = isset($parse_a['path']) ? $parse_a['path'] : '';
        $path_b = isset($parse_b['path']) ? $parse_b['path'] : '';
        $query_a = isset($parse_a['query']) ? $parse_a['query'] : '';
        $query_b = isset($parse_b['query']) ? $parse_b['query'] : '';

        //Different paths, different urls
        if ($path_a !== $path_b) {
            return false;
        }

        //Query parameters to discard when checking routes
        $ignored_params = [
            "success_login"
        ];

        //Query strings can be in (basically) arbitrary order. Make sure they at least
        // have the same parts though
        $query_a = array_filter(explode("&", $query_a));
        $query_b = array_filter(explode("&", $query_b));

        $query_a = array_filter($query_a, function ($param) use ($ignored_params) {
            return !in_array(explode("=", $param)[0], $ignored_params);
        });
        $query_b = array_filter($query_b, function ($param) use ($ignored_params) {
            return !in_array(explode("=", $param)[0], $ignored_params);
        });

        $diff_a = array_values(array_diff($query_a, $query_b));
        $diff_b = array_values(array_diff($query_b, $query_a));
        $diff = array_merge($diff_a, $diff_b);
        if (count($diff) > 0) {
            //Wacky checking because the navigation page is the default when there
            // is no route in the query
            if (count($diff) === 1 && $diff[0] === "component=navigation") {
                return true;
            }
            return false;
        }

        return true;
    }
}<|MERGE_RESOLUTION|>--- conflicted
+++ resolved
@@ -161,43 +161,8 @@
                    "icon" => "fa-door-closed"
                 ]);
             }
-<<<<<<< HEAD
-
-            if ($this->core->getConfig()->isPollsEnabled()) {
-                $sidebar_buttons[] = new Button($this->core, [
-                    "href" => $this->core->buildCourseUrl(['polls']),
-                    "title" => "Polls",
-                    "class" => "nav-row",
-                    "id" => "nav-sidebar-polls",
-                    "icon" => "fa-question-circle"
-                ]);
-            }
-
-            $course_path = $this->core->getConfig()->getCoursePath();
-            $course_materials_path = $course_path . "/uploads/course_materials";
-            $any_files = FileUtils::getAllFiles($course_materials_path);
-            if ($this->core->getUser()->accessAdmin() || !empty($any_files)) {
-                $sidebar_buttons[] = new Button($this->core, [
-                    "href" => $this->core->buildCourseUrl(['course_materials']),
-                    "title" => "Course Materials",
-                    "class" => "nav-row",
-                    "id" => "nav-sidebar-course-materials",
-                    "icon" => "fa-copy"
-                ]);
-            }
-
-            if ($this->core->getConfig()->isForumEnabled()) {
-                $sidebar_buttons[] = new Button($this->core, [
-                    "href" => $this->core->buildCourseUrl(['forum']),
-                    "title" => "Discussion Forum",
-                    "class" => "nav-row",
-                    "id" => "nav-sidebar-forum",
-                    "icon" => "fa-comments"
-                ]);
-            }
-=======
-        }
-            
+        }
+
         if ($this->core->getConfig()->isPollsEnabled()) {
             $sidebar_buttons[] = new Button($this->core, [
                 "href" => $this->core->buildCourseUrl(['polls']),
@@ -207,7 +172,6 @@
                 "icon" => "fa-question-circle"
             ]);
         }
->>>>>>> 8d7903ac
 
         $course_path = $this->core->getConfig()->getCoursePath();
         $course_materials_path = $course_path . "/uploads/course_materials";
