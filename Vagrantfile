# -*- mode: ruby -*-
# vi: set ft=ruby :

# Usage:
#   vagrant up
#       or
#   NO_SUBMISSIONS=1 vagrant up
#       or
#   EXTRA=rpi vagrant up
#       or
#   WORKER_PAIR=1 vagrant up
#
#
# If you want to override the default image used for the virtual machines, you can set the
# environment variable VAGRANT_BOX. See https://vagrantup.com/boxes/search for a list of
# distributed boxes. For example:
#
# VAGRANT_BOX=ubuntu/focal64 vagrant up
#
#
# If you want to install extra packages (such as rpi or matlab), you need to have the environment
# variable EXTRA set. The easiest way to do this is doing:
#
# EXTRA=rpi vagrant up
#   or
# EXTRA=rpi,matlab vagrant up
#
# If you don't want any submissions to be automatically generated for the courses created
# by vagrant, you'll want to specify NO_SUBMISSIONS flag.

# Don't buffer output.
$stdout.sync = true
$stderr.sync = true

extra_command = ''
autostart_worker = false
if ENV.has_key?('NO_SUBMISSIONS')
    extra_command << '--no_submissions '
end
if ENV.has_key?('EXTRA')
    extra_command << ENV['EXTRA']
end
if ENV.has_key?('WORKER_PAIR')
    autostart_worker = true
    extra_command << '--worker-pair '
end

$script = <<SCRIPT
GIT_PATH=/usr/local/submitty/GIT_CHECKOUT/Submitty
DISTRO=$(lsb_release -si | tr '[:upper:]' '[:lower:]')
VERSION=$(lsb_release -sr | tr '[:upper:]' '[:lower:]')
bash ${GIT_PATH}/.setup/vagrant/setup_vagrant.sh #{extra_command} 2>&1 | tee ${GIT_PATH}/.vagrant/install_${DISTRO}_${VERSION}.log
SCRIPT

$worker_script = <<SCRIPT
GIT_PATH=/usr/local/submitty/GIT_CHECKOUT/Submitty
DISTRO=$(lsb_release -si | tr '[:upper:]' '[:lower:]')
VERSION=$(lsb_release -sr | tr '[:upper:]' '[:lower:]')
bash ${GIT_PATH}/.setup/install_worker.sh #{extra_command} 2>&1 | tee ${GIT_PATH}/.vagrant/install_worker.log
SCRIPT

<<<<<<< HEAD
box_name = "bento/ubuntu-20.04"

arm_mac = Vagrant::Util::Platform.darwin? && (`uname -m`.chomp == "arm64" || (`sysctl -n machdep.cpu.brand_string`.chomp.include? 'M1') || (`sysctl -n machdep.cpu.brand_string`.chomp.include? 'M2'))

if arm_mac
  box_name = "perk/ubuntu-20.04-arm64"
end
=======
base_boxes = Hash[]

# Should all be base Ubuntu boxes that use the same version
base_boxes.default         = "bento/ubuntu-20.04"
base_boxes[:arm_parallels] = "bento/ubuntu-20.04-arm64"
base_boxes[:libvirt]       = "generic/ubuntu2004"
>>>>>>> 1781aae9

def mount_folders(config, mount_options)
  # ideally we would use submitty_daemon or something as the owner/group, but since that user doesn't exist
  # till post-provision (and this is mounted before provisioning), we want the group to be 'vagrant'
  # which is guaranteed to exist and that during install_system.sh we add submitty_daemon/submitty_php/etc to the
  # vagrant group so that they can write to this shared folder, primarily just for the log files
  owner = 'root'
  group = 'vagrant'
  config.vm.synced_folder '.', '/usr/local/submitty/GIT_CHECKOUT/Submitty', create: true, owner: owner, group: group, mount_options: mount_options, smb_host: '10.0.2.2'

  optional_repos = %w(AnalysisTools AnalysisToolsTS Lichen RainbowGrades Tutorial CrashCourseCPPSyntax LichenTestData)
  optional_repos.each {|repo|
    repo_path = File.expand_path("../" + repo)
    if File.directory?(repo_path)
      config.vm.synced_folder repo_path, "/usr/local/submitty/GIT_CHECKOUT/" + repo, owner: owner, group: group, mount_options: mount_options, smb_host: '10.0.2.2'
    end
  }
end

Vagrant.configure(2) do |config|
<<<<<<< HEAD
  if Vagrant.has_plugin?('env')
    config.env.enable # env file plugin
  end

  if ENV.has_key?('VAGRANT_BOX')
    box_name = ENV['VAGRANT_BOX']
  end
=======
  if Vagrant.has_plugin?('vagrant-env')
    config.env.enable
  end

  config.vm.box = ENV.fetch('VAGRANT_BOX', base_boxes.default)
>>>>>>> 1781aae9

  mount_options = []

  # The time in seconds that Vagrant will wait for the machine to boot and be accessible.
  config.vm.boot_timeout = 600

  # Specify the various machines that we might develop on. After defining a name, we
  # can specify if the vm is our "primary" one (if we don't specify a VM, it'll use
  # that one) as well as making sure all non-primary ones have "autostart: false" set
  # so that when we do "vagrant up", it doesn't spin up those machines.

  config.vm.define 'submitty-worker', autostart: autostart_worker do |ubuntu|
<<<<<<< HEAD
    ubuntu.vm.box = box_name
=======
>>>>>>> 1781aae9
    # If this IP address changes, it must be changed in install_system.sh and
    # CONFIGURE_SUBMITTY.py to allow the ssh connection
    ubuntu.vm.network "private_network", ip: "172.18.2.8"
    ubuntu.vm.network 'forwarded_port', guest: 22, host: 2220, id: 'ssh'
    ubuntu.vm.provision 'shell', inline: $worker_script
  end

  # Our primary development target, RPI uses it as of Fall 2021
  config.vm.define 'ubuntu-20.04', primary: true do |ubuntu|
<<<<<<< HEAD
    ubuntu.vm.box = box_name
    ubuntu.vm.network 'forwarded_port', guest: 1511, host: 1511                     # site
    ubuntu.vm.network 'forwarded_port', guest: 8443, host: 8443                     # Websockets
    ubuntu.vm.network 'forwarded_port', guest: 5432, host: 16442                    # database
    ubuntu.vm.network 'forwarded_port', guest: 7000, host: (arm_mac ? 7001 : 7000)  # saml
=======
    ubuntu.vm.network 'forwarded_port', guest: 1511, host: 1511   # site
    ubuntu.vm.network 'forwarded_port', guest: 8443, host: 8443   # Websockets
    ubuntu.vm.network 'forwarded_port', guest: 5432, host: 16442  # database
    ubuntu.vm.network 'forwarded_port', guest: 7000, host: 7000   # saml
>>>>>>> 1781aae9
    ubuntu.vm.network 'forwarded_port', guest: 22, host: 2222, id: 'ssh'
    ubuntu.vm.provision 'shell', inline: $script
  end

  config.vm.provider 'virtualbox' do |vb, override|
    vb.memory = 2048
    vb.cpus = 2
    # When you put your computer (while running the VM) to sleep, then resume work some time later the VM will be out
    # of sync timewise with the host for however long the host was asleep. Of course, the VM by default will
    # detect this and if the drift is great enough, it'll resync things such that the time matches, otherwise
    # the VM will just slowly adjust the timing so they'll eventually match. However, this can cause confusion when
    # times are important for late day calculations and building so we set the maximum time the VM and host can drift
    # to be 10 seconds at most which should make things work generally ideally
    vb.customize ['guestproperty', 'set', :id, '/VirtualBox/GuestAdd/VBoxService/--timesync-set-threshold', 10000 ]

    # VirtualBox sometimes has isseus with getting the DNS to work inside of itself for whatever reason.
    # While it will sometimes randomly work, we can just set VirtualBox to use a DNS proxy from the host,
    # which seems to be far more reliable in having the DNS work, rather than leaving it to VirtualBox.
    # See https://serverfault.com/a/453260 for more info.
    # vb.customize ["modifyvm", :id, "--natdnsproxy1", "on"]
    vb.customize ["modifyvm", :id, "--natdnshostresolver1", "on"]

    # Sometimes Vagrant will error on trying to SSH into the machine when it starts, due to a bug in how
    # Ubuntu 20.04 and later setup the virtual serial port, where the machine takes minutes to start, plus
    # occasionally restarting. Modifying the behavior of the uart fields, as well as disabling features like USB and
    # audio (which we don't need) seems to greatly reduce boot times and make vagrant work consistently. See
    # https://github.com/hashicorp/vagrant/issues/11777 for more info.
    vb.customize ["modifyvm", :id, "--uart1", "0x3F8", "4"]
    vb.customize ["modifyvm", :id, "--uartmode1", "file", File::NULL]
    vb.customize ["modifyvm", :id, "--audio", "none"]
    vb.customize ["modifyvm", :id, "--usb", "off"]
    vb.customize ["modifyvm", :id, "--uart1", "off"]
    vb.customize ["modifyvm", :id, "--uart2", "off"]
    vb.customize ["modifyvm", :id, "--uart3", "off"]
    vb.customize ["modifyvm", :id, "--uart4", "off"]

    mount_folders(override, ["dmode=775", "fmode=664"])

    if ARGV.include?('ssh')
      override.ssh.timeout = 20
    end
  end

  config.vm.provider "parallels" do |prl, override|
    unless ENV.has_key?('VAGRANT_BOX')
      arch = `uname -m`.chomp
      if (arch == 'arm64' || arch == 'aarch64')
        override.vm.box = base_boxes[:arm_parallels]
      end
    end

    prl.memory = 2048
    prl.cpus = 2

    mount_folders(override, ["share", "nosuid"])
  end

  config.vm.provider "vmware_desktop" do |vmware, override|
    vmware.vmx["memsize"] = "2048"
    vmware.vmx["numvcpus"] = "2"

    mount_folders(override, [])
  end

<<<<<<< HEAD
  config.vm.provider "qemu" do |qe, override|
    qe.memory = "2G"
    qe.smp = 2
    qe.ssh_port = 2222

    mount_folders(override, [])
=======
  config.vm.provider "libvirt" do |libvirt, override|
      unless ENV.has_key?('VAGRANT_BOX')
        override.vm.box = base_boxes[:libvirt]
      end

      libvirt.memory = 2048
      libvirt.cpus = 2

      libvirt.forward_ssh_port = true

      mount_folders(override, [])
>>>>>>> 1781aae9
  end

  config.vm.provision :shell, :inline => " sudo timedatectl set-timezone America/New_York", run: "once"

  if ARGV.include?('ssh')
    config.ssh.username = 'root'
    config.ssh.password = 'vagrant'
    config.ssh.insert_key = 'true'
  end
end<|MERGE_RESOLUTION|>--- conflicted
+++ resolved
@@ -59,22 +59,12 @@
 bash ${GIT_PATH}/.setup/install_worker.sh #{extra_command} 2>&1 | tee ${GIT_PATH}/.vagrant/install_worker.log
 SCRIPT
 
-<<<<<<< HEAD
-box_name = "bento/ubuntu-20.04"
-
-arm_mac = Vagrant::Util::Platform.darwin? && (`uname -m`.chomp == "arm64" || (`sysctl -n machdep.cpu.brand_string`.chomp.include? 'M1') || (`sysctl -n machdep.cpu.brand_string`.chomp.include? 'M2'))
-
-if arm_mac
-  box_name = "perk/ubuntu-20.04-arm64"
-end
-=======
 base_boxes = Hash[]
 
 # Should all be base Ubuntu boxes that use the same version
 base_boxes.default         = "bento/ubuntu-20.04"
 base_boxes[:arm_parallels] = "bento/ubuntu-20.04-arm64"
 base_boxes[:libvirt]       = "generic/ubuntu2004"
->>>>>>> 1781aae9
 
 def mount_folders(config, mount_options)
   # ideally we would use submitty_daemon or something as the owner/group, but since that user doesn't exist
@@ -95,21 +85,11 @@
 end
 
 Vagrant.configure(2) do |config|
-<<<<<<< HEAD
-  if Vagrant.has_plugin?('env')
-    config.env.enable # env file plugin
-  end
-
-  if ENV.has_key?('VAGRANT_BOX')
-    box_name = ENV['VAGRANT_BOX']
-  end
-=======
   if Vagrant.has_plugin?('vagrant-env')
     config.env.enable
   end
 
   config.vm.box = ENV.fetch('VAGRANT_BOX', base_boxes.default)
->>>>>>> 1781aae9
 
   mount_options = []
 
@@ -122,10 +102,6 @@
   # so that when we do "vagrant up", it doesn't spin up those machines.
 
   config.vm.define 'submitty-worker', autostart: autostart_worker do |ubuntu|
-<<<<<<< HEAD
-    ubuntu.vm.box = box_name
-=======
->>>>>>> 1781aae9
     # If this IP address changes, it must be changed in install_system.sh and
     # CONFIGURE_SUBMITTY.py to allow the ssh connection
     ubuntu.vm.network "private_network", ip: "172.18.2.8"
@@ -135,18 +111,10 @@
 
   # Our primary development target, RPI uses it as of Fall 2021
   config.vm.define 'ubuntu-20.04', primary: true do |ubuntu|
-<<<<<<< HEAD
-    ubuntu.vm.box = box_name
     ubuntu.vm.network 'forwarded_port', guest: 1511, host: 1511                     # site
     ubuntu.vm.network 'forwarded_port', guest: 8443, host: 8443                     # Websockets
     ubuntu.vm.network 'forwarded_port', guest: 5432, host: 16442                    # database
     ubuntu.vm.network 'forwarded_port', guest: 7000, host: (arm_mac ? 7001 : 7000)  # saml
-=======
-    ubuntu.vm.network 'forwarded_port', guest: 1511, host: 1511   # site
-    ubuntu.vm.network 'forwarded_port', guest: 8443, host: 8443   # Websockets
-    ubuntu.vm.network 'forwarded_port', guest: 5432, host: 16442  # database
-    ubuntu.vm.network 'forwarded_port', guest: 7000, host: 7000   # saml
->>>>>>> 1781aae9
     ubuntu.vm.network 'forwarded_port', guest: 22, host: 2222, id: 'ssh'
     ubuntu.vm.provision 'shell', inline: $script
   end
@@ -210,27 +178,26 @@
 
     mount_folders(override, [])
   end
-
-<<<<<<< HEAD
+  
+  config.vm.provider "libvirt" do |libvirt, override|
+      unless ENV.has_key?('VAGRANT_BOX')
+        override.vm.box = base_boxes[:libvirt]
+      end
+
+      libvirt.memory = 2048
+      libvirt.cpus = 2
+
+      libvirt.forward_ssh_port = true
+
+      mount_folders(override, [])
+  end
+
   config.vm.provider "qemu" do |qe, override|
     qe.memory = "2G"
     qe.smp = 2
     qe.ssh_port = 2222
 
     mount_folders(override, [])
-=======
-  config.vm.provider "libvirt" do |libvirt, override|
-      unless ENV.has_key?('VAGRANT_BOX')
-        override.vm.box = base_boxes[:libvirt]
-      end
-
-      libvirt.memory = 2048
-      libvirt.cpus = 2
-
-      libvirt.forward_ssh_port = true
-
-      mount_folders(override, [])
->>>>>>> 1781aae9
   end
 
   config.vm.provision :shell, :inline => " sudo timedatectl set-timezone America/New_York", run: "once"
