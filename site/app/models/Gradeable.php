--- conflicted
+++ resolved
@@ -63,14 +63,10 @@
  * @method void setOverallComment(string $comment)
  * @method int getStatus()
  * @method void setStatus(int $status)
-<<<<<<< HEAD
- * @method int getGdId()
  * @method int getMinimumGradingGroup()
  * @method string getBucket()
-=======
  * @method int|null getGdId()
  * @method void setGdId(int $gd_id)
->>>>>>> b8705e3f
  * @method getUserViewedDate()
  */
 class Gradeable extends AbstractModel {
@@ -833,16 +829,14 @@
         $this->core->getQueries()->updateUserViewedDate($this);
     }
 
-    public function saveData() {
-<<<<<<< HEAD
-        $this->core->getQueries()->updateGradeableData($this);
-    }
     public function updateGradeable() {
         $this->core->getQueries()->updateGradeable2($this);
     }
     public function getGraderId() {
         return $this->grader_id;
-=======
+    }
+  
+    public function saveData() {
         $this->core->getDatabase()->beginTransaction();
         if ($this->gd_id === null) {
             $this->gd_id = $this->core->getQueries()->insertGradeableData($this);
@@ -854,8 +848,8 @@
             $component->saveData($this->gd_id);
         }
         $this->core->getDatabase()->commit();
->>>>>>> b8705e3f
-    }
+    }
+      
     public function getSyllabusBucket() {
         return $this->bucket;
     }
