--- conflicted
+++ resolved
@@ -31,7 +31,6 @@
 *
 * @param {String} [username=instructor] - username & password of who to log in as
 */
-<<<<<<< HEAD
 Cypress.Commands.add('login', (username='instructor') => {
     cy.get('input[name=user_id]').type(username);
     cy.get('input[name=password]').type(username);
@@ -43,19 +42,13 @@
 */
 Cypress.Commands.add('logout', () => {
     cy.get('#logout > .flex-line > .icon-title').click();
-=======
-Cypress.Commands.add("login", (username="instructor") => { 
-	cy.get('input[name=user_id]').type(username);
-	cy.get('input[name=password]').type(username);
-	cy.get('input[name=login]').click();
->>>>>>> 24fb42ea
 });
 
 /**
 * Log out of Submitty, assumes a user is already logged in
 */
-Cypress.Commands.add("logout", () => {
-	cy.get('#logout > .flex-line > .icon-title').click();
+Cypress.Commands.add('logout', () => {
+    cy.get('#logout > .flex-line > .icon-title').click();
 });
 
 
