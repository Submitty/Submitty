--- conflicted
+++ resolved
@@ -236,13 +236,13 @@
     form.css("display", "block");
 }
 
-<<<<<<< HEAD
 function newUploadImagesForm() {
     $('.popup-form').css('display', 'none');
     var form = $("#upload-images-form");
     form.css("display", "block");
     $('[name="upload"]', form).val(null);
-=======
+}
+
 function addMorePriorTermGradeable(prior_term_gradeables) {
     var form = $("#run-plagiarism-form");
     var prior_term_gradeables_number = $('[name="prior_term_gradeables_number"]', form).val();
@@ -505,7 +505,6 @@
             $('[name="prev_gradeable_'+ i +'"]', form).find('option').remove().end().append('<option value="">None</option>'+ append_options).val('');
         } 
     }
->>>>>>> 2b6d91b0
 }
 
 function copyToClipboard(code) {
