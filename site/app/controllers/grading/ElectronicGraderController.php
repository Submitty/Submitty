--- conflicted
+++ resolved
@@ -297,7 +297,6 @@
                             'doubleGraded_components' => 0,
                             'graders' => array(),
                         );
-<<<<<<< HEAD
                         if ($gradeable->isTeamAssignment()) {
                             $sections[$key]['no_team'] = $no_team_users[$key];
                                 $sections[$key]['team'] = $team_users[$key];
@@ -317,15 +316,13 @@
                             // Clamp to total components if unsubmitted assigment is graded for whatever reason
                             $sections[$key]['doubleGraded_components'] = min(intval($doubleGraded_components[$key]), $sections[$key]['total_components']);
                         }
-=======
->>>>>>> cff1a59f
+                      
                     } else{
                         $sections[$key] = array(
                             'total_components' => 0,
                             'graded_components' => 0,
                             'graders' => array()
                         );
-<<<<<<< HEAD
                         if ($gradeable->isTeamAssignment()) {
                             $sections[$key]['no_team'] = $no_team_users[$key];
                             $sections[$key]['team'] = $team_users[$key];
@@ -342,35 +339,23 @@
                             // Clamp to total components if unsubmitted assigment is graded for whatever reason
                             $sections[$key]['doubleGraded_components'] = min(intval($doubleGraded_components[$key]), $sections[$key]['total_components']);
                         }
+            
                         if (isset($graders[$key])) {
                             $sections[$key]['graders'] = $graders[$key];
-=======
-                    }
-                    if ($gradeable->isTeamAssignment()) {
-                        $sections[$key]['no_team'] = $no_team_users[$key];
-                        $sections[$key]['team'] = $team_users[$key];
-                    }
-                    if (isset($graded_components[$key])) {
-                        // Clamp to total components if unsubmitted assigment is graded for whatever reason
-                        $sections[$key]['graded_components'] = min(intval($graded_components[$key]), $sections[$key]['total_components']);
-                    }
-                    if (isset($graders[$key])) {
-                        $sections[$key]['graders'] = $graders[$key];
-
-                        if ($key !== "NULL") {
-                            $valid_graders = array();
-                            foreach ($graders[$key] as $valid_grader) {
-                                /* @var User $valid_grader */
-                                if ($this->core->getAccess()->canUser($valid_grader, "grading.electronic.grade", ["gradeable" => $gradeable])) {
-                                    $valid_graders[] = $valid_grader->getDisplayedFirstName();
+
+                            if ($key !== "NULL") {
+                                $valid_graders = array();
+                                foreach ($graders[$key] as $valid_grader) {
+                                    /* @var User $valid_grader */
+                                    if ($this->core->getAccess()->canUser($valid_grader, "grading.electronic.grade", ["gradeable" => $gradeable])) {
+                                        $valid_graders[] = $valid_grader->getDisplayedFirstName();
+                                    }
                                 }
-                            }
-                            $sections[$key]["valid_graders"] = $valid_graders;
->>>>>>> cff1a59f
-                        }
-                    }
-                }
-            }
+                                $sections[$key]["valid_graders"] = $valid_graders;
+                           }
+                       }
+                   }
+              }
         }
         $registered_but_not_rotating = count($this->core->getQueries()->getRegisteredUsersWithNoRotatingSection());
         $rotating_but_not_registered = count($this->core->getQueries()->getUnregisteredStudentsWithRotatingSection());
