#!/usr/bin/env python3
"""
Setup script that reads in the users.yml and courses.yml files in the ../data directory and then
creates the users and courses for the system. This is primarily used by Vagrant and Travis to
figure the environments easily, but it could be run pretty much anywhere, unless the courses
already exist as else the system will probably fail.

Usage: ./setup_sample_courses.py
       ./setup_sample_courses.py [course [course]]
       ./setup_sample_courses.py --help

The first will create all couress in courses.yml while the second will only create the courses
specified (which is useful for something like Travis where we don't need the "demo classes", and
just the ones used for testing.
"""
from __future__ import print_function, division
import argparse
from collections import OrderedDict
from datetime import datetime, timedelta
from pathlib import Path
from shutil import copyfile
import glob
import grp
import hashlib
import json
import os
import pwd
import random
import shutil
import subprocess
import uuid
import os.path
import string
import pdb
import docker
from tempfile import TemporaryDirectory

from submitty_utils import dateutils

from ruamel.yaml import YAML
from sqlalchemy import create_engine, Table, MetaData, bindparam, select, join, func

yaml = YAML(typ='safe')

CURRENT_PATH = os.path.dirname(os.path.realpath(__file__))
SETUP_DATA_PATH = os.path.join(CURRENT_PATH, "..", "data")

# Default values, will be overwritten in `main()` if corresponding arguments are supplied
SUBMITTY_INSTALL_DIR = "/usr/local/submitty"
SUBMITTY_DATA_DIR = "/var/local/submitty"
SUBMITTY_REPOSITORY = os.path.join(SUBMITTY_INSTALL_DIR, "GIT_CHECKOUT/Submitty")
MORE_EXAMPLES_DIR = os.path.join(SUBMITTY_INSTALL_DIR, "more_autograding_examples")
TUTORIAL_DIR = os.path.join(SUBMITTY_INSTALL_DIR, "GIT_CHECKOUT/Tutorial", "examples")

DB_HOST = "localhost"
DB_PORT = 5432
DB_USER = "submitty_dbuser"
DB_PASS = "submitty_dbuser"

DB_ONLY = False
NO_SUBMISSIONS = False
NO_GRADING = False

NOW = dateutils.get_current_time()


def main():
    """
    Main program execution. This gets us our commandline arugments, reads in the data files,
    and then sets us up to run the create methods for the users and courses.
    """
    global DB_ONLY, NO_SUBMISSIONS, NO_GRADING
    global DB_HOST, DB_PORT, DB_USER, DB_PASS
    global SUBMITTY_INSTALL_DIR, SUBMITTY_DATA_DIR, SUBMITTY_REPOSITORY
    global MORE_EXAMPLES_DIR, TUTORIAL_DIR

    args = parse_args()
    DB_ONLY = args.db_only
    NO_SUBMISSIONS = args.no_submissions
    NO_GRADING = args.no_grading
    SUBMITTY_INSTALL_DIR = args.install_dir
    SUBMITTY_DATA_DIR = args.data_dir
    SUBMITTY_REPOSITORY = os.path.join(SUBMITTY_INSTALL_DIR, "GIT_CHECKOUT/Submitty")
    MORE_EXAMPLES_DIR = os.path.join(SUBMITTY_INSTALL_DIR, "more_autograding_examples")
    TUTORIAL_DIR = os.path.join(SUBMITTY_INSTALL_DIR, "GIT_CHECKOUT/Tutorial", "examples")

    if not os.path.isdir(SUBMITTY_INSTALL_DIR):
        raise SystemError(f"The following directory does not exist: {SUBMITTY_INSTALL_DIR}")
    if not os.path.isdir(SUBMITTY_DATA_DIR):
        raise SystemError(f"The following directory does not exist: {SUBMITTY_DATA_DIR}")
    for directory in ["courses"]:
        if not os.path.isdir(os.path.join(SUBMITTY_DATA_DIR, directory)):
            raise SystemError("The following directory does not exist: " + os.path.join(
                SUBMITTY_DATA_DIR, directory))
    with open(os.path.join(SUBMITTY_INSTALL_DIR, "config", "database.json")) as database_config:
        database_config_json = json.load(database_config)
        DB_USER = database_config_json["database_user"]
        DB_HOST = database_config_json["database_host"]
        DB_PORT = database_config_json["database_port"]
        DB_PASS = database_config_json["database_password"]
    use_courses = args.course

    # We have to stop all running daemon grading and jobs handling
    # processes as otherwise we end up with the process grabbing the
    # homework files that we are inserting before we're ready to (and
    # permission errors exist) which ends up with just having a ton of
    # build failures. Better to wait on grading any homeworks until
    # we've done all steps of setting up a course.
    print("pausing the autograding and jobs hander daemons")
    os.system("systemctl stop submitty_autograding_shipper")
    os.system("systemctl stop submitty_autograding_worker")
    os.system("systemctl stop submitty_daemon_jobs_handler")
    os.system("systemctl stop submitty_websocket_server")

    courses = {}  # dict[str, Course]
    users = {}  # dict[str, User]
    for course_file in sorted(glob.iglob(os.path.join(args.courses_path, '*.yml'))):
        # only create the plagiarism course if we have a local LichenTestData repo
        if os.path.basename(course_file) == "plagiarism.yml" and not os.path.isdir(os.path.join(SUBMITTY_INSTALL_DIR, "GIT_CHECKOUT", "LichenTestData")):
            continue

        course_json = load_data_yaml(course_file)

        if len(use_courses) == 0 or course_json['code'] in use_courses:
            course = Course(course_json)
            courses[course.code] = course

    create_group("submitty_course_builders")

    for user_file in sorted(glob.iglob(os.path.join(args.users_path, '*.yml'))):
        user = User(load_data_yaml(user_file))
        if user.id in ['submitty_php', 'submitty_daemon', 'submitty_cgi', 'submitty_dbuser', 'vagrant', 'postgres'] or \
                user.id.startswith("untrusted"):
            continue
        user.create()
        users[user.id] = user
        if user.courses is not None:
            for course in user.courses:
                if course in courses:
                    courses[course].users.append(user)
        else:
            for key in courses.keys():
                courses[key].users.append(user)

    # To make Rainbow Grades testing possible, need to seed random to have the same users each time
    random.seed(10090542)

    # we get the max number of extra students, and then create a list that holds all of them,
    # which we then randomly choose from to add to a course
    extra_students = 0
    for course_id in sorted(courses.keys()):
        course = courses[course_id]
        tmp = course.registered_students + course.unregistered_students + \
              course.no_rotating_students + \
              course.no_registration_students
        extra_students = max(tmp, extra_students)
    extra_students = generate_random_users(extra_students, users)

    submitty_engine = create_engine("postgresql:///submitty?host={}&port={}&user={}&password={}"
                                    .format(DB_HOST, DB_PORT, DB_USER, DB_PASS))
    submitty_conn = submitty_engine.connect()
    submitty_metadata = MetaData(bind=submitty_engine)
    user_table = Table('users', submitty_metadata, autoload=True)
    for user_id in sorted(users.keys()):
        user = users[user_id]
        submitty_conn.execute(user_table.insert(),
                              user_id=user.id,
                              user_numeric_id = user.numeric_id,
                              user_password=get_php_db_password(user.password),
                              user_firstname=user.firstname,
                              user_preferred_firstname=user.preferred_firstname,
                              user_lastname=user.lastname,
                              user_preferred_lastname=user.preferred_lastname,
                              user_email=user.email,
                              user_access_level=user.access_level,
                              last_updated=NOW.strftime("%Y-%m-%d %H:%M:%S%z"))

    for user in extra_students:
        submitty_conn.execute(user_table.insert(),
                              user_id=user.id,
                              user_numeric_id=user.numeric_id,
                              user_password=get_php_db_password(user.password),
                              user_firstname=user.firstname,
                              user_preferred_firstname=user.preferred_firstname,
                              user_lastname=user.lastname,
                              user_preferred_lastname=user.preferred_lastname,
                              user_email=user.email,
                              last_updated=NOW.strftime("%Y-%m-%d %H:%M:%S%z"))

    # INSERT term into terms table, based on today's date.
    today = datetime.today()
    year = str(today.year)
    if today.month < 7:
        term_id    = "s" + year[-2:]
        term_name  = "Spring " + year
        term_start = "01/02/" + year
        term_end   = "06/30/" + year
    else:
        term_id    = "f" + year[-2:]
        term_name  = "Fall " + year
        term_start = "07/01/" + year
        term_end   = "12/23/" + year

    terms_table = Table("terms", submitty_metadata, autoload=True)
    submitty_conn.execute(terms_table.insert(),
                          term_id    = term_id,
                          name       = term_name,
                          start_date = term_start,
                          end_date   = term_end)

    submitty_conn.close()

    for course_id in sorted(courses.keys()):
        course = courses[course_id]
        total_students = course.registered_students + course.no_registration_students + \
            course.no_rotating_students + course.unregistered_students
        students = extra_students[:total_students]
        key = 0
        for i in range(course.registered_students):
            reg_section = (i % course.registration_sections) + 1
            rot_section = (i % course.rotating_sections) + 1
            students[key].courses[course.code] = {"registration_section": reg_section, "rotating_section": rot_section}
            course.users.append(students[key])
            key += 1

        for i in range(course.no_rotating_students):
            reg_section = (i % course.registration_sections) + 1
            students[key].courses[course.code] = {"registration_section": reg_section, "rotating_section": None}
            course.users.append(students[key])
            key += 1

        for i in range(course.no_registration_students):
            rot_section = (i % course.rotating_sections) + 1
            students[key].courses[course.code] = {"registration_section": None, "rotating_section": rot_section}
            course.users.append(students[key])
            key += 1

        for i in range(course.unregistered_students):
            students[key].courses[course.code] = {"registration_section": None, "rotating_section": None}
            course.users.append(students[key])
            key += 1

        course.users.sort(key=lambda x: x.id)

    for course in sorted(courses.keys()):
        courses[course].instructor = users[courses[course].instructor]
        courses[course].check_rotating(users)
        courses[course].create()
        if courses[course].make_customization:
            courses[course].make_course_json()

    # restart the autograding daemon
    print("restarting the autograding and jobs handler daemons")
    os.system("systemctl restart submitty_autograding_shipper")
    os.system("systemctl restart submitty_autograding_worker")
    os.system("systemctl restart submitty_daemon_jobs_handler")
    os.system("systemctl restart submitty_websocket_server")

    if not NO_GRADING:
        # queue up all of the newly created submissions to grade!
        os.system(f"{SUBMITTY_INSTALL_DIR}/bin/regrade.py --no_input {SUBMITTY_DATA_DIR}/courses/")


def get_random_text_from_file(filename):
    line = ""
    with open(os.path.join(SETUP_DATA_PATH, 'random', filename)) as comment:
        line = next(comment)
        for num, aline in enumerate(comment):
            if random.randrange(num + 2):
                continue
            line = aline
    return line.strip()


def generate_random_user_id(length=15):
    return ''.join(random.choice(string.ascii_lowercase + string.ascii_uppercase + string.digits) for _ in range(length))


def generate_random_ta_comment():
    return get_random_text_from_file('TAComment.txt')


def generate_random_ta_note():
    return get_random_text_from_file('TANote.txt')


def generate_random_student_note():
    return get_random_text_from_file('StudentNote.txt')


def generate_random_marks(default_value, max_value):
    with open(os.path.join(SETUP_DATA_PATH, 'random', 'marks.yml')) as f:
        marks_yml = yaml.load(f)
    if default_value == max_value and default_value > 0:
        key = 'count_down'
    else:
        key = 'count_up'
    marks = []
    mark_list = random.choice(marks_yml[key])
    for i in range(len(mark_list)):
        marks.append(Mark(mark_list[i], i))
    return marks


def generate_versions_to_submit(num=3, original_value=3):
    if num == 1:
        return original_value
    if random.random() < 0.3:
        return generate_versions_to_submit(num-1, original_value)
    else:
        return original_value-(num-1)


def generate_probability_space(probability_dict, default=0):
    """
    This function takes in a dictionary whose key is the probability (decimal less than 1),
    and the value is the outcome (whatever the outcome is).
    """
    probability_counter = 0
    target_random = random.random()
    prev_random_counter = 0
    for key in sorted(probability_dict.keys()):
        value = probability_dict[key]
        probability_counter += key
        if probability_counter >= target_random and target_random > prev_random_counter:
            return value
        prev_random_counter = probability_counter
    return default


def generate_random_users(total, real_users):
    """

    :param total:
    :param real_users:
    :return:
    :rtype: list[User]
    """
    with open(os.path.join(SETUP_DATA_PATH, 'random', 'lastNames.txt')) as last_file, \
            open(os.path.join(SETUP_DATA_PATH, 'random', 'maleFirstNames.txt')) as male_file, \
            open(os.path.join(SETUP_DATA_PATH, 'random', 'womenFirstNames.txt')) as woman_file:
        last_names = last_file.read().strip().split()
        male_names = male_file.read().strip().split()
        women_names = woman_file.read().strip().split()

    users = []
    user_ids = []
    anon_ids = []
    with open(os.path.join(SETUP_DATA_PATH, "random_users.txt"), "w") as random_users_file:
        for i in range(total):
            if random.random() < 0.5:
                first_name = random.choice(male_names)
            else:
                first_name = random.choice(women_names)
            last_name = random.choice(last_names)
            user_id = last_name.replace("'", "")[:5] + first_name[0]
            user_id = user_id.lower()
            anon_id = generate_random_user_id(15)
            # create a binary string for the numeric ID
            numeric_id = '{0:09b}'.format(i)
            while user_id in user_ids or user_id in real_users:
                if user_id[-1].isdigit():
                    user_id = user_id[:-1] + str(int(user_id[-1]) + 1)
                else:
                    user_id = user_id + "1"
            if anon_id in anon_ids:
                anon_id = generate_random_user_id()
            new_user = User({"user_id": user_id,
                             "user_numeric_id": numeric_id,
                             "anon_id": anon_id,
                             "user_firstname": first_name,
                             "user_lastname": last_name,
                             "user_group": 4,
                             "courses": dict()})
            new_user.create()
            user_ids.append(user_id)
            users.append(new_user)
            anon_ids.append(anon_id)
            random_users_file.write(user_id + "\n")
    return users


def load_data_json(file_name):
    """
    Loads json file from the .setup/data directory returning the parsed structure
    :param file_name: name of file to load
    :return: parsed JSON structure from loaded file
    """
    file_path = os.path.join(SETUP_DATA_PATH, file_name)
    if not os.path.isfile(file_path):
        raise IOError("Missing the json file .setup/data/{}".format(file_name))
    with open(file_path) as open_file:
        json_file = json.load(open_file)
    return json_file


def load_data_yaml(file_path):
    """
    Loads yaml file from the .setup/data directory returning the parsed structure
    :param file_path: name of file to load
    :return: parsed YAML structure from loaded file
    """
    if not os.path.isfile(file_path):
        raise IOError("Missing the yaml file {}".format(file_path))
    with open(file_path) as open_file:
        yaml_file = yaml.load(open_file)
    return yaml_file


def user_exists(user):
    """
    Checks to see if the user exists on the linux file system. We can use this to delete a user
    so that we can recreate them which avoids users having left over data from a previous run of
    setting up the sample courses.
    :param user: string to check if user exists
    :return: boolean on if user exists or not
    """
    try:
        pwd.getpwnam(user)
        return True
    except KeyError:
        return False


def group_exists(group):
    """
    Checks to see if the group exists on the linux file system so that we don't try to create
    groups that already exist.

    :param group: string to check if group exists
    :return: boolean on if group exists or not
    """
    try:
        grp.getgrnam(group)
        return True
    except KeyError:
        return False


def create_group(group):
    """
    Creates the group on the system, adding some base users to the group as well that are necessary
    for the system to function and are not defined within the users.yml file.
    :param group: name of the group to create
    """
    if not group_exists(group):
        os.system("groupadd {}".format(group))

    if group == "sudo":
        return


def add_to_group(group, user_id):
    """
    Adds the user to the specified group, creating the group if it does not exist.
    :param group:
    :param user_id:
    """
    create_group(group)
    os.system("usermod -a -G {} {}".format(group, user_id))


def get_php_db_password(password):
    """
    Generates a password to be used within the site for database authentication. The password_hash
    function (http://php.net/manual/en/function.password-hash.php) generates us a nice secure
    password and takes care of things like salting and hashing.
    :param password:
    :return: password hash to be inserted into the DB for a user
    """
    proc = subprocess.Popen(
        ["php", "-r", "print(password_hash('{}', PASSWORD_DEFAULT));".format(password)],
        stdout=subprocess.PIPE, stderr=subprocess.PIPE)
    (out, err) = proc.communicate()
    return out.decode('utf-8')


def get_current_semester():
    """
    Given today's date, generates a three character code that represents the semester to use for
    courses such that the first half of the year is considered "Spring" and the last half is
    considered "Fall". The "Spring" semester  gets an S as the first letter while "Fall" gets an
    F. The next two characters are the last two digits in the current year.
    :return:
    """
    today = datetime.today()
    semester = "f" + str(today.year)[-2:]
    if today.month < 7:
        semester = "s" + str(today.year)[-2:]
    return semester


def parse_args():
    """
    Parses out the arguments that might be passed to this script as it's run as a commandline
    application.
    :return: parsed args from the argparse module
    """
    parser = argparse.ArgumentParser(
        description="Sets up the sample courses as well as creating the necessary users for the "
                    "course as needed. It reads in the courses.json and users.json files from the "
                    ".setup/data directory to determine what courses/users are allowed and then "
                    "either adds all or just a few depending on what gets passed to this script")

    parser.add_argument("--db_only", action='store_true', default=False)
    parser.add_argument("--no_submissions", action='store_true', default=False)
    parser.add_argument("--no_grading", action='store_true', default=False)
    parser.add_argument("--users_path", default=os.path.join(SETUP_DATA_PATH, "users"),
                        help="Path to folder that contains .yml files to use for user creation. Defaults to "
                             "../data/users")
    parser.add_argument("--submission_url", type=str, default="",help="top level url for the website")
    parser.add_argument("--courses_path", default=os.path.join(SETUP_DATA_PATH, "courses"),
                        help="Path to the folder that contains .yml files to use for course creation. Defaults to "
                             "../data/courses")
    parser.add_argument("--install_dir", type=str, default="/usr/local/submitty", help="install path of submitty")
    parser.add_argument("--data_dir", type=str, default="/var/local/submitty", help="data path of submitty")
    parser.add_argument("course", nargs="*",
                        help="course code to build. If no courses are passed in, then it'll use "
                             "all courses in courses.json")
    return parser.parse_args()


def create_gradeable_submission(src, dst):
    """
    Given a source and a destination, copy the files from the source to the destination. First, before
    copying, we check if the source is a directory, if it is, then we zip the contents of this to a temp
    zip file (stored in /tmp) and store the path to this newly created zip as our new source.

    At this point, (for all uploads), we check if our source is a zip (by just checking file extension is
    a .zip), then we will extract the contents of the source (using Shutil) to the destination, else we
    just do a simple copy operation of the source file to the destination location.

    At this point, if we created a zip file (as part of that first step), we remove it from the /tmp directory.

    :param src: path of the file or directory we want to use for this submission
    :type src: str
    :param dst: path to the folder where we should copy the submission to
    :type src: str
    """
    zip_dst = None
    if os.path.isdir(src):
        zip_dst = os.path.join("/tmp", str(uuid.uuid4()))
        zip_dst = shutil.make_archive(zip_dst, 'zip', src)
        src = zip_dst

    if src[-3:] == "zip":
        shutil.unpack_archive(src, dst)
    else:
        shutil.copy(src, dst)

    if zip_dst is not None and isinstance(zip_dst, str):
        os.remove(zip_dst)

def create_pdf_annotations(file_name, file_path, src, dst, grader_id):
    """
    Specifically designed helper funtion that copys a annotation from the source to the destination.
    The source annotation need to be modifed to reflect:
        the file that the annotations belongs to
        the grader that is responsible for the annotation

    :param file_name: encoded file name
    :type src: str
    :param file_path: anonymous file path
    :type src: str
    :param src: path of the file or directory we want to use for this annotation
    :type src: str
    :param dst: path to the folder where we should copy the annotation to
    :type src: str
    :param grader_id: grader of the annotation
    :type src: str
    """
    with open(src, 'r') as open_file:
        annotation_json = json.load(open_file)
        annotation_json['file_path'] = file_path
        annotation_json['grader_id'] = grader_id
        for annotation in annotation_json['annotations']:
            annotation['userId'] = grader_id

    with open(os.path.join(dst, file_name), 'w') as f:
        json.dump(annotation_json, f, indent = 2)

class User(object):
    """
    A basic object to contain the objects loaded from the users.json file. We use this to link
    against the courses.

    Attributes:
        id
        numeric_id
        anon_id
        password
        firstname
        lastname
        email
        group
        preferred_firstname
        preferred_lastname
        access_level
        registration_section
        rotating_section
        unix_groups
        courses
    """
    def __init__(self, user):
        self.id = user['user_id']
        self.numeric_id = user['user_numeric_id']
        self.anon_id = user['anon_id']
        self.password = self.id
        self.firstname = user['user_firstname']
        self.lastname = user['user_lastname']
        self.email = self.id + "@example.com"
        self.group = 4
        self.preferred_firstname = None
        self.preferred_lastname = None
        self.access_level = 3
        self.registration_section = None
        self.rotating_section = None
        self.grading_registration_section = None
        self.unix_groups = None
        self.courses = None
        self.manual = False
        self.sudo = False

        if 'user_preferred_firstname' in user:
            self.preferred_firstname = user['user_preferred_firstname']
        if 'user_preferred_lastname' in user:
            self.preferred_lastname = user['user_preferred_lastname']
        if 'user_email' in user:
            self.email = user['user_email']
        if 'user_group' in user:
            self.group = user['user_group']
        if self.group < 1 or 4 < self.group:
            raise SystemExit("ASSERT: user {}, user_group is not between 1 - 4. Check YML file.".format(self.id))
        if 'user_access_level' in user:
            self.access_level = user['user_access_level']
        if self.access_level < 1 or 3 < self.access_level:
            raise SystemExit("ASSERT: user {}, user_access_level is not between 1 - 3. Check YML file.".format(self.id))
        if 'registration_section' in user:
            self.registration_section = int(user['registration_section'])
        if 'rotating_section' in user:
            self.rotating_section = int(user['rotating_section'])
        if 'grading_registration_section' in user:
            self.grading_registration_section = user['grading_registration_section']
        if 'unix_groups' in user:
            self.unix_groups = user['unix_groups']
        if 'manual_registration' in user:
            self.manual = user['manual_registration'] is True
        if 'courses' in user:
            self.courses = {}
            if isinstance(user['courses'], list):
                for course in user['courses']:
                    self.courses[course] = {"user_group": self.group}
            elif isinstance(user['courses'], dict):
                self.courses = user['courses']
                for course in self.courses:
                    if 'user_group' not in self.courses[course]:
                        self.courses[course]['user_group'] = self.group
            else:
                raise ValueError("Invalid type for courses key, it should either be list or dict")
        if 'sudo' in user:
            self.sudo = user['sudo'] is True
        if 'user_password' in user:
            self.password = user['user_password']

    def create(self, force_ssh=False):
        if not DB_ONLY and not user_exists(self.id):
            if self.group > 2 and not force_ssh:
                self.create_non_ssh()
            else:
                self.create_ssh()
            self.create_ldap()

        if self.group <= 1:
            add_to_group("submitty_course_builders", self.id)
        if self.sudo:
            add_to_group("sudo", self.id)

    def create_ssh(self):
        print("Creating user {}...".format(self.id))
        os.system("useradd -m -c 'First Last,RoomNumber,WorkPhone,HomePhone' {}".format(self.id))
        self.set_password()

    def create_non_ssh(self):
        print("Creating user {}...".format(self.id))
        os.system("useradd --home /tmp -c \'AUTH ONLY account\' "
                    "-M --shell /bin/false {}".format(self.id))
        self.set_password()

    def create_ldap(self):
        print(f"Creating LDAP user {self.id}...")
        path = Path("/tmp", self.id)
        path.write_text(f"""
dn: uid={self.id},ou=users,dc=vagrant,dc=local
objectClass: top
objectClass: account
objectClass: shadowAccount
uid: {self.id}
userPassword: {self.id}
shadowLastChange: 0
shadowMax: 0
shadowWarning: 0""")
        os.system(f'ldapadd -x -w root_password -D "cn=admin,dc=vagrant,dc=local" -f {path}')
        path.unlink()

    def set_password(self):
        print("Setting password for user {}...".format(self.id))
        os.system("echo {}:{} | chpasswd".format(self.id, self.password))

    def get_detail(self, course, detail):
        if self.courses is not None and course in self.courses:
            user_detail = "user_" + detail
            if user_detail in self.courses[course]:
                return self.courses[course][user_detail]
            elif detail in self.courses[course]:
                return self.courses[course][detail]
        if detail in self.__dict__:
            return self.__dict__[detail]
        else:
            return None


class Course(object):
    """
    Object to represent the courses loaded from the courses.json file as well as the list of
    users that are needed for this particular course (which is a list of User objects).

    Attributes:
        code
        semester
        instructor
        gradeables
        users
        max_random_submissions
    """
    def __init__(self, course):
        self.semester = get_current_semester()
        self.code = course['code']
        self.instructor = course['instructor']
        self.gradeables = []
        self.make_customization = False
        ids = []
        if 'gradeables' in course:
            for gradeable in course['gradeables']:
                self.gradeables.append(Gradeable(gradeable))
                assert self.gradeables[-1].id not in ids
                ids.append(self.gradeables[-1].id)
        self.users = []
        self.registration_sections = 10
        self.rotating_sections = 5
        self.registered_students = 50
        self.no_registration_students = 10
        self.no_rotating_students = 10
        self.unregistered_students = 10
        if 'registration_sections' in course:
            self.registration_sections = course['registration_sections']
        if 'rotating_sections' in course:
            self.rotating_sections = course['rotating_sections']
        if 'registered_students' in course:
            self.registered_students = course['registered_students']
        if 'no_registration_students' in course:
            self.no_registration_students = course['no_registration_students']
        if 'no_rotating_students' in course:
            self.no_rotating_students = course['no_rotating_students']
        if 'unregistered_students' in course:
            self.unregistered_students = course['unregistered_students']
        if 'make_customization' in course:
            self.make_customization = course['make_customization']

    def create(self):
        # Sort users and gradeables in the name of determinism
        self.users.sort(key=lambda x: x.get_detail(self.code, "id"))
        self.gradeables.sort(key=lambda x: x.id)
        self.course_path = os.path.join(SUBMITTY_DATA_DIR, "courses", self.semester, self.code)
        # To make Rainbow Grades testing possible, need to seed random
        m = hashlib.md5()
        m.update(bytes(self.code, 'utf-8'))
        random.seed(int(m.hexdigest(), 16))

        course_group = self.code + "_tas_www"
        archive_group = self.code + "_archive"
        create_group(self.code)
        create_group(course_group)
        create_group(archive_group)
        add_to_group(self.code, self.instructor.id)
        add_to_group(course_group, self.instructor.id)
        add_to_group(archive_group, self.instructor.id)
        add_to_group("submitty_course_builders", self.instructor.id)
        add_to_group(course_group, "submitty_php")
        add_to_group(course_group, "submitty_daemon")
        add_to_group(course_group, "submitty_cgi")
        os.system("{}/sbin/create_course.sh {} {} {} {}"
                  .format(SUBMITTY_INSTALL_DIR, self.semester, self.code, self.instructor.id,
                          course_group))

        os.environ['PGPASSWORD'] = DB_PASS
        database = "submitty_" + self.semester + "_" + self.code
        print("Database created, now populating ", end="")

        submitty_engine = create_engine("postgresql:///submitty?host={}&port={}&user={}&password={}"
                                        .format(DB_HOST, DB_PORT, DB_USER, DB_PASS))
        submitty_conn = submitty_engine.connect()
        submitty_metadata = MetaData(bind=submitty_engine)
        print("(Master DB connection made, metadata bound)...")

        engine = create_engine("postgresql:///{}?host={}&port={}&user={}&password={}"
                               .format(database, DB_HOST, DB_PORT, DB_USER, DB_PASS))
        self.conn = engine.connect()
        self.metadata = MetaData(bind=engine)
        print("(Course DB connection made, metadata bound)...")

        print("Creating registration sections ", end="")
        table = Table("courses_registration_sections", submitty_metadata, autoload=True)
        print("(tables loaded)...")
        for section in range(1, self.registration_sections+1):
            print("Create section {}".format(section))
            submitty_conn.execute(table.insert(), semester=self.semester, course=self.code, registration_section_id=str(section))

        print("Creating rotating sections ", end="")
        table = Table("sections_rotating", self.metadata, autoload=True)
        print("(tables loaded)...")
        for section in range(1, self.rotating_sections+1):
            print("Create section {}".format(section))
            self.conn.execute(table.insert(), sections_rotating_id=section)

        print("Create users ", end="")
        submitty_users = Table("courses_users", submitty_metadata, autoload=True)
        users_table = Table("users", self.metadata, autoload=True)
        reg_table = Table("grading_registration", self.metadata, autoload=True)
        print("(tables loaded)...")
        for user in self.users:
            print("Creating user {} {} ({})...".format(user.get_detail(self.code, "firstname"),
                                                       user.get_detail(self.code, "lastname"),
                                                       user.get_detail(self.code, "id")))
            reg_section = user.get_detail(self.code, "registration_section")
            if reg_section is not None and reg_section > self.registration_sections:
                reg_section = None
            rot_section = user.get_detail(self.code, "rotating_section")
            if rot_section is not None and rot_section > self.rotating_sections:
                rot_section = None
            if reg_section is not None:
                reg_section=str(reg_section)
            # We already have a row in submitty.users for this user,
            # just need to add a row in courses_users which will put a
            # a row in the course specific DB, and off we go.
            submitty_conn.execute(submitty_users.insert(),
                                  semester=self.semester,
                                  course=self.code,
                                  user_id=user.get_detail(self.code, "id"),
                                  user_group=user.get_detail(self.code, "group"),
                                  registration_section=reg_section,
                                  manual_registration=user.get_detail(self.code, "manual"))
            update = users_table.update(values={
                users_table.c.rotating_section: bindparam('rotating_section'),
                users_table.c.anon_id: bindparam('anon_id')
            }).where(users_table.c.user_id == bindparam('b_user_id'))

            self.conn.execute(update, rotating_section=rot_section, anon_id=user.anon_id, b_user_id=user.id)
            if user.get_detail(self.code, "grading_registration_section") is not None:
                try:
                    grading_registration_sections = str(user.get_detail(self.code,"grading_registration_section"))
                    grading_registration_sections = [int(x) for x in grading_registration_sections.split(",")]
                except ValueError:
                    grading_registration_sections = []
                for grading_registration_section in grading_registration_sections:
                    self.conn.execute(reg_table.insert(),
                                 user_id=user.get_detail(self.code, "id"),
                                 sections_registration_id=str(grading_registration_section))

            if user.unix_groups is None:
                if user.get_detail(self.code, "group") <= 1:
                    add_to_group(self.code, user.id)
                    add_to_group(self.code + "_archive", user.id)
                if user.get_detail(self.code, "group") <= 2:
                    add_to_group(self.code + "_tas_www", user.id)
        gradeable_table = Table("gradeable", self.metadata, autoload=True)
        electronic_table = Table("electronic_gradeable", self.metadata, autoload=True)
        peer_assign = Table("peer_assign", self.metadata, autoload=True)
        reg_table = Table("grading_rotating", self.metadata, autoload=True)
        component_table = Table('gradeable_component', self.metadata, autoload=True)
        mark_table = Table('gradeable_component_mark', self.metadata, autoload=True)
        gradeable_data = Table("gradeable_data", self.metadata, autoload=True)
        gradeable_component_data = Table("gradeable_component_data", self.metadata, autoload=True)
        gradeable_component_mark_data = Table('gradeable_component_mark_data', self.metadata, autoload=True)
        gradeable_data_overall_comment = Table('gradeable_data_overall_comment', self.metadata, autoload=True)
        electronic_gradeable_data = Table("electronic_gradeable_data", self.metadata, autoload=True)
        electronic_gradeable_version = Table("electronic_gradeable_version", self.metadata, autoload=True)
        for gradeable in self.gradeables:
            gradeable.create(self.conn, gradeable_table, electronic_table, peer_assign, reg_table, component_table, mark_table)
            form = os.path.join(self.course_path, "config", "form", "form_{}.json".format(gradeable.id))
            with open(form, "w") as open_file:
                json.dump(gradeable.create_form(), open_file, indent=2)
        os.system("chown -f submitty_php:{}_tas_www {}".format(self.code, os.path.join(self.course_path, "config", "form", "*")))
        if not os.path.isfile(os.path.join(self.course_path, "ASSIGNMENTS.txt")):
            os.system("touch {}".format(os.path.join(self.course_path, "ASSIGNMENTS.txt")))
            os.system("chown {}:{}_tas_www {}".format(self.instructor.id, self.code,
                                                      os.path.join(self.course_path, "ASSIGNMENTS.txt")))
            os.system("chmod -R g+w {}".format(self.course_path))
            os.system("su {} -c '{}'".format("submitty_daemon", os.path.join(self.course_path,
                                                                          "BUILD_{}.sh".format(self.code))))
            #os.system("su {} -c '{}'".format(self.instructor.id, os.path.join(self.course_path,
            #                                                              "BUILD_{}.sh".format(self.code))))
        os.system("chown -R {}:{}_tas_www {}".format(self.instructor.id, self.code, os.path.join(self.course_path, "build")))
        os.system("chown -R {}:{}_tas_www {}".format(self.instructor.id, self.code,
                                                     os.path.join(self.course_path, "test_*")))
        # On python 3, replace with os.makedirs(..., exist_ok=True)
        os.system("mkdir -p {}".format(os.path.join(self.course_path, "submissions")))
        os.system('chown submitty_php:{}_tas_www {}'.format(self.code, os.path.join(self.course_path, 'submissions')))

        for gradeable in self.gradeables:
            # create_teams
            if gradeable.team_assignment is True:
                json_team_history = self.make_sample_teams(gradeable)
            if gradeable.type == 0 and \
                (len(gradeable.submissions) == 0 or
                 gradeable.sample_path is None or
                 gradeable.config_path is None):
                #  Make sure the electronic gradeable is valid
                continue

            # creating the folder containing all the submissions
            gradeable_path = os.path.join(self.course_path, "submissions", gradeable.id)
            gradeable_annotation_path = os.path.join(self.course_path, "annotations", gradeable.id)

            submission_count = 0
            max_submissions = gradeable.max_random_submissions
            max_individual_submissions = gradeable.max_individual_submissions
            # makes a section be ungraded if the gradeable is not electronic
            ungraded_section = random.randint(1, max(1, self.registration_sections if gradeable.grade_by_registration else self.rotating_sections))
            # This for loop adds submissions/annotations for users and teams(if applicable)
            if not NO_SUBMISSIONS:
                only_submit_plagiarized_users = gradeable.lichen_sample_path is not None and len(gradeable.plagiarized_user) > 0
                for user in self.users:
                    if only_submit_plagiarized_users and user.id not in gradeable.plagiarized_user:
                        continue

                    submitted = False
                    team_id = None
                    anon_team_id = None
                    if gradeable.team_assignment is True:
                        # If gradeable is team assignment, then make sure to make a team_id and don't over submit
                        res = self.conn.execute("SELECT teams.team_id, gradeable_teams.anon_id FROM teams INNER JOIN gradeable_teams\
                        ON teams.team_id = gradeable_teams.team_id where user_id='{}' and g_id='{}'".format(user.id, gradeable.id))
                        temp = res.fetchall()
                        if len(temp) != 0:
                            team_id = temp[0][0]
                            anon_team_id = temp[0][1]
                            previous_submission = select([electronic_gradeable_version]).where(
                                electronic_gradeable_version.c['team_id'] == team_id)
                            res = self.conn.execute(previous_submission)
                            if res.rowcount > 0:
                                continue
                            submission_path = os.path.join(gradeable_path, team_id)
                            annotation_path = os.path.join(gradeable_annotation_path, team_id)
                        else:
                            continue
                        res.close()
                    else:
                        submission_path = os.path.join(gradeable_path, user.id)
                        annotation_path = os.path.join(gradeable_annotation_path, user.id)

                    if gradeable.type == 0 and gradeable.submission_open_date < NOW:
                        if user.id in gradeable.plagiarized_user:
                            # If the user is a bad and unethical student(plagiarized_user), then the version to submit is going to
                            # be the same as the number of assignments defined in users.yml in the lichen_submissions folder.
                            versions_to_submit = len(gradeable.plagiarized_user[user.id])
                        elif gradeable.lichen_sample_path is not None:
                            # if we have set a plagiarism configuration but no manually-specified submissions, submit the default number
                            versions_to_submit = gradeable.plagiarism_versions_per_user
                        else:
                            versions_to_submit = generate_versions_to_submit(max_individual_submissions, max_individual_submissions)

                        if ((gradeable.gradeable_config is not None
                           and (gradeable.has_due_date is True and (gradeable.submission_due_date < NOW or random.random() < 0.5))
                           and (random.random() < 0.9) and (max_submissions is None or submission_count < max_submissions))
                           or (gradeable.gradeable_config is not None and user.id in gradeable.plagiarized_user)):
                            # only create these directories if we're actually going to put something in them
                            if not os.path.exists(gradeable_path):
                                os.makedirs(gradeable_path)
                                os.system("chown -R submitty_php:{}_tas_www {}".format(self.code, gradeable_path))
                            if not os.path.exists(submission_path):
                                os.makedirs(submission_path)

                            if gradeable.annotated_pdf is True:
                                if not os.path.exists(gradeable_annotation_path):
                                    os.makedirs(gradeable_annotation_path)
                                if not os.path.exists(annotation_path):
                                    os.makedirs(annotation_path)

                            # Reduce the probability to get a cancelled submission (active_version = 0)
                            # This is done my making other possibilities three times more likely
                            version_population = []
                            for version in range(1, versions_to_submit+1):
                                version_population.append((version, 3))

                            # disallow cancelled submission if this is a manually-specified user
                            if user.id not in gradeable.plagiarized_user:
                                version_population = [(0, 1)] + version_population
                            version_population = [ver for ver, freq in version_population for i in range(freq)]

                            active_version = random.choice(version_population)
                            if team_id is not None:
                                json_history = {"active_version": active_version, "history": [], "team_history": []}
                            else:
                                json_history = {"active_version": active_version, "history": []}
                            random_days = 1
                            if random.random() < 0.3:
                                random_days = random.choice(range(-3, 2))
                            for version in range(1, versions_to_submit+1):
                                os.system("mkdir -p " + os.path.join(submission_path, str(version)))
                                submitted = True
                                submission_count += 1
                                current_time_string = dateutils.write_submitty_date(gradeable.submission_due_date - timedelta(days=random_days+version/versions_to_submit))
                                if team_id is not None:
                                    self.conn.execute(electronic_gradeable_data.insert(), g_id=gradeable.id, user_id=None,
                                                 team_id=team_id, g_version=version, submission_time=current_time_string)
                                    if version == versions_to_submit:
                                        self.conn.execute(electronic_gradeable_version.insert(), g_id=gradeable.id, user_id=None,
                                                     team_id=team_id, active_version=active_version)
                                    json_history["team_history"] = json_team_history[team_id]
                                else:
                                    self.conn.execute(electronic_gradeable_data.insert(), g_id=gradeable.id, user_id=user.id,
                                                g_version=version, submission_time=current_time_string)
                                    if version == versions_to_submit:
                                        self.conn.execute(electronic_gradeable_version.insert(), g_id=gradeable.id, user_id=user.id,
                                                    active_version=active_version)
                                json_history["history"].append({"version": version, "time": current_time_string, "who": user.id, "type": "upload"})

                                with open(os.path.join(submission_path, str(version), ".submit.timestamp"), "w") as open_file:
                                    open_file.write(current_time_string + "\n")

                                if user.id in gradeable.plagiarized_user:
                                    # If the user is in the plagirized folder, then only add those submissions
                                    src = os.path.join(gradeable.lichen_sample_path, gradeable.plagiarized_user[user.id][version-1])
                                    dst = os.path.join(submission_path, str(version))
                                    # pdb.set_trace()
                                    create_gradeable_submission(src, dst)
                                elif gradeable.lichen_sample_path is not None:
                                    if len(gradeable.plagiarism_submissions) > 0:  # check to make sure we haven't run out of data
                                        # if there were no specified plagiarized users but we have plagiarism submissions, grab a random submisison
                                        src = os.path.join(gradeable.lichen_sample_path, gradeable.plagiarism_submissions.pop())
                                        dst = os.path.join(submission_path, str(version))
                                        create_gradeable_submission(src, dst)
                                elif gradeable.annotated_pdf is True:
                                    # Get a list of graders that has access to the submission
                                    assigned_graders = []
                                    stmt = select([
                                        peer_assign.columns.user_id,
                                        peer_assign.columns.grader_id
                                    ]).where(
                                        peer_assign.columns.user_id == user.id
                                    )
                                    for res in self.conn.execute(stmt):
                                        assigned_graders.append(res[1])

                                    submissions = random.sample(gradeable.submissions, random.randint(1, len(gradeable.submissions)))
                                    for submission in submissions:
                                        src = os.path.join(gradeable.sample_path, submission)
                                        dst = os.path.join(submission_path, str(version))
                                        create_gradeable_submission(src, dst)

                                        if version == versions_to_submit:
                                            annotation_version_path = os.path.join(annotation_path, str(versions_to_submit))
                                            if not os.path.exists(annotation_version_path):
                                                os.makedirs(annotation_version_path)
<<<<<<< HEAD
                                                os.system("chown -R submitty_php:{}_tas_www {}".format(self.code, annotation_version_path))

=======
                                        
>>>>>>> f10673eb
                                            annotations = random.sample(gradeable.annotations, random.randint(1, len(gradeable.annotations)))
                                            graders = random.sample(assigned_graders, len(annotations)-1) if len(assigned_graders) > 0 else []
                                            # Make sure instructor is responsible for one of the annotations
                                            graders.append("instructor")

                                            anon_dst = os.path.join(dst, submission).split("/")
<<<<<<< HEAD
                                            anon_dst[9] = user.anon_id
                                            anon_dst = "/".join(anon_dst) # has the user id in the file path being anonymous

=======
                                            anon_dst[9] = anon_team_id if team_id is not None else user.anon_id
                                            anon_dst = "/".join(anon_dst) # has the user id or the team id in the file path being anonymous
                                            
>>>>>>> f10673eb
                                            for i in range(len(graders)):
                                                annotation_src = os.path.join(gradeable.annotation_path, annotations[i])
                                                annotation_dst = os.path.join(annotation_path, str(version))
                                                encoded_path = hashlib.md5(anon_dst.encode()).hexdigest()
                                                # the file name has the format of ENCODED-ANON-SUBMISSION-PATH_GRADER.json
                                                annotation_file_name = f"{str(encoded_path)}_{graders[i]}.json"
                                                create_pdf_annotations(annotation_file_name, os.path.join(anon_dst, submission), annotation_src, annotation_dst, graders[i])
                                else:
                                    if isinstance(gradeable.submissions, dict):
                                        for key in sorted(gradeable.submissions.keys()):
                                            os.system("mkdir -p " + os.path.join(submission_path, str(version), key))
                                            submission = random.choice(gradeable.submissions[key])
                                            src = os.path.join(gradeable.sample_path, submission)
                                            dst = os.path.join(submission_path, str(version), key)
                                            create_gradeable_submission(src, dst)
                                    else:
                                        submission = random.choice(gradeable.submissions)
                                        if isinstance(submission, list):
                                            submissions = submission
                                        else:
                                            submissions = [submission]
                                        for submission in submissions:
                                            src = os.path.join(gradeable.sample_path, submission)
                                            dst = os.path.join(submission_path, str(version))
                                            create_gradeable_submission(src, dst)
                                random_days -= 0.5

                            with open(os.path.join(submission_path, "user_assignment_settings.json"), "w") as open_file:
                                json.dump(json_history, open_file)
                    if gradeable.grade_start_date < NOW and os.path.exists(os.path.join(submission_path, str(versions_to_submit))):
                        if (gradeable.has_release_date is True and gradeable.grade_released_date < NOW) or (random.random() < 0.5 and (submitted or gradeable.type !=0)):
                            status = 1 if gradeable.type != 0 or submitted else 0
                            print("Inserting {} for {}...".format(gradeable.id, user.id))
                            values = {'g_id': gradeable.id}
                            overall_comment_values = {'g_id' : gradeable.id,  'goc_overall_comment': 'lorem ipsum lodar', 'goc_grader_id' : self.instructor.id}

                            if gradeable.team_assignment is True:
                                values['gd_team_id'] = team_id
                                overall_comment_values['goc_team_id'] = team_id
                            else:
                                values['gd_user_id'] = user.id
                                overall_comment_values['goc_user_id'] = user.id
                            if gradeable.grade_released_date < NOW and random.random() < 0.5:
                                values['gd_user_viewed_date'] = NOW.strftime('%Y-%m-%d %H:%M:%S%z')
                            ins = gradeable_data.insert().values(**values)
                            res = self.conn.execute(ins)
                            gd_id = res.inserted_primary_key[0]
                            if gradeable.type != 0 or gradeable.use_ta_grading:
                                skip_grading = random.random()
                                if skip_grading > 0.3 and random.random() > 0.01:
                                    ins = gradeable_data_overall_comment.insert().values(**overall_comment_values)
                                    res = self.conn.execute(ins)
                                for component in gradeable.components:
                                    if random.random() < 0.01 and skip_grading < 0.3:
                                        # This is used to simulate unfinished grading.
                                        break
                                    if status == 0 or random.random() < 0.4:
                                        score = 0
                                    else:
                                        max_value_score = random.randint(component.lower_clamp * 2, component.max_value * 2) / 2
                                        uppser_clamp_score = random.randint(component.lower_clamp * 2, component.upper_clamp * 2) / 2
                                        score = generate_probability_space({0.7: max_value_score, 0.2: uppser_clamp_score, 0.08: -max_value_score, 0.02: -99999})
                                    grade_time = gradeable.grade_start_date.strftime("%Y-%m-%d %H:%M:%S%z")
                                    self.conn.execute(gradeable_component_data.insert(), gc_id=component.key, gd_id=gd_id,
                                                 gcd_score=score, gcd_component_comment=generate_random_ta_comment(),
                                                 gcd_grader_id=self.instructor.id, gcd_grade_time=grade_time, gcd_graded_version=versions_to_submit)
                                    first = True
                                    first_set = False
                                    for mark in component.marks:
                                        if (random.random() < 0.5 and first_set == False and first == False) or random.random() < 0.2:
                                            self.conn.execute(gradeable_component_mark_data.insert(), gc_id=component.key, gd_id=gd_id, gcm_id=mark.key, gcd_grader_id=self.instructor.id)
                                            if(first):
                                                first_set = True
                                        first = False

                    if gradeable.type == 0 and os.path.isdir(submission_path):
                        os.system("chown -R submitty_php:{}_tas_www {}".format(self.code, submission_path))

                    if gradeable.type == 0 and os.path.isdir(gradeable_annotation_path):
                        os.system("chown -R submitty_php:{}_tas_www {}".format(self.code, gradeable_annotation_path))

                    if (gradeable.type != 0 and gradeable.grade_start_date < NOW and ((gradeable.has_release_date is True and gradeable.grade_released_date < NOW) or random.random() < 0.5) and
                       random.random() < 0.9 and (ungraded_section != (user.get_detail(self.code, 'registration_section') if gradeable.grade_by_registration else user.get_detail(self.code, 'rotating_section')))):
                        res = self.conn.execute(gradeable_data.insert(), g_id=gradeable.id, gd_user_id=user.id)
                        gd_id = res.inserted_primary_key[0]
                        skip_grading = random.random()
                        for component in gradeable.components:
                            if random.random() < 0.01 and skip_grading < 0.3:
                                break
                            if random.random() < 0.1:
                                continue
                            elif gradeable.type == 1:
                                score = generate_probability_space({0.2: 0, 0.1: 0.5}, 1)
                            else:
                                score = random.randint(component.lower_clamp * 2, component.upper_clamp * 2) / 2
                            grade_time = gradeable.grade_start_date.strftime("%Y-%m-%d %H:%M:%S%z")
                            self.conn.execute(gradeable_component_data.insert(), gc_id=component.key, gd_id=gd_id,
                                         gcd_score=score, gcd_component_comment="", gcd_grader_id=self.instructor.id, gcd_grade_time=grade_time, gcd_graded_version=-1)
        # This segment adds the sample data for features in the sample course only
        if self.code == "sample":
            self.add_sample_forum_data()
            print('Added forum data to sample course.')
            self.add_sample_polls_data()
            print('Added polls data to sample course.')
            self.add_sample_queue_data()
            print('Added office hours queue data to sample course.')

        if self.code == 'sample':
            student_image_folder = os.path.join(SUBMITTY_DATA_DIR, 'courses', self.semester, self.code, 'uploads', 'student_images')
            zip_path = os.path.join(SUBMITTY_REPOSITORY, 'sample_files', 'user_photos', 'CSCI-1300-01.zip')
            with TemporaryDirectory() as tmpdir:
                shutil.unpack_archive(zip_path, tmpdir)
                inner_folder = os.path.join(tmpdir, 'CSCI-1300-01')
                for f in os.listdir(inner_folder):
                    shutil.move(os.path.join(inner_folder, f), os.path.join(student_image_folder, f))
            course_materials_source = os.path.join(SUBMITTY_REPOSITORY, 'sample_files', 'course_materials')
            course_materials_folder = os.path.join(SUBMITTY_DATA_DIR, 'courses', self.semester, self.code, 'uploads', 'course_materials')
            course_materials_table = Table("course_materials", self.metadata, autoload=True)
            for dpath, dirs, files in os.walk(course_materials_source):
                inner_dir=os.path.relpath(dpath, course_materials_source)
                if inner_dir!=".":
                    dir_to_make=os.path.join(course_materials_folder, inner_dir)
                    os.mkdir(dir_to_make)
                    subprocess.run(["chown", "submitty_php:submitty_php", dir_to_make])
                    self.conn.execute(course_materials_table.insert(),
                            path=dir_to_make,
                            type=2,
                            release_date='2022-01-01 00:00:00',
                            hidden_from_students=False,
                            priority=0)
                for f in files:
                    tmpfilepath= os.path.join(dpath,f)
                    filepath=os.path.join(course_materials_folder, os.path.relpath(tmpfilepath, course_materials_source))
                    shutil.copy(tmpfilepath, filepath)
                    subprocess.run(["chown", "submitty_php:submitty_php", filepath])
                    self.conn.execute(course_materials_table.insert(),
                                path=filepath,
                                type=0,
                                release_date='2022-01-01 00:00:00',
                                hidden_from_students=False,
                                priority=0)
        self.conn.close()
        submitty_conn.close()
        os.environ['PGPASSWORD'] = ""

        if self.code == 'tutorial':
            client = docker.from_env()
            client.images.pull('submitty/tutorial:tutorial_18')
            client.images.pull('submitty/tutorial:database_client')

    def check_rotating(self, users):
        for gradeable in self.gradeables:
            for grading_rotating in gradeable.grading_rotating:
                string = "Invalid user_id {} for rotating section for gradeable {}".format(
                    grading_rotating['user_id'], gradeable.id)
                if grading_rotating['user_id'] not in users:
                    raise ValueError(string)

    def getForumDataFromFile(self, filename):
        forum_path = os.path.join(SETUP_DATA_PATH, "forum")
        forum_data = []
        for line in open(os.path.join(forum_path, filename)):
            l = [x.replace("\\n", "\n").strip() for x in line.split("|")]
            if(len(line) > 1):
                forum_data.append(l)
        return forum_data

    def make_sample_teams(self, gradeable):
        """
        arg: any team gradeable

        This function adds teams to the database and gradeable.

        return: A json object filled with team information
        """
        assert gradeable.team_assignment
        json_team_history = {}
        gradeable_teams_table = Table("gradeable_teams", self.metadata, autoload=True)
        teams_table = Table("teams", self.metadata, autoload=True)
        ucounter = self.conn.execute(select([func.count()]).select_from(gradeable_teams_table)).scalar()
        anon_team_ids = []
        for user in self.users:
            #the unique team id is made up of 5 digits, an underline, and the team creater's userid.
            #example: 00001_aphacker
            unique_team_id = str(ucounter).zfill(5)+"_"+user.get_detail(self.code, "id")
            #also need to create and save the anonymous team id
            anon_team_id = generate_random_user_id(15)
            if anon_team_id in anon_team_ids:
                anon_team_id = generate_random_user_id()
            reg_section = user.get_detail(self.code, "registration_section")
            if reg_section is None:
                continue
            # The teams are created based on the order of the users. As soon as the number of teamates
            # exceeds the max team size, then a new team will be created within the same registration section
            print("Adding team for " + unique_team_id + " in gradeable " + gradeable.id)
            # adding json data for team history
            teams_registration = select([gradeable_teams_table]).where(
                (gradeable_teams_table.c['registration_section'] == str(reg_section)) &
                (gradeable_teams_table.c['g_id'] == gradeable.id))
            res = self.conn.execute(teams_registration)
            added = False
            if res.rowcount != 0:
                # If the registration has a team already, join it
                for team_in_section in res:
                    members_in_team = select([teams_table]).where(
                        teams_table.c['team_id'] == team_in_section['team_id'])
                    res = self.conn.execute(members_in_team)
                    if res.rowcount < gradeable.max_team_size:
                        self.conn.execute(teams_table.insert(),
                                    team_id=team_in_section['team_id'],
                                    user_id=user.get_detail(self.code, "id"),
                                    state=1)
                        json_team_history[team_in_section['team_id']].append({"action": "admin_create",
                                                             "time": dateutils.write_submitty_date(gradeable.submission_open_date),
                                                             "admin_user": "instructor",
                                                             "added_user": user.get_detail(self.code, "id")})
                        added = True
            if not added:
                # if the team the user tried to join is full, make a new team
                self.conn.execute(gradeable_teams_table.insert(),
                             team_id=unique_team_id,
                             anon_id=anon_team_id,
                             g_id=gradeable.id,
                             registration_section=str(reg_section),
                             rotating_section=str(random.randint(1, self.rotating_sections)))
                self.conn.execute(teams_table.insert(),
                             team_id=unique_team_id,
                             user_id=user.get_detail(self.code, "id"),
                             state=1)
                json_team_history[unique_team_id] = [{"action": "admin_create",
                                                      "time": dateutils.write_submitty_date(gradeable.submission_open_date),
                                                      "admin_user": "instructor",
                                                      "first_user": user.get_detail(self.code, "id")}]
                ucounter += 1
            res.close()
            anon_team_ids.append(anon_team_id);
        return json_team_history

    def add_sample_forum_data(self):
        # set sample course to have forum enabled by default
        course_json_file = os.path.join(self.course_path, 'config', 'config.json')
        with open(course_json_file, 'r+') as open_file:
            course_json = json.load(open_file)
            course_json['course_details']['forum_enabled'] = True
            open_file.seek(0)
            open_file.truncate()
            json.dump(course_json, open_file, indent=2)

        f_data = (self.getForumDataFromFile('posts.txt'), self.getForumDataFromFile('threads.txt'), self.getForumDataFromFile('categories.txt'))
        forum_threads = Table("threads", self.metadata, autoload=True)
        forum_posts = Table("posts", self.metadata, autoload=True)
        forum_cat_list = Table("categories_list", self.metadata, autoload=True)
        forum_thread_cat = Table("thread_categories", self.metadata, autoload=True)

        for catData in f_data[2]:
            self.conn.execute(forum_cat_list.insert(), category_desc=catData[0], rank=catData[1], color=catData[2])

        for thread_id, threadData in enumerate(f_data[1], start = 1):
            self.conn.execute(forum_threads.insert(),
                              title=threadData[0],
                              created_by=threadData[1],
                              pinned=True if threadData[2] == "t" else False,
                              deleted=True if threadData[3] == "t" else False,
                              merged_thread_id=threadData[4],
                              merged_post_id=threadData[5],
                              is_visible=True if threadData[6] == "t" else False)
            self.conn.execute(forum_thread_cat.insert(), thread_id=thread_id, category_id=threadData[7])
        counter = 1
        for postData in f_data[0]:
            if(postData[10] != "f" and postData[10] != ""):
                # In posts.txt, if the 10th column is f or empty, then no attachment is added. If anything else is in the column, then it will be treated as the file name.
                attachment_path = os.path.join(self.course_path, "forum_attachments", str(postData[0]), str(counter))
                os.makedirs(attachment_path)
                os.system("chown -R submitty_php:sample_tas_www {}".format(os.path.join(self.course_path, "forum_attachments", str(postData[0]))))
                copyfile(os.path.join(SETUP_DATA_PATH, "forum", "attachments", postData[10]), os.path.join(attachment_path, postData[10]))
            counter += 1
            self.conn.execute(forum_posts.insert(),
                              thread_id=postData[0],
                              parent_id=postData[1],
                              author_user_id=postData[2],
                              content=postData[3],
                              timestamp=postData[4],
                              anonymous=True if postData[5] == "t" else False,
                              deleted=True if postData[6] == "t" else False,
                              endorsed_by=postData[7],
                              resolved = True if postData[8] == "t" else False,
                              type=postData[9],
                              has_attachment=True if postData[10] != "f" else False)

    def add_sample_polls_data(self):
        # set sample course to have polls enabled by default
        course_json_file = os.path.join(self.course_path, 'config', 'config.json')
        with open(course_json_file, 'r+') as open_file:
            course_json = json.load(open_file)
            course_json['course_details']['polls_enabled'] = True
            open_file.seek(0)
            open_file.truncate()
            json.dump(course_json, open_file, indent=2)

        # load the sample polls from input file
        polls_data_path = os.path.join(SETUP_DATA_PATH, "polls", "polls_data.json")
        with open(polls_data_path, 'r') as polls_file:
            polls_data = json.load(polls_file)

        # set some values that depend on current time
        polls_data[0]["image_path"] = self.course_path + polls_data[0]["image_path"]
        polls_data[2]["release_date"] = f"{datetime.today().date()}"

        # add attached image
        image_dir = os.path.dirname(polls_data[0]["image_path"])
        if os.path.isdir(image_dir):
            shutil.rmtree(image_dir)

        os.makedirs(image_dir)
        os.system(f"chown -R submitty_php:sample_tas_www {image_dir}")
        copyfile(os.path.join(SETUP_DATA_PATH, "polls", "sea_animals.png"), polls_data[0]["image_path"])

        # add polls to DB
        polls_table = Table("polls", self.metadata, autoload=True)
        poll_options_table = Table("poll_options", self.metadata, autoload=True)
        poll_responses_table = Table("poll_responses", self.metadata, autoload=True)

        for poll in polls_data:
            self.conn.execute(polls_table.insert(),
                              name=poll["name"],
                              question=poll["question"],
                              status=poll["status"],
                              release_date=poll["release_date"],
                              image_path=poll["image_path"],
                              question_type=poll["question_type"],
                              release_histogram=poll["release_histogram"])
            for i in range(len(poll["responses"])):
                self.conn.execute(poll_options_table.insert(),
                                  option_id=i,
                                  order_id=i,
                                  poll_id=poll["id"],
                                  response=poll["responses"][i],
                                  correct=(i in poll["correct_responses"]))

        # generate responses to the polls
        poll_responses_data = []
        # poll1: for each self.users make a random number (0-5) of responses
        poll1_response_ids = list(range(len(polls_data[0]['responses'])))
        for user in self.users:
            random_responses = random.sample(poll1_response_ids, random.randint(0, len(polls_data[0]['responses'])))
            for response_id in random_responses:
                poll_responses_data.append({
                    "poll_id": polls_data[0]["id"],
                    "student_id": user.id,
                    "option_id": response_id
                })
        # poll2: take a large portion of self.users and make each submit one random response
        for user in self.users:
            if random.random() < 0.8:
                poll_responses_data.append({
                    "poll_id": polls_data[1]["id"],
                    "student_id": user.id,
                    "option_id": random.randint(0, len(polls_data[1]['responses']) - 1)
                })

        # add responses to DB
        for response in poll_responses_data:
            self.conn.execute(poll_responses_table.insert(),
                              poll_id=response["poll_id"],
                              student_id=response["student_id"],
                              option_id=response["option_id"])

    def add_sample_queue_data(self):
        # load the sample polls from input file
        queue_data_path = os.path.join(SETUP_DATA_PATH, "queue", "queue_data.json")
        with open(queue_data_path, 'r') as queue_file:
            queue_data = json.load(queue_file)

        # set sample course to have office hours queue enabled by default
        course_json_file = os.path.join(self.course_path, 'config', 'config.json')
        with open(course_json_file, 'r+') as open_file:
            course_json = json.load(open_file)
            course_json['course_details']['queue_enabled'] = True
            course_json['course_details']['queue_message'] = queue_data["queue_message"]
            course_json['course_details']['queue_announcement_message'] = queue_data["queue_announcement_message"]
            open_file.seek(0)
            open_file.truncate()
            json.dump(course_json, open_file, indent=2)

        # generate values that depend on current date and time
        # helped for the first time today, done --- LAB queue
        queue_data["queue_entries"][0]["time_in"] = datetime.now() - timedelta(minutes=25)
        queue_data["queue_entries"][0]["time_out"] = datetime.now() - timedelta(minutes=19)
        queue_data["queue_entries"][0]["time_help_start"] = datetime.now() - timedelta(minutes=24)
        # helped, done --- LAB queue
        queue_data["queue_entries"][1]["time_in"] = datetime.now() - timedelta(minutes=24)
        queue_data["queue_entries"][1]["time_out"] = datetime.now() - timedelta(minutes=15)
        queue_data["queue_entries"][1]["time_help_start"] = datetime.now() - timedelta(minutes=23)
        # removed by self --- LAB queue
        queue_data["queue_entries"][2]["time_in"] = datetime.now() - timedelta(minutes=22)
        queue_data["queue_entries"][2]["time_out"] = datetime.now() - timedelta(minutes=21)
        # being helped --- HW queue
        queue_data["queue_entries"][3]["time_in"] = datetime.now() - timedelta(minutes=23)
        queue_data["queue_entries"][3]["time_help_start"] = datetime.now() - timedelta(minutes=14)
        # waiting for help for second time today --- LAB queue
        queue_data["queue_entries"][4]["time_in"] = datetime.now() - timedelta(minutes=21)
        queue_data["queue_entries"][4]["last_time_in_queue"] = queue_data["queue_entries"][0]["time_in"]
        # paused --- HW queue
        queue_data["queue_entries"][5]["time_in"] = datetime.now() - timedelta(minutes=20)
        queue_data["queue_entries"][5]["time_paused_start"] = datetime.now() - timedelta(minutes=18)
        # wait for the first time --- HW queue
        queue_data["queue_entries"][6]["time_in"] = datetime.now() - timedelta(minutes=15)
        # waiting for help for second time this week --- LAB queue
        queue_data["queue_entries"][7]["time_in"] = datetime.now() - timedelta(minutes=10)
        queue_data["queue_entries"][7]["last_time_in_queue"] = datetime.now() - timedelta(days=1, minutes=30)

        queues_table = Table("queue_settings", self.metadata, autoload=True)
        queue_entries_table = Table("queue", self.metadata, autoload=True)

        # make two sample queues
        self.conn.execute(queues_table.insert(),
                          open=True,
                          code="Lab Help",
                          token="lab")
        self.conn.execute(queues_table.insert(),
                          open=True,
                          code="Homework Debugging",
                          token="hw_debug")

        # add, help, remove, pause, etc. students in the queue
        for queue_entry in queue_data["queue_entries"]:
            self.conn.execute(queue_entries_table.insert(),
                              current_state=queue_entry["current_state"],
                              removal_type=queue_entry["removal_type"],
                              queue_code=queue_entry["queue_code"],
                              user_id=queue_entry["user_id"],
                              name=queue_entry["name"],
                              time_in=queue_entry["time_in"],
                              time_out=queue_entry["time_out"],
                              added_by=queue_entry["added_by"],
                              help_started_by=queue_entry["help_started_by"],
                              removed_by=queue_entry["removed_by"],
                              contact_info=queue_entry["contact_info"],
                              last_time_in_queue=queue_entry["last_time_in_queue"],
                              time_help_start=queue_entry["time_help_start"],
                              paused=queue_entry["paused"],
                              time_paused=queue_entry["time_paused"],
                              time_paused_start=queue_entry["time_paused_start"])

    def make_course_json(self):
        """
        This function generates customization_sample.json in case it has changed from the provided version in the test suite
        within the Submitty repository. Ideally this function will be pulled out and made independent, or better yet when
        the code for the web interface is done, that will become the preferred route and this function can be retired.

        Keeping this function after the web interface would mean we have another place where we need to update code anytime
        the expected format of customization.json changes.

        Right now the code uses the Gradeable and Component classes, so to avoid code duplication the function lives inside
        setup_sample_courses.py

        :return:
        """

        course_id = self.code

        # Reseed to minimize the situations under which customization.json changes
        m = hashlib.md5()
        m.update(bytes(course_id, "utf-8"))
        random.seed(int(m.hexdigest(), 16))

        # Would be great if we could install directly to test_suite, but
        # currently the test uses "clean" which will blow away test_suite
        customization_path = os.path.join(SUBMITTY_INSTALL_DIR, ".setup")
        print("Generating customization_{}.json".format(course_id))

        gradeables = {}
        gradeables_json_output = {}

        # Create gradeables by syllabus bucket
        for gradeable in self.gradeables:
            if gradeable.syllabus_bucket not in gradeables:
                gradeables[gradeable.syllabus_bucket] = []
            gradeables[gradeable.syllabus_bucket].append(gradeable)

        # Randomly generate the impact of each bucket on the overall grade
        gradeables_percentages = []
        gradeable_percentage_left = 100 - len(gradeables)
        for i in range(len(gradeables)):
            gradeables_percentages.append(random.randint(1, max(1, gradeable_percentage_left)) + 1)
            gradeable_percentage_left -= (gradeables_percentages[-1] - 1)
        if gradeable_percentage_left > 0:
            gradeables_percentages[-1] += gradeable_percentage_left

        # Compute totals and write out each syllabus bucket in the "gradeables" field of customization.json
        bucket_no = 0

        # for bucket,g_list in gradeables.items():
        for bucket in sorted(gradeables.keys()):
            g_list = gradeables[bucket]
            bucket_json = {"type": bucket, "count": len(g_list), "percent": 0.01*gradeables_percentages[bucket_no],
                           "ids" : []}

            g_list.sort(key=lambda x: x.id)

            # Manually total up the non-penalty non-extra-credit max scores, and decide which gradeables are 'released'
            for gradeable in g_list:
                use_ta_grading = gradeable.use_ta_grading
                g_type = gradeable.type
                components = gradeable.components
                g_id = gradeable.id
                max_auto = 0
                max_ta = 0

                print_grades = True if g_type != 0 or (gradeable.submission_open_date < NOW) else False
                release_grades = (gradeable.has_release_date is True) and (gradeable.grade_released_date < NOW)

                gradeable_config_dir = os.path.join(SUBMITTY_DATA_DIR, "courses", get_current_semester(), "sample",
                                                    "config", "complete_config")

                # For electronic gradeables there is a config file - read through to get the total
                if os.path.isdir(gradeable_config_dir):
                    gradeable_config = os.path.join(gradeable_config_dir, "complete_config_" + g_id + ".json")
                    if os.path.isfile(gradeable_config):
                        try:
                            with open(gradeable_config, 'r') as gradeable_config_file:
                                gradeable_json = json.load(gradeable_config_file)

                                # Not every config has AUTO_POINTS, so have to parse through test cases
                                # Add points to max if not extra credit, and points>0 (not penalty)
                                if "testcases" in gradeable_json:
                                    for test_case in gradeable_json["testcases"]:
                                        if "extra_credit" in test_case:
                                            continue
                                        if "points" in test_case and test_case["points"] > 0:
                                            max_auto += test_case["points"]
                        except EnvironmentError:
                            print("Failed to load JSON")

                # For non-electronic gradeables, or electronic gradeables with TA grading, read through components
                if use_ta_grading or g_type != 0:
                    for component in components:
                        if component.max_value >0:
                            max_ta += component.max_value

                # Add the specific associative array for this gradeable in customization.json to the output string
                max_points = max_auto + max_ta
                if print_grades:
                    bucket_json["ids"].append({"id": g_id, "max": max_points})
                    if not release_grades:
                        bucket_json["ids"][-1]["released"] = False

            # Close the bucket's array in customization.json
            if "gradeables" not in gradeables_json_output:
                gradeables_json_output["gradeables"] = []
            gradeables_json_output["gradeables"].append(bucket_json)
            bucket_no += 1

        # Generate the section labels
        section_ta_mapping = {}
        for section in range(1, self.registration_sections + 1):
            section_ta_mapping[section] = []
        for user in self.users:
            if user.get_detail(course_id, "grading_registration_section") is not None:
                grading_registration_sections = str(user.get_detail(course_id, "grading_registration_section"))
                grading_registration_sections = [int(x) for x in grading_registration_sections.split(",")]
                for section in grading_registration_sections:
                    section_ta_mapping[section].append(user.id)

        for section in section_ta_mapping:
            if len(section_ta_mapping[section]) == 0:
                section_ta_mapping[section] = "TBA"
            else:
                section_ta_mapping[section] = ", ".join(section_ta_mapping[section])

        # Construct the rest of the JSON dictionary
        benchmarks = ["a-", "b-", "c-", "d"]
        gradeables_json_output["display"] = ["instructor_notes", "grade_summary", "grade_details"]
        gradeables_json_output["display_benchmark"] = ["average", "stddev", "perfect"]
        gradeables_json_output["benchmark_percent"] = {}
        for i in range(len(benchmarks)):
            gradeables_json_output["display_benchmark"].append("lowest_" + benchmarks[i])
            gradeables_json_output["benchmark_percent"]["lowest_" + benchmarks[i]] = 0.9 - (0.1 * i)

        gradeables_json_output["section"] = section_ta_mapping
        messages = ["<b>{} Course</b>".format(course_id),
                    "Note: Please be patient with data entry/grade corrections for the most recent "
                    "lab, homework, and test.",
                    "Please contact your graduate lab TA if a grade remains missing or incorrect for more than a week."]
        gradeables_json_output["messages"] = messages

        # Attempt to write the customization.json file
        try:
            with open(os.path.join(customization_path, "customization_" + course_id + ".json"), 'w') as customization_file:
                customization_file.write("/*\n"
                                         "This JSON is based on the automatically generated customization for\n"
                                         "the development course \"{}\" as of {}.\n"
                                         "It is intended as a simple example, with additional documentation online.\n"
                                         "*/\n".format(course_id,NOW.strftime("%Y-%m-%d %H:%M:%S%z")))
            json.dump(gradeables_json_output,
                      open(os.path.join(customization_path, "customization_" + course_id + ".json"), 'a'),indent=2)
        except EnvironmentError as e:
            print("Failed to write to customization file: {}".format(e))

        print("Wrote customization_{}.json".format(course_id))


class Gradeable(object):
    """
    Attributes:
        config_path
        id
        type
    """
    def __init__(self, gradeable):
        self.id = ""
        self.gradeable_config = None
        self.config_path = None
        self.sample_path = None
        self.lichen_sample_path = None
        self.plagiarized_user = {}
        self.title = ""
        self.instructions_url = ""
        self.overall_ta_instructions = ""
        self.peer_grading = False
        self.grade_by_registration = True
        self.grader_assignment_method = 1
        self.is_repository = False
        self.subdirectory = ""
        self.use_ta_grading = True
        self.late_days = 2
        self.precision = 0.5
        self.syllabus_bucket = "none (for practice only)"
        self.min_grading_group = 3
        self.grading_rotating = []
        self.submissions = []
        self.max_random_submissions = None
        self.max_individual_submissions = 3
        self.team_assignment = False
        self.max_team_size = 1
        self.has_due_date = True
        self.has_release_date = True
        self.allow_custom_marks = True
        self.plagiarism_submissions = []
        self.plagiarism_versions_per_user = 1
        self.annotated_pdf = False
        self.annotation_path = None
        self.annotations = []

        if 'gradeable_config' in gradeable:
            self.gradeable_config = gradeable['gradeable_config']
            self.type = 0

            if 'g_id' in gradeable:
                self.id = gradeable['g_id']
            else:
                self.id = gradeable['gradeable_config']

            if 'eg_max_random_submissions' in gradeable:
                self.max_random_submissions = int(gradeable['eg_max_random_submissions'])

            if 'eg_max_individual_submissions' in gradeable:
                self.max_individual_submissions = int(gradeable['eg_max_individual_submissions'])

            if 'config_path' in gradeable:
                self.config_path = gradeable['config_path']
            else:
                examples_path = os.path.join(MORE_EXAMPLES_DIR, self.gradeable_config, "config")
                tutorial_path = os.path.join(TUTORIAL_DIR, self.gradeable_config, "config")
                if os.path.isdir(examples_path):
                    self.config_path = examples_path
                elif os.path.isdir(tutorial_path):
                    self.config_path = tutorial_path
                else:
                    self.config_path = None

            examples_path = os.path.join(MORE_EXAMPLES_DIR, self.gradeable_config, "submissions")
            tutorial_path = os.path.join(TUTORIAL_DIR, self.gradeable_config, "submissions")
            if 'eg_lichen_sample_path' in gradeable:
                # pdb.set_trace()
                self.lichen_sample_path = gradeable['eg_lichen_sample_path']
                if 'eg_plagiarized_users' in gradeable:
                    for user in gradeable['eg_plagiarized_users']:
                        temp = user.split(" - ")
                        self.plagiarized_user[temp[0]] = temp[1:]
                else:  # if we weren't given a list of plagiarized users, make one
                    self.plagiarism_submissions = os.listdir(self.lichen_sample_path)
                    random.shuffle(self.plagiarism_submissions)

                if 'eg_plagiarism_versions_per_user' in gradeable:
                    self.plagiarism_versions_per_user = gradeable['plagiarism_versions_per_user']

            if 'sample_path' in gradeable:
                self.sample_path = gradeable['sample_path']
            else:
                if os.path.isdir(examples_path):
                    self.sample_path = examples_path
                elif os.path.isdir(tutorial_path):
                    self.sample_path = tutorial_path
                else:
                    self.sample_path = None
        else:
            self.id = gradeable['g_id']
            self.type = int(gradeable['g_type'])
            self.config_path = None
            self.sample_path = None

        # To make Rainbow Grades testing possible, need to seed random
        m = hashlib.md5()
        m.update(bytes(self.id, 'utf-8'))
        random.seed(int(m.hexdigest(), 16))

        if 'g_bucket' in gradeable:
            self.syllabus_bucket = gradeable['g_bucket']

        assert 0 <= self.type <= 2

        if 'g_title' in gradeable:
            self.title = gradeable['g_title']
        else:
            self.title = self.id.replace("_", " ").title()

        if 'g_grader_assignment_method' in gradeable:
            self.grade_by_registration = gradeable['g_grader_assignment_method'] == 1
            self.grader_assignment_method = gradeable['g_grader_assignment_method']

        if 'grading_rotating' in gradeable:
            self.grading_rotating = gradeable['grading_rotating']

        self.ta_view_date = dateutils.parse_datetime(gradeable['g_ta_view_start_date'])
        self.grade_start_date = dateutils.parse_datetime(gradeable['g_grade_start_date'])
        self.grade_due_date = dateutils.parse_datetime(gradeable['g_grade_due_date'])
        self.grade_released_date = dateutils.parse_datetime(gradeable['g_grade_released_date'])
        if self.type == 0:
            self.submission_open_date = dateutils.parse_datetime(gradeable['eg_submission_open_date'])
            self.submission_due_date = dateutils.parse_datetime(gradeable['eg_submission_due_date'])
            self.team_lock_date = dateutils.parse_datetime(gradeable['eg_submission_due_date'])
            self.grade_inquiry_start_date = dateutils.parse_datetime(gradeable['eg_grade_inquiry_start_date'])
            self.grade_inquiry_due_date = dateutils.parse_datetime(gradeable['eg_grade_inquiry_due_date'])
            self.student_view = True
            self.student_submit = True
            if 'eg_is_repository' in gradeable:
                self.is_repository = gradeable['eg_is_repository'] is True
            if self.is_repository and 'eg_subdirectory' in gradeable:
                self.subdirectory = gradeable['eg_subdirectory']
            if 'eg_peer_grading' in gradeable:
                self.peer_grading = gradeable['eg_peer_grading']
            if 'eg_use_ta_grading' in gradeable:
                self.use_ta_grading = gradeable['eg_use_ta_grading'] is True
            if 'eg_student_view' in gradeable:
                self.student_view = gradeable['eg_student_view'] is True
            if 'eg_student_submit' in gradeable:
                self.student_submit = gradeable['eg_student_submit'] is True
            if 'eg_late_days' in gradeable:
                self.late_days = max(0, int(gradeable['eg_late_days']))
            else:
                self.late_days = random.choice(range(0, 3))
            if 'eg_precision' in gradeable:
                self.precision = float(gradeable['eg_precision'])
            if 'eg_team_assignment' in gradeable:
                self.team_assignment = gradeable['eg_team_assignment'] is True
            if 'eg_max_team_size' in gradeable:
                self.max_team_size = gradeable['eg_max_team_size']
            if 'eg_team_lock_date' in gradeable:
                self.team_lock_date = submitty_utils.parse_datetime(gradeable['eg_team_lock_date'])
            if 'eg_annotated_pdf' in gradeable:
                self.annotated_pdf = gradeable['eg_annotated_pdf'] is True
                self.annotation_path = os.path.join(MORE_EXAMPLES_DIR, self.gradeable_config, "annotation")

            self.has_due_date = gradeable['eg_has_due_date'] if 'eg_has_due_date' in gradeable else True
            self.has_release_date = gradeable['eg_has_release_date'] if 'eg_has_release_date' in gradeable else True
            if self.config_path is None:
                examples_path = os.path.join(MORE_EXAMPLES_DIR, self.id, "config")
                tutorial_path = os.path.join(TUTORIAL_DIR, self.id, "config")
                if os.path.isdir(examples_path):
                    self.config_path = examples_path
                elif os.path.isdir(tutorial_path):
                    self.config_path = tutorial_path
                else:
                    self.config_path = None
            assert self.ta_view_date < self.submission_open_date
            assert self.has_due_date is False or self.submission_open_date < self.submission_due_date
            assert self.has_due_date is False or self.submission_due_date < self.grade_start_date
            assert self.has_release_date is False or self.grade_released_date <= self.grade_inquiry_start_date
            assert self.grade_inquiry_start_date < self.grade_inquiry_due_date
            if self.gradeable_config is not None:
                if self.sample_path is not None:
                    if os.path.isfile(os.path.join(self.sample_path, "submissions.yml")):
                        self.submissions = load_data_yaml(os.path.join(self.sample_path, "submissions.yml"))
                    else:
                        self.submissions = os.listdir(self.sample_path)
                        self.submissions = list(filter(lambda x: not x.startswith("."), self.submissions))
                        # Ensure we're not sensitive to directory traversal order
                        self.submissions.sort()
                    if isinstance(self.submissions, list):
                        for elem in self.submissions:
                            if isinstance(elem, dict):
                                raise TypeError("Cannot have dictionary inside of list for submissions "
                                                "for {}".format(self.sample_path))
                if self.annotation_path is not None:
                    self.annotations = os.listdir(self.annotation_path)
                    self.annotations = list(filter(lambda x: not x.startswith("."), self.annotations))
                    # Ensure we're not sensitive to directory traversal order
                    self.annotations.sort()
        assert self.ta_view_date < self.grade_start_date
        assert self.grade_start_date < self.grade_due_date
        assert self.has_release_date is False or self.grade_due_date <= self.grade_released_date

        self.components = []
        for i in range(len(gradeable['components'])):
            component = gradeable['components'][i]
            if self.type >= 0:
                component['gc_ta_comment'] = generate_random_ta_note()
                component['gc_student_comment'] = generate_random_student_note()
                component['gc_page'] = 0
            if self.type == 1:
                component['gc_lower_clamp'] = 0
                component['gc_default'] = 0
                component['gc_max_value'] = 1
                component['gc_upper_clamp'] = 1
            if self.type != 2:
                component['gc_is_text'] = False
            i -= 1
            self.components.append(Component(component, i+1))

    def create(self, conn, gradeable_table, electronic_table, peer_assign, reg_table, component_table, mark_table):
        conn.execute(gradeable_table.insert(), g_id=self.id, g_title=self.title,
                     g_instructions_url=self.instructions_url,
                     g_overall_ta_instructions=self.overall_ta_instructions,
                     g_gradeable_type=self.type,
                     g_grader_assignment_method=self.grader_assignment_method,
                     g_ta_view_start_date=self.ta_view_date,
                     g_grade_start_date=self.grade_start_date,
                     g_grade_due_date=self.grade_due_date,
                     g_grade_released_date=self.grade_released_date,
                     g_syllabus_bucket=self.syllabus_bucket,
                     g_allow_custom_marks=self.allow_custom_marks,
                     g_min_grading_group=self.min_grading_group,
                     g_closed_date=None)

        for rotate in self.grading_rotating:
            conn.execute(reg_table.insert(), g_id=self.id, user_id=rotate['user_id'],
                         sections_rotating=rotate['section_rotating_id'])



        if self.peer_grading is True:
            with open(os.path.join(SETUP_DATA_PATH, 'random', 'graders.txt')) as graders, \
            open(os.path.join(SETUP_DATA_PATH, 'random', 'students.txt')) as students:
                graders = graders.read().strip().split()
                students = students.read().strip().split()
                length = len(graders)
                for i in range(length):
                    conn.execute(peer_assign.insert(), g_id=self.id, grader_id=graders[i], user_id=students[i])

        if self.type == 0:
            conn.execute(electronic_table.insert(), g_id=self.id,
                         eg_submission_open_date=self.submission_open_date,
                         eg_submission_due_date=self.submission_due_date,
                         eg_is_repository=self.is_repository, eg_subdirectory=self.subdirectory,
                         eg_team_assignment=self.team_assignment,
                         eg_max_team_size=self.max_team_size,
                         eg_team_lock_date=self.team_lock_date,
                         eg_use_ta_grading=self.use_ta_grading,
                         eg_student_view=self.student_view,
                         eg_student_submit=self.student_submit,
                         eg_config_path=self.config_path,
                         eg_late_days=self.late_days, eg_precision=self.precision, eg_peer_grading=self.peer_grading,
                         eg_grade_inquiry_start_date=self.grade_inquiry_start_date,
                         eg_grade_inquiry_due_date=self.grade_inquiry_due_date)

        for component in self.components:
            component.create(self.id, conn, component_table, mark_table)

    def create_form(self):
        form_json = OrderedDict()
        form_json['gradeable_id'] = self.id
        if self.type == 0:
            form_json['config_path'] = self.config_path
        form_json['gradeable_title'] = self.title
        form_json['gradeable_type'] = self.get_gradeable_type_text()
        form_json['instructions_url'] = self.instructions_url
        form_json['ta_view_date'] = dateutils.write_submitty_date(self.ta_view_date)
        if self.type == 0:
            form_json['date_submit'] = dateutils.write_submitty_date(self.submission_open_date)
            form_json['date_due'] = dateutils.write_submitty_date(self.submission_due_date)
            form_json['grade_inquiry_start_date'] = dateutils.write_submitty_date(self.grade_inquiry_start_date)
            form_json['grade_inquiry_due_date'] = dateutils.write_submitty_date(self.grade_inquiry_due_date)
        form_json['date_grade'] = dateutils.write_submitty_date(self.grade_start_date)
        form_json['date_grade_due'] = dateutils.write_submitty_date(self.grade_due_date)
        form_json['date_released'] = dateutils.write_submitty_date(self.grade_released_date)

        if self.type == 0:
            form_json['section_type'] = self.get_submission_type()
            form_json['eg_late_days'] = self.late_days
            form_json['upload_type'] = self.get_upload_type()
            form_json['upload_repo'] = self.subdirectory
            form_json['comment_title'] = []
            form_json['points'] = []
            form_json['eg_extra'] = []
            form_json['ta_comment'] = []
            form_json['student_comment'] = []
            for i in range(len(self.components)):
                component = self.components[i]
                form_json['comment_title'].append(component.title)
                # form_json['lower_clamp'].append(component.lower_clamp)
                # form_json['default'].append(component.default)
                form_json['points'].append(component.max_value)
                # form_json['upper_clamp'].append(component.upper_clamp)
                form_json['ta_comment'].append(component.ta_comment)
                form_json['student_comment'].append(component.student_comment)
        elif self.type == 1:
            form_json['checkpoint_label'] = []
            form_json['checkpoint_extra'] = []
            for i in range(len(self.components)):
                component = self.components[i]
                form_json['checkpoint_label'].append(component.title)
        else:
            form_json['num_numeric_items'] = 0
            form_json['numeric_labels'] = []
            form_json['lower_clamp'] = []
            form_json['default'] = []
            form_json['max_score'] = []
            form_json['upper_clamp'] = []
            form_json['numeric_extra'] = []
            form_json['num_text_items'] = 0
            form_json['text_label'] = []
            for i in range(len(self.components)):
                component = self.components[i]
                if component.is_text:
                    form_json['num_text_items'] += 1
                    form_json['text_label'].append(component.title)
                else:
                    form_json['num_numeric_items'] += 1
                    form_json['numeric_labels'].append(component.title)
                    form_json['lower_clamp'].append(component.lower_clamp)
                    form_json['default'].append(component.default)
                    form_json['max_score'].append(component.max_value)
                    form_json['upper_clamp'].append(component.upper_clamp)
        form_json['minimum_grading_group'] = self.min_grading_group
        form_json['gradeable_buckets'] = self.syllabus_bucket

        return form_json

    def get_gradeable_type_text(self):
        if self.type == 0:
            return "Electronic File"
        elif self.type == 1:
            return "Checkpoints"
        else:
            return "Numeric"

    def get_submission_type(self):
        if self.grade_by_registration:
            return "reg_section"
        else:
            return "rotating-section"

    def get_upload_type(self):
        if self.is_repository:
            return "Repository"
        else:
            return "Upload File"


class Component(object):
    def __init__(self, component, order):
        self.title = component['gc_title']
        self.ta_comment = ""
        self.student_comment = ""
        self.is_text = False
        self.is_peer_component = False
        self.page = 0
        self.order = order
        self.marks = []

        if 'gc_ta_comment' in component:
            self.ta_comment = component['gc_ta_comment']
        if 'gc_is_peer' in component:
            self.is_peer_component = component['gc_is_peer']
        if 'gc_student_comment' in component:
            self.student_comment = component['gc_student_comment']
        if 'gc_is_text' in component:
            self.is_text = component['gc_is_text'] is True
        if 'gc_page' in component:
            self.page = int(component['gc_page'])

        if self.is_text:
            self.lower_clamp = 0
            self.default = 0
            self.max_value = 0
            self.upper_clamp = 0
        else:
            self.lower_clamp = float(component['gc_lower_clamp'])
            self.default = float(component['gc_default'])
            self.max_value = float(component['gc_max_value'])
            self.upper_clamp = float(component['gc_upper_clamp'])

        if 'marks' in component:
            for i in range(len(component['marks'])):
                mark = component['marks'][i]
                self.marks.append(Mark(mark, i))
        else:
            self.marks = generate_random_marks(self.default, self.max_value)

        self.key = None

    def create(self, g_id, conn, table, mark_table):
        ins = table.insert().values(g_id=g_id, gc_title=self.title, gc_ta_comment=self.ta_comment,
                                    gc_student_comment=self.student_comment,
                                    gc_lower_clamp=self.lower_clamp, gc_default=self.default, gc_max_value=self.max_value,
                                    gc_upper_clamp=self.upper_clamp, gc_is_text=self.is_text,
                                    gc_is_peer=self.is_peer_component, gc_order=self.order, gc_page=self.page)
        res = conn.execute(ins)
        self.key = res.inserted_primary_key[0]

        for mark in self.marks:
            mark.create(self.key, conn, mark_table)


class Mark(object):
    def __init__(self, mark, order):
        self.note = mark['gcm_note']
        self.points = mark['gcm_points']
        self.order = order
        self.grader = 'instructor'
        self.key = None

    def create(self, gc_id, conn, table):
        ins = table.insert().values(gc_id=gc_id, gcm_points=self.points, gcm_note=self.note,
                                    gcm_order=self.order)
        res = conn.execute(ins)
        self.key = res.inserted_primary_key[0]


if __name__ == "__main__":
    main()<|MERGE_RESOLUTION|>--- conflicted
+++ resolved
@@ -1062,27 +1062,16 @@
                                             annotation_version_path = os.path.join(annotation_path, str(versions_to_submit))
                                             if not os.path.exists(annotation_version_path):
                                                 os.makedirs(annotation_version_path)
-<<<<<<< HEAD
-                                                os.system("chown -R submitty_php:{}_tas_www {}".format(self.code, annotation_version_path))
-
-=======
-                                        
->>>>>>> f10673eb
+
                                             annotations = random.sample(gradeable.annotations, random.randint(1, len(gradeable.annotations)))
                                             graders = random.sample(assigned_graders, len(annotations)-1) if len(assigned_graders) > 0 else []
                                             # Make sure instructor is responsible for one of the annotations
                                             graders.append("instructor")
 
                                             anon_dst = os.path.join(dst, submission).split("/")
-<<<<<<< HEAD
-                                            anon_dst[9] = user.anon_id
-                                            anon_dst = "/".join(anon_dst) # has the user id in the file path being anonymous
-
-=======
                                             anon_dst[9] = anon_team_id if team_id is not None else user.anon_id
                                             anon_dst = "/".join(anon_dst) # has the user id or the team id in the file path being anonymous
-                                            
->>>>>>> f10673eb
+
                                             for i in range(len(graders)):
                                                 annotation_src = os.path.join(gradeable.annotation_path, annotations[i])
                                                 annotation_dst = os.path.join(annotation_path, str(version))
