--- conflicted
+++ resolved
@@ -309,9 +309,7 @@
             }
         }
 
-        // Todo: this is a lot of math for the view
-        //add total points if both autograding and instructor grading exist
-<<<<<<< HEAD
+/*
         $display = "none";
         $current = $gradeable->getCurrentVersion();
         if ($current !== null) {
@@ -339,8 +337,9 @@
             </div>
         </div>
 HTML;
-    return $return;
-=======
+    return $return;*/
+        // Todo: this is a lot of math for the view
+        //add total points if both autograding and instructor grading exist
         $current = $gradeable->getCurrentVersion() == NULL ? $gradeable->getVersions()[1] : $gradeable->getCurrentVersion();
         $total_score = $current->getNonHiddenTotal() + $current->getHiddenTotal() + $graded_score;
         $total_max = $gradeable->getTotalAutograderNonExtraCreditPoints() + $graded_max;
@@ -358,6 +357,5 @@
             "total_score" => $total_score,
             "total_max" => $total_max,
         ]);
->>>>>>> 62caa21b
     }
 }