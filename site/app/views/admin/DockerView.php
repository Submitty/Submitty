<?php

namespace app\views\admin;

use app\libraries\Utils;
use app\models\User;
use app\libraries\FileUtils;
use app\models\DockerUI;
use app\views\AbstractView;
use ParseError;

class DockerView extends AbstractView {
    public function displayDockerPage(DockerUI $docker_ui) {
        $this->output->addBreadcrumb("Docker Interface");
        $this->output->setPageName('Docker Interface');

        $this->core->getOutput()->addInternalCss('docker_interface.css');
        $this->core->getOutput()->addInternalJs('docker_interface.js');
        $this->core->getOutput()->addInternalCss('table.css');
        $this->core->getOutput()->enableMobileViewport();

<<<<<<< HEAD
=======
        $images = [];
        foreach ($docker_data['autograding_containers'] as $capability => $image_list) {
            foreach ($image_list as $image) {
                $images[] = $image;
            }
        }
        $images = array_unique($images);

        $capabilities = [];
        $worker_machines = [];
        $no_image_capabilities = [];
        $image_to_capability = [];
        $machine_docker_version = [];
        $machine_system_details = [];
        foreach ($docker_data['autograding_workers'] as $name => $worker) {
            $worker_temp = [];
            $worker_temp['name'] = $name;
            $machine_docker_version[$name] = "Error";
            $worker_temp['capabilities'] = [];
            $worker_temp['images'] = [];
            foreach ($worker['capabilities'] as $capability) {
                $capabilities[] = $capability;
                $worker_temp['num_autograding_workers'] = $worker['num_autograding_workers'];
                $worker_temp['enabled'] = $worker['enabled'];
                $worker_temp['capabilities'] = $worker['capabilities'];
                // list of capabilities without containers
                $worker_temp['images_not_found'] = [];
                if (array_key_exists($capability, $docker_data['autograding_containers'])) {
                    foreach ($docker_data['autograding_containers'][$capability] as $image) {
                        $image_to_capability[$image][] = $capability;
                    }
                }
                else {
                    $no_image_capabilities[] = $capability;
                }
            }
            $worker_machines[] = $worker_temp;
        }

        $capabilities = array_unique($capabilities);
        foreach ($image_to_capability as $image => $map) {
            $image_to_capability[$image] = array_unique($map);
        }
        sort($capabilities);
        $capability_to_color = [];
        for ($i = 0; $i < count($capabilities); $i++) {
            $capability_to_color[$capabilities[$i]] = min($i + 1, 20);
        }

        $sysinfo_files = scandir(
            FileUtils::joinPaths(
                $this->core->getConfig()->getSubmittyPath(),
                "logs/sysinfo"
            )
        );
        $sysinfo_last_updated = "Unknown";

        $array_list = scandir(
            FileUtils::joinPaths(
                $this->core->getConfig()->getSubmittyPath(),
                "logs/docker/"
            )
        );
        $last_ran = "Unknown";
        $machine_to_update = [];
        $error_logs = [];
        $image_info = [];
        // Maps the images name to the name used to store the image information
        $aliases = [];
        // To account for the . and .. directories
        if (count($array_list) > 2) {
            $most_recent = max($array_list);
            $content = file_get_contents(
                FileUtils::joinPaths(
                    $this->core->getConfig()->getSubmittyPath(),
                    "logs/docker",
                    $most_recent
                )
            );

            $content = rtrim($content);
            $content_2rpos = strrpos($content, "[Last ran", -35);
            if ($content_2rpos === false) {
                $content_2rpos = 0;
            }
            $content = substr($content, $content_2rpos + 10);
            $buffer = strtok($content, "\n");
            $current_machine = "";
            while ($buffer !== false) {
                $matches = [];

                $is_match = preg_match("/^\[Last ran on: ([0-9 :-]{19})\]/", $buffer, $matches);
                if ($is_match === 1) {
                    $last_ran = $matches[1];
                }

                $is_match = preg_match("/FAILURE TO UPDATE MACHINE (.+)$/", $buffer, $matches);
                if ($is_match) {
                    $machine_to_update[$matches[1]] = false;
                    $error_logs[] = $buffer;
                }

                $is_match = preg_match("/ERROR: Could not pull (.+)/", $buffer, $matches);
                if ($is_match) {
                    $fail_images = $matches[1];
                    $error_logs[] = $buffer;
                }
                // Note the machine currently described by the log
                $is_match = preg_match("/UPDATE MACHINE: (.+)/", $buffer, $matches);
                if ($is_match) {
                    $current_machine = $matches[1];
                }

                // Parse the OS description
                $is_match = preg_match("/Description:\t(.+)/", $buffer, $matches);
                if ($is_match) {
                    $machine_system_details[$current_machine]["os"] = $matches[1] ?? null;
                }

                // Parse the docker version
                $is_match = preg_match("/Docker Version: (.+)/", $buffer, $matches);
                if ($is_match) {
                    $machine_docker_version[$current_machine] = $matches[1];
                }

                // Check if the log entry is describing a machine
                $is_match = preg_match("/Tag: (.+)/", $buffer, $matches);
                if ($is_match) {
                    $image_arr = explode(", ", $matches[1]);
                    $current_image = $image_arr[0];
                    array_shift($image_arr);
                    // reset this for newer entries of the log
                    $aliases[$current_image] = [$current_image];
                    foreach ($image_arr as $image) {
                        $aliases[$image][] = $current_image;
                    }
                    // Read the next 3 lines for more info
                    // read id
                    $buffer = strtok("\n");
                    $is_match = preg_match("/\t-id: (.+)/", $buffer, $matches);
                    if (!$buffer || !$is_match) {
                        throw new ParseError("Unexpected log input, attempted to read image id");
                    }
                    $id = $matches[1];

                    // read created
                    $buffer = strtok("\n");
                    $is_match = preg_match("/\t-created: (.+)/", $buffer, $matches);
                    if (!$buffer || !$is_match) {
                        throw new ParseError("Unexpected log input, attempted to read image creation date");
                    }
                    $created = $matches[1];

                    // read size
                    $buffer = strtok("\n");
                    $is_match = preg_match("/\t-size: (.+)/", $buffer, $matches);
                    if (!$buffer || !$is_match) {
                        throw new ParseError("Unexpected log input, attempted to read image size");
                    }
                    $size = $matches[1];

                    foreach ($aliases[$current_image] as $alias) {
                        $image_info[$alias] = [
                            "id" => $id,
                            "created" => \DateTime::createFromFormat('Y-m-d\TH:i:s+', $created)->format("Y-m-d H:i:s"),
                            "size" => Utils::formatBytes('mb', $size, true)
                        ];
                    }
                }

                $is_match = preg_match("/APIError was raised./", $buffer, $matches);
                if ($is_match) {
                    $error_logs[] = "APIError has occurred, please update the machines.";
                }
                if (preg_last_error() != PREG_NO_ERROR) {
                    $error_logs[] = "Error while parsing the logs";
                    break;
                }
                $buffer = strtok("\n");
            }
        }

        if (count($sysinfo_files) > 2) {
            $sysinfo_most_recent = max($sysinfo_files);
            $sysinfo_content = file_get_contents(
                FileUtils::joinPaths(
                    $this->core->getConfig()->getSubmittyPath(),
                    "logs/sysinfo",
                    $sysinfo_most_recent
                )
            );

            $sysinfo_content = rtrim($sysinfo_content);
            $sysinfo_2rpos = strrpos($sysinfo_content, "[Last ran", -45);
            if ($sysinfo_2rpos === false) {
                $sysinfo_2rpos = 0;
            }
            $sysinfo_content = substr($sysinfo_content, $sysinfo_2rpos + 10);
            $buffer = strtok($sysinfo_content, "\n");
            $current_machine = "";

            while ($buffer !== false) {
                $matches = [];

                $is_match = preg_match("/System Info :: (.+)/", $buffer, $matches);
                if ($is_match) {
                    $current_machine = $matches[1];
                    $machine_system_details[$current_machine]["worker"] = null;
                    $machine_system_details[$current_machine]["shipper"] = null;
                    $machine_system_details[$current_machine]["daemon"] = null;
                    $machine_system_details[$current_machine]["disk"] = null;
                    $machine_system_details[$current_machine]["load"] = null;
                    $machine_system_details[$current_machine]["os"] ??= null;
                }

                $is_match = preg_match("/Worker Service: (.+)/", $buffer, $matches);
                if ($is_match && $matches[1] != "Service Not Found") {
                    $machine_system_details[$current_machine]["worker"] = $matches[1];
                }

                $is_match = preg_match("/Shipper Service: (.+)/", $buffer, $matches);
                if ($is_match && $matches[1] != "Service Not Found") {
                    $machine_system_details[$current_machine]["shipper"] = $matches[1];
                }

                $is_match = preg_match("/Daemon Job Handler: (.+)/", $buffer, $matches);
                if ($is_match && $matches[1] != "Service Not Found") {
                    $machine_system_details[$current_machine]["daemon"] = $matches[1];
                }

                $is_match = preg_match("/Disk Usage: (.+)/", $buffer, $matches);
                if ($is_match) {
                    $machine_system_details[$current_machine]["disk"] = $matches[1];
                }

                $is_match = preg_match("/System Load: \((.+)\)/", $buffer, $matches);
                if ($is_match) {
                    $machine_system_details[$current_machine]["load"] = $matches[1];
                }

                $is_match = preg_match("/^\[Last ran on: (.+)\]/", $buffer, $matches);
                if ($is_match) {
                    $sysinfo_last_updated = $matches[1];
                }

                $is_match = preg_match("/ERR:/", $buffer, $matches);
                if ($is_match) {
                    $error_logs[] = "Failed to update system info";
                }

                if (preg_last_error() != PREG_NO_ERROR) {
                    $error_logs[] = "Error while parsing system info logs";
                    break;
                }

                $buffer = strtok("\n");
            }
        }

        $no_image_capabilities = array_unique($no_image_capabilities);
        foreach ($aliases as &$alias) {
            $alias = array_unique($alias);
        }
>>>>>>> 74285c27
        return $this->output->renderTwigTemplate(
            "admin/Docker.twig",
            [
                "autograding_containers" => $docker_ui->getAutogradingContainers(),
                "capabilities" => $docker_ui->getCapabilities(),
                "worker_machines" => $docker_ui->getWorkerMachines(),
                "no_image_capabilities" => $docker_ui->getNoImageCapabilities(),
                "capability_to_color_mapping" => $docker_ui->getCapabilityToColorMapping(),
                "admin_url" => $this->core->buildUrl(["admin"]),
                "last_updated" => $docker_ui->getLastRan(),
                "sysinfo_last_updated" => $docker_ui->getSysinfoLastUpdated(),
                "docker_images" => $docker_ui->getDockerImages(),
                "fail_images" => $fail_images ?? [],
<<<<<<< HEAD
                "error_logs" => $docker_ui->getErrorLogs(),
=======
                "error_logs" => $error_logs,
                "user_id" => $this->core->getUser()->getId(),
                "docker_image_owners" => $docker_data["image_owners"],
                "superuser" => $this->core->getUser()->getAccessLevel() === User::LEVEL_SUPERUSER,
>>>>>>> 74285c27
            ]
        );
    }
}<|MERGE_RESOLUTION|>--- conflicted
+++ resolved
@@ -19,273 +19,7 @@
         $this->core->getOutput()->addInternalCss('table.css');
         $this->core->getOutput()->enableMobileViewport();
 
-<<<<<<< HEAD
-=======
-        $images = [];
-        foreach ($docker_data['autograding_containers'] as $capability => $image_list) {
-            foreach ($image_list as $image) {
-                $images[] = $image;
-            }
-        }
-        $images = array_unique($images);
-
-        $capabilities = [];
-        $worker_machines = [];
-        $no_image_capabilities = [];
-        $image_to_capability = [];
-        $machine_docker_version = [];
-        $machine_system_details = [];
-        foreach ($docker_data['autograding_workers'] as $name => $worker) {
-            $worker_temp = [];
-            $worker_temp['name'] = $name;
-            $machine_docker_version[$name] = "Error";
-            $worker_temp['capabilities'] = [];
-            $worker_temp['images'] = [];
-            foreach ($worker['capabilities'] as $capability) {
-                $capabilities[] = $capability;
-                $worker_temp['num_autograding_workers'] = $worker['num_autograding_workers'];
-                $worker_temp['enabled'] = $worker['enabled'];
-                $worker_temp['capabilities'] = $worker['capabilities'];
-                // list of capabilities without containers
-                $worker_temp['images_not_found'] = [];
-                if (array_key_exists($capability, $docker_data['autograding_containers'])) {
-                    foreach ($docker_data['autograding_containers'][$capability] as $image) {
-                        $image_to_capability[$image][] = $capability;
-                    }
-                }
-                else {
-                    $no_image_capabilities[] = $capability;
-                }
-            }
-            $worker_machines[] = $worker_temp;
-        }
-
-        $capabilities = array_unique($capabilities);
-        foreach ($image_to_capability as $image => $map) {
-            $image_to_capability[$image] = array_unique($map);
-        }
-        sort($capabilities);
-        $capability_to_color = [];
-        for ($i = 0; $i < count($capabilities); $i++) {
-            $capability_to_color[$capabilities[$i]] = min($i + 1, 20);
-        }
-
-        $sysinfo_files = scandir(
-            FileUtils::joinPaths(
-                $this->core->getConfig()->getSubmittyPath(),
-                "logs/sysinfo"
-            )
-        );
-        $sysinfo_last_updated = "Unknown";
-
-        $array_list = scandir(
-            FileUtils::joinPaths(
-                $this->core->getConfig()->getSubmittyPath(),
-                "logs/docker/"
-            )
-        );
-        $last_ran = "Unknown";
-        $machine_to_update = [];
-        $error_logs = [];
-        $image_info = [];
-        // Maps the images name to the name used to store the image information
-        $aliases = [];
-        // To account for the . and .. directories
-        if (count($array_list) > 2) {
-            $most_recent = max($array_list);
-            $content = file_get_contents(
-                FileUtils::joinPaths(
-                    $this->core->getConfig()->getSubmittyPath(),
-                    "logs/docker",
-                    $most_recent
-                )
-            );
-
-            $content = rtrim($content);
-            $content_2rpos = strrpos($content, "[Last ran", -35);
-            if ($content_2rpos === false) {
-                $content_2rpos = 0;
-            }
-            $content = substr($content, $content_2rpos + 10);
-            $buffer = strtok($content, "\n");
-            $current_machine = "";
-            while ($buffer !== false) {
-                $matches = [];
-
-                $is_match = preg_match("/^\[Last ran on: ([0-9 :-]{19})\]/", $buffer, $matches);
-                if ($is_match === 1) {
-                    $last_ran = $matches[1];
-                }
-
-                $is_match = preg_match("/FAILURE TO UPDATE MACHINE (.+)$/", $buffer, $matches);
-                if ($is_match) {
-                    $machine_to_update[$matches[1]] = false;
-                    $error_logs[] = $buffer;
-                }
-
-                $is_match = preg_match("/ERROR: Could not pull (.+)/", $buffer, $matches);
-                if ($is_match) {
-                    $fail_images = $matches[1];
-                    $error_logs[] = $buffer;
-                }
-                // Note the machine currently described by the log
-                $is_match = preg_match("/UPDATE MACHINE: (.+)/", $buffer, $matches);
-                if ($is_match) {
-                    $current_machine = $matches[1];
-                }
-
-                // Parse the OS description
-                $is_match = preg_match("/Description:\t(.+)/", $buffer, $matches);
-                if ($is_match) {
-                    $machine_system_details[$current_machine]["os"] = $matches[1] ?? null;
-                }
-
-                // Parse the docker version
-                $is_match = preg_match("/Docker Version: (.+)/", $buffer, $matches);
-                if ($is_match) {
-                    $machine_docker_version[$current_machine] = $matches[1];
-                }
-
-                // Check if the log entry is describing a machine
-                $is_match = preg_match("/Tag: (.+)/", $buffer, $matches);
-                if ($is_match) {
-                    $image_arr = explode(", ", $matches[1]);
-                    $current_image = $image_arr[0];
-                    array_shift($image_arr);
-                    // reset this for newer entries of the log
-                    $aliases[$current_image] = [$current_image];
-                    foreach ($image_arr as $image) {
-                        $aliases[$image][] = $current_image;
-                    }
-                    // Read the next 3 lines for more info
-                    // read id
-                    $buffer = strtok("\n");
-                    $is_match = preg_match("/\t-id: (.+)/", $buffer, $matches);
-                    if (!$buffer || !$is_match) {
-                        throw new ParseError("Unexpected log input, attempted to read image id");
-                    }
-                    $id = $matches[1];
-
-                    // read created
-                    $buffer = strtok("\n");
-                    $is_match = preg_match("/\t-created: (.+)/", $buffer, $matches);
-                    if (!$buffer || !$is_match) {
-                        throw new ParseError("Unexpected log input, attempted to read image creation date");
-                    }
-                    $created = $matches[1];
-
-                    // read size
-                    $buffer = strtok("\n");
-                    $is_match = preg_match("/\t-size: (.+)/", $buffer, $matches);
-                    if (!$buffer || !$is_match) {
-                        throw new ParseError("Unexpected log input, attempted to read image size");
-                    }
-                    $size = $matches[1];
-
-                    foreach ($aliases[$current_image] as $alias) {
-                        $image_info[$alias] = [
-                            "id" => $id,
-                            "created" => \DateTime::createFromFormat('Y-m-d\TH:i:s+', $created)->format("Y-m-d H:i:s"),
-                            "size" => Utils::formatBytes('mb', $size, true)
-                        ];
-                    }
-                }
-
-                $is_match = preg_match("/APIError was raised./", $buffer, $matches);
-                if ($is_match) {
-                    $error_logs[] = "APIError has occurred, please update the machines.";
-                }
-                if (preg_last_error() != PREG_NO_ERROR) {
-                    $error_logs[] = "Error while parsing the logs";
-                    break;
-                }
-                $buffer = strtok("\n");
-            }
-        }
-
-        if (count($sysinfo_files) > 2) {
-            $sysinfo_most_recent = max($sysinfo_files);
-            $sysinfo_content = file_get_contents(
-                FileUtils::joinPaths(
-                    $this->core->getConfig()->getSubmittyPath(),
-                    "logs/sysinfo",
-                    $sysinfo_most_recent
-                )
-            );
-
-            $sysinfo_content = rtrim($sysinfo_content);
-            $sysinfo_2rpos = strrpos($sysinfo_content, "[Last ran", -45);
-            if ($sysinfo_2rpos === false) {
-                $sysinfo_2rpos = 0;
-            }
-            $sysinfo_content = substr($sysinfo_content, $sysinfo_2rpos + 10);
-            $buffer = strtok($sysinfo_content, "\n");
-            $current_machine = "";
-
-            while ($buffer !== false) {
-                $matches = [];
-
-                $is_match = preg_match("/System Info :: (.+)/", $buffer, $matches);
-                if ($is_match) {
-                    $current_machine = $matches[1];
-                    $machine_system_details[$current_machine]["worker"] = null;
-                    $machine_system_details[$current_machine]["shipper"] = null;
-                    $machine_system_details[$current_machine]["daemon"] = null;
-                    $machine_system_details[$current_machine]["disk"] = null;
-                    $machine_system_details[$current_machine]["load"] = null;
-                    $machine_system_details[$current_machine]["os"] ??= null;
-                }
-
-                $is_match = preg_match("/Worker Service: (.+)/", $buffer, $matches);
-                if ($is_match && $matches[1] != "Service Not Found") {
-                    $machine_system_details[$current_machine]["worker"] = $matches[1];
-                }
-
-                $is_match = preg_match("/Shipper Service: (.+)/", $buffer, $matches);
-                if ($is_match && $matches[1] != "Service Not Found") {
-                    $machine_system_details[$current_machine]["shipper"] = $matches[1];
-                }
-
-                $is_match = preg_match("/Daemon Job Handler: (.+)/", $buffer, $matches);
-                if ($is_match && $matches[1] != "Service Not Found") {
-                    $machine_system_details[$current_machine]["daemon"] = $matches[1];
-                }
-
-                $is_match = preg_match("/Disk Usage: (.+)/", $buffer, $matches);
-                if ($is_match) {
-                    $machine_system_details[$current_machine]["disk"] = $matches[1];
-                }
-
-                $is_match = preg_match("/System Load: \((.+)\)/", $buffer, $matches);
-                if ($is_match) {
-                    $machine_system_details[$current_machine]["load"] = $matches[1];
-                }
-
-                $is_match = preg_match("/^\[Last ran on: (.+)\]/", $buffer, $matches);
-                if ($is_match) {
-                    $sysinfo_last_updated = $matches[1];
-                }
-
-                $is_match = preg_match("/ERR:/", $buffer, $matches);
-                if ($is_match) {
-                    $error_logs[] = "Failed to update system info";
-                }
-
-                if (preg_last_error() != PREG_NO_ERROR) {
-                    $error_logs[] = "Error while parsing system info logs";
-                    break;
-                }
-
-                $buffer = strtok("\n");
-            }
-        }
-
-        $no_image_capabilities = array_unique($no_image_capabilities);
-        foreach ($aliases as &$alias) {
-            $alias = array_unique($alias);
-        }
->>>>>>> 74285c27
-        return $this->output->renderTwigTemplate(
+       return $this->output->renderTwigTemplate(
             "admin/Docker.twig",
             [
                 "autograding_containers" => $docker_ui->getAutogradingContainers(),
@@ -298,15 +32,8 @@
                 "sysinfo_last_updated" => $docker_ui->getSysinfoLastUpdated(),
                 "docker_images" => $docker_ui->getDockerImages(),
                 "fail_images" => $fail_images ?? [],
-<<<<<<< HEAD
                 "error_logs" => $docker_ui->getErrorLogs(),
-=======
-                "error_logs" => $error_logs,
-                "user_id" => $this->core->getUser()->getId(),
-                "docker_image_owners" => $docker_data["image_owners"],
-                "superuser" => $this->core->getUser()->getAccessLevel() === User::LEVEL_SUPERUSER,
->>>>>>> 74285c27
-            ]
+           ]
         );
     }
 }