--- conflicted
+++ resolved
@@ -673,16 +673,12 @@
     config['timezone'] = TIMEZONE
     config['default_locale'] = DEFAULT_LOCALE
     config['duck_special_effects'] = False
-<<<<<<< HEAD
+    config['course_material_file_upload_limit_mb'] = COURSE_MATERIAL_UPLOAD_LIMIT_MB
     if AUTHENTICATION_METHOD == 'DatabaseAuthentication': 
         config['user_create_account'] = USER_CREATE_ACCOUNT
         config['accepted_emails'] = accepted_emails
         config['user_id_requirements'] = user_id_requirements
     
-=======
-    config['course_material_file_upload_limit_mb'] = COURSE_MATERIAL_UPLOAD_LIMIT_MB
-
->>>>>>> 4e858fd2
 config['worker'] = True if args.worker == 1 else False
 
 with open(SUBMITTY_JSON, 'w') as json_file:
