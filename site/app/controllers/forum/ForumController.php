<?php

namespace app\controllers\forum;

use app\libraries\Core;
use app\libraries\ForumUtils;
use app\models\Notification;
use app\controllers\AbstractController;
use app\libraries\Utils;
use app\libraries\FileUtils;
use app\libraries\DateUtils;
use app\libraries\routers\AccessControl;
use Symfony\Component\Routing\Annotation\Route;

/**
 * Class ForumHomeController
 *
 * Controller to deal with the submitty home page. Once the user has been authenticated, but before they have
 * selected which course they want to access, they are forwarded to the home page.
 */
class ForumController extends AbstractController {
    /**
     * ForumHomeController constructor.
     *
     * @param Core $core
     */
    public function __construct(Core $core) {
        parent::__construct($core);
    }

    private function showDeleted() {
        return ($this->core->getUser()->accessGrading() && isset($_COOKIE['show_deleted']) && $_COOKIE['show_deleted'] == "1");
    }

    private function showMergedThreads($currentCourse) {
        return (isset($_COOKIE["{$currentCourse}_show_merged_thread"]) && $_COOKIE["{$currentCourse}_show_merged_thread"] == "1");
    }

    private function returnUserContentToPage($error, $isThread, $thread_id) {
        //Notify User
        $this->core->addErrorMessage($error);

        if ($isThread) {
            $url = $this->core->buildCourseUrl(['forum', 'threads', 'new']);
        }
        else {
            $url = $this->core->buildCourseUrl(['forum', 'threads', $thread_id]);
        }
        return [-1, $url];
    }

    /**
     * @Route("/courses/{_semester}/{_course}/forum/threads/status", methods={"POST"})
     */
    public function changeThreadStatus($status, $thread_id = null) {
        if (is_null($thread_id)) {
            $thread_id = $_POST['thread_id'];
        }
        if ($this->core->getQueries()->getAuthorOfThread($thread_id) === $this->core->getUser()->getId() || $this->core->getUser()->accessGrading()) {
            if ($this->core->getQueries()->updateResolveState($thread_id, $status)) {
                return $this->core->getOutput()->renderJsonSuccess();
            }
            else {
                return $this->core->getOutput()->renderJsonFail('The thread resolve state could not be updated. Please try again.');
            }
        }
        else {
            return $this->core->getOutput()->renderJsonFail("You do not have permissions to do that.");
        }
    }

    private function checkGoodAttachment($isThread, $thread_id, $file_post) {
        if ((!isset($_FILES[$file_post])) || $_FILES[$file_post]['error'][0] === UPLOAD_ERR_NO_FILE) {
            return [0];
        }
        if (count($_FILES[$file_post]['tmp_name']) > 5) {
            return $this->returnUserContentToPage("Max file upload size is 5. Please try again.", $isThread, $thread_id);
        }
        $imageCheck = Utils::checkUploadedImageFile($file_post) ? 1 : 0;
        if ($imageCheck == 0 && !empty($_FILES[$file_post]['tmp_name'])) {
            return $this->returnUserContentToPage("Invalid file type. Please upload only image files. (PNG, JPG, GIF, BMP...)", $isThread, $thread_id);
        }
        return [$imageCheck];
    }

    private function isValidCategories($inputCategoriesIds = -1, $inputCategoriesName = -1) {
        $rows = $this->core->getQueries()->getCategories();
        if (is_array($inputCategoriesIds)) {
            if (count($inputCategoriesIds) < 1) {
                return false;
            }
            foreach ($inputCategoriesIds as $category_id) {
                $match_found = false;
                foreach ($rows as $index => $values) {
                    if ($values["category_id"] === $category_id) {
                        $match_found = true;
                        break;
                    }
                }
                if (!$match_found) {
                    return false;
                }
            }
        }
        if (is_array($inputCategoriesName)) {
            if (count($inputCategoriesName) < 1) {
                return false;
            }
            foreach ($inputCategoriesName as $category_name) {
                $match_found = false;
                foreach ($rows as $index => $values) {
                    if ($values["category_desc"] === $category_name) {
                        $match_found = true;
                        break;
                    }
                }
                if (!$match_found) {
                    return false;
                }
            }
        }
        return true;
    }

    private function isCategoryDeletionGood($category_id) {
        // Check if not the last category which exists
        $rows = $this->core->getQueries()->getCategories();
        foreach ($rows as $index => $values) {
            if (((int) $values["category_id"]) !== $category_id) {
                return true;
            }
        }
        return false;
    }

    /**
     * @Route("/courses/{_semester}/{_course}/forum/categories/new", methods={"POST"})
     * @AccessControl(permission="forum.modify_category")
     */
    public function addNewCategory($category = []) {
        $result = [];
        if (!empty($_POST["newCategory"])) {
            $category = trim($_POST["newCategory"]);
            if ($this->isValidCategories(-1, [$category])) {
                return $this->core->getOutput()->renderJsonFail("That category already exists.");
            }
            else {
                if (strlen($category) > 50) {
                    return $this->core->getOutput()->renderJsonFail("Category name is more than 50 characters.");
                }
                else {
                    $newCategoryId = $this->core->getQueries()->addNewCategory($category);
                    $result["new_id"] = $newCategoryId["category_id"];
                }
            }
        }
        elseif (count($category) > 0) {
            $result["new_ids"] = [];
            foreach ($category as $categoryName) {
                if (!$this->isValidCategories(-1, [$categoryName])) {
                    $newCategoryId = $this->core->getQueries()->addNewCategory($categoryName);
                    $result["new_ids"][] = $newCategoryId;
                }
            }
        }
        else {
            return $this->core->getOutput()->renderJsonFail("No category data submitted. Please try again.");
        }
        return $this->core->getOutput()->renderJsonSuccess($result);
    }

    /**
     * @Route("/courses/{_semester}/{_course}/forum/categories/delete", methods={"POST"})
     * @AccessControl(permission="forum.modify_category")
     */
    public function deleteCategory() {
        if (!empty($_POST["deleteCategory"])) {
            $category = (int) $_POST["deleteCategory"];
            if (!$this->isValidCategories([$category])) {
                return $this->core->getOutput()->renderJsonFail("That category doesn't exists.");
            }
            elseif (!$this->isCategoryDeletionGood($category)) {
                return $this->core->getOutput()->renderJsonFail("Last category can't be deleted.");
            }
            else {
                if ($this->core->getQueries()->deleteCategory($category)) {
                    return $this->core->getOutput()->renderJsonSuccess();
                }
                else {
                    return $this->core->getOutput()->renderJsonFail("Category is in use.");
                }
            }
        }
        else {
            return $this->core->getOutput()->renderJsonFail("No category data submitted. Please try again.");
        }
    }

    /**
     * @Route("/courses/{_semester}/{_course}/forum/categories/edit", methods={"POST"})
     * @AccessControl(permission="forum.modify_category")
     */
    public function editCategory() {
        $category_id = $_POST["category_id"];
        $category_desc = null;
        $category_color = null;

        if (!empty($_POST["category_desc"])) {
            $category_desc = trim($_POST["category_desc"]);
            if ($this->isValidCategories(-1, [$category_desc])) {
                return $this->core->getOutput()->renderJsonFail("That category already exists.");
            }
            elseif (strlen($category_desc) > 50) {
                return $this->core->getOutput()->renderJsonFail("Category name is more than 50 characters.");
            }
        }
        if (!empty($_POST["category_color"])) {
            $category_color = $_POST["category_color"];
            if (!in_array(strtoupper($category_color), $this->getAllowedCategoryColor())) {
                return $this->core->getOutput()->renderJsonFail("Given category color is not allowed.");
            }
        }

        $this->core->getQueries()->editCategory($category_id, $category_desc, $category_color);
        return $this->core->getOutput()->renderJsonSuccess();
    }

    /**
     * @Route("/courses/{_semester}/{_course}/forum/categories/reorder", methods={"POST"})
     * @AccessControl(permission="forum.modify_category")
     */
    public function reorderCategories() {
        $rows = $this->core->getQueries()->getCategories();

        $current_order = [];
        foreach ($rows as $row) {
            $current_order[] = (int) $row['category_id'];
        }
        $new_order = [];
        foreach ($_POST['categorylistitem'] as $item) {
            $new_order[] = (int) $item;
        }

        if (count(array_diff(array_merge($current_order, $new_order), array_intersect($current_order, $new_order))) === 0) {
            $this->core->getQueries()->reorderCategories($new_order);
            return $this->core->getOutput()->renderJsonSuccess();
        }
        else {
            return $this->core->getOutput()->renderJsonFail("Different Categories IDs given");
        }
    }

    //CODE WILL BE CONSOLIDATED IN FUTURE

    /**
     * @Route("/courses/{_semester}/{_course}/forum/threads/new", methods={"POST"})
     * @AccessControl(permission="forum.publish")
     */
    public function publishThread() {
        $markdown = !empty($_POST['markdown_status']);
        $current_user_id = $this->core->getUser()->getId();
        $result = [];
        $thread_title = trim($_POST["title"]);
        $thread_post_content = str_replace("\r", "", $_POST["thread_post_content"]);
        $anon = (isset($_POST["Anon"]) && $_POST["Anon"] == "Anon") ? 1 : 0;

        if (strlen($thread_post_content) > ForumUtils::FORUM_CHAR_POST_LIMIT) {
            $result['next_page'] = $this->core->buildUrl(['forum', 'threads', 'new']);
            return $this->core->getOutput()->renderJsonFail("Posts cannot be over " . ForumUtils::FORUM_CHAR_POST_LIMIT . " characters long", $result);
        }

        if (!empty($_POST['lock_thread_date']) && $this->core->getUser()->accessAdmin()) {
            $lock_thread_date = DateUtils::parseDateTime($_POST['lock_thread_date'], $this->core->getUser()->getUsableTimeZone());
        }
        else {
            $lock_thread_date = null;
        }


        $thread_status = $_POST["thread_status"];

        $pinned = (isset($_POST["Announcement"]) && $_POST["Announcement"] == "Announcement" && $this->core->getUser()->accessFullGrading()) || (isset($_POST["pinThread"]) && $_POST["pinThread"] == "pinThread" && $this->core->getUser()->accessFullGrading()) ? 1 : 0;
        $announcement = (isset($_POST["Announcement"]) && $_POST["Announcement"] == "Announcement" && $this->core->getUser()->accessFullGrading()) ? 1 : 0;

        $categories_ids  = [];
        foreach ($_POST["cat"] as $category_id) {
            $categories_ids[] = (int) $category_id;
        }
        if (empty($thread_title) || empty($thread_post_content)) {
            $this->core->addErrorMessage("One of the fields was empty or bad. Please re-submit your thread.");
            $result['next_page'] = $this->core->buildCourseUrl(['forum', 'threads', 'new']);
        }
        elseif (!$this->isValidCategories($categories_ids)) {
            $this->core->addErrorMessage("You must select valid categories. Please re-submit your thread.");
            $result['next_page'] = $this->core->buildCourseUrl(['forum', 'threads', 'new']);
        }
        else {
            $hasGoodAttachment = $this->checkGoodAttachment(true, -1, 'file_input');
            if ($hasGoodAttachment[0] == -1) {
                $result['next_page'] = $hasGoodAttachment[1];
            }
            else {
                // Good Attachment
                $result = $this->core->getQueries()->createThread($markdown, $current_user_id, $thread_title, $thread_post_content, $anon, $pinned, $thread_status, $hasGoodAttachment[0], $categories_ids, $lock_thread_date);

                $thread_id = $result["thread_id"];
                $post_id = $result["post_id"];

                if ($hasGoodAttachment[0] == 1) {
                    $thread_dir = FileUtils::joinPaths(FileUtils::joinPaths($this->core->getConfig()->getCoursePath(), "forum_attachments"), $thread_id);
                    FileUtils::createDir($thread_dir);

                    $post_dir = FileUtils::joinPaths($thread_dir, $post_id);
                    FileUtils::createDir($post_dir);

                    for ($i = 0; $i < count($_FILES["file_input"]["name"]); $i++) {
                        $target_file = $post_dir . "/" . basename($_FILES["file_input"]["name"][$i]);
                        move_uploaded_file($_FILES["file_input"]["tmp_name"][$i], $target_file);
                    }
                }
                $full_course_name = $this->core->getFullCourseName();
                $metadata = json_encode(['url' => $this->core->buildCourseUrl(['forum', 'threads', $thread_id]), 'thread_id' => $thread_id]);
                if ($announcement) {
                    // notify on a new announcement
                    $subject = "New Announcement: " . Notification::textShortner($thread_title);
                    $content = "An Instructor or Teaching Assistant made an announcement in:\n" . $full_course_name . "\n\n" . $thread_title . "\n\n" . $thread_post_content;
                    $event = ['component' => 'forum', 'metadata' => $metadata, 'content' => $content, 'subject' => $subject];
                    $this->core->getNotificationFactory()->onNewAnnouncement($event);
                }
                else {
                    // notify on a new thread
                    $subject = "New Thread: " . Notification::textShortner($thread_title);
                    $content = "A new discussion thread was created in:\n" . $full_course_name . "\n\n" . $thread_title . "\n\n" . $thread_post_content;
                    $event = ['component' => 'forum', 'metadata' => $metadata, 'content' => $content, 'subject' => $subject];
                    $this->core->getNotificationFactory()->onNewThread($event);
                }

                $result['next_page'] = $this->core->buildCourseUrl(['forum', 'threads', $thread_id]);
            }
        }
        return $this->core->getOutput()->renderJsonSuccess($result);
    }

    /**
     * @Route("/courses/{_semester}/{_course}/forum/search", methods={"POST"})
     */
    public function search() {
        $results = $this->core->getQueries()->searchThreads($_POST['search_content']);
        $this->core->getOutput()->renderOutput('forum\ForumThread', 'searchResult', $results);
    }

    /**
     * @Route("/courses/{_semester}/{_course}/forum/posts/new", methods={"POST"})
     * @AccessControl(permission="forum.publish")
     */
    public function publishPost() {
        $current_user_id = $this->core->getUser()->getId();
        $result = [];
        $parent_id = (!empty($_POST["parent_id"])) ? htmlentities($_POST["parent_id"], ENT_QUOTES | ENT_HTML5, 'UTF-8') : -1;
        $post_content_tag = 'thread_post_content';
        $file_post = 'file_input';
        $post_content = str_replace("\r", "", $_POST[$post_content_tag]);
        $thread_id = htmlentities($_POST["thread_id"], ENT_QUOTES | ENT_HTML5, 'UTF-8');

        if (strlen($post_content) > ForumUtils::FORUM_CHAR_POST_LIMIT) {
            $result['next_page'] = $this->core->buildUrl(['forum', 'threads']);
            return $this->core->getOutput()->renderJsonFail("Posts cannot be over " . ForumUtils::FORUM_CHAR_POST_LIMIT . " characters long", $result);
        }

        if (isset($_POST['thread_status'])) {
            $this->changeThreadStatus($_POST['thread_status'], $thread_id);
        }

        $markdown = !empty($_POST['markdown_status']);

        setcookie("markdown_enabled", ($markdown ? 1 : 0), time() + (86400 * 30), "/");

        $display_option = (!empty($_POST["display_option"])) ? htmlentities($_POST["display_option"], ENT_QUOTES | ENT_HTML5, 'UTF-8') : "tree";
        $anon = (isset($_POST["Anon"]) && $_POST["Anon"] == "Anon") ? 1 : 0;
        if (empty($post_content) || empty($thread_id)) {
            $this->core->addErrorMessage("There was an error submitting your post. Please re-submit your post.");
            $result['next_page'] = $this->core->buildCourseUrl(['forum', 'threads']);
        }
        elseif (!$this->core->getQueries()->existsThread($thread_id)) {
            $this->core->addErrorMessage("There was an error submitting your post. Thread doesn't exist.");
            $result['next_page'] = $this->core->buildCourseUrl(['forum', 'threads']);
        }
        elseif (!$this->core->getQueries()->existsPost($thread_id, $parent_id)) {
            $this->core->addErrorMessage("There was an error submitting your post. Parent post doesn't exist in given thread.");
            $result['next_page'] = $this->core->buildCourseUrl(['forum', 'threads']);
        }
        elseif ($this->core->getQueries()->isThreadLocked($thread_id) && !$this->core->getUser()->accessAdmin()) {
            $this->core->addErrorMessage("Thread is locked.");
            $result['next_page'] = $this->core->buildCourseUrl(['forum', 'threads', $thread_id]);
        }
        else {
            $hasGoodAttachment = $this->checkGoodAttachment(false, $thread_id, $file_post);
            if ($hasGoodAttachment[0] == -1) {
                $result['next_page'] = $hasGoodAttachment[1];
            }
            else {
                $post_id = $this->core->getQueries()->createPost($current_user_id, $post_content, $thread_id, $anon, 0, false, $hasGoodAttachment[0], $markdown, $parent_id);
                $thread_dir = FileUtils::joinPaths(FileUtils::joinPaths($this->core->getConfig()->getCoursePath(), "forum_attachments"), $thread_id);

                if (!is_dir($thread_dir)) {
                    FileUtils::createDir($thread_dir);
                }

                if ($hasGoodAttachment[0] == 1) {
                    $post_dir = FileUtils::joinPaths($thread_dir, $post_id);
                    FileUtils::createDir($post_dir);
                    for ($i = 0; $i < count($_FILES[$file_post]["name"]); $i++) {
                        $target_file = $post_dir . "/" . basename($_FILES[$file_post]["name"][$i]);
                        move_uploaded_file($_FILES[$file_post]["tmp_name"][$i], $target_file);
                    }
                }

                $full_course_name = $this->core->getFullCourseName();
                $thread_title = $this->core->getQueries()->getThread($thread_id)['title'];
                $parent_post = $this->core->getQueries()->getPost($parent_id);
                $parent_post_content = $parent_post['content'];

                $metadata = json_encode(['url' => $this->core->buildCourseUrl(['forum', 'threads', $thread_id]), 'thread_id' => $thread_id]);

                $subject = "New Reply: " . Notification::textShortner($thread_title);
                $content = "A new message was posted in:\n" . $full_course_name . "\n\nThread Title: " . $thread_title . "\nPost: " . Notification::textShortner($parent_post_content) . "\n\nNew Reply:\n\n" . $post_content;
                $event = ['component' => 'forum', 'metadata' => $metadata, 'content' => $content, 'subject' => $subject, 'post_id' => $post_id, 'thread_id' => $thread_id];
                $this->core->getNotificationFactory()->onNewPost($event);

                $result['next_page'] = $this->core->buildCourseUrl(['forum', 'threads', $thread_id]) . '?' . http_build_query(['option' => $display_option]);
            }
        }
        return $this->core->getOutput()->renderJsonSuccess($result);
    }

    /**
     * @Route("/courses/{_semester}/{_course}/forum/announcements", methods={"POST"})
     * @AccessControl(permission="forum.modify_announcement")
     */
    public function alterAnnouncement($type) {
        $thread_id = $_POST["thread_id"];
        $this->core->getQueries()->setAnnouncement($thread_id, $type);

        //TODO: notify on edited announcement
    }

    /**
     * @Route("/courses/{_semester}/{_course}/forum/threads/pin", methods={"POST"})
     */
    public function pinThread($type) {
        $thread_id = $_POST["thread_id"];
        $current_user = $this->core->getUser()->getId();
        $this->core->getQueries()->addPinnedThread($current_user, $thread_id, $type);
        $response = ['user' => $current_user, 'thread' => $thread_id, 'type' => $type];
        return $this->core->getOutput()->renderJsonSuccess($response);
    }

    /**
     * Alter content/delete/undelete post of a thread
     *
     * If applied on the first post of a thread, same action will be reflected on the corresponding thread
     *
     * @param integer(0/1/2) $modifyType - 0 => delete, 1 => edit content, 2 => undelete
     *
     * @Route("/courses/{_semester}/{_course}/forum/posts/modify", methods={"POST"})
     */
    public function alterPost($modify_type) {
        $full_course_name = $this->core->getFullCourseName();
        $post_id = $_POST["post_id"] ?? $_POST["edit_post_id"];
        $post = $this->core->getQueries()->getPost($post_id);
        $current_user_id = $this->core->getUser()->getId();

        $markdown = !empty($_POST['markdown_status']);

        if (!$this->core->getAccess()->canI("forum.modify_post", ['post_author' => $post['author_user_id']])) {
                return $this->core->getOutput()->renderJsonFail('You do not have permissions to do that.');
        }
        if (!empty($_POST['edit_thread_id']) && $this->core->getQueries()->isThreadLocked($_POST['edit_thread_id']) && !$this->core->getUser()->accessAdmin()) {
            $this->core->addErrorMessage("Thread is locked.");
            $this->core->redirect($this->core->buildCourseUrl(['forum', 'threads', $_POST['edit_thread_id']]));
        }
        elseif ($this->core->getQueries()->isThreadLocked($_POST['thread_id']) && !$this->core->getUser()->accessAdmin()) {
            return $this->core->getOutput()->renderJsonFail('Thread is locked');
        }
        elseif ($modify_type == 0) { //delete post or thread
            $thread_id = $_POST["thread_id"];
            $thread_title = $this->core->getQueries()->getThread($thread_id)['title'];
            if ($this->core->getQueries()->setDeletePostStatus($post_id, $thread_id, 1)) {
                $type = "thread";
            }
            else {
                $type = "post";
            }

            $post_author_id = $post['author_user_id'];
            $metadata = json_encode([]);
            $subject = "Deleted: " . Notification::textShortner($post["content"]);
            $content = "In " . $full_course_name . "\n\nThread: " . $thread_title . "\n\nPost:\n" . $post["content"] . " was deleted.";
            $event = [ 'component' => 'forum', 'metadata' => $metadata, 'content' => $content, 'subject' => $subject, 'recipient' => $post_author_id, 'preference' => 'all_modifications_forum'];
            $this->core->getNotificationFactory()->onPostModified($event);

            $this->core->getQueries()->removeNotificationsPost($post_id);
            return $this->core->getOutput()->renderJsonSuccess(['type' => $type]);
        }
        elseif ($modify_type == 2) { //undelete post or thread
            $thread_id = $_POST["thread_id"];
            $result = $this->core->getQueries()->setDeletePostStatus($post_id, $thread_id, 0);
            if (is_null($result)) {
                $error = "Parent post must be undeleted first.";
                return $this->core->getOutput()->renderJsonFail($error);
            }
            else {
                // We want to reload same thread again, in both case (thread/post undelete)
                $thread_title = $this->core->getQueries()->getThread($thread_id)['title'];
                $post_author_id = $post['author_user_id'];
                $metadata = json_encode(['url' => $this->core->buildCourseUrl(['forum', 'threads', $thread_id]) . '#' . (string) $post_id, 'thread_id' => $thread_id, 'post_id' => $post_id]);
                $subject = "Undeleted: " . Notification::textShortner($post["content"]);
                $content = "In " . $full_course_name . "\n\nThe following post was undeleted.\n\nThread: " . $thread_title . "\n\n" . $post["content"];
                $event = ['component' => 'forum', 'metadata' => $metadata, 'content' => $content, 'subject' => $subject, 'recipient' => $post_author_id, 'preference' => 'all_modifications_forum'];
                $this->core->getNotificationFactory()->onPostModified($event);
                $type = "post";
                return $this->core->getOutput()->renderJsonSuccess(['type' => $type]);
            }
        }
        elseif ($modify_type == 1) { //edit post or thread
            $thread_id = $_POST["edit_thread_id"];
            $status_edit_thread = $this->editThread();
            $status_edit_post   = $this->editPost();

            $any_changes = false;
            $type = null;
            $isError = false;
            $messageString = '';
             // Author of first post and thread must be same
            if (is_null($status_edit_thread) && is_null($status_edit_post)) {
                $this->core->addErrorMessage("No data submitted. Please try again.");
            }
            elseif (is_null($status_edit_thread) || is_null($status_edit_post)) {
                $type = is_null($status_edit_thread) ? "Post" : "Thread";
                if ($status_edit_thread || $status_edit_post) {
                    //$type is true
                    $messageString = "{$type} updated successfully.";
                    $any_changes = true;
                }
                else {
                    $isError = true;
                    $messageString = "{$type} update failed. Please try again.";
                }
            }
            else {
                if ($status_edit_thread && $status_edit_post) {
                    $type = "Thread and Post";
                    $messageString = "Thread and post updated successfully.";
                    $any_changes = true;
                }
                else {
                    $type = ($status_edit_thread) ? "Thread" : "Post";
                    $type_opposite = (!$status_edit_thread) ? "Thread" : "Post";
                    $isError = true;
                    if ($status_edit_thread || $status_edit_post) {
                        //$type is true
                        $messageString = "{$type} updated successfully. {$type_opposite} update failed. Please try again.";
                        $any_changes = true;
                    }
                    else {
                        $messageString = "Thread and Post update failed. Please try again.";
                    }
                }
            }
            if ($any_changes) {
                $thread_title = $this->core->getQueries()->getThread($thread_id)['title'];
                $post_author_id = $post['author_user_id'];
                $metadata = json_encode(['url' => $this->core->buildCourseUrl(['forum', 'threads', $thread_id]) . '#' . (string) $post_id, 'thread_id' => $thread_id, 'post_id' => $post_id]);
                if ($type == "Post") {
                    $post_content = $_POST["thread_post_content"];
                    $subject = "Post Edited: " . Notification::textShortner($post_content);
                    $content = "A message was edited in:\n" . $full_course_name . "\n\nThread Title: " . $thread_title . "\n\nEdited Post: \n\n" . $post_content;
                }
                elseif ($type == "Thread and Post") {
                    $post_content = $_POST["thread_post_content"];
                    $subject = "Thread Edited: " . Notification::textShortner($thread_title);
                    $content = "A thread was edited in:\n" . $full_course_name . "\n\nEdited Thread: " . $thread_title . "\n\nEdited Post: \n\n" . $post_content;
                }

                $event = ['component' => 'forum', 'metadata' => $metadata, 'content' => $content, 'subject' => $subject, 'recipient' => $post_author_id, 'preference' => 'all_modifications_forum'];
                $this->core->getNotificationFactory()->onPostModified($event);
            }
            if ($isError) {
                return $this->core->getOutput()->renderJsonFail($messageString);
            }
            $this->core->redirect($this->core->buildCourseUrl(['forum', 'threads', $thread_id]));
        }
    }

    /**
     * @Route("/courses/{_semester}/{_course}/forum/threads/merge", methods={"POST"})
     * @AccessControl(permission="forum.merge_thread")
     */
    public function mergeThread() {
        $current_user_id = $this->core->getUser()->getId();
        $parent_thread_id = $_POST["merge_thread_parent"];
        $child_thread_id = $_POST["merge_thread_child"];
        $thread_id = $child_thread_id;
        if (is_numeric($parent_thread_id) && is_numeric($child_thread_id)) {
            $message = "";
            $child_root_post = -1;
            if ($this->core->getQueries()->mergeThread($parent_thread_id, $child_thread_id, $message, $child_root_post)) {
                $child_thread_dir = FileUtils::joinPaths(FileUtils::joinPaths($this->core->getConfig()->getCoursePath(), "forum_attachments"), $child_thread_id);
                if (is_dir($child_thread_dir)) {
                    $parent_thread_dir = FileUtils::joinPaths(FileUtils::joinPaths($this->core->getConfig()->getCoursePath(), "forum_attachments"), $parent_thread_id);
                    if (!is_dir($parent_thread_dir)) {
                        FileUtils::createDir($parent_thread_dir);
                    }
                    $child_posts_dirs = FileUtils::getAllDirs($child_thread_dir);
                    foreach ($child_posts_dirs as $post_id) {
                        $child_post_dir = FileUtils::joinPaths($child_thread_dir, $post_id);
                        $parent_post_dir = FileUtils::joinPaths($parent_thread_dir, $post_id);
                        rename($child_post_dir, $parent_post_dir);
                    }
                }

                $full_course_name = $this->core->getFullCourseName();
                $child_thread = $this->core->getQueries()->getThread($child_thread_id);
                $child_thread_author = $child_thread['created_by'];
                $child_thread_title = $child_thread['title'];
                $parent_thread_title = $this->core->getQueries()->getThreadTitle($parent_thread_id)['title'];
                $metadata = json_encode(['url' => $this->core->buildCourseUrl(['forum', 'threads', $parent_thread_id]) . '#' . (string) $child_root_post, 'thread_id' => $parent_thread_id, 'post_id' => $child_root_post]);
                $subject = "Thread Merge: " . Notification::textShortner($child_thread_title);
                $content = "Two threads were merged in:\n" . $full_course_name . "\n\nAll messages posted in Merged Thread:\n" . $child_thread_title . "\n\nAre now contained within Parent Thread:\n" . $parent_thread_title;
                $event = [ 'component' => 'forum', 'metadata' => $metadata, 'content' => $content, 'subject' => $subject, 'recipient' => $child_thread_author, 'preference' => 'merge_threads'];
                $this->core->getNotificationFactory()->onPostModified($event);
                $this->core->addSuccessMessage("Threads merged!");
                $thread_id = $parent_thread_id;
            }
            else {
                $this->core->addErrorMessage("Merging Failed! " . $message);
            }
        }
        $this->core->redirect($this->core->buildCourseUrl(['forum', 'threads', $thread_id]));
    }

    /**
     * @Route("/courses/{_semester}/{_course}/forum/posts/split", methods={"POST"})
     * @AccessControl(permission="forum.merge_thread")
     */
    public function splitThread() {
        $title = $_POST["split_post_input"];
        $post_id = $_POST["split_post_id"];
        $thread_id = -1;
        $categories_ids = [];
        if (isset($_POST["cat"]) && is_array($_POST["cat"])) {
            foreach ($_POST["cat"] as $category_id) {
                $categories_ids[] = (int) $category_id;
            }
        }
        if (empty($title) || empty($categories_ids) || !$this->isValidCategories($categories_ids)) {
            $this->core->addErrorMessage("Failed to split thread; make sure that you have a title and that you have at least one category selected.");
        }
        elseif (is_numeric($post_id) && $post_id > 0) {
            $thread_ids = $this->core->getQueries()->splitPost($post_id, $title, $categories_ids);
            if ($thread_ids[0] != -1) {
                $original_thread_dir = FileUtils::joinPaths(FileUtils::joinPaths($this->core->getConfig()->getCoursePath(), "forum_attachments"), $thread_ids[0]);
                if (is_dir($original_thread_dir)) {
                    $thread_dir = FileUtils::joinPaths(FileUtils::joinPaths($this->core->getConfig()->getCoursePath(), "forum_attachments"), $thread_ids[1]);
                    if (!is_dir($thread_dir)) {
                        FileUtils::createDir($thread_dir);
                    }
                    $old_post_dirs = FileUtils::getAllDirs($original_thread_dir);
                    foreach ($old_post_dirs as $file_post_id) {
                        if (in_array($file_post_id, $thread_ids[2])) {
                            $old_post_dir = FileUtils::joinPaths($original_thread_dir, $file_post_id);
                            $new_post_dir = FileUtils::joinPaths($thread_dir, $file_post_id);
                            rename($old_post_dir, $new_post_dir);
                        }
                    }
                }
                $thread_id = $thread_ids[1];

                $full_course_name = $this->core->getFullCourseName();
                $thread = $this->core->getQueries()->getThread($thread_id);
                $thread_author = $thread['created_by'];
                $thread_title = $thread['title'];
                $metadata = json_encode(['url' => $this->core->buildCourseUrl(['forum', 'threads', $thread_id]), 'thread_id' => $thread_id, 'post_id' => $post_id]);
                $subject = "Post Split: " . Notification::textShortner($thread['title']);
                $content = "A post was split in:\n" . $full_course_name . "\n\nAll posts under the split post are now contained within the new thread:\n" . $thread_title;
                $event = [ 'component' => 'forum', 'metadata' => $metadata, 'content' => $content, 'subject' => $subject, 'recipient' => $thread_author, 'preference' => 'merge_threads'];
                $this->core->getNotificationFactory()->onPostModified($event);
                $this->core->addSuccessMessage("Post split!");
            }
            else {
                $this->core->addErrorMessage("Splitting Failed! ");
            }
        }
        if ($thread_id == -1) {
            $this->core->redirect($this->core->buildCourseUrl(['forum']));
        }
        else {
            $this->core->redirect($this->core->buildCourseUrl(['forum', 'threads', $thread_id]));
        }
    }

    private function editThread() {
        // Ensure authentication before call
        if (!empty($_POST["title"])) {
            $thread_id = $_POST["edit_thread_id"];
            if (!empty($_POST['lock_thread_date']) && $this->core->getUser()->accessAdmin()) {
                $lock_thread_date = $_POST['lock_thread_date'];
            }
            else {
                $lock_thread_date = null;
            }
            $thread_title = $_POST["title"];
            $status = $_POST["thread_status"];
            $categories_ids  = [];
            if (!empty($_POST["cat"])) {
                foreach ($_POST["cat"] as $category_id) {
                    $categories_ids[] = (int) $category_id;
                }
            }
            if (!$this->isValidCategories($categories_ids)) {
                return false;
            }
            return $this->core->getQueries()->editThread($thread_id, $thread_title, $categories_ids, $status, $lock_thread_date);
        }
        return null;
    }

    private function editPost() {
        // Ensure authentication before call
        $new_post_content = $_POST["thread_post_content"];
        if (!empty($new_post_content)) {
            if (strlen($new_post_content) > ForumUtils::FORUM_CHAR_POST_LIMIT) {
                $this->core->addErrorMessage("Posts cannot be over " . ForumUtils::FORUM_CHAR_POST_LIMIT . " characters long");
                return null;
            }

            $post_id = $_POST["edit_post_id"];
            $original_post = $this->core->getQueries()->getPost($post_id);
            if (!empty($original_post)) {
                $original_creator = $original_post['author_user_id'];
            }
            $anon = (!empty($_POST["Anon"]) && $_POST["Anon"] == "Anon") ? 1 : 0;
            $current_user = $this->core->getUser()->getId();
            if (!$this->modifyAnonymous($original_creator)) {
                $anon = $original_post["anonymous"] ? 1 : 0;
            }

            $markdown = !empty($_POST['markdown_status']);

            return $this->core->getQueries()->editPost($original_creator, $current_user, $post_id, $new_post_content, $anon, $markdown);
        }
        return null;
    }

    private function getSortedThreads($categories_ids, $max_thread, $show_deleted, $show_merged_thread, $thread_status, $unread_threads, &$blockNumber, $thread_id = -1) {
        $current_user = $this->core->getUser()->getId();
        if (!$this->isValidCategories($categories_ids)) {
            // No filter for category
            $categories_ids = [];
        }

        $thread_block = $this->core->getQueries()->loadThreadBlock($categories_ids, $thread_status, $unread_threads, $show_deleted, $show_merged_thread, $current_user, $blockNumber, $thread_id);

        $ordered_threads = $thread_block['threads'];
        $blockNumber = $thread_block['block_number'];

        foreach ($ordered_threads as &$thread) {
            $list = [];
            foreach (explode("|", $thread['categories_ids']) as $id) {
                $list[] = (int) $id;
            }
            $thread['categories_ids'] = $list;
            $thread['categories_desc'] = explode("|", $thread['categories_desc']);
            $thread['categories_color'] = explode("|", $thread['categories_color']);
        }
        return $ordered_threads;
    }

    /**
     * @Route("/courses/{_semester}/{_course}/forum/threads", methods={"POST"})
     */
    public function getThreads($page_number = null) {
        $pageNumber = !empty($page_number) && is_numeric($page_number) ? (int) $page_number : 1;
        $show_deleted = $this->showDeleted();
        $currentCourse = $this->core->getConfig()->getCourse();
        $show_merged_thread = $this->showMergedThreads($currentCourse);
        $categories_ids = array_key_exists('thread_categories', $_POST) && !empty($_POST["thread_categories"]) ? explode("|", $_POST['thread_categories']) : [];
        $thread_status = array_key_exists('thread_status', $_POST) && ($_POST["thread_status"] === "0" || !empty($_POST["thread_status"])) ? explode("|", $_POST['thread_status']) : [];
        $unread_threads = ($_POST["unread_select"] === 'true');
        if (empty($categories_ids) && !empty($_COOKIE[$currentCourse . '_forum_categories'])) {
            $categories_ids = explode("|", $_COOKIE[$currentCourse . '_forum_categories']);
        }
        if (empty($thread_status) && !empty($_COOKIE['forum_thread_status'])) {
            $thread_status = explode("|", $_COOKIE['forum_thread_status']);
        }
        foreach ($categories_ids as &$id) {
            $id = (int) $id;
        }
        foreach ($thread_status as &$status) {
            $status = (int) $status;
        }
        $max_thread = 0;
        $threads = $this->getSortedThreads($categories_ids, $max_thread, $show_deleted, $show_merged_thread, $thread_status, $unread_threads, $pageNumber, -1);
        $currentCategoriesIds = (!empty($_POST['currentCategoriesId'])) ? explode("|", $_POST["currentCategoriesId"]) : [];
        $currentThreadId = array_key_exists('currentThreadId', $_POST) && !empty($_POST["currentThreadId"]) && is_numeric($_POST["currentThreadId"]) ? (int) $_POST["currentThreadId"] : -1;
        $this->core->getOutput()->renderOutput('forum\ForumThread', 'showAlteredDisplayList', $threads, true, $currentThreadId, $currentCategoriesIds);
        $this->core->getOutput()->useHeader(false);
        $this->core->getOutput()->useFooter(false);
        return $this->core->getOutput()->renderJsonSuccess([
                "html" => $this->core->getOutput()->getOutput(),
                "count" => count($threads),
                "page_number" => $pageNumber,
            ]);
    }

    /**
<<<<<<< HEAD
     * @Route("/courses/{_semester}/{_course}/forum/threads/single", methods={"POST"})
     */
    public function getSingleThread() {
        $thread_id = $_POST['thread_id'];
        $thread = $this->core->getQueries()->getThread($thread_id);
        $categories_ids = $this->core->getQueries()->getCategoriesIdForThread($thread_id);
        $show_deleted = $this->showDeleted();
        $currentCourse = $this->core->getConfig()->getCourse();
        $show_merged_thread = $this->showMergedThreads($currentCourse);
        $pageNumber = 1;
        $threads = $this->getSortedThreads($categories_ids, 0, $show_deleted, $show_merged_thread, [$thread['status']], false, $pageNumber, $thread_id);
        $result = $this->core->getOutput()->renderTemplate('forum\ForumThread', 'showAlteredDisplayList', $threads, false, $thread_id, $categories_ids, true);
        return $this->core->getOutput()->renderJsonSuccess($result);
    }

    /**
     * @Route("/{_semester}/{_course}/forum", methods={"GET"})
     * @Route("/{_semester}/{_course}/forum/threads", methods={"GET"})
     * @Route("/{_semester}/{_course}/forum/threads/{thread_id}", methods={"GET", "POST"}, requirements={"thread_id": "\d+"})
=======
     * @Route("/courses/{_semester}/{_course}/forum", methods={"GET"})
     * @Route("/courses/{_semester}/{_course}/forum/threads", methods={"GET"})
     * @Route("/courses/{_semester}/{_course}/forum/threads/{thread_id}", methods={"GET", "POST"}, requirements={"thread_id": "\d+"})
>>>>>>> 89058890
     */
    public function showThreads($thread_id = null, $option = 'tree') {
        $user = $this->core->getUser()->getId();
        $currentCourse = $this->core->getConfig()->getCourse();
        $category_id = in_array('thread_category', $_POST) ? $_POST['thread_category'] : -1;
        $category_id = [$category_id];
        $thread_status = [];
        $new_posts = [];
        $unread_threads = false;
        if (!empty($_COOKIE[$currentCourse . '_forum_categories']) && $category_id[0] == -1) {
            $category_id = explode('|', $_COOKIE[$currentCourse . '_forum_categories']);
        }
        if (!empty($_COOKIE['forum_thread_status'])) {
            $thread_status = explode("|", $_COOKIE['forum_thread_status']);
        }
        if (!empty($_COOKIE['unread_select_value'])) {
            $unread_threads = ($_COOKIE['unread_select_value'] === 'true');
        }
        foreach ($category_id as &$id) {
            $id = (int) $id;
        }
        foreach ($thread_status as &$status) {
            $status = (int) $status;
        }

        $max_thread = 0;
        $show_deleted = $this->showDeleted();
        $show_merged_thread = $this->showMergedThreads($currentCourse);
        $current_user = $this->core->getUser()->getId();

        $thread_resolve_state = 0;

        $posts = null;
        $option = 'tree';
        if (!empty($_COOKIE['forum_display_option'])) {
            $option = $_COOKIE['forum_display_option'];
        }
        $option = ($this->core->getUser()->accessGrading() || $option != 'alpha') ? $option : 'tree';
        if (!empty($thread_id)) {
            $thread_id = (int) $thread_id;
            $thread_resolve_state = $this->core->getQueries()->getResolveState($thread_id)[0]['status'];
            $this->core->getQueries()->markNotificationAsSeen($user, -2, (string) $thread_id);
            $unread_p = $this->core->getQueries()->getUnviewedPosts($thread_id, $current_user);
            foreach ($unread_p as $up) {
                $new_posts[] = $up["id"];
            }
            $thread = $this->core->getQueries()->getThread($thread_id);
            if (!empty($thread)) {
                if ($thread['merged_thread_id'] != -1) {
                    // Redirect merged thread to parent
                    $this->core->addSuccessMessage("Requested thread is merged into current thread.");
                    if (!empty($_REQUEST["ajax"])) {
                        return $this->core->getOutput()->renderJsonSuccess(['merged' => true, 'destination' => $this->core->buildCourseUrl(['forum', 'threads', $thread['merged_thread_id']])]);
                    }
                    $this->core->redirect($this->core->buildCourseUrl(['forum', 'threads', $thread['merged_thread_id']]));
                    return;
                }
                if ($option == "alpha") {
                    $posts = $this->core->getQueries()->getPostsForThread($current_user, $thread_id, $show_deleted, 'alpha');
                }
                elseif ($option == "alpha_by_registration") {
                    $posts = $this->core->getQueries()->getPostsForThread($current_user, $thread_id, $show_deleted, 'alpha_by_registration');
                }
                elseif ($option == "alpha_by_rotating") {
                    $posts = $this->core->getQueries()->getPostsForThread($current_user, $thread_id, $show_deleted, 'alpha_by_rotating');
                }
                elseif ($option == "reverse-time") {
                    $posts = $this->core->getQueries()->getPostsForThread($current_user, $thread_id, $show_deleted, 'reverse-time');
                }
                else {
                    $posts = $this->core->getQueries()->getPostsForThread($current_user, $thread_id, $show_deleted, 'tree');
                }
                if (empty($posts)) {
                    $this->core->addErrorMessage("No posts found for selected thread.");
                }
            }
        }
        if (empty($thread_id) || empty($posts)) {
            $new_posts = $this->core->getQueries()->getUnviewedPosts(-1, $current_user);
            $posts = $this->core->getQueries()->getPostsForThread($current_user, -1, $show_deleted);
        }
        $thread_id = -1;
        if (!empty($posts)) {
            $thread_id = $posts[0]["thread_id"];
        }
        foreach ($posts as &$post) {
            do {
                $post['content'] = preg_replace('/(?:!\[(.*?)\]\((.*?)\))/', '$2', $post['content'], -1, $count);
            } while ($count > 0);
        }
        $pageNumber = 0;
        $threads = $this->getSortedThreads($category_id, $max_thread, $show_deleted, $show_merged_thread, $thread_status, $unread_threads, $pageNumber, $thread_id);

        if (!empty($_REQUEST["ajax"])) {
            $this->core->getOutput()->renderTemplate('forum\ForumThread', 'showForumThreads', $user, $posts, $new_posts, $threads, $show_deleted, $show_merged_thread, $option, $max_thread, $pageNumber, $thread_resolve_state, ForumUtils::FORUM_CHAR_POST_LIMIT, true);
        }
        else {
            $this->core->getOutput()->renderOutput('forum\ForumThread', 'showForumThreads', $user, $posts, $new_posts, $threads, $show_deleted, $show_merged_thread, $option, $max_thread, $pageNumber, $thread_resolve_state, ForumUtils::FORUM_CHAR_POST_LIMIT, false);
        }
    }

    private function getAllowedCategoryColor() {
        $colors = [];
        $colors["MAROON"]   = "#800000";
        $colors["OLIVE"]    = "#808000";
        $colors["GREEN"]    = "#008000";
        $colors["TEAL"]     = "#008080";
        $colors["NAVY"]     = "#000080";
        $colors["PURPLE"]   = "#800080";
        $colors["GRAY"]     = "#808080";
        $colors["BLACK"]    = "#000000";
        return $colors;
    }

    /**
     * @Route("/courses/{_semester}/{_course}/forum/threads/new", methods={"GET"})
     */
    public function showCreateThread() {
        if (empty($this->core->getQueries()->getCategories())) {
            $this->core->redirect($this->core->buildCourseUrl(['forum', 'threads']));
            return;
        }
        $this->core->getOutput()->renderOutput('forum\ForumThread', 'createThread', $this->getAllowedCategoryColor());
    }

    /**
     * @Route("/courses/{_semester}/{_course}/forum/categories", methods={"GET"})
     * @AccessControl(permission="forum.view_modify_category")
     */
    public function showCategories() {
        $this->core->getOutput()->renderOutput('forum\ForumThread', 'showCategories', $this->getAllowedCategoryColor());
    }

    /**
     * @Route("/courses/{_semester}/{_course}/forum/posts/splitinfo",methods={"POST"})
     * @AccessControl(permission="forum.merge_thread")
     */
    public function getSplitPostInfo() {
        $post_id = $_POST["post_id"];
        $result = $this->core->getQueries()->getPostOldThread($post_id);
        $result["all_categories_list"] = $this->core->getQueries()->getCategories();
        if ($result["merged_thread_id"] == -1) {
            $post = $this->core->getQueries()->getPost($post_id);
            $result["categories_list"] = $this->core->getQueries()->getCategoriesIdForThread($post["thread_id"]);
            $result["title"] = $this->core->getQueries()->getThreadTitle($post["thread_id"])["title"];
        }
        else {
            $result["categories_list"] = $this->core->getQueries()->getCategoriesIdForThread($result["id"]);
        }
        return $this->core->getOutput()->renderJsonSuccess($result);
    }

    /**
     * @Route("/courses/{_semester}/{_course}/forum/posts/history", methods={"POST"})
     * @AccessControl(role="LIMITED_ACCESS_GRADER")
     */
    public function getHistory() {
        $post_id = $_POST["post_id"];
        $output = [];
        $_post = [];
        $older_posts = $this->core->getQueries()->getPostHistory($post_id);
        $current_post = $this->core->getQueries()->getPost($post_id);
        $oc = $current_post["author_user_id"];
        $anon = $current_post["anonymous"];
        foreach ($older_posts as $post) {
            $_post['user'] = !$this->modifyAnonymous($oc) && $oc == $post["edit_author"] && $anon ? '' : $post["edit_author"];
            $_post['content'] = $return = $this->core->getOutput()->renderTwigTemplate("forum/RenderPost.twig", [
                "post_content" => $post["content"]
            ]);
            $_post['post_time'] = DateUtils::parseDateTime($post['edit_timestamp'], $this->core->getConfig()->getTimezone())->format("n/j g:i A");
            $output[] = $_post;
        }
        if (count($output) == 0) {
            // Current post
            $_post['user'] = !$this->modifyAnonymous($oc) && $anon ? '' : $oc;
            $_post['content'] = $return = $this->core->getOutput()->renderTwigTemplate("forum/RenderPost.twig", [
                "post_content" => $current_post["content"]
            ]);
            $_post['post_time'] = DateUtils::parseDateTime($current_post['timestamp'], $this->core->getConfig()->getTimezone())->format("n/j g:i A");
            $output[] = $_post;
        }
        // Fetch additional information
        foreach ($output as &$_post) {
            $emptyUser = empty($_post['user']);
            $_post['user_info'] = $emptyUser ? ['first_name' => 'Anonymous', 'last_name' => '', 'email' => ''] : $this->core->getQueries()->getDisplayUserInfoFromUserId($_post['user']);
            $_post['is_staff_post'] = $emptyUser ? false : $this->core->getQueries()->isStaffPost($_post['user']);
        }
        return $this->core->getOutput()->renderJsonSuccess($output);
    }

    public function modifyAnonymous($author) {
        return $this->core->getUser()->accessFullGrading() || $this->core->getUser()->getId() === $author;
    }

    /**
     * @Route("/courses/{_semester}/{_course}/forum/posts/get", methods={"POST"})
     */
    public function getEditPostContent() {
        $post_id = $_POST["post_id"];
        if (!empty($post_id)) {
            $result = $this->core->getQueries()->getPost($post_id);
            if ($this->core->getAccess()->canI("forum.modify_post", ['post_author' => $result['author_user_id']])) {
                $output = [];
                $output['post'] = $result["content"];
                $output['post_time'] = $result['timestamp'];
                $output['anon'] = $result['anonymous'];
                $output['change_anon'] = $this->modifyAnonymous($result["author_user_id"]);
                $output['user'] = $output['anon'] ? 'Anonymous' : $result["author_user_id"];
                $output['markdown'] = $result['render_markdown'];
                if (isset($_POST["thread_id"])) {
                    $this->getThreadContent($_POST["thread_id"], $output);
                }
                return $this->core->getOutput()->renderJsonSuccess($output);
            }
            else {
                return $this->core->getOutput()->renderJsonFail("You do not have permissions to do that.");
            }
        }
        return $this->core->getOutput()->renderJsonFail("Empty edit post content.");
    }

    private function getThreadContent($thread_id, &$output) {
        $result = $this->core->getQueries()->getThread($thread_id);
        $output['lock_thread_date'] = $result['lock_thread_date'];
        $output['title'] = $result["title"];
        $output['categories_ids'] = $this->core->getQueries()->getCategoriesIdForThread($thread_id);
        $output['thread_status'] = $result["status"];
    }

    /**
     * @Route("/courses/{_semester}/{_course}/forum/stats")
     */
    public function showStats() {
        $posts = $this->core->getQueries()->getPosts();
        $num_posts = count($posts);
        $users = [];
        for ($i = 0; $i < $num_posts; $i++) {
            $user = $posts[$i]["author_user_id"];
            $content = $posts[$i]["content"];
            if (!isset($users[$user])) {
                $users[$user] = [];
                $u = $this->core->getQueries()->getSubmittyUser($user);
                $users[$user]["first_name"] = htmlspecialchars($u -> getDisplayedFirstName());
                $users[$user]["last_name"] = htmlspecialchars($u -> getDisplayedLastName());
                $users[$user]["posts"] = [];
                $users[$user]["id"] = [];
                $users[$user]["timestamps"] = [];
                $users[$user]["total_threads"] = 0;
                $users[$user]["num_deleted_posts"] = count($this->core->getQueries()->getDeletedPostsByUser($user));
            }
            if ($posts[$i]["parent_id"] == -1) {
                $users[$user]["total_threads"]++;
            }
            $users[$user]["posts"][] = $content;
            $users[$user]["id"][] = $posts[$i]["id"];
            $users[$user]["timestamps"][] = DateUtils::parseDateTime($posts[$i]["timestamp"], $this->core->getConfig()->getTimezone())->format("n/j g:i A");
            $users[$user]["thread_id"][] = $posts[$i]["thread_id"];
            $users[$user]["thread_title"][] = $this->core->getQueries()->getThreadTitle($posts[$i]["thread_id"]);
        }
        ksort($users);
        $this->core->getOutput()->renderOutput('forum\ForumThread', 'statPage', $users);
    }
}<|MERGE_RESOLUTION|>--- conflicted
+++ resolved
@@ -814,7 +814,6 @@
     }
 
     /**
-<<<<<<< HEAD
      * @Route("/courses/{_semester}/{_course}/forum/threads/single", methods={"POST"})
      */
     public function getSingleThread() {
@@ -831,14 +830,9 @@
     }
 
     /**
-     * @Route("/{_semester}/{_course}/forum", methods={"GET"})
-     * @Route("/{_semester}/{_course}/forum/threads", methods={"GET"})
-     * @Route("/{_semester}/{_course}/forum/threads/{thread_id}", methods={"GET", "POST"}, requirements={"thread_id": "\d+"})
-=======
      * @Route("/courses/{_semester}/{_course}/forum", methods={"GET"})
      * @Route("/courses/{_semester}/{_course}/forum/threads", methods={"GET"})
      * @Route("/courses/{_semester}/{_course}/forum/threads/{thread_id}", methods={"GET", "POST"}, requirements={"thread_id": "\d+"})
->>>>>>> 89058890
      */
     public function showThreads($thread_id = null, $option = 'tree') {
         $user = $this->core->getUser()->getId();
