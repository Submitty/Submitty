--- conflicted
+++ resolved
@@ -280,11 +280,7 @@
 
         $array = array('course_name', 'course_home_url', 'default_hw_late_days', 'default_student_late_days',
             'zero_rubric_grades', 'upload_message', 'keep_previous_files', 'display_rainbow_grades_summary',
-<<<<<<< HEAD
-            'display_custom_message', 'course_email', 'vcs_base_url', 'vcs_type', 'forum_enabled', 'regrade_enabled', 'regrade_message');
-=======
-            'display_custom_message', 'course_email', 'vcs_base_url', 'vcs_type', 'private_repository', 'forum_enabled', 'regrade_enabled');
->>>>>>> 674f2a53
+            'display_custom_message', 'course_email', 'vcs_base_url', 'vcs_type', 'private_repository', 'forum_enabled', 'regrade_enabled', 'regrade_message');
         $this->setConfigValues($this->course_ini, 'course_details', $array);
 
         if (isset($this->course_ini['hidden_details'])) {
@@ -339,16 +335,11 @@
                 $key == "regrade_enabled") {
               $config[$section][$key] = false;
             }
-<<<<<<< HEAD
-            // DEFAULT FOR REGRADE MESSAGE
-=======
             // DEFAULT FOR PRIVATE_REPOSITORY
             if (!isset($config[$section][$key]) &&
                 $key == "private_repository") {
               $config[$section][$key] = "";
             }
-
->>>>>>> 674f2a53
             if (!isset($config[$section][$key])) {
               throw new ConfigException("Missing config setting {$section}.{$key} in configuration ini file");
             }
