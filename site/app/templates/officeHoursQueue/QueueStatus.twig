{% if viewer.inQueue() == 0 %}
  <form method="post" id="add_to_queue" action="{{base_url}}/no_code_added/add">
    <input type="hidden" name="csrf_token" value="{{ csrf_token }}"/>
    <label for="name_box">Your Name:</label>
    <input type="text" id="name_box" name="name" maxlength="20" placeholder="Queue Name" value="{{viewer.getName()}}" style="margin:.5rem" required="required">
    <br>
    <div class="form-group">
      <label for="queue_code">Queue Name:
      </label>
      <select id="queue_code" class="form-control" name="code" required="required">
        <option value="">Queue Name</option>
        {% for queue in viewer.getAllQueues()|filter(queue => queue['open'] == 'true') %}
          <option value="{{queue['code']}}">{{queue['code']}}</option>
        {% endfor %}
      </select>
    </div>
    <label for="token-box">Queue Access Code:</label>
    <input type="text" name="token" id="token-box" placeholder="Queue Access Code" style="margin:.5rem" autocomplete="on">
    <br>
    <div class="enter-contact-info" style="display: none">
      <label for="contact_info">My Contact Information (follow instructor directions):</label>
      <input type="text" name="contact_info" id="contact_info" style="margin:.5rem" placeholder="Contact Information (follow instructor directions)" value="{{viewer.getContactInfo()}}" autocomplete="on">
      <br>
    </div>
    <button id="join_queue_btn" type="submit" class="btn btn-primary">Join</button>
  </form>
    <script>
        $('#queue_code').change(function(){
            document.getElementById('add_to_queue').action = '{{base_url}}/'+encodeURIComponent(this.value)+'/add';

            const selected_queue =  $("#queue_code").val();
            let queue='temp';
            let found = false;
            {% for queue in viewer.getAllQueues()|filter(queue => queue['contact_information'] == 'true') %}
                queue = "{{ queue['code'] }}";
                if (queue === selected_queue){
                    $('.enter-contact-info').css('display', 'block');
                    $('#contact_info').prop('required', true);
                    found = true;
                }
            {% endfor %}
            if (found === false){
                $('.enter-contact-info').css('display', 'none');
                $('#contact_info').prop('required', false);
            }
        });
    </script>

{% elseif viewer.getCurrentQueueStatus() == 'waiting' %}
  <div id="queue_status">
  <h2>My Queue Status</h2>
    <p>
      {% set num_ahead = viewer.getQueueNumberAheadOfYou(viewer.getCurrentQueueCode()) - 1 %}
      There
      {{plurality_picker(num_ahead, 'is', 'are')}}
      currently {{ num_ahead }}
      {{plurality_picker(num_ahead, 'person', 'people')}}
      ahead of you in the queue
    </p>

    <p>You are currently in queue:
      <b>{{viewer.getCurrentQueueCode()}}</b>
    </p>

    <p>
      {% if viewer.firstTimeInQueueThisWeek(viewer.getCurrentQueueLastHelped()) %}
        Because you have not yet been helped through this queue during the last week, you may be prioritized.
      {% elseif viewer.firstTimeInQueueToday(viewer.getCurrentQueueLastHelped()) %}
        Because you have not yet been helped through this queue today, you may be prioritized.
      {% else %}
        However, because you have been helped through this queue today, you may be de-prioritized.
      {% endif %}
    </p>

    <p>
      {% set num_ahead_week = viewer.getNumberAheadInQueueThisWeek() %}
      {% set num_ahead_today = viewer.getNumberAheadInQueueToday() %}
      {% set queue_text = 'in the queue who' %}
      {% set position_text = 'not yet been helped in the last week, and' %}
      {% set end_text = 'ahead of you in the queue who have not yet been helped today' %}
      {% if viewer.firstTimeInQueueThisWeek(viewer.getCurrentQueueLastHelped()) %}
          {% set queue_text = 'ahead of you in the queue who' %}
      {% elseif not viewer.firstTimeInQueueToday(viewer.getCurrentQueueLastHelped()) %}
          {% set end_text = 'in the queue who have not yet been helped today' %}
      {% endif %}
      There {{plurality_picker(num_ahead_week, 'is', 'are')}} currently
      {{num_ahead_week}} {{plurality_picker(num_ahead_week, 'person', 'people')}}
      {{ queue_text }} {{plurality_picker(num_ahead_week, 'has', 'have')}}
      {{ position_text }} {{num_ahead_today}} additional
      {{plurality_picker(num_ahead_today, 'person', 'people')}} {{ end_text }}.
    </p>

    <form method="post" action="{{base_url}}/{{ viewer.getCurrentQueueCode() | url_encode }}/remove" onsubmit="return confirm('Are you sure you want to leave the queue? Leaving will reset your position in the queue');">
      <input type="hidden" name="csrf_token" value="{{ csrf_token }}"/>
      <input type="hidden" name="user_id" value="{{viewer.getUserId()}}"/>
      <input type="hidden" name="queue_code" value="{{ viewer.getCurrentQueueCode() }}"/>
      <button id="leave_queue" type="submit" class="btn btn-danger">Leave Queue</button>
    </form>
      <form method="post" action="{{ base_url }}/{{ viewer.getCurrentQueueCode() | url_encode }}/switch">
          <input type="hidden" name="csrf_token" value="{{ csrf_token }}"/>
          <input type="hidden" id="name_box" name="name" maxlength="20" value="{{viewer.getName()}}" style="margin:.5rem" required="required">
          <input type="hidden" name="time_in" value="{{ viewer.getCurrentQueueTimeIn() }}"/>
          <input type="hidden" name="user_id" value="{{viewer.getUserId()}}"/>
          <div class="form-group">
              <br>
              <h2>Switch My Queue</h2>
              NOTE: Your queue entry time will be preserved<br>
              <label for="queue_code">Queue:
              </label>
              <select id="switch_queue_code" class="form-control" name="code" required="required" onchange="toggleSwitchQueueForm()">
                  <option value="">Queue Name</option>
                  {% for queue in viewer.getAllQueues()|filter(queue => queue['open'] == 'true') %}
                      {% if queue['code'] != viewer.getCurrentQueueCode() %}
                        <option value="{{queue['code']}}">{{queue['code']}}</option>
                      {% endif %}
                  {% endfor %}
              </select>
              <div id="switch_queue_form" class="form-group" style="display: none;">
                  <label for="token-box">Queue Access Code:</label>
                  <input type="text" name="token" id="token-box" placeholder="Queue Access Code" style="margin:.5rem" autocomplete="on">
                  <div class="enter-contact-info" style="display: none">
                      <label for="contact_info">My Contact Information (follow instructor directions):</label>
                      <input type="text" name="contact_info" id="contact_info" style="margin:.5rem" placeholder="Contact Information (follow instructor directions)" value="{{viewer.getContactInfo()}}" autocomplete="on">
                      <br>
                  </div>
              </div>
              <button id="join_queue_btn" type="submit" class="btn btn-primary">Switch Queue</button>
          </div>
      </form>
    <br>
      <script>
          $('#switch_queue_code').change(function(){
              const selected_queue =  $('#switch_queue_code').val();
              let queue='temp';
              let found = false;
              {% for queue in viewer.getAllQueues()|filter(queue => queue['contact_information'] == 'true') %}
              queue = "{{ queue['code'] }}";
              if (queue === selected_queue){
                  $('.enter-contact-info').css('display', 'block');
                  $('#contact_info').prop('required', true);
                  found = true;
              }
              {% endfor %}
              if (found === false){
                  $('.enter-contact-info').css('display', 'none');
                  $('#contact_info').prop('required', false);
              }
          });
      </script>
    <h2>Pause My Queue Position</h2>
    <p>
    Use the pause button if you must step away from your computer for a few minutes.<br>
    This will preserve your position in the queue.
    </p>
    <form method="post" action="{{base_url}}/togglePause">
      <input type="hidden" name="csrf_token" value="{{ csrf_token }}"/>
      <input type="hidden" name="pause_state" value="{{ viewer.isCurrentlyPaused()?'false':'true' }}"/>
      <button id="pause_user" type="submit" class="btn btn-primary">
        {% if viewer.isCurrentlyPaused() %}
          Unpause position in queue
        {% else %}
          Pause position in queue
        {% endif %}
      </button>
      <p>Total time paused since you entered the queue:</p>
      {% if viewer.getCurrentTimePausedStart() == NULL %}
        <p>{{viewer.intToStringTimePaused(viewer.getCurrentTimePaused())}}</p>
      {% else %}
        <p id="student_timer" help_time="{{ viewer.timeToISO(viewer.getCurrentTimePausedStart()) }}"></p>
      {% endif %}
      <p>
      WARNING: If you remain paused for more than a few minutes, you may be removed by the teaching staff.<br>
      Please refer to the course syllabus for office hour queue usage policies.
      </p>
    </form>
  </div>
{% else %}
  <div id="queue_status">
    <p>You are currently being helped</p>
    <form
      method="post"
      id="finish_help"
      action="{{base_url}}/{{ viewer.getCurrentQueueCode() | url_encode }}/finishHelp"
      onsubmit="return confirm('WARNING: Do not click this unless the mentor/TA forgot to do it. This button is only a backup so that you dont get stuck if a mentor forgets.');">
      <input type="hidden" name="csrf_token" value="{{ csrf_token }}"/>
      <input type="hidden" name="user_id" value="{{viewer.getUserId()}}"/>
      <input type="hidden" name="queue_code" value="{{ viewer.getCurrentQueueCode() }}"/>
      <button id="self_finish_help" type="submit" class="btn btn-danger">Finish Being Helped</button>
    </form>
  </div>
{% endif %}
<<<<<<< HEAD
<br>
<a id="view_queue_occupancy" onclick="toggleQueueOccupancy()"><button class="btn btn-primary">View Queue Occupancy</button></a>
<a id="close_queue_occupancy" onclick="toggleQueueOccupancy()" style="display: none"><button class="btn btn-secondary">Close Table</button></a>
<br><br>
<div class="container queue_occupancy" style="display: none">
    <table class="table">
        <thead>
            <tr>
                <th scope="col">Queue</th>
                <th scope="col">People In Queue</th>
            </tr>
        </thead>
        <tbody>
        {% for name, number in viewer.getQueueOccupancy() %}
            <tr>
                <td>{{ name }}</td>
                <td>{{ number }}</td>
            </tr>
        {% endfor %}
        </tbody>
    </table>
</div>
<script>
    function toggleQueueOccupancy(){
        $('.queue_occupancy').toggle();
        $('#close_queue_occupancy').toggle();
        $('#view_queue_occupancy').toggle();
    }
</script>
=======
<script>
    function toggleSwitchQueueForm(){
        $("#switch_queue_form").css('display', 'block');
    }
</script>
>>>>>>> a615bab6
<|MERGE_RESOLUTION|>--- conflicted
+++ resolved
@@ -189,7 +189,6 @@
     </form>
   </div>
 {% endif %}
-<<<<<<< HEAD
 <br>
 <a id="view_queue_occupancy" onclick="toggleQueueOccupancy()"><button class="btn btn-primary">View Queue Occupancy</button></a>
 <a id="close_queue_occupancy" onclick="toggleQueueOccupancy()" style="display: none"><button class="btn btn-secondary">Close Table</button></a>
@@ -218,11 +217,9 @@
         $('#close_queue_occupancy').toggle();
         $('#view_queue_occupancy').toggle();
     }
-</script>
-=======
-<script>
+
     function toggleSwitchQueueForm(){
         $("#switch_queue_form").css('display', 'block');
     }
 </script>
->>>>>>> a615bab6
+
