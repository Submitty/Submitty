--- conflicted
+++ resolved
@@ -768,8 +768,6 @@
         // Electronic-only values
         if ($gradeable_type === GradeableType::ELECTRONIC_FILE) {
 
-<<<<<<< HEAD
-=======
             $jsonThreads = array_map('intval', explode(',', $details['discussion_thread_id']));
             foreach($jsonThreads as $thread) {
                 if(!$this->core->getQueries()->existsThread($thread)) {
@@ -778,7 +776,6 @@
             }
             $jsonThreads = json_encode($jsonThreads);
 
->>>>>>> 8a07ced3
             $gradeable_create_data = array_merge($gradeable_create_data, [
                 'team_assignment' => $details['team_assignment'] === 'true',
                 'ta_grading' => $details['ta_grading'] === 'true',
@@ -787,8 +784,8 @@
                 'autograding_config_path' => '/usr/local/submitty/more_autograding_examples/upload_only/config',
                 'scanned_exam' => $details['scanned_exam'] === 'true',
                 'has_due_date' => true,
-                
-                //For discussion component 
+
+                //For discussion component
                 'discussion_based' => $details['discussion_based'],
                 'discussion_thread_ids' => $jsonThreads,
 
