--- conflicted
+++ resolved
@@ -106,11 +106,7 @@
 
 }
 
-<<<<<<< HEAD
 function loadTestcaseOutput(div_name, gradeable_id, who_id, index, version = ''){
-=======
-function loadTestcaseOutput(div_name, gradeable_id, who_id, index, version = -1){
->>>>>>> 723fd356
     orig_div_name = div_name
     div_name = "#" + div_name;
     var isVisible = $( div_name ).is( " :visible" );
@@ -122,11 +118,7 @@
     }else{
         $("#show_char_"+index).toggle();
         var url = buildUrl({'component': 'grading', 'page': 'electronic', 'action': 'load_student_file',
-<<<<<<< HEAD
             'gradeable_id': gradeable_id, 'who_id' : who_id, 'index' : index, 'version' : version});
-=======
-            'gradeable_id': gradeable_id, 'who_id' : who_id, 'index' : index, 'gradeable_version' : version});
->>>>>>> 723fd356
 
         $.getJSON({
             url: url,
