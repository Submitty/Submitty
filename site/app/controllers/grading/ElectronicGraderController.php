--- conflicted
+++ resolved
@@ -770,11 +770,7 @@
 
 
         $this->core->getOutput()->addInternalCss('ta-grading.css');
-<<<<<<< HEAD
         $canViewWholeGradeable = $this->canIViewThis($gradeable, $who_id);
-=======
-        $canViewWholeGradeable = $this->canIViewThis($gradeable,$who_id);
->>>>>>> e3a9f9b3
         $this->core->getOutput()->renderOutput(array('grading', 'ElectronicGrader'), 'hwGradingPage', $gradeable, $progress, $prev_id, $next_id, $individual, $not_in_my_section, $canViewWholeGradeable);
         $this->core->getOutput()->renderOutput(array('grading', 'ElectronicGrader'), 'popupStudents');
         $this->core->getOutput()->renderOutput(array('grading', 'ElectronicGrader'), 'popupNewMark');
