--- conflicted
+++ resolved
@@ -196,10 +196,7 @@
                 name=poll["name"],
                 question=poll["question"],
                 end_time=poll["end_time"],
-<<<<<<< HEAD
-=======
                 is_visible=poll["is_visible"],
->>>>>>> d97cd68d
                 status=poll["status"],
                 release_date=poll["release_date"],
                 image_path=poll["image_path"],
