--- conflicted
+++ resolved
@@ -756,14 +756,8 @@
  */
 function handleSubmission(days_late, days_to_be_charged,late_days_allowed, versions_used, versions_allowed, csrf_token, vcs_checkout, num_inputs, gradeable_id, user_id, git_user_id, git_repo_id, student_page, num_components, merge_previous=false, clobber=false) {
     $("#submit").prop("disabled", true);
-<<<<<<< HEAD
-
     var submit_url = buildCourseUrl(['gradeable', gradeable_id, 'upload']) + "?merge=" + merge_previous + "&clobber=" + clobber;
     var return_url = buildCourseUrl(['gradeable', gradeable_id]);
-=======
-    var submit_url = buildNewCourseUrl(['gradeable', gradeable_id, 'upload']) + "?merge=" + merge_previous + "&clobber=" + clobber;
-    var return_url = buildNewCourseUrl(['gradeable', gradeable_id]);
->>>>>>> 94467dc3
 
     var message = "";
     // check versions used
