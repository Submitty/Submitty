--- conflicted
+++ resolved
@@ -42,37 +42,6 @@
     filteredNotifications.value.slice(0, visibleCount),
 );
 
-<<<<<<< HEAD
-function goToNotification(url: string) {
-    if (!url) {
-      return;
-    }
-    window.location.href = url;
-}
-
-function goToCourseNotifications(course: string) {
-    const form = document.createElement('form');
-    form.method = 'POST';
-    form.action = buildUrl(['home', 'go_to_course_notifications']);
-
-    const courseInput = document.createElement('input');
-    courseInput.type = 'hidden';
-    courseInput.name = 'course';
-    courseInput.value = course;
-    form.appendChild(courseInput);
-
-    const csrfInput = document.createElement('input');
-    csrfInput.type = 'hidden';
-    csrfInput.name = 'csrf_token';
-    csrfInput.value = window.csrfToken;
-    form.appendChild(csrfInput);
-
-    document.body.appendChild(form);
-    form.submit();
-}
-
-=======
->>>>>>> 58d2ede0
 function markSeen(course: string, id: number) {
     $.ajax({
         url: buildUrl(['home', 'mark_seen']),
@@ -138,43 +107,12 @@
         :key="n.id"
         class="notification"
         :class="{ unseen: !n.seen }"
-<<<<<<< HEAD
-        @keydown.enter="goToNotification(n.notification_url)"
-=======
->>>>>>> 58d2ede0
       >
         <i
           v-if="n.component === 'forum'"
           class="fas fa-comments notification-type"
           title="Forum"
         />
-<<<<<<< HEAD
-        <i
-          v-else-if="n.component === 'grading'"
-          class="fas fa-star notification-type"
-          title="Gradeable"
-        />
-        <i
-          v-else-if="n.component === 'team'"
-          class="fas fa-users notification-type"
-          title="Team Action"
-        />
-        <div class="notification-content">
-          <p
-            class="notification-text"
-          >
-            {{ n.content }}
-          </p>
-          <div class="notification-time">
-            <span
-              class="course-notification-link"
-              title="Go to notifications"
-              @click.stop="goToCourseNotifications(n.course)"
-            > {{ n.course }} </span> - {{ n.notify_time }}
-          </div>
-        </div>
-        <button
-=======
         <a
           :href="n.notification_url"
         >
@@ -188,7 +126,6 @@
           </div>
         </a>
         <a
->>>>>>> 58d2ede0
           v-if="!n.seen"
           class="notification-seen"
           href="#"
@@ -199,11 +136,7 @@
           @keydown.enter.stop.prevent="markSeen(n.course, Number(n.id))"
         >
           <i class="far fa-envelope-open notification-seen-icon" />
-<<<<<<< HEAD
-        </button>
-=======
         </a>
->>>>>>> 58d2ede0
       </div>
     </div>
   </div>
@@ -252,14 +185,10 @@
   align-items: center;
   padding-left: 20px;
   padding-right: 20px;
-<<<<<<< HEAD
-  cursor: pointer;
-=======
 }
 
 .notification:last-of-type {
     border-bottom: none;
->>>>>>> 58d2ede0
 }
 
 .notification-text {
@@ -268,18 +197,6 @@
   text-decoration: none;
 }
 
-<<<<<<< HEAD
-.course-notification-link {
-  cursor: pointer;
-}
-
-.course-notification-link:hover {
-  text-decoration: underline;
-}
-
-.notification:last-of-type {
-    border-bottom: none;
-=======
 .notification a {
   color: var(--text-black);
   text-decoration: none;
@@ -287,7 +204,6 @@
 
 .notification.unseen {
     background-color: var(--viewed-content);
->>>>>>> 58d2ede0
 }
 
 .notification:hover {
