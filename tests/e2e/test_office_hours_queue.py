--- conflicted
+++ resolved
@@ -95,17 +95,13 @@
         self.expectedAlerts(1, 0, success_text=['Queue emptied'], error_text=[])
         self.assertEqual(base_queue_history_count+4, self.queueHistoryCount(False))
         self.assertEqual(0, self.currentQueueCount())
-<<<<<<< HEAD
         self.switchToUser('student')
-=======
->>>>>>> fde4a437
 
         announcement_string = ''.join(choice(ascii_lowercase) for i in range(10))
         self.editAnnouncement(announcement_string)
         self.assertEqual(' '.join(self.driver.find_element(By.ID, 'announcement').text.split()), f"Office Hours Queue Announcements: {announcement_string}")
         self.editAnnouncement("")
         self.assertEqual(True, self.verifyElementMissing('id', ['announcement']))
-
 
         self.switchToStudent('student')
         # Students should not be able to see any of theses elements
