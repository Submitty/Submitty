import os
import json
import shutil
import unittest
import contextlib
import copy

import submitty_autograding_shipper as shipper
from autograder import config

SCRIPT_DIR = os.path.dirname(os.path.realpath(__file__))
# Path any auxiliary test files (e.g. autograding configs)
TEST_DATA_SRC_DIR = os.path.join(SCRIPT_DIR, 'data')

# Where to dump intermediate test files
# The GIT_CHECKOUT folder is guaranteed to be within the Submitty install dir.
WORKING_DIR = os.path.abspath(
    os.path.join('..', '..', '..', 'test_suite', 'unitTests', 'autograder')
)
# Path to place our temporary data files
TEST_DATA_DIR = os.path.join(WORKING_DIR, 'data')
# Equivalent to install dir
TEST_ENVIRONMENT = os.path.join(WORKING_DIR, 'test_environment')

# Holds all system config files (equivalent to /usr/local/submitty/config)
CONFIG_DIR = os.path.join(TEST_ENVIRONMENT, 'config')
SUBMITTY_DATA_DIR = os.path.join(TEST_ENVIRONMENT, 'autograding')

# Autograding directories
TODO_DIR = os.path.join(SUBMITTY_DATA_DIR, 'autograding_TODO')
DONE_DIR = os.path.join(SUBMITTY_DATA_DIR, 'autograding_DONE')
TO_BE_GRADED = os.path.join(SUBMITTY_DATA_DIR, 'to_be_graded_queue')
GRADING = os.path.join(SUBMITTY_DATA_DIR, 'in_progress_grading')

# Log directorories
LOG_PATH = os.path.join(TEST_ENVIRONMENT, 'logs')
STACK_TRACES = os.path.join(LOG_PATH, 'autograding_stack_traces')
AUTOGRADING_LOGS = os.path.join(LOG_PATH, 'autograding')
# The autograder.Config object to pass to the shipper.
CONFIG = None


def get_paths():
    homework_paths = {}

    CONFIG = config.Config.path_constructor(CONFIG_DIR, 'TEST')

    # Build the homework/checkout path folders
    with open(os.path.join(TEST_DATA_DIR, 'shipper_config.json'), 'r') as infile:
        obj = json.load(infile)

    partial_path = os.path.join(obj['gradeable'], obj['who'], str(obj['version']))
    course_dir = os.path.join(
        CONFIG.submitty['submitty_data_dir'],
        'courses',
        obj['semester'],
        obj['course']
    )
    for folder in ['submissions', 'checkout', 'results']:
        homework_paths[folder] = os.path.join(course_dir, folder, partial_path)

    checkout_path = os.path.join(course_dir, 'checkout', partial_path)
    return {
        'checkout': checkout_path,
        'course': course_dir,
        'partial': partial_path,
        'homework': homework_paths
    }


class TestAutogradingShipper(unittest.TestCase):
    """Unittest TestCase."""

    @classmethod
    def tearDownClass(cls):
        """ Tear down the mock environment for these testcases. """
        # Remove the test environment.
        # with contextlib.suppress(FileNotFoundError):
        #     shutil.rmtree(WORKING_DIR)

    @classmethod
    def setUpClass(cls):
        """
        Sets up a mock environment roughly equivalent to the production server.
        As more features are needed, they should be added here
        """
        global CONFIG

        # Remove the test environment if it is left over from a previous run.
        with contextlib.suppress(FileNotFoundError):
            shutil.rmtree(TEST_ENVIRONMENT)

        # Make the working directory
        os.makedirs(WORKING_DIR, exist_ok=True)

        # Copy test data into the dir
        shutil.copytree(TEST_DATA_SRC_DIR, TEST_DATA_DIR)

        # All testing will take place within the TEST_ENVIRONMENT directory
        os.mkdir(TEST_ENVIRONMENT)

        # A mock of /usr/local/submitty/config
        os.mkdir(CONFIG_DIR)

        # A mock directory for /var/local/submitty
        os.mkdir(SUBMITTY_DATA_DIR)
        for directory in [TODO_DIR, DONE_DIR, TO_BE_GRADED, GRADING]:
            os.mkdir(directory)

        # A mock directory for /var/local/submitty/logs
        os.mkdir(LOG_PATH)
        for directory in [STACK_TRACES, AUTOGRADING_LOGS]:
            os.mkdir(directory)

        # Create the configuration json files
        submitty_json = {
            'submitty_data_dir': SUBMITTY_DATA_DIR,
            'submitty_install_dir': TEST_ENVIRONMENT,
            'autograding_log_path': AUTOGRADING_LOGS,
            'site_log_path': LOG_PATH,
            'submission_url': '/fake/url/for/submission/',
            'vcs_url': '/fake/url/for/vcs/submission/'
        }
        users_json = {
            # Pretend that we are the daemon user.
            'daemon_uid': os.getuid()
        }
        # The database json is required by autograder/insert_database_version_data.py
        # When we test that script, a mock database may be needed, and these
        # values will have to be updated.
        database_json = {
            'database_user': 'foo',
            'database_host': 'bar',
            'database_password': 'password'
        }

        for filename, json_file in [
            ('submitty', submitty_json),
            ('submitty_users', users_json),
            ('database', database_json)
        ]:
            with open(os.path.join(CONFIG_DIR, f'{filename}.json'), 'w') as outfile:
                json.dump(json_file, outfile, indent=4)

        # Instantiate the shipper's config object
        CONFIG = config.Config.path_constructor(CONFIG_DIR, 'TEST')
        shipper.instantiate_global_variables(CONFIG)

        # Create git submission paths
        homework_paths = {}
        paths = get_paths()

        for folder in ['submissions', 'checkout', 'results']:
            homework_paths[folder] = os.path.join(
                paths['course'], folder, paths['partial']
            )
            os.makedirs(homework_paths[folder])

        for folder in ['config', 'config/form']:
            os.makedirs(os.path.join(paths['course'], folder))

        course_config_file = os.path.join(paths['course'], 'config', 'config.json')
        # Open config file and copy to test directory
        with open(
            os.path.join(TEST_DATA_DIR, 'config_files', 'config.json')
        ) as config_file:
            with open(course_config_file, 'w') as new_config_file:
                new_config_file.write(
                    config_file.read().replace('VCS_BASE_URL', TEST_DATA_DIR)
                )

        # Write course form config
        course_form_config_file = os.path.join(
            paths['course'], 'config', 'form', 'form_homework_01.json'
        )
        with open(course_form_config_file, 'w') as open_file:
            with open(
                os.path.join(TEST_DATA_DIR, 'config_files', 'homework_form.json')
            ) as form_file:
                open_file.write(form_file.read().replace('CONFIG_PATH', TEST_DATA_DIR))

        # Initialize git homework directory
        create_git_repository = """
        cd {}/homework_01;
        git init;
        git config user.email "test@email.com";
        git config user.name "Test Shipper";
        git add -A;
        git commit -m "testing"
        """
        os.system(create_git_repository.format(TEST_DATA_DIR))

    def test_can_short_no_testcases(self):
        """ We should be able to short circuit configs with no testcases  """
        autograding_config = {
            'testcases': []
        }
        self.assertTrue(shipper.can_short_circuit(autograding_config))

    def test_can_short_circuit_max_submission(self):
        """ We should be able to short circuit if the only testcase is max_submission """
        with open(os.path.join(TEST_DATA_DIR, 'complete_config_upload_only.json')) as infile:
            autograding_config = json.load(infile)
        self.assertTrue(shipper.can_short_circuit(autograding_config))

    def test_cannot_short_circuit_single_non_file_submission_testcase(self):
        """
        If there is only one testcase, but it is non-file submission, we cannot short circuit.
        """
        with open(os.path.join(TEST_DATA_DIR, 'complete_config_cpp_cats.json')) as infile:
            tmp_config = json.load(infile)
        # Create a config that is a copy of cpp cats but with only one testcase.
        autograding_config = copy.deepcopy(tmp_config)
        autograding_config['testcases'] = []
        autograding_config['testcases'].append(tmp_config['testcases'][0])

        self.assertFalse(shipper.can_short_circuit(autograding_config))

    def test_cannot_short_circuit_many_testcases(self):
        """ We cannot short circuit if there are multiple testcases. """
        with open(os.path.join(TEST_DATA_DIR, 'complete_config_cpp_cats.json')) as infile:
            autograding_config = json.load(infile)
        self.assertFalse(shipper.can_short_circuit(autograding_config))

    """
    Unit testing individual functions using mocks.
    """

<<<<<<< HEAD
    # def test_correct_checkout(self):
    #     """
    #     This function tests the correct output of the checkout_vcs_repo function.
    #     To start, the submission directory is setup, and the path variables are retrieved.
    #     After this, the shipper is run, and the checkout path is scanned to make sure
    #     that there is no 'failed' test files.
    #     If that passes, the expected vcs checkout log is compared to the actual log.
    #     """
    #     paths = get_paths()

    #     # Start test
    #     shipper.checkout_vcs_repo(
    #         CONFIG, os.path.join(TEST_DATA_DIR, 'shipper_config.json')
    #     )

    #     # Make sure none of the tests have failed before checking valid output
    #     failed_files = [
    #         file for file in os.listdir(paths['checkout']) if file.startswith('failed')
    #     ]
    #     self.assertTrue(len(failed_files) == 0)

    #     # Confirm VCS checkout logging messages
    #     actual_logs_path = os.path.join(
    #         paths['homework']['results'], 'logs/vcs_checkout.txt'
    #     )
    #     with open(actual_logs_path, 'r') as actual_vcs_checkout:
    #         actual_output = actual_vcs_checkout.read()

    #         # Check if the paths related to the vcs are correct
    #         expected_logs_path = os.path.join(
    #             TEST_DATA_DIR, 'config_files', 'expected_vcs_checkout.txt'
    #         )
    #         with open(expected_logs_path, 'r') as expected_vcs_checkout:
    #             # Check if the expected checkout with local path variables is in the actual output
    #             new_expected = expected_vcs_checkout.read().replace(
    #                 'TEST_DATA_PATH', TEST_DATA_DIR
    #             )
    #             self.assertTrue(
    #                 new_expected.replace(
    #                     'HOMEWORK_PATH', TEST_DATA_DIR + '/homework_01'
    #                 ).replace('CHECKOUT_PATH', paths['checkout'])
    #                 in actual_output,
    #                 'Incorrect File Locations, {}',
    #             )

    #         # Confirm the subfolder is cloned and is found at the correct path
    #         expected_subfolder = '{CHECKOUT_PATH}/subfolder:'.format(
    #             CHECKOUT_PATH=paths['checkout']
    #         )
    #         self.assertTrue(
    #             expected_subfolder in actual_output,
    #             'Subfolder not cloned/incorrect location',
    #         )

    # def test_failed_to_clone(self):
    #     """
    #     This test is to verify the output when the shipper fails clone the repository
    #     """
    #     paths = get_paths()
    #     shipper.checkout_vcs_repo(
    #         CONFIG, os.path.join(TEST_DATA_DIR, 'shipper_config.json')
    #     )
    #     failed_file = paths['checkout'] + '/failed_to_clone_repository.txt'
    #     self.assertTrue(
    #         os.path.isfile(failed_file), 'Failed to cause a clone repository failure'
    #     )

    # def test_invalid_url(self):
    #     """
    #     This test is to verify the output when the shipper cannot construct
    #     a valid repository directory path.
    #     To do this, the subdirectory is set to an empty string
    #     in the form_homework_01.json config file.
    #     """
    #     paths = get_paths()
    #     config_file_path = os.path.join(
    #         paths['course'], 'config', 'form', 'form_homework_01.json'
    #     )

    #     with open(config_file_path, 'w+') as form_config_file:
    #         base_file_path = os.path.join(
    #             TEST_DATA_DIR, 'config_files', 'homework_form.json'
    #         )

    #         with open(base_file_path, 'r') as base_config_file:
    #             # The subdirectory variable is changed to and empty string.
    #             form_config_file.write(
    #                 base_config_file.read().replace('homework_01', '')
    #             )

    #     shipper.checkout_vcs_repo(
    #         CONFIG, os.path.join(TEST_DATA_DIR, 'shipper_config.json')
    #     )

    #     failed_file = (
    #         paths['checkout'] + '/failed_to_construct_valid_repository_url.txt'
    #     )
    #     self.assertTrue(
    #         os.path.isfile(failed_file), 'Failed to induce an invalid repository url'
    #     )

    def test_no_subfolder_files(self):
        """
        This test is to verify the output when the shipper fails clone the repository
        """
        create_git_repository = """
        cd {}/homework_01;
        git init;
        git config user.email "test@email.com";
        git config user.name "Test Shipper";
        git add -A;
        git commit -m "testing"
        """
        os.system(create_git_repository.format(TEST_DATA_DIR))

        paths = get_paths()
        os.system("rm -r " + (TEST_DATA_DIR + "/homework_01/subfolder"))
        shipper.checkout_vcs_repo(
            CONFIG, os.path.join(TEST_DATA_DIR, 'shipper_config.json')
=======
    def test_correct_checkout(self):
        """
        This function tests the correct output of the checkout_vcs_repo function.
        To start, the submission directory is setup, and the path variables are retrieved.
        After this, the shipper is run, and the checkout path is scanned to make sure
        that there is no 'failed' test files.
        If that passes, the expected vcs checkout log is compared to the actual log.
        """
        paths = get_paths()

        # Start test
        shipper.checkout_vcs_repo(
            CONFIG, os.path.join(TEST_DATA_DIR, 'shipper_config.json')
        )

        # Make sure none of the tests have failed before checking valid output
        failed_files = [
            file for file in os.listdir(paths['checkout']) if file.startswith('failed')
        ]
        self.assertTrue(len(failed_files) == 0)

        # Confirm VCS checkout logging messages
        actual_logs_path = os.path.join(
            paths['homework']['results'], 'logs/vcs_checkout.txt'
        )
        with open(actual_logs_path, 'r') as actual_vcs_checkout:
            actual_output = actual_vcs_checkout.read()

            # Check if the paths related to the vcs are correct
            expected_logs_path = os.path.join(
                TEST_DATA_DIR, 'config_files', 'expected_vcs_checkout.txt'
            )
            with open(expected_logs_path, 'r') as expected_vcs_checkout:
                # Check if the expected checkout with local path variables is in the actual output
                new_expected = expected_vcs_checkout.read().replace(
                    'TEST_DATA_PATH', TEST_DATA_DIR
                )
                self.assertTrue(
                    new_expected.replace(
                        'HOMEWORK_PATH', TEST_DATA_DIR + '/homework_01'
                    ).replace('CHECKOUT_PATH', paths['checkout'])
                    in actual_output,
                    'Incorrect File Locations, {}',
                )

            # Confirm the subfolder is cloned and is found at the correct path
            expected_subfolder = '{CHECKOUT_PATH}/subfolder:'.format(
                CHECKOUT_PATH=paths['checkout']
            )
            self.assertTrue(
                expected_subfolder in actual_output,
                'Subfolder not cloned/incorrect location',
            )

    def test_failed_to_clone(self):
        """
        This test is to verify the output when the shipper fails clone the repository
        """
        paths = get_paths()
        shipper.checkout_vcs_repo(
            CONFIG, os.path.join(TEST_DATA_DIR, 'shipper_config.json')
        )
        failed_file = paths['checkout'] + '/failed_to_clone_repository.txt'
        self.assertTrue(
            os.path.isfile(failed_file), 'Failed to cause a clone repository failure'
        )

    def test_invalid_url(self):
        """
        This test is to verify the output when the shipper cannot construct
        a valid repository directory path.
        To do this, the subdirectory is set to an empty string
        in the form_homework_01.json config file.
        """
        paths = get_paths()
        config_file_path = os.path.join(
            paths['course'], 'config', 'form', 'form_homework_01.json'
        )

        with open(config_file_path, 'w+') as form_config_file:
            base_file_path = os.path.join(
                TEST_DATA_DIR, 'config_files', 'homework_form.json'
            )

            with open(base_file_path, 'r') as base_config_file:
                # The subdirectory variable is changed to and empty string.
                form_config_file.write(
                    base_config_file.read().replace('homework_01', '')
                )

        shipper.checkout_vcs_repo(
            CONFIG, os.path.join(TEST_DATA_DIR, 'shipper_config.json')
        )

        failed_file = (
            paths['checkout'] + '/failed_to_construct_valid_repository_url.txt'
        )
        self.assertTrue(
            os.path.isfile(failed_file), 'Failed to induce an invalid repository url'
        )

    def test_deleted_subfolder_files(self):
        # """
        # This test is to verify the output when the shipper fails tries to clone a repository with an empty subdirectory.
        # """
        paths = get_paths()
        os.chdir(TEST_DATA_DIR)
        course_config_file = os.path.join(paths['course'], 'config', 'config.json')
        config_file_path = os.path.join(
            paths['course'], 'config', 'form', 'form_homework_01.json'
        )
        base_file_path = os.path.join(
            TEST_DATA_DIR, 'config_files', 'homework_form_subfolders.json'
        )

        # Set the vcs_base_url to include .git for subdirectory grading.
        with open(
            os.path.join(TEST_DATA_DIR, 'config_files', 'config.json')
        ) as config_file:
            with open(course_config_file, 'w') as new_config_file:
                new_config_file.write(
                    config_file.read().replace('VCS_BASE_URL', TEST_DATA_DIR + "/bad.git")
                )

        with open(config_file_path, 'w+') as form_config_file:
            with open(base_file_path, 'r') as base_config_file:
                form_config_file.write(
                    base_config_file.read()
                )
                
        # Setup the new git repository in the test folder.
        setup = """
        cd ./bad.git
        git init;
        git config user.email "test@email.com";
        git config user.name "Test Shipper";
        git add .
        git commit -m \"test_subfolder\"
        """
        os.system(setup)

        shipper.checkout_vcs_repo(CONFIG, os.path.join(TEST_DATA_DIR, 'shipper_config.json')
        )
        failed_file = (
            paths['checkout'] + '/failed_subdirectory_empty.txt'
        )
        self.assertTrue(
            os.path.isfile(failed_file), 'Failed test with no files in subdirectory')


    def test_good_subfolder_files(self):
        # """
        # This test is to verify the output when the shipper successfully tries to clone a repository with an empty subdirectory.
        # """
        paths = get_paths()
        os.chdir(TEST_DATA_DIR)
        course_config_file = os.path.join(paths['course'], 'config', 'config.json')
        config_file_path = os.path.join(
            paths['course'], 'config', 'form', 'form_homework_01.json'
        )
        base_file_path = os.path.join(
            TEST_DATA_DIR, 'config_files', 'homework_form_subfolders.json'
        )

        # Set the vcs_base_url to include .git for subdirectory grading.
        with open(
            os.path.join(TEST_DATA_DIR, 'config_files', 'config.json')
        ) as config_file:
            with open(course_config_file, 'w') as new_config_file:
                new_config_file.write(
                    config_file.read().replace('VCS_BASE_URL', TEST_DATA_DIR + "/good.git")
                )

        with open(config_file_path, 'w+') as form_config_file:
            with open(base_file_path, 'r') as base_config_file:
                form_config_file.write(
                    base_config_file.read()
                )
                
        # Setup the new git repository in the test folder.
        setup = """
        cd ./good.git
        git init;
        git config user.email "test@email.com";
        git config user.name "Test Shipper";
        git add .
        git commit -m \"test_subfolder\"
        """
        os.system(setup)

        shipper.checkout_vcs_repo(CONFIG, os.path.join(TEST_DATA_DIR, 'shipper_config.json')
>>>>>>> 9262f9de
        )
        failed_files = [
            file for file in os.listdir(paths['checkout']) if file.startswith('failed')
        ]
        self.assertTrue(len(failed_files) == 0)<|MERGE_RESOLUTION|>--- conflicted
+++ resolved
@@ -226,127 +226,6 @@
     Unit testing individual functions using mocks.
     """
 
-<<<<<<< HEAD
-    # def test_correct_checkout(self):
-    #     """
-    #     This function tests the correct output of the checkout_vcs_repo function.
-    #     To start, the submission directory is setup, and the path variables are retrieved.
-    #     After this, the shipper is run, and the checkout path is scanned to make sure
-    #     that there is no 'failed' test files.
-    #     If that passes, the expected vcs checkout log is compared to the actual log.
-    #     """
-    #     paths = get_paths()
-
-    #     # Start test
-    #     shipper.checkout_vcs_repo(
-    #         CONFIG, os.path.join(TEST_DATA_DIR, 'shipper_config.json')
-    #     )
-
-    #     # Make sure none of the tests have failed before checking valid output
-    #     failed_files = [
-    #         file for file in os.listdir(paths['checkout']) if file.startswith('failed')
-    #     ]
-    #     self.assertTrue(len(failed_files) == 0)
-
-    #     # Confirm VCS checkout logging messages
-    #     actual_logs_path = os.path.join(
-    #         paths['homework']['results'], 'logs/vcs_checkout.txt'
-    #     )
-    #     with open(actual_logs_path, 'r') as actual_vcs_checkout:
-    #         actual_output = actual_vcs_checkout.read()
-
-    #         # Check if the paths related to the vcs are correct
-    #         expected_logs_path = os.path.join(
-    #             TEST_DATA_DIR, 'config_files', 'expected_vcs_checkout.txt'
-    #         )
-    #         with open(expected_logs_path, 'r') as expected_vcs_checkout:
-    #             # Check if the expected checkout with local path variables is in the actual output
-    #             new_expected = expected_vcs_checkout.read().replace(
-    #                 'TEST_DATA_PATH', TEST_DATA_DIR
-    #             )
-    #             self.assertTrue(
-    #                 new_expected.replace(
-    #                     'HOMEWORK_PATH', TEST_DATA_DIR + '/homework_01'
-    #                 ).replace('CHECKOUT_PATH', paths['checkout'])
-    #                 in actual_output,
-    #                 'Incorrect File Locations, {}',
-    #             )
-
-    #         # Confirm the subfolder is cloned and is found at the correct path
-    #         expected_subfolder = '{CHECKOUT_PATH}/subfolder:'.format(
-    #             CHECKOUT_PATH=paths['checkout']
-    #         )
-    #         self.assertTrue(
-    #             expected_subfolder in actual_output,
-    #             'Subfolder not cloned/incorrect location',
-    #         )
-
-    # def test_failed_to_clone(self):
-    #     """
-    #     This test is to verify the output when the shipper fails clone the repository
-    #     """
-    #     paths = get_paths()
-    #     shipper.checkout_vcs_repo(
-    #         CONFIG, os.path.join(TEST_DATA_DIR, 'shipper_config.json')
-    #     )
-    #     failed_file = paths['checkout'] + '/failed_to_clone_repository.txt'
-    #     self.assertTrue(
-    #         os.path.isfile(failed_file), 'Failed to cause a clone repository failure'
-    #     )
-
-    # def test_invalid_url(self):
-    #     """
-    #     This test is to verify the output when the shipper cannot construct
-    #     a valid repository directory path.
-    #     To do this, the subdirectory is set to an empty string
-    #     in the form_homework_01.json config file.
-    #     """
-    #     paths = get_paths()
-    #     config_file_path = os.path.join(
-    #         paths['course'], 'config', 'form', 'form_homework_01.json'
-    #     )
-
-    #     with open(config_file_path, 'w+') as form_config_file:
-    #         base_file_path = os.path.join(
-    #             TEST_DATA_DIR, 'config_files', 'homework_form.json'
-    #         )
-
-    #         with open(base_file_path, 'r') as base_config_file:
-    #             # The subdirectory variable is changed to and empty string.
-    #             form_config_file.write(
-    #                 base_config_file.read().replace('homework_01', '')
-    #             )
-
-    #     shipper.checkout_vcs_repo(
-    #         CONFIG, os.path.join(TEST_DATA_DIR, 'shipper_config.json')
-    #     )
-
-    #     failed_file = (
-    #         paths['checkout'] + '/failed_to_construct_valid_repository_url.txt'
-    #     )
-    #     self.assertTrue(
-    #         os.path.isfile(failed_file), 'Failed to induce an invalid repository url'
-    #     )
-
-    def test_no_subfolder_files(self):
-        """
-        This test is to verify the output when the shipper fails clone the repository
-        """
-        create_git_repository = """
-        cd {}/homework_01;
-        git init;
-        git config user.email "test@email.com";
-        git config user.name "Test Shipper";
-        git add -A;
-        git commit -m "testing"
-        """
-        os.system(create_git_repository.format(TEST_DATA_DIR))
-
-        paths = get_paths()
-        os.system("rm -r " + (TEST_DATA_DIR + "/homework_01/subfolder"))
-        shipper.checkout_vcs_repo(
-            CONFIG, os.path.join(TEST_DATA_DIR, 'shipper_config.json')
-=======
     def test_correct_checkout(self):
         """
         This function tests the correct output of the checkout_vcs_repo function.
@@ -538,7 +417,6 @@
         os.system(setup)
 
         shipper.checkout_vcs_repo(CONFIG, os.path.join(TEST_DATA_DIR, 'shipper_config.json')
->>>>>>> 9262f9de
         )
         failed_files = [
             file for file in os.listdir(paths['checkout']) if file.startswith('failed')
