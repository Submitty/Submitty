--- conflicted
+++ resolved
@@ -443,15 +443,9 @@
         }
 
         $return = "";
-<<<<<<< HEAD
         $return .= $this->core->getOutput()->renderTemplate(array('grading', 'ElectronicGrader'), 'renderPDFBar');
-        $return .= $this->core->getOutput()->renderTemplate(array('grading', 'ElectronicGrader'), 'renderNavigationBar', $gradeable, $progress, $prev_id, $next_id, $studentNotInSection, $peer);
-        $return .= $this->core->getOutput()->renderTemplate(array('grading', 'ElectronicGrader'), 'renderAutogradingPanel', $gradeable, $canViewWholeGradeable);
-=======
-
         $return .= $this->core->getOutput()->renderTemplate(array('grading', 'ElectronicGrader'), 'renderNavigationBar', $gradeable, $progress, $prev_id, $next_id, $not_in_my_section, $peer);
         $return .= $this->core->getOutput()->renderTemplate(array('grading', 'ElectronicGrader'), 'renderAutogradingPanel', $gradeable, $show_hidden_cases);
->>>>>>> cff1a59f
         $return .= $this->core->getOutput()->renderTemplate(array('grading', 'ElectronicGrader'), 'renderSubmissionPanel', $gradeable);
         $user = $gradeable->getUser();
         //If TA grading isn't enabled, the rubric won't actually show up, but the template should be rendered anyway to prevent errors, as the code references the rubric panel
