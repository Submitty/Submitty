--- conflicted
+++ resolved
@@ -121,30 +121,6 @@
     }
 
     /**
-<<<<<<< HEAD
-     * Helper function which is given a list of arguments where the first is the name of the model and the rest are
-     * the parameters to pass to the constructor of the model. We use this for controllers were we are not
-     * doing dependency injection into the controller (like setting up GradeableList) so that we can then have
-     * the ability to Mock the object (by mocking this function) for testing.
-     *
-     * @return object Loaded instance of the requested model.
-     */
-    public function loadModel() {
-        if (func_num_args() == 0) {
-            throw new \InvalidArgumentException("loadModel requires at least one argument (Model)");
-        }
-        $args = func_get_args();
-        $model = $args[0];
-        foreach (AutoLoader::getClasses() as $class => $path) {
-            if (Utils::startsWith($class, "app\\models\\") && Utils::endsWith($class, $model)) {
-                // TODO: Once we drop PHP 5.5, we can drop this reflection and just use vargs
-                $reflect = new \ReflectionClass($class);
-                return $reflect->newInstanceArgs(array_slice($args, 1));
-            }
-        }
-        $error = "Could not find the model to load. Check for misspellings and that it was autoloaded";
-        throw new \InvalidArgumentException($error);
-=======
      * Utility function that helps us load our models, especially when called from within a controller as then we
      * can mock this function to return a mock object instead of having to worry about dealing with setting up
      * the whole object.
@@ -156,7 +132,6 @@
      */
     public function loadModel($model, ...$args) {
         return new $model($this, ...$args);
->>>>>>> 3ef8e20c
     }
 
     /**
