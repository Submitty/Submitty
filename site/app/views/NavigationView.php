--- conflicted
+++ resolved
@@ -277,14 +277,9 @@
                     		$points_percent = $g_data->getGradedNonHiddenPoints() / $g_data->getTotalNonHiddenNonExtraCreditPoints();
                     	}                    	
 						$points_percent = $points_percent * 100;
-<<<<<<< HEAD
-						if ($points_percent > 100) { $points_percent = 100; }
-                        //prints out the button if $points_percent >= 50% or if there is no autograding points
-=======
 						if ($points_percent > 100) { 
                             $points_percent = 100; 
                         }
->>>>>>> 59a898ad
 						if (($g_data->beenAutograded() && $g_data->getTotalNonHiddenNonExtraCreditPoints() != 0 && $g_data->getActiveVersion() >= 1
 							&& $title_save == "CLOSED" && $points_percent >= 50) || ($g_data->beenAutograded() && $g_data->getTotalNonHiddenNonExtraCreditPoints() == 0 && $g_data->getActiveVersion() >= 1)) {
 						$gradeable_open_range = <<<HTML
@@ -293,11 +288,7 @@
                  </button>
 HTML;
 						}
-<<<<<<< HEAD
-						else { //prints out the button if $points_percent < 50%
-=======
 						else { 
->>>>>>> 59a898ad
 							$gradeable_open_range = <<<HTML
                  <button class="btn {$title_to_button_type_submission[$title]}" style="width:100%;" onclick="location.href='{$site_url}&component=student&gradeable_id={$gradeable}';">
                      {$button_text}
@@ -310,11 +301,7 @@
 							&& ($title_save == "CLOSED" || $title_save == "OPEN"))
 						{							
 							//from https://css-tricks.com/css3-progress-bars/
-<<<<<<< HEAD
-							if ($points_percent >= 50) { //if $points_percent >= 50%
-=======
 							if ($points_percent >= 50) {
->>>>>>> 59a898ad
 								$gradeable_open_range .= <<<HTML
 								<style type="text/css">	
 									.meter1 { 
@@ -336,11 +323,7 @@
 								</div>				 
 HTML;
 							}
-<<<<<<< HEAD
-							else { //if $points_percent < 50%
-=======
 							else {
->>>>>>> 59a898ad
 								$gradeable_open_range .= <<<HTML
 								<style type="text/css">	
 								.meter2 { 
