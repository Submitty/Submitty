--- conflicted
+++ resolved
@@ -737,17 +737,16 @@
     overflow: auto;
 }
 
-<<<<<<< HEAD
 .post_box a {
     text-decoration: underline;
-=======
+}
+
 .first_post{
     padding-left: 10px !important;
     margin-top: 0px !important;
     margin-left: -20px !important;
     margin-right: -20px !important;
     border-radius: 0 !important;
->>>>>>> 5602dbef
 }
 
 .thread_box {
