import subprocess
import sys
import os
from shutil import copyfile

cwd = os.getcwd()

clangDir = os.path.expanduser("/usr/local/submitty/clang-llvm/")

# removing the clangDir if you have already run INSTALL_SUBMITTY.sh
subprocess.call(["rm", "-rf", clangDir])

if not os.path.exists(clangDir):
        os.mkdir(clangDir)

subprocess.call(["git", "clone", "http://llvm.org/git/llvm.git", clangDir + "llvm/"])
subprocess.call(["git", "clone", "http://llvm.org/git/clang.git", clangDir + "llvm/tools/clang"])
subprocess.call(["git", "clone", "http://llvm.org/git/clang-tools-extra.git", clangDir + "llvm/tools/clang/tools/extra/"])

# build clang
if not os.path.exists(clangDir + "build/"):
        os.mkdir(clangDir+ "build/")

os.chdir(clangDir + "build/")


subprocess.call(["cmake", "-G", "Ninja", "../llvm", "-DCMAKE_INSTALL_PREFIX=/usr/local/submitty/SubmittyAnalysisTools/tmp/llvm", "-DCMAKE_BUILD_TYPE=Release", "-DLLVM_TARGETS_TO_BUILD=X86", "-DCMAKE_C_COMPILER=/usr/bin/clang-3.8", "-DCMAKE_CXX_COMPILER=/usr/bin/clang++-3.8"])

cmd = "echo 'add_subdirectory(ASTMatcher)' >> /usr/local/submitty/clang-llvm/llvm/tools/clang/tools/extra/CMakeLists.txt"
cmd2 = "echo 'add_subdirectory(UnionTool)' >> /usr/local/submitty/clang-llvm/llvm/tools/clang/tools/extra/CMakeLists.txt"

os.system(cmd)
os.system(cmd2)
<<<<<<< HEAD
'''
<<<<<<< HEAD
# Just build targets we need
subprocess.call(["ninja", "install"])
#subprocess.call(["ninja", "ASTMatcher", "UnionTool"])
=======
# Just build targets we need
subprocess.call(["ninja", "ASTMatcher", "UnionTool"])
>>>>>>> 449eee90bc75faca0e10cc3b1c6312fd35732a30
# TODO/FIXME: add lines to "install" by copying from build dir



astMatcherDir = os.path.expanduser(clangDir + "llvm/tools/clang/tools/extra/ASTMatcher/")

if not os.path.exists(astMatcherDir):
        os.mkdir(astMatcherDir)
=======
>>>>>>> 34a7558b

<|MERGE_RESOLUTION|>--- conflicted
+++ resolved
@@ -31,24 +31,8 @@
 
 os.system(cmd)
 os.system(cmd2)
-<<<<<<< HEAD
 '''
-<<<<<<< HEAD
-# Just build targets we need
-subprocess.call(["ninja", "install"])
-#subprocess.call(["ninja", "ASTMatcher", "UnionTool"])
-=======
-# Just build targets we need
 subprocess.call(["ninja", "ASTMatcher", "UnionTool"])
->>>>>>> 449eee90bc75faca0e10cc3b1c6312fd35732a30
-# TODO/FIXME: add lines to "install" by copying from build dir
+astMatcherDir = os.path.expanduser(clangDir + "llvm/tools/clang/tools/extra/ASTMatcher/")
+'''
 
-
-
-astMatcherDir = os.path.expanduser(clangDir + "llvm/tools/clang/tools/extra/ASTMatcher/")
-
-if not os.path.exists(astMatcherDir):
-        os.mkdir(astMatcherDir)
-=======
->>>>>>> 34a7558b
-
