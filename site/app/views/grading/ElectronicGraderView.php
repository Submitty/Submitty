--- conflicted
+++ resolved
@@ -802,12 +802,10 @@
 
         if ($gradeable->isPeerGrading() && $this->core->getUser()->getGroup() < 4) {
             $return .= $this->core->getOutput()->renderTemplate(['grading', 'ElectronicGrader'], 'renderPeerPanel', $graded_gradeable, $display_version);
-<<<<<<< HEAD
-=======
+
         if ($isPeerPanel) {
             $return .= $this->core->getOutput()->renderTemplate(['grading', 'ElectronicGrader'], 'renderPeerPanel', $graded_gradeable, $display_version, $showNewInterface);
             $return .= $this->core->getOutput()->renderTemplate(['grading', 'ElectronicGrader'], 'renderPeerEditMarksPanel', $graded_gradeable);
->>>>>>> e079801c
         }
         if ($graded_gradeable->getGradeable()->isDiscussionBased()) {
             $return .= $this->core->getOutput()->renderTemplate(['grading', 'ElectronicGrader'], 'renderDiscussionForum', json_decode($graded_gradeable->getGradeable()->getDiscussionThreadId(), true), $graded_gradeable->getSubmitter(), $graded_gradeable->getGradeable()->isTeamAssignment());
@@ -1232,8 +1230,6 @@
             "grader_id" => $this->core->getUser()->getId(),
             "display_version" => $display_version
         ]);
-<<<<<<< HEAD
-=======
     }
     
     /**
@@ -1288,7 +1284,6 @@
             "component_scores" => $component_scores,
             "marks" => $marks
         ]);
->>>>>>> e079801c
     }
 
     /**
