--- conflicted
+++ resolved
@@ -1802,12 +1802,9 @@
     user_email_secondary character varying(255) DEFAULT ''::character varying NOT NULL,
     user_email_secondary_notify boolean DEFAULT false,
     registration_type character varying(255) DEFAULT 'graded'::character varying,
-<<<<<<< HEAD
     display_name_order character varying(255) DEFAULT 'GIVEN_F'::character varying NOT NULL,
-=======
     user_pronouns character varying(255) DEFAULT ''::character varying,
     user_last_initial_format integer DEFAULT 0 NOT NULL,
->>>>>>> 012001a8
     CONSTRAINT check_registration_type CHECK (((registration_type)::text = ANY (ARRAY[('graded'::character varying)::text, ('audit'::character varying)::text, ('withdrawn'::character varying)::text, ('staff'::character varying)::text]))),
     CONSTRAINT users_user_group_check CHECK (((user_group >= 1) AND (user_group <= 4))),
     CONSTRAINT users_user_last_initial_format_check CHECK (((user_last_initial_format >= 0) AND (user_last_initial_format <= 3)))
