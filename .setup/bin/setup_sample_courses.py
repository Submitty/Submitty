#!/usr/bin/env python
"""
Setup script that reads in the users.yml and courses.yml files in the ../data directory and then
creates the users and courses for the system. This is primarily used by Vagrant and Travis to
figure the environments easily, but it could be run pretty much anywhere, unless the courses
already exist as else the system will probably fail.

Usage: ./setup_sample_courses.py
       ./setup_sample_courses.py [course [course]]
       ./setup_sample_courses.py --help

The first will create all couress in courses.yml while the second will only create the courses
specified (which is useful for something like Travis where we don't need the "demo classes", and
just the ones used for testing.
"""
from __future__ import print_function, division
import argparse
from collections import OrderedDict
from datetime import datetime, timedelta
import glob
import grp
import hashlib
import json
import os
import pwd
import random
import re
import shutil
import subprocess
import uuid
# TODO: Remove this and purely use shutil once we move totally to Python 3
from zipfile import ZipFile

from sqlalchemy import create_engine, Table, MetaData
import yaml

CURRENT_PATH = os.path.dirname(os.path.realpath(__file__))
SETUP_DATA_PATH = os.path.join(CURRENT_PATH, "..", "data")

SUBMITTY_REPOSITORY = "/usr/local/submitty/GIT_CHECKOUT_Submitty"
SUBMITTY_INSTALL_DIR = "/usr/local/submitty"
SUBMITTY_DATA_DIR = "/var/local/submitty"
MORE_EXAMPLES_DIR = os.path.join(SUBMITTY_INSTALL_DIR, "more_autograding_examples")
TUTORIAL_DIR = os.path.join(SUBMITTY_INSTALL_DIR, "GIT_CHECKOUT_Tutorial", "examples")

DB_HOST = "localhost"
DB_USER = "hsdbu"
DB_PASS = "hsdbu"

DB_ONLY = False

NOW = datetime.now()


def main():
    """
    Main program execution. This gets us our commandline arugments, reads in the data files,
    and then sets us up to run the create methods for the users and courses.
    """
    global DB_ONLY

    args = parse_args()
    DB_ONLY = args.db_only
    if not os.path.isdir(SUBMITTY_DATA_DIR):
        raise SystemError("The following directory does not exist: " + SUBMITTY_DATA_DIR)
    for directory in ["courses", "instructors"]:
        if not os.path.isdir(os.path.join(SUBMITTY_DATA_DIR, directory)):
            raise SystemError("The following directory does not exist: " + os.path.join(
                SUBMITTY_DATA_DIR, directory))
    use_courses = args.course

    # We have to kill crontab and all running grade students processes as otherwise we end up with the process
    # grabbing the homework files that we are inserting before we're ready to (and permission errors exist) which
    # ends up with just having a ton of build failures. Better to wait on grading any homeworks until we've done
    # all steps of setting up a course.
    os.system("crontab -u hwcron -l > /tmp/hwcron_cron_backup.txt")
    os.system("crontab -u hwcron -r")
    os.system("killall grade_students.sh")

    courses = {}  # dict[str, Course]
    users = {}  # dict[str, User]
    for course_file in glob.iglob(os.path.join(args.courses_path, '*.yml')):
        course_json = load_data_yaml(course_file)
        if len(use_courses) == 0 or course_json['code'] in use_courses:
            course = Course(course_json)
            courses[course.code] = course

    create_group("course_builders")

    for user_file in glob.iglob(os.path.join(args.users_path, '*.yml')):
        user = User(load_data_yaml(user_file))
        if user.id in ['hwphp', 'hwcron', 'hwcgi', 'hsdbu', 'vagrant', 'postgres'] or \
                user.id.startswith("untrusted"):
            continue
        user.create()
        users[user.id] = user
        if user.courses is not None:
            for course in user.courses:
                if course in courses:
                    courses[course].users.append(user)
        else:
            for key in courses.keys():
                courses[key].users.append(user)

    # To make Rainbow Grades testing possible, need to seed random to have the same users each time
    random.seed(10090542)

    # we get the max number of extra students, and then create a list that holds all of them,
    # which we then randomly choose from to add to a course
    extra_students = 0
    for course_id in courses:
        course = courses[course_id]
        tmp = course.registered_students + course.unregistered_students + \
              course.no_rotating_students + \
              course.no_registration_students
        extra_students = max(tmp, extra_students)
    extra_students = generate_random_users(extra_students, users)

    list_of_courses_file="/usr/local/submitty/site/app/views/current_courses.php"
    with open(list_of_courses_file, "w") as courses_file:
        print("", file=courses_file)

    for course_id in courses.keys():

        with open(list_of_courses_file, "a") as courses_file:
            print('<a href="http://192.168.56.101/index.php?semester=f17&course='+course_id+'">'+course_id+', Fall 2017</a>',file=courses_file)
            print("<br>", file=courses_file)

        course = courses[course_id]
        students = random.sample(extra_students, course.registered_students + course.no_registration_students +
                                 course.no_rotating_students + course.unregistered_students)
        key = 0
        for i in range(course.registered_students):
            reg_section = (i % course.registration_sections) + 1
            rot_section = (i % course.rotating_sections) + 1
            students[key].courses[course.code] = {"registration_section": reg_section, "rotating_section": rot_section}
            course.users.append(students[key])
            key += 1

        for i in range(course.no_rotating_students):
            reg_section = (i % course.registration_sections) + 1
            students[key].courses[course.code] = {"registration_section": reg_section, "rotating_section": None}
            course.users.append(students[key])
            key += 1

        for i in range(course.no_registration_students):
            rot_section = (i % course.rotating_sections) + 1
            students[key].courses[course.code] = {"registration_section": None, "rotating_section": rot_section}
            course.users.append(students[key])
            key += 1

        for i in range(course.unregistered_students):
            students[key].courses[course.code] = {"registration_section": None, "rotating_section": None}
            course.users.append(students[key])
            key += 1

    for course in courses.keys():
        courses[course].instructor = users[courses[course].instructor]
        courses[course].check_rotating(users)
        courses[course].create()

    os.system("crontab -u hwcron /tmp/hwcron_cron_backup.txt")
    os.system("rm /tmp/hwcron_cron_backup.txt")

    # Needed for Rainbow Grades testing, updates customization_sample.json to reflect sample.yml
    make_sample_json()


def generate_random_users(total, real_users):
    """

    :param total:
    :param real_users:
    :return:
    :rtype: list[User]
    """
    with open(os.path.join(SETUP_DATA_PATH, 'random', 'lastNames.txt')) as last_file, \
            open(os.path.join(SETUP_DATA_PATH, 'random', 'maleFirstNames.txt')) as male_file, \
            open(os.path.join(SETUP_DATA_PATH, 'random', 'womenFirstNames.txt')) as woman_file:
        last_names = last_file.read().strip().split()
        male_names = male_file.read().strip().split()
        women_names = woman_file.read().strip().split()

    users = []
    user_ids = []
    with open(os.path.join(SETUP_DATA_PATH, "random_users.txt"), "w") as random_users_file:
        for i in range(total):
            if random.random() < 0.5:
                first_name = random.choice(male_names)
            else:
                first_name = random.choice(women_names)
            last_name = random.choice(last_names)
            user_id = last_name.replace("'", "")[:5] + first_name[0]
            user_id = user_id.lower()
            while user_id in user_ids or user_id in real_users:
                if user_id[-1].isdigit():
                    user_id = user_id[:-1] + str(int(user_id[-1]) + 1)
                else:
                    user_id = user_id + "1"

            new_user = User({"user_id": user_id,
                             "user_firstname": first_name,
                             "user_lastname": last_name,
                             "user_group": 4,
                             "courses": dict()})
            new_user.create()
            user_ids.append(user_id)
            users.append(new_user)
            random_users_file.write(user_id + "\n")
    return users


def load_data_json(file_name):
    """
    Loads json file from the .setup/data directory returning the parsed structure
    :param file_name: name of file to load
    :return: parsed JSON structure from loaded file
    """
    file_path = os.path.join(SETUP_DATA_PATH, file_name)
    if not os.path.isfile(file_path):
        raise IOError("Missing the json file .setup/data/{}".format(file_name))
    with open(file_path) as open_file:
        json_file = json.load(open_file)
    return json_file


def load_data_yaml(file_path):
    """
    Loads yaml file from the .setup/data directory returning the parsed structure
    :param file_path: name of file to load
    :return: parsed YAML structure from loaded file
    """
    if not os.path.isfile(file_path):
        raise IOError("Missing the yaml file {}".format(file_path))
    with open(file_path) as open_file:
        yaml_file = yaml.safe_load(open_file)
    return yaml_file


def user_exists(user):
    """
    Checks to see if the user exists on the linux file system. We can use this to delete a user
    so that we can recreate them which avoids users having left over data from a previous run of
    setting up the sample courses.
    :param user: string to check if user exists
    :return: boolean on if user exists or not
    """
    try:
        pwd.getpwnam(user)
        return True
    except KeyError:
        return False


def group_exists(group):
    """
    Checks to see if the group exists on the linux file system so that we don't try to create
    groups that already exist.

    :param group: string to check if group exists
    :return: boolean on if group exists or not
    """
    try:
        grp.getgrnam(group)
        return True
    except KeyError:
        return False


def create_group(group):
    """
    Creates the group on the system, adding some base users to the group as well that are necessary
    for the system to function and are not defined within the users.yml file.
    :param group: name of the group to create
    """
    if not group_exists(group):
        os.system("addgroup {}".format(group))

    if group == "sudo":
        return
    # These users must be in the groups that get created as else creating the course
    # might fail (and we wouldn't be able to read some necessary files on PHP interface
    os.system("adduser hwphp {}".format(group))
    os.system("adduser hwcgi {}".format(group))
    os.system("adduser hwcron {}".format(group))


def add_to_group(group, user_id):
    """
    Adds the user to the specified group, creating the group if it does not exist.
    :param group:
    :param user_id:
    """
    create_group(group)
    os.system("adduser {} {}".format(user_id, group))


def get_php_db_password(password):
    """
    Generates a password to be used within the site for database authentication. The password_hash
    function (http://php.net/manual/en/function.password-hash.php) generates us a nice secure
    password and takes care of things like salting and hashing.
    :param password:
    :return: password hash to be inserted into the DB for a user
    """
    proc = subprocess.Popen(
        ["php", "-r", "print(password_hash('{}', PASSWORD_DEFAULT));".format(password)],
        stdout=subprocess.PIPE, stderr=subprocess.PIPE)
    (out, err) = proc.communicate()
    return out


def get_current_semester():
    """
    Given today's date, generates a three character code that represents the semester to use for
    courses such that the first half of the year is considered "Spring" and the last half is
    considered "Fall". The "Spring" semester  gets an S as the first letter while "Fall" gets an
    F. The next two characters are the last two digits in the current year.
    :return:
    """
    today = datetime.today()
    semester = "f" + str(today.year)[-2:]
    if today.month < 7:
        semester = "s" + str(today.year)[-2:]
    return semester


def parse_datetime(date_string):
    """
    Given a string that should either represent an absolute date or an arbitrary date, parse this
    into a datetime object that is then used. Absolute dates should be in the format of
    YYYY-MM-DD HH:MM:SS while arbitrary dates are of the format "+/-# day(s) [at HH:MM:SS]" where
    the last part is optional. If the time is omitted, then it uses midnight of whatever day was
    specified.

    Examples of allowed strings:
    2016-10-14
    2016-10-13 22:11:32
    -1 day
    +2 days at 00:01:01

    :param date_string:
    :type date_string: str
    :return:
    :rtype: datetime
    """
    if isinstance(date_string, datetime):
        return date_string
    try:
        return datetime.strptime(date_string, "%Y-%m-%d %H:%M:%S")
    except ValueError:
        pass

    try:
        return datetime.strptime(date_string, "%Y-%m-%d").replace(hour=23, minute=59, second=59)
    except ValueError:
        pass

    m = re.search('([+|\-][0-9]+) (days|day) at [0-2][0-9]:[0-5][0-9]:[0-5][0-9]', date_string)
    if m is not None:
        hour = int(m.group(2))
        minu = int(m.group(3))
        sec = int(m.group(4))
        days = int(m.group(1))
        return NOW.replace(hour=hour, minute=minu, second=sec) + timedelta(days=days)

    m = re.search('([+|\-][0-9]+) (days|day)', date_string)
    if m is not None:
        days = int(m.group(1))
        return NOW.replace(hour=23, minute=59, second=59) + timedelta(days=days)

    raise ValueError("Invalid string for date parsing: " + str(date_string))


def datetime_str(datetime_obj):
    if not isinstance(datetime_obj, datetime):
        return datetime_obj
    return datetime_obj.strftime("%Y-%m-%d %H:%M:%S")


def parse_args():
    """
    Parses out the arguments that might be passed to this script as it's run as a commandline
    application.
    :return: parsed args from the argparse module
    """
    parser = argparse.ArgumentParser(
        description="Sets up the sample courses as well as creating the necessary users for the "
                    "course as needed. It reads in the courses.json and users.json files from the "
                    ".setup/data directory to determine what courses/users are allowed and then "
                    "either adds all or just a few depending on what gets passed to this script")

    parser.add_argument("--db_only", action='store_true')
    parser.add_argument("--users_path", default=os.path.join(SETUP_DATA_PATH, "users"),
                        help="Path to folder that contains .yml files to use for user creation. Defaults to "
                             "../data/users")
    parser.add_argument("--courses_path", default=os.path.join(SETUP_DATA_PATH, "courses"),
                        help="Path to the folder that contains .yml files to use for course creation. Defaults to "
                             "../data/courses")
    parser.add_argument("course", nargs="*",
                        help="course code to build. If no courses are passed in, then it'll use "
                             "all courses in courses.json")
    return parser.parse_args()


def create_user(user_id):
    if not user_exists(id):
        print("Creating user {}...".format(user_id))
        os.system("/usr/sbin/adduser {} --quiet --home /tmp --gecos \'AUTH ONLY account\' "
                  "--no-create-home --disabled-password --shell "
                  "/usr/sbin/nologin".format(user_id))
        print("Setting password for user {}...".format(user_id))
        os.system("echo {}:{} | chpasswd".format(user_id, user_id))


def create_gradeable_submission(src, dst):
    """
    Given a source and a destination, copy the files from the source to the destination. First, before
    copying, we check if the source is a directory, if it is, then we zip the contents of this to a temp
    zip file (stored in /tmp) and store the path to this newly created zip as our new source.

    At this point, (for all uploads), we check if our source is a zip (by just checking file extension is
    a .zip), then we will extract the contents of the source (using ZipFile) to the destination, else we
    just do a simple copy operation of the source file to the destination location.

    At this point, if we created a zip file (as part of that first step), we remove it from the /tmp directory.

    :param src: path of the file or directory we want to use for this submission
    :type src: str
    :param dst: path to the folder where we should copy the submission to
    :type src: str
    """
    zip_dst = None
    if os.path.isdir(src):
        zip_dst = os.path.join("/tmp", str(uuid.uuid4()))
        zip_dst = shutil.make_archive(zip_dst, 'zip', src)
        src = zip_dst

    if src[-3:] == "zip":
        with ZipFile(src, 'r') as zip_file:
            zip_file.extractall(dst)
    else:
        shutil.copy(src, dst)

    if zip_dst is not None and isinstance(zip_dst, str):
        os.remove(zip_dst)


def make_sample_json():
    # Right now we don't use the fill-ins, and setup_sample_courses.py lives in the repository so can't do:
    # customization_path = os.path.join("__INSTALL__FILLIN__SUBMITTY_INSTALL_DIR__", "test_suite", "rainbowGrades")
    # course_file = os.path.join("__INSTALL__FILLIN__SUBMITTY_REPOSITORY__", ".setup", "data", "courses", "sample.yml")

    # Reseed to minimize the situations under which customization_sample.json changes
    m = hashlib.md5()
    m.update("sample")
    random.seed(int(m.hexdigest(), 16))

    customization_path = os.path.join(SUBMITTY_INSTALL_DIR, "test_suite", "rainbowGrades")
    course_file = os.path.join(SUBMITTY_REPOSITORY, ".setup", "data", "courses", "sample.yml")
    course_json = load_data_yaml(course_file)

    course_id = course_json['code']
    print("Generating customization_{}.json".format(course_id))

    gradeables = {}
    gradeables_json_output = ""

    # Read in sample.yml and create gradeables by syllabus bucket
    for g in course_json['gradeables']:
        gradeable = Gradeable(g)
        if gradeable.syllabus_bucket not in gradeables:
            gradeables[gradeable.syllabus_bucket] = []
        gradeables[gradeable.syllabus_bucket].append(gradeable)

    # Randomly generate the impact of each bucket on the overall grade
    gradeables_percentages = []
    gradeable_percentage_left = 100 - len(gradeables)
    for i in range(len(gradeables)):
        gradeables_percentages.append(random.randint(1, gradeable_percentage_left) + 1)
        gradeable_percentage_left -= (gradeables_percentages[-1] - 1)
    if gradeable_percentage_left > 0:
        gradeables_percentages[-1] += gradeable_percentage_left

    # Compute totals and write out each syllabus bucket in the "gradeables" field of customization.json
    # TODO: Figure out what to do about "none" bucket items - does Rainbow Grades support this?
    bucket_no = 0
    for bucket,g_list in gradeables.items():
        gradeables_json_output += "    {\n" +\
                                  "      \"type\": \"{}\",\n".format(bucket) + \
                                  "      \"count\": {},\n".format(len(g_list)) + \
                                  "      \"percent\" : {},\n".format(0.01*gradeables_percentages[bucket_no]) + \
                                  "      \"ids\": [\n"

        # Manually total up the non-penalty non-extra-credit max scores, and decide which gradeables are 'released'
        for g in g_list:
            use_ta_grading = g.use_ta_grading
            g_type = g.type
            components = g.components
            id = g.id
            max_auto = 0
            max_ta = 0

            print_grades = True if g_type != 0 or (g.submission_open_date < NOW) else False
            release_grades = (g.grade_released_date < NOW)

            # Another spot where if INSTALL_SUBMITTY_HELPER.sh is used we could use fill-in paths
            # gradeable_config_dir = os.path.join("__INSTALL__FILLIN__SUBMITTY_DATA_DIR__", "courses",
            #                                    get_current_semester(), "sample", "config", "complete_config")

            gradeable_config_dir = os.path.join(SUBMITTY_DATA_DIR, "courses", get_current_semester(), "sample",
                                                "config", "complete_config")

            # For electronic gradeables there is a config file - read through to get the total
            if os.path.isdir(gradeable_config_dir):
                gradeable_config = os.path.join(gradeable_config_dir, "complete_config_" + id + ".json")
                if os.path.isfile(gradeable_config):
                    try:
                        with open(gradeable_config, 'r') as gradeable_config_file:
                            gradeable_json = json.load(gradeable_config_file)

                            # Not every config has AUTO_POINTS, so have to parse through test cases
                            # Add points to max if not extra credit, and points>0 (not penalty)
                            if "testcases" in gradeable_json:
                                for test_case in gradeable_json["testcases"]:
                                    if "extra_credit" in test_case:
                                        continue
                                    if "points" in test_case and test_case["points"] > 0:
                                        max_auto += test_case["points"]
                    except EnvironmentError:
                        print("Failed to load JSON")

            # For non-electronic gradeables, or electronic gradeables with TA grading, read through components
            if use_ta_grading or g_type != 0:
                for component in components:
                    if component.is_extra_credit:
                        continue
                    if component.max_value >0:
                        max_ta += component.max_value

            # Add the specific associative array for this gradeable in customization.json to the output string
            max_points = max_auto + max_ta
            if print_grades:
                gradeables_json_output += "        {{\"id\":\"{}\", \"max\":{}".format(id,max_points)
                if not release_grades:
                    gradeables_json_output += ", \"released\":false"
                if g != g_list[-1]:
                    gradeables_json_output += "},\n"
                else:
                    gradeables_json_output += "}\n"

        # Close the bucket's array in customization.json
        gradeables_json_output += "      ]\n" + "    }"
        if bucket != gradeables.keys()[-1]:
            gradeables_json_output += ",\n"
        else:
            gradeables_json_output += "\n"
        bucket_no += 1

    # Attempt to write the customization.json file, incorporating the output buffer from above (gradeables_json_output)
    try:
        with open(os.path.join(customization_path, "customization_sample.json"), 'w') as customization_file:
            customization_file.write("{\n" +
                                     "  \"display\": [\n" +
                                     "    \"instructor_notes\",\n" +
                                     "    \"grade_summary\",\n" +
                                     "    \"grade_details\"\n" +
                                     "  ],\n" +
                                     "  \"display_benchmark\": [\n" +
                                     "    \"average\",\n" +
                                     "    \"stddev\",\n" +
                                     "    \"perfect\",\n" +
                                     "    \"lowest_a-\",\n" +
                                     "    \"lowest_b-\",\n" +
                                     "    \"lowest_c-\",\n" +
                                     "    \"lowest_d\"\n" +
                                     "  ],\n" +
                                     "  \"benchmark_percent\": {\n" +
                                     "    \"lowest_a-\": 0.9,\n" +
                                     "    \"lowest_b-\": 0.8,\n" +
                                     "    \"lowest_c-\": 0.7,\n" +
                                     "    \"lowest_d\": 0.6\n" +
                                     "  },\n" +
                                     "  \"gradeables\": [\n" +
                                     gradeables_json_output +
                                     "  ],\n" +
                                     "  \"section\": {\n" +
                                     "    \"1\": \"TA_name_1\",\n" +
                                     "    \"2\": \"TA_name_2\",\n" +
                                     "    \"3\": \"TA_name_3\",\n" +
                                     "    \"4\": \"TA_name_4\",\n" +
                                     "    \"5\": \"TA_name_1\",\n" +
                                     "    \"6\": \"TA_name_2\",\n" +
                                     "    \"7\": \"TA_name_3\",\n" +
                                     "    \"8\": \"TA_name_4\",\n" +
                                     "    \"9\": \"TA_name_5\",\n" +
                                     "    \"10\": \"TA_name_5\"\n" +
                                     "  },\n" +
                                     "  \"messages\": [\n" +
                                     "    \"<b>My Favorite CS Class</b>\",\n" +
                                     "    \"Note: Please be patient with data entry/grade corrections for the" +
                                     " most recent lab, homework, and test.\",\n" +
                                     "    \"Please contact your graduate lab TA if a grade remains missing or" +
                                     " incorrect for more than a week.\"\n" +
                                     "  ]\n" +
                                     "}\n")
    except EnvironmentError as e:
        print("Failed to write to customization file: {}".format(e))


class User(object):
    """
    A basic object to contain the objects loaded from the users.json file. We use this to link
    against the courses.

    Attributes:
        id
        password
        firstname
        lastname
        email
        group
        preferred_firstname
        registration_section
        rotating_section
        unix_groups
        courses
    """
    def __init__(self, user):
        self.id = user['user_id']
        self.password = self.id
        self.firstname = user['user_firstname']
        self.lastname = user['user_lastname']
        self.email = self.id + "@example.com"
        self.group = 4
        self.preferred_firstname = None
        self.registration_section = None
        self.rotating_section = None
        self.grading_registration_section = None
        self.unix_groups = None
        self.courses = None
        self.manual = False
        self.sudo = False

        if 'user_preferred_firstname' in user:
            self.preferred_firstname = user['user_preferred_firstname']
        if 'user_email' in user:
            self.email = user['user_email']
        if 'user_group' in user:
            self.group = user['user_group']
        assert 0 <= self.group <= 4
        if 'registration_section' in user:
            self.registration_section = int(user['registration_section'])
        if 'rotating_section' in user:
            self.rotating_section = int(user['rotating_section'])
        if 'grading_registration_section' in user:
            self.grading_registration_section = user['grading_registration_section']
        if 'unix_groups' in user:
            self.unix_groups = user['unix_groups']
        if 'manual_registration' in user:
            self.manual = user['manual_registration'] is True
        if 'courses' in user:
            self.courses = {}
            if isinstance(user['courses'], list):
                for course in user['courses']:
                    self.courses[course] = {"user_group": self.group}
            elif isinstance(user['courses'], dict):
                self.courses = user['courses']
                for course in self.courses:
                    if 'user_group' not in self.courses[course]:
                        self.courses[course]['user_group'] = self.group
            else:
                raise ValueError("Invalid type for courses key, it should either be list or dict")
        if 'sudo' in user:
            self.sudo = user['sudo'] is True
        if 'user_password' in user:
            self.password = user['user_password']

    def create(self, force_ssh=False):
        if not DB_ONLY:
            if self.group > 2 and not force_ssh:
                self._create_non_ssh()
            else:
                self._create_ssh()
        if self.group <= 1:
            add_to_group("course_builders", self.id)
            with open(os.path.join(SUBMITTY_DATA_DIR, "instructors", "valid"), "a") as open_file:
                open_file.write(self.id + "\n")
        if self.sudo:
            add_to_group("sudo", self.id)

    def _create_ssh(self):
        if not user_exists(self.id):
            print("Creating user {}...".format(self.id))
            os.system("adduser {} --gecos 'First Last,RoomNumber,WorkPhone,HomePhone' "
                      "--disabled-password".format(self.id))
            self.set_password()

    def _create_non_ssh(self):
        if not DB_ONLY and not user_exists(self.id):
            print("Creating user {}...".format(self.id))
            os.system("/usr/sbin/adduser {} --quiet --home /tmp --gecos \'AUTH ONLY account\' "
                      "--no-create-home --disabled-password --shell "
                      "/usr/sbin/nologin".format(self.id))
            self.set_password()

    def set_password(self):
        print("Setting password for user {}...".format(self.id))
        os.system("echo {}:{} | chpasswd".format(self.id, self.password))

    def get_detail(self, course, detail):
        if self.courses is not None and course in self.courses:
            user_detail = "user_" + detail
            if user_detail in self.courses[course]:
                return self.courses[course][user_detail]
            elif detail in self.courses[course]:
                return self.courses[course][detail]
        if detail in self.__dict__:
            return self.__dict__[detail]
        else:
            return None


class Course(object):
    """
    Object to represent the courses loaded from the courses.json file as well as the list of
    users that are needed for this particular course (which is a list of User objects).

    Attributes:
        code
        semester
        instructor
        gradeables
        users
        max_random_submissions
    """
    def __init__(self, course):
        self.semester = get_current_semester()
        self.code = course['code']
        self.instructor = course['instructor']
        self.gradeables = []
        ids = []
        for gradeable in course['gradeables']:
            self.gradeables.append(Gradeable(gradeable))
            assert self.gradeables[-1].id not in ids
            ids.append(self.gradeables[-1].id)
        self.users = []
        self.registration_sections = 10
        self.rotating_sections = 5
        self.registered_students = 50
        self.no_registration_students = 10
        self.no_rotating_students = 10
        self.unregistered_students = 10
        if 'registration_sections' in course:
            self.registration_sections = course['registration_sections']
        if 'rotating_sections' in course:
            self.rotating_sections = course['rotating_sections']
        if 'registered_students' in course:
            self.registered_students = course['registered_students']
        if 'no_registration_students' in course:
            self.no_registration_students = course['no_registration_students']
        if 'no_rotating_students' in course:
            self.no_rotating_students = course['no_rotating_students']
        if 'unregistered_students' in course:
            self.unregistered_students = course['unregistered_students']

    def create(self):

        # To make Rainbow Grades testing possible, need to seed random
        m = hashlib.md5()
        m.update(self.code)
        random.seed(int(m.hexdigest(),16))

        course_group = self.code + "_tas_www"
        archive_group = self.code + "_archive"
        create_group(self.code)
        create_group(course_group)
        create_group(archive_group)
        add_to_group(self.code, self.instructor.id)
        add_to_group(course_group, self.instructor.id)
        add_to_group(archive_group, self.instructor.id)
        os.system("{}/bin/create_course.sh {} {} {} {}"
                  .format(SUBMITTY_INSTALL_DIR, self.semester, self.code, self.instructor.id,
                          course_group))

        os.environ['PGPASSWORD'] = DB_PASS
        database = "submitty_" + self.semester + "_" + self.code
        os.system('psql -d postgres -h {} -U hsdbu -c "CREATE DATABASE {}"'.format(DB_HOST,
                                                                                   database))
        os.system("psql -d {} -h {} -U {} -f {}/site/data/tables.sql"
                  .format(database, DB_HOST, DB_USER, SUBMITTY_REPOSITORY))

        print("Database created, now populating ", end="")
        engine = create_engine("postgresql://{}:{}@{}/{}".format(DB_USER, DB_PASS, DB_HOST,
                                                                 database))
        conn = engine.connect()
        metadata = MetaData(bind=engine)
        print("(connection made, metadata bound)...")
        print("Creating registration sections ", end="")
        table = Table("sections_registration", metadata, autoload=True)
        print("(tables loaded)...")
        for section in range(1, self.registration_sections+1):
            print("Create section {}".format(section))
            conn.execute(table.insert(), sections_registration_id=section)

        print("Creating rotating sections ", end="")
        table = Table("sections_rotating", metadata, autoload=True)
        print("(tables loaded)...")
        for section in range(1, self.rotating_sections+1):
            print("Create section {}".format(section))
            conn.execute(table.insert(), sections_rotating_id=section)

        print("Create users ", end="")
        users_table = Table("users", metadata, autoload=True)
        reg_table = Table("grading_registration", metadata, autoload=True)
        print("(tables loaded)...")
        for user in self.users:
            print("Creating user {} {} ({})...".format(user.get_detail(self.code, "firstname"),
                                                       user.get_detail(self.code, "lastname"),
                                                       user.get_detail(self.code, "id")))
            reg_section = user.get_detail(self.code, "registration_section")
            if reg_section is not None and reg_section > self.registration_sections:
                reg_section = None
            rot_section = user.get_detail(self.code, "rotating_section")
            if rot_section is not None and rot_section > self.rotating_sections:
                rot_section = None
            conn.execute(users_table.insert(), user_id=user.get_detail(self.code, "id"),
                         user_password=get_php_db_password(user.get_detail(self.code, "password")),
                         user_firstname=user.get_detail(self.code, "firstname"),
                         user_preferred_firstname=user.get_detail(self.code, "preferred_firstname"),
                         user_lastname=user.get_detail(self.code, "lastname"),
                         user_email=user.get_detail(self.code, "email"),
                         user_group=user.get_detail(self.code, "group"),
                         registration_section=reg_section,
                         rotating_section=rot_section,
                         manual_registration=user.get_detail(self.code, "manual"))

            if user.get_detail(self.code, "grading_registration_section") is not None:
                try:
                    grading_registration_sections = str(user.get_detail(self.code,"grading_registration_section"))
                    grading_registration_sections = [int(x) for x in grading_registration_sections.split(",")]
                except ValueError:
                    grading_registration_sections = []
                for grading_registration_section in grading_registration_sections:
                    conn.execute(reg_table.insert(),
                                 user_id=user.get_detail(self.code, "id"),
                                 sections_registration_id=grading_registration_section)

            if user.unix_groups is None:
                if user.get_detail(self.code, "group") <= 1:
                    add_to_group(self.code, user.id)
                    add_to_group(self.code + "_archive", user.id)
                if user.get_detail(self.code, "group") <= 2:
                    add_to_group(self.code + "_tas_www", user.id)

        gradeable_table = Table("gradeable", metadata, autoload=True)
        electronic_table = Table("electronic_gradeable", metadata, autoload=True)
        reg_table = Table("grading_rotating", metadata, autoload=True)
        component_table = Table('gradeable_component', metadata, autoload=True)
        gradeable_data = Table("gradeable_data", metadata, autoload=True)
        gradeable_component_data = Table("gradeable_component_data", metadata, autoload=True)
        electronic_gradeable_data = Table("electronic_gradeable_data", metadata, autoload=True)
        electronic_gradeable_version = Table("electronic_gradeable_version", metadata, autoload=True)
        course_path = os.path.join(SUBMITTY_DATA_DIR, "courses", self.semester, self.code)
        for gradeable in self.gradeables:
            gradeable.create(conn, gradeable_table, electronic_table, reg_table, component_table)
            form = os.path.join(course_path, "config", "form", "form_{}.json".format(gradeable.id))
            with open(form, "w") as open_file:
                json.dump(gradeable.create_form(), open_file, indent=2)
        os.system("chown hwphp:{}_tas_www {}".format(self.code, os.path.join(course_path, "config", "form", "*")))
        if not os.path.isfile(os.path.join(course_path, "ASSIGNMENTS.txt")):
            os.system("touch {}".format(os.path.join(course_path, "ASSIGNMENTS.txt")))
            os.system("chown {}:{}_tas_www {}".format(self.instructor.id, self.code,
                                                      os.path.join(course_path, "ASSIGNMENTS.txt")))
        os.system("su {} -c '{}'".format(self.instructor.id, os.path.join(course_path,
                                                                          "BUILD_{}.sh".format(self.code))))
        os.system("chown -R {}:{}_tas_www {}".format(self.instructor.id, self.code, os.path.join(course_path, "build")))
        os.system("chown -R {}:{}_tas_www {}".format(self.instructor.id, self.code,
                                                     os.path.join(course_path, "test_*")))

        # On python 3, replace with os.makedirs(..., exist_ok=True)
        os.system("mkdir -p {}".format(os.path.join(course_path, "submissions")))
        os.system('chown hwphp:{}_tas_www {}'.format(self.code, os.path.join(course_path, 'submissions')))
        for gradeable in self.gradeables:
            if gradeable.type == 0 and \
                (len(gradeable.submissions) == 0 or
                 gradeable.sample_path is None or
                 gradeable.config_path is None):
                    continue

            gradeable_path = os.path.join(course_path, "submissions", gradeable.id)

            if gradeable.type == 0:
                os.makedirs(gradeable_path)
                os.system("chown -R hwphp:{}_tas_www {}".format(self.code, gradeable_path))

            submission_count = 0
            max_submissions = gradeable.max_random_submissions
            for user in self.users:
                submitted = False
                graded = 1
                submission_path = os.path.join(gradeable_path, user.id)
                if gradeable.type == 0 and gradeable.submission_open_date < NOW:
                    os.makedirs(submission_path)
                    if gradeable.gradeable_config is None or \
                            (gradeable.submission_due_date < NOW and random.random() < 0.5) or \
                            (random.random() < 0.3):
<<<<<<< HEAD
                        active = -1
                    elif max_submissions is not None and submission_count >= max_submissions:
                        active = -1
=======
                        graded = -1
>>>>>>> d9251d5f
                    else:
                        os.system("mkdir -p " + os.path.join(submission_path, "1"))
                        submitted = True
                        submission_count += 1
                        current_time = (gradeable.submission_due_date - timedelta(days=1)).strftime("%Y-%m-%d %H:%M:%S")
                        conn.execute(electronic_gradeable_data.insert(), g_id=gradeable.id, user_id=user.id,
                                     g_version=1, submission_time=current_time)
                        conn.execute(electronic_gradeable_version.insert(), g_id=gradeable.id, user_id=user.id,
                                     active_version=1)
                        with open(os.path.join(submission_path, "user_assignment_settings.json"), "w") as open_file:
                            json.dump({"active_version": 1, "history": [{"version": 1, "time": current_time}]},
                                      open_file)
                        with open(os.path.join(submission_path, "1", ".submit.timestamp"), "w") as open_file:
                            open_file.write(current_time + "\n")

                        if isinstance(gradeable.submissions, dict):
                            for key in gradeable.submissions:
                                os.system("mkdir -p " + os.path.join(submission_path, "1", key))
                                submission = random.choice(gradeable.submissions[key])
                                src = os.path.join(gradeable.sample_path, submission)
                                dst = os.path.join(submission_path, "1", key)
                                create_gradeable_submission(src, dst)
                        else:
                            submission = random.choice(gradeable.submissions)
                            if isinstance(submission, list):
                                submissions = submission
                            else:
                                submissions = [submission]
                            for submission in submissions:
                                src = os.path.join(gradeable.sample_path, submission)
                                dst = os.path.join(submission_path, "1")
                                create_gradeable_submission(src, dst)

                if gradeable.grade_start_date < NOW:
                #if gradeable.grade_start_date < NOW:
                    if gradeable.grade_released_date < NOW or random.random() < 0.8:
                        status = 1 if gradeable.type != 0 or submitted else 0
                        print("Inserting {} for {}...".format(gradeable.id, user.id))
                        ins = gradeable_data.insert().values(g_id=gradeable.id, gd_user_id=user.id,
                                                             gd_overall_comment="lorem ipsum lodar",
                                                             gd_graded_version=graded, gd_grader_id=self.instructor.id)
                        res = conn.execute(ins)
                        gd_id = res.inserted_primary_key[0]
                        if gradeable.type !=0 or gradeable.use_ta_grading:
                            for component in gradeable.components:
                                if status == 0:
                                    score = 0
                                elif component.max_value > 0:
                                    score = (random.randint(0, component.max_value * 2) / 2)
                                else:
                                    score = (random.randint(component.max_value * 2, 0) / 2)
                                grade_time = gradeable.grade_start_date.strftime("%Y-%m-%d %H:%M:%S")
                                conn.execute(gradeable_component_data.insert(), gc_id=component.key, gd_id=gd_id,
                                             gcd_score=score, gcd_component_comment="lorem ipsum",
                                             gcd_grader_id=self.instructor.id, gcd_grade_time=grade_time)

                if gradeable.type == 0 and os.path.isdir(submission_path):
                    os.system("chown -R hwphp:{}_tas_www {}".format(self.code, submission_path))

                if gradeable.type == 0 and submitted:
                    queue_file = "__".join([self.semester, self.code, gradeable.id, user.id, "1"])
                    print("Creating queue file:", queue_file)
                    queue_file = os.path.join(SUBMITTY_DATA_DIR, "to_be_graded_batch", queue_file)
                    with open(queue_file, "w") as open_file:
                        # FIXME: This will need to be adjusted for team assignments!
                        json.dump({"semester": self.semester,
                                   "course": self.code,
                                   "gradeable": gradeable.id,
                                   "user": user.id,
                                   "version": 1,
                                   "who": user.id,
                                   "is_team": False,
                                   "team": ""}, open_file)
        conn.close()
        os.environ['PGPASSWORD'] = ""

    def check_rotating(self, users):
        for gradeable in self.gradeables:
            for grading_rotating in gradeable.grading_rotating:
                string = "Invalid user_id {} for rotating section for gradeable {}".format(
                    grading_rotating['user_id'], gradeable.id)
                if grading_rotating['user_id'] not in users:
                    raise ValueError(string)


class Gradeable(object):
    """
    Attributes:
        config_path
        id
        type
    """
    def __init__(self, gradeable):
        self.id = ""
        self.gradeable_config = None
        self.config_path = None
        self.sample_path = None
        self.title = ""
        self.instructions_url = ""
        self.overall_ta_instructions = ""
        self.team_assignment = False
        self.grade_by_registration = True
        self.is_repository = False
        self.subdirectory = ""
        self.use_ta_grading = True
        self.late_days = 2
        self.precision = 0.5
        self.syllabus_bucket = "none (for practice only)"
        self.min_grading_group = 3
        self.grading_rotating = []
        self.submissions = []
        self.max_random_submissions = None

        if 'gradeable_config' in gradeable:
            self.gradeable_config = gradeable['gradeable_config']
            self.type = 0

            if 'g_id' in gradeable:
                self.id = gradeable['g_id']
            else:
                self.id = gradeable['gradeable_config']

            if 'eg_max_random_submissions' in gradeable:
                self.max_random_submissions = int(gradeable['eg_max_random_submissions'])

            if 'config_path' in gradeable:
                self.config_path = gradeable['config_path']
            else:
                examples_path = os.path.join(MORE_EXAMPLES_DIR, self.gradeable_config, "config")
                tutorial_path = os.path.join(TUTORIAL_DIR, self.gradeable_config, "config")
                if os.path.isdir(examples_path):
                    self.config_path = examples_path
                elif os.path.isdir(tutorial_path):
                    self.config_path = tutorial_path
                else:
                    self.config_path = None

            examples_path = os.path.join(MORE_EXAMPLES_DIR, self.gradeable_config, "submissions")
            tutorial_path = os.path.join(TUTORIAL_DIR, self.gradeable_config, "submissions")
            if 'sample_path' in gradeable:
                self.sample_path = gradeable['sample_path']
            else:
                if os.path.isdir(examples_path):
                    self.sample_path = examples_path
                elif os.path.isdir(tutorial_path):
                    self.sample_path = tutorial_path
                else:
                    self.sample_path = None
        else:
            self.id = gradeable['g_id']
            self.type = int(gradeable['g_type'])
            self.config_path = None
            self.sample_path = None

        if 'g_bucket' in gradeable:
            self.syllabus_bucket = gradeable['g_bucket']

        assert 0 <= self.type <= 2

        if 'g_title' in gradeable:
            self.title = gradeable['g_title']
        else:
            self.title = self.id.replace("_", " ").title()

        if 'g_grade_by_registration' in gradeable:
            self.grade_by_registration = gradeable['g_grade_by_registration'] is True

        if 'grading_rotating' in gradeable:
            self.grading_rotating = gradeable['grading_rotating']

        self.ta_view_date = parse_datetime(gradeable['g_ta_view_start_date'])
        self.grade_start_date = parse_datetime(gradeable['g_grade_start_date'])
        self.grade_released_date = parse_datetime(gradeable['g_grade_released_date'])
        if self.type == 0:
            self.submission_open_date = parse_datetime(gradeable['eg_submission_open_date'])
            self.submission_due_date = parse_datetime(gradeable['eg_submission_due_date'])
            if 'eg_is_repository' in gradeable:
                self.is_repository = gradeable['eg_is_repository'] is True
            if self.is_repository and 'eg_subdirectory' in gradeable:
                self.subdirectory = gradeable['eg_subdirectory']
            if 'eg_use_ta_grading' in gradeable:
                self.use_ta_grading = gradeable['eg_use_ta_grading'] is True
            if 'eg_late_days' in gradeable:
                self.late_days = max(0, int(gradeable['eg_late_days']))
            if 'eg_precision' in gradeable:
                self.precision = float(gradeable['eg_precision'])
            if self.config_path is None:
                examples_path = os.path.join(MORE_EXAMPLES_DIR, self.id, "config")
                tutorial_path = os.path.join(TUTORIAL_DIR, self.id, "config")
                if os.path.isdir(examples_path):
                    self.config_path = examples_path
                elif os.path.isdir(tutorial_path):
                    self.config_path = tutorial_path
                else:
                    self.config_path = None
            assert self.ta_view_date < self.submission_open_date
            assert self.submission_open_date < self.submission_due_date
            assert self.submission_due_date < self.grade_start_date
            if self.gradeable_config is not None:
                if self.sample_path is not None:
                    if os.path.isfile(os.path.join(self.sample_path, "submissions.yml")):
                        self.submissions = load_data_yaml(os.path.join(self.sample_path, "submissions.yml"))
                    else:
                        self.submissions = os.listdir(self.sample_path)
                        self.submissions = list(filter(lambda x: not x.startswith("."), self.submissions))
                    if isinstance(self.submissions, list):
                        for elem in self.submissions:
                            if isinstance(elem, dict):
                                raise TypeError("Cannot have dictionary inside of list for submissions "
                                                "for {}".format(self.sample_path))
        assert self.ta_view_date < self.grade_start_date
        assert self.grade_start_date < self.grade_released_date

        self.components = []
        for i in range(len(gradeable['components'])):
            component = gradeable['components'][i]
            if self.type < 2:
                component['gc_is_text'] = False
            elif self.type > 0:
                component['gc_ta_comment'] = ""
                component['gc_student_comment'] = ""

            if self.type == 1:
                component['gc_max_value'] = 1
            self.components.append(Component(component, i+1))

    def create(self, conn, gradeable_table, electronic_table, reg_table, component_table):
        conn.execute(gradeable_table.insert(), g_id=self.id, g_title=self.title,
                     g_instructions_url=self.instructions_url,
                     g_overall_ta_instructions=self.overall_ta_instructions,
                     g_team_assignment=self.team_assignment, g_gradeable_type=self.type,
                     g_grade_by_registration=self.grade_by_registration,
                     g_ta_view_start_date=self.ta_view_date,
                     g_grade_start_date=self.grade_start_date,
                     g_grade_released_date=self.grade_released_date,
                     g_syllabus_bucket=self.syllabus_bucket,
                     g_min_grading_group=self.min_grading_group,
                     g_closed_date=None)

        for rotate in self.grading_rotating:
            conn.execute(reg_table.insert(), g_id=self.id, user_id=rotate['user_id'],
                         sections_rotating=rotate['section_rotating_id'])

        if self.type == 0:
            conn.execute(electronic_table.insert(), g_id=self.id,
                         eg_submission_open_date=self.submission_open_date,
                         eg_submission_due_date=self.submission_due_date,
                         eg_is_repository=self.is_repository, eg_subdirectory=self.subdirectory,
                         eg_use_ta_grading=self.use_ta_grading, eg_config_path=self.config_path,
                         eg_late_days=self.late_days, eg_precision=self.precision)

        for component in self.components:
            component.create(self.id, conn, component_table)

    def create_form(self):
        form_json = OrderedDict()
        form_json['gradeable_id'] = self.id
        if self.type == 0:
            form_json['config_path'] = self.config_path
        form_json['gradeable_title'] = self.title
        form_json['gradeable_type'] = self.get_gradeable_type_text()
        form_json['instructions_url'] = self.instructions_url
        form_json['ta_view_date'] = datetime_str(self.ta_view_date)
        if self.type == 0:
            form_json['date_submit'] = datetime_str(self.submission_open_date)
            form_json['date_due'] = datetime_str(self.submission_due_date)
        form_json['date_grade'] = datetime_str(self.grade_start_date)
        form_json['date_released'] = datetime_str(self.grade_released_date)

        if self.type == 0:
            form_json['section_type'] = self.get_submission_type()
            form_json['eg_late_days'] = self.late_days
            form_json['upload_type'] = self.get_upload_type()
            form_json['upload_repo'] = self.subdirectory
            form_json['comment_title'] = []
            form_json['points'] = []
            form_json['eg_extra'] = []
            form_json['ta_comment'] = []
            form_json['student_comment'] = []
            for i in range(len(self.components)):
                component = self.components[i]
                form_json['comment_title'].append(component.title)
                form_json['points'].append(component.max_value)
                form_json['ta_comment'].append(component.ta_comment)
                form_json['student_comment'].append(component.student_comment)
                if component.is_extra_credit:
                    form_json['eg_extra'].append(i+1)
        elif self.type == 1:
            form_json['checkpoint_label'] = []
            form_json['checkpoint_extra'] = []
            for i in range(len(self.components)):
                component = self.components[i]
                form_json['checkpoint_label'].append(component.title)
                if component.is_extra_credit:
                    form_json['checkpoint_extra'].append(i+1)
        else:
            form_json['num_numeric_items'] = 0
            form_json['numeric_labels'] = []
            form_json['max_score'] = []
            form_json['numeric_extra'] = []
            form_json['num_text_items'] = 0
            form_json['text_label'] = []
            for i in range(len(self.components)):
                component = self.components[i]
                if component.is_text:
                    form_json['num_text_items'] += 1
                    form_json['text_label'].append(component.title)
                else:
                    form_json['num_numeric_items'] += 1
                    form_json['numeric_labels'].append(component.title)
                    form_json['max_score'].append(component.max_value)
                    if component.is_extra_credit:
                        form_json['numeric_extra'].append(i+1)
        form_json['minimum_grading_group'] = self.min_grading_group
        form_json['gradeable_buckets'] = self.syllabus_bucket

        return form_json

    def get_gradeable_type_text(self):
        if self.type == 0:
            return "Electronic File"
        elif self.type == 1:
            return "Checkpoints"
        else:
            return "Numeric"

    def get_submission_type(self):
        if self.grade_by_registration:
            return "reg_section"
        else:
            return "rotating-section"

    def get_upload_type(self):
        if self.is_repository:
            return "Repository"
        else:
            return "Upload File"


class Component(object):
    def __init__(self, component, order):
        self.title = component['gc_title']
        self.ta_comment = ""
        self.student_comment = ""

        self.is_text = False
        self.is_extra_credit = False
        self.order = order
        if 'gc_ta_comment' in component:
            self.ta_comment = component['gc_ta_comment']
        if 'gc_student_comment' in component:
            self.student_comment = component['gc_student_comment']
        if 'gc_is_text' in component:
            self.is_text = component['gc_is_text'] is True
        if 'gc_is_extra_credit' in component:
            self.is_extra_credit = component['gc_is_extra_credit'] is True

        if self.is_text:
            self.max_value = 0
        else:
            self.max_value = float(component['gc_max_value'])

        self.key = None

    def create(self, g_id, conn, table):
        ins = table.insert().values(g_id=g_id, gc_title=self.title, gc_ta_comment=self.ta_comment,
                                    gc_student_comment=self.student_comment,
                                    gc_max_value=self.max_value, gc_is_text=self.is_text,
                                    gc_is_extra_credit=self.is_extra_credit, gc_order=self.order)
        res = conn.execute(ins)
        self.key = res.inserted_primary_key[0]

if __name__ == "__main__":
    main()<|MERGE_RESOLUTION|>--- conflicted
+++ resolved
@@ -905,13 +905,9 @@
                     if gradeable.gradeable_config is None or \
                             (gradeable.submission_due_date < NOW and random.random() < 0.5) or \
                             (random.random() < 0.3):
-<<<<<<< HEAD
-                        active = -1
+                        graded = -1
                     elif max_submissions is not None and submission_count >= max_submissions:
-                        active = -1
-=======
                         graded = -1
->>>>>>> d9251d5f
                     else:
                         os.system("mkdir -p " + os.path.join(submission_path, "1"))
                         submitted = True
