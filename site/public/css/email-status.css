.status-btn {
    position: absolute;
    min-width: 10%;
    height: 5vh;
    top: 0;
    right: 0;
}

<<<<<<< HEAD
.button-container{
=======
.button-container {
>>>>>>> ad35ffb8
    position: relative;
    margin: auto;
    display: inline-flexbox;
}

<<<<<<< HEAD
.expand{
=======
.expand {
>>>>>>> ad35ffb8
    display: none;
    padding: 1vh;
    margin-top: 0.5em;
}

<<<<<<< HEAD
.status{
=======
.status {
>>>>>>> ad35ffb8
    list-style: none;
    border: 1px solid var(--main-body-white);
}

<<<<<<< HEAD
.status-error{
    background-color: var(--danger-red);
}

.status-warning{
    background-color: transparent;
}

.status-success{
    background-color: var(--good-green);
}

.status-container{
    margin-top: 1em;
    margin-bottom: 1em;
}

.status-message{
    word-wrap: break-word;
}

.divider{
    border-top: 3px solid var(--standard-deep-dark-gray);
=======
.status-error {
    background-color: var(--danger-red);
}

.status-warning {
    background-color: transparent;
}

.status-success {
    background-color: var(--good-green);
}

.status-container {
    margin-top: 1vh;
    margin-bottom: 1vh;
}

.status-message {
    word-wrap: break-word;
}

.divider {
    border-top: 1px solid black;
>>>>>>> ad35ffb8
}<|MERGE_RESOLUTION|>--- conflicted
+++ resolved
@@ -6,60 +6,23 @@
     right: 0;
 }
 
-<<<<<<< HEAD
-.button-container{
-=======
 .button-container {
->>>>>>> ad35ffb8
     position: relative;
     margin: auto;
     display: inline-flexbox;
 }
 
-<<<<<<< HEAD
-.expand{
-=======
 .expand {
->>>>>>> ad35ffb8
     display: none;
     padding: 1vh;
     margin-top: 0.5em;
 }
 
-<<<<<<< HEAD
-.status{
-=======
 .status {
->>>>>>> ad35ffb8
     list-style: none;
     border: 1px solid var(--main-body-white);
 }
 
-<<<<<<< HEAD
-.status-error{
-    background-color: var(--danger-red);
-}
-
-.status-warning{
-    background-color: transparent;
-}
-
-.status-success{
-    background-color: var(--good-green);
-}
-
-.status-container{
-    margin-top: 1em;
-    margin-bottom: 1em;
-}
-
-.status-message{
-    word-wrap: break-word;
-}
-
-.divider{
-    border-top: 3px solid var(--standard-deep-dark-gray);
-=======
 .status-error {
     background-color: var(--danger-red);
 }
@@ -83,5 +46,4 @@
 
 .divider {
     border-top: 1px solid black;
->>>>>>> ad35ffb8
 }