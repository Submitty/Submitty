/* exported prevMonth, nextMonth, loadCalendar, loadFullCalendar, editCalendarItemForm, deleteCalendarItem, openNewItemModal */
/* global curr_day, curr_month, curr_year, gradeables_by_date */
/* global csrfToken, buildCourseUrl */

// List of names of months in English
const monthNames = ['December', 'January', 'February', 'March', 'April', 'May', 'June', 'July', 'August', 'September', 'October', 'November', 'December'];
const monthNamesShort = ['Dec', 'Jan', 'Feb', 'Mar', 'Apr', 'May', 'Jun', 'Jul', 'Aug', 'Sept', 'Oct', 'Nov', 'Dec'];

/**
 * Gets the previous month of a given month
 * @param month : int the current month (1 as January and 12 as December)
 * @param year : int the current year
 * @returns {number[]} : array<int> {previous_month, year_of_previous_month}
 */
function prevMonth(month, year, day) {
    month = month - 1;
    if (month <= 0) {
        month = 12 + month;
        year = year - 1;
    }
    return [month, year, day, "month"];
}

/**
 * Gets the next month of a given month
 *
 * @param month : int the current month (1 as January and 12 as December)
 * @param year : int the current year
 * @returns {number[]} : array<int> {next_month, year_of_next_month}
 */
function nextMonth(month, year, day) {
    month = month + 1;
    if (month > 12) {
        month = month - 12;
        year = year + 1;
    }
    return [month, year, day, "month"];
}

/**
 * Gets the previous week of a given month
 * @param month : int the current month (1 as January and 12 as December)
 * @param year : int the current year
 * @param day : int the current day
 * @returns {number[]} : array<int> {previous_month, year_of_previous_month}
 */
 function prevWeek(month, year, day, type) {
    currentDay = new Date(year, month, day)
    // Move the date back by 7 days
    currentDay.setDate(currentDay.getDate() - 7);
    // Get the new month, year, and day
    month = currentDay.getMonth();
    year = currentDay.getFullYear();
    day = currentDay.getDate();


    // day = day - 7;

    // if (day <= 0) {
    //     month = month - 1;
    //     if (month <= 0) {
    //         month = 12 + month;
    //         year = year - 1;
    //     }
    //     day = 31 + day;
    // }
    return [month, year, day, type];
}

/** 
 * Gets the next week of a given week
 * @param month : int the current month (1 as January and 12 as December)
 * @param year : int the current year
 * @param day : int the current day
 * @returns {number[]} : array<int> {next_month, year_of_next_month}
 */
function nextWeek(month, year, day, type) {
    let currentDay = new Date(year, month, day)
    // Move the date forward by 7 days
    currentDay.setDate(currentDay.getDate() + 7);
    // Get the new month, year, and day
    month = currentDay.getMonth();
    year = currentDay.getFullYear();
    day = currentDay.getDate();
    // day = day;
    // if (day > 31) {
    //     month = month + 1;
    //     if (month > 12) {
    //         month = month - 12;
    //         year = year + 1;
    //     }
    //     day = day - 31;
    // }
    return [month, year, day, type];
}


/**
 * Gets the previous two weeks of a given month
 * @param month : int the current month (1 as January and 12 as December)
 * @param year : int the current year
 * @param day : int the current day
 * @returns {number[]} : array<int> {previous_month, year_of_previous_month}
 */
function prevTwoWeeks(month, year, day) {
    day = day - 14;
    if (day <= 0) {
        month = month - 1;
        if (month <= 0) {
            month = 12 + month;
            year = year - 1;
        }
        day = 31 + day;
    }
    return [month, year, day, "two_week"];
}

/**
 * Gets the next two weeks of a given month
 * @param month : int the current month (1 as January and 12 as December)
 * @param year : int the current year
 * @param day : int the current day
 * @returns {number[]} : array<int> {next_month, year_of_next_month}
 */
function nextTwoWeeks(month, year, day) {
    day = day + 14;
    if (day > 31) {
        month = month + 1;
        if (month > 12) {
            month = month - 12;
            year = year + 1;
        }
        day = day - 31;
    }
    return [month, year, day, "two_week"];
}

/**
 * This function creates a Date object based on a string.
 *
 * @param datestr : string a string representing a date in the format of YYYY-mm-dd
 * @returns {Date} a Date object containing the specified date
 */
function parseDate(datestr) {
    const temp = datestr.split('-');
    return new Date(parseInt(temp[0]), parseInt(temp[1])-1, parseInt(temp[2]));
}

/**
 * This function creates a string in the format of YYYY-mm-dd.
 *
 * @param year : int the year
 * @param month : int the month
 * @param day : int the date
 * @returns {string}
 */
function dateToStr(year, month, day) {
    return `${year.toString()}-${month.toString().padStart(2, '0')}-${day.toString().padStart(2, '0')}`;
}

/**
 * Create a HTML element that contains the calendar item (button/link/text).
 *
 * @param item : array the calendar item
 * @returns {HTMLElement} the HTML Element for the calendar item
 */
function generateCalendarItem(item) {
    // When hovering over an item, shows the name and due date
    // Due date information
    let due_string = '';
    if (item['submission'] !== '') {
        due_string = `Due: ${item['submission']}`;
    }

    // Put detail in the tooltip
    let tooltip = `Course: ${item['course']}&#10;` +
        `Title: ${item['title']}&#10;`;
    if (item['status_note'] !== '') {
        tooltip += `Status: ${item['status_note']}&#10;`;
    }
    if (due_string !== '') {
        tooltip += `${due_string}`;
    }
    // Put the item in the day cell
    const link = (!item['disabled']) ? item['url'] : '';
    const onclick = item['onclick'];
    const icon = item['icon'];
    const element = document.createElement('a');
    element.classList.add('btn', item['class'], `cal-gradeable-status-${item['status']}`, 'cal-gradeable-item');
    if (item['show_due']) {
        element.style.setProperty('background-color', item['color']);
    }
    if (item['status'] === 'ann') {
        element.style.setProperty('border-color', item['color']);
    }
    element.title = tooltip;
    if (link !== '') {
        element.href = link;
    }
    if (onclick !== '') {
        element.onclick = onclick;
    }
    element.disabled = item['disabled'];
    if (icon !== '') {
        const iconElement = document.createElement('i');
        iconElement.classList.add('fas', icon, 'cal-icon');
        element.appendChild(iconElement);
    }
    element.append(item['title']);
    return element;
}

/**
 * The form for editing calendar items.
 *
 * @param itemType : string the calendar item type
 * @param itemText : string the text the item shoukd contain
 * @param itemId : (Not sure, possibly string or int) the item ID
 * @param date : string the item date
 * @returns {void} : only has to update existing variables
 */
function editCalendarItemForm(itemType, itemText, itemId, date) {
    $('#calendar-item-type-edit').val(itemType);
    $('#calendar-item-text-edit').val(itemText);
    $('#edit-picker-edit').val(date);
    $('#calendar-item-id').val(itemId);

    $('#edit-calendar-item-form').show();
}

/**
 * Deletes the selected calendar item.
 *
 * @returns {void} : Just deleting.
 */
function deleteCalendarItem() {
    const id = $('#calendar-item-id').val();
    if (id !== '') {
        const data = new FormData();
        data.append('id', id);
        data.append('csrf_token', csrfToken);
        $.ajax({
            url: buildCourseUrl(['calendar', 'deleteItem']),
            type: 'POST',
            processData: false,
            contentType: false,
            data: data,
            success: function (res) {
                const response = JSON.parse(res);
                if (response.status === 'success') {
                    location.reload();
                }
                else {
                    alert(response.message);
                }
            },
        });
    }
}

/**
 * Creates a HTML table cell that contains a date.
 *
 * @param year : int the year of the date
 * @param month : int the month of the date (1 as January and 12 as December)
 * @param day : int the date of the date (1 - 31)
 * @param curr_view_month : int the current month that the calendar is viewing
 * @param view_semester : boolean if the calendar is viewing the entire semester. If so, the day cell would show both the month and date
 * @returns {HTMLElement} the HTML Element containing the cell
 */
function generateDayCell(year, month, day, curr_view_month, view_semester=false) {
    const cell_date_str = dateToStr(year, month ,day);

    const content = document.createElement('td');
    content.classList.add('cal-day-cell');
    content.id = `cell-${cell_date_str}`;
    if (view_semester) {
        content.classList.add('cal-cell-expand');
    }
    const div = document.createElement('div');
    div.classList.add('cal-cell-title-panel');
    const span = document.createElement('span');
    span.classList.add('cal-day-title');
    if (view_semester) {
        span.classList.add('cal-curr-month-date');
        span.textContent = `${monthNamesShort[month]} ${day}`;
    }
    else if (month === curr_view_month) {
        span.classList.add('cal-curr-month-date');
        if (day === curr_day && month === curr_month && year === curr_year) {
            span.classList.add('cal-today-title');
        }
        span.textContent = `${day}`;
    }
    else {
        span.classList.add('cal-next-month-date');
        if (month > 12) {
            month = month % 12;
        }
        else if (month <= 0) {
            month = month + 12;
        }
        span.textContent = `${month}/${day}`;
    }
    div.appendChild(span);
    content.appendChild(div);
    const itemList = document.createElement('div');
    itemList.classList.add('cal-cell-items-panel');
    for (const i in gradeables_by_date[cell_date_str]) {
        itemList.appendChild(generateCalendarItem(gradeables_by_date[cell_date_str][i]));
    }
    content.appendChild(itemList);
    return content;
}

/**
 * Generates the title area for the calendar.
 *
 * @param title_area the title of the calendar (month+year/semester/...)
 * @returns {HTMLElement} the HTML Element for the table with the header filled in
 */
function generateCalendarHeader(title_area) {
    const table = document.createElement('table');
    table.classList.add('table', 'table-striped', 'table-bordered', 'persist-area', 'table-calendar');
    const tableHead = document.createElement('thead');
    const navRow = document.createElement('tr');
    navRow.classList.add('cal-navigation');

    navRow.appendChild(title_area);

    const weekTitleRow = document.createElement('tr');
    weekTitleRow.classList.add('cal-week-title-row');
    const daysOfWeek = ['Sunday', 'Monday', 'Tuesday', 'Wednesday', 'Thursday', 'Friday', 'Saturday'];
    const shortDaysOfWeek = ['sun', 'mon', 'tue', 'wed', 'thr', 'fri', 'sat'];
    for (let i = 0; i < daysOfWeek.length; i++) {
        const th = document.createElement('th');
        th.classList.add('cal-week-title', `cal-week-title-${shortDaysOfWeek[i]}`);
        th.textContent = daysOfWeek[i];
        weekTitleRow.appendChild(th);
    }

    tableHead.appendChild(navRow);
    tableHead.appendChild(weekTitleRow);

    table.appendChild(tableHead);
    return table;
}

/**
 * Builds the title/header for a regular month switching calendar
 *
 * @param view_year : int the year currently in view
 * @param view_month : int the month currently in view
 * @returns {DocumentFragment} the HTML element containing the title/header
 */
function buildSwitchingHeader(view_year, view_month, view_day, type) {
    const fragment = document.createDocumentFragment();

    // Build first header
    const th1 = document.createElement('th');
    th1.colSpan = 3;
    let div = document.createElement('div');
    div.classList.add('cal-switch');
    div.id = 'prev-month-switch';
    let a = document.createElement('a');
    a.classList.add('cal-btn', 'cal-prev-btn');

    // Change onlick based on type
    let prev;
    if (type === 'month') {
        prev = prevMonth(view_month, view_year, view_day);
    }
    else {
        prev = prevWeek(view_month, view_year, view_day, type);
    }
    a.onclick = () => loadCalendar.apply(this, prev);
    a.innerHTML = '&#60;';

    // Append to header
    div.appendChild(a);
    th1.appendChild(div);

    // Build second header
    const th2 = document.createElement('th');
    th2.colSpan = 1;
    div = document.createElement('div');
    div.classList.add('cal-title');
    const h2 = document.createElement('h2');
    h2.classList.add('cal-month-title');
    h2.textContent = monthNames[view_month];
    div.appendChild(h2);
    const h3 = document.createElement('h3');
    h3.classList.add('cal-year-title');
    h3.textContent = `${view_year}`;
    div.appendChild(h3);
    th2.appendChild(div);

    // Build third header
    const th3 = document.createElement('th');
    th3.colSpan = 3;
    div = document.createElement('div');
    div.classList.add('cal-switch');
    div.id = 'next-month-switch';
    a = document.createElement('a');
    a.classList.add('cal-btn', 'cal-next-btn');

    // Change onclick based on type
    let next;
    if (type === 'month') {
         next = nextMonth(view_month, view_year, view_day);
    }
    else {
         next = nextWeek(view_month, view_year, view_day, type);
    }
    a.onclick = () => loadCalendar.apply(this, next);
    a.innerHTML = '&#62;';

    // Append to header
    div.appendChild(a);
    th3.appendChild(div);

    fragment.appendChild(th1);
    fragment.appendChild(th2);
    fragment.appendChild(th3);
    return fragment;
}

/**
 * Builds a title/header for semester calendar
 *
 * @param semester_name the name of the semester
 * @returns {DocumentFragment} the HTML element containing the title/header
 */
function buildSemesterHeader(semester_name) {
    const fragment = document.createDocumentFragment();
    const th1 = document.createElement('th');
    th1.colSpan = 3;
    const th2 = document.createElement('th');
    th2.colSpan = 1;
    const div = document.createElement('div');
    div.classList.add('cal-title');
    const h2 = document.createElement('h2');
    h2.classList.add('cal-month-title');
    h2.textContent = semester_name.split(' ')[0];
    div.appendChild(h2);
    const h3 = document.createElement('h3');
    h3.classList.add('cal-year-title');
    h3.textContent = semester_name.split(' ')[1];
    const th3 = document.createElement('th');
    th3.colSpan = 3;
    div.appendChild(h3);
    th2.appendChild(div);
    fragment.appendChild(th1);
    fragment.appendChild(th2);
    fragment.appendChild(th3);
    return fragment;
}

/**
 * This function creates a table that shows the calendar.
 *
 * @param view_year : int year that the calendar is viewing
 * @param view_month : int month that the calendar is viewing (1 as January and 12 as December)
 * @returns {HTMLElement} the HTML Element with the entire calendar
 */
function generateCalendarOfMonth(view_year, view_month, view_day) {
    const startWeekday = new Date(view_year, view_month - 1, 1).getDay();
    const title = buildSwitchingHeader(view_year, view_month, view_day, 'month');
    const table = generateCalendarHeader(title);
    const tableBody = document.createElement('tbody');
    let curRow = document.createElement('tr');

    // Show days at the end of last month that belongs to the first week of current month
    if (startWeekday !== 0) {
        const lastMonthEnd = new Date(view_year, view_month - 1, 0).getDate();
        const lastMonthStart = lastMonthEnd + 1 - startWeekday;
        for (let day = lastMonthStart; day <= lastMonthEnd; day++) {
            curRow.appendChild(generateDayCell(view_year, view_month - 1, day, view_month));
        }
    }

    // Shows each day of current month
    const daysInMonth = new Date(view_year, view_month, 0).getDate();
    let weekday = startWeekday;
    for (let day = 1; day <= daysInMonth; day++) {
        curRow.appendChild(generateDayCell(view_year, view_month, day, view_month));
        if (weekday === 6) {
            weekday = 0;
            // Next week should show on next line
            tableBody.appendChild(curRow);
            curRow = document.createElement('tr');
        }
        else {
            weekday = weekday + 1;
        }
    }

    // Show the start of next month that belongs to the last week of current month
    if (weekday !== 0) {
        const remain = 7 - weekday;
        for (let day = 1; day <= remain; day++) {
            curRow.appendChild(generateDayCell(view_year, view_month + 1, day, view_month));
            if (weekday === 6) {
                weekday = 0;
            }
            else {
                weekday = weekday + 1;
            }
        }
    }
    tableBody.appendChild(curRow);
    table.appendChild(tableBody);
    return table;
}

/**
 * This function creates a table that shows the calendar for one week.
 *
 * @param view_year : int year that the calendar is viewing
 * @param view_month : int month that the calendar is viewing (1 as January and 12 as December)
 * @param view_day : int day that the calendar is viewing
 * @returns {string} the HTML string contains the entire calendar table displaying view_month/view_year
 */
function generateCalendarOfMonthWeek(view_year, view_month, view_day) {
    // Header area: two buttons to move, and month
    const title = buildSwitchingHeader(view_year, view_month, view_day, 'one_week');

    // Body area: table
    const table = generateCalendarHeader(title);
    const tableBody = document.createElement('tbody');
    let curRow = document.createElement('tr');

    // Show days at the end of last month that belongs to the first week of current month
    const startWeekday = new Date(view_year, view_month - 1, 1).getDay();
    const currentDay = new Date(view_year, view_month - 1, view_day).getDay();
    const lastMonthEnd = new Date(view_year, view_month - 1, 0).getDate();
    const lastMonthStart = lastMonthEnd + 1 - startWeekday;
    const daysInMonth = new Date(view_year, view_month, 0).getDate();
    let print_day = 0;
    // Show days at the end of last month that belongs to the first week of current month
    if(view_day-currentDay <= 0 ){
        for (let day = lastMonthStart; day <= lastMonthEnd; day++) {
            curRow.appendChild(generateDayCell(view_year, view_month - 1, day, view_month));
            print_day++
        }
    }

    // Make the day cells before the "current" date
    if (print_day < currentDay) {
        for (let day = view_day - currentDay + print_day; print_day < currentDay; day++) {
            curRow.appendChild(generateDayCell(view_year, view_month, day, view_month));
            print_day++
        }
    }

    // Make the "current" day, and the days after in the month 
    for (let day = view_day; print_day <= 6 && day <= daysInMonth; day++) {
        curRow.appendChild(generateDayCell(view_year, view_month, day, view_month));
        print_day++
    }

    // Makes any days that spill into the next month
    for (let day = 1; print_day <= 6; day++) {
        curRow.appendChild(generateDayCell(view_year, view_month + 1, day, view_month));
        print_day++
    }
    tableBody.appendChild(curRow);
    table.appendChild(tableBody);
    return table;
}

/**
 * This function creates a table that shows the calendar for two weeks.
 *
 * @param view_year : int year that the calendar is viewing
 * @param view_month : int month that the calendar is viewing (1 as January and 12 as December)
 * @param view_day : int day that the calendar is viewing
 * @returns {string} the HTML string contains the entire calendar table displaying view_month/view_year
 */
function generateCalendarOfMonthTwoWeek(view_year, view_month, view_day) {
    // Header area: two buttons to move, and month
    const title = buildSwitchingHeader(view_year, view_month, view_day, 'two_week');

    // Body area: table
    const table = generateCalendarHeader(title);
    const tableBody = document.createElement('tbody');
    let curRow = document.createElement('tr');

    // Show days at the end of last month that belongs to the first week of current month
    const startWeekday = new Date(view_year, view_month - 1, 1).getDay();
    const currentDay = new Date(view_year, view_month - 1, view_day).getDay();
    const lastMonthEnd = new Date(view_year, view_month - 1, 0).getDate();
    const lastMonthStart = lastMonthEnd + 1 - startWeekday;
    const daysInMonth = new Date(view_year, view_month, 0).getDate();
    let print_day = 0;

    console.log(view_day, lastMonthEnd)
    // Show days at the end of last month that belongs to the first week of current month
    if(view_day-currentDay <= 0 ){
        for (let day = lastMonthStart; day <= lastMonthEnd; day++) {
            curRow.appendChild(generateDayCell(view_year, view_month - 1, day, view_month));
            print_day++
        }
    }

    // Make the day cells before the "current" date
    if (print_day < currentDay) {
        for (let day = view_day - currentDay + print_day; print_day < currentDay; day++) {
            curRow.appendChild(generateDayCell(view_year, view_month, day, view_month));
            print_day++
        }
    }

    // Make the "current" day, and the days after in the month 
    for (let day = view_day; print_day <= 13 && day <= daysInMonth; day++) {
        curRow.appendChild(generateDayCell(view_year, view_month, day, view_month));
        print_day++
        // If the day is the last day of the week, then make a new row
        if (print_day === 7) {
            // Next week should show on next line
            tableBody.appendChild(curRow);
            curRow = document.createElement('tr');
        }
    }

    // Makes any days that spill into the next month
    for (let day = 1; print_day <= 13; day++) {
        curRow.appendChild(generateDayCell(view_year, view_month + 1, day, view_month));
        print_day++
        // If the day is the last day of the week, then make a new row
        if (print_day === 7) {
            // Next week should show on next line
            tableBody.appendChild(curRow);
            curRow = document.createElement('tr');
        }
    }
    tableBody.appendChild(curRow);
    table.appendChild(tableBody);
    return table;
}

/**
 * Creates a calendar of the entire semester.
 *
 * @param start the start date of the semester in the format of YYYY-mm-dd
 * @param end the end date of the semester in the format of YYYY-mm-dd
 * @param semester_name the name of the semester
 * @returns {HTMLElement} the HTML Element containing the calendar
 */
 function generateFullCalendar(start, end, semester_name) {
    // Header area: two buttons to move, and month
    const table = generateCalendarHeader(buildSemesterHeader(semester_name));
    const tableBody = document.createElement('tbody');
    const startDate = parseDate(start);
    const endDate = parseDate(end);
    const currDate = startDate;
    const startWeekday = startDate.getDay();
    // Skip days at the end of last month that belongs to the first week of current month
    if (startWeekday !== 0) {
        const td = document.createElement('td');
        td.classList.add('cal-day-cell');
        td.colSpan = startWeekday;
        tableBody.appendChild(td);
    }
    let curRow = document.createElement('tr');
    let weekday = startWeekday;
    while ((endDate.getTime() - startDate.getTime()) >= 0) {
        // Shows each day of current month
        curRow.appendChild(generateDayCell(currDate.getFullYear(), currDate.getMonth()+1, currDate.getDate(), 0, true));
        if (weekday === 6) {
            weekday = 0;
            // Next week should show on next line
            tableBody.appendChild(curRow);
            curRow = document.createElement('tr');
        }
        else {
            weekday = weekday + 1;
        }
        currDate.setDate(currDate.getDate() + 1);
    }
    tableBody.appendChild(curRow);
    if (weekday !== 0) {
        const remain = 7 - weekday;
        const td = document.createElement('td');
        td.classList.add('cal-day-cell');
        td.colSpan = remain;
        tableBody.appendChild(td);
    }
    table.appendChild(tableBody);
    return table;
}


/**
 * Changes the calendar div to the required month and year.
 *
 * @param month_ : int month that the calendar will show (1 as January and 12 as December)
 * @param year_ : int year that the calendar will show
 */
function loadCalendar(month_, year_, day_, type) {
    const calendar = document.getElementById('full-calendar');
    calendar.innerHTML = '';
    if (type === 'month') {
    calendar.appendChild(generateCalendarOfMonth(year_, month_, day_));
    }
    else if (type === 'two_week') {
        calendar.appendChild(generateCalendarOfMonthTwoWeek(year_, month_, day_));
    }
    else {
        calendar.appendChild(generateCalendarOfMonthWeek(year_, month_, day_));
    }
}

/**
 * Changes the calendar div to the required semester.
 *
 * @param start : string the start date of the semester in the format of YYYY-mm-dd
 * @param end the end date of the semester in the format of YYYY-mm-dd
 * @param semester_name the name of the semester
 */
function loadFullCalendar(start, end, semester_name) {
    const calendar = document.getElementById('full-calendar');
    calendar.innerHTML = '';
    calendar.appendChild(generateFullCalendar(start, end, semester_name));
}

function openNewItemModal() {
    $('#new-calendar-item-form').css('display', 'block');
<<<<<<< HEAD
}
=======
}
>>>>>>> 7053205d
<|MERGE_RESOLUTION|>--- conflicted
+++ resolved
@@ -726,8 +726,4 @@
 
 function openNewItemModal() {
     $('#new-calendar-item-form').css('display', 'block');
-<<<<<<< HEAD
-}
-=======
-}
->>>>>>> 7053205d
+}