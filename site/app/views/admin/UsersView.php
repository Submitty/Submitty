--- conflicted
+++ resolved
@@ -391,11 +391,6 @@
         $return .= <<<HTML
                 </table>
             </div>
-<<<<<<< HEAD
-        </div>    
-    </div>
-    </form>    
-=======
         </div>
         <div class="box half">
             <br /><br />
@@ -420,7 +415,7 @@
             </div>
         </div>
     </div>
->>>>>>> 0f67ffe4
+    </form>
 </div>
 <div class="content">
     <h2>Setup Rotating Sections</h2>
