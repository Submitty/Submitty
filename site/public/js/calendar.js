/* exported prevMonth, nextMonth, loadCalendar, loadFullCalendar, editCalendarItemForm, deleteCalendarItem, openNewItemModal */
/* global curr_day, curr_month, curr_year, gradeables_by_date */
/* global csrfToken, buildCourseUrl */

// List of names of months in English
const monthNames = ['December', 'January', 'February', 'March', 'April', 'May', 'June', 'July', 'August', 'September', 'October', 'November', 'December'];
const monthNamesShort = ['Dec', 'Jan', 'Feb', 'Mar', 'Apr', 'May', 'Jun', 'Jul', 'Aug', 'Sept', 'Oct', 'Nov', 'Dec'];

/**
 * Gets the previous month of a given month
 * @param month : int the current month (1 as January and 12 as December)
 * @param year : int the current year
 * @returns {view_info[]} : array {previous_month, year_of_previous_month}
 */
function prevMonth(month, year, day) {
    month = month - 1;
    if (month <= 0) {
        month = 12 + month;
        year = year - 1;
    }
    return [month, year, day, 'month'];
}

/**
 * Gets the next month of a given month
 *
 * @param month : int the current month (1 as January and 12 as December)
 * @param year : int the current year
 * @returns {view_info[]} : array {next_month, year_of_next_month}
 */
function nextMonth(month, year, day) {
    month = month + 1;
    if (month > 12) {
        month = month - 12;
        year = year + 1;
    }
    return [month, year, day, 'month'];
}

/**
 * Gets the previous week of a given month
 * @param month : int the current month (1 as January and 12 as December)
 * @param year : int the current year
 * @param day : int the current day
 * @returns {view_info[]} : array {previous_month, year_of_previous_month}
 */
function prevWeek(month, year, day) {
    const currentDay = new Date(year, month - 1, day);
    // Move the date back by 7 days
    currentDay.setDate(currentDay.getDate() - 7);
    // Get the new month, year, and day
    month = currentDay.getMonth();
    year = currentDay.getFullYear();
    day = currentDay.getDate();

    return [month + 1, year, day];
}

/**
 * Gets the next week of a given week
 * @param month : int the current month (1 as January and 12 as December)
 * @param year : int the current year
 * @param day : int the current day
 * @returns {view_info[]} : array {next_month, year_of_next_month}
 */
function nextWeek(month, year, day) {
    const currentDay = new Date(year, month - 1, day);
    // Move the date forward by 7 days
    currentDay.setDate(currentDay.getDate() + 7);
    // Get the new month, year, and day
    month = currentDay.getMonth();
    year = currentDay.getFullYear();
    day = currentDay.getDate();
    return [month + 1, year, day];
}

/**
 * This function creates a Date object based on a string.
 *
 * @param datestr : string a string representing a date in the format of YYYY-mm-dd
 * @returns {Date} a Date object containing the specified date
 */
function parseDate(datestr) {
    const temp = datestr.split('-');
    return new Date(parseInt(temp[0]), parseInt(temp[1])-1, parseInt(temp[2]));
}

/**
 * This function creates a string in the format of YYYY-mm-dd.
 *
 * @param year : int the year
 * @param month : int the month
 * @param day : int the date
 * @returns {string}
 */
function dateToStr(year, month, day) {
    return `${year.toString()}-${month.toString().padStart(2, '0')}-${day.toString().padStart(2, '0')}`;
}

/**
 * Create a HTML element that contains the calendar item (button/link/text).
 *
 * @param item : array the calendar item
 * @returns {HTMLElement} the HTML Element for the calendar item
 */
function generateCalendarItem(item) {
    // When hovering over an item, shows the name and due date
    // Due date information
    let due_string = '';
    if (item['submission'] !== '') {
        due_string = `Due: ${item['submission']}`;
    }

    // Put detail in the tooltip
    let tooltip = `Course: ${item['course']}&#10;` +
        `Title: ${item['title']}&#10;`;
    if (item['status_note'] !== '') {
        tooltip += `Status: ${item['status_note']}&#10;`;
    }
    if (due_string !== '') {
        tooltip += `${due_string}`;
    }
    // Put the item in the day cell
    const link = (!item['disabled']) ? item['url'] : '';
    const onclick = item['onclick'];
    const icon = item['icon'];
    const element = document.createElement('a');
    element.classList.add('btn', item['class'], `cal-gradeable-status-${item['status']}`, 'cal-gradeable-item');
    if (item['show_due']) {
        element.style.setProperty('background-color', item['color']);
    }
    if (item['status'] === 'ann') {
        element.style.setProperty('border-color', item['color']);
    }
    element.title = tooltip;
    if (link !== '') {
        element.href = link;
    }
    if (onclick !== '') {
        element.onclick = onclick;
    }
    element.disabled = item['disabled'];
    if (icon !== '') {
        const iconElement = document.createElement('i');
        iconElement.classList.add('fas', icon, 'cal-icon');
        element.appendChild(iconElement);
    }
    element.append(item['title']);
    return element;
}

/**
 * The form for editing calendar items.
 *
 * @param itemType : string the calendar item type
 * @param itemText : string the text the item shoukd contain
 * @param itemId : (Not sure, possibly string or int) the item ID
 * @param date : string the item date
 * @returns {void} : only has to update existing variables
 */
function editCalendarItemForm(itemType, itemText, itemId, date) {
    $('#calendar-item-type-edit').val(itemType);
    $('#calendar-item-text-edit').val(itemText);
    $('#edit-picker-edit').val(date);
    $('#calendar-item-id').val(itemId);

    $('#edit-calendar-item-form').show();
}

/**
 * Deletes the selected calendar item.
 *
 * @returns {void} : Just deleting.
 */
function deleteCalendarItem() {
    const id = $('#calendar-item-id').val();
    if (id !== '') {
        const data = new FormData();
        data.append('id', id);
        data.append('csrf_token', csrfToken);
        $.ajax({
            url: buildCourseUrl(['calendar', 'deleteItem']),
            type: 'POST',
            processData: false,
            contentType: false,
            data: data,
            success: function (res) {
                const response = JSON.parse(res);
                if (response.status === 'success') {
                    location.reload();
                }
                else {
                    alert(response.message);
                }
            },
        });
    }
}

/**
 * Creates a HTML table cell that contains a date.
 *
 * @param year : int the year of the date
 * @param month : int the month of the date (1 as January and 12 as December)
 * @param day : int the date of the date (1 - 31)
 * @param curr_view_month : int the current month that the calendar is viewing
 * @param view_semester : boolean if the calendar is viewing the entire semester. If so, the day cell would show both the month and date
 * @returns {HTMLElement} the HTML Element containing the cell
 */
function generateDayCell(year, month, day, curr_view_month, view_semester=false) {
    const cell_date_str = dateToStr(year, month ,day);

    const content = document.createElement('td');
    content.classList.add('cal-day-cell');
    content.id = `cell-${cell_date_str}`;
    if (view_semester) {
        content.classList.add('cal-cell-expand');
    }
    const div = document.createElement('div');
    div.classList.add('cal-cell-title-panel');
    const span = document.createElement('span');
    span.classList.add('cal-day-title');
    if (view_semester) {
        span.classList.add('cal-curr-month-date');
        span.textContent = `${monthNamesShort[month]} ${day}`;
    }
    else if (month === curr_view_month) {
        span.classList.add('cal-curr-month-date');
        if (day === curr_day && month === curr_month && year === curr_year) {
            span.classList.add('cal-today-title');
        }
        span.textContent = `${day}`;
    }
    else {
        span.classList.add('cal-next-month-date');
        if (month > 12) {
            month = month % 12;
        }
        else if (month <= 0) {
            month = month + 12;
        }
        span.textContent = `${month}/${day}`;
    }
    div.appendChild(span);
    content.appendChild(div);
    const itemList = document.createElement('div');
    itemList.classList.add('cal-cell-items-panel');
    for (const i in gradeables_by_date[cell_date_str]) {
        itemList.appendChild(generateCalendarItem(gradeables_by_date[cell_date_str][i]));
    }
    content.appendChild(itemList);
    return content;
}

/**
 * Generates the title area for the calendar.
 *
 * @param title_area the title of the calendar (month+year/semester/...)
 * @returns {HTMLElement} the HTML Element for the table with the header filled in
 */
function generateCalendarHeader(title_area) {
    const table = document.createElement('table');
    table.classList.add('table', 'table-striped', 'table-bordered', 'persist-area', 'table-calendar');
    const tableHead = document.createElement('thead');
    const navRow = document.createElement('tr');
    navRow.classList.add('cal-navigation');

    navRow.appendChild(title_area);

    const weekTitleRow = document.createElement('tr');
    weekTitleRow.classList.add('cal-week-title-row');
    const daysOfWeek = ['Sunday', 'Monday', 'Tuesday', 'Wednesday', 'Thursday', 'Friday', 'Saturday'];
    const shortDaysOfWeek = ['sun', 'mon', 'tue', 'wed', 'thr', 'fri', 'sat'];
    for (let i = 0; i < daysOfWeek.length; i++) {
        const th = document.createElement('th');
        th.classList.add('cal-week-title', `cal-week-title-${shortDaysOfWeek[i]}`);
        th.textContent = daysOfWeek[i];
        weekTitleRow.appendChild(th);
    }

    tableHead.appendChild(navRow);
    tableHead.appendChild(weekTitleRow);

    table.appendChild(tableHead);
    return table;
}

/**
 * Builds the title/header for a regular month switching calendar
 *
 * @param view_year : int the year currently in view
 * @param view_month : int the month currently in view
 * @param view_day : int, the day currently in view
 * @returns {DocumentFragment} the HTML element containing the title/header
 */
function buildSwitchingHeader(view_year, view_month, view_day, type) {
    const fragment = document.createDocumentFragment();

    // Build first header
    const th1 = document.createElement('th');
    th1.colSpan = 3;
    let div = document.createElement('div');
    div.classList.add('cal-switch');
    div.id = 'prev-month-switch';
    let a = document.createElement('a');
    a.classList.add('cal-btn', 'cal-prev-btn');

    // Change onlick based on type
    let prev;
    if (type === 'month') {
        prev = prevMonth(view_month, view_year, view_day);
    }
    else {
        prev = prevWeek(view_month, view_year, view_day);
        prev.push(type);
    }
    a.onclick = () => loadCalendar.apply(this, prev);
<<<<<<< HEAD
    a.innerHTML = '&#60;';

    // Append to header
=======
    a.innerHTML = '<i class="fas fa-angle-left"></i>';
>>>>>>> 08bae93c
    div.appendChild(a);
    th1.appendChild(div);

    // Build second header
    const th2 = document.createElement('th');
    th2.colSpan = 1;
    div = document.createElement('div');
    div.classList.add('cal-title');
    const h2 = document.createElement('h2');
    h2.classList.add('cal-month-title');
    h2.textContent = monthNames[view_month];
    div.appendChild(h2);
    const h3 = document.createElement('h3');
    h3.classList.add('cal-year-title');
    h3.textContent = `${view_year}`;
    div.appendChild(h3);
    th2.appendChild(div);

    // Build third header
    const th3 = document.createElement('th');
    th3.colSpan = 3;
    div = document.createElement('div');
    div.classList.add('cal-switch');
    div.id = 'next-month-switch';
    a = document.createElement('a');
    a.classList.add('cal-btn', 'cal-next-btn');

    // Change onclick based on type
    let next;
    if (type === 'month') {
        next = nextMonth(view_month, view_year, view_day);
    }
    else {
        next = nextWeek(view_month, view_year, view_day);
        next.push(type);
    }
    a.onclick = () => loadCalendar.apply(this, next);
<<<<<<< HEAD
    a.innerHTML = '&#62;';

    // Append to header
=======
    a.innerHTML = '<i class="fas fa-angle-right"></i>';
>>>>>>> 08bae93c
    div.appendChild(a);
    th3.appendChild(div);

    fragment.appendChild(th1);
    fragment.appendChild(th2);
    fragment.appendChild(th3);
    return fragment;
}

/**
 * Builds a title/header for semester calendar
 *
 * @param semester_name the name of the semester
 * @returns {DocumentFragment} the HTML element containing the title/header
 */
function buildSemesterHeader(semester_name) {
    const fragment = document.createDocumentFragment();
    const th1 = document.createElement('th');
    th1.colSpan = 3;
    const th2 = document.createElement('th');
    th2.colSpan = 1;
    const div = document.createElement('div');
    div.classList.add('cal-title');
    const h2 = document.createElement('h2');
    h2.classList.add('cal-month-title');
    h2.textContent = semester_name.split(' ')[0];
    div.appendChild(h2);
    const h3 = document.createElement('h3');
    h3.classList.add('cal-year-title');
    h3.textContent = semester_name.split(' ')[1];
    const th3 = document.createElement('th');
    th3.colSpan = 3;
    div.appendChild(h3);
    th2.appendChild(div);
    fragment.appendChild(th1);
    fragment.appendChild(th2);
    fragment.appendChild(th3);
    return fragment;
}

/**
 * This function creates a table that shows the calendar.
 *
 * @param view_year : int year that the calendar is viewing
 * @param view_month : int month that the calendar is viewing (1 as January and 12 as December)
 * @param view_day : int, the day currently in view
 * @returns {HTMLElement} the HTML Element with the entire calendar
 */
function generateCalendarOfMonth(view_year, view_month, view_day) {
    const startWeekday = new Date(view_year, view_month - 1, 1).getDay();
    const title = buildSwitchingHeader(view_year, view_month, view_day, 'month');
    const table = generateCalendarHeader(title);
    const tableBody = document.createElement('tbody');
    let curRow = document.createElement('tr');

    // Show days at the end of last month that belongs to the first week of current month
    if (startWeekday !== 0) {
        const lastMonthEnd = new Date(view_year, view_month - 1, 0).getDate();
        const lastMonthStart = lastMonthEnd + 1 - startWeekday;
        for (let day = lastMonthStart; day <= lastMonthEnd; day++) {
            curRow.appendChild(generateDayCell(view_year, view_month - 1, day, view_month));
        }
    }

    // Shows each day of current month
    const daysInMonth = new Date(view_year, view_month, 0).getDate();
    let weekday = startWeekday;
    for (let day = 1; day <= daysInMonth; day++) {
        curRow.appendChild(generateDayCell(view_year, view_month, day, view_month));
        if (weekday === 6) {
            weekday = 0;
            // Next week should show on next line
            tableBody.appendChild(curRow);
            curRow = document.createElement('tr');
        }
        else {
            weekday = weekday + 1;
        }
    }

    // Show the start of next month that belongs to the last week of current month
    if (weekday !== 0) {
        const remain = 7 - weekday;
        for (let day = 1; day <= remain; day++) {
            curRow.appendChild(generateDayCell(view_year, view_month + 1, day, view_month));
            if (weekday === 6) {
                weekday = 0;
            }
            else {
                weekday = weekday + 1;
            }
        }
    }
    tableBody.appendChild(curRow);
    table.appendChild(tableBody);
    return table;
}

/**
 * This function creates a table that shows the calendar for one week.
 *
 * @param view_year : int year that the calendar is viewing
 * @param view_month : int month that the calendar is viewing (1 as January and 12 as December)
 * @param view_day : int day that the calendar is viewing
 * @returns {HTMLElement} the HTML string contains the entire calendar table displaying view_month/view_year
 */
function generateCalendarOfMonthWeek(view_year, view_month, view_day) {
    // Header area: two buttons to move, and month
    const title = buildSwitchingHeader(view_year, view_month, view_day, 'one_week');

    // Body area: table
    const table = generateCalendarHeader(title);
    const tableBody = document.createElement('tbody');
    const curRow = document.createElement('tr');

    // Show days at the end of last month that belongs to the first week of current month
    const startWeekday = new Date(view_year, view_month - 1, 1).getDay();
    const currentDay = new Date(view_year, view_month - 1, view_day).getDay();
    const lastMonthEnd = new Date(view_year, view_month - 1, 0).getDate();
    const lastMonthStart = lastMonthEnd + 1 - startWeekday;
    const daysInMonth = new Date(view_year, view_month, 0).getDate();
    let print_day = 0;

    // Show days at the end of last month that belongs to the first week of current month
    if (view_day-currentDay <= 0) {
        for (let day = lastMonthStart; day <= lastMonthEnd; day++) {
            curRow.appendChild(generateDayCell(view_year, view_month - 1, day, view_month));
            print_day++;
        }
    }

    // Make the day cells before the "current" date
    if (print_day < currentDay) {
        for (let day = view_day - currentDay + print_day; print_day < currentDay; day++) {
            curRow.appendChild(generateDayCell(view_year, view_month, day, view_month));
            print_day++;
        }
    }

    // Make the "current" day, and the days after in the month
    for (let day = view_day; print_day <= 6 && day <= daysInMonth; day++) {
        curRow.appendChild(generateDayCell(view_year, view_month, day, view_month));
        print_day++;
    }

    // Makes any days that spill into the next month
    for (let day = 1; print_day <= 6; day++) {
        curRow.appendChild(generateDayCell(view_year, view_month + 1, day, view_month));
        print_day++;
    }
    tableBody.appendChild(curRow);
    table.appendChild(tableBody);
    return table;
}

/**
 * This function creates a table that shows the calendar for two weeks.
 *
 * @param view_year : int year that the calendar is viewing
 * @param view_month : int month that the calendar is viewing (1 as January and 12 as December)
 * @param view_day : int day that the calendar is viewing
 * @returns {HTMLElement} the HTML string contains the entire calendar table displaying view_month/view_year
 */
function generateCalendarOfMonthTwoWeek(view_year, view_month, view_day) {
    // Header area: two buttons to move, and month
    const title = buildSwitchingHeader(view_year, view_month, view_day, 'two_week');

    // Body area: table
    const table = generateCalendarHeader(title);
    const tableBody = document.createElement('tbody');
    let curRow = document.createElement('tr');

    // Show days at the end of last month that belongs to the first week of current month
    const startWeekday = new Date(view_year, view_month - 1, 1).getDay();
    const currentDay = new Date(view_year, view_month - 1, view_day).getDay();
    const lastMonthEnd = new Date(view_year, view_month - 1, 0).getDate();
    const lastMonthStart = lastMonthEnd + 1 - startWeekday;
    const daysInMonth = new Date(view_year, view_month, 0).getDate();
    let print_day = 0;

    // Show days at the end of last month that belongs to the first week of current month
    if (view_day-currentDay <= 0) {
        for (let day = lastMonthStart; day <= lastMonthEnd; day++) {
            curRow.appendChild(generateDayCell(view_year, view_month - 1, day, view_month));
            print_day++;
        }
    }

    // Make the day cells before the "current" date
    if (print_day < currentDay) {
        for (let day = view_day - currentDay + print_day; print_day < currentDay; day++) {
            curRow.appendChild(generateDayCell(view_year, view_month, day, view_month));
            print_day++;
        }
    }

    // Make the "current" day, and the days after in the month
    for (let day = view_day; print_day <= 13 && day <= daysInMonth; day++) {
        curRow.appendChild(generateDayCell(view_year, view_month, day, view_month));
        print_day++;
        // If the day is the last day of the week, then make a new row
        if (print_day === 7) {
            // Next week should show on next line
            tableBody.appendChild(curRow);
            curRow = document.createElement('tr');
        }
    }

    // Makes any days that spill into the next month
    for (let day = 1; print_day <= 13; day++) {
        curRow.appendChild(generateDayCell(view_year, view_month + 1, day, view_month));
        print_day++;
        // If the day is the last day of the week, then make a new row
        if (print_day === 7) {
            // Next week should show on next line
            tableBody.appendChild(curRow);
            curRow = document.createElement('tr');
        }
    }
    tableBody.appendChild(curRow);
    table.appendChild(tableBody);
    return table;
}

/**
 * Creates a calendar of the entire semester.
 *
 * @param start the start date of the semester in the format of YYYY-mm-dd
 * @param end the end date of the semester in the format of YYYY-mm-dd
 * @param semester_name the name of the semester
 * @returns {HTMLElement} the HTML Element containing the calendar
 */
function generateFullCalendar(start, end, semester_name) {
    // Header area: two buttons to move, and month
    const table = generateCalendarHeader(buildSemesterHeader(semester_name));
    const tableBody = document.createElement('tbody');
    const startDate = parseDate(start);
    const endDate = parseDate(end);
    const currDate = startDate;
    const startWeekday = startDate.getDay();
    // Skip days at the end of last month that belongs to the first week of current month
    if (startWeekday !== 0) {
        const td = document.createElement('td');
        td.classList.add('cal-day-cell');
        td.colSpan = startWeekday;
        tableBody.appendChild(td);
    }
    let curRow = document.createElement('tr');
    let weekday = startWeekday;
    while ((endDate.getTime() - startDate.getTime()) >= 0) {
        // Shows each day of current month
        curRow.appendChild(generateDayCell(currDate.getFullYear(), currDate.getMonth()+1, currDate.getDate(), 0, true));
        if (weekday === 6) {
            weekday = 0;
            // Next week should show on next line
            tableBody.appendChild(curRow);
            curRow = document.createElement('tr');
        }
        else {
            weekday = weekday + 1;
        }
        currDate.setDate(currDate.getDate() + 1);
    }
    tableBody.appendChild(curRow);
    if (weekday !== 0) {
        const remain = 7 - weekday;
        const td = document.createElement('td');
        td.classList.add('cal-day-cell');
        td.colSpan = remain;
        tableBody.appendChild(td);
    }
    table.appendChild(tableBody);
    return table;
}


/**
 * Changes the calendar div to the required month and year.
 *
 * @param month_ : int month that the calendar will show (1 as January and 12 as December)
 * @param year_ : int year that the calendar will show
 * @param view_day : int, the day currently in view
 * @param type : string type of the calendar
 */
function loadCalendar(month_, year_, day_, type) {
    const calendar = document.getElementById('full-calendar');
    calendar.innerHTML = '';
    if (type === 'month') {
        calendar.appendChild(generateCalendarOfMonth(year_, month_, day_));
    }
    else if (type === 'two_week') {
        calendar.appendChild(generateCalendarOfMonthTwoWeek(year_, month_, day_));
    }
    else {
        calendar.appendChild(generateCalendarOfMonthWeek(year_, month_, day_));
    }
}

/**
 * Changes the calendar div to the required semester.
 *
 * @param start : string the start date of the semester in the format of YYYY-mm-dd
 * @param end the end date of the semester in the format of YYYY-mm-dd
 * @param semester_name the name of the semester
 */
function loadFullCalendar(start, end, semester_name) {
    const calendar = document.getElementById('full-calendar');
    calendar.innerHTML = '';
    calendar.appendChild(generateFullCalendar(start, end, semester_name));
}

function openNewItemModal() {
    $('#new-calendar-item-form').css('display', 'block');
}<|MERGE_RESOLUTION|>--- conflicted
+++ resolved
@@ -315,13 +315,9 @@
         prev.push(type);
     }
     a.onclick = () => loadCalendar.apply(this, prev);
-<<<<<<< HEAD
-    a.innerHTML = '&#60;';
+    a.innerHTML = '<i class="fas fa-angle-left"></i>';
 
     // Append to header
-=======
-    a.innerHTML = '<i class="fas fa-angle-left"></i>';
->>>>>>> 08bae93c
     div.appendChild(a);
     th1.appendChild(div);
 
@@ -359,13 +355,9 @@
         next.push(type);
     }
     a.onclick = () => loadCalendar.apply(this, next);
-<<<<<<< HEAD
-    a.innerHTML = '&#62;';
+    a.innerHTML = '<i class="fas fa-angle-right"></i>';
 
     // Append to header
-=======
-    a.innerHTML = '<i class="fas fa-angle-right"></i>';
->>>>>>> 08bae93c
     div.appendChild(a);
     th3.appendChild(div);
 
@@ -508,7 +500,7 @@
     // Make the "current" day, and the days after in the month
     for (let day = view_day; print_day <= 6 && day <= daysInMonth; day++) {
         curRow.appendChild(generateDayCell(view_year, view_month, day, view_month));
-        print_day++;
+        print_da
     }
 
     // Makes any days that spill into the next month
