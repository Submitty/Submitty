<?php

namespace app\libraries;

use app\models\Gradeable;
use app\models\gradeable\AutoGradedGradeable;
use app\models\gradeable\Component;
use app\models\gradeable\GradedGradeable;
use app\models\gradeable\Submitter;
use app\models\gradeable\TaGradedGradeable;
use app\models\GradeableComponent;
use app\models\GradingSection;
use app\models\Team;
use app\models\User;
use InvalidArgumentException;

class Access {
    // Access control options

    /** Allow Instructors to do this */
    const ALLOW_INSTRUCTOR              = 1 << 0;
    /** Allow full access graders to do this */
    const ALLOW_FULL_ACCESS_GRADER      = 1 << 1;
    /** Allow limited access graders to do this */
    const ALLOW_LIMITED_ACCESS_GRADER   = 1 << 2;
    /** Allow students to do this */
    const ALLOW_STUDENT                 = 1 << 3;
    /** Allow logged out users to do this */
    const ALLOW_LOGGED_OUT              = 1 << 4;
    /**
     * Check that the current user is at or above the minimum grading group required for a gradeable
     * If the gradeable has peer grading, this will also accept for students
     */
    const CHECK_GRADEABLE_MIN_GROUP     = 1 << 5 | self::REQUIRE_ARG_GRADEABLE;
    /**
     * Check that a given user is in the current user's grading section for a gradeable
     * Only applies to limited access graders
     */
    const CHECK_GRADING_SECTION_GRADER  = 1 << 6 | self::REQUIRE_ARG_GRADEABLE;
    /**
     * Check that a given user is in the current user's peer grading assignment for a gradeable
     * Only applies to students
     */
    const CHECK_PEER_ASSIGNMENT_STUDENT = 1 << 7 | self::REQUIRE_ARG_GRADEABLE;
    /** Require that the given gradeable have an active version / submission */
    const CHECK_HAS_SUBMISSION          = 1 << 8 | self::REQUIRE_ARG_GRADEABLE;
    /** Check that a valid CSRF token was passed in the request */
    const CHECK_CSRF                    = 1 << 9;
    /** Allow access if the gradeable is our own, even if sections are checked */
    const ALLOW_SELF_GRADEABLE          = 1 << 10 | self::REQUIRE_ARG_GRADEABLE;
    /** Only allow access if the gradeable is our own */
    const ALLOW_ONLY_SELF_GRADEABLE     = 1 << 11 | self::REQUIRE_ARG_GRADEABLE;
    /**
     * Check if the given component allows peer grading
     * Only applies to students
     */
    const CHECK_COMPONENT_PEER_STUDENT  = 1 << 12 | self::REQUIRE_ARG_COMPONENT;
    /** Check if they can access the given file and directory */
    const CHECK_FILE_DIRECTORY          = 1 << 13 | self::REQUIRE_ARGS_DIR_PATH;
    /** Require that the given file exists */
    const CHECK_FILE_EXISTS             = 1 << 14 | self::REQUIRE_ARGS_DIR_PATH;
    /**
     * If the gradeable does not allow students to view any version, then check if this is the active version.
     * Only applies to students, and only when $gradeable->getStudentAnyVersion() is false
     */
    const CHECK_STUDENT_ANY_VERSION     = 1 << 15 | self::REQUIRE_ARG_GRADEABLE | self::REQUIRE_ARG_VERSION;
    /**
     * Check that students are allowed to view the given gradeable
     * Only applies to students
     */
    const CHECK_STUDENT_VIEW            = 1 << 16 | self::REQUIRE_ARG_GRADEABLE;
    /**
     * Check that students are allowed to download the given gradeable
     * Only applies to students
     */
    const CHECK_STUDENT_DOWNLOAD        = 1 << 17 | self::REQUIRE_ARG_GRADEABLE;

    /** Check that the course status is such that the user can view the course */
    const CHECK_COURSE_STATUS           = 1 << 18;

    /** If the current set of flags requires the "gradeable" argument */
    const REQUIRE_ARG_GRADEABLE         = 1 << 24;
    /** If the current set of flags requires the "gradeable" argument */
    const REQUIRE_ARG_COMPONENT         = 1 << 25;
    /** If the current set of flags requires the "dir" and "path" arguments */
    const REQUIRE_ARGS_DIR_PATH         = 1 << 26;
    /** If the current set of flags requires the "gradeable_version" argument */
    const REQUIRE_ARG_VERSION           = 1 << 27;
    /** If the current set of flags requires the "semester" and "course" arguments */
    const REQUIRE_ARGS_SEMESTER_COURSE  = 1 << 28;


    // Broader user group access cases since generally actions are "minimum this group"

    const ALLOW_MIN_STUDENT               = self::ALLOW_INSTRUCTOR | self::ALLOW_FULL_ACCESS_GRADER | self::ALLOW_LIMITED_ACCESS_GRADER | self::ALLOW_STUDENT;
    const ALLOW_MIN_LIMITED_ACCESS_GRADER = self::ALLOW_INSTRUCTOR | self::ALLOW_FULL_ACCESS_GRADER | self::ALLOW_LIMITED_ACCESS_GRADER;
    const ALLOW_MIN_FULL_ACCESS_GRADER    = self::ALLOW_INSTRUCTOR | self::ALLOW_FULL_ACCESS_GRADER;
    const ALLOW_MIN_INSTRUCTOR            = self::ALLOW_INSTRUCTOR;
    const DENY_ALL                        = -1;

    /**
     * @var Core
     */
    private $core;
    /**
     * @var int[] $permissions
     */
    private $permissions = [];
    /**
     * @var array[] $directories
     */
    private $directories = null;

    public function __construct(Core $core) {
        $this->core = $core;

<<<<<<< HEAD
        // TODO: these are new actions that should be audited
        $this->permissions["grading.electronic.view_component"] = self::ALLOW_MIN_STUDENT | self::CHECK_GRADEABLE_MIN_GROUP | self::CHECK_COMPONENT_PEER_STUDENT | self::CHECK_PEER_ASSIGNMENT_STUDENT;
=======
        $this->permissions["course.view"] = self::ALLOW_MIN_STUDENT | self::REQUIRE_ARGS_SEMESTER_COURSE | self::CHECK_COURSE_STATUS;
>>>>>>> c7cf592d

        $this->permissions["grading.electronic.status"] = self::ALLOW_MIN_STUDENT | self::CHECK_GRADEABLE_MIN_GROUP;
        $this->permissions["grading.electronic.status.full"] = self::ALLOW_MIN_FULL_ACCESS_GRADER;
        $this->permissions["grading.electronic.status.warnings"] = self::ALLOW_MIN_FULL_ACCESS_GRADER;
        $this->permissions["grading.electronic.details"] = self::ALLOW_MIN_STUDENT | self::CHECK_GRADEABLE_MIN_GROUP;
        $this->permissions["grading.electronic.details.show_all"] = self::ALLOW_MIN_FULL_ACCESS_GRADER;
        $this->permissions["grading.electronic.details.show_all_no_sections"] = self::ALLOW_MIN_FULL_ACCESS_GRADER;
        $this->permissions["grading.electronic.details.show_empty_teams"] = self::ALLOW_MIN_INSTRUCTOR;
        $this->permissions["grading.electronic.grade"] = self::ALLOW_MIN_STUDENT | self::CHECK_GRADEABLE_MIN_GROUP | self::CHECK_GRADING_SECTION_GRADER | self::CHECK_PEER_ASSIGNMENT_STUDENT;
        $this->permissions["grading.electronic.grade.if_no_sections_exist"] = self::ALLOW_MIN_INSTRUCTOR;
        $this->permissions["grading.electronic.save_mark"] = self::ALLOW_MIN_LIMITED_ACCESS_GRADER | self::CHECK_GRADING_SECTION_GRADER | self::CHECK_GRADEABLE_MIN_GROUP;
        $this->permissions["grading.electronic.save_graded_component"] = self::ALLOW_MIN_STUDENT | self::CHECK_GRADEABLE_MIN_GROUP | self::CHECK_GRADING_SECTION_GRADER | self::CHECK_PEER_ASSIGNMENT_STUDENT | self::CHECK_HAS_SUBMISSION | self::CHECK_COMPONENT_PEER_STUDENT;
        $this->permissions["grading.electronic.save_general_comment"] = self::ALLOW_MIN_STUDENT | self::CHECK_GRADEABLE_MIN_GROUP | self::CHECK_GRADING_SECTION_GRADER | self::CHECK_PEER_ASSIGNMENT_STUDENT | self::CHECK_HAS_SUBMISSION;
        $this->permissions["grading.electronic.view_component_grade"] = self::ALLOW_MIN_STUDENT | self::CHECK_GRADEABLE_MIN_GROUP | self::CHECK_GRADING_SECTION_GRADER | self::CHECK_PEER_ASSIGNMENT_STUDENT | self::CHECK_COMPONENT_PEER_STUDENT;
        $this->permissions["grading.electronic.get_gradeable_comment"] = self::ALLOW_MIN_STUDENT | self::CHECK_GRADEABLE_MIN_GROUP | self::CHECK_GRADING_SECTION_GRADER | self::CHECK_PEER_ASSIGNMENT_STUDENT;
        $this->permissions["grading.electronic.add_new_mark"] = self::ALLOW_MIN_LIMITED_ACCESS_GRADER | self::CHECK_GRADEABLE_MIN_GROUP | self::CHECK_GRADING_SECTION_GRADER;
        $this->permissions["grading.electronic.delete_mark"] = self::ALLOW_MIN_LIMITED_ACCESS_GRADER | self::CHECK_GRADEABLE_MIN_GROUP | self::CHECK_GRADING_SECTION_GRADER;
        $this->permissions["grading.electronic.get_marked_users"] = self::ALLOW_MIN_LIMITED_ACCESS_GRADER | self::CHECK_GRADEABLE_MIN_GROUP;
        $this->permissions["grading.electronic.get_marked_users.full_stats"] = self::ALLOW_MIN_FULL_ACCESS_GRADER;
        $this->permissions["grading.electronic.show_edit_teams"] = self::ALLOW_MIN_INSTRUCTOR;
        $this->permissions["grading.electronic.import_teams"] = self::ALLOW_MIN_INSTRUCTOR | self::CHECK_CSRF;
        $this->permissions["grading.electronic.export_teams"] = self::ALLOW_MIN_INSTRUCTOR;
        $this->permissions["grading.electronic.submit_team_form"] = self::ALLOW_MIN_INSTRUCTOR;
        $this->permissions["grading.electronic.verify_grader"] = self::ALLOW_MIN_FULL_ACCESS_GRADER;
        $this->permissions["grading.electronic.verify_all"] = self::ALLOW_MIN_FULL_ACCESS_GRADER;

        $this->permissions["autograding.load_checks"] = self::ALLOW_MIN_STUDENT | self::CHECK_GRADING_SECTION_GRADER | self::CHECK_PEER_ASSIGNMENT_STUDENT | self::ALLOW_SELF_GRADEABLE;
        $this->permissions["autograding.show_hidden_cases"] = self::ALLOW_MIN_LIMITED_ACCESS_GRADER | self::CHECK_GRADEABLE_MIN_GROUP | self::CHECK_GRADING_SECTION_GRADER;


        $this->permissions["grading.simple"] = self::ALLOW_MIN_LIMITED_ACCESS_GRADER;
        $this->permissions["grading.simple.grade"] = self::ALLOW_MIN_LIMITED_ACCESS_GRADER | self::CHECK_GRADEABLE_MIN_GROUP | self::CHECK_GRADING_SECTION_GRADER;
        $this->permissions["grading.simple.show_all"] = self::ALLOW_MIN_FULL_ACCESS_GRADER;
        $this->permissions["grading.simple.upload_csv"] = self::ALLOW_MIN_FULL_ACCESS_GRADER | self::CHECK_GRADEABLE_MIN_GROUP;

        $this->permissions["gradeable.submit.everyone"] = self::ALLOW_MIN_FULL_ACCESS_GRADER | self::CHECK_GRADEABLE_MIN_GROUP;

        $this->permissions["path.read"] = self::ALLOW_MIN_STUDENT | self::CHECK_FILE_DIRECTORY | self::CHECK_FILE_EXISTS;
        $this->permissions["path.write"] = self::ALLOW_MIN_STUDENT | self::CHECK_CSRF | self::CHECK_FILE_DIRECTORY;

        //Per-directory access permissions
        $this->permissions["path.read.uploads"] = self::ALLOW_MIN_INSTRUCTOR | self::CHECK_FILE_DIRECTORY | self::CHECK_FILE_EXISTS;
        $this->permissions["path.read.site"] = self::ALLOW_MIN_STUDENT | self::CHECK_FILE_DIRECTORY | self::CHECK_FILE_EXISTS;
        //TODO: Timed access control
        $this->permissions["path.read.course_materials"] = self::ALLOW_MIN_STUDENT | self::CHECK_FILE_DIRECTORY | self::CHECK_FILE_EXISTS;
        //TODO: Check deleted posts
        $this->permissions["path.read.forum_attachments"] = self::ALLOW_MIN_STUDENT | self::CHECK_FILE_DIRECTORY | self::CHECK_FILE_EXISTS;
        //TODO: Can students see their results?
        $this->permissions["path.read.results"] = self::ALLOW_MIN_LIMITED_ACCESS_GRADER | self::CHECK_GRADEABLE_MIN_GROUP | self::CHECK_GRADING_SECTION_GRADER | self::CHECK_HAS_SUBMISSION | self::CHECK_FILE_DIRECTORY | self::CHECK_FILE_EXISTS;
        $this->permissions["path.read.submissions"] = self::ALLOW_MIN_STUDENT | self::CHECK_GRADEABLE_MIN_GROUP | self::CHECK_GRADING_SECTION_GRADER | self::CHECK_PEER_ASSIGNMENT_STUDENT | self::ALLOW_SELF_GRADEABLE | self::CHECK_HAS_SUBMISSION | self::CHECK_STUDENT_VIEW | self::CHECK_STUDENT_DOWNLOAD | self::CHECK_STUDENT_ANY_VERSION | self::CHECK_FILE_DIRECTORY | self::CHECK_FILE_EXISTS;

        $this->permissions["path.write.submissions"] = self::ALLOW_MIN_STUDENT | self::ALLOW_ONLY_SELF_GRADEABLE | self::CHECK_CSRF | self::CHECK_FILE_DIRECTORY;
        $this->permissions["path.write.uploads"] = self::ALLOW_MIN_INSTRUCTOR | self::CHECK_CSRF | self::CHECK_FILE_DIRECTORY;
        $this->permissions["path.write.site"] = self::ALLOW_MIN_INSTRUCTOR | self::CHECK_CSRF | self::CHECK_FILE_DIRECTORY;
        $this->permissions["path.write.checkout"] = self::DENY_ALL | self::CHECK_CSRF | self::CHECK_FILE_DIRECTORY;
        $this->permissions["path.write.results"] = self::DENY_ALL | self::CHECK_CSRF | self::CHECK_FILE_DIRECTORY;
        $this->permissions["path.write.course_materials"] = self::ALLOW_MIN_INSTRUCTOR  | self::CHECK_CSRF| self::CHECK_FILE_DIRECTORY;
        $this->permissions["path.write.forum_attachments"] = self::ALLOW_MIN_STUDENT | self::CHECK_CSRF | self::CHECK_FILE_DIRECTORY;


        $this->permissions["admin.wrapper"] = self::ALLOW_MIN_INSTRUCTOR;
    }

    /**
     * Load directory access paths
     * Needs to be later because the constructor is called before the config is loaded
     */
    private function loadDirectories() {
        $this->directories["annotations"] = [
            //Base directory on disk where files are located. If you try to access anything via this directory
            // the path needs to start with this base.
            "base" => $this->core->getConfig()->getCoursePath() . "/annotations",
            //After the base path, these are additional directories with specific naming conventions to sort
            // files. Possible values are "gradeable", "submitter", "version", "thread", and "post"
            // See canUserAccessFile to update that list
            "subparts" => ["gradeable", "submitter", "version"],
            //Extra permissions checking to be done when doing various actions. When canUserAccessFile is
            // called with a key from this array, canUser will be called with the value. Any parsed args from
            // the subparts array will be passed.
            "permissions" => [
                "path.read" => "path.read.submissions",
                "path.write" => "path.write.submissions",
            ]
        ];
        $this->directories["checkout"] = [
            "base" => $this->core->getConfig()->getCoursePath() . "/checkout",
            "subparts" => ["gradeable", "submitter", "version"],
            "permissions" => [
                "path.read" => "path.read.submissions",
                "path.write" => "path.write.checkout",
            ]
        ];
        $this->directories["submissions"] = [
            "base" => $this->core->getConfig()->getCoursePath() . "/submissions",
            "subparts" => ["gradeable", "submitter", "version"],
            "permissions" => [
                "path.read" => "path.read.submissions",
                "path.write" => "path.write.submissions",
            ]
        ];
        $this->directories["results"] = [
            "base" => $this->core->getConfig()->getCoursePath() . "/results",
            "subparts" => ["gradeable", "submitter", "version"],
            "permissions" => [
                "path.read" => "path.read.results",
                "path.write" => "path.write.results",
            ]
        ];
        $this->directories["config_upload"] = [
            "base" => $this->core->getConfig()->getCoursePath() . "/config_upload",
            "subparts" => [],
            "permissions" => [
                "path.read" => "path.read.uploads",
                "path.write" => "path.write.uploads",
            ]
        ];
        $this->directories["uploads"] = [
            "base" => $this->core->getConfig()->getCoursePath() . "/uploads",
            "subparts" => [],
            "permissions" => [
                "path.read" => "path.read.uploads",
                "path.write" => "path.write.uploads",
            ]
        ];
        $this->directories["site"] = [
            "base" => $this->core->getConfig()->getCoursePath() . "/site",
            "subparts" => [],
            "permissions" => [
                "path.read" => "path.read.site",
                "path.write" => "path.write.site",
            ]
        ];
        $this->directories["course_materials"] = [
            "base" => $this->core->getConfig()->getCoursePath() . "/uploads/course_materials",
            "subparts" => [],
            "permissions" => [
                "path.read" => "path.read.course_materials",
                "path.write" => "path.write.course_materials",
            ]
        ];
        $this->directories["forum_attachments"] = [
            "base" => $this->core->getConfig()->getCoursePath() . "/forum_attachments",
            "subparts" => ["thread", "post"],
            "permissions" => [
                "path.read" => "path.read.forum_attachments",
                "path.write" => "path.write.forum_attachments",
            ]
        ];
    }

    /**
     * Check if the currently logged in user is allowed to do an action, shortcut of
     * $access->canUser($core->getUser(), ...)
     * @param string $action Name of the action (see Access::$permissions)
     * @param array $args Any extra arguments that are required to check permissions
     * @return bool True if they are allowed to do that action
     */
    public function canI(string $action, $args = []) {
        $user = $args["user"] ?? $this->core->getUser();
        return $this->canUser($user, $action, $args);
    }

    /**
     * Check if a user is allowed to do an action
     * @param User|null $user User to check access for
     * @param string $action Name of the action (see Access::$permissions)
     * @param array $args Any extra arguments that are required to check permissions
     * @return bool True if they are allowed to do that action
     */
    public function canUser($user, string $action, $args) {
        if (!array_key_exists($action, $this->permissions)) {
            throw new InvalidArgumentException("Unknown action '$action'");
        }
        $checks = $this->permissions[$action];

        //Because sometimes we need to explicitly deny permissions to everyone
        if ($checks === self::DENY_ALL) {
            return false;
        }

        //Some things may be available when there is no user
        if ($user === null) {
            if (!($checks & self::ALLOW_LOGGED_OUT)) {
                return false;
            }
            $group = User::GROUP_NONE;
        } else {
            $group = $user->getGroup();
        }

        //Check user group first
        if ($group === User::GROUP_STUDENT && !self::checkBits($checks, self::ALLOW_STUDENT)) {
            return false;
        } else if ($group === User::GROUP_LIMITED_ACCESS_GRADER && !self::checkBits($checks, self::ALLOW_LIMITED_ACCESS_GRADER)) {
            return false;
        } else if ($group === User::GROUP_FULL_ACCESS_GRADER && !self::checkBits($checks, self::ALLOW_FULL_ACCESS_GRADER)) {
            return false;
        } else if ($group === User::GROUP_INSTRUCTOR && !self::checkBits($checks, self::ALLOW_INSTRUCTOR)) {
            return false;
        }

        if (self::checkBits($checks, self::CHECK_CSRF)) {
            if (!$this->core->checkCsrfToken()) {
                return false;
            }
        }

        if (self::checkBits($checks, self::REQUIRE_ARG_GRADEABLE)) {
            if (array_key_exists("graded_gradeable", $args)) {
                $g = $args["graded_gradeable"];
            } else {
                $g = $this->requireArg($args, "gradeable");
                if ($g === null) {
                    return false;
                }
            }

            /* @var Gradeable|null $gradeable */
            /* @var Gradeable|null $graded_gradeable */
            /* @var \app\models\gradeable\Gradeable|null $new_gradeable */
            /* @var GradedGradeable|null $new_graded_gradeable */
            list($gradeable, $graded_gradeable, $new_gradeable, $new_graded_gradeable) = $this->resolveNewGradeable($g);

            //Check if they pass the grading-related checks. There are overrides at the end so
            // we can't just immediately return false.
            $grading_checks = true;

            if ($grading_checks && self::checkBits($checks, self::CHECK_GRADEABLE_MIN_GROUP)) {
                //Make sure they meet the minimum requirements
                $minimum = $new_gradeable ? $new_gradeable->getMinGradingGroup() : $gradeable->getMinimumGradingGroup();
                if (!$this->checkGroupPrivilege($group, $minimum)) {

                    if (
                        //Full access graders are allowed to view submissions if there is no manual grading
                        !($group === User::GROUP_FULL_ACCESS_GRADER && !($new_gradeable ?? $gradeable)->isTaGrading())
                        &&
                        //Students are allowed to see this if its a peer graded assignment
                        !($group === User::GROUP_STUDENT && ($new_gradeable ?? $gradeable)->isPeerGrading())
                       ) {

                        //Otherwise, you're not allowed
                        $grading_checks = false;
                    }
                }
            }

            if ($grading_checks && self::checkBits($checks, self::CHECK_HAS_SUBMISSION)) {
                if (($new_graded_gradeable ? $new_graded_gradeable->getAutoGradedGradeable()->getActiveVersion() : $graded_gradeable->getActiveVersion()) <= 0) {
                    $grading_checks = false;
                }
            }

            if ($grading_checks && self::checkBits($checks, self::CHECK_GRADING_SECTION_GRADER) && $group === User::GROUP_LIMITED_ACCESS_GRADER) {
                //Check their grading section
                if (array_key_exists("section", $args)) {
                    if (!$this->isSectionInGradingSections($new_gradeable ?? $gradeable, $args["section"], $user)) {
                        $grading_checks = false;
                    }
                } else {
                    if (!$this->isGradedGradeableInGradingSections($new_graded_gradeable ?? $graded_gradeable, $user)) {
                        $grading_checks = false;
                    }
                }
            }

            if ($grading_checks && self::checkBits($checks, self::CHECK_PEER_ASSIGNMENT_STUDENT) && $group === User::GROUP_STUDENT) {
                //Check their peer assignment
                if (!$this->isGradedGradeableInPeerAssignment($new_graded_gradeable ?? $graded_gradeable, $user)) {
                    $grading_checks = false;
                }
            }

            //Sometimes they're allowed to view their own even if the other checks fail
            if (!$grading_checks && self::checkBits($checks, self::ALLOW_SELF_GRADEABLE) && $this->isGradedGradeableByUser($new_graded_gradeable ?? $graded_gradeable, $user)) {
                $grading_checks = true;
            }
            //Sometimes they're only allowed to access their own gradeable, even if they are able to
            // grade another (eg students cannot edit others' files during peer grading)
            if ($grading_checks && self::checkBits($checks, self::ALLOW_ONLY_SELF_GRADEABLE) && !$this->isGradedGradeableByUser($new_graded_gradeable ?? $graded_gradeable, $user)) {
                $grading_checks = false;
            }

            if (!$grading_checks) {
                //Not allowed to do this action to this gradeable
                return false;
            }

            //As these are not grading-related they can return false immediately
            if ($group === User::GROUP_STUDENT) {
                if (self::checkBits($checks, self::CHECK_STUDENT_VIEW)) {
                    $can_view = ($new_gradeable ? $new_gradeable->isStudentView() : $gradeable->getStudentView());
                    if (!$can_view) {
                        return false;
                    }
                }
                if (self::checkBits($checks, self::CHECK_STUDENT_DOWNLOAD)) {
                    $can_download = ($new_gradeable ? $new_gradeable->isStudentDownload() : $gradeable->getStudentDownload());
                    if (!$can_download) {
                        return false;
                    }
                }
            }


            if (self::checkBits($checks, self::REQUIRE_ARG_VERSION)) {
                /* @var int $version */
                $version = $this->requireArg($args, "gradeable_version");
                $can_any_version = ($new_gradeable ? $new_gradeable->isStudentDownloadAnyVersion() : $gradeable->getStudentAnyVersion());
                if ($group === User::GROUP_STUDENT && self::checkBits($checks, self::CHECK_STUDENT_ANY_VERSION) && !$can_any_version) {
                    $active = ($new_graded_gradeable ? $new_graded_gradeable->getAutoGradedGradeable()->getActiveVersion() : $graded_gradeable->getActiveVersion());
                    if ($version !== $active) {
                        return false;
                    }
                }
            }
        }

        if (self::checkBits($checks, self::REQUIRE_ARG_COMPONENT)) {
            /* @var GradeableComponent|Component|null $component */
            $component = $this->requireArg($args, "component");
            if ($component === null) {
                return false;
            }

            if (self::checkBits($checks, self::CHECK_COMPONENT_PEER_STUDENT) && $group === User::GROUP_STUDENT) {
                // TODO: Remove once new model is fully integrated
                $condition = $component instanceof GradeableComponent
                    ? !$component->getIsPeer()
                    : !$component->isPeer();

                //Make sure a component allows students to access it via peer grading
                if ($condition) {
                    return false;
                }
            }
        }

        //These are always done together
        if (self::checkBits($checks, self::REQUIRE_ARGS_DIR_PATH)) {
            $dir = $this->requireArg($args, "dir");
            $path = $this->requireArg($args, "path");

            if ($this->directories === null) {
                $this->loadDirectories();
            }
            //This is not a valid directory
            if (!array_key_exists($dir, $this->directories)) {
                return false;
            }

            //Check if they can access the path!
            if (!$this->canUserAccessPath($action, $path, $dir, $user, $args)) {
                return false;
            }
        }

        if (self::checkBits($checks, self::REQUIRE_ARGS_SEMESTER_COURSE)) {
            $semester = $this->requireArg($args, "semester");
            $course = $this->requireArg($args, "course");
            if (self::checkBits($checks, self::CHECK_COURSE_STATUS)) {
                $course_status = $this->core->getQueries()->getCourseStatus($semester, $course);
                // only instructors should be able to access courses with status archived==2
                if($course_status === 2 && $group !== User::GROUP_INSTRUCTOR) {
                    return false;
                }
                // only students with a non-null registration section should be able to view courses (and only active==1 courses)
                else if($group === User::GROUP_STUDENT && ($course_status !== 1 || $user->getRegistrationSection() === null)) {
                    return false;
                }
                // no one can view courses with status greater than 2
                else if ($course_status > 2) {
                    return false;
                }
            }
        }

        return true;
    }

    /**
     * Require that a named key is in the list of args. Throws otherwise
     * @param array $args List of args
     * @param string $name Name of required arg
     * @return mixed Arg value
     */
    private function requireArg(array $args, string $name) {
        if (!array_key_exists($name, $args)) {
            throw new InvalidArgumentException("Missing argument '$name'");
        }
        return $args[$name];
    }

    /**
     * Check if a bit set matches a given bit mask
     * @param int $bits Bit set (list of flags)
     * @param int $test Bit mask (flags to check for)
     * @return bool If matches
     */
    private function checkBits(int $bits, int $test) {
        return ($bits & $test) === $test;
    }

    /**
     * Check if a Graded Gradeable's submitter is in a user's grading sections
     * @param Gradeable|GradedGradeable $g
     * @param User $user
     * @return bool If they are
     */
    public function isGradedGradeableInGradingSections($g, User $user) {
        $now = new \DateTime("now", $this->core->getConfig()->getTimezone());

        /* @var Gradeable|null $gradeable */
        /* @var Gradeable|null $graded_gradeable */
        /* @var \app\models\gradeable\Gradeable|null $new_gradeable */
        /* @var GradedGradeable|null $new_graded_gradeable */
        list($gradeable, $graded_gradeable, $new_gradeable, $new_graded_gradeable) = $this->resolveNewGradeable($g);

        //If it's not a user's gradeable then you can't check grading section
        if (($new_graded_gradeable ?? $graded_gradeable) === null) {
            return true;
        }

        //If a user is a limited access grader, and the gradeable is being graded, and the
        // gradeable can be viewed by limited access graders.
        if (($new_gradeable ?? $gradeable)->getGradeStartDate() <= $now) {
            //Check to see if the requested user is assigned to this grader.
            $sections = ($new_gradeable ?? $gradeable)->getGradingSectionsForUser($user);

            foreach ($sections as $section) {
                /** @var GradingSection $section */
                if (($new_gradeable ?? $gradeable)->isTeamAssignment()) {
                    if ($section->containsTeam(($new_graded_gradeable ? $new_graded_gradeable->getSubmitter() : $graded_gradeable)->getTeam())) {
                        return true;
                    }
                } else {
                    if ($section->containsUser(($new_graded_gradeable ? $new_graded_gradeable->getSubmitter() : $graded_gradeable)->getUser())) {
                        return true;
                    }
                }
            }
        }

        return false;
    }

    /**
     * Check if a section (by name) is one of the user's grading sections for a gradeable
     * @param Gradeable|\app\models\gradeable\Gradeable $g
     * @param string $section Section name
     * @param User $user
     * @return bool
     */
    public function isSectionInGradingSections($g, string $section, User $user) {
        /* @var Gradeable|null $gradeable */
        /* @var \app\models\gradeable\Gradeable|null $new_gradeable */
        list($gradeable,, $new_gradeable,) = $this->resolveNewGradeable($g);

        $sections = ($new_gradeable ?? $gradeable)->getGradingSectionsForUser($user);
        foreach ($sections as $check_section) {
            /** @var GradingSection $check_section */
            if ($check_section->getName() === $section) {
                return true;
            }
        }
        return false;
    }

    /**
     * Check if a Graded Gradeable is in a user's peer grading assignment
     * @param mixed $g Graded Gradeable to be peer graded
     * @param User $user User doing the peer grading
     * @return bool
     */
    public function isGradedGradeableInPeerAssignment($g, User $user) {
        /* @var Gradeable|null $gradeable */
        /* @var Gradeable|null $graded_gradeable */
        /* @var \app\models\gradeable\Gradeable|null $new_gradeable */
        /* @var GradedGradeable|null $new_graded_gradeable */
        list($gradeable, $graded_gradeable, $new_gradeable, $new_graded_gradeable) = $this->resolveNewGradeable($g);

        if (!($new_gradeable ? $new_gradeable->isPeerGrading() : $gradeable->getPeerGrading())) {
            return false;
        } else {
            $user_ids_to_grade = $this->core->getQueries()->getPeerAssignment(($new_gradeable ?? $gradeable)->getId(), $user->getId());
            return in_array(($new_graded_gradeable ? $new_graded_gradeable->getSubmitter() : $graded_gradeable)->getUser()->getId(), $user_ids_to_grade);
        }
    }

    /**
     * Check that a user group has privilege at least equal to minimum
     * @param int $check
     * @param int $minimum
     * @return bool
     */
    public function checkGroupPrivilege(int $check, int $minimum) {
        //Because access levels decrease as they get more powerful, this needs to be <=
        // If groups ever become non-sequential in the future, this needs to be replaced.
        return $check <= $minimum;
    }

    /**
     * Check if a User is one of the submitters of a Graded Gradeable
     * @param mixed $g Graded Gradeable object
     * @param User $user User to check
     * @return bool True if this is their Graded Gradeable or if they are on the team of this Graded Gradeable
     */
    public function isGradedGradeableByUser($g, User $user) {
        /* @var Gradeable|null $graded_gradeable */
        /* @var GradedGradeable|null $new_graded_gradeable */
        list(, $graded_gradeable,, $new_graded_gradeable) = $this->resolveNewGradeable($g);

        if ($graded_gradeable !== null) {
            if ($graded_gradeable->getTeam() !== null) {
                return $graded_gradeable->getTeam()->hasMember($user->getId());
            }
            return $graded_gradeable->getUser()->getId() === $user->getId();
        } else if ($new_graded_gradeable !== null) {
            if ($new_graded_gradeable->getSubmitter()->getTeam() !== null) {
                return $new_graded_gradeable->getSubmitter()->getTeam()->hasMember($user->getId());
            }
            return $new_graded_gradeable->getSubmitter()->getUser()->getId() === $user->getId();
        }
        return false;
    }

    /**
     * Check if a Submitter is one of the submitters of a Graded Gradeable
     * @param mixed $g Graded Gradeable object
     * @param Submitter $submitter Submitter to check
     * @return bool True if this is their Graded Gradeable or if they are on the team of this Graded Gradeable
     */
    public function isGradedGradeableBySubmitter($g, Submitter $submitter) {
        /* @var Gradeable|null $graded_gradeable */
        /* @var GradedGradeable|null $new_graded_gradeable */
        list(, $graded_gradeable,, $new_graded_gradeable) = $this->resolveNewGradeable($g);

        if ($graded_gradeable !== null) {
            if ($graded_gradeable->getTeam() !== null) {
                if ($submitter->isTeam()) {
                    return $graded_gradeable->getTeam()->getId() === $submitter->getId();
                } else {
                    return $graded_gradeable->getTeam()->hasMember($submitter->getId());
                }
            }
            if ($submitter->isTeam()) {
                //Team submitter for a non-team submission is not a thing
                return false;
            }
            //Just in case this ever happens
            if ($graded_gradeable->getUser() === null) {
                return false;
            }
            return $graded_gradeable->getUser()->getId() === $submitter->getId();
        } else if ($new_graded_gradeable !== null) {
            if ($new_graded_gradeable->getSubmitter()->isTeam()) {
                if ($submitter->isTeam()) {
                    return $new_graded_gradeable->getSubmitter()->getId() === $submitter->getId();
                } else {
                    return $new_graded_gradeable->getSubmitter()->getTeam()->hasMember($submitter->getId());
                }
            }
            return $new_graded_gradeable->getSubmitter()->getId() === $submitter->getId();
        }
        return false;
    }

    /**
     * TODO: Remove this enormous hack when Kevin does the everything
     * Get all the permutations of [Graded]Gradeables from an unknown type gradeable-like object.
     *
     * Here are the classes that are currently supported:
     * \app\models\Gradeable
     * \app\models\gradeable\Gradeable
     * \app\models\gradeable\GradedGradeable
     * \app\models\gradeable\TaGradedGradeable
     * \app\models\gradeable\AutoGradedGradeable
     *
     * @param mixed|null $g
     * @return array [Gradeable|null, Gradeable|null, \app\models\gradeable\Gradeable|null, GradedGradeable|null]
     */
    private function resolveNewGradeable($g) {
        $gradeable = null;
        $graded_gradeable = null;
        $new_gradeable = null;
        $new_graded_gradeable = null;
        if ($g !== null) {
            if ($g instanceof GradedGradeable) {
                $gradeable = null;
                $graded_gradeable = null;
                $new_gradeable = $g->getGradeable();
                $new_graded_gradeable = $g;
            } else if ($g instanceof \app\models\gradeable\Gradeable) {
                $gradeable = null;
                $graded_gradeable = null;
                $new_gradeable = $g;
                $new_graded_gradeable = null;
            } else if ($g instanceof Gradeable) {
                $gradeable = $g;
                //Only counts as graded if it has a grade...
                // If neither of these is true then it's just a generic Gradeable for no user
                if ($g->beenTAgraded() || $g->beenAutograded()) {
                    $graded_gradeable = $g;
                }
                $new_gradeable = null;
                $new_graded_gradeable = null;
            } else if ($g instanceof TaGradedGradeable) {
                $gradeable = null;
                $graded_gradeable = null;
                $new_gradeable = $g->getGradedGradeable()->getGradeable();
                $new_graded_gradeable = $g->getGradedGradeable();
            } else if ($g instanceof AutoGradedGradeable) {
                $gradeable = null;
                $graded_gradeable = null;
                $new_gradeable = $g->getGradedGradeable()->getGradeable();
                $new_graded_gradeable = $g->getGradedGradeable();
            }
        }

        /* @var Gradeable|null $gradeable */
        /* @var Gradeable|null $graded_gradeable */
        /* @var \app\models\gradeable\Gradeable|null $new_gradeable */
        /* @var GradedGradeable|null $new_graded_gradeable */
        return [$gradeable, $graded_gradeable, $new_gradeable, $new_graded_gradeable];
    }

    /**
     * Check if a user has permissions to access a file/directory by a particular action
     * @param string $action Specific action, eg path.read
     * @param string $path File path, can be either absolute or relative
     * @param string $dir A directory name in $this->directories
     * @param User $user User to check access
     * @param array $args Additional arguments for specific checks
     * @return bool True if they are allowed to access this file
     */
    public function canUserAccessPath(string $action, string $path, string $dir, User $user, array $args = []) {
        if ($this->directories === null) {
            $this->loadDirectories();
        }
        if (!array_key_exists($dir, $this->directories)) {
            return false;
        }

        $checks = $this->permissions[$action];
        $info = $this->directories[$dir];

        //Get the real path
        $path = $this->resolveDirPath($dir, $path);
        $relative_path = substr($path, strlen($info["base"]) + 1);

        //If it doesn't exist we can't read it
        if (self::checkBits($checks, self::CHECK_FILE_EXISTS) && !file_exists($path)) {
            return false;
        }

        //Check if the relative path starts with the right directory
        $subpart_types = $info["subparts"];
        $subpart_values = explode("/", $relative_path);

        //Missing necessary directory path
        if (count($subpart_values) <= count($subpart_types)) {
            return false;
        }
        $end_path = implode("/", array_slice($subpart_values, count($subpart_types)));
        $subpart_values = array_slice($subpart_values, 0, count($subpart_types));
        $subpart_types[] = "path";
        $subpart_values[] = $end_path;

        //To array of [type, value]
        $subparts = array_combine($subpart_types, $subpart_values);

        //So we can extract parameters from the path
        foreach ($subpart_types as $type) {
            $value = $subparts[$type];
            switch ($type) {
                case "gradeable":
                    //If we already have a gradeable in the args, make sure this file actually belongs to it
                    if (array_key_exists("gradeable", $args)) {
                        //Check if the gradeable matches

                        /* @var Gradeable|null $gradeable */
                        /* @var \app\models\gradeable\Gradeable|null $new_gradeable */
                        list($gradeable, , $new_gradeable,) = $this->resolveNewGradeable($args["gradeable"]);
                        if (($new_gradeable ?? $gradeable)->getId() !== $value) {
                            return false;
                        }
                    }
                    $args["gradeable"] = $this->core->getQueries()->getGradeableConfig($value);
                    break;
                case "submitter":
                    $submitter = $this->core->getQueries()->getSubmitterById($value);
                    if ($submitter !== null) {
                        $args["submitter"] = $submitter;
                        if (array_key_exists("gradeable", $subparts)) {
                            //If we already have a graded gradeable in the args, make sure this file
                            // actually belongs to it
                            if (array_key_exists("graded_gradeable", $args)) {
                                /* @var Gradeable|null $graded_gradeable */
                                /* @var GradedGradeable|null $new_graded_gradeable */
                                list(, $graded_gradeable, , $new_graded_gradeable) = $this->resolveNewGradeable($args["graded_gradeable"]);
                            } else {
                                /* @var Gradeable|null $graded_gradeable */
                                /* @var GradedGradeable|null $new_graded_gradeable */
                                list(, $graded_gradeable, , $new_graded_gradeable) = $this->resolveNewGradeable($args["gradeable"]);
                            }

                            //Check that the given graded gradeable is the same as the
                            // one that this file is part of.
                            if ($graded_gradeable ?? $new_graded_gradeable) {
                                if (!$this->isGradedGradeableBySubmitter($new_graded_gradeable ?? $graded_gradeable, $submitter)) {
                                    return false;
                                }
                            }

                            $args["graded_gradeable"] = $this->core->getQueries()->getGradedGradeableForSubmitter($args["gradeable"], $submitter);
                        }
                    }
                    break;
                case "version":
                    $args["gradeable_version"] = (int)$value;
                    break;
                case "thread":
                    $args["thread"] = (int)$value;
                    break;
                case "post":
                    $args["post"] = (int)$value;
                    break;
            }
        }

        //So now that we know the file is valid, we need to make sure they have the specific
        // permissions to access what the file is part of. Generally this is either a
        // gradeable check or a basic "is user group" check
        if (array_key_exists("permissions", $info) && array_key_exists($action, $info["permissions"])) {
            return $this->canUser($user, $info["permissions"][$action], $args);
        }

        //There isn't any extra permissions for this action, let em at it
        return true;
    }

    /**
     * Resolve relative (and absolute) file paths for a directory
     * @param string $dir Directory name
     * @param string $path
     * @return bool|string Absolute path of the file in that directory
     */
    public function resolveDirPath(string $dir, string $path) {
        if ($this->directories === null) {
            $this->loadDirectories();
        }
        if (!array_key_exists($dir, $this->directories)) {
            throw new InvalidArgumentException("Unknown directory {$dir}");
        }
        $info = $this->directories[$dir];

        //No directory traversal
        $orig_parts = explode(DIRECTORY_SEPARATOR, $path);
        $parts = [];
        foreach ($orig_parts as $part) {
            if ($part !== ".." && $part !== ".") {
                $parts[] = $part;
            }
        }
        $path = implode(DIRECTORY_SEPARATOR, $parts);

        //Make sure it starts with the dir base
        if (!Utils::startsWith($path, $info["base"])) {
            //This both prevents people from accessing files outside the base dir
            // and lets us have relative paths. Convenient!
            if ($path[0] === "/") {
                $path = substr($path, 1);
            }

            $path = $info["base"] . "/" . $path;
        }

        return $path;
    }
}<|MERGE_RESOLUTION|>--- conflicted
+++ resolved
@@ -114,12 +114,11 @@
     public function __construct(Core $core) {
         $this->core = $core;
 
-<<<<<<< HEAD
         // TODO: these are new actions that should be audited
         $this->permissions["grading.electronic.view_component"] = self::ALLOW_MIN_STUDENT | self::CHECK_GRADEABLE_MIN_GROUP | self::CHECK_COMPONENT_PEER_STUDENT | self::CHECK_PEER_ASSIGNMENT_STUDENT;
-=======
+        
+        
         $this->permissions["course.view"] = self::ALLOW_MIN_STUDENT | self::REQUIRE_ARGS_SEMESTER_COURSE | self::CHECK_COURSE_STATUS;
->>>>>>> c7cf592d
 
         $this->permissions["grading.electronic.status"] = self::ALLOW_MIN_STUDENT | self::CHECK_GRADEABLE_MIN_GROUP;
         $this->permissions["grading.electronic.status.full"] = self::ALLOW_MIN_FULL_ACCESS_GRADER;
