--- conflicted
+++ resolved
@@ -924,13 +924,8 @@
 				if($this->core->getUser()->getGroup() <= 2){
 					$return .= <<<HTML
 					<span style="float:right;display:inline-block;">
-<<<<<<< HEAD
 					<a class="btn btn-primary btn-sm" style="position:relative;float:right;display:inline-block;margin-right:10px;" title="Edit Categories" onclick="$('#category-list').css('display', 'block');">Edit Categories</a>
 					</span>
-=======
-
-					New Category: <input id="new_category_text" style="resize:none;" rows="1" type="text" size="30" name="new_category" id="new_category" /><button type="button" title="Add new category" onclick="addNewCategory();" style="margin-left:10px;" class="btn btn-primary btn-sm"> <i class="fa fa-plus-circle fa-1x"></i> Add category </button></span>
->>>>>>> db1d318c
 HTML;
 				}
 				$return .= <<<HTML
