<?php

namespace app\models\gradeable;

use app\libraries\Core;
use app\models\AbstractModel;
use app\models\User;

/**
 * Class LateDayInfo
 * @package app\models\gradeable
 *
 * Late day calculation per graded gradeable (per user)
 *
 * @method int getLateDaysRemaining()
 * @method int getCumulativeLateDaysUsed()
 * @method string getId()
 */
class LateDayInfo extends AbstractModel {
    const STATUS_NO_ACTIVE_VERSION = 0;
    const STATUS_GOOD = 1;
    const STATUS_LATE = 2;
    const STATUS_BAD = 3;

    public static function isValidStatus(int $status): bool {
        return in_array($status, [self::STATUS_GOOD, self::STATUS_LATE, self::STATUS_BAD]);
    }

    /** @var GradedGradeable */
    private $graded_gradeable = null;
    /** @var User */
    private $user = null;

    /** @prop @var int The number of unused late days the user has as of this gradeable, not including exceptions */
    protected $late_days_remaining = null;
    /** @prop @var int The number of late days allowed for this assignment */
    protected $late_days_allowed = null;
    /** @prop @var int The number of days late the current submission is */
    protected $submission_days_late = null;
    /** @prop @var int The number exceptions allowed for the user on this assignment */
    protected $late_day_exceptions = null;
    /** @prop @var int The update to late days remaining based on this late day event */
    protected $late_days_change = null;
    /** @prop @var bool True if the current submission has an active version and has late day info */
    protected $has_late_day_info = null;
    /** @prop @var bool True if the current gradeable has a submission */
    protected $has_submission = null;
    /** @prop @var \DateTime Time of late day event */
    protected $late_day_date = null;
    /** @prop @var string id of the late day event */
    protected $id = null;

    /**
     * LateDayInfo constructor.
     * @param Core $core
     * @param User $user
     * @param array $event_info The information for the given graded gradeable or late day update
     */
    public function __construct(Core $core, User $user, array $event_info) {
        parent::__construct($core);

        $this->user = $user;

        $this->id = $event_info['id'] ?? null;
        $this->graded_gradeable = $event_info['graded_gradeable'] ?? null;
        $this->late_days_allowed = $event_info['late_days_allowed'] ?? null;
        $this->late_day_date = $event_info['late_day_date'];
        $this->submission_days_late = $event_info['submission_days_late'] ?? null;
        $this->late_day_exceptions = $event_info['late_day_exceptions'] ?? null;
        $this->late_days_remaining = $event_info['late_days_remaining'];
        $this->late_days_change = $event_info['late_days_change'];

        // Set Autograded gradeable info
        $auto_graded_gradeable = $this->graded_gradeable !== null ? $this->graded_gradeable->getAutoGradedGradeable() : null;
        $this->has_late_day_info = $auto_graded_gradeable !== null ? $auto_graded_gradeable->hasActiveVersion() : null;
        $this->has_submission = $auto_graded_gradeable !== null ? $auto_graded_gradeable->hasSubmission() : null;

        if ($this->graded_gradeable !== null && !$this->graded_gradeable->getSubmitter()->hasUser($user)) {
            throw new \InvalidArgumentException('Provided user did not match provided GradedGradeable');
        }

        // Get the late days available as of this gradeable's due date
        if ($this->late_days_remaining < 0) {
            throw new \InvalidArgumentException('Late days remaining must be at least 0');
        }
    }

    public function toArray() {
        return [
            'gradeable_title' => $this->graded_gradeable->getGradeable()->getTitle(),
            'submission_due_date' => $this->graded_gradeable->getGradeable()->hasDueDate() ? $this->graded_gradeable->getGradeable()->getSubmissionDueDate()->format('m/d/y') : null,
            'g_allowed_late_days' => $this->graded_gradeable->getGradeable()->getLateDays(),
            'exceptions' => $this->getLateDayException(),
            'status' => $this->getStatus(),
            'late_days_remaining' => $this->late_days_remaining,
            'days_late' => $this->hasLateDaysInfo() ? $this->getDaysLate() : null,
            'charged_late_days' => $this->hasLateDaysInfo() ? $this->getLateDaysCharged() : null,
            'grade_inquiries' => $this->graded_gradeable->getGradeInquiryCount()
        ];
    }

    /**
     * Gets information about this late day event in the format for the cache table
     * @return array
     */
    public function generateEventInfo(): array {
        return [
            'g_id' => $this->isLateDayUpdate() ? null : $this->getId(),
            'user_id' => $this->user->getId(),
            'team_id' => null,
            'g_title' => $this->isLateDayUpdate() ? null : $this->getEventTitle(),
            'late_day_date' => $this->getLateDayEventTime()->format('Y-m-d H:i:s'),
            'late_days_remaining' => $this->getLateDaysRemaining(),
            'late_days_allowed' => $this->getAssignmentAllowedLateDays(),
            'submission_days_late' => $this->getDaysLate(),
            'late_day_exceptions' => $this->getLateDayException(),
            'late_day_status' => $this->getStatus(),
            'late_days_change' => $this->getLateDaysChange()
        ];
    }

    /**
<<<<<<< HEAD
     * Gets if the submitter submitted on time
     * @return bool
     */
    public function isOnTimeSubmission() {
        // if there is no submission or if this isnt a gradeable event, ignore
        if (!$this->has_submission || $this->isLateDayUpdate()) {
            return true;
        }

        return $this->getStatus() == self::STATUS_GOOD || $this->getStatus() == self::STATUS_LATE;
    }

    /**
=======
>>>>>>> edc25ad9
     * Gets the time the late day event took place
     * @return \DateTime
     */
    public function getLateDayEventTime() {
        return $this->late_day_date;
    }

    /**
     * Returns true if the late day event is a late day update
     * (no associated graded gradeable)
     * @return boolean
     */
    public function isLateDayUpdate() {
        return $this->graded_gradeable === null;
    }

    /**
     * Gets the event title for this event
     * @return string
     */
    public function getEventTitle() {
        return $this->isLateDayUpdate() ? '' : $this->graded_gradeable->getGradeable()->getTitle();
    }

    /**
     * Gets the GradedGradeable associated with this late day info
     * @return GradedGradeable
     */
    public function getGradedGradeable() {
        return $this->graded_gradeable;
    }

    /**
     * Gets the max number of late days the instructor allows for the gradeable
     * @return int
     */
    public function getAssignmentAllowedLateDays() {
        return $this->late_days_allowed;
    }

    /**
     * Gets the number of days late the user may submit this gradeable and not be STATUS_BAD
     * @return int
     */
    public function getLateDaysAllowed() {
        return min($this->getAssignmentAllowedLateDays(), $this->late_days_remaining) + $this->getLateDayException();
    }

    /**
     * Gets the number of late days the student gets extra for this gradeable
     * @return int
     */
    public function getLateDayException() {
        return $this->late_day_exceptions;
    }

    /**
     * Gets the late status of the gradeable
     * @param int $days_late optional - calculate the late day status based on if the gradeable used $days_late late days
     * @return int One of self::STATUS_NO_ACTIVE_VERSION, self::STATUS_BAD, self::STATUS_LATE, or self::STATUS_GOOD
     */
    public function getStatus(int $days_late = null) {
        // No late days info, so NO_SUBMISSION
        if (!$this->hasLateDaysInfo()) {
            return self::STATUS_NO_ACTIVE_VERSION;
        }

        $days = $days_late !== null ? $days_late : $this->getDaysLate();

        // if the student submitted after the deadline (plus extensions),
        // and there were no late days charged, then its bad
        if ($days > $this->getLateDayException() && $this->getLateDaysCharged() <= 0) {
            return self::STATUS_BAD;
        }

        // if the student submitted after the deadline (plus extensions) then its late
        // Note: Late days were charged
        if ($days > $this->getLateDayException()) {
            return self::STATUS_LATE;
        }

        // ... otherwise, its GOOD
        return self::STATUS_GOOD;
    }

    /**
     * Gets the status message for this gradeable
     * @return string
     */
    public function getStatusMessage() {
        switch ($this->getStatus()) {
            case self::STATUS_NO_ACTIVE_VERSION:
                if ($this->has_submission) {
                    return 'Cancelled Submission';
                }
                else {
                    return 'No Submission';
                }
            case self::STATUS_GOOD:
                return 'Good';
            case self::STATUS_LATE:
                return 'Late';
            case self::STATUS_BAD:
                $days_late = $this->getDaysLate();
                if ($days_late > $this->late_days_remaining) {
                    return 'Bad (too many late days used this term)';
                }
                else {
                    return 'Bad (too many late days used on this assignment)';
                }
            default:
                return 'INTERNAL ERROR';
        }
    }

    /**
     * Gets the status messages for this gradeable
     * @return array
     */
    public static function getSimpleMessageFromSatus() {
        return [
            self::STATUS_NO_ACTIVE_VERSION => 'No Submission',
            self::STATUS_GOOD => 'Good',
            self::STATUS_LATE => 'Late',
            self::STATUS_BAD => 'Bad'
        ];
    }

    /**
     * Gets if this user has late days info available (if they have an active version)
     * @return bool
     */
    public function hasLateDaysInfo() {
        return $this->has_late_day_info;
    }

    /**
     * Gets the number of late days charged from this event (capped at zero)
     * @return int
     */
    public function getLateDaysCharged() {
        return max(-$this->late_days_change, 0);
    }

    /**
     * Gets the number of late days increased from this event
     * @return int
     */
    public function getLateDaysChange() {
        return $this->late_days_change;
    }

    /**
     * Gets the number of days late for the active version
     * @return int
     */
    public function getDaysLate() {
        return $this->submission_days_late;
    }

    /**
     * Returns true if this event is a graded gradeable charge with regrades allowed
     * @return bool
     */
    public function isRegradeAllowed() {
<<<<<<< HEAD
        return $this->graded_gradeable->getGradeable()->isRegradeAllowed() ?? false;
=======
        if ($this->graded_gradeable === null) {
            return false;
        }
        return $this->graded_gradeable->getGradeable()->isRegradeAllowed();
>>>>>>> edc25ad9
    }

    /**
     * Get number of grade inquiries pending and resolved for this gradeable
     * @return int
     */
    public function getGradeInquiryCount() {
        return $this->graded_gradeable !== null ? $this->graded_gradeable->getGradeInquiryCount() : null;
    }
}<|MERGE_RESOLUTION|>--- conflicted
+++ resolved
@@ -120,22 +120,6 @@
     }
 
     /**
-<<<<<<< HEAD
-     * Gets if the submitter submitted on time
-     * @return bool
-     */
-    public function isOnTimeSubmission() {
-        // if there is no submission or if this isnt a gradeable event, ignore
-        if (!$this->has_submission || $this->isLateDayUpdate()) {
-            return true;
-        }
-
-        return $this->getStatus() == self::STATUS_GOOD || $this->getStatus() == self::STATUS_LATE;
-    }
-
-    /**
-=======
->>>>>>> edc25ad9
      * Gets the time the late day event took place
      * @return \DateTime
      */
@@ -301,14 +285,10 @@
      * @return bool
      */
     public function isRegradeAllowed() {
-<<<<<<< HEAD
-        return $this->graded_gradeable->getGradeable()->isRegradeAllowed() ?? false;
-=======
         if ($this->graded_gradeable === null) {
             return false;
         }
         return $this->graded_gradeable->getGradeable()->isRegradeAllowed();
->>>>>>> edc25ad9
     }
 
     /**
