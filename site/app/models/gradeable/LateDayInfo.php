--- conflicted
+++ resolved
@@ -83,7 +83,6 @@
         if ($this->late_days_remaining < 0) {
             throw new \InvalidArgumentException('Late days remaining must be at least 0');
         }
-<<<<<<< HEAD
     }
 
     /**
@@ -124,8 +123,6 @@
         else {
             return self::fromUser($core, $submitter->getUser(), $graded_gradeable);
         }
-=======
->>>>>>> edc25ad9
     }
 
     public function toArray() {
@@ -328,14 +325,10 @@
      * @return bool
      */
     public function isRegradeAllowed() {
-<<<<<<< HEAD
-        return $this->graded_gradeable->getGradeable()->isRegradeAllowed() ?? false;
-=======
         if ($this->graded_gradeable === null) {
             return false;
         }
         return $this->graded_gradeable->getGradeable()->isRegradeAllowed();
->>>>>>> edc25ad9
     }
 
     /**
