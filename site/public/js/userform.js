function userFormChange() {
    var user_elem = $("select[name='user_group']")[0];
    var is_student = user_elem.options[user_elem.selectedIndex].text === "Student";

    var regis_elem = $("select[name='registered_section']")[0];
    var is_no_regis = regis_elem.options[regis_elem.selectedIndex].text === "Not Registered";

    if(is_student && is_no_regis) {
        $("#user-form-student-error-message").show();
    }
    else {
        $("#user-form-student-error-message").hide();
    }
    if(is_student) {
        $("#user-form-assigned-sections").hide();
    }
    else {
        $("#user-form-assigned-sections").show();
    }
}

function editUserForm(user_id) {
    var url = buildNewCourseUrl(['users', user_id]);
    $.ajax({
        url: url,
        success: function(data) {
            var json = JSON.parse(data)['data'];
            var form = $("#edit-user-form");
            form.css("display", "block");
            $("#edit-user-modal-title").css('display','block');
            $("#new-user-modal-title").css('display','none');
            $("#user-form-already-exists-error-message").css('display','none');
            $('[name="edit_user"]', form).val("true");
            var user = $('[name="user_id"]', form);
            user.val(json['user_id']);
            user.attr('readonly', 'readonly');
            if (!user.hasClass('readonly')) {
                user.addClass('readonly');
            }
            completeUserFormInformation(json);
            clearValidityWarnings();
        },
        error: function() {
            alert("Could not load user data, please refresh the page and try again.");
        }
    })
}

function newUserForm(grader_flag) {
    $('.popup-form').css('display', 'none');
    var form = $("#edit-user-form");
    form.css("display", "block");
    $("#edit-user-modal-title").css('display','none');
    $("#new-user-modal-title").css('display','block');
    $("#user-form-already-exists-error-message").css('display','none');
    $('[name="edit_user"]', form).val("false");
    $('[name="user_id"]', form).removeClass('readonly').prop('readonly', false);
    $('[name="manual_registration"]', form).prop('checked', true);

    if ($("#user_id").val() == "") {
        $("#user_id")[0].setCustomValidity("user_id is required");
    }
    if ($("#user_firstname").val() == "") {
        $("#user_firstname")[0].setCustomValidity("user_firstname is required");
    }
    if ($("#user_lastname").val() == "") {
        $("#user_lastname")[0].setCustomValidity("user_lastname is required");
    }
    checkValidEntries();
    if (grader_flag) {
        $('[name="user_group"] option[value="3"]', form).prop('selected', true);
        $('#user-form-student-error-message').hide();
        $('#user-form-assigned-sections').show();
    }
    else {
        $('[name="user_group"] option[value="4"]', form).prop('selected', true);
        $('#user-form-assigned-sections').hide();
        $('#user-form-student-error-message').show();
    }
}

$("#edit-user-form").ready(function() {
    var form = $("#edit-user-form");
    var url = buildNewCourseUrl(['user_information']);
    $.ajax({
        url: url,
        success: function(data) {
            var json = JSON.parse(data)['data'];
            $('[name="user_id"]').change(function() {
                autoCompleteOnUserId(json);
            });

            $('[name="user_id"]', form).autocomplete({
                source: Object.keys(json)
            });
            $('[name="user_id"]', form).autocomplete( "option", "appendTo", form);

            $(":text",$("#edit-user-form")).change(checkValidEntries);
        },
        error: function() {
            alert("Could not load user data, please refresh the page and try again.");
        }
    })
});

function checkValidEntries() {
    var form = $("#edit-user-form");
    var input = $(this);
    switch(input.prop("id")) {
        case "user_id":
            if (input.val() == "") {
                input[0].setCustomValidity(input.prop('id')+" is required");
                break;
            }
            var valid_expression = /^[a-z0-9_\-]*$/;
            setRedOrTransparent(input,valid_expression);
            break;
        case "user_numeric_id":
            break;
        case "user_firstname":
        case "user_lastname":
            if (input.val() == "") {
                input[0].setCustomValidity(input.prop('id')+" is required");
                break;
            }
            var valid_expression = /^[a-zA-Z'`\-\.\(\) ]*$/;
            setRedOrTransparent(input,valid_expression);
            break;
        case "user_preferred_firstname":
        case "user_preferred_lastname":
            var valid_expression = /^[a-zA-Z'`\-\.\(\) ]{0,30}$/;
            setRedOrTransparent(input,valid_expression);
            break;
        case "user_email":
            if (input.val() == '') {
                input.css("background-color", "transparent");
                break;
            }
            var valid_expression = /^[^(),:;\<\>@\\"\[\]]+@(?!\-)[a-zA-Z0-9\-]+(?!\-)(\.[a-zA-Z0-9]+)+$/;
            setRedOrTransparent(input,valid_expression);
            break;
        }

    var has_invalid_entry = false;
    $(":text",$("#edit-user-form")).each( function() {
        if (!this.checkValidity()) {
            has_invalid_entry = true;
        }
    });
    if (has_invalid_entry) {
        $("#user-form-submit").prop('disabled',true);
    }
    else {
        $("#user-form-submit").prop('disabled',false);
    }
}

function setRedOrTransparent(input,reg_expression) {
    if (!reg_expression.test(input.val())) {
        input[0].setCustomValidity(input.val()+" is not a valid "+input.prop('id'));
    }
    else {
        input[0].setCustomValidity("");
    }
}

function autoCompleteOnUserId(user_information) {
    var form = $("#edit-user-form");
    if ($('#user_id').val() in user_information) {
        var user = user_information[$('#user_id').val()];
        var user_already_exists = user['already_in_course'] ? 'block' : 'none';
        $("#user-form-already-exists-error-message").css('display',user_already_exists);
        completeUserFormInformation(user);
    }
    else {
        $("#user-form-already-exists-error-message").css('display','none');
    }
}

function closeButton() {
    $('#edit-user-form').css('display', 'none');
    if($('[name="edit_user"]').val() == 'true') {
        $('[name="user_id"]', $("#edit-user-form")).val("");
        clearUserFormInformation();
    }
}

function redirectToEdit() {
    editUserForm($('#user_id').val());
}

function completeUserFormInformation(user) {
    var form = $("#edit-user-form");

    $('[name="user_numeric_id"]', form).val(user['user_numeric_id']);
    $('[name="user_firstname"]', form).val(user['user_firstname']);
    $('[name="user_preferred_firstname"]', form).val(user['user_preferred_firstname']);
    $('[name="user_lastname"]', form).val(user['user_lastname']);
    $('[name="user_preferred_lastname"]', form).val(user['user_preferred_lastname']);
    $('[name="user_email"]', form).val(user['user_email']);
    var registration_section;
    if (user['registration_section'] === null) {
        registration_section = "null";
    }
    else {
        registration_section = user['registration_section'].toString();
    }
    var rotating_section;
    if (user['rotating_section'] === null) {
        rotating_section = "null";
    }
    else {
        rotating_section = user['rotating_section'].toString();
    }
    $('[name="registered_section"] option[value="' + registration_section + '"]', form).prop('selected', true);
    $('[name="rotating_section"] option[value="' + rotating_section + '"]', form).prop('selected', true);
    if (user['already_in_course']) {
        $('[name="user_group"] option[value="' + user['user_group'] + '"]', form).prop('selected', true);
        $('[name="manual_registration"]', form).prop('checked', user['manual_registration']);
    }
    $("[name='grading_registration_section[]']").prop('checked', false);
    if (user['grading_registration_sections'] !== null && user['grading_registration_sections'] !== undefined) {
        user['grading_registration_sections'].forEach(function(val) {
            $('#grs_' + val).prop('checked', true);
        });
    }
    if (registration_section === 'null' && $('[name="user_group"] option[value="4"]', form).prop('selected')) {
        $('#user-form-student-error-message').css('display', 'block');
    }
    else {
        $('#user-form-student-error-message').css('display', 'none');
    }
    if ($('[name="user_group"] option[value="4"]', form).prop('selected')) {
        $('#user-form-assigned-sections').hide();
    }
    else {
        $('#user-form-assigned-sections').show();
    }
}

function clearUserFormInformation() {
    var form = $("#edit-user-form");
    $('[name="user_numeric_id"]', form).val("");
    $('[name="user_firstname"]', form).val("");
    $('[name="user_preferred_firstname"]', form).val("");
    $('[name="user_lastname"]', form).val("");
    $('[name="user_preferred_lastname"]', form).val("");
    $('[name="user_email"]', form).val("");
    $('[name="registered_section"] option[value="null"]', form).prop('selected', true);
    $('[name="rotating_section"] option[value="null"]', form).prop('selected', true);
    $('[name="manual_registration"]', form).prop('checked', true);
    $("[name='grading_registration_section[]']").prop('checked', false);
<<<<<<< HEAD

    clearValidityWarnings();
}

function clearValidityWarnings() {
    $(":text",$("#edit-user-form")).each( function() {
        $(this)[0].setCustomValidity("");
    });
    $("#user-form-submit").prop('disabled',false);
=======
    $('#user-form-student-error-message').css('display', 'block');
    $('#user-form-assigned-sections').css('display', 'none');
    $("#user_id").focus();
}

function newGraderForm() {
    newUserForm();
    $('[name=\'user_group\'] option[value=\'3\']').prop('selected', true);
>>>>>>> 3f6342fb
}<|MERGE_RESOLUTION|>--- conflicted
+++ resolved
@@ -250,8 +250,6 @@
     $('[name="rotating_section"] option[value="null"]', form).prop('selected', true);
     $('[name="manual_registration"]', form).prop('checked', true);
     $("[name='grading_registration_section[]']").prop('checked', false);
-<<<<<<< HEAD
-
     clearValidityWarnings();
 }
 
@@ -260,14 +258,4 @@
         $(this)[0].setCustomValidity("");
     });
     $("#user-form-submit").prop('disabled',false);
-=======
-    $('#user-form-student-error-message').css('display', 'block');
-    $('#user-form-assigned-sections').css('display', 'none');
-    $("#user_id").focus();
-}
-
-function newGraderForm() {
-    newUserForm();
-    $('[name=\'user_group\'] option[value=\'3\']').prop('selected', true);
->>>>>>> 3f6342fb
 }