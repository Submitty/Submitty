<?php
namespace app\views\forum;

use app\libraries\DateUtils;
use app\views\AbstractView;
use app\libraries\FileUtils;

class ForumThreadView extends AbstractView {

	public function forumAccess(){
        return $this->core->getConfig()->isForumEnabled();
    }

    public function searchResult($threads){

    	$this->core->getOutput()->addBreadcrumb("Discussion Forum", $this->core->buildCourseUrl(['forum', 'threads']));
    	$this->core->getOutput()->addBreadcrumb("Search");

		$buttons = array(
			array(
			"required_rank" => 4,
			"display_text" => 'Create Thread',
			"style" => 'position:relative;float:right;top:3px;',
			"link" => array(true, $this->core->buildCourseUrl(['forum', 'threads', 'new'])),
			"optional_class" => '',
			"title" => 'Create Thread',
			"onclick" => array(false)
			),
			array(
				"required_rank" => 4,
				"display_text" => 'Back to Threads',
				"style" => 'position:relative;float:right;top:3px;margin-right:5px;',
				"link" => array(true, $this->core->buildCourseUrl(['forum', 'threads'])),
				"optional_class" => '',
				"title" => 'Back to threads',
				"onclick" => array(false)
			)
		);

		$threadArray = array();
		$fromIdtoTitle = array();
		foreach($threads as $thread){
			if(!array_key_exists($thread["thread_id"], $threadArray)) {
				$threadArray[$thread["thread_id"]] = array();
				$fromIdtoTitle[$thread["thread_id"]] = $thread["thread_title"];
			}
			$threadArray[$thread["thread_id"]][] = $thread;
		}
		$count = 1;

		$thread_list = [];

		foreach($threadArray as $thread_id => $data){
			$thread_title = $fromIdtoTitle[$thread_id];

            $thread_link = $this->core->buildCourseUrl(['forum', 'threads', $thread_id]);

            $thread_list[$count-1] = Array("thread_title" => $thread_title, "thread_link" => $thread_link, "posts" => Array());

			foreach($data as $post) {
				$author = $post['author'];
				$user_info = $this->core->getQueries()->getDisplayUserInfoFromUserId($post["p_author"]);
				$first_name = trim($user_info["first_name"]);
				$last_name = trim($user_info["last_name"]);
				$visible_username = $first_name . " " . substr($last_name, 0 , 1) . ".";

				if($post["anonymous"]){
					$visible_username = 'Anonymous';
				} 

				//convert legacy htmlentities being saved in db
                $post_content = html_entity_decode($post["post_content"], ENT_QUOTES | ENT_HTML5, 'UTF-8');
                $pre_post = preg_replace('#(<a href=[\'"])(.*?)([\'"].*>)(.*?)(</a>)#', '[url=$2]$4[/url]', $post_content);

                if(!empty($pre_post)){
                    $post_content = $pre_post;
				}

                $post_link = $this->core->buildCourseUrl(['forum', 'threads', $thread_id]) . "#" . $post['p_id'];

				$posted_on = date_format(DateUtils::parseDateTime($post['timestamp_post'], $this->core->getConfig()->getTimezone()), "n/j g:i A");

                $thread_list[$count-1]["posts"][] = Array(
                    "post_link" => $post_link,
                    "count" => $count,
                    "post_content" => $post_content,
                    "visible_username" => $visible_username,
                    "posted_on" => $posted_on
                );

				$count++;
			}
		}


        $return = $this->core->getOutput()->renderTwigTemplate("forum/searchResults.twig", [
            "buttons" => $buttons,
            "count_threads" => count($threads),
            "threads" => $thread_list,
            "search_url" => $this->core->buildCourseUrl(['forum', 'search'])
        ]);

    	return $return;
    }
	
	/** Shows Forums thread splash page, including all posts
		for a specific thread, in addition to head of the threads
		that have been created after applying filter and to be
		displayed in the left panel.
	*/

    public function showForumThreads($user, $posts, $unviewed_posts, $threadsHead, $show_deleted, $show_merged_thread, $display_option, $max_thread, $initialPageNumber, $thread_resolve_state, $ajax=false) {

        if(!$this->forumAccess()){
            $this->core->redirect($this->core->buildCourseUrl([]));
            return;
        }
        $threadExists = $this->core->getQueries()->threadExists();
        $filteredThreadExists = (count($threadsHead)>0);
        $currentThread = -1;
        $currentCategoriesIds = array();
        $show_deleted_thread_title = null;
        $currentCourse = $this->core->getConfig()->getCourse();
        $threadFiltering = $threadExists && !$filteredThreadExists && !(empty($_COOKIE[$currentCourse . '_forum_categories']) && empty($_COOKIE['forum_thread_status']) && empty($_COOKIE['unread_select_value']) === 'false');

        if(!$ajax) {
            $this->core->getOutput()->addBreadcrumb("Discussion Forum", $this->core->buildCourseUrl(['forum', 'threads']));

            //Body Style is necessary to make sure that the forum is still readable...
            $this->core->getOutput()->addVendorCss('codemirror/codemirror.css');
            $this->core->getOutput()->addVendorCss('codemirror/theme/eclipse.css');
            $this->core->getOutput()->addInternalCss('forum.css');
            $this->core->getOutput()->addVendorJs('codemirror/codemirror.js');
            $this->core->getOutput()->addVendorJs('codemirror/mode/clike/clike.js');
            $this->core->getOutput()->addVendorJs('codemirror/mode/python/python.js');
            $this->core->getOutput()->addVendorJs('codemirror/mode/shell/shell.js');
            $this->core->getOutput()->addInternalJs('drag-and-drop.js');
            $this->core->getOutput()->addInternalJs('forum.js');
            $this->core->getOutput()->addVendorJs('jquery.are-you-sure/jquery.are-you-sure.js');
            $this->core->getOutput()->addVendorJs('bootstrap/js/bootstrap.bundle.min.js');
        }

        if($filteredThreadExists || $threadFiltering) {
            $currentThread = isset($_GET["thread_id"]) && is_numeric($_GET["thread_id"]) && (int)$_GET["thread_id"] < $max_thread && (int)$_GET["thread_id"] > 0 ? (int)$_GET["thread_id"] : $posts[0]["thread_id"];
            $currentCategoriesIds = $this->core->getQueries()->getCategoriesIdForThread($currentThread);
        }

        $currentThreadArr = array_filter($threadsHead, function($ar) use($currentThread) {
            return ($ar['id'] == $currentThread);
        });

        if($show_merged_thread) {
            $show_merged_thread_class = "active";
            $show_merged_thread_action = "alterShowMergeThreadStatus(0,'" . $currentCourse . "');";
            $show_merged_thread_title = "Hide Merged Threads";
        } else {
            $show_merged_thread_class = "";
            $show_merged_thread_action = "alterShowMergeThreadStatus(1,'" . $currentCourse . "');";
            $show_merged_thread_title = "Show Merged Threads";
        }

        $show_deleted_class = '';
        $show_deleted_action = '';
        $show_deleted_thread_title = '';

        if($this->core->getUser()->accessGrading()){
            if($show_deleted) {
                $show_deleted_class = "active";
                $show_deleted_action = "alterShowDeletedStatus(0);";
                $show_deleted_thread_title = "Hide Deleted Threads";
            } else {
                $show_deleted_class = "";
                $show_deleted_action = "alterShowDeletedStatus(1);";
                $show_deleted_thread_title = "Show Deleted Threads";
            }
        }

        $categories = $this->core->getQueries()->getCategories();

        $cookieSelectedCategories = array();
        $cookieSelectedThreadStatus = array();
        $cookieSelectedUnread = false;
        $category_ids_array = array_column($categories, 'category_id');

        if(!empty($_COOKIE[$currentCourse . '_forum_categories'])) {
            foreach(explode('|', $_COOKIE[$currentCourse . '_forum_categories']) as $selectedId) {
                if(in_array((int)$selectedId, $category_ids_array)) {
                    $cookieSelectedCategories[] = $selectedId;
                }
            }
        }

        if(!empty($_COOKIE['forum_thread_status'])) {
            foreach(explode('|', $_COOKIE['forum_thread_status']) as $selectedStatus) {
                if(in_array((int)$selectedStatus, array(-1,0,1))) {
                    $cookieSelectedThreadStatus[] = $selectedStatus;
                }
            }
        }

        if(!empty($_COOKIE['unread_select_value'])){
            $cookieSelectedUnread = $_COOKIE['unread_select_value'];
        }

        $default_button = array(
            array(
                "required_rank" => 4,
                "display_text" => 'Create Thread',
                "style" => 'float:right;position:relative;top:3px;',
                "link" => array(true, $this->core->buildCourseUrl(['forum', 'threads', 'new'])),
                "optional_class" => '',
                "title" => 'Create Thread',
                "onclick" => array(false)
            )
        );

        $button_params = [
            "current_thread" => $currentThread,
            "forum_bar_buttons_right" => $default_button,
            "forum_bar_buttons_left" => [],
            "show_threads" => true,
            "thread_exists" => true,
            "show_more" => true
        ];

        if($this->core->getUser()->accessGrading()){
            if($show_deleted) {
                $show_deleted_class = "active";
                $show_deleted_action = "alterShowDeletedStatus(0);";
                $show_deleted_thread_title = "Hide Deleted Threads";
            } else {
                $show_deleted_class = "";
                $show_deleted_action = "alterShowDeletedStatus(1);";
                $show_deleted_thread_title = "Show Deleted Threads";
            }
        }

        $filterFormData = Array(
            "categories" => $categories,
            "current_thread" => $currentThread,
            "current_category_ids" => $currentCategoriesIds,
            "current_course" => $currentCourse,
            "cookie_selected_categories" => $cookieSelectedCategories,
            "cookie_selected_thread_status" => $cookieSelectedThreadStatus,
            "cookie_selected_unread_value" => $cookieSelectedUnread,
            "display_option" => $display_option,
            "thread_exists" => $threadExists
        );

        $next_page = 0;
        $prev_page = 0;
        $arrowup_visibility = 0;
        $displayThreadContent = "";
        $generatePostContent = "";

        if(!$threadExists){
            $button_params["show_threads"] = false;
            $button_params["thread_exists"] = false;
        } else {
            $more_data = array(
                array(
                    "filter_option" => $display_option
                ),
                array(
                    "display_text" => $show_merged_thread_title,
                    "id" => 'merge_thread',
                    "optional_class" => array(!empty($show_merged_thread_class), $show_merged_thread_class),
                    "title" => $show_merged_thread_title,
                    "onclick" => array(true, $show_merged_thread_action),
                    "link" => '#',
                    "required_rank" => 4
                ),
                array(
                    "display_text" => $show_deleted_thread_title,
                    "optional_class" => array(!empty($show_deleted_class), $show_deleted_class),
                    "id" => 'delete',
                    "title" => $show_deleted_thread_title,
                    "link" => '#',
                    "onclick" => array(true, $show_deleted_action),
                    "required_rank" => 3
                ),
                array(
                    "display_text" => 'Stats',
                    "id" => 'forum_stats',
                    "optional_class" => array(false, ''),
                    "title" => 'Forum Statistics',
                    "onclick" => array(false, ''),
                    "link" => $this->core->buildCourseUrl(['forum', 'stats']),
                    "required_rank" => 2
                )
            );
            $other_buttons = array(
                array(
                    "required_rank" => 4,
                    "display_text" => 'Filter (<span id="num_filtered">0</span>)',
                    "style" => 'display:inline-block;',
                    "link" => array(false),
                    "optional_class" => '',
                    "title" => 'Filter Threads based on Categories',
                    "onclick" => array(true, "forumFilterBar()")
                )
            );

            $button_params["more_data"] = $more_data;
            $button_params["forum_bar_buttons_left"] = $other_buttons;
            $next_page = $initialPageNumber + 1;
            $prev_page = ($initialPageNumber == 1)?0:($initialPageNumber - 1);
            $arrowup_visibility = ($initialPageNumber == 1)?"display:none;":"";
            $activeThreadAnnouncement = false;
            $activeThreadTitle = "";
            $activeThread = array();
            $displayThreadContent = $this->displayThreadList($threadsHead, false, $activeThreadAnnouncement, $activeThreadTitle, $activeThread, $currentThread, $currentCategoriesIds, false);

            if(count($activeThread) == 0) {
                $activeThread = $this->core->getQueries()->getThread($currentThread)[0];
            }

            $currentThreadArrValues = array_values($currentThreadArr);
            $currentThreadFavorite = !empty($currentThreadArrValues) ? $currentThreadArrValues[0]['favorite'] : false;
            $generatePostContent = $this->generatePostList($currentThread, $posts, $unviewed_posts, $currentCourse, true, $threadExists, $display_option, $categories, $cookieSelectedCategories, $cookieSelectedThreadStatus, $cookieSelectedUnread, $currentCategoriesIds, $currentThreadFavorite, false);
        }

        if ( !empty($activeThread['id']) ) {
            $this->core->getQueries()->visitThread($user, $activeThread['id']);
        }

        $return = "";

        $markdown_enabled = 0;
        if(isset($_COOKIE['markdown_enabled'])){
            $markdown_enabled = $_COOKIE['markdown_enabled'];
        }

        if(!$ajax) {
            $return = $this->core->getOutput()->renderTwigTemplate("forum/ShowForumThreads.twig", [
                "categories" => $categories,
                "filterFormData" => $filterFormData,
                "button_params" => $button_params,
                "thread_exists" => $threadExists,
                "next_page" => $next_page,
                "prev_page" => $prev_page,
                "arrowup_visibility" => $arrowup_visibility,
                "display_thread_content" => $displayThreadContent,
                "display_thread_count" => empty($displayThreadContent) ? 0 : count($displayThreadContent["thread_content"]),
                "currentThread" => $currentThread,
                "currentCourse" => $currentCourse,
                "generate_post_content" => $generatePostContent,
                "thread_resolve_state" => $thread_resolve_state,
                "display_option" => $display_option,
                "render_markdown" => $markdown_enabled,
                "csrf_token" => $this->core->getCsrfToken(),
                "edit_url" => $this->core->buildCourseUrl(['forum', 'posts', 'modify']) . '?' . http_build_query(['modify_type' => '1']),
                "search_url" => $this->core->buildCourseUrl(['forum', 'search']),
                "merge_url" => $this->core->buildCourseUrl(['forum', 'threads', 'merge'])
            ]);
        }
        else{
            $return = $this->core->getOutput()->renderTwigTemplate("forum/GeneratePostList.twig", [
                "userGroup" => $generatePostContent["userGroup"],
                "activeThread" => $generatePostContent["activeThread"],
                "activeThreadAnnouncement" => $generatePostContent["activeThreadAnnouncement"],
                "isCurrentFavorite" => $generatePostContent["isCurrentFavorite"],
                "display_option" => $generatePostContent["display_option"],
                "post_data" => $generatePostContent["post_data"],
                "isThreadLocked" => $generatePostContent["isThreadLocked"],
                "accessFullGrading" => $generatePostContent["accessFullGrading"],
                "includeReply" => $generatePostContent["includeReply"],
                "thread_id" => $generatePostContent["thread_id"],
                "first_post_id" => $generatePostContent["first_post_id"],
                "form_action_link" => $generatePostContent["form_action_link"],
                "thread_resolve_state" => $thread_resolve_state,
                "merge_thread_content" => $generatePostContent["merge_thread_content"],
                "csrf_token" => $generatePostContent["csrf_token"],
                "activeThreadTitle" => $generatePostContent["activeThreadTitle"],
                "post_box_id" => $generatePostContent["post_box_id"],
                "merge_url" => $this->core->buildCourseUrl(['forum', 'threads', 'merge'])
            ]);

            $return = $this->core->getOutput()->renderJsonSuccess(["html"=> json_encode($return)]);
        }

        return $return;
    }

    public function generatePostList($currentThread, $posts, $unviewed_posts, $currentCourse, $includeReply = false, $threadExists = false, $display_option = 'time', $categories = [], $cookieSelectedCategories = [], $cookieSelectedThreadStatus = [], $cookieSelectedUnread = [], $currentCategoriesIds = [], $isCurrentFavorite = false, $render=true) {

        $activeThread = $this->core->getQueries()->getThread($currentThread)[0];

        $activeThreadTitle = ($this->core->getUser()->accessFullGrading() ? "({$activeThread['id']}) " : '') . $activeThread['title'];
        $activeThreadAnnouncement = $activeThread['pinned'];

        $thread_id = $activeThread['id'];
        $function_date = 'date_format';

        $first = true;
        $first_post_id = 1;

        $post_data = [];

        $csrf_token = $this->core->getCsrfToken();

        $attachmentButton = array();

        if($display_option == "tree"){
            $order_array = array();
            $reply_level_array = array();
            foreach($posts as $post){
                if($thread_id == -1) {
                    $thread_id = $post["thread_id"];
                }
                if($first){
                    $first= false;
                    $first_post_id = $post["id"];
                }
                if($post["parent_id"] > $first_post_id){
                    $place = array_search($post["parent_id"], $order_array);
                    $tmp_array = array($post["id"]);
                    $parent_reply_level = $reply_level_array[$place];
                    while($place && $place+1 < sizeof($reply_level_array) && $reply_level_array[$place+1] > $parent_reply_level){
                        $place++;
                    }
                    array_splice($order_array, $place+1, 0, $tmp_array);
                    array_splice($reply_level_array, $place+1, 0, $parent_reply_level+1);
                } else {
                    array_push($order_array, $post["id"]);
                    array_push($reply_level_array, 1);
                }
            }
            $i = 0;
            $first = true;
            foreach($order_array as $ordered_post){
                foreach($posts as $post){
                    if($post["id"] == $ordered_post){
                        if($post["parent_id"] == $first_post_id) {
                            $reply_level = 1;
                        } else {
                            $reply_level = $reply_level_array[$i];
                        }

                        $post_data[] = $this->createPost($thread_id, $post, $unviewed_posts, $function_date, $first, $reply_level, $display_option, $includeReply, $attachmentButton);

                        break;
                    }
                }
                if($first){
                    $first= false;
                }
                $i++;
            }
        } else {
            foreach($posts as $post){
                if($thread_id == -1) {
                    $thread_id = $post["thread_id"];
                }

                $first_post_id = $this->core->getQueries()->getFirstPostForThread($thread_id)['id'];

                $post_data[] = $this->createPost($thread_id, $post, $unviewed_posts, $function_date, $first, 1, $display_option, $includeReply, $attachmentButton);

                if($first){
                    $first= false;
                }
            }
        }

        $isThreadLocked = $this->core->getQueries()->isThreadLocked($thread_id);
        $accessFullGrading = $this->core->getUser()->accessFullGrading();

        $post_box_id = 0;

        $form_action_link = $this->core->buildCourseUrl(['forum', 'posts', 'new']);

        if(($isThreadLocked != 1 || $accessFullGrading ) && $includeReply  ) {

            $GLOBALS['post_box_id'] = $post_box_id = isset($GLOBALS['post_box_id']) ? $GLOBALS['post_box_id'] + 1 : 1;

        }

        $merge_thread_content = [];

        if($this->core->getUser()->getGroup() <= 3){
            $this->core->getOutput()->addVendorCss(FileUtils::joinPaths('chosen-js', 'chosen.min.css'));
            $this->core->getOutput()->addVendorJs(FileUtils::joinPaths('chosen-js', 'chosen.jquery.min.js'));
            $this->core->getOutput()->addVendorCss(FileUtils::joinPaths('flatpickr', 'flatpickr.min.css'));
            $this->core->getOutput()->addVendorJs(FileUtils::joinPaths('flatpickr', 'flatpickr.min.js'));
            $this->core->getOutput()->addVendorJs(FileUtils::joinPaths('flatpickr', 'plugins', 'shortcutButtons', 'shortcut-buttons-flatpickr.min.js'));
            $this->core->getOutput()->addVendorCss(FileUtils::joinPaths('flatpickr', 'plugins', 'shortcutButtons', 'themes', 'light.min.css'));
            $this->core->getOutput()->addInternalJs('forum.js');
            $this->core->getOutput()->addInternalCss('forum.css');
            $current_thread_first_post = $this->core->getQueries()->getFirstPostForThread($currentThread);
            $current_thread_date = $current_thread_first_post["timestamp"];
            $merge_thread_list = $this->core->getQueries()->getThreadsBefore($current_thread_date, 1);

            $merge_thread_content = [
                "current_thread_date" => $current_thread_date,
                "current_thread" => $currentThread,
                "possibleMerges" => $merge_thread_list
            ];
        }

        $return = "";

        $totalAttachments = 0;
        foreach ($attachmentButton as $aButton) {
            $totalAttachments += count($aButton)-1;
        }

        if($render){
            $return = $this->core->getOutput()->renderTwigTemplate("forum/GeneratePostList.twig", [
                "userGroup" => $this->core->getUser()->getGroup(),
                "activeThread" => $activeThread,
                "activeThreadAnnouncement" => $activeThreadAnnouncement,
                "isCurrentFavorite" => $isCurrentFavorite,
                "display_option" => $display_option,
                "post_data" => $post_data,
                "isThreadLocked" => $isThreadLocked,
                "accessFullGrading" => $accessFullGrading,
                "includeReply" => $includeReply,
                "thread_id" => $thread_id,
                "first_post_id" => $first_post_id,
                "form_action_link" => $form_action_link,
                "merge_thread_content" => $merge_thread_content,
                "csrf_token" => $csrf_token,
                "activeThreadTitle" => $activeThreadTitle,
<<<<<<< HEAD
                "post_box_id" => $post_box_id, 
                "attachment_all_button" => json_encode($attachmentButton),
                "total_attachments" => $totalAttachments,
                "merge_url" => $this->core->buildNewCourseUrl(['forum', 'threads', 'merge'])
=======
                "post_box_id" => $post_box_id,
                "merge_url" => $this->core->buildCourseUrl(['forum', 'threads', 'merge'])
>>>>>>> 97b2afaa
            ]);
        }
        else {
            $return = [
                "userGroup" => $this->core->getUser()->getGroup(),
                "activeThread" => $activeThread,
                "activeThreadAnnouncement" => $activeThreadAnnouncement,
                "isCurrentFavorite" => $isCurrentFavorite,
                "display_option" => $display_option,
                "post_data" => $post_data,
                "isThreadLocked" => $isThreadLocked,
                "accessFullGrading" => $accessFullGrading,
                "includeReply" => $includeReply,
                "thread_id" => $thread_id,
                "first_post_id" => $first_post_id,
                "form_action_link" => $form_action_link,
                "merge_thread_content" => $merge_thread_content,
                "csrf_token" => $csrf_token,
                "activeThreadTitle" => $activeThreadTitle,
                "post_box_id" => $post_box_id,
                "attachment_all_button" => json_encode($attachmentButton),
                "total_attachments" => $totalAttachments
            ];
        }

        return $return;
    }

	public function showAlteredDisplayList($threads, $filtering, $thread_id, $categories_ids){
		$tempArray = array();
		$threadAnnouncement = false;
		$activeThreadTitle = "";
		return $this->displayThreadList($threads, $filtering, $threadAnnouncement, $activeThreadTitle, $tempArray, $thread_id, $categories_ids, true);
	}

	public function contentMarkdownToPlain($str){
        $str = preg_replace("/\[[^)]+\]/","",$str);
        $str = preg_replace('/\(([^)]+)\)/s', '$1', $str);
        $str = str_replace("```","", $str);
        return $str;
    }

    public function displayThreadList($threads, $filtering, &$activeThreadAnnouncement, &$activeThreadTitle, &$activeThread, $thread_id_p, $current_categories_ids, $render)
    {
        $used_active = false; //used for the first one if there is not thread_id set
        $current_user = $this->core->getUser()->getId();
        $display_thread_ids = $this->core->getUser()->getGroup() <= 2;

        $activeThreadAnnouncement = false;
        $activeThreadTitle = "";
        $function_date = 'date_format';
        $activeThread = [];

        $thread_content = [];

        foreach ($threads as $thread) {
            $first_post = $this->core->getQueries()->getFirstPostForThread($thread["id"]);
            if (is_null($first_post)) {
                // Thread without any posts(eg. Merged Thread)
                $first_post = ['content' => ""];
                $date = null;
            } else {
                $date = DateUtils::parseDateTime($first_post['timestamp'], $this->core->getConfig()->getTimezone());
            }
            if ($thread['merged_thread_id'] != -1) {
                // For the merged threads
                $thread['status'] = 0;
            }

            $class = "thread_box";
            // $current_categories_ids should be subset of $thread["categories_ids"]
            $issubset = (count(array_intersect($current_categories_ids, $thread["categories_ids"])) == count($current_categories_ids));
            if (((isset($_REQUEST["thread_id"]) && $_REQUEST["thread_id"] == $thread["id"]) || $thread_id_p == $thread["id"] || $thread_id_p == -1) && !$used_active && $issubset) {
                $class .= " active";
                $used_active = true;
                $activeThreadTitle = ($display_thread_ids ? "({$thread['id']}) " : '') . $thread["title"];
                $activeThread = $thread;
                if ($thread["pinned"])
                    $activeThreadAnnouncement = true;
                if ($thread_id_p == -1)
                    $thread_id_p = $thread["id"];
            }
            if (!$this->core->getQueries()->viewedThread($current_user, $thread["id"])) {
                $class .= " new_thread";
            }
            if ($thread["deleted"]) {
                $class .= " deleted";
            }
            //fix legacy code
            $titleDisplay = $thread['title'];

            //replace tags from displaying in sidebar
            $first_post_content = str_replace("[/code]", "", str_replace("[code]", "", strip_tags($first_post["content"])));
            $temp_first_post_content = preg_replace('#\[url=(.*?)\](.*?)(\[/url\])#', '$2', $first_post_content);

            if (!empty($temp_first_post_content)) {
                $first_post_content = $temp_first_post_content;
            }

            if($first_post['render_markdown']==1) {
                $first_post_content = $this->contentMarkdownToPlain($first_post_content);
            }

            $sizeOfContent = strlen($first_post_content);
            $contentDisplay = substr($first_post_content, 0, ($sizeOfContent < 80) ? $sizeOfContent : strrpos(substr($first_post_content, 0, 80), " "));
            $titleLength = strlen($thread['title']);

            $titleDisplay = substr($titleDisplay, 0, ($titleLength < 40) ? $titleLength : strrpos(substr($titleDisplay, 0, 40), " "));

            if (strlen($first_post["content"]) > 80) {
                $contentDisplay .= "...";
            }
            if (strlen($thread["title"]) > 40) {
                //Fix ... appearing
                if (empty($titleDisplay))
                    $titleDisplay .= substr($thread['title'], 0, 30);
                $titleDisplay .= "...";
            }
            $titleDisplay = ($display_thread_ids ? "({$thread['id']}) " : '') . $titleDisplay;

            $link = $this->core->buildCourseUrl(['forum', 'threads', $thread['id']]);

            $favorite = isset($thread['favorite']) && $thread['favorite'];

            $fa_icon = "fa-question";
            $fa_color = "#ffcc00";
            $fa_margin_right = "5px";
            $fa_font_size = "1.8em";
            $tooltip = "Thread Unresolved";

            if (!isset($thread['status'])) {
                $thread['status'] = 0;
            }
            if ($thread['status'] != 0) {
                if ($thread['status'] == 1) {
                    $fa_icon = "fa-check";
                    $fa_color = "#5cb85c";
                    $fa_margin_right = "0px";
                    $fa_font_size = "1.5em";
                    $tooltip = "Thread Resolved";
                }
            }

            $categories_content = [];
            foreach ($thread["categories_desc"] as $category_desc) {
                $categories_content[] = [$category_desc];
            }
            for ($i = 0; $i < count($thread["categories_color"]); $i += 1) {
                $categories_content[$i][] = $thread["categories_color"][$i];
            }

            $date_content = ["not_null" => !is_null($date)];

            if (!is_null($date)) {
                $date_content["formatted"] = $function_date($date, "n/j g:i A");
            }

            $thread_content[] = [
                'thread_id' => $thread['id'],
                "title" => $titleDisplay,
                "content" => $contentDisplay,
                "categories" => $categories_content,
                "link" => $link,
                "class" => $class,
                "pinned" => $thread["pinned"],
                "favorite" => $favorite,
                "merged_thread_id" => $thread['merged_thread_id'],
                "status" => $thread["status"],
                "fa_icon" => $fa_icon,
                "fa_color" => $fa_color,
                "fa_margin_right" => $fa_margin_right,
                "fa_font_size" => $fa_font_size,
                "tooltip" => $tooltip,
                "is_locked" => $this->core->getQueries()->isThreadLocked($thread['id']),
                "date" => $date_content,
                "current_user_posted" => $thread["current_user_posted"]
            ];
        }

        $return = "";

        if($render) {
            $return = $this->core->getOutput()->renderTwigTemplate("forum/displayThreadList.twig", [
                "thread_content" => $thread_content,
            ]);
        }
        else{
            $return = [
                "thread_content" => $thread_content,
            ];

        }
        
        return $return;
    }

	public function filter_post_content($original_post_content) {
		$post_content = html_entity_decode($original_post_content, ENT_QUOTES | ENT_HTML5, 'UTF-8');
		$pre_post = preg_replace('#(<a href=[\'"])(.*?)([\'"].*>)(.*?)(</a>)#', '[url=$2]$4[/url]', $post_content);

		if(!empty($pre_post)){
			$post_content = $pre_post;
		}

		preg_match_all('#\&lbrack;url&equals;(.*?)&rsqb;(.*?)(&lbrack;&sol;url&rsqb;)#', $post_content, $result);
		$accepted_schemes = array("https", "http");
		$pos = 0;
		if(count($result) > 0) {
			foreach($result[1] as $url){
				$decoded_url = filter_var(trim(strip_tags(html_entity_decode($url, ENT_QUOTES | ENT_HTML5, 'UTF-8'))), FILTER_SANITIZE_URL);
				$parsed_url = parse_url($decoded_url, PHP_URL_SCHEME);
				if(filter_var($decoded_url, FILTER_VALIDATE_URL, FILTER_FLAG_SCHEME_REQUIRED | FILTER_FLAG_HOST_REQUIRED) !== false && in_array($parsed_url, $accepted_schemes, true)){
					$pre_post = preg_replace('#\&lbrack;url&equals;(.*?)&rsqb;(.*?)(&lbrack;&sol;url&rsqb;)#', '<a href="' . htmlspecialchars($decoded_url, ENT_QUOTES) . '" target="_blank" rel="noopener nofollow">'. $result[2][$pos] .'</a>', $post_content, 1);
				} else {
					$pre_post = preg_replace('#\&lbrack;url&equals;(.*?)&rsqb;(.*?)(&lbrack;&sol;url&rsqb;)#', htmlentities(htmlspecialchars($decoded_url), ENT_QUOTES | ENT_HTML5, 'UTF-8'), $post_content, 1);
				}
				if(!empty($pre_post)){
					$post_content = $pre_post;
				}

				$pos++;
			}
		}
		//This code is for legacy posts that had an extra \r per newline
		if(strpos($original_post_content, "\r") !== false){
			$post_content = str_replace("\r","", $post_content);
		}

		//end link handling

		//handle converting code segments
		$post_content = preg_replace('/&lbrack;code&rsqb;(.*?)&lbrack;&sol;code&rsqb;/', '<textarea class="code">$1</textarea>', $post_content);

		return $post_content;
	}

	public function createPost($thread_id, $post, $unviewed_posts, $function_date, $first, $reply_level, $display_option, $includeReply, &$attachmentButton = [])
    {
        $current_user = $this->core->getUser()->getId();
        $post_id = $post["id"];

        $thread_dir = FileUtils::joinPaths(FileUtils::joinPaths($this->core->getConfig()->getCoursePath(), "forum_attachments"), $thread_id);

        $date = DateUtils::parseDateTime($post["timestamp"], $this->core->getConfig()->getTimezone());
        if (!is_null($post["edit_timestamp"])) {
            $edit_date = $function_date(DateUtils::parseDateTime($post["edit_timestamp"], $this->core->getConfig()->getTimezone()), "n/j g:i A");
        } else {
            $edit_date = null;
        }
        $user_info = $this->core->getQueries()->getDisplayUserInfoFromUserId($post["author_user_id"]);
        $author_email = trim($user_info['user_email']);
        $first_name = trim($user_info["first_name"]);
        $last_name = trim($user_info["last_name"]);
        $visible_username = $first_name . " " . substr($last_name, 0, 1) . ".";
        $thread_resolve_state = $this->core->getQueries()->getResolveState($thread_id)[0]['status'];

        if ($display_option != 'tree') {
            $reply_level = 1;
        }

        if ($post["anonymous"]) {
            $visible_username = "Anonymous";
        }
        $classes = ["post_box"];
        if ($first && $display_option != 'alpha') {
            $classes[] = " first_post";
        }
        if (in_array($post_id, $unviewed_posts)) {
            $classes[] = " new_post";
        } else {
            $classes[] = " viewed_post";
        }
        if ($this->core->getQueries()->isStaffPost($post["author_user_id"])) {
            $classes[] = " important";
        }
        if ($post["deleted"]) {
            $classes[] = " deleted";
            $deleted = true;
        } else {
            $deleted = false;
        }

        $offset = min(($reply_level - 1) * 30, 180);

        $post_content = $post['content'];
        $markdown = $post["render_markdown"];

        $isThreadLocked = $this->core->getQueries()->isThreadLocked($thread_id);
        $userAccessFullGrading = $this->core->getUser()->accessFullGrading();
        $userGroup = $this->core->getUser()->getGroup();

        $post_user_info = [];


        if ($this->core->getUser()->getGroup() <= 2) {
            $info_name = $first_name . " " . $last_name . " (" . $post['author_user_id'] . ")";
            $visible_user_json = json_encode($visible_username);
            $info_name = json_encode($info_name);
            $jscriptAnonFix = $post['anonymous'] ? 'true' : 'false';
            $jscriptAnonFix = json_encode($jscriptAnonFix);

            $post_user_info = [
                "info_name" => $info_name,
                "visible_user_json" => $visible_user_json,
                "jscriptAnonFix" => $jscriptAnonFix
            ];
        }

        $post_button = [];

		if($this->core->getUser()->getGroup() <= 3 || $post['author_user_id'] === $current_user) {
			if(!($this->core->getQueries()->isThreadLocked($thread_id) != 1 || $this->core->getUser()->accessFullGrading() )){

			} else {
				if($deleted && $this->core->getUser()->getGroup() <= 3){
					$ud_toggle_status = "false";
					$ud_button_title = "Undelete post";
					$ud_button_icon = "fa-undo";
				} else {
					$ud_toggle_status = "true";
					$ud_button_title = "Remove post";
					$ud_button_icon = "fa-trash";
				}

				$post_button["delete"] = [
				    "ud_toggle_status" => $ud_toggle_status,
                    "csrf_token" => $this->core->getCsrfToken(),
                    "ud_button_title" => $ud_button_title,
                    "ud_button_icon" => $ud_button_icon
                ];

				$shouldEditThread = null;

				if($first) {
					$shouldEditThread = "true";
					$edit_button_title = "Edit thread and post";
				} else {
					$shouldEditThread = "false";
					$edit_button_title = "Edit post";
				}

				$post_button["edit"] = [
				    "shouldEditThread" => $shouldEditThread,
                    "edit_button_title" => $edit_button_title,
                    "csrf_token" => $this->core->getCsrfToken()
                ];
			}
        }

		$post_attachment = ["exist" => false];

        if ($post["has_attachment"]) {
            $post_attachment["exist"] = true;

            $post_dir = FileUtils::joinPaths($thread_dir, $post["id"]);
            $files = FileUtils::getAllFiles($post_dir);

            $post_attachment["files"] = [];

            $attachment_num_files = count($files);
            $attachment_id = "attachments_{$post['author_user_id']}_{$post['id']}";
            $attachment_button_id = "button_attachments_{$post['author_user_id']}_{$post['id']}";
            $attachment_file_count = 0;
            $attachment_encoded_data = [];

            foreach ($files as $file) {
                $path = rawurlencode($file['path']);
                $name = rawurlencode($file['name']);
                $url = $this->core->buildUrl(array('component' => 'misc', 'page' => 'display_file', 'dir' => 'forum_attachments', 'file' => $name, 'path' => $path));

                $post_attachment["files"][] = [
                    "file_viewer_id" => "file_viewer_" . $post_id . "_" . $attachment_file_count
                ];

                $attachment_encoded_data[] = [$url, $post_id . '_' . $attachment_file_count, $name];

                $attachment_file_count++;
            }

            $attachment_encoded_data[] = $attachment_id;

            $post_attachment["params"] = [
                "well_id"   => $attachment_id,
                "button_id" => $attachment_button_id, 
                "num_files" => $attachment_num_files,
                "encoded_data" => json_encode($attachment_encoded_data)
                ];

            $attachmentButton[] = $attachment_encoded_data;

        }

        $post_box_id = 1;
        if ($this->core->getQueries()->isThreadLocked($thread_id) != 1 || $this->core->getUser()->accessFullGrading()) {
            $GLOBALS['post_box_id'] = $post_box_id = isset($GLOBALS['post_box_id']) ? $GLOBALS['post_box_id'] + 1 : 1;
        }

        $return = [
            "classes" => $classes,
            "post_id" => $post_id,
            "reply_level" => $reply_level,
            "offset" => $offset,
            "first" => $first,
            "post_content" => $post_content,
            "post" => $post,
            "display_option" => $display_option,
            "isThreadLocked" => $isThreadLocked,
            "userAccessFullGrading" => $userAccessFullGrading,
            "userGroup" => $userGroup,
            "includeReply" => $includeReply,
            "thread_resolve_state" => $thread_resolve_state,
            "current_user" => $current_user,
            "author_email" => $author_email,
            "post_user_info" => $post_user_info,
            "post_date" => $function_date($date,'n/j g:i A'),
            "edit_date" => $edit_date,
            "post_buttons" => $post_button,
            "visible_username" => $visible_username,
            "post_attachment" => $post_attachment,
            "form_post_url" => $this->core->buildCourseUrl(['forum', 'posts', 'new']),
            "post_box_id" => $post_box_id,
            "thread_id" => $thread_id,
            "parent_id" => $post_id,
            "render_markdown" => $markdown
        ];

		return $return;
	}

    public function createThread($category_colors){
		if(!$this->forumAccess()){
			$this->core->redirect($this->core->buildCourseUrl());
			return;
		}

        $this->core->getOutput()->addBreadcrumb("Discussion Forum", $this->core->buildCourseUrl(['forum', 'threads']));
        $this->core->getOutput()->addBreadcrumb("Create Thread", $this->core->buildCourseUrl(['forum', 'threads', 'new']));

        $this->core->getOutput()->addInternalJs('drag-and-drop.js');
        $this->core->getOutput()->addVendorJs('flatpickr/flatpickr.js');
        $this->core->getOutput()->addVendorJs(FileUtils::joinPaths('flatpickr', 'plugins', 'shortcutButtons', 'shortcut-buttons-flatpickr.min.js'));
        $this->core->getOutput()->addVendorJs('jquery.are-you-sure/jquery.are-you-sure.js');
        $this->core->getOutput()->addVendorCss('flatpickr/flatpickr.min.css');
        $this->core->getOutput()->addVendorCss(FileUtils::joinPaths('flatpickr', 'plugins', 'shortcutButtons', 'themes', 'light.min.css'));

        $this->core->getOutput()->addInternalJs('forum.js');
        $this->core->getOutput()->addInternalCss('forum.css');

        $categories = "";

        $category_colors;

        $categories = $this->core->getQueries()->getCategories();

        $dummy_category = array('color' => '#000000', 'category_desc' => 'dummy', 'category_id' => "dummy");
        array_unshift($categories, $dummy_category);


        $buttons = array(
            array(
                "required_rank" => 4,
                "display_text" => 'Back to Threads',
                "style" => 'position:relative;top:3px;float:right;',
                "link" => array(true, $this->core->buildCourseUrl(['forum', 'threads'])),
                "optional_class" => '',
                "title" => 'Back to threads',
                "onclick" => array(false)
            )
        );

        $thread_exists = $this->core->getQueries()->threadExists();
        $manage_categories_url = $this->core->buildCourseUrl(['forum', 'categories']);

        $return = $this->core->getOutput()->renderTwigTemplate("forum/createThread.twig", [
            "categories" => $categories,
            "category_colors" => $category_colors,
            "buttons" => $buttons,
            "thread_exists" => $thread_exists,
            "form_action" => $this->core->buildCourseUrl(['forum', 'threads', 'new']),
            "manage_categories_url" => $manage_categories_url,
            "csrf_token" => $this->core->getCsrfToken(),
            "email_enabled" => $this->core->getConfig()->isEmailEnabled(),
            "search_url" => $this->core->buildCourseUrl(['forum', 'search'])
        ]);

        return $return;
    }

    public function showCategories($category_colors){

        if(!$this->forumAccess()){
            $this->core->redirect($this->core->buildCourseUrl([]));
            return;
        }

        $this->core->getOutput()->addBreadcrumb("Discussion Forum", $this->core->buildCourseUrl(['forum', 'threads']));
        $this->core->getOutput()->addBreadcrumb("Manage Categories", $this->core->buildCourseUrl(['forum', 'categories']));

        $this->core->getOutput()->addInternalJs('drag-and-drop.js');
        $this->core->getOutput()->addInternalJs('forum.js');
        $this->core->getOutput()->addVendorJs('flatpickr/flatpickr.js');
        $this->core->getOutput()->addVendorJs('jquery.are-you-sure/jquery.are-you-sure.js');

        $this->core->getOutput()->addVendorCss('flatpickr/flatpickr.min.css');

        $categories = "";
        $category_colors;

        if($this->core->getUser()->accessGrading()){
            $categories = $this->core->getQueries()->getCategories();

            $dummy_category = array('color' => '#000000', 'category_desc' => 'dummy', 'category_id' => "dummy");
            array_unshift($categories, $dummy_category);
        }

        $buttons = array(
            array(
                "required_rank" => 4,
                "display_text" => 'Back to Threads',
                "style" => 'position:relative;float:right;top:3px;',
                "link" => array(true, $this->core->buildCourseUrl(['forum', 'threads'])),
                "optional_class" => '',
                "title" => 'Back to threads',
                "onclick" => array(false)
            )
        );
        $thread_exists = $this->core->getQueries()->threadExists();

        $forumBarData = [
            "forum_bar_buttons_right" => $buttons,
            "forum_bar_buttons_left" => [],
            "show_threads" => false,
            "thread_exists" => $thread_exists
        ];

        $return = $this->core->getOutput()->renderTwigTemplate("forum/ShowCategories.twig", [
            "categories" => $categories,
            "category_colors" => $category_colors,
            "forumBarData" => $forumBarData,
            "csrf_token" => $this->core->getCsrfToken(),
            "search_url" => $this->core->buildCourseUrl(['forum', 'search'])
        ]);

        return $return;
    }

	public function statPage($users) {
		if(!$this->forumAccess()){
			$this->core->redirect($this->core->buildCourseUrl());
			return;
		}

		if(!$this->core->getUser()->accessFullGrading()){
			$this->core->redirect($this->core->buildCourseUrl(['forum', 'threads']));
			return;
		}

		$this->core->getOutput()->addBreadcrumb("Discussion Forum", $this->core->buildCourseUrl(['forum', 'threads']));
		$this->core->getOutput()->addBreadcrumb("Statistics", $this->core->buildCourseUrl(['forum', 'stats']));

        $this->core->getOutput()->addInternalJs('forum.js');
        $this->core->getOutput()->addInternalCss('forum.css');

		$buttons = array(
			array(
				"required_rank" => 4,
				"display_text" => 'Back to Threads',
				"style" => 'position:relative;float:right;top:3px;',
				"link" => array(true, $this->core->buildCourseUrl(['forum', 'threads'])),
				"optional_class" => '',
				"title" => 'Back to threads',
				"onclick" => array(false)
			)
		);

		$thread_exists = $this->core->getQueries()->threadExists();

		$forumBarData = [
            "forum_bar_buttons_right" => $buttons,
            "forum_bar_buttons_left" => [],
            "show_threads" => false,
            "thread_exists" => $thread_exists
		];

		$userData = [];

		foreach($users as $user => $details){
			$first_name = $details["first_name"];
			$last_name = $details["last_name"];
            $post_count = count($details["posts"]);
			$posts = json_encode($details["posts"]);
			$ids = json_encode($details["id"]);
			$timestamps = json_encode($details["timestamps"]);
			$thread_ids = json_encode($details["thread_id"]);
			$thread_titles = json_encode($details["thread_title"]);
			$num_deleted = ($details["num_deleted_posts"]);

			$userData[] = [
			    "last_name" => $last_name,
                "first_name" => $first_name,
                "post_count" => $post_count,
                "details_total_threads" => $details["total_threads"],
                "num_deleted" => $num_deleted,
                "posts" => $posts,
                "ids" => $ids,
                "timestamps" => $timestamps,
                "thread_ids" => $thread_ids,
                "thread_titles" => $thread_titles
            ];
		}
    
    $return = $this->core->getOutput()->renderTwigTemplate("forum/StatPage.twig", [
        "forumBarData" => $forumBarData,
        "userData" => $userData,
        "search_url" => $this->core->buildCourseUrl(['forum', 'search'])
    ]);

		return $return;

	}

}
<|MERGE_RESOLUTION|>--- conflicted
+++ resolved
@@ -66,7 +66,7 @@
 
 				if($post["anonymous"]){
 					$visible_username = 'Anonymous';
-				} 
+				}
 
 				//convert legacy htmlentities being saved in db
                 $post_content = html_entity_decode($post["post_content"], ENT_QUOTES | ENT_HTML5, 'UTF-8');
@@ -102,7 +102,7 @@
 
     	return $return;
     }
-	
+
 	/** Shows Forums thread splash page, including all posts
 		for a specific thread, in addition to head of the threads
 		that have been created after applying filter and to be
@@ -522,15 +522,10 @@
                 "merge_thread_content" => $merge_thread_content,
                 "csrf_token" => $csrf_token,
                 "activeThreadTitle" => $activeThreadTitle,
-<<<<<<< HEAD
-                "post_box_id" => $post_box_id, 
+                "post_box_id" => $post_box_id,
                 "attachment_all_button" => json_encode($attachmentButton),
                 "total_attachments" => $totalAttachments,
                 "merge_url" => $this->core->buildNewCourseUrl(['forum', 'threads', 'merge'])
-=======
-                "post_box_id" => $post_box_id,
-                "merge_url" => $this->core->buildCourseUrl(['forum', 'threads', 'merge'])
->>>>>>> 97b2afaa
             ]);
         }
         else {
@@ -723,7 +718,7 @@
             ];
 
         }
-        
+
         return $return;
     }
 
@@ -914,7 +909,7 @@
 
             $post_attachment["params"] = [
                 "well_id"   => $attachment_id,
-                "button_id" => $attachment_button_id, 
+                "button_id" => $attachment_button_id,
                 "num_files" => $attachment_num_files,
                 "encoded_data" => json_encode($attachment_encoded_data)
                 ];
@@ -1141,7 +1136,7 @@
                 "thread_titles" => $thread_titles
             ];
 		}
-    
+
     $return = $this->core->getOutput()->renderTwigTemplate("forum/StatPage.twig", [
         "forumBarData" => $forumBarData,
         "userData" => $userData,
@@ -1152,4 +1147,4 @@
 
 	}
 
-}
+}