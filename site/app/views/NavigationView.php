--- conflicted
+++ resolved
@@ -141,7 +141,6 @@
             $title_save = $title;
             $btn_title_save = $title_to_button_type_submission[$title];
             foreach ($gradeable_list as $gradeable => $g_data) {
-<<<<<<< HEAD
                 if (!$this->core->getUser()->accessGrading()){
                     if ($g_data->getActiveVersion() == -1){
                         $submission_status = array(
@@ -178,10 +177,10 @@
                         "AUTOGRADE" => ""
                     );
                 }
-=======
+
                 $title = $title_save;
                 $title_to_button_type_submission[$title_save] = $btn_title_save;
->>>>>>> 25138639
+
                 // student users should only see electronic gradeables -- NOTE: for now, we might change this design later
                 if ($g_data->getType() != GradeableType::ELECTRONIC_FILE && !$this->core->getUser()->accessGrading()) {
                     continue;
