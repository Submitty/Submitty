--- conflicted
+++ resolved
@@ -46,15 +46,11 @@
                     </p>
                     {% if grader_info[user].comment is not empty %}
                     <p class="overall-comment">
-<<<<<<< HEAD
-                        <span class='gradeable_comment'>{{ grader_info[user].comment | nl2br }}</span>
-=======
                         <span class='gradeable_comment'>
                             {% include 'misc/Markdown.twig' with {
-                                content:  overall_comments[user]
+                                content: grader_info[user].comment
                             } only %}
                         </span>
->>>>>>> a6326113
                     </p>
                     {% endif %}
                     {% if grader_info[user].attachments is not empty %}
