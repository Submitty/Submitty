--- conflicted
+++ resolved
@@ -1382,14 +1382,10 @@
     }
 
     public function deleteRegistrationSection($section) {
-<<<<<<< HEAD
-        $this->course_db->query("DELETE FROM sections_registration WHERE sections_registration_id=?", array($section));
-=======
        	$semester = $this->core->getConfig()->getSemester();
         $course = $this->core->getConfig()->getCourse();
         $this->submitty_db->query("DELETE FROM courses_registration_sections WHERE semester=? AND course=? AND registration_section_id=?", array($semester, $course, $section));
         return $this->submitty_db->getRowCount();
->>>>>>> 69726cca
     }
 
     public function setupRotatingSections($graders, $gradeable_id) {
