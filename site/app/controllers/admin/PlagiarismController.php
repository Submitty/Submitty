<?php

namespace app\controllers\admin;

<<<<<<< HEAD
use app\libraries\Core;
use app\libraries\response\MultiResponse;
=======
use app\libraries\response\ResponseInterface;
>>>>>>> ea3b9894
use app\libraries\response\WebResponse;
use app\libraries\response\JsonResponse;
use app\libraries\response\RedirectResponse;
use app\controllers\AbstractController;
use app\libraries\FileUtils;
use app\libraries\plagiarism\PlagiarismUtils;
use app\libraries\routers\AccessControl;
use app\libraries\routers\FeatureFlag;
use Exception;
use Symfony\Component\Routing\Annotation\Route;
use app\models\User;

/**
 * Class PlagiarismController
 * @package app\controllers\admin
 * @AccessControl(role="INSTRUCTOR")
 * @FeatureFlag("plagiarism")
 */
class PlagiarismController extends AbstractController {
    /**
     * This function validates a given gradeable and config ID to make sure they are valid.
     * @param string $gradeable_id
     * @param string $config_id
     * @throws Exception
     */
    private function verifyGradeableAndConfigAreValid(string $gradeable_id, string $config_id): void {
        if ($gradeable_id !== "" && !$this->core->getQueries()->existsGradeable($gradeable_id)) {
            throw new Exception("Error: Invalid gradeable ID provided: {$gradeable_id}");
        }
        // check for backwards crawling
        if (str_contains($gradeable_id, '..') || str_contains($config_id, '..')) {
            throw new Exception('Error: path contains invalid component ".."');
        }
    }


    /**
     * @param string $gradeable_id
     * @param string $config_id
     * @return string
     */
    private function getConfigDirectoryPath(string $gradeable_id, string $config_id): string {
        return FileUtils::joinPaths($this->core->getConfig()->getCoursePath(), "lichen", $gradeable_id, $config_id);
    }


    /**
     * @param string $gradeable_id
     * @param string $config_id
     * @param string $user_id
     * @param string $version
     * @return string
     */
    private function getSubmissionPath(string $gradeable_id, string $config_id, string $user_id, string $version): string {
        return FileUtils::joinPaths($this->core->getConfig()->getCoursePath(), "lichen", $gradeable_id, $config_id, "users", $user_id, $version);
    }


    /**
     * @param string $gradeable_id
     * @param string $config_id
     * @return string
     */
    private function getQueuePath(string $gradeable_id, string $config_id): string {
        $semester = $this->core->getConfig()->getSemester();
        $course = $this->core->getConfig()->getCourse();
        $daemon_job_queue_path = FileUtils::joinPaths($this->core->getConfig()->getSubmittyPath(), "daemon_job_queue");
        return FileUtils::joinPaths($daemon_job_queue_path, "lichen__{$semester}__{$course}__{$gradeable_id}__{$config_id}.json");
    }


    /**
     * @param string $gradeable_id
     * @param string $config_id
     * @return string
     */
    private function getProcessingQueuePath(string $gradeable_id, string $config_id): string {
        $semester = $this->core->getConfig()->getSemester();
        $course = $this->core->getConfig()->getCourse();
        $daemon_job_queue_path = FileUtils::joinPaths($this->core->getConfig()->getSubmittyPath(), "daemon_job_queue");
        return FileUtils::joinPaths($daemon_job_queue_path, "PROCESSING_lichen__{$semester}__{$course}__{$gradeable_id}__{$config_id}.json");
    }

    private function getPriorSemesterCourses() {
        // TODO: Implement.
        // get all the course and term pairs that this course has access to (same group)
        return ['f19 csci1200', 's18 csci1200', 'f20 csci1500'];
    }

    private function getOtherPriorGradeables() {
        // TODO: Implememt.
        // from the parameter course and term, get the list of gradeables
        return ["hw1", "hw2", "hw3", "test1", "hw5", "midterm"];
    }

    /**
     * @param array $usernames
     * @return array
     */
    private function getIgnoreSubmissionType(array $usernames): array {
        $ignore = [];
        $ignore[0] = []; // array of user categories to be ignored
        $ignore[1] = []; // array of user_id in the category "Others"
        foreach ($usernames as $user_id) {
            $user_obj = $this->core->getQueries()->getUserById($user_id);
            if ($user_obj != null) {
                switch ($user_obj->getGroup()) {
                    case User::GROUP_INSTRUCTOR:
                        if (!in_array("instructors", $ignore[0])) {
                            array_push($ignore[0], "instructors");
                        }
                        break;
                    case User::GROUP_FULL_ACCESS_GRADER:
                        if (!in_array("full_access_graders", $ignore[0])) {
                            array_push($ignore[0], "full_access_graders");
                        }
                        break;
                    case User::GROUP_LIMITED_ACCESS_GRADER:
                        if (!in_array("limited_access_graders", $ignore[0])) {
                            array_push($ignore[0], "limited_access_graders");
                        }
                        break;
                    default:
                        if (!in_array("others", $ignore[0])) {
                            array_push($ignore[0], "others");
                        }
                        array_push($ignore[1], $user_id);
                }
            }
        }
        return $ignore;
    }

    /**
     * @param string $gradeable_id
     * @param string $config_id
     * @return array
     * @throws Exception
     */
    private function getOverallRankings(string $gradeable_id, string $config_id): array {
        $file_path = FileUtils::joinPaths($this->getConfigDirectoryPath($gradeable_id, $config_id), "overall_ranking.txt");
        if (!file_exists($file_path)) {
            throw new Exception("Unable to read ranking file");
        }

        $content = file_get_contents($file_path);
        $content = trim(str_replace(["\r", "\n"], ' ', $content));
        $rankings = preg_split('/ +/', $content);
        $rankings = array_chunk($rankings, 3);
        return $rankings;
    }

    /**
     * Returns a ranking of users by percent match with user 1 (used for determining the rightmost dropdown list)
     * @param string $gradeable_id
     * @param string $config_id
     * @param string $user_id_1
     * @param string $user_1_version
     * @return array
     * @throws Exception
     */
    private function getRankingsForUser(string $gradeable_id, string $config_id, string $user_id_1, string $user_1_version): array {
        $file_path = FileUtils::joinPaths($this->getSubmissionPath($gradeable_id, $config_id, $user_id_1, $user_1_version), "ranking.txt");
        if (!file_exists($file_path)) {
            throw new Exception("Unable to read ranking file");
        }

        $content = file_get_contents($file_path);
        $content = trim(str_replace(["\r", "\n"], ' ', $content));
        $rankings = preg_split('/ +/', $content);
        $rankings = array_chunk($rankings, 3);
        return $rankings;
    }


    /**
     * @param string $gradeable_id
     * @param string $config_id
     */
    private function deleteExistingProvidedCode(string $gradeable_id, string $config_id): void {
        $provided_code_path = FileUtils::joinPaths($this->getConfigDirectoryPath($gradeable_id, $config_id), "provided_code", "files");
        if (is_dir($provided_code_path)) {
            FileUtils::emptyDir($provided_code_path);
        }
    }

    /**
     * @param string $temporary_file_path
     * @param string $filename
     * @param string $gradeable_id
     * @param string $config_id
     * @throws Exception
     */
    private function saveNewProvidedCode(string $temporary_file_path, string $filename, string $gradeable_id, string $config_id): void {
        // NOTE: The user of this function is expected to call deleteExistingProvidedCode()
        //       before this function if they wish to clear whatever is already in the directory first.

        if (!file_exists($temporary_file_path)) {
            throw new Exception("Upload failed: Temporary file not found");
        }

        $target_dir = FileUtils::joinPaths($this->getConfigDirectoryPath($gradeable_id, $config_id), "provided_code", "files");
        FileUtils::createDir($target_dir, "true", 0770); // creates dir if not yet exists

        if (mime_content_type($temporary_file_path) == "application/zip") {
            $zip = new \ZipArchive();
            $res = $zip->open($temporary_file_path);
            if ($res === true) {
                $zip->extractTo($target_dir);
                $zip->close();
            }
            else {
                FileUtils::recursiveRmdir($target_dir);
                $error_message = ($res == 19) ? "Invalid or uninitialized Zip object" : $zip->getStatusString();
                throw new Exception("Upload failed: {$error_message}");
            }
        }
        else {
            // we have to use copy() here so that the permissions won't get messed up
            if (!@copy($temporary_file_path, FileUtils::joinPaths($target_dir, $filename))) {
                throw new Exception("Upload failed: Could not copy file");
            }
            unlink($temporary_file_path);
        }
    }

    /**
     * @Route("/courses/{_semester}/{_course}/plagiarism")
     * @param string $refresh_page
     * @return WebResponse
     */
    public function plagiarismMainPage(string $refresh_page = "NO_REFRESH"): WebResponse {
        $course_path = $this->core->getConfig()->getCoursePath();
        $all_configurations = [];

        $gradeables_with_plagiarism_result = $this->core->getQueries()->getAllGradeablesIdsAndTitles();
        foreach ($gradeables_with_plagiarism_result as $i => $gradeable_id_title) {
            if (is_dir(FileUtils::joinPaths($course_path, "lichen", $gradeable_id_title['g_id']))) {
                foreach (scandir(FileUtils::joinPaths($course_path, "lichen", $gradeable_id_title['g_id'])) as $config_id) {
                    if ($config_id !== '.' && $config_id !== '..' && file_exists(FileUtils::joinPaths($this->getConfigDirectoryPath($gradeable_id_title['g_id'], $config_id), "config.json"))) {
                        $configuration = [];
                        $configuration["g_id"] = $gradeable_id_title["g_id"];
                        $configuration["g_title"] = $gradeable_id_title["g_title"];
                        $configuration["g_grade_due_date"] = $this->core->getQueries()->getDateForGradeableById($gradeable_id_title["g_id"]);
                        $configuration["g_config_version"] = $config_id;

                        $all_configurations[] = $configuration;
                    }
                }
            }
        }

        usort($all_configurations, function ($a, $b) {
            return $a['g_grade_due_date'] > $b['g_grade_due_date'];
        });

        // TODO: return to this and enable later
        // $nightly_rerun_info_file = "/var/local/submitty/courses/" . $semester . "/" . $course . "/lichen/nightly_rerun.json";
        // if (!file_exists($nightly_rerun_info_file)) {
        //     $nightly_rerun_info = [];
        //     foreach ($gradeables_with_plagiarism_result as $gradeable_id_title) {
        //         $nightly_rerun_info[$gradeable_id_title['g_id']] = false;
        //     }
        //     if (file_put_contents($nightly_rerun_info_file, json_encode($nightly_rerun_info, JSON_PRETTY_PRINT)) === false) {
        //         die("Failed to create nightly rerun info file");
        //     }
        // }
        // else {
        //     $nightly_rerun_info = json_decode(file_get_contents($nightly_rerun_info_file), true);
        //     foreach ($nightly_rerun_info as $gradeable_id => $nightly_rerun_status) {
        //         $flag = 0;
        //         foreach ($gradeables_with_plagiarism_result as $gradeable_id_title) {
        //             if ($gradeable_id_title['g_id'] == $gradeable_id) {
        //                 $flag = 1;
        //                 break;
        //             }
        //         }
        //         if ($flag == 0) {
        //             #implies plagiarism result for this gradeable are deleted
        //             unset($nightly_rerun_info[$gradeable_id]);
        //         }
        //     }
        //
        //     foreach ($gradeables_with_plagiarism_result as $gradeable_id_title) {
        //         if (!array_key_exists($gradeable_id_title['g_id'], $nightly_rerun_info)) {
        //             #implies plagiarism was run for this gradeable
        //             $nightly_rerun_info[$gradeable_id_title['g_id']] = false;
        //         }
        //     }
        //     if (file_put_contents($nightly_rerun_info_file, json_encode($nightly_rerun_info, JSON_PRETTY_PRINT)) === false) {
        //         die("Failed to create nightly rerun info file");
        //     }
        // }
        $nightly_rerun_info = []; // placeholder

        return new WebResponse(
            ['admin', 'Plagiarism'],
            'plagiarismMainPage',
            $all_configurations,
            $refresh_page,
            $nightly_rerun_info
        );
    }

    /**
     * @param string $gradeable_id
     * @param string $config_id
     * @return WebResponse|RedirectResponse
     * @Route("/courses/{_semester}/{_course}/plagiarism/gradeable/{gradeable_id}")
     */
    public function showPlagiarismResult(string $gradeable_id, string $config_id): ResponseInterface {
        $error_return_url = $this->core->buildCourseUrl(['plagiarism']);

        $gradeable_config = $this->core->getQueries()->getGradeableConfig($gradeable_id);
        $gradeable_title = $gradeable_config->getTitle();

        try {
            $this->verifyGradeableAndConfigAreValid($gradeable_id, $config_id);
        }
        catch (Exception $e) {
            $this->core->addErrorMessage($e);
            return new RedirectResponse($error_return_url);
        }

        try {
            $rankings = $this->getOverallRankings($gradeable_id, $config_id);
        }
        catch (Exception $e) {
            $this->core->addErrorMessage("Plagiarism Detection job is already running for this gradeable.");
            return new RedirectResponse($error_return_url);
        }

        if (count($rankings) === 0) {
            $this->core->addSuccessMessage("There are no matches (plagiarism) for the gradeable with current configuration");
        }

        foreach ($rankings as $i => $ranking) {
            if (!$gradeable_config->isTeamAssignment()) {
                array_push($rankings[$i], $this->core->getQueries()->getUserById($ranking[1])->getDisplayedFirstName());
                array_push($rankings[$i], $this->core->getQueries()->getUserById($ranking[1])->getDisplayedLastName());
            }
            else {
                array_push($rankings[$i], "");
                array_push($rankings[$i], "");
            }
        }

        return new WebResponse(
            ['admin', 'Plagiarism'],
            'showPlagiarismResult',
            $gradeable_id,
            $config_id,
            $gradeable_title,
            $rankings
        );
    }

    /**
     * @param string $new_or_edit
     * @param string $gradeable_id
     * @param string $config_id
     * @return RedirectResponse
     * @Route("/courses/{_semester}/{_course}/plagiarism/configuration/new", methods={"POST"})
     */
    public function saveNewPlagiarismConfiguration(string $new_or_edit, string $gradeable_id, string $config_id): RedirectResponse {
        $course_path = $this->core->getConfig()->getCoursePath();
        $semester = $this->core->getConfig()->getSemester();
        $course = $this->core->getConfig()->getCourse();

        // Determine whether this is a new config or an existing config
        $return_url = $this->core->buildCourseUrl(['plagiarism', 'configuration', 'new']);
        if ($new_or_edit === "new") {
            $gradeable_id = $_POST["gradeable_id"];
        }
        elseif ($new_or_edit === "edit") {
            $return_url = $this->core->buildCourseUrl(['plagiarism', 'configuration', 'edit']) . "?gradeable_id={$gradeable_id}&config_id={$config_id}";
        }

        // Check for invalid gradeable/config IDs
        try {
            $this->verifyGradeableAndConfigAreValid($gradeable_id, $config_id);
        }
        catch (Exception $e) {
            $this->core->addErrorMessage($e->getMessage());
            return new RedirectResponse($return_url);
        }


        if ($config_id !== null) {
            // Check if Lichen job is already running
            if (file_exists($this->getQueuePath($gradeable_id, $config_id)) || file_exists($this->getProcessingQueuePath($gradeable_id, $config_id))) {
                $this->core->addErrorMessage("A job is already running for the gradeable. Try again after a while.");
                return new RedirectResponse($return_url);
            }
        }


        // Version /////////////////////////////////////////////////////////////
        $version_option = $_POST['version_option'];
        assert($version_option == "active_version" || $version_option == "all_versions");


        // Regex ///////////////////////////////////////////////////////////////
        // TODO: Can we find a way to validate the regex more thoroughly to tell the user their regex was invalid before feeding it to Lichen?
        if (!isset($_POST["regex_dir"]) || !isset($_POST["regex_to_select_files"]) || str_contains($_POST["regex_to_select_files"], "..")) {
            $this->core->addErrorMessage("Invalid regex form data.");
            return new RedirectResponse($return_url);
        }
        $regex_directories = $_POST["regex_dir"];
        $regex_for_selecting_files = $_POST['regex_to_select_files'];


        // Language ////////////////////////////////////////////////////////////
        $language = $_POST['language'] ?? '';
        if (!in_array($language, PlagiarismUtils::getSupportedLanguages())) {
            $this->core->addErrorMessage("Invalid selected language");
            return new RedirectResponse($return_url);
        }


        // Common code threshold ///////////////////////////////////////////////
        $threshold = (int) $_POST['threshold'] ?? 0;
        if ($threshold < 2) {
            $this->core->addErrorMessage("Invalid input provided for threshold");
            return new RedirectResponse($return_url);
        }


        // Sequence length /////////////////////////////////////////////////////
        $sequence_length = (int) $_POST['sequence_length'] ?? 0;
        if ($sequence_length < 1) {
            $this->core->addErrorMessage("Invalid input provided for sequence length");
            return new RedirectResponse($return_url);
        }


        // Prior terms /////////////////////////////////////////////////////////
        $prev_term_gradeables = [];
        if ($_POST["past_terms_option"] === "past_terms") {
            if (isset($_POST["prior_semester_course"]) !== isset($_POST["prior_gradeable"])) {
                $this->core->addErrorMessage("Invalid input provided for prior term gradeables");
                $this->core->redirect($return_url);
            }
            foreach ($_POST["prior_semester_course"] as $index => $sem_course) {
                if (!isset($_POST["prior_gradeable"][$index])) {
                    $this->core->addErrorMessage("Invalid input provided for prior term gradeables");
                    $this->core->redirect($return_url);
                }
                else {
                    $tokens = explode("/", $sem_course);
                    if (count($tokens) !== 2) {
                        $this->core->addErrorMessage("Invalid input provided for prior semester and course");
                        $this->core->redirect($return_url);
                    }
                    // TODO: make sure the semester+course+gradeable actually exists
                    $prev_term_gradeables[] = [
                        "prior_semester" => $tokens[0],
                        "prior_course" => $tokens[1],
                        "prior_gradeable" => $_POST["prior_gradeable"][$index]
                    ];
                }
            }
        }


        // Submissions to ignore ///////////////////////////////////////////////
        $ignore_submission_option = [];
        if (isset($_POST['ignore_submission_option'])) {
            // error checking
            $valid_inputs = ["ignore_instructors", "ignore_full_access_graders", "ignore_limited_access_graders", "ignore_others"];
            foreach ($_POST['ignore_submission_option'] as $ignore_type) {
                if (!in_array($ignore_type, $valid_inputs)) {
                    $this->core->addErrorMessage("Invalid type provided for users to ignore");
                    return new RedirectResponse($return_url);
                }
            }
            // get user_id in the user categories specified
            $graders = $this->core->getQueries()->getAllGraders();
            foreach ($graders as $grader) {
                if (
                    $grader->getGroup() == User::GROUP_INSTRUCTOR && in_array("ignore_instructors", $_POST['ignore_submission_option'])
                    || $grader->getGroup() == User::GROUP_FULL_ACCESS_GRADER && in_array("ignore_full_access_graders", $_POST['ignore_submission_option'])
                    || $grader->getGroup() == User::GROUP_LIMITED_ACCESS_GRADER && in_array("ignore_limited_access_graders", $_POST['ignore_submission_option'])
                ) {
                    array_push($ignore_submission_option, $grader->getId());
                }
            }
            // parse and append user id's specified in "Others"
            if (in_array("ignore_others", $_POST['ignore_submission_option']) && isset($_POST["ignore_others_list"])) {
                // parse and push to the array of users
                $other_users = explode(", ", $_POST["ignore_others_list"]);
                foreach ($other_users as $other_user) {
                    array_push($ignore_submission_option, $other_user);
                }
            }
        }


        // Generate a unique number for this version of the gradeable //////////
        if ($new_or_edit === "new") {
            $config_id = 1;
            if (is_dir(FileUtils::joinPaths($course_path, "lichen", $gradeable_id))) {
                foreach (scandir(FileUtils::joinPaths($course_path, "lichen", $gradeable_id)) as $file) {
                    if ($file !== '.' && $file !== '..' && is_numeric($file) && intval($file) >= $config_id) {
                        $config_id = intval($file) + 1;
                    }
                }
            }
            $config_id = strval($config_id);
        }


        // Create directory structure //////////////////////////////////////////
        if (!is_dir($this->getConfigDirectoryPath($gradeable_id, $config_id))) {
            FileUtils::createDir($this->getConfigDirectoryPath($gradeable_id, $config_id), "true", 0770);
        }

        // Upload instructor provided code /////////////////////////////////////
        if ($new_or_edit === "edit" && ($_POST['provided_code_option'] !== "code_provided" || $_FILES['provided_code_file']['tmp_name'] !== "")) {
            // delete the old provided code
            $this->deleteExistingProvidedCode($gradeable_id, $config_id);
        }
        if ($_POST['provided_code_option'] === "code_provided" && $_FILES['provided_code_file']['tmp_name'] !== "") {
            // error checking
            if (empty($_FILES) || !isset($_FILES['provided_code_file']) || !isset($_FILES['provided_code_file']['tmp_name']) || $_FILES['provided_code_file']['tmp_name'] === "") {
                $this->core->addErrorMessage("Upload failed: Instructor code not provided");
                return new RedirectResponse($return_url);
            }
            // save the code
            try {
                $this->saveNewProvidedCode($_FILES['provided_code_file']['tmp_name'], $_FILES['provided_code_file']['name'], $gradeable_id, $config_id);
            }
            catch (Exception $e) {
                $this->core->addErrorMessage($e->getMessage());
                return new RedirectResponse($return_url);
            }
        }


        // Save the config.json ////////////////////////////////////////////////
        $json_file = FileUtils::joinPaths($this->getConfigDirectoryPath($gradeable_id, $config_id), "config.json");
        $json_data = [
            "semester" => $semester,
            "course" => $course,
            "gradeable" => $gradeable_id,
            "config_id" => $config_id,
            "version" => $version_option,
            "regex" => $regex_for_selecting_files,
            "regex_dirs" => $regex_directories,
            "language" => $language,
            "threshold" => $threshold,
            "sequence_length" => $sequence_length,
            "prior_term_gradeables" => $prev_term_gradeables,
            "ignore_submissions" => $ignore_submission_option
        ];

        if (!@file_put_contents($json_file, json_encode($json_data, JSON_PRETTY_PRINT))) {
            $this->core->addErrorMessage("Failed to create configuration. Create the configuration again.");
            return new RedirectResponse($return_url);
        }

        // Create the Lichen job ///////////////////////////////////////////////
        try {
            $this->enqueueLichenJob("RunLichen", $gradeable_id, $config_id);
        }
        catch (Exception $e) {
            $this->core->addErrorMessage("Failed to add configuration to Lichen queue. Create the configuration again.");
            return new RedirectResponse($return_url);
        }

        $this->core->addSuccessMessage("Lichen Plagiarism Detection configuration created for {$gradeable_id} configuration #{$config_id}");
        return new RedirectResponse($this->core->buildCourseUrl(['plagiarism']) . '?' . http_build_query(['refresh_page' => 'REFRESH_ME']));
    }


    /**
     * @param string $job
     * @param string $gradeable_id
     * @param string $config_id
     * @throws Exception
     */
    private function enqueueLichenJob(string $job, string $gradeable_id, string $config_id): void {
        $semester = $this->core->getConfig()->getSemester();
        $course = $this->core->getConfig()->getCourse();

        $lichen_job_data = [
            "job" => $job,
            "semester" => $semester,
            "course" => $course,
            "gradeable" => $gradeable_id,
            "config_id" => $config_id
        ];

        // This will throw an exception if the gradeable/config is not valid and the exception should trickle up to the function which called this function.
        $this->verifyGradeableAndConfigAreValid($gradeable_id, $config_id);

        $lichen_job_file = $this->getQueuePath($gradeable_id, $config_id);

        if (file_exists($lichen_job_file) && !is_writable($lichen_job_file)) {
            throw new Exception("Error: Failed to create lichen job. Try again");
        }

        if (file_put_contents($lichen_job_file, json_encode($lichen_job_data, JSON_PRETTY_PRINT)) === false) {
            throw new Exception("Error: Failed to write lichen job file. Try again");
        }
    }


    /**
     * @Route("/courses/{_semester}/{_course}/plagiarism/gradeable/{gradeable_id}/rerun")
     * @param string $gradeable_id
     * @param string $config_id
     * @return RedirectResponse
     */
    public function reRunPlagiarism(string $gradeable_id, string $config_id): RedirectResponse {
        $return_url = $this->core->buildCourseUrl(['plagiarism']);

        try {
            $this->verifyGradeableAndConfigAreValid($gradeable_id, $config_id);
        }
        catch (Exception $e) {
            $this->core->addErrorMessage($e->getMessage());
            return new RedirectResponse($return_url);
        }

        $lichen_job_file = $this->getQueuePath($gradeable_id, $config_id);
        $lichen_job_file_processing = $this->getProcessingQueuePath($gradeable_id, $config_id);

        # Re run only if following checks are passed.
        if (file_exists($lichen_job_file) || file_exists($lichen_job_file_processing)) {
            $this->core->addErrorMessage("A job is already running for the gradeable. Try again after a while.");
            return new RedirectResponse($return_url);
        }

        $json_config_file = FileUtils::joinPaths($this->getConfigDirectoryPath($gradeable_id, $config_id), "config.json");

        if (!file_exists($json_config_file)) {
            $this->core->addErrorMessage("Plagiarism results have been deleted. Add new configuration for the gradeable.");
            return new RedirectResponse($return_url);
        }

        try {
            $this->enqueueLichenJob("RunLichen", $gradeable_id, $config_id);
        }
        catch (Exception $e) {
            $this->core->addErrorMessage($e->getMessage());
            return new RedirectResponse($return_url);
        }

        $this->core->addSuccessMessage("Re-Run of Lichen Plagiarism for {$gradeable_id} configuration #{$config_id}");
        return new RedirectResponse($return_url . '?' . http_build_query(['refresh_page' => 'REFRESH_ME']));
    }


    /**
     * @Route("/courses/{_semester}/{_course}/plagiarism/configuration/new", methods={"GET"})
     * @return WebResponse
     */
    public function configurePlagiarismForm(): WebResponse {
        $gradeable_with_submission = array_diff(scandir(FileUtils::joinPaths($this->core->getConfig()->getCoursePath(), "submissions/")), ['.', '..']);
        $gradeable_ids_titles = $this->core->getQueries()->getAllGradeablesIdsAndTitles();
        foreach ($gradeable_ids_titles as $i => $gradeable_id_title) {
            if (!in_array($gradeable_id_title['g_id'], $gradeable_with_submission)) {
                unset($gradeable_ids_titles[$i]);
                continue;
            }
            $duedate = $this->core->getQueries()->getDateForGradeableById($gradeable_id_title['g_id']);
            $gradeable_ids_titles[$i]['g_grade_due_date'] = $duedate->format('F d Y H:i:s');
        }
        usort($gradeable_ids_titles, function ($a, $b) {
            return $a['g_grade_due_date'] > $b['g_grade_due_date'];
        });

<<<<<<< HEAD
        $config = [];

        // Default values for the form
        $config["gradeable_id"] = "";
        $config["config_id"] = "";
        $config["title"] = null;
        $config["gradeable_ids_titles"] = $gradeable_ids_titles;
        $config["provided_code"] = false;
        $config["provided_code_filenames"] = [];
        $config["version"] = "all_versions";
        $config["regex"] = "";
        $config["regex_dirs"] = ["submissions"];
        $config["language"] = array_fill_keys(PlagiarismUtils::getSupportedLanguages(), "");
        $config["language"]["plaintext"] = "selected";
        $config["threshold"] = 5;
        $config["sequence_length"] = 4;
        $config["prior_terms"] = false;
        $config["prior_semester_courses"] = $this->getPriorSemesterCourses();
        $config["prior_term_gradeables"] = [];
        $config["ignore_submissions"] = [];
        $config["ignore_submissions_list"] = "";

        $this->core->getOutput()->renderOutput(['admin', 'Plagiarism'], 'configurePlagiarismForm', 'new', $config);
=======
        $prior_term_gradeables = $this->getGradeablesFromPriorTerm();

        return new WebResponse(
            ['admin', 'Plagiarism'],
            'configurePlagiarismForm',
            'new',
            $gradeable_ids_titles,
            $prior_term_gradeables,
            null,
            null,
            null,
            null
        );
>>>>>>> ea3b9894
    }


    /**
     * @Route("/courses/{_semester}/{_course}/plagiarism/configuration/edit")
     * @param string $gradeable_id
     * @param string $config_id
     * @return WebResponse|RedirectResponse
     */
    public function editPlagiarismSavedConfig(string $gradeable_id, string $config_id): ResponseInterface {
        $config_path = FileUtils::joinPaths($this->getConfigDirectoryPath($gradeable_id, $config_id), "config.json");
        $return_url = $this->core->buildCourseUrl(['plagiarism']);

        // Error checking
        try {
            $this->verifyGradeableAndConfigAreValid($gradeable_id, $config_id);
        }
        catch (Exception $e) {
            $this->core->addErrorMessage($e);
            return new RedirectResponse($return_url);
        }
        if (!file_exists($config_path)) {
            $this->core->addErrorMessage("Saved configuration not found.");
            return new RedirectResponse($return_url);
        }

        // get the config from the config file
        $saved_config = json_decode(file_get_contents($config_path), true);
        $title = "";
        if (isset($saved_config['gradeable']) && $saved_config['gradeable'] !== null) {
            $title = $this->core->getQueries()->getGradeableConfig($saved_config['gradeable'])->getTitle();
        }

<<<<<<< HEAD
        // check to see if there are any provided code files
        $has_provided_code = false;
        $provided_code_filenames = [];
        if (is_dir(FileUtils::joinPaths($this->getConfigDirectoryPath($gradeable_id, $config_id), "provided_code", "files"))) {
            $provided_code_filename_array = array_diff(scandir(FileUtils::joinPaths($this->getConfigDirectoryPath($gradeable_id, $config_id), "provided_code", "files")), [".", ".."]);
            $has_provided_code = count($provided_code_filename_array) > 0;
            foreach ($provided_code_filename_array as $filename) {
                $provided_code_filenames[] = $filename;
            }
        }
        $ignore = $this->getIgnoreSubmissionType($saved_config['ignore_submissions']);
        $prior_term_gradeables_array = $saved_config['prior_term_gradeables'];
        foreach ($prior_term_gradeables_array as &$gradeable) {
            $gradeable["other_gradeables"] = $this->getOtherPriorGradeables();
        }
        $config = [];

        $config["gradeable_id"] = $saved_config['gradeable'];
        $config["config_id"] = $saved_config['config_id'];
        $config["title"] = $title;
        $config["gradeable_ids_titles"] = [];
        $config["provided_code"] = $has_provided_code;
        $config["provided_code_filenames"] = $provided_code_filenames;
        $config["version"] = $saved_config['version'];
        $config["regex"] = $saved_config['regex'];
        $config["regex_dirs"] = $saved_config['regex_dirs'];
        $config["language"] = array_fill_keys(PlagiarismUtils::getSupportedLanguages(), "");
        $config["language"][$saved_config['language']] = "selected";
        $config["threshold"] = (int) $saved_config['threshold'];
        $config["sequence_length"] = (int) $saved_config['sequence_length'];
        $config["prior_terms"] = count($saved_config['prior_term_gradeables']) > 0; // TODO
        $config["prior_semester_courses"] = $this->getPriorSemesterCourses();
        $config["prior_term_gradeables"] = $prior_term_gradeables_array;
        $config["ignore_submissions"] = $ignore[0];
        $config["ignore_submissions_list"] = implode(", ", $ignore[1]);

        $this->core->getOutput()->renderOutput(['admin', 'Plagiarism'], 'configurePlagiarismForm', 'edit', $config);
=======
        $prior_term_gradeables = $this->getGradeablesFromPriorTerm();
        $ignore_submissions = $this->getIgnoreSubmissionType($saved_config['ignore_submissions']);

        return new WebResponse(
            ['admin', 'Plagiarism'],
            'configurePlagiarismForm',
            'edit',
            null,
            $prior_term_gradeables,
            $ignore_submissions[0],
            $ignore_submissions[1],
            $saved_config,
            $title
        );
>>>>>>> ea3b9894
    }


    /**
     * @Route("/courses/{_semester}/{_course}/plagiarism/gradeable/{gradeable_id}/delete", methods={"POST"})
     * @param string $gradeable_id
     * @param string $config_id
     * @return RedirectResponse
     */
    public function deletePlagiarismResultAndConfig(string $gradeable_id, string $config_id): RedirectResponse {
        $return_url = $this->core->buildCourseUrl(['plagiarism']);
        $config_path = FileUtils::joinPaths($this->getConfigDirectoryPath($gradeable_id, $config_id), "config.json");

        try {
            $this->verifyGradeableAndConfigAreValid($gradeable_id, $config_id);
        }
        catch (Exception $e) {
            $this->core->addErrorMessage($e);
            return new RedirectResponse($return_url);
        }

        if (file_exists($this->getQueuePath($gradeable_id, $config_id)) || file_exists($this->getProcessingQueuePath($gradeable_id, $config_id))) {
            $this->core->addErrorMessage("A job is already running for this configuration. Try again after a while.");
            return new RedirectResponse($return_url);
        }

        if (!file_exists($config_path)) {
            $this->core->addErrorMessage("Plagiarism results for the configuration are already deleted. Refresh the page.");
            return new RedirectResponse($return_url);
        }

        try {
            $this->enqueueLichenJob("DeleteLichenResult", $gradeable_id, $config_id);
        }
        catch (Exception $e) {
            $this->core->addErrorMessage($e->getMessage());
            return new RedirectResponse($return_url);
        }

        $this->core->addSuccessMessage("Lichen results and saved configuration will be deleted.");
        return new RedirectResponse($this->core->buildCourseUrl(['plagiarism']) . '?' . http_build_query(['refresh_page' => 'REFRESH_ME']));
    }

    /**
     * @Route("/courses/{_semester}/{_course}/plagiarism/gradeable/{gradeable_id}/nightly_rerun")
     * @param string $gradeable_id
     * @param string $config_id
     */
    public function toggleNightlyRerun(string $gradeable_id, string $config_id) {
        // $semester = $this->core->getConfig()->getSemester();
        // $course = $this->core->getConfig()->getCourse();
        // $return_url = $this->core->buildCourseUrl(['plagiarism']);
        //
        // $nightly_rerun_info_file = "/var/local/submitty/courses/" . $semester . "/" . $course . "/lichen/nightly_rerun.json";
        //
        // $nightly_rerun_info = json_decode(file_get_contents($nightly_rerun_info_file), true);
        // $nightly_rerun_info[$gradeable_id] = !$nightly_rerun_info[$gradeable_id];
        // if (file_put_contents($nightly_rerun_info_file, json_encode($nightly_rerun_info, JSON_PRETTY_PRINT)) === false) {
        //     $this->core->addErrorMessage("Failed to change nightly rerun for the gradeable");
        //     $this->core->redirect($return_url);
        // }
        // $this->core->addSuccessMessage("Nightly Rerun status changed for the gradeable");
        // $this->core->redirect($return_url);
    }


    /**
     * @Route("/courses/{_semester}/{_course}/plagiarism/configuration/getPriorGradeables", methods={"POST"})
     */
    public function getPriorGradeables() {
        return JsonResponse::getSuccessResponse($this->getOtherPriorGradeables());
    }


    /**
     * @param string $gradeable_id
     * @param string $config_id
     * @return JsonResponse
     * @Route("/courses/{_semester}/{_course}/plagiarism/gradeable/{gradeable_id}/log")
     */
    public function getRunLog(string $gradeable_id, string $config_id): JsonResponse {
        try {
            $this->verifyGradeableAndConfigAreValid($gradeable_id, $config_id);
        }
        catch (Exception $e) {
            return JsonResponse::getErrorResponse($e->getMessage());
        }

        $log_file = FileUtils::joinPaths($this->getConfigDirectoryPath($gradeable_id, $config_id), "logs", "lichen_job_output.txt");

        if (!file_exists($log_file)) {
            return JsonResponse::getErrorResponse("Error: Unable to find run log.");
        }

        $log_data = file_get_contents($log_file);

        return JsonResponse::getSuccessResponse($log_data);
    }


    /**
     * @param string $gradeable_id
     * @param string $config_id
     * @param string $user_id_1
     * @param string $version_user_1
     * @param string|null $user_id_2
     * @param string|null $version_user_2
     * @return JsonResponse
     * @Route("/courses/{_semester}/{_course}/plagiarism/gradeable/{gradeable_id}/concat")
     */
    public function ajaxGetSubmissionConcatenated(string $gradeable_id, string $config_id, string $user_id_1, string $version_user_1, string $user_id_2 = null, string $version_user_2 = null): JsonResponse {
        // error checking
        try {
            $this->verifyGradeableAndConfigAreValid($gradeable_id, $config_id);
        }
        catch (Exception $e) {
            return JsonResponse::getErrorResponse($e->getMessage());
        }
        // check for backwards crawling
        if (str_contains($user_id_1, '..') || str_contains($version_user_1, '..') || ($user_id_2 !== null && str_contains($user_id_2, '..')) || ($version_user_2 !== null && str_contains($version_user_2, '..'))) {
            return JsonResponse::getErrorResponse('Error: path contains invalid component ".."');
        }

        $gradeable = $this->tryGetGradeable($gradeable_id);
        if ($gradeable === false) {
            return JsonResponse::getErrorResponse('Error: unable to get gradeable "' . $gradeable_id);
        }
        $graded_gradeable = $this->tryGetGradedGradeable($gradeable, $user_id_1);
        if ($graded_gradeable === false) {
            return JsonResponse::getErrorResponse('Error: unable to get user "' . $user_id_1 . '" submission for gradeable "' . $gradeable_id . '"');
        }

        $active_version_user_1 =  (string) $graded_gradeable->getAutoGradedGradeable()->getActiveVersion();

        try {
            $rankings = $this->getOverallRankings($gradeable_id, $config_id);
        }
        catch (Exception $e) {
            return JsonResponse::getErrorResponse("Rankings file not found or no matches found for selected user");
        }

        $max_matching_version = 1;
        foreach ($rankings as $ranking) {
            if ($ranking[1] == $user_id_1) {
                $max_matching_version = $ranking[2];
            }
        }
        if ($version_user_1 == "max_matching" || $version_user_1 == "") {
            $version_user_1 = $max_matching_version;
        }
        $all_versions_user_1 = array_diff(scandir(FileUtils::joinPaths($this->getConfigDirectoryPath($gradeable_id, $config_id), "users", $user_id_1)), [".", ".."]);

        $file_name = FileUtils::joinPaths($this->getSubmissionPath($gradeable_id, $config_id, $user_id_1, $version_user_1), "submission.concatenated");
        if (file_exists($file_name)) {
            if (isset($user_id_2) && !empty($user_id_2) && isset($version_user_2) && !empty($version_user_2)) {
                try {
                    $color_info = $this->getColorInfo($gradeable_id, $config_id, $user_id_1, $version_user_1, $user_id_2, $version_user_2, '1');
                }
                catch (Exception $e) {
                    return JsonResponse::getErrorResponse($e->getMessage());
                }
            }
            else {
                try {
                    $color_info = $this->getColorInfo($gradeable_id, $config_id, $user_id_1, $version_user_1, '', '', '1');
                }
                catch (Exception $e) {
                    return JsonResponse::getErrorResponse($e->getMessage());
                }
            }
            $data = [
                'display_code1' => file_get_contents($file_name),
                'code_version_user_1' => $version_user_1,
                'max_matching_version' => $max_matching_version,
                'active_version_user_1' => $active_version_user_1,
                'all_versions_user_1' => $all_versions_user_1,
                'ci' => $color_info
            ];
        }
        else {
            return JsonResponse::getErrorResponse("User 1 submission.concatenated for specified version not found.");
        }

        if (isset($user_id_2) && !empty($user_id_2) && isset($version_user_2) && !empty($version_user_2)) {
            $file_name = FileUtils::joinPaths($this->getSubmissionPath($gradeable_id, $config_id, $user_id_2, $version_user_2), "submission.concatenated");

            if (($this->core->getUser()->accessAdmin()) && (file_exists($file_name))) {
                try {
                    $color_info = $this->getColorInfo($gradeable_id, $config_id, $user_id_1, $version_user_1, $user_id_2, $version_user_2, '2');
                }
                catch (Exception $e) {
                    return JsonResponse::getErrorResponse($e->getMessage());
                }
                $data['display_code2'] = file_get_contents($file_name);
            }
            else {
                return JsonResponse::getErrorResponse("User 2 submission.concatenated for specified version not found.");
            }
        }

        $data['ci'] = $color_info[0];
        $data['si'] = $color_info[1];
        return JsonResponse::getSuccessResponse($data);
    }


    /**
     * @param string $gradeable_id
     * @param string $config_id
     * @param string $user_id_1
     * @param string $version_user_1
     * @param string $user_id_2
     * @param string $version_user_2
     * @param string $codebox
     * @return array
     * @throws Exception
     */
    private function getColorInfo(string $gradeable_id, string $config_id, string $user_id_1, string $version_user_1, string $user_id_2, string $version_user_2, string $codebox): array {
        // error checking
        $this->verifyGradeableAndConfigAreValid($gradeable_id, $config_id);

        $file_path = FileUtils::joinPaths($this->getSubmissionPath($gradeable_id, $config_id, $user_id_1, $version_user_1), "matches.json");
        if (!file_exists($file_path)) {
            throw new Exception("Error: Unable to find matches.json");
        }

        // check for backwards crawling
        if (str_contains($user_id_1, '..') || str_contains($version_user_1, '..') || str_contains($user_id_2, '..') || str_contains($version_user_2, '..')) {
            throw new Exception('Error: path contains invalid component ".."');
        }


        $color_info = [];
        //Represents left and right display users
        $color_info[1] = [];
        $segment_info = [];


        // Used to prevent an out of bounds error on the tokens arrays
        $dummyToken = [];
        $dummyToken["char"] = 99999999999; // set it to a big number of negligible significance

        $matches = PlagiarismUtils::constructIntervalsForUserPair($file_path, $user_id_2, intval($version_user_2));

        $file_path = FileUtils::joinPaths($this->getSubmissionPath($gradeable_id, $config_id, $user_id_1, $version_user_1), "tokens.json");
        if (!file_exists($file_path)) {
            throw new Exception("Error: Unable to find tokens.json for user 1");
        }
        $tokens_user_1 = json_decode(file_get_contents($file_path), true);

        $tokens_user_2 = [];
        if ($user_id_2 != "") {
            $file_path = FileUtils::joinPaths($this->getSubmissionPath($gradeable_id, $config_id, $user_id_2, $version_user_2), "tokens.json");
            if (!file_exists($file_path)) {
                throw new Exception("Error: Unable to find tokens.json for user 2");
            }
            $tokens_user_2 = json_decode(file_get_contents($file_path), true);
            array_push($tokens_user_2, $dummyToken);
        }

        array_push($tokens_user_1, $dummyToken);

        $i = 0;
        foreach ($matches as $match) {
            // count the number of tokens iterated through
            $i++;

            $s_pos = $match->getStart();
            $e_pos = $match->getEnd();

            $next_start = 99999999999;
            if ($i < count($matches)) {
                next($matches);
                $next_start = current($matches)->getStart();
            }

            $start_pos = $tokens_user_1[$s_pos - 1]["char"] - 1;
            $start_line = $tokens_user_1[$s_pos - 1]["line"] - 1;

            if ($e_pos > $next_start) {
                $e_pos = $next_start - 1;
            }
            $end_pos = $tokens_user_1[$e_pos]["char"] - 1;
            $end_line = $tokens_user_1[$e_pos - 1]["line"] - 1;

            $userMatchesStarts = [];
            $userMatchesEnds = [];

            $color = ""; // placeholder

            if ($match->getType() === "match") {
                //Color is yellow -- matches other students but not general match between students...
                $color = '#ffff00';

                $others = array_keys($match->getOthers());
                $segment_info["{$start_line}_{$start_pos}"] = $others;
            }
            elseif ($match->getType() === "specific-match") {
                //Color is orange -- general match from selected match
                $color = '#ffa500';

                if ($codebox == "2" && $user_id_2 != "") {
                    foreach ($match->getMatchingPositions($user_id_2, $version_user_2) as $pos) {
                        $matchPosStart = $pos['start'];
                        $matchPosEnd =  $pos['end'];
                        $start_pos_2 = $tokens_user_2[$matchPosStart - 1]["char"] - 1;
                        $start_line_2 = $tokens_user_2[$matchPosStart - 1]["line"] - 1;
                        $end_pos_2 = $tokens_user_2[$matchPosEnd]["char"] - 1;
                        $end_line_2 = $tokens_user_2[$matchPosEnd - 1]["line"] - 1;

                        $color_info[2][] = [$start_pos_2, $start_line_2, $end_pos_2, $end_line_2, $color, $matchPosStart, $matchPosEnd];
                        $userMatchesStarts[] = $matchPosStart;
                        $userMatchesEnds[] = $matchPosEnd;
                    }
                }

                $others = array_keys($match->getOthers());
                $segment_info["{$start_line}_{$start_pos}"] = $others;
            }
            elseif ($match->getType() === "common") { // common code does not show up on user 2
                //Color is grey -- common matches among all students
                $color = '#cccccc';
            }
            elseif ($match->getType() === "provided") { // provided code does not show up on user 2
                //Color is green -- instructor provided code #b5e3b5
                $color = '#b5e3b5';
            }

            array_push($color_info[1], [$start_pos, $start_line, $end_pos, $end_line, $color, $userMatchesStarts, $userMatchesEnds]);
        }
        return [$color_info, $segment_info];
    }

    /**
     * @Route("/courses/{_semester}/{_course}/plagiarism/gradeable/{gradeable_id}/match")
     * @param string $gradeable_id
     * @param string $config_id
     * @param string $user_id_1
     * @param string $version_user_1
     * @return JsonResponse
     */
    public function ajaxGetMatchingUsers(string $gradeable_id, string $config_id, string $user_id_1, string $version_user_1): JsonResponse {
        // error checking
        try {
            $this->verifyGradeableAndConfigAreValid($gradeable_id, $config_id);
        }
        catch (Exception $e) {
            return JsonResponse::getErrorResponse($e->getMessage());
        }
        if (str_contains($user_id_1, '..') || str_contains($version_user_1, '..')) {
            return JsonResponse::getErrorResponse('Error: path contains invalid component ".."');
        }

        $file_path = FileUtils::joinPaths($this->getSubmissionPath($gradeable_id, $config_id, $user_id_1, $version_user_1), "ranking.txt");

        $i = 1;
        $max_matching_version = 1;
        $max_matching_percent = 0;
        while (is_dir($file_path . $i)) {
            try {
                $ranking = $this->getRankingsForUser($gradeable_id, $config_id, $user_id_1, strval($i));
            }
            catch (Exception $e) {
                return JsonResponse::getErrorResponse($e->getMessage());
            }

            if ($ranking[0][0] > $max_matching_percent) {
                $max_matching_percent = $ranking[0][0];
                $max_matching_version = $i;
            }
            $i++;
        }

        try {
            $ranking = $this->getRankingsForUser($gradeable_id, $config_id, $user_id_1, strval($max_matching_version));
        }
        catch (Exception $e) {
            return JsonResponse::getErrorResponse($e->getMessage());
        }

        $return = [];
        foreach ($ranking as $item) {
            $temp = [];
            array_push($temp, $item[1]);
            array_push($temp, $item[2]);
            if (!$this->core->getQueries()->getGradeableConfig($gradeable_id)->isTeamAssignment()) {
                array_push($temp, $this->core->getQueries()->getUserById($item[1])->getDisplayedFirstName());
                array_push($temp, $this->core->getQueries()->getUserById($item[1])->getDisplayedLastName());
            }
            else {
                array_push($temp, "");
                array_push($temp, "");
            }
            array_push($temp, $item[0]);
            array_push($return, $temp);
        }

        return JsonResponse::getSuccessResponse($return);
    }


    /**
     * @Route("/courses/{_semester}/{_course}/plagiarism/check_refresh")
     * @return JsonResponse
     */
    public function checkRefreshLichenMainPage(): JsonResponse {
        $gradeables_in_progress = 0;
        $gradeables_with_plagiarism_result = $this->core->getQueries()->getAllGradeablesIdsAndTitles();
        foreach ($gradeables_with_plagiarism_result as $i => $gradeable_id_title) {
            if (is_dir(FileUtils::joinPaths($this->core->getConfig()->getCoursePath(), "lichen", $gradeable_id_title['g_id']))) {
                foreach (scandir(FileUtils::joinPaths($this->core->getConfig()->getCoursePath(), "lichen", $gradeable_id_title['g_id'])) as $config_id) {
                    if ($config_id !== '.' && $config_id !== '..' && file_exists(FileUtils::joinPaths($this->getConfigDirectoryPath($gradeable_id_title['g_id'], $config_id), "config.json"))) {
                        if (
                            file_exists($this->getQueuePath($gradeable_id_title['g_id'], $config_id))
                            || file_exists($this->getProcessingQueuePath($gradeable_id_title['g_id'], $config_id))
                        ) {
                            $gradeables_in_progress++;
                        }
                    }
                }
            }
        }

        return JsonResponse::getSuccessResponse($gradeables_in_progress);
    }
}<|MERGE_RESOLUTION|>--- conflicted
+++ resolved
@@ -2,12 +2,7 @@
 
 namespace app\controllers\admin;
 
-<<<<<<< HEAD
-use app\libraries\Core;
-use app\libraries\response\MultiResponse;
-=======
 use app\libraries\response\ResponseInterface;
->>>>>>> ea3b9894
 use app\libraries\response\WebResponse;
 use app\libraries\response\JsonResponse;
 use app\libraries\response\RedirectResponse;
@@ -681,7 +676,6 @@
             return $a['g_grade_due_date'] > $b['g_grade_due_date'];
         });
 
-<<<<<<< HEAD
         $config = [];
 
         // Default values for the form
@@ -704,22 +698,12 @@
         $config["ignore_submissions"] = [];
         $config["ignore_submissions_list"] = "";
 
-        $this->core->getOutput()->renderOutput(['admin', 'Plagiarism'], 'configurePlagiarismForm', 'new', $config);
-=======
-        $prior_term_gradeables = $this->getGradeablesFromPriorTerm();
-
         return new WebResponse(
             ['admin', 'Plagiarism'],
             'configurePlagiarismForm',
             'new',
-            $gradeable_ids_titles,
-            $prior_term_gradeables,
-            null,
-            null,
-            null,
-            null
+            $config
         );
->>>>>>> ea3b9894
     }
 
 
@@ -753,7 +737,6 @@
             $title = $this->core->getQueries()->getGradeableConfig($saved_config['gradeable'])->getTitle();
         }
 
-<<<<<<< HEAD
         // check to see if there are any provided code files
         $has_provided_code = false;
         $provided_code_filenames = [];
@@ -790,23 +773,12 @@
         $config["ignore_submissions"] = $ignore[0];
         $config["ignore_submissions_list"] = implode(", ", $ignore[1]);
 
-        $this->core->getOutput()->renderOutput(['admin', 'Plagiarism'], 'configurePlagiarismForm', 'edit', $config);
-=======
-        $prior_term_gradeables = $this->getGradeablesFromPriorTerm();
-        $ignore_submissions = $this->getIgnoreSubmissionType($saved_config['ignore_submissions']);
-
         return new WebResponse(
             ['admin', 'Plagiarism'],
             'configurePlagiarismForm',
             'edit',
-            null,
-            $prior_term_gradeables,
-            $ignore_submissions[0],
-            $ignore_submissions[1],
-            $saved_config,
-            $title
+            $config
         );
->>>>>>> ea3b9894
     }
 
 
