<?php

namespace app\controllers\student;

use app\controllers\AbstractController;
use app\libraries\Core;
use app\libraries\DateUtils;
use app\libraries\ErrorMessages;
use app\libraries\FileUtils;
use app\libraries\GradeableType;
use app\libraries\Logger;
use app\libraries\Utils;
use app\models\GradeableList;
use app\models\LateDaysCalculation;
use app\controllers\grading\ElectronicGraderController;



class SubmissionController extends AbstractController {

    /**
     * @var GradeableList
     */
    private $gradeables_list;
    
    private $upload_details = array('version' => -1, 'version_path' => null, 'user_path' => null,
                                    'assignment_settings' => false);

    public function __construct(Core $core) {
        parent::__construct($core);
        $this->gradeables_list = $this->core->loadModel(GradeableList::class);

    }

    public function run() {
        switch($_REQUEST['action']) {
            case 'upload':
                return $this->ajaxUploadSubmission();
                break;
            case 'update':
                return $this->updateSubmissionVersion();
                break;
            case 'check_refresh':
                return $this->checkRefresh();
                break;
            case 'pop_up':
                return $this->popUp();
                break;
            case 'bulk':
                return $this->ajaxBulkUpload();
                break;
            case 'upload_split':
                return $this->ajaxUploadSplitItem();
                break;
            case 'delete_split':
                return $this->ajaxDeleteSplitItem();
                break;
            case 'verify':
                return $this->ajaxValidGradeable();
                break;
            case 'request_regrade':
                return $this->requestRegrade();
                break;
            case 'make_request_post':
                return $this->makeRequestPost();
                break;
            case 'delete_request':
                return $this->deleteRequest();
                break;
            case 'display':
            default:
                return $this->showHomeworkPage();
                break;
        }
    }
    private function requestRegrade(){
        $content = htmlentities($_REQUEST["request_content"], ENT_QUOTES | ENT_HTML5, 'UTF-8');
        $gradeable_id = (isset($_REQUEST['gradeable_id'])) ? $_REQUEST['gradeable_id'] : null;
        $student_id = (isset($_REQUEST['student_id'])) ? $_REQUEST['student_id'] : null;
        if($this->core->getQueries()->insertNewRegradeRequest($gradeable_id, $student_id, $content)){
            $this->core->redirect($this->core->buildUrl(array('component' => 'student', 'gradeable_id' => $gradeable_id ) ) );
        }else{
            $this->core->addErrorMessage("Unable to create new regrade request");
        }
    }

    private function makeRequestPost(){
        $regrade_id = $_REQUEST['regrade_id'];
        $content = htmlentities($_POST['replyTextArea'], ENT_QUOTES | ENT_HTML5, 'UTF-8');
        $user_id = (isset($_REQUEST['user_id'])) ? $_REQUEST['user_id'] : null;
        $gradeable_id = (isset($_REQUEST['gradeable_id'])) ? $_REQUEST['gradeable_id'] : null;
        $this->core->getQueries()->insertNewRegradePost($regrade_id,$gradeable_id, $user_id, $content);
        if($this->core->getQueries()->isStaffPost($user_id)){
            $this->core->getQueries()->modifyRegradeStatus($regrade_id, 1);
        }else{
            $this->core->getQueries()->modifyRegradeStatus($regrade_id, -1);
        }
    }

    private function deleteRequest(){
        //if($this->core->getUser()->getGroup() > $gradeable->getMinimumGradingGroup()){
      //      $this->core->addErrorMessage("You do not have permission to delete regrade requests");
       //     $this->core->redirect($this->core->getConfig()->getSiteUrl());
       // }
        $gradeable_id = (isset($_REQUEST['gradeable_id'])) ? $_REQUEST['gradeable_id'] : null;
        $student_id = (isset($_REQUEST['student_id'])) ? $_REQUEST['student_id'] : null;
        if($this->core->getUser()->getId() !== $student_id && !$this->core->getUser()->accessFullGrading()){
            $this->core->addErrorMessage("You do not have permission to delete this request");
            return;
        }
        $this->core->getQueries()->deleteRegradeRequest($gradeable_id, $student_id);
    }

    private function popUp() {
        $gradeable_id = (isset($_REQUEST['gradeable_id'])) ? $_REQUEST['gradeable_id'] : null;
        $gradeable = $this->gradeables_list->getGradeable($gradeable_id, GradeableType::ELECTRONIC_FILE);
        $this->core->getOutput()->renderOutput(array('submission', 'Homework'),
                                                           'showPopUp', $gradeable);
    }

    private function showHomeworkPage() {
        $gradeable_id = (isset($_REQUEST['gradeable_id'])) ? $_REQUEST['gradeable_id'] : null;
        $gradeable = $this->gradeables_list->getGradeable($gradeable_id, GradeableType::ELECTRONIC_FILE);
        if ($gradeable !== null) {
            $error = false;
            $now = new \DateTime("now", $this->core->getConfig()->getTimezone());

            // ORIGINAL
            //if ($gradeable->getOpenDate() > $now && !$this->core->getUser()->accessAdmin()) {

            // TEMPORARY - ALLOW LIMITED & FULL ACCESS GRADERS TO PRACTICE ALL FUTURE HOMEWORKS
            if ($gradeable->getOpenDate() > $now && !$this->core->getUser()->accessGrading()) {
                $this->core->getOutput()->renderOutput(array('submission', 'Homework'), 'noGradeable', $gradeable_id);
                return array('error' => true, 'message' => 'No gradeable with that id.');
            }
            else if ($gradeable->isTeamAssignment() && $gradeable->getTeam() === null && !$this->core->getUser()->accessAdmin()) {
                $this->core->addErrorMessage('Must be on a team to access submission');
                $this->core->redirect($this->core->getConfig()->getSiteUrl());
                return array('error' => true, 'message' => 'Must be on a team to access submission.');                
            }
            else {
                $loc = array('component' => 'student',
                             'gradeable_id' => $gradeable->getId());
                $this->core->getOutput()->addBreadcrumb($gradeable->getName(), $this->core->buildUrl($loc));
                $this->core->getOutput()->disableBuffer();
                if (!$gradeable->hasConfig()) {
                    $this->core->getOutput()->renderOutput(array('submission', 'Homework'),
                                                           'showGradeableError', $gradeable);
                    $error = true;
                }
                else {
                    $gradeable->loadResultDetails();
                    $extensions = $gradeable->getLateDayExceptions();
                    $days_late = DateUtils::calculateDayDiff($gradeable->getDueDate());
                    $late_days_use = max(0, $days_late - $extensions);
                    if ($gradeable->taGradesReleased() && $gradeable->useTAGrading() && $gradeable->beenTAgraded()) {
                        $gradeable->updateUserViewedDate();
                    }
                    $canViewWholeGradeable = false;
                    $this->core->getOutput()->renderOutput(array('submission', 'Homework'),
                                                           'showGradeable', $gradeable, $late_days_use, $extensions, $canViewWholeGradeable);
                }
            }
            return array('id' => $gradeable_id, 'error' => $error);
        }
        else {
            $this->core->getOutput()->renderOutput(array('submission', 'Homework'), 'noGradeable', $gradeable_id);
            return array('error' => true, 'message' => 'No gradeable with that id.');
        }
    }

    /**
    * Function for verification that a given RCS ID is valid and has a corresponding user and gradeable.
    * This should be called via AJAX, saving the result to the json_buffer of the Output object. 
    * If failure, also returns message explaining what happened.
    * If success, also returns highest version of the student gradeable.
    */
    private function ajaxValidGradeable() {
        if (!isset($_POST['csrf_token']) || $_POST['csrf_token'] != $this->core->getCsrfToken()) {
            $msg = "Invalid CSRF token. Refresh the page and try again.";
            $return = array('success' => false, 'message' => $msg);
            $this->core->getOutput()->renderJson($return);
            return $return;
        }

        if (!isset($_POST['user_id'])) {
            $msg = "Did not pass in user_id.";
            $return = array('success' => false, 'message' => $msg);
            $this->core->getOutput()->renderJson($return);
            return $return;
        }

        $gradeable_list = $this->gradeables_list->getSubmittableElectronicGradeables();
        
        // This checks for an assignment id, and that it's a valid assignment id in that
        // it corresponds to one that we can access (whether through admin or it being released)
        if (!isset($_REQUEST['gradeable_id']) || !array_key_exists($_REQUEST['gradeable_id'], $gradeable_list)) {
            return $this->uploadResult("Invalid gradeable id '{$_REQUEST['gradeable_id']}'", false);
        }

        $gradeable_id = $_REQUEST['gradeable_id'];
        //usernames come in comma delimited. We split on the commas, then filter out blanks.
        $user_ids = explode (",", $_POST['user_id']);
        $user_ids = array_filter($user_ids);

        //If no user id's were submitted, give a graceful error.
        if (count($user_ids) === 0) {
            $msg = "No valid user ids were found.";
            $return = array('success' => false, 'message' => $msg);
            $this->core->getOutput()->renderJson($return);
            return $return;
        }

        //For every userid, we have to check that its real.
        foreach($user_ids as $id){
            $user = $this->core->getQueries()->getUserById($id);
            if ($user === null) {
                $msg = "Invalid user id '{$id}'";
                $return = array('success' => false, 'message' => $msg);
                $this->core->getOutput()->renderJson($return);
                return $return;
            }
            if (!$user->isLoaded()) {
                $msg = "Invalid user id '{$id}'";
                $return = array('success' => false, 'message' => $msg);
                $this->core->getOutput()->renderJson($return);
                return $return;
            }
        }
        //This grabs the first user in the list. If there is more than one user
        //in the list, we will use this user as the team leader.
        $user_id = reset($user_ids);

        $user = $this->core->getQueries()->getUserById($user_id);

        $gradeable = $this->core->getQueries()->getGradeable($gradeable_id, $user_id);

        if($gradeable === null){
            $msg = "Gradeable not found.";
            $return = array('success' => false, 'message' => $msg);
            $this->core->getOutput()->renderJson($return);
            return $return;
        }

        //If this is a team assignment, we need to check that all users are on the same (or no) team.
        //To do this, we just compare the leader's teamid to the team id of every other user.
        if($gradeable->isTeamAssignment()){
            $leader_team_id = "";
            $leader_team = $this->core->getQueries()->getTeamByGradeableAndUser($gradeable->getId(), $user_id);
            if($leader_team !== null){
                $leader_team_id = $leader_team->getId();
            }
            foreach($user_ids as $id){
                $user_team_id = "";
                $user_team = $this->core->getQueries()->getTeamByGradeableAndUser($gradeable->getId(), $id);
                if($user_team !== null){
                    $user_team_id = $user_team->getId();
                }
                if($user_team_id !== $leader_team_id){
                    $msg = "Inconsistent teams. One or more users are on different teams.";
                    $return = array('success' => false, 'message' => $msg);
                    $this->core->getOutput()->renderJson($return);
                    return $return;
                }
            }
        }


        $gradeable->loadResultDetails();

        $highest_version = $gradeable->getHighestVersion();
        $previous_submission = false;
        //If there has been a previous submission, we tag it so that we can pop up a warning.
        if($highest_version > 0){
            $previous_submission = true;
        }
        $return = array('success' => true, 'highest_version' => $highest_version, 'previous_submission' => $previous_submission);
        $this->core->getOutput()->renderJson($return);

        return $return;
    }

    /**
    * Function that uploads a bulk PDF to the uploads/bulk_pdf folder. Splits it into PDFs of the page
    * size entered and places in the uploads/split_pdf folder.
    * Its error checking has overlap with ajaxUploadSubmission.
    */
    private function ajaxBulkUpload() {
        if (!isset($_POST['num_pages'])) {
            $msg = "Did not pass in number of pages or files were too large.";
            $return = array('success' => false, 'message' => $msg);
            $this->core->getOutput()->renderJson($return);
            return $return;
        }

        $gradeable_list = $this->gradeables_list->getSubmittableElectronicGradeables();

        // This checks for an assignment id, and that it's a valid assignment id in that
        // it corresponds to one that we can access (whether through admin or it being released)
        if (!isset($_REQUEST['gradeable_id']) || !array_key_exists($_REQUEST['gradeable_id'], $gradeable_list)) {
            return $this->uploadResult("Invalid gradeable id '{$_REQUEST['gradeable_id']}'", false);
        }

        // make sure is admin
        if (!$this->core->getUser()->accessGrading()) {
            $msg = "You do not have access to that page.";
            $this->core->addErrorMessage($msg);
            return $this->uploadResult($msg, false);
        }

        $num_pages = $_POST['num_pages'];
        $gradeable_id = $_REQUEST['gradeable_id'];
        $gradeable = $gradeable_list[$gradeable_id];
        $gradeable->loadResultDetails();

        // making sure files have been uploaded

        if (isset($_FILES["files1"])) {
            $uploaded_file = $_FILES["files1"];
        }
            
        $errors = array();
        if (isset($uploaded_file)) {
            $count = count($uploaded_file["name"]);
            for ($j = 0; $j < $count; $j++) {
                if (!isset($uploaded_file["tmp_name"][$j]) || $uploaded_file["tmp_name"][$j] === "") {
                    $error_message = $uploaded_file["name"][$j]." failed to upload. ";
                    if (isset($uploaded_file["error"][$j])) {
                        $error_message .= "Error message: ". ErrorMessages::uploadErrors($uploaded_file["error"][$j]). ".";
                    }
                    $errors[] = $error_message;
                }
            }
        }
            
        if (count($errors) > 0) {
            $error_text = implode("\n", $errors);
            return $this->uploadResult("Upload Failed: ".$error_text, false);
        }

        $max_size = $gradeable->getMaxSize();
<<<<<<< HEAD
        if ($max_size < 10000000) {
            $max_size = 10000000;
        }
=======
    if ($max_size < 10000000) {
        $max_size = 10000000;
    }
>>>>>>> 06b3ea3a
        // Error checking of file name
        $file_size = 0;
        if (isset($uploaded_file)) {
            for ($j = 0; $j < $count; $j++) {
                if(FileUtils::isValidFileName($uploaded_file["name"][$j]) === false) {
                    return $this->uploadResult("Error: You may not use quotes, backslashes or angle brackets in your file name ".$uploaded_file["name"][$j].".", false);
                }
                if(substr($uploaded_file["name"][$j],-3) != "pdf") {
                    return $this->uploadResult($uploaded_file["name"][$j]." is not a PDF!", false);
                }
                $file_size += $uploaded_file["size"][$j];
            }
        }
            
        if ($file_size > $max_size) {
            return $this->uploadResult("File(s) uploaded too large.  Maximum size is ".($max_size/1000)." kb. Uploaded file(s) was ".($file_size/1000)." kb.", false);
        }

        // creating uploads/bulk_pdf/gradeable_id directory

        $pdf_path = FileUtils::joinPaths($this->core->getConfig()->getCoursePath(), "uploads", "bulk_pdf", $gradeable->getId());
        if (!FileUtils::createDir($pdf_path)) {
            return $this->uploadResult("Failed to make gradeable path.", false);
        }

        // creating directory under gradeable_id with the timestamp

        $current_time = (new \DateTime('now', $this->core->getConfig()->getTimezone()))->format("m-d-Y_H:i:sO");
        $version_path = FileUtils::joinPaths($pdf_path, $current_time);
        if (!FileUtils::createDir($version_path)) {
            return $this->uploadResult("Failed to make gradeable path.", false);
        }

        // save the pdf in that directory
        // delete the temporary file
        if (isset($uploaded_file)) {
            for ($j = 0; $j < $count; $j++) {
                if ($this->core->isTesting() || is_uploaded_file($uploaded_file["tmp_name"][$j])) {
                    $dst = FileUtils::joinPaths($version_path, $uploaded_file["name"][$j]);
                    if (!@copy($uploaded_file["tmp_name"][$j], $dst)) {
                        return $this->uploadResult("Failed to copy uploaded file {$uploaded_file["name"][$j]} to current submission.", false);
                    }
                }
                else {
                    return $this->uploadResult("The tmp file '{$uploaded_file['name'][$j]}' was not properly uploaded.", false);
                }
                // Is this really an error we should fail on?
                if (!@unlink($uploaded_file["tmp_name"][$j])) {
                    return $this->uploadResult("Failed to delete the uploaded file {$uploaded_file["name"][$j]} from temporary storage.", false);
                }
            }
        }

        // use pdf_check.cgi to check that # of pages is valid and split
        // also get the cover image and name for each pdf appropriately

        // Open a cURL connection
        $semester = $this->core->getConfig()->getSemester();
        $course = $this->core->getConfig()->getCourse();

        $ch = curl_init();
        curl_setopt($ch, CURLOPT_URL, $this->core->getConfig()->getCgiUrl()."pdf_check.cgi?&num={$num_pages}&sem={$semester}&course={$course}&g_id={$gradeable_id}&ver={$current_time}");
        curl_setopt($ch, CURLOPT_RETURNTRANSFER, 1);
        $output = curl_exec($ch);

        if ($output === false) {
            return $this->uploadResult(curl_error($ch),false);
        }

        $output = json_decode($output, true);
        curl_close($ch);

        if ($output === null) {
            FileUtils::recursiveRmdir($version_path);
            return $this->uploadResult("Error JSON response for pdf split: ".json_last_error_msg(),false);
        }
        else if (!isset($output['valid'])) {
            FileUtils::recursiveRmdir($version_path);
            return $this->uploadResult("Missing response in JSON for pdf split",false);
        }
        else if ($output['valid'] !== true) {
            FileUtils::recursiveRmdir($version_path);
            return $this->uploadResult($output['message'],false);
        }

        $gradeable->loadResultDetails();

        $return = array('success' => true);
        $this->core->getOutput()->renderJson($return);
        return $return;
    }

    /**
     * Function for uploading a split item that already exists to the server. 
     * The file already exists in uploads/split_pdf/gradeable_id/timestamp folder. This should be called via AJAX, saving the result
     * to the json_buffer of the Output object, returning a true or false on whether or not it suceeded or not.
     * Has overlap with ajaxUploadSubmission
     *
     * @return boolean
     */
    private function ajaxUploadSplitItem() {
        if (!isset($_POST['csrf_token']) || !$this->core->checkCsrfToken($_POST['csrf_token'])) {
            return $this->uploadResult("Invalid CSRF token.", false);
        }

        // make sure is admin
        if (!$this->core->getUser()->accessAdmin()) {
            $msg = "You do not have access to that page.";
            $this->core->addErrorMessage($msg);
            return $this->uploadResult($msg, false);
        }

        $merge_previous = false;
        if(isset($_REQUEST['merge'])){
            if($_REQUEST['merge']  === "true"){
                $merge_previous = true;
            }
        }
    
        $gradeable_list = $this->gradeables_list->getSubmittableElectronicGradeables();
        
        // This checks for an assignment id, and that it's a valid assignment id in that
        // it corresponds to one that we can access (whether through admin or it being released)
        if (!isset($_REQUEST['gradeable_id']) || !array_key_exists($_REQUEST['gradeable_id'], $gradeable_list)) {
            return $this->uploadResult("Invalid gradeable id '{$_REQUEST['gradeable_id']}'", false);
        }
        if (!isset($_POST['user_id'])) {
            return $this->uploadResult("Invalid user id.", false);
        }
        if (!isset($_POST['path'])) {
            return $this->uploadResult("Invalid path.", false);
        }

<<<<<<< HEAD
        // make sure is grader
        if (!$this->core->getUser()->accessGrading()) {
            $msg = "You do not have access to that page.";
            $this->core->addErrorMessage($msg);
            return $this->uploadResult($msg, false);
        }

=======
>>>>>>> 06b3ea3a
        $gradeable_id = $_REQUEST['gradeable_id'];
        $original_user_id = $this->core->getUser()->getId();

        $gradeable_id = $_REQUEST['gradeable_id'];
        //user ids come in as a comma delimited list. we explode that list, then filter out empty values.
        $user_ids = explode (",", $_POST['user_id']);
        $user_ids = array_filter($user_ids);
        //This grabs the first user in the list. If this is a team assignment, they will be the team leader.
        $user_id = reset($user_ids);

        $path = $_POST['path'];
        if ($user_id === $original_user_id) {
            $gradeable = $gradeable_list[$gradeable_id];
        }
        else {
            $gradeable = $this->core->getQueries()->getGradeable($gradeable_id, $user_id);
        }

        if($gradeable === null){
            $msg = "Gradeable not found.";
            $return = array('success' => false, 'message' => $msg);
            $this->core->getOutput()->renderJson($return);
            return $return;
        }

        $gradeable->loadResultDetails();
        $gradeable_path = FileUtils::joinPaths($this->core->getConfig()->getCoursePath(), "submissions",
            $gradeable->getId());

        /*
         * Perform checks on the following folders (and whether or not they exist):
         * 1) the assignment folder in the submissions directory
         * 2) the student's folder in the assignment folder
         * 3) the version folder in the student folder
         * 4) the uploads folder from the specified path
         */
        if (!FileUtils::createDir($gradeable_path)) {
            return $this->uploadResult("Failed to make folder for this assignment.", false);
        }
        
        $who_id = $user_id;
        $team_id = "";
        if ($gradeable->isTeamAssignment()) {
            $leader = $user_id;
            $team =  $this->core->getQueries()->getTeamByGradeableAndUser($gradeable->getId(), $leader);
            if ($team !== null) {
                $team_id = $team->getId();
                $who_id = $team_id;
                $user_id = "";
            }
            //if the student isn't on a team, build the team.
            else{
                //If the team doesn't exist yet, we need to build a new one. (Note, we have already checked in ajaxvalidgradeable
                //that all users are either on the same team or no team).
                ElectronicGraderController::CreateTeamWithLeaderAndUsers($this->core, $gradeable, $leader, $user_ids);
                $team =  $this->core->getQueries()->getTeamByGradeableAndUser($gradeable->getId(), $leader);
                $team_id = $team->getId();
                $who_id = $team_id;
                $user_id = "";
            }
        }
        
        $user_path = FileUtils::joinPaths($gradeable_path, $who_id);
        $this->upload_details['user_path'] = $user_path;
        if (!FileUtils::createDir($user_path)) {
                return $this->uploadResult("Failed to make folder for this assignment for the user.", false);
        }
    
        $new_version = $gradeable->getHighestVersion() + 1;
        $version_path = FileUtils::joinPaths($user_path, $new_version);
        
        if (!FileUtils::createDir($version_path)) {
            return $this->uploadResult("Failed to make folder for the current version.", false);
        }
    
        $this->upload_details['version_path'] = $version_path;
        $this->upload_details['version'] = $new_version;
        
        $current_time = (new \DateTime('now', $this->core->getConfig()->getTimezone()))->format("Y-m-d H:i:sO");
        $current_time_string_tz = $current_time . " " . $this->core->getConfig()->getTimezone()->getName();

        $max_size = $gradeable->getMaxSize();

        $path = rawurldecode(htmlspecialchars_decode($path));

        $uploaded_file = FileUtils::joinPaths($this->core->getConfig()->getCoursePath(), "uploads", "split_pdf",
            $gradeable->getId(), $path);

        $uploaded_file = rawurldecode(htmlspecialchars_decode($uploaded_file));

        // copy over the uploaded file
        if (isset($uploaded_file)) {
            if (!@copy($uploaded_file, FileUtils::joinPaths($version_path,"upload.pdf"))) {
                return $this->uploadResult("Failed to copy uploaded file {$uploaded_file} to current submission.", false);
            }
            if (!@unlink($uploaded_file)) {
                return $this->uploadResult("Failed to delete the uploaded file {$uploaded_file} from temporary storage.", false);
            }
            if (!@unlink(str_replace(".pdf", "_cover.pdf", $uploaded_file))) {
                return $this->uploadResult("Failed to delete the uploaded file {$uploaded_file} from temporary storage.", false);
            }
            //if we are merging in the previous submission (TODO check folder support)
            if($merge_previous && $new_version !== 1){
                $old_version = $new_version -1;
                $old_version_path = FileUtils::joinPaths($user_path, $old_version);
                $to_search = FileUtils::joinPaths($old_version_path, "*.*");
                $files = glob($to_search);
                foreach($files as $file){
                  $file_base_name = basename($file);
                  if (strpos($file_base_name, 'version') === false) {
                    $parts = explode(".", $file_base_name);
                    $file_base_name = $parts[0] . "_version_" . $old_version . "." . $parts[1];    
                  }
                  $move_here = FileUtils::joinPaths($version_path, $file_base_name);
                  if (!copy($file, $move_here)){
                    return $this->uploadResult("Failed to merge previous version.", false);
                  }
                }
            }
        }

        // if split_pdf/gradeable_id/timestamp directory is now empty, delete that directory
        $timestamp = substr($path, 0, strpos($path, DIRECTORY_SEPARATOR));
        $timestamp_path = FileUtils::joinPaths($this->core->getConfig()->getCoursePath(), "uploads", "split_pdf",
            $gradeable->getId(), $timestamp);
        $files = FileUtils::getAllFiles($timestamp_path);
        if (count($files) == 0) {
            if (!FileUtils::recursiveRmdir($timestamp_path)) {
                return $this->uploadResult("Failed to remove the empty timestamp directory {$timestamp} from the split_pdf directory.", false);
            }
        }
        
    
        $settings_file = FileUtils::joinPaths($user_path, "user_assignment_settings.json");
        if (!file_exists($settings_file)) {
            $json = array("active_version" => $new_version,
                          "history" => array(array("version" => $new_version,
                                                   "time" => $current_time_string_tz,
                                                   "who" => $original_user_id,
                                                   "type" => "upload")));
        }
        else {
            $json = FileUtils::readJsonFile($settings_file);
            if ($json === false) {
                return $this->uploadResult("Failed to open settings file.", false);
            }
            $json["active_version"] = $new_version;
            $json["history"][] = array("version"=> $new_version, "time" => $current_time_string_tz, "who" => $original_user_id, "type" => "upload");
        }
    
        // TODO: If any of these fail, should we "cancel" (delete) the entire submission attempt or just leave it?
        if (!@file_put_contents($settings_file, FileUtils::encodeJson($json))) {
            return $this->uploadResult("Failed to write to settings file.", false);
        }
        
        $this->upload_details['assignment_settings'] = true;

        if (!@file_put_contents(FileUtils::joinPaths($version_path, ".submit.timestamp"), $current_time_string_tz."\n")) {
            return $this->uploadResult("Failed to save timestamp file for this submission.", false);
        }

        $queue_file = array($this->core->getConfig()->getSemester(), $this->core->getConfig()->getCourse(),
            $gradeable->getId(), $who_id, $new_version);
        $queue_file = FileUtils::joinPaths($this->core->getConfig()->getSubmittyPath(), "to_be_graded_queue",
            implode("__", $queue_file));

        // create json file...
        if ($gradeable->isTeamAssignment()) {
            $queue_data = array("semester" => $this->core->getConfig()->getSemester(),
                                "course" => $this->core->getConfig()->getCourse(),
                                "gradeable" =>  $gradeable->getId(),
                                "required_capabilities" => $gradeable->getRequiredCapabilities(),
                                "max_possible_grading_time" => $gradeable->getMaxPossibleGradingTime(),
                                "queue_time" => $current_time,
                                "user" => $user_id,
                                "team" => $team_id,
                                "who" => $who_id,
                                "is_team" => True,
                                "version" => $new_version);
        }
        else {
            $queue_data = array("semester" => $this->core->getConfig()->getSemester(),
                                "course" => $this->core->getConfig()->getCourse(),
                                "gradeable" =>  $gradeable->getId(),
                                "required_capabilities" => $gradeable->getRequiredCapabilities(),
                                "max_possible_grading_time" => $gradeable->getMaxPossibleGradingTime(),
                                "queue_time" => $current_time,
                                "user" => $user_id,
                                "team" => $team_id,
                                "who" => $who_id,
                                "is_team" => False,
                                "version" => $new_version);
        }

        if (@file_put_contents($queue_file, FileUtils::encodeJson($queue_data), LOCK_EX) === false) {
            return $this->uploadResult("Failed to create file for grading queue.", false);
        }

        if($gradeable->isTeamAssignment()) {
            $this->core->getQueries()->insertVersionDetails($gradeable->getId(), null, $team_id, $new_version, $current_time);
        }
        else {
            $this->core->getQueries()->insertVersionDetails($gradeable->getId(), $user_id, null, $new_version, $current_time);
        }

        return $this->uploadResult("Successfully uploaded version {$new_version} for {$gradeable->getName()} for {$who_id}");
    }

    /**
     * Function for deleting a split item from the uploads/split_pdf/gradeable_id/timestamp folder. This should be called via AJAX, 
     * saving the result to the json_buffer of the Output object, returning a true or false on whether or not it suceeded or not.
     *
     * @return boolean
     */
    private function ajaxDeleteSplitItem() {
        if (!isset($_POST['csrf_token']) || !$this->core->checkCsrfToken($_POST['csrf_token'])) {
            return $this->uploadResult("Invalid CSRF token.", false);
        }

        // make sure is grader
        if (!$this->core->getUser()->accessGrading()) {
            $msg = "You do not have access to that page.";
            $this->core->addErrorMessage($msg);
            return $this->uploadResult($msg, false);
        }
        
        $gradeable_list = $this->gradeables_list->getSubmittableElectronicGradeables();

        // This checks for an assignment id, and that it's a valid assignment id in that
        // it corresponds to one that we can access (whether through admin or it being released)
        if (!isset($_REQUEST['gradeable_id']) || !array_key_exists($_REQUEST['gradeable_id'], $gradeable_list)) {
            return $this->uploadResult("Invalid gradeable id '{$_REQUEST['gradeable_id']}'", false);
        }
        if (!isset($_POST['path'])) {
            return $this->uploadResult("Invalid path.", false);
        }

        // make sure is grader
        if (!$this->core->getUser()->accessGrading()) {
            $msg = "You do not have access to that page.";
            $this->core->addErrorMessage($msg);
            return $this->uploadResult($msg, false);
        }

        $gradeable_id = $_REQUEST['gradeable_id'];
        $gradeable = $gradeable_list[$gradeable_id];
        $gradeable->loadResultDetails();
        $path = rawurldecode(htmlspecialchars_decode($_POST['path']));

        $uploaded_file = FileUtils::joinPaths($this->core->getConfig()->getCoursePath(), "uploads", "split_pdf",
            $gradeable->getId(), $path);

        $uploaded_file = rawurldecode(htmlspecialchars_decode($uploaded_file));

        if (!@unlink($uploaded_file)) {
            return $this->uploadResult("Failed to delete the uploaded file {$uploaded_file} from temporary storage.", false);
        }

        if (!@unlink(str_replace(".pdf", "_cover.pdf", $uploaded_file))) {
            return $this->uploadResult("Failed to delete the uploaded file {$uploaded_file} from temporary storage.", false);
        }

        // delete timestamp folder if empty
        $timestamp = substr($path, 0, strpos($path, DIRECTORY_SEPARATOR));
        $timestamp_path = FileUtils::joinPaths($this->core->getConfig()->getCoursePath(), "uploads", "split_pdf",
            $gradeable->getId(), $timestamp);
        $files = FileUtils::getAllFiles($timestamp_path);
        if (count($files) == 0) {
            if (!FileUtils::recursiveRmdir($timestamp_path)) {
                return $this->uploadResult("Failed to remove the empty timestamp directory {$timestamp} from the split_pdf directory.", false);
            }
        }

        return $this->uploadResult("Successfully deleted this PDF.");
    }

    /**
     * Function for uploading a submission to the server. This should be called via AJAX, saving the result
     * to the json_buffer of the Output object, returning a true or false on whether or not it suceeded or not.
     *
     * @return array
     */
    private function ajaxUploadSubmission() {
        if (empty($_POST)) {
            $max_size = ini_get('post_max_size');
            return $this->uploadResult("Empty POST request. This may mean that the sum size of your files are greater than {$max_size}.", false);
        }
        if (!isset($_POST['csrf_token']) || !$this->core->checkCsrfToken($_POST['csrf_token'])) {
            return $this->uploadResult("Invalid CSRF token.", false);
        }

        $vcs_checkout = isset($_REQUEST['vcs_checkout']) ? $_REQUEST['vcs_checkout'] === "true" : false;
        if ($vcs_checkout && !isset($_POST['repo_id'])) {
            return $this->uploadResult("Invalid repo id.", false);
        }

        $student_page = isset($_REQUEST['student_page']) ? $_REQUEST['student_page'] === "true" : false;
        if ($student_page && !isset($_POST['pages'])) {
            return $this->uploadResult("Invalid pages.", false);
        }
    
        $gradeable_list = $this->gradeables_list->getSubmittableElectronicGradeables();
        
        // This checks for an assignment id, and that it's a valid assignment id in that
        // it corresponds to one that we can access (whether through admin or it being released)
        if (!isset($_REQUEST['gradeable_id']) || !array_key_exists($_REQUEST['gradeable_id'], $gradeable_list)) {
            return $this->uploadResult("Invalid gradeable id '{$_REQUEST['gradeable_id']}'", false);
        }

        if (!isset($_POST['user_id'])) {
            return $this->uploadResult("Invalid user id.", false);
        }

        $gradeable_id = $_REQUEST['gradeable_id'];
        $original_user_id = $this->core->getUser()->getId();
        $user_id = $_POST['user_id'];
        // repo_id for VCS use
        $repo_id = $_POST['repo_id'];

        // make sure is full grader if the two ids do not match
        if ($original_user_id !== $user_id && !$this->core->getUser()->accessFullGrading()) {
            $msg = "You do not have access to that page.";
            $this->core->addErrorMessage($msg);
            return $this->uploadResult($msg, false);
        }

        if ($user_id == $original_user_id) {
            $gradeable = $gradeable_list[$gradeable_id];
        }
        else {
            $gradeable = $this->core->getQueries()->getGradeable($gradeable_id, $user_id);
        }
        $gradeable->loadResultDetails();

        // if student submission, make sure that gradeable allows submissions
        if (!$this->core->getUser()->accessGrading() && $original_user_id == $user_id && !$gradeable->getStudentSubmit()) {
            $msg = "You do not have access to that page.";
            $this->core->addErrorMessage($msg);
            return $this->uploadResult($msg, false);
        }

        $gradeable_path = FileUtils::joinPaths($this->core->getConfig()->getCoursePath(), "submissions",
            $gradeable->getId());
        
        /*
         * Perform checks on the following folders (and whether or not they exist):
         * 1) the assignment folder in the submissions directory
         * 2) the student's folder in the assignment folder
         * 3) the version folder in the student folder
         * 4) the part folders in the version folder in the version folder
         */
        if (!FileUtils::createDir($gradeable_path)) {
            return $this->uploadResult("Failed to make folder for this assignment.", false);
        }
        
        $who_id = $user_id;
        $team_id = "";
        if ($gradeable->isTeamAssignment()) {
            $team = $gradeable->getTeam();
            if ($team !== null) {
                $team_id = $team->getId();
                $who_id = $team_id;
                $user_id = "";
            }
            else {
                return $this->uploadResult("Must be on a team to access submission.", false);
            }
        }
        
        $user_path = FileUtils::joinPaths($gradeable_path, $who_id);
        $this->upload_details['user_path'] = $user_path;
        if (!FileUtils::createDir($user_path)) {
                return $this->uploadResult("Failed to make folder for this assignment for the user.", false);
        }
    
        $new_version = $gradeable->getHighestVersion() + 1;
        $version_path = FileUtils::joinPaths($user_path, $new_version);
        
        if (!FileUtils::createDir($version_path)) {
            return $this->uploadResult("Failed to make folder for the current version.", false);
        }
    
        $this->upload_details['version_path'] = $version_path;
        $this->upload_details['version'] = $new_version;
    
        $part_path = array();
        // We upload the assignment such that if it's multiple parts, we put it in folders "part#" otherwise
        // put all files in the root folder
        if ($gradeable->getNumParts() > 1) {
            for ($i = 1; $i <= $gradeable->getNumParts(); $i++) {
                $part_path[$i] = FileUtils::joinPaths($version_path, "part".$i);
                if (!FileUtils::createDir($part_path[$i])) {
                    return $this->uploadResult("Failed to make the folder for part {$i}.", false);
                }
            }
        }
        else {
            $part_path[1] = $version_path;
        }
        
        $current_time = (new \DateTime('now', $this->core->getConfig()->getTimezone()))->format("Y-m-d H:i:sO");
        $current_time_string_tz = $current_time . " " . $this->core->getConfig()->getTimezone()->getName();

        $max_size = $gradeable->getMaxSize();
        
        if ($vcs_checkout === false) {
            $uploaded_files = array();
            for ($i = 1; $i <= $gradeable->getNumParts(); $i++){
                if (isset($_FILES["files{$i}"])) {
                    $uploaded_files[$i] = $_FILES["files{$i}"];
                }
            }
            
            $errors = array();
            $count = array();
            for ($i = 1; $i <= $gradeable->getNumParts(); $i++) {
                if (isset($uploaded_files[$i])) {
                    $count[$i] = count($uploaded_files[$i]["name"]);
                    for ($j = 0; $j < $count[$i]; $j++) {
                        if (!isset($uploaded_files[$i]["tmp_name"][$j]) || $uploaded_files[$i]["tmp_name"][$j] === "") {
                            $error_message = $uploaded_files[$i]["name"][$j]." failed to upload. ";
                            if (isset($uploaded_files[$i]["error"][$j])) {
                                $error_message .= "Error message: ". ErrorMessages::uploadErrors($uploaded_files[$i]["error"][$j]). ".";
                            }
                            $errors[] = $error_message;
                        }
                    }
                }
            }
            
            if (count($errors) > 0) {
                $error_text = implode("\n", $errors);
                return $this->uploadResult("Upload Failed: ".$error_text, false);
            }

            // save the contents of the text boxes to files
            $empty_textboxes = true;
            if (isset($_POST['textbox_answers'])) {
                $textbox_answer_array = json_decode($_POST['textbox_answers']);
                for ($i = 0; $i < $gradeable->getNumTextBoxes(); $i++) {
                    $textbox_answer_val = $textbox_answer_array[$i];
                    if ($textbox_answer_val != "") $empty_textboxes = false;
                    $filename = $gradeable->getTextboxes()[$i]['filename'];
                    $dst = FileUtils::joinPaths($version_path, $filename);
                    // FIXME: add error checking
                    $file = fopen($dst, "w");
                    fwrite($file, $textbox_answer_val);
                    fclose($file);
                }
            }
    
            $previous_files = array();
            $previous_part_path = array();
            $tmp = json_decode($_POST['previous_files']);
            if (!empty($tmp)) {
                for ($i = 0; $i < $gradeable->getNumParts(); $i++) {
                    if (count($tmp[$i]) > 0) {
                        $previous_files[$i + 1] = $tmp[$i];
                    }
                }
            }

            
            if (empty($uploaded_files) && empty($previous_files) && $empty_textboxes) {
                return $this->uploadResult("No files to be submitted.", false);
            }
            
            if (count($previous_files) > 0) {
                if ($gradeable->getHighestVersion() === 0) {
                    return $this->uploadResult("No submission found. There should not be any files from a previous submission.", false);
                }
                
                $previous_path = FileUtils::joinPaths($user_path, $gradeable->getHighestVersion());
                if ($gradeable->getNumParts() > 1) {
                    for ($i = 1; $i <= $gradeable->getNumParts(); $i++) {
                        $previous_part_path[$i] = FileUtils::joinPaths($previous_path, "part".$i);
                    }
                }
                else {
                    $previous_part_path[1] = $previous_path;
                }

                foreach ($previous_part_path as $path) {
                    if (!is_dir($path)) {
                        return $this->uploadResult("Files from previous submission not found. Folder for previous submission does not exist.", false);
                    }
                }
    
                for ($i = 1; $i <= $gradeable->getNumParts(); $i++) {
                    if (isset($previous_files[$i])) {
                        foreach ($previous_files[$i] as $prev_file) {
                            $filename = FileUtils::joinPaths($previous_part_path[$i], $prev_file);
                            if (!file_exists($filename)) {
                                $name = basename($filename);
                                return $this->uploadResult("File '{$name}' does not exist in previous submission.", false);
                            }
                        }
                    }
                }
            }
            
            // Determine the size of the uploaded files as well as whether or not they're a zip or not.
            // We save that information for later so we know which files need unpacking or not and can save
            // a check to getMimeType()
            $file_size = 0;
            for ($i = 1; $i <= $gradeable->getNumParts(); $i++) {
                if (isset($uploaded_files[$i])) {
                    $uploaded_files[$i]["is_zip"] = array();
                    for ($j = 0; $j < $count[$i]; $j++) {
                        if (FileUtils::getMimeType($uploaded_files[$i]["tmp_name"][$j]) == "application/zip") {
                            if(FileUtils::checkFileInZipName($uploaded_files[$i]["tmp_name"][$j]) === false) {
                                return $this->uploadResult("Error: You may not use quotes, backslashes or angle brackets in your filename for files inside ".$uploaded_files[$i]["name"][$j].".", false);
                            }
                            $uploaded_files[$i]["is_zip"][$j] = true;
                            $file_size += FileUtils::getZipSize($uploaded_files[$i]["tmp_name"][$j]);
                        }
                        else {
                            if(FileUtils::isValidFileName($uploaded_files[$i]["name"][$j]) === false) {
                                return $this->uploadResult("Error: You may not use quotes, backslashes or angle brackets in your file name ".$uploaded_files[$i]["name"][$j].".", false);
                            }
                            $uploaded_files[$i]["is_zip"][$j] = false;
                            $file_size += $uploaded_files[$i]["size"][$j];
                        }
                    }
                }
                if (isset($previous_files[$i]) && isset($previous_part_path[$i])) {
                    foreach ($previous_files[$i] as $prev_file) {
                        $file_size += filesize(FileUtils::joinPaths($previous_part_path[$i], $prev_file));
                    }
                }
            }
            
            if ($file_size > $max_size) {
                return $this->uploadResult("File(s) uploaded too large.  Maximum size is ".($max_size/1000)." kb. Uploaded file(s) was ".($file_size/1000)." kb.", false);
            }

            for ($i = 1; $i <= $gradeable->getNumParts(); $i++) {
                // copy selected previous submitted files
                if (isset($previous_files[$i])){
                    for ($j=0; $j < count($previous_files[$i]); $j++){
                        $src = FileUtils::joinPaths($previous_part_path[$i], $previous_files[$i][$j]);
                        $dst = FileUtils::joinPaths($part_path[$i], $previous_files[$i][$j]);
                        if (!@copy($src, $dst)) {
                            return $this->uploadResult("Failed to copy previously submitted file {$previous_files[$i][$j]} to current submission.", false);
                        }
                    }
                }

                if (isset($uploaded_files[$i])) {
                    for ($j = 0; $j < $count[$i]; $j++) {
                        if ($uploaded_files[$i]["is_zip"][$j] === true) {
                            $zip = new \ZipArchive();
                            $res = $zip->open($uploaded_files[$i]["tmp_name"][$j]);
                            if ($res === true) {
                                $zip->extractTo($part_path[$i]);
                                $zip->close();
                            }
                            else {
                                // If the zip is an invalid zip (say we remove the last character from the zip file
                                // then trying to get the status code will throw an exception and not give us a string
                                // so we have that string hardcoded, otherwise we can just get the status string as
                                // normal.
                                $error_message = ($res == 19) ? "Invalid or uninitialized Zip object" : $zip->getStatusString();
                                return $this->uploadResult("Could not properly unpack zip file. Error message: ".$error_message.".", false);
                            }
                        }
                        else {
                            if ($this->core->isTesting() || is_uploaded_file($uploaded_files[$i]["tmp_name"][$j])) {
                                $dst = FileUtils::joinPaths($part_path[$i], $uploaded_files[$i]["name"][$j]);
                                if (!@copy($uploaded_files[$i]["tmp_name"][$j], $dst)) {
                                    return $this->uploadResult("Failed to copy uploaded file {$uploaded_files[$i]["name"][$j]} to current submission.", false);
                                }
                            }
                            else {
                                return $this->uploadResult("The tmp file '{$uploaded_files[$i]['name'][$j]}' was not properly uploaded.", false);
                            }
                        }
                        // Is this really an error we should fail on?
                        if (!@unlink($uploaded_files[$i]["tmp_name"][$j])) {
                            return $this->uploadResult("Failed to delete the uploaded file {$uploaded_files[$i]["name"][$j]} from temporary storage.", false);
                        }
                    }
                }
            }
        }
        else {
            $vcs_base_url = $this->core->getConfig()->getVcsBaseUrl();
            $vcs_path = $gradeable->getSubdirectory();

            // use entirely student input
            if ($vcs_base_url == "" && $vcs_path == "") {
                if ($repo_id == "") {
                    // FIXME: commented out for now to pass Travis.
                    // SubmissionControllerTests needs to be rewriten for proper VCS uploads.
                    // return $this->uploadResult("repository url input cannot be blank.", false);
                }
                $vcs_full_path = $repo_id;
            }
            // use base url + path with variable string replacements
            else {
                if (strpos($vcs_path,"\$repo_id") !== false && $repo_id == "") {
                    return $this->uploadResult("repository id input cannot be blank.", false);
                }
                $vcs_path = str_replace("{\$gradeable_id}",$gradeable_id,$vcs_path);
                $vcs_path = str_replace("{\$user_id}",$who_id,$vcs_path);
                $vcs_path = str_replace("{\$team_id}",$who_id,$vcs_path);
                $vcs_path = str_replace("{\$repo_id}",$repo_id,$vcs_path);
                $vcs_full_path = $vcs_base_url.$vcs_path;
            }

            if (!@touch(FileUtils::joinPaths($version_path, ".submit.VCS_CHECKOUT"))) {
                return $this->uploadResult("Failed to touch file for vcs submission.", false);
            }
        }

        // save the contents of the page number inputs to files
        $empty_pages = true;
        if (isset($_POST['pages'])) {
            $pages_array = json_decode($_POST['pages']);
            $total = count($gradeable->getComponents());
            $filename = "student_pages.json";
            $dst = FileUtils::joinPaths($version_path, $filename);
            $json = array();
            $i = 0;
            foreach ($gradeable->getComponents() as $question) {
                $order = intval($question->getOrder());
                $title = $question->getTitle();
                $page_val = intval($pages_array[$i]);   
                $json[] = array("order" => $order,
                                "title" => $title,
                                "page #" => $page_val);
                $i++;
            }
            if (!@file_put_contents($dst, FileUtils::encodeJson($json))) {
                return $this->uploadResult("Failed to write to pages file.", false);
            }
        }
    
        $settings_file = FileUtils::joinPaths($user_path, "user_assignment_settings.json");
        if (!file_exists($settings_file)) {
            $json = array("active_version" => $new_version,
                          "history" => array(array("version" => $new_version,
                                                   "time" => $current_time_string_tz,
                                                   "who" => $original_user_id,
                                                   "type" => "upload")));
        }
        else {
            $json = FileUtils::readJsonFile($settings_file);
            if ($json === false) {
                return $this->uploadResult("Failed to open settings file.", false);
            }
            $json["active_version"] = $new_version;
            $json["history"][] = array("version"=> $new_version, "time" => $current_time_string_tz, "who" => $original_user_id, "type" => "upload");
        }
    
        // TODO: If any of these fail, should we "cancel" (delete) the entire submission attempt or just leave it?
        if (!@file_put_contents($settings_file, FileUtils::encodeJson($json))) {
            return $this->uploadResult("Failed to write to settings file.", false);
        }
        
        $this->upload_details['assignment_settings'] = true;

        if (!@file_put_contents(FileUtils::joinPaths($version_path, ".submit.timestamp"), $current_time_string_tz."\n")) {
            return $this->uploadResult("Failed to save timestamp file for this submission.", false);
        }

        $queue_file = array($this->core->getConfig()->getSemester(), $this->core->getConfig()->getCourse(),
            $gradeable->getId(), $who_id, $new_version);
        $queue_file = FileUtils::joinPaths($this->core->getConfig()->getSubmittyPath(), "to_be_graded_queue",
            implode("__", $queue_file));

        // create json file...
        if ($gradeable->isTeamAssignment()) {
            $queue_data = array("semester" => $this->core->getConfig()->getSemester(),
                                "course" => $this->core->getConfig()->getCourse(),
                                "gradeable" =>  $gradeable->getId(),
                                "required_capabilities" => $gradeable->getRequiredCapabilities(),
                                "max_possible_grading_time" => $gradeable->getMaxPossibleGradingTime(),
                                "queue_time" => $current_time,
                                "user" => $user_id,
                                "team" => $team_id,
                                "who" => $who_id,
                                "is_team" => True,
                                "version" => $new_version);
        }
        else {
            $queue_data = array("semester" => $this->core->getConfig()->getSemester(),
                                "course" => $this->core->getConfig()->getCourse(),
                                "gradeable" =>  $gradeable->getId(),
                                "required_capabilities" => $gradeable->getRequiredCapabilities(),
                                "max_possible_grading_time" => $gradeable->getMaxPossibleGradingTime(),
                                "queue_time" => $current_time,
                                "user" => $user_id,
                                "team" => $team_id,
                                "who" => $who_id,
                                "is_team" => False,
                                "version" => $new_version);
        }
        

        if (@file_put_contents($queue_file, FileUtils::encodeJson($queue_data), LOCK_EX) === false) {
            return $this->uploadResult("Failed to create file for grading queue.", false);
        }

        if($gradeable->isTeamAssignment()) {
            $this->core->getQueries()->insertVersionDetails($gradeable->getId(), null, $team_id, $new_version, $current_time);
        }
        else {
            $this->core->getQueries()->insertVersionDetails($gradeable->getId(), $user_id, null, $new_version, $current_time);
        }

        if ($user_id == $original_user_id)
            $this->core->addSuccessMessage("Successfully uploaded version {$new_version} for {$gradeable->getName()}");
        else
            $this->core->addSuccessMessage("Successfully uploaded version {$new_version} for {$gradeable->getName()} for {$who_id}");
            

        return $this->uploadResult("Successfully uploaded files");
    }
    
    private function uploadResult($message, $success = true) {
        if (!$success) {
            // we don't want to throw an exception here as that'll mess up our return json payload
            if ($this->upload_details['version_path'] !== null
                && !FileUtils::recursiveRmdir($this->upload_details['version_path'])) {
                // @codeCoverageIgnoreStart
                // Without the filesystem messing up here, we should not be able to hit this error
                Logger::error("Could not clean up folder {$this->upload_details['version_path']}");

            }
            // @codeCoverageIgnoreEnd
            else if ($this->upload_details['assignment_settings'] === true) {
                $settings_file = FileUtils::joinPaths($this->upload_details['user_path'], "user_assignment_settings.json");
                $settings = json_decode(file_get_contents($settings_file), true);
                if (count($settings['history']) == 1) {
                    unlink($settings_file);
                }
                else {
                    array_pop($settings['history']);
                    $last = Utils::getLastArrayElement($settings['history']);
                    $settings['active_version'] = $last['version'];
                    file_put_contents($settings_file, FileUtils::encodeJson($settings));
                }
            }
        }

        $return = array('success' => $success, 'error' => !$success, 'message' => $message);
        
        $this->core->getOutput()->renderJson($return);
        return $return;
    }
    
    private function updateSubmissionVersion() {
        if (isset($_REQUEST['ta'])) {
            // make sure is full grader
            if (!$this->core->getUser()->accessFullGrading()) {
                $msg = "You do not have access to that page.";
                $this->core->addErrorMessage($msg);
                $this->core->redirect($this->core->getConfig()->getSiteUrl());
                return array('error' => true, 'message' => $msg);
            }
            $ta = $_REQUEST['ta'];
            $who = $_REQUEST['who'];
            $mylist = new GradeableList($this->core, $this->core->getQueries()->getUserById($who));
            $gradeable_list = $mylist->getSubmittableElectronicGradeables();
        }
        else{
            $ta = false;
            $gradeable_list = $this->gradeables_list->getSubmittableElectronicGradeables();
        }
        if (!isset($_REQUEST['gradeable_id']) || !array_key_exists($_REQUEST['gradeable_id'], $gradeable_list)) {
            $msg = "Invalid gradeable id.";
            $this->core->addErrorMessage($msg);
            $this->core->redirect($this->core->buildUrl(array('component' => 'student')));
            return array('error' => true, 'message' => $msg);
        }
        
        $gradeable = $gradeable_list[$_REQUEST['gradeable_id']];
        $gradeable->loadResultDetails();
        $url = $this->core->buildUrl(array('component' => 'student', 'gradeable_id' => $gradeable->getId()));
        if (!isset($_POST['csrf_token']) || !$this->core->checkCsrfToken($_POST['csrf_token'])) {
            $msg = "Invalid CSRF token. Refresh the page and try again.";
            $this->core->addErrorMessage($msg);
            $this->core->redirect($url);
            return array('error' => true, 'message' => $msg);
        }

        if ($gradeable->isTeamAssignment() && $gradeable->getTeam() === null) {
            $msg = 'Must be on a team to access submission.';
            $this->core->addErrorMessage($msg);
            $this->core->redirect($this->core->getConfig()->getSiteUrl());
            return array('error' => true, 'message' => $msg);
        }
    
        $new_version = intval($_REQUEST['new_version']);
        if ($new_version < 0) {
            $msg = "Cannot set the version below 0.";
            $this->core->addErrorMessage($msg);
            $this->core->redirect($url);
            return array('error' => true, 'message' => $msg);
        }
        
        if ($new_version > $gradeable->getHighestVersion()) {
            $msg = "Cannot set the version past {$gradeable->getHighestVersion()}.";
            $this->core->addErrorMessage($msg);
            $this->core->redirect($url);
            return array('error' => true, 'message' => $msg);
        }

        if (!$this->core->getUser()->accessGrading() && !$gradeable->getStudentSubmit()) {
            $msg = "Cannot submit for this assignment.";
            $this->core->addErrorMessage($msg);
            $this->core->redirect($url);
            return array('error' => true, 'message' => $msg);
        }

        $original_user_id = $this->core->getUser()->getId();
        $user_id = $gradeable->getUser()->getId();
        if ($gradeable->isTeamAssignment()) {
            $team = $this->core->getQueries()->getTeamByGradeableAndUser($gradeable->getId(), $user_id);
            if ($team !== null) {
                $user_id = $team->getId();
            }
        }
    
        $settings_file = FileUtils::joinPaths($this->core->getConfig()->getCoursePath(), "submissions",
            $gradeable->getId(), $user_id, "user_assignment_settings.json");
        $json = FileUtils::readJsonFile($settings_file);
        if ($json === false) {
            $msg = "Failed to open settings file.";
            $this->core->addErrorMessage($msg);
            $this->core->redirect($url);
            return array('error' => true, 'message' => $msg);
        }
        $json["active_version"] = $new_version;
        $current_time = (new \DateTime('now', $this->core->getConfig()->getTimezone()))->format("Y-m-d H:i:sO");
        $current_time_string_tz = $current_time . " " . $this->core->getConfig()->getTimezone()->getName();

        $json["history"][] = array("version" => $new_version, "time" => $current_time_string_tz, "who" => $original_user_id, "type" => "select");

        if (!@file_put_contents($settings_file, FileUtils::encodeJson($json))) {
            $msg = "Could not write to settings file.";
            $this->core->addErrorMessage($msg);
            $this->core->redirect($this->core->buildUrl(array('component' => 'student',
                                                              'gradeable_id' => $gradeable->getId())));
            return array('error' => true, 'message' => $msg);
        }

        $version = ($new_version > 0) ? $new_version : null;

        if($gradeable->isTeamAssignment()) {
            $this->core->getQueries()->updateActiveVersion($gradeable->getId(), null, $user_id, $version);
        }
        else {
            $this->core->getQueries()->updateActiveVersion($gradeable->getId(), $user_id, null, $version);
        }
        

        if ($new_version == 0) {
            $msg = "Cancelled submission for gradeable.";
            $this->core->addSuccessMessage($msg);
        }
        else {
            $msg = "Updated version of gradeable to version #{$new_version}.";
            $this->core->addSuccessMessage($msg);
        }
        if($ta) {
            $this->core->redirect($this->core->buildUrl(array('component' => 'grading', 'page' => 'electronic',
                                                    'action' => 'grade', 'gradeable_id' => $gradeable->getId(),
                                                    'who_id'=>$who, 'gradeable_version' => $new_version)));
        }
        else {
            $this->core->redirect($this->core->buildUrl(array('component' => 'student',
                                                          'gradeable_id' => $gradeable->getId(),
                                                          'gradeable_version' => $new_version)));
        }

        return array('error' => false, 'version' => $new_version, 'message' => $msg);
    }
    
    /**
     * Check if the results folder exists for a given gradeable and version results.json
     * in the results/ directory. If the file exists, we output a string that the calling
     * JS checks for to initiate a page refresh (so as to go from "in-grading" to done
     */
    public function checkRefresh() {
        $this->core->getOutput()->useHeader(false);
        $this->core->getOutput()->useFooter(false);
        $version = $_REQUEST['gradeable_version'];
        $g_id = (isset($_REQUEST['gradeable_id'])) ? $_REQUEST['gradeable_id'] : null;
        $gradeable = $this->gradeables_list->getGradeable($g_id, GradeableType::ELECTRONIC_FILE);

        $user_id = $this->core->getUser()->getId();
        if ($gradeable !== null && $gradeable->isTeamAssignment()) {
            $team = $this->core->getQueries()->getTeamByGradeableAndUser($g_id, $user_id);
            if ($team !== null) {
                $user_id = $team->getId();
            }
        }

        $path = FileUtils::joinPaths($this->core->getConfig()->getCoursePath(), "results", $g_id,
            $user_id, $version);
        if (file_exists($path."/results.json")) {
            $refresh_string = "REFRESH_ME";
            $refresh_bool = true;
        }
        else {
            $refresh_string = "NO_REFRESH";
            $refresh_bool = false;
        }
        $this->core->getOutput()->renderString($refresh_string);
        return array('refresh' => $refresh_bool, 'string' => $refresh_string);
    }
}<|MERGE_RESOLUTION|>--- conflicted
+++ resolved
@@ -339,15 +339,9 @@
         }
 
         $max_size = $gradeable->getMaxSize();
-<<<<<<< HEAD
         if ($max_size < 10000000) {
             $max_size = 10000000;
         }
-=======
-    if ($max_size < 10000000) {
-        $max_size = 10000000;
-    }
->>>>>>> 06b3ea3a
         // Error checking of file name
         $file_size = 0;
         if (isset($uploaded_file)) {
@@ -481,7 +475,6 @@
             return $this->uploadResult("Invalid path.", false);
         }
 
-<<<<<<< HEAD
         // make sure is grader
         if (!$this->core->getUser()->accessGrading()) {
             $msg = "You do not have access to that page.";
@@ -489,8 +482,6 @@
             return $this->uploadResult($msg, false);
         }
 
-=======
->>>>>>> 06b3ea3a
         $gradeable_id = $_REQUEST['gradeable_id'];
         $original_user_id = $this->core->getUser()->getId();
 
