{
    "_readme": [
        "This file locks the dependencies of your project to a known state",
        "Read more about it at https://getcomposer.org/doc/01-basic-usage.md#installing-dependencies",
        "This file is @generated automatically"
    ],
    "content-hash": "b3864fd01e888daad5201f6e8e36941c",
    "packages": [
        {
            "name": "brick/math",
            "version": "0.11.0",
            "source": {
                "type": "git",
                "url": "https://github.com/brick/math.git",
                "reference": "0ad82ce168c82ba30d1c01ec86116ab52f589478"
            },
            "dist": {
                "type": "zip",
                "url": "https://api.github.com/repos/brick/math/zipball/0ad82ce168c82ba30d1c01ec86116ab52f589478",
                "reference": "0ad82ce168c82ba30d1c01ec86116ab52f589478",
                "shasum": ""
            },
            "require": {
                "php": "^8.0"
            },
            "require-dev": {
                "php-coveralls/php-coveralls": "^2.2",
                "phpunit/phpunit": "^9.0",
                "vimeo/psalm": "5.0.0"
            },
            "type": "library",
            "autoload": {
                "psr-4": {
                    "Brick\\Math\\": "src/"
                }
            },
            "notification-url": "https://packagist.org/downloads/",
            "license": [
                "MIT"
            ],
            "description": "Arbitrary-precision arithmetic library",
            "keywords": [
                "Arbitrary-precision",
                "BigInteger",
                "BigRational",
                "arithmetic",
                "bigdecimal",
                "bignum",
                "brick",
                "math"
            ],
            "support": {
                "issues": "https://github.com/brick/math/issues",
                "source": "https://github.com/brick/math/tree/0.11.0"
            },
            "funding": [
                {
                    "url": "https://github.com/BenMorel",
                    "type": "github"
                }
            ],
            "time": "2023-01-15T23:15:59+00:00"
        },
        {
            "name": "browscap/browscap-php",
            "version": "7.4.0",
            "source": {
                "type": "git",
                "url": "https://github.com/browscap/browscap-php.git",
                "reference": "c11a842bf1c575487652c2b0e230d3bf0fe01f9f"
            },
            "dist": {
                "type": "zip",
                "url": "https://api.github.com/repos/browscap/browscap-php/zipball/c11a842bf1c575487652c2b0e230d3bf0fe01f9f",
                "reference": "c11a842bf1c575487652c2b0e230d3bf0fe01f9f",
                "shasum": ""
            },
            "require": {
                "ext-json": "*",
                "guzzlehttp/guzzle": "^7.8.0",
                "league/flysystem": "^3.21.0",
                "matthiasmullie/scrapbook": "^1.5.1",
                "monolog/monolog": "^3.5.0",
                "php": "~8.1.0 || ~8.2.0 || ~8.3.0",
                "psr/log": "^2.0.0 || ^3.0.0",
                "psr/simple-cache": "^2.0.0 || ^3.0.0",
                "symfony/console": "^6.4.0 || ^7.0.0",
                "symfony/filesystem": "^6.4.0 || ^7.0.0"
            },
            "require-dev": {
                "doctrine/coding-standard": "^12.0.0",
                "mikey179/vfsstream": "^1.6.11",
                "phpstan/extension-installer": "^1.3.1",
                "phpstan/phpstan": "^1.10.43",
                "phpstan/phpstan-beberlei-assert": "^1.1.2",
                "phpstan/phpstan-deprecation-rules": "^1.1.4",
                "phpstan/phpstan-phpunit": "^1.3.15",
                "phpunit/phpunit": "^10.4.2"
            },
            "suggest": {
                "ext-curl": "to use curl requests to get the ini file"
            },
            "bin": [
                "bin/browscap-php"
            ],
            "type": "library",
            "autoload": {
                "psr-4": {
                    "BrowscapPHP\\": "src/"
                }
            },
            "notification-url": "https://packagist.org/downloads/",
            "license": [
                "MIT"
            ],
            "authors": [
                {
                    "name": "Jonathan Stoppani",
                    "email": "jonathan.stoppani@gmail.com"
                },
                {
                    "name": "James Titcumb",
                    "email": "james@asgrim.com"
                },
                {
                    "name": "Thomas Mueller",
                    "email": "mimmi20@live.de"
                }
            ],
            "description": "Standalone replacement for php's native get_browser() function",
            "homepage": "https://github.com/browscap/browscap-php",
            "keywords": [
                "browser",
                "capabilities",
                "get_browser",
                "user agent"
            ],
            "support": {
                "issues": "https://github.com/browscap/browscap-php/issues",
                "source": "https://github.com/browscap/browscap-php"
            },
            "time": "2023-11-29T16:16:22+00:00"
        },
        {
            "name": "cboden/ratchet",
            "version": "v0.4.4",
            "source": {
                "type": "git",
                "url": "https://github.com/ratchetphp/Ratchet.git",
                "reference": "5012dc954541b40c5599d286fd40653f5716a38f"
            },
            "dist": {
                "type": "zip",
                "url": "https://api.github.com/repos/ratchetphp/Ratchet/zipball/5012dc954541b40c5599d286fd40653f5716a38f",
                "reference": "5012dc954541b40c5599d286fd40653f5716a38f",
                "shasum": ""
            },
            "require": {
                "guzzlehttp/psr7": "^1.7|^2.0",
                "php": ">=5.4.2",
                "ratchet/rfc6455": "^0.3.1",
                "react/event-loop": ">=0.4",
                "react/socket": "^1.0 || ^0.8 || ^0.7 || ^0.6 || ^0.5",
                "symfony/http-foundation": "^2.6|^3.0|^4.0|^5.0|^6.0",
                "symfony/routing": "^2.6|^3.0|^4.0|^5.0|^6.0"
            },
            "require-dev": {
                "phpunit/phpunit": "~4.8"
            },
            "type": "library",
            "autoload": {
                "psr-4": {
                    "Ratchet\\": "src/Ratchet"
                }
            },
            "notification-url": "https://packagist.org/downloads/",
            "license": [
                "MIT"
            ],
            "authors": [
                {
                    "name": "Chris Boden",
                    "email": "cboden@gmail.com",
                    "role": "Developer"
                },
                {
                    "name": "Matt Bonneau",
                    "role": "Developer"
                }
            ],
            "description": "PHP WebSocket library",
            "homepage": "http://socketo.me",
            "keywords": [
                "Ratchet",
                "WebSockets",
                "server",
                "sockets",
                "websocket"
            ],
            "support": {
                "chat": "https://gitter.im/reactphp/reactphp",
                "issues": "https://github.com/ratchetphp/Ratchet/issues",
                "source": "https://github.com/ratchetphp/Ratchet/tree/v0.4.4"
            },
            "time": "2021-12-14T00:20:41+00:00"
        },
        {
            "name": "dflydev/dot-access-data",
            "version": "v3.0.2",
            "source": {
                "type": "git",
                "url": "https://github.com/dflydev/dflydev-dot-access-data.git",
                "reference": "f41715465d65213d644d3141a6a93081be5d3549"
            },
            "dist": {
                "type": "zip",
                "url": "https://api.github.com/repos/dflydev/dflydev-dot-access-data/zipball/f41715465d65213d644d3141a6a93081be5d3549",
                "reference": "f41715465d65213d644d3141a6a93081be5d3549",
                "shasum": ""
            },
            "require": {
                "php": "^7.1 || ^8.0"
            },
            "require-dev": {
                "phpstan/phpstan": "^0.12.42",
                "phpunit/phpunit": "^7.5 || ^8.5 || ^9.3",
                "scrutinizer/ocular": "1.6.0",
                "squizlabs/php_codesniffer": "^3.5",
                "vimeo/psalm": "^4.0.0"
            },
            "type": "library",
            "extra": {
                "branch-alias": {
                    "dev-main": "3.x-dev"
                }
            },
            "autoload": {
                "psr-4": {
                    "Dflydev\\DotAccessData\\": "src/"
                }
            },
            "notification-url": "https://packagist.org/downloads/",
            "license": [
                "MIT"
            ],
            "authors": [
                {
                    "name": "Dragonfly Development Inc.",
                    "email": "info@dflydev.com",
                    "homepage": "http://dflydev.com"
                },
                {
                    "name": "Beau Simensen",
                    "email": "beau@dflydev.com",
                    "homepage": "http://beausimensen.com"
                },
                {
                    "name": "Carlos Frutos",
                    "email": "carlos@kiwing.it",
                    "homepage": "https://github.com/cfrutos"
                },
                {
                    "name": "Colin O'Dell",
                    "email": "colinodell@gmail.com",
                    "homepage": "https://www.colinodell.com"
                }
            ],
            "description": "Given a deep data structure, access data by dot notation.",
            "homepage": "https://github.com/dflydev/dflydev-dot-access-data",
            "keywords": [
                "access",
                "data",
                "dot",
                "notation"
            ],
            "support": {
                "issues": "https://github.com/dflydev/dflydev-dot-access-data/issues",
                "source": "https://github.com/dflydev/dflydev-dot-access-data/tree/v3.0.2"
            },
            "time": "2022-10-27T11:44:00+00:00"
        },
        {
            "name": "doctrine/annotations",
            "version": "1.14.3",
            "source": {
                "type": "git",
                "url": "https://github.com/doctrine/annotations.git",
                "reference": "fb0d71a7393298a7b232cbf4c8b1f73f3ec3d5af"
            },
            "dist": {
                "type": "zip",
                "url": "https://api.github.com/repos/doctrine/annotations/zipball/fb0d71a7393298a7b232cbf4c8b1f73f3ec3d5af",
                "reference": "fb0d71a7393298a7b232cbf4c8b1f73f3ec3d5af",
                "shasum": ""
            },
            "require": {
                "doctrine/lexer": "^1 || ^2",
                "ext-tokenizer": "*",
                "php": "^7.1 || ^8.0",
                "psr/cache": "^1 || ^2 || ^3"
            },
            "require-dev": {
                "doctrine/cache": "^1.11 || ^2.0",
                "doctrine/coding-standard": "^9 || ^10",
                "phpstan/phpstan": "~1.4.10 || ^1.8.0",
                "phpunit/phpunit": "^7.5 || ^8.5 || ^9.5",
                "symfony/cache": "^4.4 || ^5.4 || ^6",
                "vimeo/psalm": "^4.10"
            },
            "suggest": {
                "php": "PHP 8.0 or higher comes with attributes, a native replacement for annotations"
            },
            "type": "library",
            "autoload": {
                "psr-4": {
                    "Doctrine\\Common\\Annotations\\": "lib/Doctrine/Common/Annotations"
                }
            },
            "notification-url": "https://packagist.org/downloads/",
            "license": [
                "MIT"
            ],
            "authors": [
                {
                    "name": "Guilherme Blanco",
                    "email": "guilhermeblanco@gmail.com"
                },
                {
                    "name": "Roman Borschel",
                    "email": "roman@code-factory.org"
                },
                {
                    "name": "Benjamin Eberlei",
                    "email": "kontakt@beberlei.de"
                },
                {
                    "name": "Jonathan Wage",
                    "email": "jonwage@gmail.com"
                },
                {
                    "name": "Johannes Schmitt",
                    "email": "schmittjoh@gmail.com"
                }
            ],
            "description": "Docblock Annotations Parser",
            "homepage": "https://www.doctrine-project.org/projects/annotations.html",
            "keywords": [
                "annotations",
                "docblock",
                "parser"
            ],
            "support": {
                "issues": "https://github.com/doctrine/annotations/issues",
                "source": "https://github.com/doctrine/annotations/tree/1.14.3"
            },
            "time": "2023-02-01T09:20:38+00:00"
        },
        {
            "name": "doctrine/cache",
            "version": "2.2.0",
            "source": {
                "type": "git",
                "url": "https://github.com/doctrine/cache.git",
                "reference": "1ca8f21980e770095a31456042471a57bc4c68fb"
            },
            "dist": {
                "type": "zip",
                "url": "https://api.github.com/repos/doctrine/cache/zipball/1ca8f21980e770095a31456042471a57bc4c68fb",
                "reference": "1ca8f21980e770095a31456042471a57bc4c68fb",
                "shasum": ""
            },
            "require": {
                "php": "~7.1 || ^8.0"
            },
            "conflict": {
                "doctrine/common": ">2.2,<2.4"
            },
            "require-dev": {
                "cache/integration-tests": "dev-master",
                "doctrine/coding-standard": "^9",
                "phpunit/phpunit": "^7.5 || ^8.5 || ^9.5",
                "psr/cache": "^1.0 || ^2.0 || ^3.0",
                "symfony/cache": "^4.4 || ^5.4 || ^6",
                "symfony/var-exporter": "^4.4 || ^5.4 || ^6"
            },
            "type": "library",
            "autoload": {
                "psr-4": {
                    "Doctrine\\Common\\Cache\\": "lib/Doctrine/Common/Cache"
                }
            },
            "notification-url": "https://packagist.org/downloads/",
            "license": [
                "MIT"
            ],
            "authors": [
                {
                    "name": "Guilherme Blanco",
                    "email": "guilhermeblanco@gmail.com"
                },
                {
                    "name": "Roman Borschel",
                    "email": "roman@code-factory.org"
                },
                {
                    "name": "Benjamin Eberlei",
                    "email": "kontakt@beberlei.de"
                },
                {
                    "name": "Jonathan Wage",
                    "email": "jonwage@gmail.com"
                },
                {
                    "name": "Johannes Schmitt",
                    "email": "schmittjoh@gmail.com"
                }
            ],
            "description": "PHP Doctrine Cache library is a popular cache implementation that supports many different drivers such as redis, memcache, apc, mongodb and others.",
            "homepage": "https://www.doctrine-project.org/projects/cache.html",
            "keywords": [
                "abstraction",
                "apcu",
                "cache",
                "caching",
                "couchdb",
                "memcached",
                "php",
                "redis",
                "xcache"
            ],
            "support": {
                "issues": "https://github.com/doctrine/cache/issues",
                "source": "https://github.com/doctrine/cache/tree/2.2.0"
            },
            "funding": [
                {
                    "url": "https://www.doctrine-project.org/sponsorship.html",
                    "type": "custom"
                },
                {
                    "url": "https://www.patreon.com/phpdoctrine",
                    "type": "patreon"
                },
                {
                    "url": "https://tidelift.com/funding/github/packagist/doctrine%2Fcache",
                    "type": "tidelift"
                }
            ],
            "time": "2022-05-20T20:07:39+00:00"
        },
        {
            "name": "doctrine/collections",
            "version": "2.2.2",
            "source": {
                "type": "git",
                "url": "https://github.com/doctrine/collections.git",
                "reference": "d8af7f248c74f195f7347424600fd9e17b57af59"
            },
            "dist": {
                "type": "zip",
                "url": "https://api.github.com/repos/doctrine/collections/zipball/d8af7f248c74f195f7347424600fd9e17b57af59",
                "reference": "d8af7f248c74f195f7347424600fd9e17b57af59",
                "shasum": ""
            },
            "require": {
                "doctrine/deprecations": "^1",
                "php": "^8.1"
            },
            "require-dev": {
                "doctrine/coding-standard": "^12",
                "ext-json": "*",
                "phpstan/phpstan": "^1.8",
                "phpstan/phpstan-phpunit": "^1.0",
                "phpunit/phpunit": "^10.5",
                "vimeo/psalm": "^5.11"
            },
            "type": "library",
            "autoload": {
                "psr-4": {
                    "Doctrine\\Common\\Collections\\": "src"
                }
            },
            "notification-url": "https://packagist.org/downloads/",
            "license": [
                "MIT"
            ],
            "authors": [
                {
                    "name": "Guilherme Blanco",
                    "email": "guilhermeblanco@gmail.com"
                },
                {
                    "name": "Roman Borschel",
                    "email": "roman@code-factory.org"
                },
                {
                    "name": "Benjamin Eberlei",
                    "email": "kontakt@beberlei.de"
                },
                {
                    "name": "Jonathan Wage",
                    "email": "jonwage@gmail.com"
                },
                {
                    "name": "Johannes Schmitt",
                    "email": "schmittjoh@gmail.com"
                }
            ],
            "description": "PHP Doctrine Collections library that adds additional functionality on top of PHP arrays.",
            "homepage": "https://www.doctrine-project.org/projects/collections.html",
            "keywords": [
                "array",
                "collections",
                "iterators",
                "php"
            ],
            "support": {
                "issues": "https://github.com/doctrine/collections/issues",
                "source": "https://github.com/doctrine/collections/tree/2.2.2"
            },
            "funding": [
                {
                    "url": "https://www.doctrine-project.org/sponsorship.html",
                    "type": "custom"
                },
                {
                    "url": "https://www.patreon.com/phpdoctrine",
                    "type": "patreon"
                },
                {
                    "url": "https://tidelift.com/funding/github/packagist/doctrine%2Fcollections",
                    "type": "tidelift"
                }
            ],
            "time": "2024-04-18T06:56:21+00:00"
        },
        {
            "name": "doctrine/common",
            "version": "3.4.4",
            "source": {
                "type": "git",
                "url": "https://github.com/doctrine/common.git",
                "reference": "0aad4b7ab7ce8c6602dfbb1e1a24581275fb9d1a"
            },
            "dist": {
                "type": "zip",
                "url": "https://api.github.com/repos/doctrine/common/zipball/0aad4b7ab7ce8c6602dfbb1e1a24581275fb9d1a",
                "reference": "0aad4b7ab7ce8c6602dfbb1e1a24581275fb9d1a",
                "shasum": ""
            },
            "require": {
                "doctrine/persistence": "^2.0 || ^3.0",
                "php": "^7.1 || ^8.0"
            },
            "require-dev": {
                "doctrine/coding-standard": "^9.0 || ^10.0",
                "doctrine/collections": "^1",
                "phpstan/phpstan": "^1.4.1",
                "phpstan/phpstan-phpunit": "^1",
                "phpunit/phpunit": "^7.5.20 || ^8.5 || ^9.0",
                "squizlabs/php_codesniffer": "^3.0",
                "symfony/phpunit-bridge": "^6.1",
                "vimeo/psalm": "^4.4"
            },
            "type": "library",
            "autoload": {
                "psr-4": {
                    "Doctrine\\Common\\": "src"
                }
            },
            "notification-url": "https://packagist.org/downloads/",
            "license": [
                "MIT"
            ],
            "authors": [
                {
                    "name": "Guilherme Blanco",
                    "email": "guilhermeblanco@gmail.com"
                },
                {
                    "name": "Roman Borschel",
                    "email": "roman@code-factory.org"
                },
                {
                    "name": "Benjamin Eberlei",
                    "email": "kontakt@beberlei.de"
                },
                {
                    "name": "Jonathan Wage",
                    "email": "jonwage@gmail.com"
                },
                {
                    "name": "Johannes Schmitt",
                    "email": "schmittjoh@gmail.com"
                },
                {
                    "name": "Marco Pivetta",
                    "email": "ocramius@gmail.com"
                }
            ],
            "description": "PHP Doctrine Common project is a library that provides additional functionality that other Doctrine projects depend on such as better reflection support, proxies and much more.",
            "homepage": "https://www.doctrine-project.org/projects/common.html",
            "keywords": [
                "common",
                "doctrine",
                "php"
            ],
            "support": {
                "issues": "https://github.com/doctrine/common/issues",
                "source": "https://github.com/doctrine/common/tree/3.4.4"
            },
            "funding": [
                {
                    "url": "https://www.doctrine-project.org/sponsorship.html",
                    "type": "custom"
                },
                {
                    "url": "https://www.patreon.com/phpdoctrine",
                    "type": "patreon"
                },
                {
                    "url": "https://tidelift.com/funding/github/packagist/doctrine%2Fcommon",
                    "type": "tidelift"
                }
            ],
            "time": "2024-04-16T13:35:33+00:00"
        },
        {
            "name": "doctrine/dbal",
            "version": "3.8.3",
            "source": {
                "type": "git",
                "url": "https://github.com/doctrine/dbal.git",
                "reference": "db922ba9436b7b18a23d1653a0b41ff2369ca41c"
            },
            "dist": {
                "type": "zip",
                "url": "https://api.github.com/repos/doctrine/dbal/zipball/db922ba9436b7b18a23d1653a0b41ff2369ca41c",
                "reference": "db922ba9436b7b18a23d1653a0b41ff2369ca41c",
                "shasum": ""
            },
            "require": {
                "composer-runtime-api": "^2",
                "doctrine/cache": "^1.11|^2.0",
                "doctrine/deprecations": "^0.5.3|^1",
                "doctrine/event-manager": "^1|^2",
                "php": "^7.4 || ^8.0",
                "psr/cache": "^1|^2|^3",
                "psr/log": "^1|^2|^3"
            },
            "require-dev": {
                "doctrine/coding-standard": "12.0.0",
                "fig/log-test": "^1",
                "jetbrains/phpstorm-stubs": "2023.1",
                "phpstan/phpstan": "1.10.58",
                "phpstan/phpstan-strict-rules": "^1.5",
                "phpunit/phpunit": "9.6.16",
                "psalm/plugin-phpunit": "0.18.4",
                "slevomat/coding-standard": "8.13.1",
                "squizlabs/php_codesniffer": "3.9.0",
                "symfony/cache": "^5.4|^6.0|^7.0",
                "symfony/console": "^4.4|^5.4|^6.0|^7.0",
                "vimeo/psalm": "4.30.0"
            },
            "suggest": {
                "symfony/console": "For helpful console commands such as SQL execution and import of files."
            },
            "bin": [
                "bin/doctrine-dbal"
            ],
            "type": "library",
            "autoload": {
                "psr-4": {
                    "Doctrine\\DBAL\\": "src"
                }
            },
            "notification-url": "https://packagist.org/downloads/",
            "license": [
                "MIT"
            ],
            "authors": [
                {
                    "name": "Guilherme Blanco",
                    "email": "guilhermeblanco@gmail.com"
                },
                {
                    "name": "Roman Borschel",
                    "email": "roman@code-factory.org"
                },
                {
                    "name": "Benjamin Eberlei",
                    "email": "kontakt@beberlei.de"
                },
                {
                    "name": "Jonathan Wage",
                    "email": "jonwage@gmail.com"
                }
            ],
            "description": "Powerful PHP database abstraction layer (DBAL) with many features for database schema introspection and management.",
            "homepage": "https://www.doctrine-project.org/projects/dbal.html",
            "keywords": [
                "abstraction",
                "database",
                "db2",
                "dbal",
                "mariadb",
                "mssql",
                "mysql",
                "oci8",
                "oracle",
                "pdo",
                "pgsql",
                "postgresql",
                "queryobject",
                "sasql",
                "sql",
                "sqlite",
                "sqlserver",
                "sqlsrv"
            ],
            "support": {
                "issues": "https://github.com/doctrine/dbal/issues",
                "source": "https://github.com/doctrine/dbal/tree/3.8.3"
            },
            "funding": [
                {
                    "url": "https://www.doctrine-project.org/sponsorship.html",
                    "type": "custom"
                },
                {
                    "url": "https://www.patreon.com/phpdoctrine",
                    "type": "patreon"
                },
                {
                    "url": "https://tidelift.com/funding/github/packagist/doctrine%2Fdbal",
                    "type": "tidelift"
                }
            ],
            "time": "2024-03-03T15:55:06+00:00"
        },
        {
            "name": "doctrine/deprecations",
            "version": "1.1.3",
            "source": {
                "type": "git",
                "url": "https://github.com/doctrine/deprecations.git",
                "reference": "dfbaa3c2d2e9a9df1118213f3b8b0c597bb99fab"
            },
            "dist": {
                "type": "zip",
                "url": "https://api.github.com/repos/doctrine/deprecations/zipball/dfbaa3c2d2e9a9df1118213f3b8b0c597bb99fab",
                "reference": "dfbaa3c2d2e9a9df1118213f3b8b0c597bb99fab",
                "shasum": ""
            },
            "require": {
                "php": "^7.1 || ^8.0"
            },
            "require-dev": {
                "doctrine/coding-standard": "^9",
                "phpstan/phpstan": "1.4.10 || 1.10.15",
                "phpstan/phpstan-phpunit": "^1.0",
                "phpunit/phpunit": "^7.5 || ^8.5 || ^9.5",
                "psalm/plugin-phpunit": "0.18.4",
                "psr/log": "^1 || ^2 || ^3",
                "vimeo/psalm": "4.30.0 || 5.12.0"
            },
            "suggest": {
                "psr/log": "Allows logging deprecations via PSR-3 logger implementation"
            },
            "type": "library",
            "autoload": {
                "psr-4": {
                    "Doctrine\\Deprecations\\": "lib/Doctrine/Deprecations"
                }
            },
            "notification-url": "https://packagist.org/downloads/",
            "license": [
                "MIT"
            ],
            "description": "A small layer on top of trigger_error(E_USER_DEPRECATED) or PSR-3 logging with options to disable all deprecations or selectively for packages.",
            "homepage": "https://www.doctrine-project.org/",
            "support": {
                "issues": "https://github.com/doctrine/deprecations/issues",
                "source": "https://github.com/doctrine/deprecations/tree/1.1.3"
            },
            "time": "2024-01-30T19:34:25+00:00"
        },
        {
            "name": "doctrine/event-manager",
            "version": "2.0.1",
            "source": {
                "type": "git",
                "url": "https://github.com/doctrine/event-manager.git",
                "reference": "b680156fa328f1dfd874fd48c7026c41570b9c6e"
            },
            "dist": {
                "type": "zip",
                "url": "https://api.github.com/repos/doctrine/event-manager/zipball/b680156fa328f1dfd874fd48c7026c41570b9c6e",
                "reference": "b680156fa328f1dfd874fd48c7026c41570b9c6e",
                "shasum": ""
            },
            "require": {
                "php": "^8.1"
            },
            "conflict": {
                "doctrine/common": "<2.9"
            },
            "require-dev": {
                "doctrine/coding-standard": "^12",
                "phpstan/phpstan": "^1.8.8",
                "phpunit/phpunit": "^10.5",
                "vimeo/psalm": "^5.24"
            },
            "type": "library",
            "autoload": {
                "psr-4": {
                    "Doctrine\\Common\\": "src"
                }
            },
            "notification-url": "https://packagist.org/downloads/",
            "license": [
                "MIT"
            ],
            "authors": [
                {
                    "name": "Guilherme Blanco",
                    "email": "guilhermeblanco@gmail.com"
                },
                {
                    "name": "Roman Borschel",
                    "email": "roman@code-factory.org"
                },
                {
                    "name": "Benjamin Eberlei",
                    "email": "kontakt@beberlei.de"
                },
                {
                    "name": "Jonathan Wage",
                    "email": "jonwage@gmail.com"
                },
                {
                    "name": "Johannes Schmitt",
                    "email": "schmittjoh@gmail.com"
                },
                {
                    "name": "Marco Pivetta",
                    "email": "ocramius@gmail.com"
                }
            ],
            "description": "The Doctrine Event Manager is a simple PHP event system that was built to be used with the various Doctrine projects.",
            "homepage": "https://www.doctrine-project.org/projects/event-manager.html",
            "keywords": [
                "event",
                "event dispatcher",
                "event manager",
                "event system",
                "events"
            ],
            "support": {
                "issues": "https://github.com/doctrine/event-manager/issues",
                "source": "https://github.com/doctrine/event-manager/tree/2.0.1"
            },
            "funding": [
                {
                    "url": "https://www.doctrine-project.org/sponsorship.html",
                    "type": "custom"
                },
                {
                    "url": "https://www.patreon.com/phpdoctrine",
                    "type": "patreon"
                },
                {
                    "url": "https://tidelift.com/funding/github/packagist/doctrine%2Fevent-manager",
                    "type": "tidelift"
                }
            ],
            "time": "2024-05-22T20:47:39+00:00"
        },
        {
            "name": "doctrine/inflector",
            "version": "2.0.10",
            "source": {
                "type": "git",
                "url": "https://github.com/doctrine/inflector.git",
                "reference": "5817d0659c5b50c9b950feb9af7b9668e2c436bc"
            },
            "dist": {
                "type": "zip",
                "url": "https://api.github.com/repos/doctrine/inflector/zipball/5817d0659c5b50c9b950feb9af7b9668e2c436bc",
                "reference": "5817d0659c5b50c9b950feb9af7b9668e2c436bc",
                "shasum": ""
            },
            "require": {
                "php": "^7.2 || ^8.0"
            },
            "require-dev": {
                "doctrine/coding-standard": "^11.0",
                "phpstan/phpstan": "^1.8",
                "phpstan/phpstan-phpunit": "^1.1",
                "phpstan/phpstan-strict-rules": "^1.3",
                "phpunit/phpunit": "^8.5 || ^9.5",
                "vimeo/psalm": "^4.25 || ^5.4"
            },
            "type": "library",
            "autoload": {
                "psr-4": {
                    "Doctrine\\Inflector\\": "lib/Doctrine/Inflector"
                }
            },
            "notification-url": "https://packagist.org/downloads/",
            "license": [
                "MIT"
            ],
            "authors": [
                {
                    "name": "Guilherme Blanco",
                    "email": "guilhermeblanco@gmail.com"
                },
                {
                    "name": "Roman Borschel",
                    "email": "roman@code-factory.org"
                },
                {
                    "name": "Benjamin Eberlei",
                    "email": "kontakt@beberlei.de"
                },
                {
                    "name": "Jonathan Wage",
                    "email": "jonwage@gmail.com"
                },
                {
                    "name": "Johannes Schmitt",
                    "email": "schmittjoh@gmail.com"
                }
            ],
            "description": "PHP Doctrine Inflector is a small library that can perform string manipulations with regard to upper/lowercase and singular/plural forms of words.",
            "homepage": "https://www.doctrine-project.org/projects/inflector.html",
            "keywords": [
                "inflection",
                "inflector",
                "lowercase",
                "manipulation",
                "php",
                "plural",
                "singular",
                "strings",
                "uppercase",
                "words"
            ],
            "support": {
                "issues": "https://github.com/doctrine/inflector/issues",
                "source": "https://github.com/doctrine/inflector/tree/2.0.10"
            },
            "funding": [
                {
                    "url": "https://www.doctrine-project.org/sponsorship.html",
                    "type": "custom"
                },
                {
                    "url": "https://www.patreon.com/phpdoctrine",
                    "type": "patreon"
                },
                {
                    "url": "https://tidelift.com/funding/github/packagist/doctrine%2Finflector",
                    "type": "tidelift"
                }
            ],
            "time": "2024-02-18T20:23:39+00:00"
        },
        {
            "name": "doctrine/instantiator",
            "version": "2.0.0",
            "source": {
                "type": "git",
                "url": "https://github.com/doctrine/instantiator.git",
                "reference": "c6222283fa3f4ac679f8b9ced9a4e23f163e80d0"
            },
            "dist": {
                "type": "zip",
                "url": "https://api.github.com/repos/doctrine/instantiator/zipball/c6222283fa3f4ac679f8b9ced9a4e23f163e80d0",
                "reference": "c6222283fa3f4ac679f8b9ced9a4e23f163e80d0",
                "shasum": ""
            },
            "require": {
                "php": "^8.1"
            },
            "require-dev": {
                "doctrine/coding-standard": "^11",
                "ext-pdo": "*",
                "ext-phar": "*",
                "phpbench/phpbench": "^1.2",
                "phpstan/phpstan": "^1.9.4",
                "phpstan/phpstan-phpunit": "^1.3",
                "phpunit/phpunit": "^9.5.27",
                "vimeo/psalm": "^5.4"
            },
            "type": "library",
            "autoload": {
                "psr-4": {
                    "Doctrine\\Instantiator\\": "src/Doctrine/Instantiator/"
                }
            },
            "notification-url": "https://packagist.org/downloads/",
            "license": [
                "MIT"
            ],
            "authors": [
                {
                    "name": "Marco Pivetta",
                    "email": "ocramius@gmail.com",
                    "homepage": "https://ocramius.github.io/"
                }
            ],
            "description": "A small, lightweight utility to instantiate objects in PHP without invoking their constructors",
            "homepage": "https://www.doctrine-project.org/projects/instantiator.html",
            "keywords": [
                "constructor",
                "instantiate"
            ],
            "support": {
                "issues": "https://github.com/doctrine/instantiator/issues",
                "source": "https://github.com/doctrine/instantiator/tree/2.0.0"
            },
            "funding": [
                {
                    "url": "https://www.doctrine-project.org/sponsorship.html",
                    "type": "custom"
                },
                {
                    "url": "https://www.patreon.com/phpdoctrine",
                    "type": "patreon"
                },
                {
                    "url": "https://tidelift.com/funding/github/packagist/doctrine%2Finstantiator",
                    "type": "tidelift"
                }
            ],
            "time": "2022-12-30T00:23:10+00:00"
        },
        {
            "name": "doctrine/lexer",
            "version": "2.1.1",
            "source": {
                "type": "git",
                "url": "https://github.com/doctrine/lexer.git",
                "reference": "861c870e8b75f7c8f69c146c7f89cc1c0f1b49b6"
            },
            "dist": {
                "type": "zip",
                "url": "https://api.github.com/repos/doctrine/lexer/zipball/861c870e8b75f7c8f69c146c7f89cc1c0f1b49b6",
                "reference": "861c870e8b75f7c8f69c146c7f89cc1c0f1b49b6",
                "shasum": ""
            },
            "require": {
                "doctrine/deprecations": "^1.0",
                "php": "^7.1 || ^8.0"
            },
            "require-dev": {
                "doctrine/coding-standard": "^9 || ^12",
                "phpstan/phpstan": "^1.3",
                "phpunit/phpunit": "^7.5 || ^8.5 || ^9.6",
                "psalm/plugin-phpunit": "^0.18.3",
                "vimeo/psalm": "^4.11 || ^5.21"
            },
            "type": "library",
            "autoload": {
                "psr-4": {
                    "Doctrine\\Common\\Lexer\\": "src"
                }
            },
            "notification-url": "https://packagist.org/downloads/",
            "license": [
                "MIT"
            ],
            "authors": [
                {
                    "name": "Guilherme Blanco",
                    "email": "guilhermeblanco@gmail.com"
                },
                {
                    "name": "Roman Borschel",
                    "email": "roman@code-factory.org"
                },
                {
                    "name": "Johannes Schmitt",
                    "email": "schmittjoh@gmail.com"
                }
            ],
            "description": "PHP Doctrine Lexer parser library that can be used in Top-Down, Recursive Descent Parsers.",
            "homepage": "https://www.doctrine-project.org/projects/lexer.html",
            "keywords": [
                "annotations",
                "docblock",
                "lexer",
                "parser",
                "php"
            ],
            "support": {
                "issues": "https://github.com/doctrine/lexer/issues",
                "source": "https://github.com/doctrine/lexer/tree/2.1.1"
            },
            "funding": [
                {
                    "url": "https://www.doctrine-project.org/sponsorship.html",
                    "type": "custom"
                },
                {
                    "url": "https://www.patreon.com/phpdoctrine",
                    "type": "patreon"
                },
                {
                    "url": "https://tidelift.com/funding/github/packagist/doctrine%2Flexer",
                    "type": "tidelift"
                }
            ],
            "time": "2024-02-05T11:35:39+00:00"
        },
        {
            "name": "doctrine/orm",
            "version": "2.19.6",
            "source": {
                "type": "git",
                "url": "https://github.com/doctrine/orm.git",
                "reference": "c1bb2ccf4b19c845f91ff7c4c01dc7cbba7f4073"
            },
            "dist": {
                "type": "zip",
                "url": "https://api.github.com/repos/doctrine/orm/zipball/c1bb2ccf4b19c845f91ff7c4c01dc7cbba7f4073",
                "reference": "c1bb2ccf4b19c845f91ff7c4c01dc7cbba7f4073",
                "shasum": ""
            },
            "require": {
                "composer-runtime-api": "^2",
                "doctrine/cache": "^1.12.1 || ^2.1.1",
                "doctrine/collections": "^1.5 || ^2.1",
                "doctrine/common": "^3.0.3",
                "doctrine/dbal": "^2.13.1 || ^3.2",
                "doctrine/deprecations": "^0.5.3 || ^1",
                "doctrine/event-manager": "^1.2 || ^2",
                "doctrine/inflector": "^1.4 || ^2.0",
                "doctrine/instantiator": "^1.3 || ^2",
                "doctrine/lexer": "^2 || ^3",
                "doctrine/persistence": "^2.4 || ^3",
                "ext-ctype": "*",
                "php": "^7.1 || ^8.0",
                "psr/cache": "^1 || ^2 || ^3",
                "symfony/console": "^4.2 || ^5.0 || ^6.0 || ^7.0",
                "symfony/polyfill-php72": "^1.23",
                "symfony/polyfill-php80": "^1.16"
            },
            "conflict": {
                "doctrine/annotations": "<1.13 || >= 3.0"
            },
            "require-dev": {
                "doctrine/annotations": "^1.13 || ^2",
                "doctrine/coding-standard": "^9.0.2 || ^12.0",
                "phpbench/phpbench": "^0.16.10 || ^1.0",
                "phpstan/phpstan": "~1.4.10 || 1.11.1",
                "phpunit/phpunit": "^7.5 || ^8.5 || ^9.6",
                "psr/log": "^1 || ^2 || ^3",
                "squizlabs/php_codesniffer": "3.7.2",
                "symfony/cache": "^4.4 || ^5.4 || ^6.4 || ^7.0",
                "symfony/var-exporter": "^4.4 || ^5.4 || ^6.2 || ^7.0",
                "symfony/yaml": "^3.4 || ^4.0 || ^5.0 || ^6.0 || ^7.0",
                "vimeo/psalm": "4.30.0 || 5.24.0"
            },
            "suggest": {
                "ext-dom": "Provides support for XSD validation for XML mapping files",
                "symfony/cache": "Provides cache support for Setup Tool with doctrine/cache 2.0",
                "symfony/yaml": "If you want to use YAML Metadata Mapping Driver"
            },
            "bin": [
                "bin/doctrine"
            ],
            "type": "library",
            "autoload": {
                "psr-4": {
                    "Doctrine\\ORM\\": "src"
                }
            },
            "notification-url": "https://packagist.org/downloads/",
            "license": [
                "MIT"
            ],
            "authors": [
                {
                    "name": "Guilherme Blanco",
                    "email": "guilhermeblanco@gmail.com"
                },
                {
                    "name": "Roman Borschel",
                    "email": "roman@code-factory.org"
                },
                {
                    "name": "Benjamin Eberlei",
                    "email": "kontakt@beberlei.de"
                },
                {
                    "name": "Jonathan Wage",
                    "email": "jonwage@gmail.com"
                },
                {
                    "name": "Marco Pivetta",
                    "email": "ocramius@gmail.com"
                }
            ],
            "description": "Object-Relational-Mapper for PHP",
            "homepage": "https://www.doctrine-project.org/projects/orm.html",
            "keywords": [
                "database",
                "orm"
            ],
            "support": {
                "issues": "https://github.com/doctrine/orm/issues",
                "source": "https://github.com/doctrine/orm/tree/2.19.6"
            },
            "time": "2024-06-26T17:24:40+00:00"
        },
        {
            "name": "doctrine/persistence",
            "version": "3.3.3",
            "source": {
                "type": "git",
                "url": "https://github.com/doctrine/persistence.git",
                "reference": "b337726451f5d530df338fc7f68dee8781b49779"
            },
            "dist": {
                "type": "zip",
                "url": "https://api.github.com/repos/doctrine/persistence/zipball/b337726451f5d530df338fc7f68dee8781b49779",
                "reference": "b337726451f5d530df338fc7f68dee8781b49779",
                "shasum": ""
            },
            "require": {
                "doctrine/event-manager": "^1 || ^2",
                "php": "^7.2 || ^8.0",
                "psr/cache": "^1.0 || ^2.0 || ^3.0"
            },
            "conflict": {
                "doctrine/common": "<2.10"
            },
            "require-dev": {
                "doctrine/coding-standard": "^12",
                "doctrine/common": "^3.0",
                "phpstan/phpstan": "1.11.1",
                "phpstan/phpstan-phpunit": "^1",
                "phpstan/phpstan-strict-rules": "^1.1",
                "phpunit/phpunit": "^8.5 || ^9.5",
                "symfony/cache": "^4.4 || ^5.4 || ^6.0",
                "vimeo/psalm": "4.30.0 || 5.24.0"
            },
            "type": "library",
            "autoload": {
                "psr-4": {
                    "Doctrine\\Persistence\\": "src/Persistence"
                }
            },
            "notification-url": "https://packagist.org/downloads/",
            "license": [
                "MIT"
            ],
            "authors": [
                {
                    "name": "Guilherme Blanco",
                    "email": "guilhermeblanco@gmail.com"
                },
                {
                    "name": "Roman Borschel",
                    "email": "roman@code-factory.org"
                },
                {
                    "name": "Benjamin Eberlei",
                    "email": "kontakt@beberlei.de"
                },
                {
                    "name": "Jonathan Wage",
                    "email": "jonwage@gmail.com"
                },
                {
                    "name": "Johannes Schmitt",
                    "email": "schmittjoh@gmail.com"
                },
                {
                    "name": "Marco Pivetta",
                    "email": "ocramius@gmail.com"
                }
            ],
            "description": "The Doctrine Persistence project is a set of shared interfaces and functionality that the different Doctrine object mappers share.",
            "homepage": "https://www.doctrine-project.org/projects/persistence.html",
            "keywords": [
                "mapper",
                "object",
                "odm",
                "orm",
                "persistence"
            ],
            "support": {
                "issues": "https://github.com/doctrine/persistence/issues",
                "source": "https://github.com/doctrine/persistence/tree/3.3.3"
            },
            "funding": [
                {
                    "url": "https://www.doctrine-project.org/sponsorship.html",
                    "type": "custom"
                },
                {
                    "url": "https://www.patreon.com/phpdoctrine",
                    "type": "patreon"
                },
                {
                    "url": "https://tidelift.com/funding/github/packagist/doctrine%2Fpersistence",
                    "type": "tidelift"
                }
            ],
            "time": "2024-06-20T10:14:30+00:00"
        },
        {
            "name": "egulias/email-validator",
            "version": "4.0.2",
            "source": {
                "type": "git",
                "url": "https://github.com/egulias/EmailValidator.git",
                "reference": "ebaaf5be6c0286928352e054f2d5125608e5405e"
            },
            "dist": {
                "type": "zip",
                "url": "https://api.github.com/repos/egulias/EmailValidator/zipball/ebaaf5be6c0286928352e054f2d5125608e5405e",
                "reference": "ebaaf5be6c0286928352e054f2d5125608e5405e",
                "shasum": ""
            },
            "require": {
                "doctrine/lexer": "^2.0 || ^3.0",
                "php": ">=8.1",
                "symfony/polyfill-intl-idn": "^1.26"
            },
            "require-dev": {
                "phpunit/phpunit": "^10.2",
                "vimeo/psalm": "^5.12"
            },
            "suggest": {
                "ext-intl": "PHP Internationalization Libraries are required to use the SpoofChecking validation"
            },
            "type": "library",
            "extra": {
                "branch-alias": {
                    "dev-master": "4.0.x-dev"
                }
            },
            "autoload": {
                "psr-4": {
                    "Egulias\\EmailValidator\\": "src"
                }
            },
            "notification-url": "https://packagist.org/downloads/",
            "license": [
                "MIT"
            ],
            "authors": [
                {
                    "name": "Eduardo Gulias Davis"
                }
            ],
            "description": "A library for validating emails against several RFCs",
            "homepage": "https://github.com/egulias/EmailValidator",
            "keywords": [
                "email",
                "emailvalidation",
                "emailvalidator",
                "validation",
                "validator"
            ],
            "support": {
                "issues": "https://github.com/egulias/EmailValidator/issues",
                "source": "https://github.com/egulias/EmailValidator/tree/4.0.2"
            },
            "funding": [
                {
                    "url": "https://github.com/egulias",
                    "type": "github"
                }
            ],
            "time": "2023-10-06T06:47:41+00:00"
        },
        {
            "name": "evenement/evenement",
            "version": "v3.0.2",
            "source": {
                "type": "git",
                "url": "https://github.com/igorw/evenement.git",
                "reference": "0a16b0d71ab13284339abb99d9d2bd813640efbc"
            },
            "dist": {
                "type": "zip",
                "url": "https://api.github.com/repos/igorw/evenement/zipball/0a16b0d71ab13284339abb99d9d2bd813640efbc",
                "reference": "0a16b0d71ab13284339abb99d9d2bd813640efbc",
                "shasum": ""
            },
            "require": {
                "php": ">=7.0"
            },
            "require-dev": {
                "phpunit/phpunit": "^9 || ^6"
            },
            "type": "library",
            "autoload": {
                "psr-4": {
                    "Evenement\\": "src/"
                }
            },
            "notification-url": "https://packagist.org/downloads/",
            "license": [
                "MIT"
            ],
            "authors": [
                {
                    "name": "Igor Wiedler",
                    "email": "igor@wiedler.ch"
                }
            ],
            "description": "Événement is a very simple event dispatching library for PHP",
            "keywords": [
                "event-dispatcher",
                "event-emitter"
            ],
            "support": {
                "issues": "https://github.com/igorw/evenement/issues",
                "source": "https://github.com/igorw/evenement/tree/v3.0.2"
            },
            "time": "2023-08-08T05:53:35+00:00"
        },
        {
            "name": "guzzlehttp/guzzle",
            "version": "7.8.1",
            "source": {
                "type": "git",
                "url": "https://github.com/guzzle/guzzle.git",
                "reference": "41042bc7ab002487b876a0683fc8dce04ddce104"
            },
            "dist": {
                "type": "zip",
                "url": "https://api.github.com/repos/guzzle/guzzle/zipball/41042bc7ab002487b876a0683fc8dce04ddce104",
                "reference": "41042bc7ab002487b876a0683fc8dce04ddce104",
                "shasum": ""
            },
            "require": {
                "ext-json": "*",
                "guzzlehttp/promises": "^1.5.3 || ^2.0.1",
                "guzzlehttp/psr7": "^1.9.1 || ^2.5.1",
                "php": "^7.2.5 || ^8.0",
                "psr/http-client": "^1.0",
                "symfony/deprecation-contracts": "^2.2 || ^3.0"
            },
            "provide": {
                "psr/http-client-implementation": "1.0"
            },
            "require-dev": {
                "bamarni/composer-bin-plugin": "^1.8.2",
                "ext-curl": "*",
                "php-http/client-integration-tests": "dev-master#2c025848417c1135031fdf9c728ee53d0a7ceaee as 3.0.999",
                "php-http/message-factory": "^1.1",
                "phpunit/phpunit": "^8.5.36 || ^9.6.15",
                "psr/log": "^1.1 || ^2.0 || ^3.0"
            },
            "suggest": {
                "ext-curl": "Required for CURL handler support",
                "ext-intl": "Required for Internationalized Domain Name (IDN) support",
                "psr/log": "Required for using the Log middleware"
            },
            "type": "library",
            "extra": {
                "bamarni-bin": {
                    "bin-links": true,
                    "forward-command": false
                }
            },
            "autoload": {
                "files": [
                    "src/functions_include.php"
                ],
                "psr-4": {
                    "GuzzleHttp\\": "src/"
                }
            },
            "notification-url": "https://packagist.org/downloads/",
            "license": [
                "MIT"
            ],
            "authors": [
                {
                    "name": "Graham Campbell",
                    "email": "hello@gjcampbell.co.uk",
                    "homepage": "https://github.com/GrahamCampbell"
                },
                {
                    "name": "Michael Dowling",
                    "email": "mtdowling@gmail.com",
                    "homepage": "https://github.com/mtdowling"
                },
                {
                    "name": "Jeremy Lindblom",
                    "email": "jeremeamia@gmail.com",
                    "homepage": "https://github.com/jeremeamia"
                },
                {
                    "name": "George Mponos",
                    "email": "gmponos@gmail.com",
                    "homepage": "https://github.com/gmponos"
                },
                {
                    "name": "Tobias Nyholm",
                    "email": "tobias.nyholm@gmail.com",
                    "homepage": "https://github.com/Nyholm"
                },
                {
                    "name": "Márk Sági-Kazár",
                    "email": "mark.sagikazar@gmail.com",
                    "homepage": "https://github.com/sagikazarmark"
                },
                {
                    "name": "Tobias Schultze",
                    "email": "webmaster@tubo-world.de",
                    "homepage": "https://github.com/Tobion"
                }
            ],
            "description": "Guzzle is a PHP HTTP client library",
            "keywords": [
                "client",
                "curl",
                "framework",
                "http",
                "http client",
                "psr-18",
                "psr-7",
                "rest",
                "web service"
            ],
            "support": {
                "issues": "https://github.com/guzzle/guzzle/issues",
                "source": "https://github.com/guzzle/guzzle/tree/7.8.1"
            },
            "funding": [
                {
                    "url": "https://github.com/GrahamCampbell",
                    "type": "github"
                },
                {
                    "url": "https://github.com/Nyholm",
                    "type": "github"
                },
                {
                    "url": "https://tidelift.com/funding/github/packagist/guzzlehttp/guzzle",
                    "type": "tidelift"
                }
            ],
            "time": "2023-12-03T20:35:24+00:00"
        },
        {
            "name": "guzzlehttp/promises",
            "version": "2.0.2",
            "source": {
                "type": "git",
                "url": "https://github.com/guzzle/promises.git",
                "reference": "bbff78d96034045e58e13dedd6ad91b5d1253223"
            },
            "dist": {
                "type": "zip",
                "url": "https://api.github.com/repos/guzzle/promises/zipball/bbff78d96034045e58e13dedd6ad91b5d1253223",
                "reference": "bbff78d96034045e58e13dedd6ad91b5d1253223",
                "shasum": ""
            },
            "require": {
                "php": "^7.2.5 || ^8.0"
            },
            "require-dev": {
                "bamarni/composer-bin-plugin": "^1.8.2",
                "phpunit/phpunit": "^8.5.36 || ^9.6.15"
            },
            "type": "library",
            "extra": {
                "bamarni-bin": {
                    "bin-links": true,
                    "forward-command": false
                }
            },
            "autoload": {
                "psr-4": {
                    "GuzzleHttp\\Promise\\": "src/"
                }
            },
            "notification-url": "https://packagist.org/downloads/",
            "license": [
                "MIT"
            ],
            "authors": [
                {
                    "name": "Graham Campbell",
                    "email": "hello@gjcampbell.co.uk",
                    "homepage": "https://github.com/GrahamCampbell"
                },
                {
                    "name": "Michael Dowling",
                    "email": "mtdowling@gmail.com",
                    "homepage": "https://github.com/mtdowling"
                },
                {
                    "name": "Tobias Nyholm",
                    "email": "tobias.nyholm@gmail.com",
                    "homepage": "https://github.com/Nyholm"
                },
                {
                    "name": "Tobias Schultze",
                    "email": "webmaster@tubo-world.de",
                    "homepage": "https://github.com/Tobion"
                }
            ],
            "description": "Guzzle promises library",
            "keywords": [
                "promise"
            ],
            "support": {
                "issues": "https://github.com/guzzle/promises/issues",
                "source": "https://github.com/guzzle/promises/tree/2.0.2"
            },
            "funding": [
                {
                    "url": "https://github.com/GrahamCampbell",
                    "type": "github"
                },
                {
                    "url": "https://github.com/Nyholm",
                    "type": "github"
                },
                {
                    "url": "https://tidelift.com/funding/github/packagist/guzzlehttp/promises",
                    "type": "tidelift"
                }
            ],
            "time": "2023-12-03T20:19:20+00:00"
        },
        {
            "name": "guzzlehttp/psr7",
            "version": "2.6.2",
            "source": {
                "type": "git",
                "url": "https://github.com/guzzle/psr7.git",
                "reference": "45b30f99ac27b5ca93cb4831afe16285f57b8221"
            },
            "dist": {
                "type": "zip",
                "url": "https://api.github.com/repos/guzzle/psr7/zipball/45b30f99ac27b5ca93cb4831afe16285f57b8221",
                "reference": "45b30f99ac27b5ca93cb4831afe16285f57b8221",
                "shasum": ""
            },
            "require": {
                "php": "^7.2.5 || ^8.0",
                "psr/http-factory": "^1.0",
                "psr/http-message": "^1.1 || ^2.0",
                "ralouphie/getallheaders": "^3.0"
            },
            "provide": {
                "psr/http-factory-implementation": "1.0",
                "psr/http-message-implementation": "1.0"
            },
            "require-dev": {
                "bamarni/composer-bin-plugin": "^1.8.2",
                "http-interop/http-factory-tests": "^0.9",
                "phpunit/phpunit": "^8.5.36 || ^9.6.15"
            },
            "suggest": {
                "laminas/laminas-httphandlerrunner": "Emit PSR-7 responses"
            },
            "type": "library",
            "extra": {
                "bamarni-bin": {
                    "bin-links": true,
                    "forward-command": false
                }
            },
            "autoload": {
                "psr-4": {
                    "GuzzleHttp\\Psr7\\": "src/"
                }
            },
            "notification-url": "https://packagist.org/downloads/",
            "license": [
                "MIT"
            ],
            "authors": [
                {
                    "name": "Graham Campbell",
                    "email": "hello@gjcampbell.co.uk",
                    "homepage": "https://github.com/GrahamCampbell"
                },
                {
                    "name": "Michael Dowling",
                    "email": "mtdowling@gmail.com",
                    "homepage": "https://github.com/mtdowling"
                },
                {
                    "name": "George Mponos",
                    "email": "gmponos@gmail.com",
                    "homepage": "https://github.com/gmponos"
                },
                {
                    "name": "Tobias Nyholm",
                    "email": "tobias.nyholm@gmail.com",
                    "homepage": "https://github.com/Nyholm"
                },
                {
                    "name": "Márk Sági-Kazár",
                    "email": "mark.sagikazar@gmail.com",
                    "homepage": "https://github.com/sagikazarmark"
                },
                {
                    "name": "Tobias Schultze",
                    "email": "webmaster@tubo-world.de",
                    "homepage": "https://github.com/Tobion"
                },
                {
                    "name": "Márk Sági-Kazár",
                    "email": "mark.sagikazar@gmail.com",
                    "homepage": "https://sagikazarmark.hu"
                }
            ],
            "description": "PSR-7 message implementation that also provides common utility methods",
            "keywords": [
                "http",
                "message",
                "psr-7",
                "request",
                "response",
                "stream",
                "uri",
                "url"
            ],
            "support": {
                "issues": "https://github.com/guzzle/psr7/issues",
                "source": "https://github.com/guzzle/psr7/tree/2.6.2"
            },
            "funding": [
                {
                    "url": "https://github.com/GrahamCampbell",
                    "type": "github"
                },
                {
                    "url": "https://github.com/Nyholm",
                    "type": "github"
                },
                {
                    "url": "https://tidelift.com/funding/github/packagist/guzzlehttp/psr7",
                    "type": "tidelift"
                }
            ],
            "time": "2023-12-03T20:05:35+00:00"
        },
        {
            "name": "lcobucci/jwt",
            "version": "5.0.0",
            "source": {
                "type": "git",
                "url": "https://github.com/lcobucci/jwt.git",
                "reference": "47bdb0e0b5d00c2f89ebe33e7e384c77e84e7c34"
            },
            "dist": {
                "type": "zip",
                "url": "https://api.github.com/repos/lcobucci/jwt/zipball/47bdb0e0b5d00c2f89ebe33e7e384c77e84e7c34",
                "reference": "47bdb0e0b5d00c2f89ebe33e7e384c77e84e7c34",
                "shasum": ""
            },
            "require": {
                "ext-hash": "*",
                "ext-json": "*",
                "ext-openssl": "*",
                "ext-sodium": "*",
                "php": "~8.1.0 || ~8.2.0",
                "psr/clock": "^1.0"
            },
            "require-dev": {
                "infection/infection": "^0.26.19",
                "lcobucci/clock": "^3.0",
                "lcobucci/coding-standard": "^9.0",
                "phpbench/phpbench": "^1.2.8",
                "phpstan/extension-installer": "^1.2",
                "phpstan/phpstan": "^1.10.3",
                "phpstan/phpstan-deprecation-rules": "^1.1.2",
                "phpstan/phpstan-phpunit": "^1.3.8",
                "phpstan/phpstan-strict-rules": "^1.5.0",
                "phpunit/phpunit": "^10.0.12"
            },
            "suggest": {
                "lcobucci/clock": ">= 3.0"
            },
            "type": "library",
            "autoload": {
                "psr-4": {
                    "Lcobucci\\JWT\\": "src"
                }
            },
            "notification-url": "https://packagist.org/downloads/",
            "license": [
                "BSD-3-Clause"
            ],
            "authors": [
                {
                    "name": "Luís Cobucci",
                    "email": "lcobucci@gmail.com",
                    "role": "Developer"
                }
            ],
            "description": "A simple library to work with JSON Web Token and JSON Web Signature",
            "keywords": [
                "JWS",
                "jwt"
            ],
            "support": {
                "issues": "https://github.com/lcobucci/jwt/issues",
                "source": "https://github.com/lcobucci/jwt/tree/5.0.0"
            },
            "funding": [
                {
                    "url": "https://github.com/lcobucci",
                    "type": "github"
                },
                {
                    "url": "https://www.patreon.com/lcobucci",
                    "type": "patreon"
                }
            ],
            "time": "2023-02-25T21:35:16+00:00"
        },
        {
            "name": "league/commonmark",
            "version": "2.4.0",
            "source": {
                "type": "git",
                "url": "https://github.com/thephpleague/commonmark.git",
                "reference": "d44a24690f16b8c1808bf13b1bd54ae4c63ea048"
            },
            "dist": {
                "type": "zip",
                "url": "https://api.github.com/repos/thephpleague/commonmark/zipball/d44a24690f16b8c1808bf13b1bd54ae4c63ea048",
                "reference": "d44a24690f16b8c1808bf13b1bd54ae4c63ea048",
                "shasum": ""
            },
            "require": {
                "ext-mbstring": "*",
                "league/config": "^1.1.1",
                "php": "^7.4 || ^8.0",
                "psr/event-dispatcher": "^1.0",
                "symfony/deprecation-contracts": "^2.1 || ^3.0",
                "symfony/polyfill-php80": "^1.16"
            },
            "require-dev": {
                "cebe/markdown": "^1.0",
                "commonmark/cmark": "0.30.0",
                "commonmark/commonmark.js": "0.30.0",
                "composer/package-versions-deprecated": "^1.8",
                "embed/embed": "^4.4",
                "erusev/parsedown": "^1.0",
                "ext-json": "*",
                "github/gfm": "0.29.0",
                "michelf/php-markdown": "^1.4 || ^2.0",
                "nyholm/psr7": "^1.5",
                "phpstan/phpstan": "^1.8.2",
                "phpunit/phpunit": "^9.5.21",
                "scrutinizer/ocular": "^1.8.1",
                "symfony/finder": "^5.3 | ^6.0",
                "symfony/yaml": "^2.3 | ^3.0 | ^4.0 | ^5.0 | ^6.0",
                "unleashedtech/php-coding-standard": "^3.1.1",
                "vimeo/psalm": "^4.24.0 || ^5.0.0"
            },
            "suggest": {
                "symfony/yaml": "v2.3+ required if using the Front Matter extension"
            },
            "type": "library",
            "extra": {
                "branch-alias": {
                    "dev-main": "2.5-dev"
                }
            },
            "autoload": {
                "psr-4": {
                    "League\\CommonMark\\": "src"
                }
            },
            "notification-url": "https://packagist.org/downloads/",
            "license": [
                "BSD-3-Clause"
            ],
            "authors": [
                {
                    "name": "Colin O'Dell",
                    "email": "colinodell@gmail.com",
                    "homepage": "https://www.colinodell.com",
                    "role": "Lead Developer"
                }
            ],
            "description": "Highly-extensible PHP Markdown parser which fully supports the CommonMark spec and GitHub-Flavored Markdown (GFM)",
            "homepage": "https://commonmark.thephpleague.com",
            "keywords": [
                "commonmark",
                "flavored",
                "gfm",
                "github",
                "github-flavored",
                "markdown",
                "md",
                "parser"
            ],
            "support": {
                "docs": "https://commonmark.thephpleague.com/",
                "forum": "https://github.com/thephpleague/commonmark/discussions",
                "issues": "https://github.com/thephpleague/commonmark/issues",
                "rss": "https://github.com/thephpleague/commonmark/releases.atom",
                "source": "https://github.com/thephpleague/commonmark"
            },
            "funding": [
                {
                    "url": "https://www.colinodell.com/sponsor",
                    "type": "custom"
                },
                {
                    "url": "https://www.paypal.me/colinpodell/10.00",
                    "type": "custom"
                },
                {
                    "url": "https://github.com/colinodell",
                    "type": "github"
                },
                {
                    "url": "https://tidelift.com/funding/github/packagist/league/commonmark",
                    "type": "tidelift"
                }
            ],
            "time": "2023-03-24T15:16:10+00:00"
        },
        {
            "name": "league/config",
            "version": "v1.2.0",
            "source": {
                "type": "git",
                "url": "https://github.com/thephpleague/config.git",
                "reference": "754b3604fb2984c71f4af4a9cbe7b57f346ec1f3"
            },
            "dist": {
                "type": "zip",
                "url": "https://api.github.com/repos/thephpleague/config/zipball/754b3604fb2984c71f4af4a9cbe7b57f346ec1f3",
                "reference": "754b3604fb2984c71f4af4a9cbe7b57f346ec1f3",
                "shasum": ""
            },
            "require": {
                "dflydev/dot-access-data": "^3.0.1",
                "nette/schema": "^1.2",
                "php": "^7.4 || ^8.0"
            },
            "require-dev": {
                "phpstan/phpstan": "^1.8.2",
                "phpunit/phpunit": "^9.5.5",
                "scrutinizer/ocular": "^1.8.1",
                "unleashedtech/php-coding-standard": "^3.1",
                "vimeo/psalm": "^4.7.3"
            },
            "type": "library",
            "extra": {
                "branch-alias": {
                    "dev-main": "1.2-dev"
                }
            },
            "autoload": {
                "psr-4": {
                    "League\\Config\\": "src"
                }
            },
            "notification-url": "https://packagist.org/downloads/",
            "license": [
                "BSD-3-Clause"
            ],
            "authors": [
                {
                    "name": "Colin O'Dell",
                    "email": "colinodell@gmail.com",
                    "homepage": "https://www.colinodell.com",
                    "role": "Lead Developer"
                }
            ],
            "description": "Define configuration arrays with strict schemas and access values with dot notation",
            "homepage": "https://config.thephpleague.com",
            "keywords": [
                "array",
                "config",
                "configuration",
                "dot",
                "dot-access",
                "nested",
                "schema"
            ],
            "support": {
                "docs": "https://config.thephpleague.com/",
                "issues": "https://github.com/thephpleague/config/issues",
                "rss": "https://github.com/thephpleague/config/releases.atom",
                "source": "https://github.com/thephpleague/config"
            },
            "funding": [
                {
                    "url": "https://www.colinodell.com/sponsor",
                    "type": "custom"
                },
                {
                    "url": "https://www.paypal.me/colinpodell/10.00",
                    "type": "custom"
                },
                {
                    "url": "https://github.com/colinodell",
                    "type": "github"
                }
            ],
            "time": "2022-12-11T20:36:23+00:00"
        },
        {
            "name": "league/flysystem",
<<<<<<< HEAD
            "version": "3.23.0",
            "source": {
                "type": "git",
                "url": "https://github.com/thephpleague/flysystem.git",
                "reference": "d4ad81e2b67396e33dc9d7e54ec74ccf73151dcc"
            },
            "dist": {
                "type": "zip",
                "url": "https://api.github.com/repos/thephpleague/flysystem/zipball/d4ad81e2b67396e33dc9d7e54ec74ccf73151dcc",
                "reference": "d4ad81e2b67396e33dc9d7e54ec74ccf73151dcc",
=======
            "version": "3.28.0",
            "source": {
                "type": "git",
                "url": "https://github.com/thephpleague/flysystem.git",
                "reference": "e611adab2b1ae2e3072fa72d62c62f52c2bf1f0c"
            },
            "dist": {
                "type": "zip",
                "url": "https://api.github.com/repos/thephpleague/flysystem/zipball/e611adab2b1ae2e3072fa72d62c62f52c2bf1f0c",
                "reference": "e611adab2b1ae2e3072fa72d62c62f52c2bf1f0c",
>>>>>>> 4fff7a06
                "shasum": ""
            },
            "require": {
                "league/flysystem-local": "^3.0.0",
                "league/mime-type-detection": "^1.0.0",
                "php": "^8.0.2"
            },
            "conflict": {
                "async-aws/core": "<1.19.0",
                "async-aws/s3": "<1.14.0",
                "aws/aws-sdk-php": "3.209.31 || 3.210.0",
                "guzzlehttp/guzzle": "<7.0",
                "guzzlehttp/ringphp": "<1.1.1",
                "phpseclib/phpseclib": "3.0.15",
                "symfony/http-client": "<5.2"
            },
            "require-dev": {
                "async-aws/s3": "^1.5 || ^2.0",
                "async-aws/simple-s3": "^1.1 || ^2.0",
<<<<<<< HEAD
                "aws/aws-sdk-php": "^3.220.0",
=======
                "aws/aws-sdk-php": "^3.295.10",
>>>>>>> 4fff7a06
                "composer/semver": "^3.0",
                "ext-fileinfo": "*",
                "ext-ftp": "*",
                "ext-mongodb": "^1.3",
                "ext-zip": "*",
                "friendsofphp/php-cs-fixer": "^3.5",
                "google/cloud-storage": "^1.23",
                "guzzlehttp/psr7": "^2.6",
                "microsoft/azure-storage-blob": "^1.1",
<<<<<<< HEAD
                "phpseclib/phpseclib": "^3.0.34",
                "phpstan/phpstan": "^1.10",
                "phpunit/phpunit": "^9.5.11|^10.0",
                "sabre/dav": "^4.3.1"
=======
                "mongodb/mongodb": "^1.2",
                "phpseclib/phpseclib": "^3.0.36",
                "phpstan/phpstan": "^1.10",
                "phpunit/phpunit": "^9.5.11|^10.0",
                "sabre/dav": "^4.6.0"
>>>>>>> 4fff7a06
            },
            "type": "library",
            "autoload": {
                "psr-4": {
                    "League\\Flysystem\\": "src"
                }
            },
            "notification-url": "https://packagist.org/downloads/",
            "license": [
                "MIT"
            ],
            "authors": [
                {
                    "name": "Frank de Jonge",
                    "email": "info@frankdejonge.nl"
                }
            ],
            "description": "File storage abstraction for PHP",
            "keywords": [
                "WebDAV",
                "aws",
                "cloud",
                "file",
                "files",
                "filesystem",
                "filesystems",
                "ftp",
                "s3",
                "sftp",
                "storage"
            ],
            "support": {
                "issues": "https://github.com/thephpleague/flysystem/issues",
<<<<<<< HEAD
                "source": "https://github.com/thephpleague/flysystem/tree/3.23.0"
            },
            "funding": [
                {
                    "url": "https://ecologi.com/frankdejonge",
                    "type": "custom"
                },
                {
                    "url": "https://github.com/frankdejonge",
                    "type": "github"
                }
            ],
            "time": "2023-12-04T10:16:17+00:00"
        },
        {
            "name": "league/flysystem-local",
            "version": "3.23.0",
            "source": {
                "type": "git",
                "url": "https://github.com/thephpleague/flysystem-local.git",
                "reference": "5cf046ba5f059460e86a997c504dd781a39a109b"
            },
            "dist": {
                "type": "zip",
                "url": "https://api.github.com/repos/thephpleague/flysystem-local/zipball/5cf046ba5f059460e86a997c504dd781a39a109b",
                "reference": "5cf046ba5f059460e86a997c504dd781a39a109b",
=======
                "source": "https://github.com/thephpleague/flysystem/tree/3.28.0"
            },
            "time": "2024-05-22T10:09:12+00:00"
        },
        {
            "name": "league/flysystem-local",
            "version": "3.28.0",
            "source": {
                "type": "git",
                "url": "https://github.com/thephpleague/flysystem-local.git",
                "reference": "13f22ea8be526ea58c2ddff9e158ef7c296e4f40"
            },
            "dist": {
                "type": "zip",
                "url": "https://api.github.com/repos/thephpleague/flysystem-local/zipball/13f22ea8be526ea58c2ddff9e158ef7c296e4f40",
                "reference": "13f22ea8be526ea58c2ddff9e158ef7c296e4f40",
>>>>>>> 4fff7a06
                "shasum": ""
            },
            "require": {
                "ext-fileinfo": "*",
                "league/flysystem": "^3.0.0",
                "league/mime-type-detection": "^1.0.0",
                "php": "^8.0.2"
            },
            "type": "library",
            "autoload": {
                "psr-4": {
                    "League\\Flysystem\\Local\\": ""
                }
            },
            "notification-url": "https://packagist.org/downloads/",
            "license": [
                "MIT"
            ],
            "authors": [
                {
                    "name": "Frank de Jonge",
                    "email": "info@frankdejonge.nl"
                }
            ],
            "description": "Local filesystem adapter for Flysystem.",
            "keywords": [
                "Flysystem",
                "file",
                "files",
                "filesystem",
                "local"
            ],
            "support": {
<<<<<<< HEAD
                "issues": "https://github.com/thephpleague/flysystem-local/issues",
                "source": "https://github.com/thephpleague/flysystem-local/tree/3.23.0"
            },
            "funding": [
                {
                    "url": "https://ecologi.com/frankdejonge",
                    "type": "custom"
                },
                {
                    "url": "https://github.com/frankdejonge",
                    "type": "github"
                }
            ],
            "time": "2023-12-04T10:14:46+00:00"
        },
        {
            "name": "league/mime-type-detection",
            "version": "1.14.0",
            "source": {
                "type": "git",
                "url": "https://github.com/thephpleague/mime-type-detection.git",
                "reference": "b6a5854368533df0295c5761a0253656a2e52d9e"
            },
            "dist": {
                "type": "zip",
                "url": "https://api.github.com/repos/thephpleague/mime-type-detection/zipball/b6a5854368533df0295c5761a0253656a2e52d9e",
                "reference": "b6a5854368533df0295c5761a0253656a2e52d9e",
=======
                "source": "https://github.com/thephpleague/flysystem-local/tree/3.28.0"
            },
            "time": "2024-05-06T20:05:52+00:00"
        },
        {
            "name": "league/mime-type-detection",
            "version": "1.15.0",
            "source": {
                "type": "git",
                "url": "https://github.com/thephpleague/mime-type-detection.git",
                "reference": "ce0f4d1e8a6f4eb0ddff33f57c69c50fd09f4301"
            },
            "dist": {
                "type": "zip",
                "url": "https://api.github.com/repos/thephpleague/mime-type-detection/zipball/ce0f4d1e8a6f4eb0ddff33f57c69c50fd09f4301",
                "reference": "ce0f4d1e8a6f4eb0ddff33f57c69c50fd09f4301",
>>>>>>> 4fff7a06
                "shasum": ""
            },
            "require": {
                "ext-fileinfo": "*",
                "php": "^7.4 || ^8.0"
            },
            "require-dev": {
                "friendsofphp/php-cs-fixer": "^3.2",
                "phpstan/phpstan": "^0.12.68",
                "phpunit/phpunit": "^8.5.8 || ^9.3 || ^10.0"
            },
            "type": "library",
            "autoload": {
                "psr-4": {
                    "League\\MimeTypeDetection\\": "src"
                }
            },
            "notification-url": "https://packagist.org/downloads/",
            "license": [
                "MIT"
            ],
            "authors": [
                {
                    "name": "Frank de Jonge",
                    "email": "info@frankdejonge.nl"
                }
            ],
            "description": "Mime-type detection for Flysystem",
            "support": {
                "issues": "https://github.com/thephpleague/mime-type-detection/issues",
<<<<<<< HEAD
                "source": "https://github.com/thephpleague/mime-type-detection/tree/1.14.0"
=======
                "source": "https://github.com/thephpleague/mime-type-detection/tree/1.15.0"
>>>>>>> 4fff7a06
            },
            "funding": [
                {
                    "url": "https://github.com/frankdejonge",
                    "type": "github"
                },
                {
                    "url": "https://tidelift.com/funding/github/packagist/league/flysystem",
                    "type": "tidelift"
                }
            ],
<<<<<<< HEAD
            "time": "2023-10-17T14:13:20+00:00"
=======
            "time": "2024-01-28T23:22:08+00:00"
>>>>>>> 4fff7a06
        },
        {
            "name": "maennchen/zipstream-php",
            "version": "3.1.0",
            "source": {
                "type": "git",
                "url": "https://github.com/maennchen/ZipStream-PHP.git",
                "reference": "b8174494eda667f7d13876b4a7bfef0f62a7c0d1"
            },
            "dist": {
                "type": "zip",
                "url": "https://api.github.com/repos/maennchen/ZipStream-PHP/zipball/b8174494eda667f7d13876b4a7bfef0f62a7c0d1",
                "reference": "b8174494eda667f7d13876b4a7bfef0f62a7c0d1",
                "shasum": ""
            },
            "require": {
                "ext-mbstring": "*",
                "ext-zlib": "*",
                "php-64bit": "^8.1"
            },
            "require-dev": {
                "ext-zip": "*",
                "friendsofphp/php-cs-fixer": "^3.16",
                "guzzlehttp/guzzle": "^7.5",
                "mikey179/vfsstream": "^1.6",
                "php-coveralls/php-coveralls": "^2.5",
                "phpunit/phpunit": "^10.0",
                "vimeo/psalm": "^5.0"
            },
            "suggest": {
                "guzzlehttp/psr7": "^2.4",
                "psr/http-message": "^2.0"
            },
            "type": "library",
            "autoload": {
                "psr-4": {
                    "ZipStream\\": "src/"
                }
            },
            "notification-url": "https://packagist.org/downloads/",
            "license": [
                "MIT"
            ],
            "authors": [
                {
                    "name": "Paul Duncan",
                    "email": "pabs@pablotron.org"
                },
                {
                    "name": "Jonatan Männchen",
                    "email": "jonatan@maennchen.ch"
                },
                {
                    "name": "Jesse Donat",
                    "email": "donatj@gmail.com"
                },
                {
                    "name": "András Kolesár",
                    "email": "kolesar@kolesar.hu"
                }
            ],
            "description": "ZipStream is a library for dynamically streaming dynamic zip files from PHP without writing to the disk at all on the server.",
            "keywords": [
                "stream",
                "zip"
            ],
            "support": {
                "issues": "https://github.com/maennchen/ZipStream-PHP/issues",
                "source": "https://github.com/maennchen/ZipStream-PHP/tree/3.1.0"
            },
            "funding": [
                {
                    "url": "https://github.com/maennchen",
                    "type": "github"
                },
                {
                    "url": "https://opencollective.com/zipstream",
                    "type": "open_collective"
                }
            ],
            "time": "2023-06-21T14:59:35+00:00"
        },
        {
            "name": "matthiasmullie/scrapbook",
<<<<<<< HEAD
            "version": "1.5.2",
            "source": {
                "type": "git",
                "url": "https://github.com/matthiasmullie/scrapbook.git",
                "reference": "5176fc8d3d5f9d640f64ed47d2301921c1ae183f"
            },
            "dist": {
                "type": "zip",
                "url": "https://api.github.com/repos/matthiasmullie/scrapbook/zipball/5176fc8d3d5f9d640f64ed47d2301921c1ae183f",
                "reference": "5176fc8d3d5f9d640f64ed47d2301921c1ae183f",
=======
            "version": "1.5.3",
            "source": {
                "type": "git",
                "url": "https://github.com/matthiasmullie/scrapbook.git",
                "reference": "c339d56e136713aab532718eff453663b4b38efe"
            },
            "dist": {
                "type": "zip",
                "url": "https://api.github.com/repos/matthiasmullie/scrapbook/zipball/c339d56e136713aab532718eff453663b4b38efe",
                "reference": "c339d56e136713aab532718eff453663b4b38efe",
>>>>>>> 4fff7a06
                "shasum": ""
            },
            "require": {
                "php": ">=8.0.0",
                "psr/cache": "^2.0||^3.0",
                "psr/simple-cache": "^2.0||^3.0"
            },
            "provide": {
                "psr/cache-implementation": "^1.0||^2.0||^3.0",
                "psr/simple-cache-implementation": "^1.0||^2.0||^3.0"
            },
            "require-dev": {
                "ext-pcntl": "*",
                "friendsofphp/php-cs-fixer": ">=2.0",
                "phpunit/phpunit": ">=10.0",
                "squizlabs/php_codesniffer": ">=3.0"
            },
            "suggest": {
                "couchbase/couchbase": ">=3.0",
                "ext-apcu": ">=4.0.0",
                "ext-couchbase": ">=3.0.0",
                "ext-memcached": ">=2.0.0",
                "ext-pdo": ">=0.1.0",
                "ext-redis": ">=2.2.0||0.0.0.0",
                "league/flysystem": ">=1.0"
            },
            "type": "library",
            "autoload": {
                "psr-4": {
                    "MatthiasMullie\\Scrapbook\\": "src/"
                }
            },
            "notification-url": "https://packagist.org/downloads/",
            "license": [
                "MIT"
            ],
            "authors": [
                {
                    "name": "Matthias Mullie",
                    "email": "scrapbook@mullie.eu",
                    "homepage": "https://www.mullie.eu",
                    "role": "Developer"
                }
            ],
            "description": "Scrapbook is a PHP cache library, with adapters for e.g. Memcached, Redis, Couchbase, APCu, SQL and additional capabilities (e.g. transactions, stampede protection) built on top.",
            "homepage": "https://scrapbook.cash",
            "keywords": [
                "Buffer",
                "Flysystem",
                "apc",
                "buffered",
                "cache",
                "caching",
                "commit",
                "couchbase",
                "filesystem",
                "key",
                "memcached",
                "mitigation",
                "mysql",
                "postgresql",
                "protection",
                "psr-16",
                "psr-6",
                "psr-cache",
                "psr-simple-cache",
                "redis",
                "rollback",
                "sql",
                "sqlite",
                "stampede",
                "store",
                "transaction",
                "transactional",
                "value"
            ],
            "support": {
                "issues": "https://github.com/matthiasmullie/scrapbook/issues",
<<<<<<< HEAD
                "source": "https://github.com/matthiasmullie/scrapbook/tree/1.5.2"
=======
                "source": "https://github.com/matthiasmullie/scrapbook/tree/1.5.3"
>>>>>>> 4fff7a06
            },
            "funding": [
                {
                    "url": "https://github.com/matthiasmullie",
                    "type": "github"
                }
            ],
<<<<<<< HEAD
            "time": "2024-01-10T09:32:25+00:00"
        },
        {
            "name": "monolog/monolog",
            "version": "3.5.0",
            "source": {
                "type": "git",
                "url": "https://github.com/Seldaek/monolog.git",
                "reference": "c915e2634718dbc8a4a15c61b0e62e7a44e14448"
            },
            "dist": {
                "type": "zip",
                "url": "https://api.github.com/repos/Seldaek/monolog/zipball/c915e2634718dbc8a4a15c61b0e62e7a44e14448",
                "reference": "c915e2634718dbc8a4a15c61b0e62e7a44e14448",
=======
            "time": "2024-04-02T13:33:01+00:00"
        },
        {
            "name": "monolog/monolog",
            "version": "3.7.0",
            "source": {
                "type": "git",
                "url": "https://github.com/Seldaek/monolog.git",
                "reference": "f4393b648b78a5408747de94fca38beb5f7e9ef8"
            },
            "dist": {
                "type": "zip",
                "url": "https://api.github.com/repos/Seldaek/monolog/zipball/f4393b648b78a5408747de94fca38beb5f7e9ef8",
                "reference": "f4393b648b78a5408747de94fca38beb5f7e9ef8",
>>>>>>> 4fff7a06
                "shasum": ""
            },
            "require": {
                "php": ">=8.1",
                "psr/log": "^2.0 || ^3.0"
            },
            "provide": {
                "psr/log-implementation": "3.0.0"
            },
            "require-dev": {
                "aws/aws-sdk-php": "^3.0",
                "doctrine/couchdb": "~1.0@dev",
                "elasticsearch/elasticsearch": "^7 || ^8",
                "ext-json": "*",
                "graylog2/gelf-php": "^1.4.2 || ^2.0",
                "guzzlehttp/guzzle": "^7.4.5",
                "guzzlehttp/psr7": "^2.2",
                "mongodb/mongodb": "^1.8",
                "php-amqplib/php-amqplib": "~2.4 || ^3",
                "phpstan/phpstan": "^1.9",
                "phpstan/phpstan-deprecation-rules": "^1.0",
                "phpstan/phpstan-strict-rules": "^1.4",
                "phpunit/phpunit": "^10.5.17",
                "predis/predis": "^1.1 || ^2",
                "ruflin/elastica": "^7",
                "symfony/mailer": "^5.4 || ^6",
                "symfony/mime": "^5.4 || ^6"
            },
            "suggest": {
                "aws/aws-sdk-php": "Allow sending log messages to AWS services like DynamoDB",
                "doctrine/couchdb": "Allow sending log messages to a CouchDB server",
                "elasticsearch/elasticsearch": "Allow sending log messages to an Elasticsearch server via official client",
                "ext-amqp": "Allow sending log messages to an AMQP server (1.0+ required)",
                "ext-curl": "Required to send log messages using the IFTTTHandler, the LogglyHandler, the SendGridHandler, the SlackWebhookHandler or the TelegramBotHandler",
                "ext-mbstring": "Allow to work properly with unicode symbols",
                "ext-mongodb": "Allow sending log messages to a MongoDB server (via driver)",
                "ext-openssl": "Required to send log messages using SSL",
                "ext-sockets": "Allow sending log messages to a Syslog server (via UDP driver)",
                "graylog2/gelf-php": "Allow sending log messages to a GrayLog2 server",
                "mongodb/mongodb": "Allow sending log messages to a MongoDB server (via library)",
                "php-amqplib/php-amqplib": "Allow sending log messages to an AMQP server using php-amqplib",
                "rollbar/rollbar": "Allow sending log messages to Rollbar",
                "ruflin/elastica": "Allow sending log messages to an Elastic Search server"
            },
            "type": "library",
            "extra": {
                "branch-alias": {
                    "dev-main": "3.x-dev"
                }
            },
            "autoload": {
                "psr-4": {
                    "Monolog\\": "src/Monolog"
                }
            },
            "notification-url": "https://packagist.org/downloads/",
            "license": [
                "MIT"
            ],
            "authors": [
                {
                    "name": "Jordi Boggiano",
                    "email": "j.boggiano@seld.be",
                    "homepage": "https://seld.be"
                }
            ],
            "description": "Sends your logs to files, sockets, inboxes, databases and various web services",
            "homepage": "https://github.com/Seldaek/monolog",
            "keywords": [
                "log",
                "logging",
                "psr-3"
            ],
            "support": {
                "issues": "https://github.com/Seldaek/monolog/issues",
<<<<<<< HEAD
                "source": "https://github.com/Seldaek/monolog/tree/3.5.0"
=======
                "source": "https://github.com/Seldaek/monolog/tree/3.7.0"
>>>>>>> 4fff7a06
            },
            "funding": [
                {
                    "url": "https://github.com/Seldaek",
                    "type": "github"
                },
                {
                    "url": "https://tidelift.com/funding/github/packagist/monolog/monolog",
                    "type": "tidelift"
                }
            ],
<<<<<<< HEAD
            "time": "2023-10-27T15:32:31+00:00"
        },
        {
            "name": "nette/schema",
            "version": "v1.2.5",
            "source": {
                "type": "git",
                "url": "https://github.com/nette/schema.git",
                "reference": "0462f0166e823aad657c9224d0f849ecac1ba10a"
            },
            "dist": {
                "type": "zip",
                "url": "https://api.github.com/repos/nette/schema/zipball/0462f0166e823aad657c9224d0f849ecac1ba10a",
                "reference": "0462f0166e823aad657c9224d0f849ecac1ba10a",
                "shasum": ""
            },
            "require": {
                "nette/utils": "^2.5.7 || ^3.1.5 ||  ^4.0",
                "php": "7.1 - 8.3"
            },
            "require-dev": {
                "nette/tester": "^2.3 || ^2.4",
                "phpstan/phpstan-nette": "^1.0",
                "tracy/tracy": "^2.7"
            },
            "type": "library",
            "extra": {
                "branch-alias": {
                    "dev-master": "1.2-dev"
                }
            },
            "autoload": {
                "classmap": [
                    "src/"
                ]
            },
            "notification-url": "https://packagist.org/downloads/",
            "license": [
                "BSD-3-Clause",
                "GPL-2.0-only",
                "GPL-3.0-only"
            ],
            "authors": [
                {
                    "name": "David Grudl",
                    "homepage": "https://davidgrudl.com"
                },
                {
                    "name": "Nette Community",
                    "homepage": "https://nette.org/contributors"
                }
            ],
            "description": "📐 Nette Schema: validating data structures against a given Schema.",
            "homepage": "https://nette.org",
            "keywords": [
                "config",
                "nette"
            ],
            "support": {
                "issues": "https://github.com/nette/schema/issues",
                "source": "https://github.com/nette/schema/tree/v1.2.5"
            },
            "time": "2023-10-05T20:37:59+00:00"
        },
        {
            "name": "nette/utils",
            "version": "v4.0.3",
            "source": {
                "type": "git",
                "url": "https://github.com/nette/utils.git",
                "reference": "a9d127dd6a203ce6d255b2e2db49759f7506e015"
            },
            "dist": {
                "type": "zip",
                "url": "https://api.github.com/repos/nette/utils/zipball/a9d127dd6a203ce6d255b2e2db49759f7506e015",
                "reference": "a9d127dd6a203ce6d255b2e2db49759f7506e015",
                "shasum": ""
            },
            "require": {
                "php": ">=8.0 <8.4"
            },
            "conflict": {
                "nette/finder": "<3",
                "nette/schema": "<1.2.2"
            },
            "require-dev": {
                "jetbrains/phpstorm-attributes": "dev-master",
                "nette/tester": "^2.5",
                "phpstan/phpstan": "^1.0",
                "tracy/tracy": "^2.9"
            },
            "suggest": {
                "ext-gd": "to use Image",
                "ext-iconv": "to use Strings::webalize(), toAscii(), chr() and reverse()",
                "ext-intl": "to use Strings::webalize(), toAscii(), normalize() and compare()",
                "ext-json": "to use Nette\\Utils\\Json",
                "ext-mbstring": "to use Strings::lower() etc...",
                "ext-tokenizer": "to use Nette\\Utils\\Reflection::getUseStatements()"
            },
            "type": "library",
            "extra": {
                "branch-alias": {
                    "dev-master": "4.0-dev"
                }
            },
            "autoload": {
                "classmap": [
                    "src/"
                ]
            },
            "notification-url": "https://packagist.org/downloads/",
            "license": [
                "BSD-3-Clause",
                "GPL-2.0-only",
                "GPL-3.0-only"
            ],
            "authors": [
                {
                    "name": "David Grudl",
                    "homepage": "https://davidgrudl.com"
                },
                {
                    "name": "Nette Community",
                    "homepage": "https://nette.org/contributors"
                }
            ],
            "description": "🛠  Nette Utils: lightweight utilities for string & array manipulation, image handling, safe JSON encoding/decoding, validation, slug or strong password generating etc.",
            "homepage": "https://nette.org",
            "keywords": [
                "array",
                "core",
                "datetime",
                "images",
                "json",
                "nette",
                "paginator",
                "password",
                "slugify",
                "string",
                "unicode",
                "utf-8",
                "utility",
                "validation"
            ],
            "support": {
                "issues": "https://github.com/nette/utils/issues",
                "source": "https://github.com/nette/utils/tree/v4.0.3"
            },
            "time": "2023-10-29T21:02:13+00:00"
=======
            "time": "2024-06-28T09:40:51+00:00"
>>>>>>> 4fff7a06
        },
        {
            "name": "onelogin/php-saml",
            "version": "4.1.0",
            "source": {
                "type": "git",
                "url": "https://github.com/onelogin/php-saml.git",
                "reference": "b22a57ebd13e838b90df5d3346090bc37056409d"
            },
            "dist": {
                "type": "zip",
                "url": "https://api.github.com/repos/onelogin/php-saml/zipball/b22a57ebd13e838b90df5d3346090bc37056409d",
                "reference": "b22a57ebd13e838b90df5d3346090bc37056409d",
                "shasum": ""
            },
            "require": {
                "php": ">=7.3",
                "robrichards/xmlseclibs": ">=3.1.1"
            },
            "require-dev": {
                "pdepend/pdepend": "^2.8.0",
                "php-coveralls/php-coveralls": "^2.0",
                "phploc/phploc": "^4.0 || ^5.0 || ^6.0 || ^7.0",
                "phpunit/phpunit": "^9.5",
                "sebastian/phpcpd": "^4.0 || ^5.0 || ^6.0 ",
                "squizlabs/php_codesniffer": "^3.5.8"
            },
            "suggest": {
                "ext-curl": "Install curl lib to be able to use the IdPMetadataParser for parsing remote XMLs",
                "ext-dom": "Install xml lib",
                "ext-openssl": "Install openssl lib in order to handle with x509 certs (require to support sign and encryption)",
                "ext-zlib": "Install zlib"
            },
            "type": "library",
            "autoload": {
                "psr-4": {
                    "OneLogin\\": "src/"
                }
            },
            "notification-url": "https://packagist.org/downloads/",
            "license": [
                "MIT"
            ],
            "description": "OneLogin PHP SAML Toolkit",
            "homepage": "https://developers.onelogin.com/saml/php",
            "keywords": [
                "SAML2",
                "onelogin",
                "saml"
            ],
            "support": {
                "email": "sixto.garcia@onelogin.com",
                "issues": "https://github.com/onelogin/php-saml/issues",
                "source": "https://github.com/onelogin/php-saml/"
            },
            "time": "2022-07-15T20:44:36+00:00"
        },
        {
            "name": "php-ds/php-ds",
            "version": "v1.5.0",
            "source": {
                "type": "git",
                "url": "https://github.com/php-ds/polyfill.git",
                "reference": "7b2c5f1843466d50769a0682ce6fa9ddaaa99cb4"
            },
            "dist": {
                "type": "zip",
                "url": "https://api.github.com/repos/php-ds/polyfill/zipball/7b2c5f1843466d50769a0682ce6fa9ddaaa99cb4",
                "reference": "7b2c5f1843466d50769a0682ce6fa9ddaaa99cb4",
                "shasum": ""
            },
            "require": {
                "ext-json": "*",
                "php": ">=7.0"
            },
            "provide": {
                "ext-ds": "1.5.0"
            },
            "require-dev": {
                "php-ds/tests": "^1.5"
            },
            "suggest": {
                "ext-ds": "to improve performance and reduce memory usage"
            },
            "type": "library",
            "autoload": {
                "psr-4": {
                    "Ds\\": "src"
                }
            },
            "notification-url": "https://packagist.org/downloads/",
            "license": [
                "MIT"
            ],
            "authors": [
                {
                    "name": "Rudi Theunissen",
                    "email": "rudolf.theunissen@gmail.com"
                }
            ],
            "keywords": [
                "data structures",
                "ds",
                "php",
                "polyfill"
            ],
            "support": {
                "issues": "https://github.com/php-ds/polyfill/issues",
                "source": "https://github.com/php-ds/polyfill/tree/v1.5.0"
            },
            "time": "2023-12-19T16:52:21+00:00"
        },
        {
            "name": "phrity/net-uri",
            "version": "1.3.0",
            "source": {
                "type": "git",
                "url": "https://github.com/sirn-se/phrity-net-uri.git",
                "reference": "3f458e0c4d1ddc0e218d7a5b9420127c63925f43"
            },
            "dist": {
                "type": "zip",
                "url": "https://api.github.com/repos/sirn-se/phrity-net-uri/zipball/3f458e0c4d1ddc0e218d7a5b9420127c63925f43",
                "reference": "3f458e0c4d1ddc0e218d7a5b9420127c63925f43",
                "shasum": ""
            },
            "require": {
                "php": "^7.4 | ^8.0",
                "psr/http-factory": "^1.0",
                "psr/http-message": "^1.0 | ^2.0"
            },
            "require-dev": {
                "php-coveralls/php-coveralls": "^2.0",
                "phpunit/phpunit": "^9.0 | ^10.0",
                "squizlabs/php_codesniffer": "^3.0"
            },
            "type": "library",
            "autoload": {
                "psr-4": {
                    "Phrity\\Net\\": "src/"
                }
            },
            "notification-url": "https://packagist.org/downloads/",
            "license": [
                "MIT"
            ],
            "authors": [
                {
                    "name": "Sören Jensen",
                    "email": "sirn@sirn.se",
                    "homepage": "https://phrity.sirn.se"
                }
            ],
            "description": "PSR-7 Uri and PSR-17 UriFactory implementation",
            "homepage": "https://phrity.sirn.se/net-uri",
            "keywords": [
                "psr-17",
                "psr-7",
                "uri",
                "uri factory"
            ],
            "support": {
                "issues": "https://github.com/sirn-se/phrity-net-uri/issues",
                "source": "https://github.com/sirn-se/phrity-net-uri/tree/1.3.0"
            },
            "time": "2023-08-21T10:33:06+00:00"
        },
        {
            "name": "phrity/util-errorhandler",
            "version": "1.0.1",
            "source": {
                "type": "git",
                "url": "https://github.com/sirn-se/phrity-util-errorhandler.git",
                "reference": "dc9ac8fb70d733c48a9d9d1eb50f7022172da6bc"
            },
            "dist": {
                "type": "zip",
                "url": "https://api.github.com/repos/sirn-se/phrity-util-errorhandler/zipball/dc9ac8fb70d733c48a9d9d1eb50f7022172da6bc",
                "reference": "dc9ac8fb70d733c48a9d9d1eb50f7022172da6bc",
                "shasum": ""
            },
            "require": {
                "php": "^7.2|^8.0"
            },
            "require-dev": {
                "php-coveralls/php-coveralls": "^2.0",
                "phpunit/phpunit": "^8.0|^9.0",
                "squizlabs/php_codesniffer": "^3.5"
            },
            "type": "library",
            "autoload": {
                "psr-4": {
                    "": "src/"
                }
            },
            "notification-url": "https://packagist.org/downloads/",
            "license": [
                "MIT"
            ],
            "authors": [
                {
                    "name": "Sören Jensen",
                    "email": "sirn@sirn.se",
                    "homepage": "https://phrity.sirn.se"
                }
            ],
            "description": "Inline error handler; catch and resolve errors for code block.",
            "homepage": "https://phrity.sirn.se/util-errorhandler",
            "keywords": [
                "error",
                "warning"
            ],
            "support": {
                "issues": "https://github.com/sirn-se/phrity-util-errorhandler/issues",
                "source": "https://github.com/sirn-se/phrity-util-errorhandler/tree/1.0.1"
            },
            "time": "2022-10-27T12:14:42+00:00"
        },
        {
            "name": "psr/cache",
            "version": "3.0.0",
            "source": {
                "type": "git",
                "url": "https://github.com/php-fig/cache.git",
                "reference": "aa5030cfa5405eccfdcb1083ce040c2cb8d253bf"
            },
            "dist": {
                "type": "zip",
                "url": "https://api.github.com/repos/php-fig/cache/zipball/aa5030cfa5405eccfdcb1083ce040c2cb8d253bf",
                "reference": "aa5030cfa5405eccfdcb1083ce040c2cb8d253bf",
                "shasum": ""
            },
            "require": {
                "php": ">=8.0.0"
            },
            "type": "library",
            "extra": {
                "branch-alias": {
                    "dev-master": "1.0.x-dev"
                }
            },
            "autoload": {
                "psr-4": {
                    "Psr\\Cache\\": "src/"
                }
            },
            "notification-url": "https://packagist.org/downloads/",
            "license": [
                "MIT"
            ],
            "authors": [
                {
                    "name": "PHP-FIG",
                    "homepage": "https://www.php-fig.org/"
                }
            ],
            "description": "Common interface for caching libraries",
            "keywords": [
                "cache",
                "psr",
                "psr-6"
            ],
            "support": {
                "source": "https://github.com/php-fig/cache/tree/3.0.0"
            },
            "time": "2021-02-03T23:26:27+00:00"
        },
        {
            "name": "psr/clock",
            "version": "1.0.0",
            "source": {
                "type": "git",
                "url": "https://github.com/php-fig/clock.git",
                "reference": "e41a24703d4560fd0acb709162f73b8adfc3aa0d"
            },
            "dist": {
                "type": "zip",
                "url": "https://api.github.com/repos/php-fig/clock/zipball/e41a24703d4560fd0acb709162f73b8adfc3aa0d",
                "reference": "e41a24703d4560fd0acb709162f73b8adfc3aa0d",
                "shasum": ""
            },
            "require": {
                "php": "^7.0 || ^8.0"
            },
            "type": "library",
            "autoload": {
                "psr-4": {
                    "Psr\\Clock\\": "src/"
                }
            },
            "notification-url": "https://packagist.org/downloads/",
            "license": [
                "MIT"
            ],
            "authors": [
                {
                    "name": "PHP-FIG",
                    "homepage": "https://www.php-fig.org/"
                }
            ],
            "description": "Common interface for reading the clock.",
            "homepage": "https://github.com/php-fig/clock",
            "keywords": [
                "clock",
                "now",
                "psr",
                "psr-20",
                "time"
            ],
            "support": {
                "issues": "https://github.com/php-fig/clock/issues",
                "source": "https://github.com/php-fig/clock/tree/1.0.0"
            },
            "time": "2022-11-25T14:36:26+00:00"
        },
        {
            "name": "psr/container",
            "version": "2.0.2",
            "source": {
                "type": "git",
                "url": "https://github.com/php-fig/container.git",
                "reference": "c71ecc56dfe541dbd90c5360474fbc405f8d5963"
            },
            "dist": {
                "type": "zip",
                "url": "https://api.github.com/repos/php-fig/container/zipball/c71ecc56dfe541dbd90c5360474fbc405f8d5963",
                "reference": "c71ecc56dfe541dbd90c5360474fbc405f8d5963",
                "shasum": ""
            },
            "require": {
                "php": ">=7.4.0"
            },
            "type": "library",
            "extra": {
                "branch-alias": {
                    "dev-master": "2.0.x-dev"
                }
            },
            "autoload": {
                "psr-4": {
                    "Psr\\Container\\": "src/"
                }
            },
            "notification-url": "https://packagist.org/downloads/",
            "license": [
                "MIT"
            ],
            "authors": [
                {
                    "name": "PHP-FIG",
                    "homepage": "https://www.php-fig.org/"
                }
            ],
            "description": "Common Container Interface (PHP FIG PSR-11)",
            "homepage": "https://github.com/php-fig/container",
            "keywords": [
                "PSR-11",
                "container",
                "container-interface",
                "container-interop",
                "psr"
            ],
            "support": {
                "issues": "https://github.com/php-fig/container/issues",
                "source": "https://github.com/php-fig/container/tree/2.0.2"
            },
            "time": "2021-11-05T16:47:00+00:00"
        },
        {
            "name": "psr/event-dispatcher",
            "version": "1.0.0",
            "source": {
                "type": "git",
                "url": "https://github.com/php-fig/event-dispatcher.git",
                "reference": "dbefd12671e8a14ec7f180cab83036ed26714bb0"
            },
            "dist": {
                "type": "zip",
                "url": "https://api.github.com/repos/php-fig/event-dispatcher/zipball/dbefd12671e8a14ec7f180cab83036ed26714bb0",
                "reference": "dbefd12671e8a14ec7f180cab83036ed26714bb0",
                "shasum": ""
            },
            "require": {
                "php": ">=7.2.0"
            },
            "type": "library",
            "extra": {
                "branch-alias": {
                    "dev-master": "1.0.x-dev"
                }
            },
            "autoload": {
                "psr-4": {
                    "Psr\\EventDispatcher\\": "src/"
                }
            },
            "notification-url": "https://packagist.org/downloads/",
            "license": [
                "MIT"
            ],
            "authors": [
                {
                    "name": "PHP-FIG",
                    "homepage": "http://www.php-fig.org/"
                }
            ],
            "description": "Standard interfaces for event handling.",
            "keywords": [
                "events",
                "psr",
                "psr-14"
            ],
            "support": {
                "issues": "https://github.com/php-fig/event-dispatcher/issues",
                "source": "https://github.com/php-fig/event-dispatcher/tree/1.0.0"
            },
            "time": "2019-01-08T18:20:26+00:00"
        },
        {
            "name": "psr/http-client",
            "version": "1.0.3",
            "source": {
                "type": "git",
                "url": "https://github.com/php-fig/http-client.git",
                "reference": "bb5906edc1c324c9a05aa0873d40117941e5fa90"
            },
            "dist": {
                "type": "zip",
                "url": "https://api.github.com/repos/php-fig/http-client/zipball/bb5906edc1c324c9a05aa0873d40117941e5fa90",
                "reference": "bb5906edc1c324c9a05aa0873d40117941e5fa90",
                "shasum": ""
            },
            "require": {
                "php": "^7.0 || ^8.0",
                "psr/http-message": "^1.0 || ^2.0"
            },
            "type": "library",
            "extra": {
                "branch-alias": {
                    "dev-master": "1.0.x-dev"
                }
            },
            "autoload": {
                "psr-4": {
                    "Psr\\Http\\Client\\": "src/"
                }
            },
            "notification-url": "https://packagist.org/downloads/",
            "license": [
                "MIT"
            ],
            "authors": [
                {
                    "name": "PHP-FIG",
                    "homepage": "https://www.php-fig.org/"
                }
            ],
            "description": "Common interface for HTTP clients",
            "homepage": "https://github.com/php-fig/http-client",
            "keywords": [
                "http",
                "http-client",
                "psr",
                "psr-18"
            ],
            "support": {
                "source": "https://github.com/php-fig/http-client"
            },
            "time": "2023-09-23T14:17:50+00:00"
        },
        {
            "name": "psr/http-factory",
            "version": "1.1.0",
            "source": {
                "type": "git",
                "url": "https://github.com/php-fig/http-factory.git",
                "reference": "2b4765fddfe3b508ac62f829e852b1501d3f6e8a"
            },
            "dist": {
                "type": "zip",
                "url": "https://api.github.com/repos/php-fig/http-factory/zipball/2b4765fddfe3b508ac62f829e852b1501d3f6e8a",
                "reference": "2b4765fddfe3b508ac62f829e852b1501d3f6e8a",
                "shasum": ""
            },
            "require": {
                "php": ">=7.1",
                "psr/http-message": "^1.0 || ^2.0"
            },
            "type": "library",
            "extra": {
                "branch-alias": {
                    "dev-master": "1.0.x-dev"
                }
            },
            "autoload": {
                "psr-4": {
                    "Psr\\Http\\Message\\": "src/"
                }
            },
            "notification-url": "https://packagist.org/downloads/",
            "license": [
                "MIT"
            ],
            "authors": [
                {
                    "name": "PHP-FIG",
                    "homepage": "https://www.php-fig.org/"
                }
            ],
            "description": "PSR-17: Common interfaces for PSR-7 HTTP message factories",
            "keywords": [
                "factory",
                "http",
                "message",
                "psr",
                "psr-17",
                "psr-7",
                "request",
                "response"
            ],
            "support": {
                "source": "https://github.com/php-fig/http-factory"
            },
            "time": "2024-04-15T12:06:14+00:00"
        },
        {
            "name": "psr/http-message",
            "version": "1.1",
            "source": {
                "type": "git",
                "url": "https://github.com/php-fig/http-message.git",
                "reference": "cb6ce4845ce34a8ad9e68117c10ee90a29919eba"
            },
            "dist": {
                "type": "zip",
                "url": "https://api.github.com/repos/php-fig/http-message/zipball/cb6ce4845ce34a8ad9e68117c10ee90a29919eba",
                "reference": "cb6ce4845ce34a8ad9e68117c10ee90a29919eba",
                "shasum": ""
            },
            "require": {
                "php": "^7.2 || ^8.0"
            },
            "type": "library",
            "extra": {
                "branch-alias": {
                    "dev-master": "1.1.x-dev"
                }
            },
            "autoload": {
                "psr-4": {
                    "Psr\\Http\\Message\\": "src/"
                }
            },
            "notification-url": "https://packagist.org/downloads/",
            "license": [
                "MIT"
            ],
            "authors": [
                {
                    "name": "PHP-FIG",
                    "homepage": "http://www.php-fig.org/"
                }
            ],
            "description": "Common interface for HTTP messages",
            "homepage": "https://github.com/php-fig/http-message",
            "keywords": [
                "http",
                "http-message",
                "psr",
                "psr-7",
                "request",
                "response"
            ],
            "support": {
                "source": "https://github.com/php-fig/http-message/tree/1.1"
            },
            "time": "2023-04-04T09:50:52+00:00"
        },
        {
            "name": "psr/log",
            "version": "3.0.0",
            "source": {
                "type": "git",
                "url": "https://github.com/php-fig/log.git",
                "reference": "fe5ea303b0887d5caefd3d431c3e61ad47037001"
            },
            "dist": {
                "type": "zip",
                "url": "https://api.github.com/repos/php-fig/log/zipball/fe5ea303b0887d5caefd3d431c3e61ad47037001",
                "reference": "fe5ea303b0887d5caefd3d431c3e61ad47037001",
                "shasum": ""
            },
            "require": {
                "php": ">=8.0.0"
            },
            "type": "library",
            "extra": {
                "branch-alias": {
                    "dev-master": "3.x-dev"
                }
            },
            "autoload": {
                "psr-4": {
                    "Psr\\Log\\": "src"
                }
            },
            "notification-url": "https://packagist.org/downloads/",
            "license": [
                "MIT"
            ],
            "authors": [
                {
                    "name": "PHP-FIG",
                    "homepage": "https://www.php-fig.org/"
                }
            ],
            "description": "Common interface for logging libraries",
            "homepage": "https://github.com/php-fig/log",
            "keywords": [
                "log",
                "psr",
                "psr-3"
            ],
            "support": {
                "source": "https://github.com/php-fig/log/tree/3.0.0"
            },
            "time": "2021-07-14T16:46:02+00:00"
        },
        {
            "name": "psr/simple-cache",
            "version": "3.0.0",
            "source": {
                "type": "git",
                "url": "https://github.com/php-fig/simple-cache.git",
                "reference": "764e0b3939f5ca87cb904f570ef9be2d78a07865"
            },
            "dist": {
                "type": "zip",
                "url": "https://api.github.com/repos/php-fig/simple-cache/zipball/764e0b3939f5ca87cb904f570ef9be2d78a07865",
                "reference": "764e0b3939f5ca87cb904f570ef9be2d78a07865",
                "shasum": ""
            },
            "require": {
                "php": ">=8.0.0"
            },
            "type": "library",
            "extra": {
                "branch-alias": {
                    "dev-master": "3.0.x-dev"
                }
            },
            "autoload": {
                "psr-4": {
                    "Psr\\SimpleCache\\": "src/"
                }
            },
            "notification-url": "https://packagist.org/downloads/",
            "license": [
                "MIT"
            ],
            "authors": [
                {
                    "name": "PHP-FIG",
                    "homepage": "https://www.php-fig.org/"
                }
            ],
            "description": "Common interfaces for simple caching",
            "keywords": [
                "cache",
                "caching",
                "psr",
                "psr-16",
                "simple-cache"
            ],
            "support": {
                "source": "https://github.com/php-fig/simple-cache/tree/3.0.0"
            },
            "time": "2021-10-29T13:26:27+00:00"
        },
        {
            "name": "ralouphie/getallheaders",
            "version": "3.0.3",
            "source": {
                "type": "git",
                "url": "https://github.com/ralouphie/getallheaders.git",
                "reference": "120b605dfeb996808c31b6477290a714d356e822"
            },
            "dist": {
                "type": "zip",
                "url": "https://api.github.com/repos/ralouphie/getallheaders/zipball/120b605dfeb996808c31b6477290a714d356e822",
                "reference": "120b605dfeb996808c31b6477290a714d356e822",
                "shasum": ""
            },
            "require": {
                "php": ">=5.6"
            },
            "require-dev": {
                "php-coveralls/php-coveralls": "^2.1",
                "phpunit/phpunit": "^5 || ^6.5"
            },
            "type": "library",
            "autoload": {
                "files": [
                    "src/getallheaders.php"
                ]
            },
            "notification-url": "https://packagist.org/downloads/",
            "license": [
                "MIT"
            ],
            "authors": [
                {
                    "name": "Ralph Khattar",
                    "email": "ralph.khattar@gmail.com"
                }
            ],
            "description": "A polyfill for getallheaders.",
            "support": {
                "issues": "https://github.com/ralouphie/getallheaders/issues",
                "source": "https://github.com/ralouphie/getallheaders/tree/develop"
            },
            "time": "2019-03-08T08:55:37+00:00"
        },
        {
            "name": "ramsey/collection",
            "version": "2.0.0",
            "source": {
                "type": "git",
                "url": "https://github.com/ramsey/collection.git",
                "reference": "a4b48764bfbb8f3a6a4d1aeb1a35bb5e9ecac4a5"
            },
            "dist": {
                "type": "zip",
                "url": "https://api.github.com/repos/ramsey/collection/zipball/a4b48764bfbb8f3a6a4d1aeb1a35bb5e9ecac4a5",
                "reference": "a4b48764bfbb8f3a6a4d1aeb1a35bb5e9ecac4a5",
                "shasum": ""
            },
            "require": {
                "php": "^8.1"
            },
            "require-dev": {
                "captainhook/plugin-composer": "^5.3",
                "ergebnis/composer-normalize": "^2.28.3",
                "fakerphp/faker": "^1.21",
                "hamcrest/hamcrest-php": "^2.0",
                "jangregor/phpstan-prophecy": "^1.0",
                "mockery/mockery": "^1.5",
                "php-parallel-lint/php-console-highlighter": "^1.0",
                "php-parallel-lint/php-parallel-lint": "^1.3",
                "phpcsstandards/phpcsutils": "^1.0.0-rc1",
                "phpspec/prophecy-phpunit": "^2.0",
                "phpstan/extension-installer": "^1.2",
                "phpstan/phpstan": "^1.9",
                "phpstan/phpstan-mockery": "^1.1",
                "phpstan/phpstan-phpunit": "^1.3",
                "phpunit/phpunit": "^9.5",
                "psalm/plugin-mockery": "^1.1",
                "psalm/plugin-phpunit": "^0.18.4",
                "ramsey/coding-standard": "^2.0.3",
                "ramsey/conventional-commits": "^1.3",
                "vimeo/psalm": "^5.4"
            },
            "type": "library",
            "extra": {
                "captainhook": {
                    "force-install": true
                },
                "ramsey/conventional-commits": {
                    "configFile": "conventional-commits.json"
                }
            },
            "autoload": {
                "psr-4": {
                    "Ramsey\\Collection\\": "src/"
                }
            },
            "notification-url": "https://packagist.org/downloads/",
            "license": [
                "MIT"
            ],
            "authors": [
                {
                    "name": "Ben Ramsey",
                    "email": "ben@benramsey.com",
                    "homepage": "https://benramsey.com"
                }
            ],
            "description": "A PHP library for representing and manipulating collections.",
            "keywords": [
                "array",
                "collection",
                "hash",
                "map",
                "queue",
                "set"
            ],
            "support": {
                "issues": "https://github.com/ramsey/collection/issues",
                "source": "https://github.com/ramsey/collection/tree/2.0.0"
            },
            "funding": [
                {
                    "url": "https://github.com/ramsey",
                    "type": "github"
                },
                {
                    "url": "https://tidelift.com/funding/github/packagist/ramsey/collection",
                    "type": "tidelift"
                }
            ],
            "time": "2022-12-31T21:50:55+00:00"
        },
        {
            "name": "ramsey/uuid",
            "version": "4.7.4",
            "source": {
                "type": "git",
                "url": "https://github.com/ramsey/uuid.git",
                "reference": "60a4c63ab724854332900504274f6150ff26d286"
            },
            "dist": {
                "type": "zip",
                "url": "https://api.github.com/repos/ramsey/uuid/zipball/60a4c63ab724854332900504274f6150ff26d286",
                "reference": "60a4c63ab724854332900504274f6150ff26d286",
                "shasum": ""
            },
            "require": {
                "brick/math": "^0.8.8 || ^0.9 || ^0.10 || ^0.11",
                "ext-json": "*",
                "php": "^8.0",
                "ramsey/collection": "^1.2 || ^2.0"
            },
            "replace": {
                "rhumsaa/uuid": "self.version"
            },
            "require-dev": {
                "captainhook/captainhook": "^5.10",
                "captainhook/plugin-composer": "^5.3",
                "dealerdirect/phpcodesniffer-composer-installer": "^0.7.0",
                "doctrine/annotations": "^1.8",
                "ergebnis/composer-normalize": "^2.15",
                "mockery/mockery": "^1.3",
                "paragonie/random-lib": "^2",
                "php-mock/php-mock": "^2.2",
                "php-mock/php-mock-mockery": "^1.3",
                "php-parallel-lint/php-parallel-lint": "^1.1",
                "phpbench/phpbench": "^1.0",
                "phpstan/extension-installer": "^1.1",
                "phpstan/phpstan": "^1.8",
                "phpstan/phpstan-mockery": "^1.1",
                "phpstan/phpstan-phpunit": "^1.1",
                "phpunit/phpunit": "^8.5 || ^9",
                "ramsey/composer-repl": "^1.4",
                "slevomat/coding-standard": "^8.4",
                "squizlabs/php_codesniffer": "^3.5",
                "vimeo/psalm": "^4.9"
            },
            "suggest": {
                "ext-bcmath": "Enables faster math with arbitrary-precision integers using BCMath.",
                "ext-gmp": "Enables faster math with arbitrary-precision integers using GMP.",
                "ext-uuid": "Enables the use of PeclUuidTimeGenerator and PeclUuidRandomGenerator.",
                "paragonie/random-lib": "Provides RandomLib for use with the RandomLibAdapter",
                "ramsey/uuid-doctrine": "Allows the use of Ramsey\\Uuid\\Uuid as Doctrine field type."
            },
            "type": "library",
            "extra": {
                "captainhook": {
                    "force-install": true
                }
            },
            "autoload": {
                "files": [
                    "src/functions.php"
                ],
                "psr-4": {
                    "Ramsey\\Uuid\\": "src/"
                }
            },
            "notification-url": "https://packagist.org/downloads/",
            "license": [
                "MIT"
            ],
            "description": "A PHP library for generating and working with universally unique identifiers (UUIDs).",
            "keywords": [
                "guid",
                "identifier",
                "uuid"
            ],
            "support": {
                "issues": "https://github.com/ramsey/uuid/issues",
                "source": "https://github.com/ramsey/uuid/tree/4.7.4"
            },
            "funding": [
                {
                    "url": "https://github.com/ramsey",
                    "type": "github"
                },
                {
                    "url": "https://tidelift.com/funding/github/packagist/ramsey/uuid",
                    "type": "tidelift"
                }
            ],
            "time": "2023-04-15T23:01:58+00:00"
        },
        {
            "name": "ratchet/rfc6455",
            "version": "v0.3.1",
            "source": {
                "type": "git",
                "url": "https://github.com/ratchetphp/RFC6455.git",
                "reference": "7c964514e93456a52a99a20fcfa0de242a43ccdb"
            },
            "dist": {
                "type": "zip",
                "url": "https://api.github.com/repos/ratchetphp/RFC6455/zipball/7c964514e93456a52a99a20fcfa0de242a43ccdb",
                "reference": "7c964514e93456a52a99a20fcfa0de242a43ccdb",
                "shasum": ""
            },
            "require": {
                "guzzlehttp/psr7": "^2 || ^1.7",
                "php": ">=5.4.2"
            },
            "require-dev": {
                "phpunit/phpunit": "^5.7",
                "react/socket": "^1.3"
            },
            "type": "library",
            "autoload": {
                "psr-4": {
                    "Ratchet\\RFC6455\\": "src"
                }
            },
            "notification-url": "https://packagist.org/downloads/",
            "license": [
                "MIT"
            ],
            "authors": [
                {
                    "name": "Chris Boden",
                    "email": "cboden@gmail.com",
                    "role": "Developer"
                },
                {
                    "name": "Matt Bonneau",
                    "role": "Developer"
                }
            ],
            "description": "RFC6455 WebSocket protocol handler",
            "homepage": "http://socketo.me",
            "keywords": [
                "WebSockets",
                "rfc6455",
                "websocket"
            ],
            "support": {
                "chat": "https://gitter.im/reactphp/reactphp",
                "issues": "https://github.com/ratchetphp/RFC6455/issues",
                "source": "https://github.com/ratchetphp/RFC6455/tree/v0.3.1"
            },
            "time": "2021-12-09T23:20:49+00:00"
        },
        {
            "name": "react/cache",
            "version": "v1.2.0",
            "source": {
                "type": "git",
                "url": "https://github.com/reactphp/cache.git",
                "reference": "d47c472b64aa5608225f47965a484b75c7817d5b"
            },
            "dist": {
                "type": "zip",
                "url": "https://api.github.com/repos/reactphp/cache/zipball/d47c472b64aa5608225f47965a484b75c7817d5b",
                "reference": "d47c472b64aa5608225f47965a484b75c7817d5b",
                "shasum": ""
            },
            "require": {
                "php": ">=5.3.0",
                "react/promise": "^3.0 || ^2.0 || ^1.1"
            },
            "require-dev": {
                "phpunit/phpunit": "^9.5 || ^5.7 || ^4.8.35"
            },
            "type": "library",
            "autoload": {
                "psr-4": {
                    "React\\Cache\\": "src/"
                }
            },
            "notification-url": "https://packagist.org/downloads/",
            "license": [
                "MIT"
            ],
            "authors": [
                {
                    "name": "Christian Lück",
                    "email": "christian@clue.engineering",
                    "homepage": "https://clue.engineering/"
                },
                {
                    "name": "Cees-Jan Kiewiet",
                    "email": "reactphp@ceesjankiewiet.nl",
                    "homepage": "https://wyrihaximus.net/"
                },
                {
                    "name": "Jan Sorgalla",
                    "email": "jsorgalla@gmail.com",
                    "homepage": "https://sorgalla.com/"
                },
                {
                    "name": "Chris Boden",
                    "email": "cboden@gmail.com",
                    "homepage": "https://cboden.dev/"
                }
            ],
            "description": "Async, Promise-based cache interface for ReactPHP",
            "keywords": [
                "cache",
                "caching",
                "promise",
                "reactphp"
            ],
            "support": {
                "issues": "https://github.com/reactphp/cache/issues",
                "source": "https://github.com/reactphp/cache/tree/v1.2.0"
            },
            "funding": [
                {
                    "url": "https://opencollective.com/reactphp",
                    "type": "open_collective"
                }
            ],
            "time": "2022-11-30T15:59:55+00:00"
        },
        {
            "name": "react/dns",
            "version": "v1.12.0",
            "source": {
                "type": "git",
                "url": "https://github.com/reactphp/dns.git",
                "reference": "c134600642fa615b46b41237ef243daa65bb64ec"
            },
            "dist": {
                "type": "zip",
                "url": "https://api.github.com/repos/reactphp/dns/zipball/c134600642fa615b46b41237ef243daa65bb64ec",
                "reference": "c134600642fa615b46b41237ef243daa65bb64ec",
                "shasum": ""
            },
            "require": {
                "php": ">=5.3.0",
                "react/cache": "^1.0 || ^0.6 || ^0.5",
                "react/event-loop": "^1.2",
                "react/promise": "^3.0 || ^2.7 || ^1.2.1"
            },
            "require-dev": {
                "phpunit/phpunit": "^9.6 || ^5.7 || ^4.8.36",
                "react/async": "^4 || ^3 || ^2",
                "react/promise-timer": "^1.9"
            },
            "type": "library",
            "autoload": {
                "psr-4": {
                    "React\\Dns\\": "src/"
                }
            },
            "notification-url": "https://packagist.org/downloads/",
            "license": [
                "MIT"
            ],
            "authors": [
                {
                    "name": "Christian Lück",
                    "email": "christian@clue.engineering",
                    "homepage": "https://clue.engineering/"
                },
                {
                    "name": "Cees-Jan Kiewiet",
                    "email": "reactphp@ceesjankiewiet.nl",
                    "homepage": "https://wyrihaximus.net/"
                },
                {
                    "name": "Jan Sorgalla",
                    "email": "jsorgalla@gmail.com",
                    "homepage": "https://sorgalla.com/"
                },
                {
                    "name": "Chris Boden",
                    "email": "cboden@gmail.com",
                    "homepage": "https://cboden.dev/"
                }
            ],
            "description": "Async DNS resolver for ReactPHP",
            "keywords": [
                "async",
                "dns",
                "dns-resolver",
                "reactphp"
            ],
            "support": {
                "issues": "https://github.com/reactphp/dns/issues",
                "source": "https://github.com/reactphp/dns/tree/v1.12.0"
            },
            "funding": [
                {
                    "url": "https://opencollective.com/reactphp",
                    "type": "open_collective"
                }
            ],
            "time": "2023-11-29T12:41:06+00:00"
        },
        {
            "name": "react/event-loop",
            "version": "v1.5.0",
            "source": {
                "type": "git",
                "url": "https://github.com/reactphp/event-loop.git",
                "reference": "bbe0bd8c51ffc05ee43f1729087ed3bdf7d53354"
            },
            "dist": {
                "type": "zip",
                "url": "https://api.github.com/repos/reactphp/event-loop/zipball/bbe0bd8c51ffc05ee43f1729087ed3bdf7d53354",
                "reference": "bbe0bd8c51ffc05ee43f1729087ed3bdf7d53354",
                "shasum": ""
            },
            "require": {
                "php": ">=5.3.0"
            },
            "require-dev": {
                "phpunit/phpunit": "^9.6 || ^5.7 || ^4.8.36"
            },
            "suggest": {
                "ext-pcntl": "For signal handling support when using the StreamSelectLoop"
            },
            "type": "library",
            "autoload": {
                "psr-4": {
                    "React\\EventLoop\\": "src/"
                }
            },
            "notification-url": "https://packagist.org/downloads/",
            "license": [
                "MIT"
            ],
            "authors": [
                {
                    "name": "Christian Lück",
                    "email": "christian@clue.engineering",
                    "homepage": "https://clue.engineering/"
                },
                {
                    "name": "Cees-Jan Kiewiet",
                    "email": "reactphp@ceesjankiewiet.nl",
                    "homepage": "https://wyrihaximus.net/"
                },
                {
                    "name": "Jan Sorgalla",
                    "email": "jsorgalla@gmail.com",
                    "homepage": "https://sorgalla.com/"
                },
                {
                    "name": "Chris Boden",
                    "email": "cboden@gmail.com",
                    "homepage": "https://cboden.dev/"
                }
            ],
            "description": "ReactPHP's core reactor event loop that libraries can use for evented I/O.",
            "keywords": [
                "asynchronous",
                "event-loop"
            ],
            "support": {
                "issues": "https://github.com/reactphp/event-loop/issues",
                "source": "https://github.com/reactphp/event-loop/tree/v1.5.0"
            },
            "funding": [
                {
                    "url": "https://opencollective.com/reactphp",
                    "type": "open_collective"
                }
            ],
            "time": "2023-11-13T13:48:05+00:00"
        },
        {
            "name": "react/promise",
            "version": "v3.1.0",
            "source": {
                "type": "git",
                "url": "https://github.com/reactphp/promise.git",
                "reference": "e563d55d1641de1dea9f5e84f3cccc66d2bfe02c"
            },
            "dist": {
                "type": "zip",
                "url": "https://api.github.com/repos/reactphp/promise/zipball/e563d55d1641de1dea9f5e84f3cccc66d2bfe02c",
                "reference": "e563d55d1641de1dea9f5e84f3cccc66d2bfe02c",
                "shasum": ""
            },
            "require": {
                "php": ">=7.1.0"
            },
            "require-dev": {
                "phpstan/phpstan": "1.10.39 || 1.4.10",
                "phpunit/phpunit": "^9.6 || ^7.5"
            },
            "type": "library",
            "autoload": {
                "files": [
                    "src/functions_include.php"
                ],
                "psr-4": {
                    "React\\Promise\\": "src/"
                }
            },
            "notification-url": "https://packagist.org/downloads/",
            "license": [
                "MIT"
            ],
            "authors": [
                {
                    "name": "Jan Sorgalla",
                    "email": "jsorgalla@gmail.com",
                    "homepage": "https://sorgalla.com/"
                },
                {
                    "name": "Christian Lück",
                    "email": "christian@clue.engineering",
                    "homepage": "https://clue.engineering/"
                },
                {
                    "name": "Cees-Jan Kiewiet",
                    "email": "reactphp@ceesjankiewiet.nl",
                    "homepage": "https://wyrihaximus.net/"
                },
                {
                    "name": "Chris Boden",
                    "email": "cboden@gmail.com",
                    "homepage": "https://cboden.dev/"
                }
            ],
            "description": "A lightweight implementation of CommonJS Promises/A for PHP",
            "keywords": [
                "promise",
                "promises"
            ],
            "support": {
                "issues": "https://github.com/reactphp/promise/issues",
                "source": "https://github.com/reactphp/promise/tree/v3.1.0"
            },
            "funding": [
                {
                    "url": "https://opencollective.com/reactphp",
                    "type": "open_collective"
                }
            ],
            "time": "2023-11-16T16:21:57+00:00"
        },
        {
            "name": "react/socket",
            "version": "v1.15.0",
            "source": {
                "type": "git",
                "url": "https://github.com/reactphp/socket.git",
                "reference": "216d3aec0b87f04a40ca04f481e6af01bdd1d038"
            },
            "dist": {
                "type": "zip",
                "url": "https://api.github.com/repos/reactphp/socket/zipball/216d3aec0b87f04a40ca04f481e6af01bdd1d038",
                "reference": "216d3aec0b87f04a40ca04f481e6af01bdd1d038",
                "shasum": ""
            },
            "require": {
                "evenement/evenement": "^3.0 || ^2.0 || ^1.0",
                "php": ">=5.3.0",
                "react/dns": "^1.11",
                "react/event-loop": "^1.2",
                "react/promise": "^3 || ^2.6 || ^1.2.1",
                "react/stream": "^1.2"
            },
            "require-dev": {
                "phpunit/phpunit": "^9.6 || ^5.7 || ^4.8.36",
                "react/async": "^4 || ^3 || ^2",
                "react/promise-stream": "^1.4",
                "react/promise-timer": "^1.10"
            },
            "type": "library",
            "autoload": {
                "psr-4": {
                    "React\\Socket\\": "src/"
                }
            },
            "notification-url": "https://packagist.org/downloads/",
            "license": [
                "MIT"
            ],
            "authors": [
                {
                    "name": "Christian Lück",
                    "email": "christian@clue.engineering",
                    "homepage": "https://clue.engineering/"
                },
                {
                    "name": "Cees-Jan Kiewiet",
                    "email": "reactphp@ceesjankiewiet.nl",
                    "homepage": "https://wyrihaximus.net/"
                },
                {
                    "name": "Jan Sorgalla",
                    "email": "jsorgalla@gmail.com",
                    "homepage": "https://sorgalla.com/"
                },
                {
                    "name": "Chris Boden",
                    "email": "cboden@gmail.com",
                    "homepage": "https://cboden.dev/"
                }
            ],
            "description": "Async, streaming plaintext TCP/IP and secure TLS socket server and client connections for ReactPHP",
            "keywords": [
                "Connection",
                "Socket",
                "async",
                "reactphp",
                "stream"
            ],
            "support": {
                "issues": "https://github.com/reactphp/socket/issues",
                "source": "https://github.com/reactphp/socket/tree/v1.15.0"
            },
            "funding": [
                {
                    "url": "https://opencollective.com/reactphp",
                    "type": "open_collective"
                }
            ],
            "time": "2023-12-15T11:02:10+00:00"
        },
        {
            "name": "react/stream",
            "version": "v1.3.0",
            "source": {
                "type": "git",
                "url": "https://github.com/reactphp/stream.git",
                "reference": "6fbc9672905c7d5a885f2da2fc696f65840f4a66"
            },
            "dist": {
                "type": "zip",
                "url": "https://api.github.com/repos/reactphp/stream/zipball/6fbc9672905c7d5a885f2da2fc696f65840f4a66",
                "reference": "6fbc9672905c7d5a885f2da2fc696f65840f4a66",
                "shasum": ""
            },
            "require": {
                "evenement/evenement": "^3.0 || ^2.0 || ^1.0",
                "php": ">=5.3.8",
                "react/event-loop": "^1.2"
            },
            "require-dev": {
                "clue/stream-filter": "~1.2",
                "phpunit/phpunit": "^9.5 || ^5.7 || ^4.8.35"
            },
            "type": "library",
            "autoload": {
                "psr-4": {
                    "React\\Stream\\": "src/"
                }
            },
            "notification-url": "https://packagist.org/downloads/",
            "license": [
                "MIT"
            ],
            "authors": [
                {
                    "name": "Christian Lück",
                    "email": "christian@clue.engineering",
                    "homepage": "https://clue.engineering/"
                },
                {
                    "name": "Cees-Jan Kiewiet",
                    "email": "reactphp@ceesjankiewiet.nl",
                    "homepage": "https://wyrihaximus.net/"
                },
                {
                    "name": "Jan Sorgalla",
                    "email": "jsorgalla@gmail.com",
                    "homepage": "https://sorgalla.com/"
                },
                {
                    "name": "Chris Boden",
                    "email": "cboden@gmail.com",
                    "homepage": "https://cboden.dev/"
                }
            ],
            "description": "Event-driven readable and writable streams for non-blocking I/O in ReactPHP",
            "keywords": [
                "event-driven",
                "io",
                "non-blocking",
                "pipe",
                "reactphp",
                "readable",
                "stream",
                "writable"
            ],
            "support": {
                "issues": "https://github.com/reactphp/stream/issues",
                "source": "https://github.com/reactphp/stream/tree/v1.3.0"
            },
            "funding": [
                {
                    "url": "https://opencollective.com/reactphp",
                    "type": "open_collective"
                }
            ],
            "time": "2023-06-16T10:52:11+00:00"
        },
        {
            "name": "robrichards/xmlseclibs",
            "version": "3.1.1",
            "source": {
                "type": "git",
                "url": "https://github.com/robrichards/xmlseclibs.git",
                "reference": "f8f19e58f26cdb42c54b214ff8a820760292f8df"
            },
            "dist": {
                "type": "zip",
                "url": "https://api.github.com/repos/robrichards/xmlseclibs/zipball/f8f19e58f26cdb42c54b214ff8a820760292f8df",
                "reference": "f8f19e58f26cdb42c54b214ff8a820760292f8df",
                "shasum": ""
            },
            "require": {
                "ext-openssl": "*",
                "php": ">= 5.4"
            },
            "type": "library",
            "autoload": {
                "psr-4": {
                    "RobRichards\\XMLSecLibs\\": "src"
                }
            },
            "notification-url": "https://packagist.org/downloads/",
            "license": [
                "BSD-3-Clause"
            ],
            "description": "A PHP library for XML Security",
            "homepage": "https://github.com/robrichards/xmlseclibs",
            "keywords": [
                "security",
                "signature",
                "xml",
                "xmldsig"
            ],
            "support": {
                "issues": "https://github.com/robrichards/xmlseclibs/issues",
                "source": "https://github.com/robrichards/xmlseclibs/tree/3.1.1"
            },
            "time": "2020-09-05T13:00:25+00:00"
        },
        {
            "name": "submitty/markdown",
            "version": "v23.12.00",
            "source": {
                "type": "git",
                "url": "https://github.com/Submitty/Markdown.git",
                "reference": "2d8bcc3adda6d2fbc2ab2e247baeccf15a9fcec6"
            },
            "require": {
                "league/commonmark": "^2.0.0",
                "php": "^7.4 || ^8.0",
                "twig/twig": "^2.7.0|^3.0"
            },
            "require-dev": {
                "php": "^7.2.5|^8.0",
                "phpunit/phpunit": "~6.0|~5.0|~8.0"
            },
            "type": "library",
            "autoload": {
                "psr-0": {
                    "Submitty": "src/"
                }
            },
            "license": [
                "BSD-3-Clause"
            ],
            "description": "A twig markdown extension",
            "time": "2023-11-28T15:49:56+00:00"
        },
        {
            "name": "symfony/cache",
            "version": "v6.4.7",
            "source": {
                "type": "git",
                "url": "https://github.com/symfony/cache.git",
                "reference": "b9e9b93c9817ec6c789c7943f5e54b57a041c16a"
            },
            "dist": {
                "type": "zip",
                "url": "https://api.github.com/repos/symfony/cache/zipball/b9e9b93c9817ec6c789c7943f5e54b57a041c16a",
                "reference": "b9e9b93c9817ec6c789c7943f5e54b57a041c16a",
                "shasum": ""
            },
            "require": {
                "php": ">=8.1",
                "psr/cache": "^2.0|^3.0",
                "psr/log": "^1.1|^2|^3",
                "symfony/cache-contracts": "^2.5|^3",
                "symfony/service-contracts": "^2.5|^3",
                "symfony/var-exporter": "^6.3.6|^7.0"
            },
            "conflict": {
                "doctrine/dbal": "<2.13.1",
                "symfony/dependency-injection": "<5.4",
                "symfony/http-kernel": "<5.4",
                "symfony/var-dumper": "<5.4"
            },
            "provide": {
                "psr/cache-implementation": "2.0|3.0",
                "psr/simple-cache-implementation": "1.0|2.0|3.0",
                "symfony/cache-implementation": "1.1|2.0|3.0"
            },
            "require-dev": {
                "cache/integration-tests": "dev-master",
                "doctrine/dbal": "^2.13.1|^3|^4",
                "predis/predis": "^1.1|^2.0",
                "psr/simple-cache": "^1.0|^2.0|^3.0",
                "symfony/config": "^5.4|^6.0|^7.0",
                "symfony/dependency-injection": "^5.4|^6.0|^7.0",
                "symfony/filesystem": "^5.4|^6.0|^7.0",
                "symfony/http-kernel": "^5.4|^6.0|^7.0",
                "symfony/messenger": "^5.4|^6.0|^7.0",
                "symfony/var-dumper": "^5.4|^6.0|^7.0"
            },
            "type": "library",
            "autoload": {
                "psr-4": {
                    "Symfony\\Component\\Cache\\": ""
                },
                "classmap": [
                    "Traits/ValueWrapper.php"
                ],
                "exclude-from-classmap": [
                    "/Tests/"
                ]
            },
            "notification-url": "https://packagist.org/downloads/",
            "license": [
                "MIT"
            ],
            "authors": [
                {
                    "name": "Nicolas Grekas",
                    "email": "p@tchwork.com"
                },
                {
                    "name": "Symfony Community",
                    "homepage": "https://symfony.com/contributors"
                }
            ],
            "description": "Provides extended PSR-6, PSR-16 (and tags) implementations",
            "homepage": "https://symfony.com",
            "keywords": [
                "caching",
                "psr6"
            ],
            "support": {
                "source": "https://github.com/symfony/cache/tree/v6.4.7"
            },
            "funding": [
                {
                    "url": "https://symfony.com/sponsor",
                    "type": "custom"
                },
                {
                    "url": "https://github.com/fabpot",
                    "type": "github"
                },
                {
                    "url": "https://tidelift.com/funding/github/packagist/symfony/symfony",
                    "type": "tidelift"
                }
            ],
            "time": "2024-04-18T09:22:46+00:00"
        },
        {
            "name": "symfony/cache-contracts",
            "version": "v3.5.0",
            "source": {
                "type": "git",
                "url": "https://github.com/symfony/cache-contracts.git",
                "reference": "df6a1a44c890faded49a5fca33c2d5c5fd3c2197"
            },
            "dist": {
                "type": "zip",
                "url": "https://api.github.com/repos/symfony/cache-contracts/zipball/df6a1a44c890faded49a5fca33c2d5c5fd3c2197",
                "reference": "df6a1a44c890faded49a5fca33c2d5c5fd3c2197",
                "shasum": ""
            },
            "require": {
                "php": ">=8.1",
                "psr/cache": "^3.0"
            },
            "type": "library",
            "extra": {
                "branch-alias": {
                    "dev-main": "3.5-dev"
                },
                "thanks": {
                    "name": "symfony/contracts",
                    "url": "https://github.com/symfony/contracts"
                }
            },
            "autoload": {
                "psr-4": {
                    "Symfony\\Contracts\\Cache\\": ""
                }
            },
            "notification-url": "https://packagist.org/downloads/",
            "license": [
                "MIT"
            ],
            "authors": [
                {
                    "name": "Nicolas Grekas",
                    "email": "p@tchwork.com"
                },
                {
                    "name": "Symfony Community",
                    "homepage": "https://symfony.com/contributors"
                }
            ],
            "description": "Generic abstractions related to caching",
            "homepage": "https://symfony.com",
            "keywords": [
                "abstractions",
                "contracts",
                "decoupling",
                "interfaces",
                "interoperability",
                "standards"
            ],
            "support": {
                "source": "https://github.com/symfony/cache-contracts/tree/v3.5.0"
            },
            "funding": [
                {
                    "url": "https://symfony.com/sponsor",
                    "type": "custom"
                },
                {
                    "url": "https://github.com/fabpot",
                    "type": "github"
                },
                {
                    "url": "https://tidelift.com/funding/github/packagist/symfony/symfony",
                    "type": "tidelift"
                }
            ],
            "time": "2024-04-18T09:32:20+00:00"
        },
        {
            "name": "symfony/config",
            "version": "v6.4.4",
            "source": {
                "type": "git",
                "url": "https://github.com/symfony/config.git",
                "reference": "6ea4affc27f2086c9d16b92ab5429ce1e3c38047"
            },
            "dist": {
                "type": "zip",
                "url": "https://api.github.com/repos/symfony/config/zipball/6ea4affc27f2086c9d16b92ab5429ce1e3c38047",
                "reference": "6ea4affc27f2086c9d16b92ab5429ce1e3c38047",
                "shasum": ""
            },
            "require": {
                "php": ">=8.1",
                "symfony/deprecation-contracts": "^2.5|^3",
                "symfony/filesystem": "^5.4|^6.0|^7.0",
                "symfony/polyfill-ctype": "~1.8"
            },
            "conflict": {
                "symfony/finder": "<5.4",
                "symfony/service-contracts": "<2.5"
            },
            "require-dev": {
                "symfony/event-dispatcher": "^5.4|^6.0|^7.0",
                "symfony/finder": "^5.4|^6.0|^7.0",
                "symfony/messenger": "^5.4|^6.0|^7.0",
                "symfony/service-contracts": "^2.5|^3",
                "symfony/yaml": "^5.4|^6.0|^7.0"
            },
            "type": "library",
            "autoload": {
                "psr-4": {
                    "Symfony\\Component\\Config\\": ""
                },
                "exclude-from-classmap": [
                    "/Tests/"
                ]
            },
            "notification-url": "https://packagist.org/downloads/",
            "license": [
                "MIT"
            ],
            "authors": [
                {
                    "name": "Fabien Potencier",
                    "email": "fabien@symfony.com"
                },
                {
                    "name": "Symfony Community",
                    "homepage": "https://symfony.com/contributors"
                }
            ],
            "description": "Helps you find, load, combine, autofill and validate configuration values of any kind",
            "homepage": "https://symfony.com",
            "support": {
                "source": "https://github.com/symfony/config/tree/v6.4.4"
            },
            "funding": [
                {
                    "url": "https://symfony.com/sponsor",
                    "type": "custom"
                },
                {
                    "url": "https://github.com/fabpot",
                    "type": "github"
                },
                {
                    "url": "https://tidelift.com/funding/github/packagist/symfony/symfony",
                    "type": "tidelift"
                }
            ],
            "time": "2024-02-26T07:52:26+00:00"
        },
        {
            "name": "symfony/console",
            "version": "v6.4.9",
            "source": {
                "type": "git",
                "url": "https://github.com/symfony/console.git",
                "reference": "6edb5363ec0c78ad4d48c5128ebf4d083d89d3a9"
            },
            "dist": {
                "type": "zip",
                "url": "https://api.github.com/repos/symfony/console/zipball/6edb5363ec0c78ad4d48c5128ebf4d083d89d3a9",
                "reference": "6edb5363ec0c78ad4d48c5128ebf4d083d89d3a9",
                "shasum": ""
            },
            "require": {
                "php": ">=8.1",
                "symfony/deprecation-contracts": "^2.5|^3",
                "symfony/polyfill-mbstring": "~1.0",
                "symfony/service-contracts": "^2.5|^3",
                "symfony/string": "^5.4|^6.0|^7.0"
            },
            "conflict": {
                "symfony/dependency-injection": "<5.4",
                "symfony/dotenv": "<5.4",
                "symfony/event-dispatcher": "<5.4",
                "symfony/lock": "<5.4",
                "symfony/process": "<5.4"
            },
            "provide": {
                "psr/log-implementation": "1.0|2.0|3.0"
            },
            "require-dev": {
                "psr/log": "^1|^2|^3",
                "symfony/config": "^5.4|^6.0|^7.0",
                "symfony/dependency-injection": "^5.4|^6.0|^7.0",
                "symfony/event-dispatcher": "^5.4|^6.0|^7.0",
                "symfony/http-foundation": "^6.4|^7.0",
                "symfony/http-kernel": "^6.4|^7.0",
                "symfony/lock": "^5.4|^6.0|^7.0",
                "symfony/messenger": "^5.4|^6.0|^7.0",
                "symfony/process": "^5.4|^6.0|^7.0",
                "symfony/stopwatch": "^5.4|^6.0|^7.0",
                "symfony/var-dumper": "^5.4|^6.0|^7.0"
            },
            "type": "library",
            "autoload": {
                "psr-4": {
                    "Symfony\\Component\\Console\\": ""
                },
                "exclude-from-classmap": [
                    "/Tests/"
                ]
            },
            "notification-url": "https://packagist.org/downloads/",
            "license": [
                "MIT"
            ],
            "authors": [
                {
                    "name": "Fabien Potencier",
                    "email": "fabien@symfony.com"
                },
                {
                    "name": "Symfony Community",
                    "homepage": "https://symfony.com/contributors"
                }
            ],
            "description": "Eases the creation of beautiful and testable command line interfaces",
            "homepage": "https://symfony.com",
            "keywords": [
                "cli",
                "command-line",
                "console",
                "terminal"
            ],
            "support": {
                "source": "https://github.com/symfony/console/tree/v6.4.9"
            },
            "funding": [
                {
                    "url": "https://symfony.com/sponsor",
                    "type": "custom"
                },
                {
                    "url": "https://github.com/fabpot",
                    "type": "github"
                },
                {
                    "url": "https://tidelift.com/funding/github/packagist/symfony/symfony",
                    "type": "tidelift"
                }
            ],
            "time": "2024-06-28T09:49:33+00:00"
        },
        {
            "name": "symfony/deprecation-contracts",
            "version": "v3.5.0",
            "source": {
                "type": "git",
                "url": "https://github.com/symfony/deprecation-contracts.git",
                "reference": "0e0d29ce1f20deffb4ab1b016a7257c4f1e789a1"
            },
            "dist": {
                "type": "zip",
                "url": "https://api.github.com/repos/symfony/deprecation-contracts/zipball/0e0d29ce1f20deffb4ab1b016a7257c4f1e789a1",
                "reference": "0e0d29ce1f20deffb4ab1b016a7257c4f1e789a1",
                "shasum": ""
            },
            "require": {
                "php": ">=8.1"
            },
            "type": "library",
            "extra": {
                "branch-alias": {
                    "dev-main": "3.5-dev"
                },
                "thanks": {
                    "name": "symfony/contracts",
                    "url": "https://github.com/symfony/contracts"
                }
            },
            "autoload": {
                "files": [
                    "function.php"
                ]
            },
            "notification-url": "https://packagist.org/downloads/",
            "license": [
                "MIT"
            ],
            "authors": [
                {
                    "name": "Nicolas Grekas",
                    "email": "p@tchwork.com"
                },
                {
                    "name": "Symfony Community",
                    "homepage": "https://symfony.com/contributors"
                }
            ],
            "description": "A generic function and convention to trigger deprecation notices",
            "homepage": "https://symfony.com",
            "support": {
                "source": "https://github.com/symfony/deprecation-contracts/tree/v3.5.0"
            },
            "funding": [
                {
                    "url": "https://symfony.com/sponsor",
                    "type": "custom"
                },
                {
                    "url": "https://github.com/fabpot",
                    "type": "github"
                },
                {
                    "url": "https://tidelift.com/funding/github/packagist/symfony/symfony",
                    "type": "tidelift"
                }
            ],
            "time": "2024-04-18T09:32:20+00:00"
        },
        {
            "name": "symfony/filesystem",
            "version": "v6.4.9",
            "source": {
                "type": "git",
                "url": "https://github.com/symfony/filesystem.git",
                "reference": "b51ef8059159330b74a4d52f68e671033c0fe463"
            },
            "dist": {
                "type": "zip",
                "url": "https://api.github.com/repos/symfony/filesystem/zipball/b51ef8059159330b74a4d52f68e671033c0fe463",
                "reference": "b51ef8059159330b74a4d52f68e671033c0fe463",
                "shasum": ""
            },
            "require": {
                "php": ">=8.1",
                "symfony/polyfill-ctype": "~1.8",
                "symfony/polyfill-mbstring": "~1.8"
            },
            "require-dev": {
                "symfony/process": "^5.4|^6.4|^7.0"
            },
            "type": "library",
            "autoload": {
                "psr-4": {
                    "Symfony\\Component\\Filesystem\\": ""
                },
                "exclude-from-classmap": [
                    "/Tests/"
                ]
            },
            "notification-url": "https://packagist.org/downloads/",
            "license": [
                "MIT"
            ],
            "authors": [
                {
                    "name": "Fabien Potencier",
                    "email": "fabien@symfony.com"
                },
                {
                    "name": "Symfony Community",
                    "homepage": "https://symfony.com/contributors"
                }
            ],
            "description": "Provides basic utilities for the filesystem",
            "homepage": "https://symfony.com",
            "support": {
                "source": "https://github.com/symfony/filesystem/tree/v6.4.9"
            },
            "funding": [
                {
                    "url": "https://symfony.com/sponsor",
                    "type": "custom"
                },
                {
                    "url": "https://github.com/fabpot",
                    "type": "github"
                },
                {
                    "url": "https://tidelift.com/funding/github/packagist/symfony/symfony",
                    "type": "tidelift"
                }
            ],
            "time": "2024-06-28T09:49:33+00:00"
        },
        {
            "name": "symfony/http-foundation",
            "version": "v6.3.2",
            "source": {
                "type": "git",
                "url": "https://github.com/symfony/http-foundation.git",
                "reference": "43ed99d30f5f466ffa00bdac3f5f7aa9cd7617c3"
            },
            "dist": {
                "type": "zip",
                "url": "https://api.github.com/repos/symfony/http-foundation/zipball/43ed99d30f5f466ffa00bdac3f5f7aa9cd7617c3",
                "reference": "43ed99d30f5f466ffa00bdac3f5f7aa9cd7617c3",
                "shasum": ""
            },
            "require": {
                "php": ">=8.1",
                "symfony/deprecation-contracts": "^2.5|^3",
                "symfony/polyfill-mbstring": "~1.1",
                "symfony/polyfill-php83": "^1.27"
            },
            "conflict": {
                "symfony/cache": "<6.2"
            },
            "require-dev": {
                "doctrine/dbal": "^2.13.1|^3.0",
                "predis/predis": "^1.1|^2.0",
                "symfony/cache": "^5.4|^6.0",
                "symfony/dependency-injection": "^5.4|^6.0",
                "symfony/expression-language": "^5.4|^6.0",
                "symfony/http-kernel": "^5.4.12|^6.0.12|^6.1.4",
                "symfony/mime": "^5.4|^6.0",
                "symfony/rate-limiter": "^5.2|^6.0"
            },
            "type": "library",
            "autoload": {
                "psr-4": {
                    "Symfony\\Component\\HttpFoundation\\": ""
                },
                "exclude-from-classmap": [
                    "/Tests/"
                ]
            },
            "notification-url": "https://packagist.org/downloads/",
            "license": [
                "MIT"
            ],
            "authors": [
                {
                    "name": "Fabien Potencier",
                    "email": "fabien@symfony.com"
                },
                {
                    "name": "Symfony Community",
                    "homepage": "https://symfony.com/contributors"
                }
            ],
            "description": "Defines an object-oriented layer for the HTTP specification",
            "homepage": "https://symfony.com",
            "support": {
                "source": "https://github.com/symfony/http-foundation/tree/v6.3.2"
            },
            "funding": [
                {
                    "url": "https://symfony.com/sponsor",
                    "type": "custom"
                },
                {
                    "url": "https://github.com/fabpot",
                    "type": "github"
                },
                {
                    "url": "https://tidelift.com/funding/github/packagist/symfony/symfony",
                    "type": "tidelift"
                }
            ],
            "time": "2023-07-23T21:58:39+00:00"
        },
        {
            "name": "symfony/polyfill-ctype",
            "version": "v1.30.0",
            "source": {
                "type": "git",
                "url": "https://github.com/symfony/polyfill-ctype.git",
                "reference": "0424dff1c58f028c451efff2045f5d92410bd540"
            },
            "dist": {
                "type": "zip",
                "url": "https://api.github.com/repos/symfony/polyfill-ctype/zipball/0424dff1c58f028c451efff2045f5d92410bd540",
                "reference": "0424dff1c58f028c451efff2045f5d92410bd540",
                "shasum": ""
            },
            "require": {
                "php": ">=7.1"
            },
            "provide": {
                "ext-ctype": "*"
            },
            "suggest": {
                "ext-ctype": "For best performance"
            },
            "type": "library",
            "extra": {
                "thanks": {
                    "name": "symfony/polyfill",
                    "url": "https://github.com/symfony/polyfill"
                }
            },
            "autoload": {
                "files": [
                    "bootstrap.php"
                ],
                "psr-4": {
                    "Symfony\\Polyfill\\Ctype\\": ""
                }
            },
            "notification-url": "https://packagist.org/downloads/",
            "license": [
                "MIT"
            ],
            "authors": [
                {
                    "name": "Gert de Pagter",
                    "email": "BackEndTea@gmail.com"
                },
                {
                    "name": "Symfony Community",
                    "homepage": "https://symfony.com/contributors"
                }
            ],
            "description": "Symfony polyfill for ctype functions",
            "homepage": "https://symfony.com",
            "keywords": [
                "compatibility",
                "ctype",
                "polyfill",
                "portable"
            ],
            "support": {
                "source": "https://github.com/symfony/polyfill-ctype/tree/v1.30.0"
            },
            "funding": [
                {
                    "url": "https://symfony.com/sponsor",
                    "type": "custom"
                },
                {
                    "url": "https://github.com/fabpot",
                    "type": "github"
                },
                {
                    "url": "https://tidelift.com/funding/github/packagist/symfony/symfony",
                    "type": "tidelift"
                }
            ],
            "time": "2024-05-31T15:07:36+00:00"
        },
        {
            "name": "symfony/polyfill-intl-grapheme",
            "version": "v1.30.0",
            "source": {
                "type": "git",
                "url": "https://github.com/symfony/polyfill-intl-grapheme.git",
                "reference": "64647a7c30b2283f5d49b874d84a18fc22054b7a"
            },
            "dist": {
                "type": "zip",
                "url": "https://api.github.com/repos/symfony/polyfill-intl-grapheme/zipball/64647a7c30b2283f5d49b874d84a18fc22054b7a",
                "reference": "64647a7c30b2283f5d49b874d84a18fc22054b7a",
                "shasum": ""
            },
            "require": {
                "php": ">=7.1"
            },
            "suggest": {
                "ext-intl": "For best performance"
            },
            "type": "library",
            "extra": {
                "thanks": {
                    "name": "symfony/polyfill",
                    "url": "https://github.com/symfony/polyfill"
                }
            },
            "autoload": {
                "files": [
                    "bootstrap.php"
                ],
                "psr-4": {
                    "Symfony\\Polyfill\\Intl\\Grapheme\\": ""
                }
            },
            "notification-url": "https://packagist.org/downloads/",
            "license": [
                "MIT"
            ],
            "authors": [
                {
                    "name": "Nicolas Grekas",
                    "email": "p@tchwork.com"
                },
                {
                    "name": "Symfony Community",
                    "homepage": "https://symfony.com/contributors"
                }
            ],
            "description": "Symfony polyfill for intl's grapheme_* functions",
            "homepage": "https://symfony.com",
            "keywords": [
                "compatibility",
                "grapheme",
                "intl",
                "polyfill",
                "portable",
                "shim"
            ],
            "support": {
                "source": "https://github.com/symfony/polyfill-intl-grapheme/tree/v1.30.0"
            },
            "funding": [
                {
                    "url": "https://symfony.com/sponsor",
                    "type": "custom"
                },
                {
                    "url": "https://github.com/fabpot",
                    "type": "github"
                },
                {
                    "url": "https://tidelift.com/funding/github/packagist/symfony/symfony",
                    "type": "tidelift"
                }
            ],
            "time": "2024-05-31T15:07:36+00:00"
        },
        {
            "name": "symfony/polyfill-intl-idn",
            "version": "v1.28.0",
            "source": {
                "type": "git",
                "url": "https://github.com/symfony/polyfill-intl-idn.git",
                "reference": "ecaafce9f77234a6a449d29e49267ba10499116d"
            },
            "dist": {
                "type": "zip",
                "url": "https://api.github.com/repos/symfony/polyfill-intl-idn/zipball/ecaafce9f77234a6a449d29e49267ba10499116d",
                "reference": "ecaafce9f77234a6a449d29e49267ba10499116d",
                "shasum": ""
            },
            "require": {
                "php": ">=7.1",
                "symfony/polyfill-intl-normalizer": "^1.10",
                "symfony/polyfill-php72": "^1.10"
            },
            "suggest": {
                "ext-intl": "For best performance"
            },
            "type": "library",
            "extra": {
                "branch-alias": {
                    "dev-main": "1.28-dev"
                },
                "thanks": {
                    "name": "symfony/polyfill",
                    "url": "https://github.com/symfony/polyfill"
                }
            },
            "autoload": {
                "files": [
                    "bootstrap.php"
                ],
                "psr-4": {
                    "Symfony\\Polyfill\\Intl\\Idn\\": ""
                }
            },
            "notification-url": "https://packagist.org/downloads/",
            "license": [
                "MIT"
            ],
            "authors": [
                {
                    "name": "Laurent Bassin",
                    "email": "laurent@bassin.info"
                },
                {
                    "name": "Trevor Rowbotham",
                    "email": "trevor.rowbotham@pm.me"
                },
                {
                    "name": "Symfony Community",
                    "homepage": "https://symfony.com/contributors"
                }
            ],
            "description": "Symfony polyfill for intl's idn_to_ascii and idn_to_utf8 functions",
            "homepage": "https://symfony.com",
            "keywords": [
                "compatibility",
                "idn",
                "intl",
                "polyfill",
                "portable",
                "shim"
            ],
            "support": {
                "source": "https://github.com/symfony/polyfill-intl-idn/tree/v1.28.0"
            },
            "funding": [
                {
                    "url": "https://symfony.com/sponsor",
                    "type": "custom"
                },
                {
                    "url": "https://github.com/fabpot",
                    "type": "github"
                },
                {
                    "url": "https://tidelift.com/funding/github/packagist/symfony/symfony",
                    "type": "tidelift"
                }
            ],
            "time": "2023-01-26T09:30:37+00:00"
        },
        {
            "name": "symfony/polyfill-intl-normalizer",
            "version": "v1.30.0",
            "source": {
                "type": "git",
                "url": "https://github.com/symfony/polyfill-intl-normalizer.git",
                "reference": "a95281b0be0d9ab48050ebd988b967875cdb9fdb"
            },
            "dist": {
                "type": "zip",
                "url": "https://api.github.com/repos/symfony/polyfill-intl-normalizer/zipball/a95281b0be0d9ab48050ebd988b967875cdb9fdb",
                "reference": "a95281b0be0d9ab48050ebd988b967875cdb9fdb",
                "shasum": ""
            },
            "require": {
                "php": ">=7.1"
            },
            "suggest": {
                "ext-intl": "For best performance"
            },
            "type": "library",
            "extra": {
                "thanks": {
                    "name": "symfony/polyfill",
                    "url": "https://github.com/symfony/polyfill"
                }
            },
            "autoload": {
                "files": [
                    "bootstrap.php"
                ],
                "psr-4": {
                    "Symfony\\Polyfill\\Intl\\Normalizer\\": ""
                },
                "classmap": [
                    "Resources/stubs"
                ]
            },
            "notification-url": "https://packagist.org/downloads/",
            "license": [
                "MIT"
            ],
            "authors": [
                {
                    "name": "Nicolas Grekas",
                    "email": "p@tchwork.com"
                },
                {
                    "name": "Symfony Community",
                    "homepage": "https://symfony.com/contributors"
                }
            ],
            "description": "Symfony polyfill for intl's Normalizer class and related functions",
            "homepage": "https://symfony.com",
            "keywords": [
                "compatibility",
                "intl",
                "normalizer",
                "polyfill",
                "portable",
                "shim"
            ],
            "support": {
                "source": "https://github.com/symfony/polyfill-intl-normalizer/tree/v1.30.0"
            },
            "funding": [
                {
                    "url": "https://symfony.com/sponsor",
                    "type": "custom"
                },
                {
                    "url": "https://github.com/fabpot",
                    "type": "github"
                },
                {
                    "url": "https://tidelift.com/funding/github/packagist/symfony/symfony",
                    "type": "tidelift"
                }
            ],
            "time": "2024-05-31T15:07:36+00:00"
        },
        {
            "name": "symfony/polyfill-mbstring",
            "version": "v1.30.0",
            "source": {
                "type": "git",
                "url": "https://github.com/symfony/polyfill-mbstring.git",
                "reference": "fd22ab50000ef01661e2a31d850ebaa297f8e03c"
            },
            "dist": {
                "type": "zip",
                "url": "https://api.github.com/repos/symfony/polyfill-mbstring/zipball/fd22ab50000ef01661e2a31d850ebaa297f8e03c",
                "reference": "fd22ab50000ef01661e2a31d850ebaa297f8e03c",
                "shasum": ""
            },
            "require": {
                "php": ">=7.1"
            },
            "provide": {
                "ext-mbstring": "*"
            },
            "suggest": {
                "ext-mbstring": "For best performance"
            },
            "type": "library",
            "extra": {
                "thanks": {
                    "name": "symfony/polyfill",
                    "url": "https://github.com/symfony/polyfill"
                }
            },
            "autoload": {
                "files": [
                    "bootstrap.php"
                ],
                "psr-4": {
                    "Symfony\\Polyfill\\Mbstring\\": ""
                }
            },
            "notification-url": "https://packagist.org/downloads/",
            "license": [
                "MIT"
            ],
            "authors": [
                {
                    "name": "Nicolas Grekas",
                    "email": "p@tchwork.com"
                },
                {
                    "name": "Symfony Community",
                    "homepage": "https://symfony.com/contributors"
                }
            ],
            "description": "Symfony polyfill for the Mbstring extension",
            "homepage": "https://symfony.com",
            "keywords": [
                "compatibility",
                "mbstring",
                "polyfill",
                "portable",
                "shim"
            ],
            "support": {
                "source": "https://github.com/symfony/polyfill-mbstring/tree/v1.30.0"
            },
            "funding": [
                {
                    "url": "https://symfony.com/sponsor",
                    "type": "custom"
                },
                {
                    "url": "https://github.com/fabpot",
                    "type": "github"
                },
                {
                    "url": "https://tidelift.com/funding/github/packagist/symfony/symfony",
                    "type": "tidelift"
                }
            ],
            "time": "2024-06-19T12:30:46+00:00"
        },
        {
            "name": "symfony/polyfill-php72",
            "version": "v1.30.0",
            "source": {
                "type": "git",
                "url": "https://github.com/symfony/polyfill-php72.git",
                "reference": "10112722600777e02d2745716b70c5db4ca70442"
            },
            "dist": {
                "type": "zip",
                "url": "https://api.github.com/repos/symfony/polyfill-php72/zipball/10112722600777e02d2745716b70c5db4ca70442",
                "reference": "10112722600777e02d2745716b70c5db4ca70442",
                "shasum": ""
            },
            "require": {
                "php": ">=7.1"
            },
            "type": "library",
            "extra": {
                "thanks": {
                    "name": "symfony/polyfill",
                    "url": "https://github.com/symfony/polyfill"
                }
            },
            "autoload": {
                "files": [
                    "bootstrap.php"
                ],
                "psr-4": {
                    "Symfony\\Polyfill\\Php72\\": ""
                }
            },
            "notification-url": "https://packagist.org/downloads/",
            "license": [
                "MIT"
            ],
            "authors": [
                {
                    "name": "Nicolas Grekas",
                    "email": "p@tchwork.com"
                },
                {
                    "name": "Symfony Community",
                    "homepage": "https://symfony.com/contributors"
                }
            ],
            "description": "Symfony polyfill backporting some PHP 7.2+ features to lower PHP versions",
            "homepage": "https://symfony.com",
            "keywords": [
                "compatibility",
                "polyfill",
                "portable",
                "shim"
            ],
            "support": {
                "source": "https://github.com/symfony/polyfill-php72/tree/v1.30.0"
            },
            "funding": [
                {
                    "url": "https://symfony.com/sponsor",
                    "type": "custom"
                },
                {
                    "url": "https://github.com/fabpot",
                    "type": "github"
                },
                {
                    "url": "https://tidelift.com/funding/github/packagist/symfony/symfony",
                    "type": "tidelift"
                }
            ],
            "time": "2024-06-19T12:30:46+00:00"
        },
        {
            "name": "symfony/polyfill-php80",
            "version": "v1.27.0",
            "source": {
                "type": "git",
                "url": "https://github.com/symfony/polyfill-php80.git",
                "reference": "7a6ff3f1959bb01aefccb463a0f2cd3d3d2fd936"
            },
            "dist": {
                "type": "zip",
                "url": "https://api.github.com/repos/symfony/polyfill-php80/zipball/7a6ff3f1959bb01aefccb463a0f2cd3d3d2fd936",
                "reference": "7a6ff3f1959bb01aefccb463a0f2cd3d3d2fd936",
                "shasum": ""
            },
            "require": {
                "php": ">=7.1"
            },
            "type": "library",
            "extra": {
                "branch-alias": {
                    "dev-main": "1.27-dev"
                },
                "thanks": {
                    "name": "symfony/polyfill",
                    "url": "https://github.com/symfony/polyfill"
                }
            },
            "autoload": {
                "files": [
                    "bootstrap.php"
                ],
                "psr-4": {
                    "Symfony\\Polyfill\\Php80\\": ""
                },
                "classmap": [
                    "Resources/stubs"
                ]
            },
            "notification-url": "https://packagist.org/downloads/",
            "license": [
                "MIT"
            ],
            "authors": [
                {
                    "name": "Ion Bazan",
                    "email": "ion.bazan@gmail.com"
                },
                {
                    "name": "Nicolas Grekas",
                    "email": "p@tchwork.com"
                },
                {
                    "name": "Symfony Community",
                    "homepage": "https://symfony.com/contributors"
                }
            ],
            "description": "Symfony polyfill backporting some PHP 8.0+ features to lower PHP versions",
            "homepage": "https://symfony.com",
            "keywords": [
                "compatibility",
                "polyfill",
                "portable",
                "shim"
            ],
            "support": {
                "source": "https://github.com/symfony/polyfill-php80/tree/v1.27.0"
            },
            "funding": [
                {
                    "url": "https://symfony.com/sponsor",
                    "type": "custom"
                },
                {
                    "url": "https://github.com/fabpot",
                    "type": "github"
                },
                {
                    "url": "https://tidelift.com/funding/github/packagist/symfony/symfony",
                    "type": "tidelift"
                }
            ],
            "time": "2022-11-03T14:55:06+00:00"
        },
        {
            "name": "symfony/polyfill-php83",
            "version": "v1.28.0",
            "source": {
                "type": "git",
                "url": "https://github.com/symfony/polyfill-php83.git",
                "reference": "b0f46ebbeeeda3e9d2faebdfbf4b4eae9b59fa11"
            },
            "dist": {
                "type": "zip",
                "url": "https://api.github.com/repos/symfony/polyfill-php83/zipball/b0f46ebbeeeda3e9d2faebdfbf4b4eae9b59fa11",
                "reference": "b0f46ebbeeeda3e9d2faebdfbf4b4eae9b59fa11",
                "shasum": ""
            },
            "require": {
                "php": ">=7.1",
                "symfony/polyfill-php80": "^1.14"
            },
            "type": "library",
            "extra": {
                "branch-alias": {
                    "dev-main": "1.28-dev"
                },
                "thanks": {
                    "name": "symfony/polyfill",
                    "url": "https://github.com/symfony/polyfill"
                }
            },
            "autoload": {
                "files": [
                    "bootstrap.php"
                ],
                "psr-4": {
                    "Symfony\\Polyfill\\Php83\\": ""
                },
                "classmap": [
                    "Resources/stubs"
                ]
            },
            "notification-url": "https://packagist.org/downloads/",
            "license": [
                "MIT"
            ],
            "authors": [
                {
                    "name": "Nicolas Grekas",
                    "email": "p@tchwork.com"
                },
                {
                    "name": "Symfony Community",
                    "homepage": "https://symfony.com/contributors"
                }
            ],
            "description": "Symfony polyfill backporting some PHP 8.3+ features to lower PHP versions",
            "homepage": "https://symfony.com",
            "keywords": [
                "compatibility",
                "polyfill",
                "portable",
                "shim"
            ],
            "support": {
                "source": "https://github.com/symfony/polyfill-php83/tree/v1.28.0"
            },
            "funding": [
                {
                    "url": "https://symfony.com/sponsor",
                    "type": "custom"
                },
                {
                    "url": "https://github.com/fabpot",
                    "type": "github"
                },
                {
                    "url": "https://tidelift.com/funding/github/packagist/symfony/symfony",
                    "type": "tidelift"
                }
            ],
            "time": "2023-08-16T06:22:46+00:00"
        },
        {
            "name": "symfony/routing",
            "version": "v6.1.11",
            "source": {
                "type": "git",
                "url": "https://github.com/symfony/routing.git",
                "reference": "dd8556e52717bd8559fdac8e9090388be1e2eba7"
            },
            "dist": {
                "type": "zip",
                "url": "https://api.github.com/repos/symfony/routing/zipball/dd8556e52717bd8559fdac8e9090388be1e2eba7",
                "reference": "dd8556e52717bd8559fdac8e9090388be1e2eba7",
                "shasum": ""
            },
            "require": {
                "php": ">=8.1"
            },
            "conflict": {
                "doctrine/annotations": "<1.12",
                "symfony/config": "<5.4",
                "symfony/dependency-injection": "<5.4",
                "symfony/yaml": "<5.4"
            },
            "require-dev": {
                "doctrine/annotations": "^1.12|^2",
                "psr/log": "^1|^2|^3",
                "symfony/config": "^5.4|^6.0",
                "symfony/dependency-injection": "^5.4|^6.0",
                "symfony/expression-language": "^5.4|^6.0",
                "symfony/http-foundation": "^5.4|^6.0",
                "symfony/yaml": "^5.4|^6.0"
            },
            "suggest": {
                "symfony/config": "For using the all-in-one router or any loader",
                "symfony/expression-language": "For using expression matching",
                "symfony/http-foundation": "For using a Symfony Request object",
                "symfony/yaml": "For using the YAML loader"
            },
            "type": "library",
            "autoload": {
                "psr-4": {
                    "Symfony\\Component\\Routing\\": ""
                },
                "exclude-from-classmap": [
                    "/Tests/"
                ]
            },
            "notification-url": "https://packagist.org/downloads/",
            "license": [
                "MIT"
            ],
            "authors": [
                {
                    "name": "Fabien Potencier",
                    "email": "fabien@symfony.com"
                },
                {
                    "name": "Symfony Community",
                    "homepage": "https://symfony.com/contributors"
                }
            ],
            "description": "Maps an HTTP request to a set of configuration variables",
            "homepage": "https://symfony.com",
            "keywords": [
                "router",
                "routing",
                "uri",
                "url"
            ],
            "support": {
                "source": "https://github.com/symfony/routing/tree/v6.1.11"
            },
            "funding": [
                {
                    "url": "https://symfony.com/sponsor",
                    "type": "custom"
                },
                {
                    "url": "https://github.com/fabpot",
                    "type": "github"
                },
                {
                    "url": "https://tidelift.com/funding/github/packagist/symfony/symfony",
                    "type": "tidelift"
                }
            ],
            "time": "2023-01-01T08:36:55+00:00"
        },
        {
            "name": "symfony/service-contracts",
            "version": "v3.5.0",
            "source": {
                "type": "git",
                "url": "https://github.com/symfony/service-contracts.git",
                "reference": "bd1d9e59a81d8fa4acdcea3f617c581f7475a80f"
            },
            "dist": {
                "type": "zip",
                "url": "https://api.github.com/repos/symfony/service-contracts/zipball/bd1d9e59a81d8fa4acdcea3f617c581f7475a80f",
                "reference": "bd1d9e59a81d8fa4acdcea3f617c581f7475a80f",
                "shasum": ""
            },
            "require": {
                "php": ">=8.1",
                "psr/container": "^1.1|^2.0",
                "symfony/deprecation-contracts": "^2.5|^3"
            },
            "conflict": {
                "ext-psr": "<1.1|>=2"
            },
            "type": "library",
            "extra": {
                "branch-alias": {
                    "dev-main": "3.5-dev"
                },
                "thanks": {
                    "name": "symfony/contracts",
                    "url": "https://github.com/symfony/contracts"
                }
            },
            "autoload": {
                "psr-4": {
                    "Symfony\\Contracts\\Service\\": ""
                },
                "exclude-from-classmap": [
                    "/Test/"
                ]
            },
            "notification-url": "https://packagist.org/downloads/",
            "license": [
                "MIT"
            ],
            "authors": [
                {
                    "name": "Nicolas Grekas",
                    "email": "p@tchwork.com"
                },
                {
                    "name": "Symfony Community",
                    "homepage": "https://symfony.com/contributors"
                }
            ],
            "description": "Generic abstractions related to writing services",
            "homepage": "https://symfony.com",
            "keywords": [
                "abstractions",
                "contracts",
                "decoupling",
                "interfaces",
                "interoperability",
                "standards"
            ],
            "support": {
                "source": "https://github.com/symfony/service-contracts/tree/v3.5.0"
            },
            "funding": [
                {
                    "url": "https://symfony.com/sponsor",
                    "type": "custom"
                },
                {
                    "url": "https://github.com/fabpot",
                    "type": "github"
                },
                {
                    "url": "https://tidelift.com/funding/github/packagist/symfony/symfony",
                    "type": "tidelift"
                }
            ],
            "time": "2024-04-18T09:32:20+00:00"
        },
        {
            "name": "symfony/string",
            "version": "v6.4.9",
            "source": {
                "type": "git",
                "url": "https://github.com/symfony/string.git",
                "reference": "76792dbd99690a5ebef8050d9206c60c59e681d7"
            },
            "dist": {
                "type": "zip",
                "url": "https://api.github.com/repos/symfony/string/zipball/76792dbd99690a5ebef8050d9206c60c59e681d7",
                "reference": "76792dbd99690a5ebef8050d9206c60c59e681d7",
                "shasum": ""
            },
            "require": {
                "php": ">=8.1",
                "symfony/polyfill-ctype": "~1.8",
                "symfony/polyfill-intl-grapheme": "~1.0",
                "symfony/polyfill-intl-normalizer": "~1.0",
                "symfony/polyfill-mbstring": "~1.0"
            },
            "conflict": {
                "symfony/translation-contracts": "<2.5"
            },
            "require-dev": {
                "symfony/error-handler": "^5.4|^6.0|^7.0",
                "symfony/http-client": "^5.4|^6.0|^7.0",
                "symfony/intl": "^6.2|^7.0",
                "symfony/translation-contracts": "^2.5|^3.0",
                "symfony/var-exporter": "^5.4|^6.0|^7.0"
            },
            "type": "library",
            "autoload": {
                "files": [
                    "Resources/functions.php"
                ],
                "psr-4": {
                    "Symfony\\Component\\String\\": ""
                },
                "exclude-from-classmap": [
                    "/Tests/"
                ]
            },
            "notification-url": "https://packagist.org/downloads/",
            "license": [
                "MIT"
            ],
            "authors": [
                {
                    "name": "Nicolas Grekas",
                    "email": "p@tchwork.com"
                },
                {
                    "name": "Symfony Community",
                    "homepage": "https://symfony.com/contributors"
                }
            ],
            "description": "Provides an object-oriented API to strings and deals with bytes, UTF-8 code points and grapheme clusters in a unified way",
            "homepage": "https://symfony.com",
            "keywords": [
                "grapheme",
                "i18n",
                "string",
                "unicode",
                "utf-8",
                "utf8"
            ],
            "support": {
                "source": "https://github.com/symfony/string/tree/v6.4.9"
            },
            "funding": [
                {
                    "url": "https://symfony.com/sponsor",
                    "type": "custom"
                },
                {
                    "url": "https://github.com/fabpot",
                    "type": "github"
                },
                {
                    "url": "https://tidelift.com/funding/github/packagist/symfony/symfony",
                    "type": "tidelift"
                }
            ],
            "time": "2024-06-28T09:25:38+00:00"
        },
        {
            "name": "symfony/var-exporter",
            "version": "v6.4.7",
            "source": {
                "type": "git",
                "url": "https://github.com/symfony/var-exporter.git",
                "reference": "825f9b00c37bbe1c1691cc1aff9b5451fc9b4405"
            },
            "dist": {
                "type": "zip",
                "url": "https://api.github.com/repos/symfony/var-exporter/zipball/825f9b00c37bbe1c1691cc1aff9b5451fc9b4405",
                "reference": "825f9b00c37bbe1c1691cc1aff9b5451fc9b4405",
                "shasum": ""
            },
            "require": {
                "php": ">=8.1",
                "symfony/deprecation-contracts": "^2.5|^3"
            },
            "require-dev": {
                "symfony/property-access": "^6.4|^7.0",
                "symfony/serializer": "^6.4|^7.0",
                "symfony/var-dumper": "^5.4|^6.0|^7.0"
            },
            "type": "library",
            "autoload": {
                "psr-4": {
                    "Symfony\\Component\\VarExporter\\": ""
                },
                "exclude-from-classmap": [
                    "/Tests/"
                ]
            },
            "notification-url": "https://packagist.org/downloads/",
            "license": [
                "MIT"
            ],
            "authors": [
                {
                    "name": "Nicolas Grekas",
                    "email": "p@tchwork.com"
                },
                {
                    "name": "Symfony Community",
                    "homepage": "https://symfony.com/contributors"
                }
            ],
            "description": "Allows exporting any serializable PHP data structure to plain PHP code",
            "homepage": "https://symfony.com",
            "keywords": [
                "clone",
                "construct",
                "export",
                "hydrate",
                "instantiate",
                "lazy-loading",
                "proxy",
                "serialize"
            ],
            "support": {
                "source": "https://github.com/symfony/var-exporter/tree/v6.4.7"
            },
            "funding": [
                {
                    "url": "https://symfony.com/sponsor",
                    "type": "custom"
                },
                {
                    "url": "https://github.com/fabpot",
                    "type": "github"
                },
                {
                    "url": "https://tidelift.com/funding/github/packagist/symfony/symfony",
                    "type": "tidelift"
                }
            ],
            "time": "2024-04-18T09:22:46+00:00"
        },
        {
            "name": "textalk/websocket",
            "version": "1.6.3",
            "source": {
                "type": "git",
                "url": "https://github.com/Textalk/websocket-php.git",
                "reference": "67de79745b1a357caf812bfc44e0abf481cee012"
            },
            "dist": {
                "type": "zip",
                "url": "https://api.github.com/repos/Textalk/websocket-php/zipball/67de79745b1a357caf812bfc44e0abf481cee012",
                "reference": "67de79745b1a357caf812bfc44e0abf481cee012",
                "shasum": ""
            },
            "require": {
                "php": "^7.4 | ^8.0",
                "phrity/net-uri": "^1.0",
                "phrity/util-errorhandler": "^1.0",
                "psr/http-message": "^1.0",
                "psr/log": "^1.0 | ^2.0 | ^3.0"
            },
            "require-dev": {
                "php-coveralls/php-coveralls": "^2.0",
                "phpunit/phpunit": "^9.0",
                "squizlabs/php_codesniffer": "^3.5"
            },
            "type": "library",
            "autoload": {
                "psr-4": {
                    "WebSocket\\": "lib"
                }
            },
            "notification-url": "https://packagist.org/downloads/",
            "license": [
                "ISC"
            ],
            "authors": [
                {
                    "name": "Fredrik Liljegren"
                },
                {
                    "name": "Sören Jensen"
                }
            ],
            "description": "WebSocket client and server",
            "support": {
                "issues": "https://github.com/Textalk/websocket-php/issues",
                "source": "https://github.com/Textalk/websocket-php/tree/1.6.3"
            },
            "time": "2022-11-07T18:59:33+00:00"
        },
        {
            "name": "twig/twig",
            "version": "v3.7.0",
            "source": {
                "type": "git",
                "url": "https://github.com/twigphp/Twig.git",
                "reference": "5cf942bbab3df42afa918caeba947f1b690af64b"
            },
            "dist": {
                "type": "zip",
                "url": "https://api.github.com/repos/twigphp/Twig/zipball/5cf942bbab3df42afa918caeba947f1b690af64b",
                "reference": "5cf942bbab3df42afa918caeba947f1b690af64b",
                "shasum": ""
            },
            "require": {
                "php": ">=7.2.5",
                "symfony/polyfill-ctype": "^1.8",
                "symfony/polyfill-mbstring": "^1.3"
            },
            "require-dev": {
                "psr/container": "^1.0|^2.0",
                "symfony/phpunit-bridge": "^4.4.9|^5.0.9|^6.0"
            },
            "type": "library",
            "autoload": {
                "psr-4": {
                    "Twig\\": "src/"
                }
            },
            "notification-url": "https://packagist.org/downloads/",
            "license": [
                "BSD-3-Clause"
            ],
            "authors": [
                {
                    "name": "Fabien Potencier",
                    "email": "fabien@symfony.com",
                    "homepage": "http://fabien.potencier.org",
                    "role": "Lead Developer"
                },
                {
                    "name": "Twig Team",
                    "role": "Contributors"
                },
                {
                    "name": "Armin Ronacher",
                    "email": "armin.ronacher@active-4.com",
                    "role": "Project Founder"
                }
            ],
            "description": "Twig, the flexible, fast, and secure template language for PHP",
            "homepage": "https://twig.symfony.com",
            "keywords": [
                "templating"
            ],
            "support": {
                "issues": "https://github.com/twigphp/Twig/issues",
                "source": "https://github.com/twigphp/Twig/tree/v3.7.0"
            },
            "funding": [
                {
                    "url": "https://github.com/fabpot",
                    "type": "github"
                },
                {
                    "url": "https://tidelift.com/funding/github/packagist/twig/twig",
                    "type": "tidelift"
                }
            ],
            "time": "2023-07-26T07:16:09+00:00"
        }
    ],
    "packages-dev": [
        {
            "name": "dealerdirect/phpcodesniffer-composer-installer",
            "version": "v0.7.2",
            "source": {
                "type": "git",
                "url": "https://github.com/Dealerdirect/phpcodesniffer-composer-installer.git",
                "reference": "1c968e542d8843d7cd71de3c5c9c3ff3ad71a1db"
            },
            "dist": {
                "type": "zip",
                "url": "https://api.github.com/repos/Dealerdirect/phpcodesniffer-composer-installer/zipball/1c968e542d8843d7cd71de3c5c9c3ff3ad71a1db",
                "reference": "1c968e542d8843d7cd71de3c5c9c3ff3ad71a1db",
                "shasum": ""
            },
            "require": {
                "composer-plugin-api": "^1.0 || ^2.0",
                "php": ">=5.3",
                "squizlabs/php_codesniffer": "^2.0 || ^3.1.0 || ^4.0"
            },
            "require-dev": {
                "composer/composer": "*",
                "php-parallel-lint/php-parallel-lint": "^1.3.1",
                "phpcompatibility/php-compatibility": "^9.0"
            },
            "type": "composer-plugin",
            "extra": {
                "class": "Dealerdirect\\Composer\\Plugin\\Installers\\PHPCodeSniffer\\Plugin"
            },
            "autoload": {
                "psr-4": {
                    "Dealerdirect\\Composer\\Plugin\\Installers\\PHPCodeSniffer\\": "src/"
                }
            },
            "notification-url": "https://packagist.org/downloads/",
            "license": [
                "MIT"
            ],
            "authors": [
                {
                    "name": "Franck Nijhof",
                    "email": "franck.nijhof@dealerdirect.com",
                    "homepage": "http://www.frenck.nl",
                    "role": "Developer / IT Manager"
                },
                {
                    "name": "Contributors",
                    "homepage": "https://github.com/Dealerdirect/phpcodesniffer-composer-installer/graphs/contributors"
                }
            ],
            "description": "PHP_CodeSniffer Standards Composer Installer Plugin",
            "homepage": "http://www.dealerdirect.com",
            "keywords": [
                "PHPCodeSniffer",
                "PHP_CodeSniffer",
                "code quality",
                "codesniffer",
                "composer",
                "installer",
                "phpcbf",
                "phpcs",
                "plugin",
                "qa",
                "quality",
                "standard",
                "standards",
                "style guide",
                "stylecheck",
                "tests"
            ],
            "support": {
                "issues": "https://github.com/dealerdirect/phpcodesniffer-composer-installer/issues",
                "source": "https://github.com/dealerdirect/phpcodesniffer-composer-installer"
            },
            "time": "2022-02-04T12:51:07+00:00"
        },
        {
            "name": "myclabs/deep-copy",
            "version": "1.11.1",
            "source": {
                "type": "git",
                "url": "https://github.com/myclabs/DeepCopy.git",
                "reference": "7284c22080590fb39f2ffa3e9057f10a4ddd0e0c"
            },
            "dist": {
                "type": "zip",
                "url": "https://api.github.com/repos/myclabs/DeepCopy/zipball/7284c22080590fb39f2ffa3e9057f10a4ddd0e0c",
                "reference": "7284c22080590fb39f2ffa3e9057f10a4ddd0e0c",
                "shasum": ""
            },
            "require": {
                "php": "^7.1 || ^8.0"
            },
            "conflict": {
                "doctrine/collections": "<1.6.8",
                "doctrine/common": "<2.13.3 || >=3,<3.2.2"
            },
            "require-dev": {
                "doctrine/collections": "^1.6.8",
                "doctrine/common": "^2.13.3 || ^3.2.2",
                "phpunit/phpunit": "^7.5.20 || ^8.5.23 || ^9.5.13"
            },
            "type": "library",
            "autoload": {
                "files": [
                    "src/DeepCopy/deep_copy.php"
                ],
                "psr-4": {
                    "DeepCopy\\": "src/DeepCopy/"
                }
            },
            "notification-url": "https://packagist.org/downloads/",
            "license": [
                "MIT"
            ],
            "description": "Create deep copies (clones) of your objects",
            "keywords": [
                "clone",
                "copy",
                "duplicate",
                "object",
                "object graph"
            ],
            "support": {
                "issues": "https://github.com/myclabs/DeepCopy/issues",
                "source": "https://github.com/myclabs/DeepCopy/tree/1.11.1"
            },
            "funding": [
                {
                    "url": "https://tidelift.com/funding/github/packagist/myclabs/deep-copy",
                    "type": "tidelift"
                }
            ],
            "time": "2023-03-08T13:26:56+00:00"
        },
        {
            "name": "nikic/php-parser",
            "version": "v5.0.0",
            "source": {
                "type": "git",
                "url": "https://github.com/nikic/PHP-Parser.git",
                "reference": "4a21235f7e56e713259a6f76bf4b5ea08502b9dc"
            },
            "dist": {
                "type": "zip",
                "url": "https://api.github.com/repos/nikic/PHP-Parser/zipball/4a21235f7e56e713259a6f76bf4b5ea08502b9dc",
                "reference": "4a21235f7e56e713259a6f76bf4b5ea08502b9dc",
                "shasum": ""
            },
            "require": {
                "ext-ctype": "*",
                "ext-json": "*",
                "ext-tokenizer": "*",
                "php": ">=7.4"
            },
            "require-dev": {
                "ircmaxell/php-yacc": "^0.0.7",
                "phpunit/phpunit": "^7.0 || ^8.0 || ^9.0"
            },
            "bin": [
                "bin/php-parse"
            ],
            "type": "library",
            "extra": {
                "branch-alias": {
                    "dev-master": "5.0-dev"
                }
            },
            "autoload": {
                "psr-4": {
                    "PhpParser\\": "lib/PhpParser"
                }
            },
            "notification-url": "https://packagist.org/downloads/",
            "license": [
                "BSD-3-Clause"
            ],
            "authors": [
                {
                    "name": "Nikita Popov"
                }
            ],
            "description": "A PHP parser written in PHP",
            "keywords": [
                "parser",
                "php"
            ],
            "support": {
                "issues": "https://github.com/nikic/PHP-Parser/issues",
                "source": "https://github.com/nikic/PHP-Parser/tree/v5.0.0"
            },
            "time": "2024-01-07T17:17:35+00:00"
        },
        {
            "name": "phar-io/manifest",
            "version": "2.0.3",
            "source": {
                "type": "git",
                "url": "https://github.com/phar-io/manifest.git",
                "reference": "97803eca37d319dfa7826cc2437fc020857acb53"
            },
            "dist": {
                "type": "zip",
                "url": "https://api.github.com/repos/phar-io/manifest/zipball/97803eca37d319dfa7826cc2437fc020857acb53",
                "reference": "97803eca37d319dfa7826cc2437fc020857acb53",
                "shasum": ""
            },
            "require": {
                "ext-dom": "*",
                "ext-phar": "*",
                "ext-xmlwriter": "*",
                "phar-io/version": "^3.0.1",
                "php": "^7.2 || ^8.0"
            },
            "type": "library",
            "extra": {
                "branch-alias": {
                    "dev-master": "2.0.x-dev"
                }
            },
            "autoload": {
                "classmap": [
                    "src/"
                ]
            },
            "notification-url": "https://packagist.org/downloads/",
            "license": [
                "BSD-3-Clause"
            ],
            "authors": [
                {
                    "name": "Arne Blankerts",
                    "email": "arne@blankerts.de",
                    "role": "Developer"
                },
                {
                    "name": "Sebastian Heuer",
                    "email": "sebastian@phpeople.de",
                    "role": "Developer"
                },
                {
                    "name": "Sebastian Bergmann",
                    "email": "sebastian@phpunit.de",
                    "role": "Developer"
                }
            ],
            "description": "Component for reading phar.io manifest information from a PHP Archive (PHAR)",
            "support": {
                "issues": "https://github.com/phar-io/manifest/issues",
                "source": "https://github.com/phar-io/manifest/tree/2.0.3"
            },
            "time": "2021-07-20T11:28:43+00:00"
        },
        {
            "name": "phar-io/version",
            "version": "3.2.1",
            "source": {
                "type": "git",
                "url": "https://github.com/phar-io/version.git",
                "reference": "4f7fd7836c6f332bb2933569e566a0d6c4cbed74"
            },
            "dist": {
                "type": "zip",
                "url": "https://api.github.com/repos/phar-io/version/zipball/4f7fd7836c6f332bb2933569e566a0d6c4cbed74",
                "reference": "4f7fd7836c6f332bb2933569e566a0d6c4cbed74",
                "shasum": ""
            },
            "require": {
                "php": "^7.2 || ^8.0"
            },
            "type": "library",
            "autoload": {
                "classmap": [
                    "src/"
                ]
            },
            "notification-url": "https://packagist.org/downloads/",
            "license": [
                "BSD-3-Clause"
            ],
            "authors": [
                {
                    "name": "Arne Blankerts",
                    "email": "arne@blankerts.de",
                    "role": "Developer"
                },
                {
                    "name": "Sebastian Heuer",
                    "email": "sebastian@phpeople.de",
                    "role": "Developer"
                },
                {
                    "name": "Sebastian Bergmann",
                    "email": "sebastian@phpunit.de",
                    "role": "Developer"
                }
            ],
            "description": "Library for handling version information and constraints",
            "support": {
                "issues": "https://github.com/phar-io/version/issues",
                "source": "https://github.com/phar-io/version/tree/3.2.1"
            },
            "time": "2022-02-21T01:04:05+00:00"
        },
        {
            "name": "php-mock/php-mock",
            "version": "2.4.1",
            "source": {
                "type": "git",
                "url": "https://github.com/php-mock/php-mock.git",
                "reference": "6240b6f0a76d7b9d1ee4d70e686a7cc711619a9d"
            },
            "dist": {
                "type": "zip",
                "url": "https://api.github.com/repos/php-mock/php-mock/zipball/6240b6f0a76d7b9d1ee4d70e686a7cc711619a9d",
                "reference": "6240b6f0a76d7b9d1ee4d70e686a7cc711619a9d",
                "shasum": ""
            },
            "require": {
                "php": "^5.6 || ^7.0 || ^8.0",
                "phpunit/php-text-template": "^1 || ^2 || ^3"
            },
            "replace": {
                "malkusch/php-mock": "*"
            },
            "require-dev": {
                "phpunit/phpunit": "^5.7 || ^6.5 || ^7.5 || ^8.0 || ^9.0 || ^10.0",
                "squizlabs/php_codesniffer": "^3.5"
            },
            "suggest": {
                "php-mock/php-mock-phpunit": "Allows integration into PHPUnit testcase with the trait PHPMock."
            },
            "type": "library",
            "autoload": {
                "files": [
                    "autoload.php"
                ],
                "psr-4": {
                    "phpmock\\": [
                        "classes/",
                        "tests/"
                    ]
                }
            },
            "notification-url": "https://packagist.org/downloads/",
            "license": [
                "WTFPL"
            ],
            "authors": [
                {
                    "name": "Markus Malkusch",
                    "email": "markus@malkusch.de",
                    "homepage": "http://markus.malkusch.de",
                    "role": "Developer"
                }
            ],
            "description": "PHP-Mock can mock built-in PHP functions (e.g. time()). PHP-Mock relies on PHP's namespace fallback policy. No further extension is needed.",
            "homepage": "https://github.com/php-mock/php-mock",
            "keywords": [
                "BDD",
                "TDD",
                "function",
                "mock",
                "stub",
                "test",
                "test double",
                "testing"
            ],
            "support": {
                "issues": "https://github.com/php-mock/php-mock/issues",
                "source": "https://github.com/php-mock/php-mock/tree/2.4.1"
            },
            "funding": [
                {
                    "url": "https://github.com/michalbundyra",
                    "type": "github"
                }
            ],
            "time": "2023-06-12T20:48:52+00:00"
        },
        {
            "name": "php-mock/php-mock-integration",
            "version": "2.2.1",
            "source": {
                "type": "git",
                "url": "https://github.com/php-mock/php-mock-integration.git",
                "reference": "04f4a8d5442ca457b102b5204673f77323e3edb5"
            },
            "dist": {
                "type": "zip",
                "url": "https://api.github.com/repos/php-mock/php-mock-integration/zipball/04f4a8d5442ca457b102b5204673f77323e3edb5",
                "reference": "04f4a8d5442ca457b102b5204673f77323e3edb5",
                "shasum": ""
            },
            "require": {
                "php": ">=5.6",
                "php-mock/php-mock": "^2.4",
                "phpunit/php-text-template": "^1 || ^2 || ^3"
            },
            "require-dev": {
                "phpunit/phpunit": "^5.7.27 || ^6 || ^7 || ^8 || ^9 || ^10"
            },
            "type": "library",
            "autoload": {
                "psr-4": {
                    "phpmock\\integration\\": "classes/"
                }
            },
            "notification-url": "https://packagist.org/downloads/",
            "license": [
                "WTFPL"
            ],
            "authors": [
                {
                    "name": "Markus Malkusch",
                    "email": "markus@malkusch.de",
                    "homepage": "http://markus.malkusch.de",
                    "role": "Developer"
                }
            ],
            "description": "Integration package for PHP-Mock",
            "homepage": "https://github.com/php-mock/php-mock-integration",
            "keywords": [
                "BDD",
                "TDD",
                "function",
                "mock",
                "stub",
                "test",
                "test double"
            ],
            "support": {
                "issues": "https://github.com/php-mock/php-mock-integration/issues",
                "source": "https://github.com/php-mock/php-mock-integration/tree/2.2.1"
            },
            "funding": [
                {
                    "url": "https://github.com/michalbundyra",
                    "type": "github"
                }
            ],
            "time": "2023-02-13T09:51:29+00:00"
        },
        {
            "name": "php-mock/php-mock-phpunit",
            "version": "2.9.0",
            "source": {
                "type": "git",
                "url": "https://github.com/php-mock/php-mock-phpunit.git",
                "reference": "3dabfd474d43da4d1d2fee5260c634457c5da344"
            },
            "dist": {
                "type": "zip",
                "url": "https://api.github.com/repos/php-mock/php-mock-phpunit/zipball/3dabfd474d43da4d1d2fee5260c634457c5da344",
                "reference": "3dabfd474d43da4d1d2fee5260c634457c5da344",
                "shasum": ""
            },
            "require": {
                "php": ">=7",
                "php-mock/php-mock-integration": "^2.2.1",
                "phpunit/phpunit": "^6 || ^7 || ^8 || ^9 || ^10.0.17"
            },
            "require-dev": {
                "mockery/mockery": "^1.3.6"
            },
            "type": "library",
            "autoload": {
                "files": [
                    "autoload.php"
                ],
                "psr-4": {
                    "phpmock\\phpunit\\": "classes/"
                }
            },
            "notification-url": "https://packagist.org/downloads/",
            "license": [
                "WTFPL"
            ],
            "authors": [
                {
                    "name": "Markus Malkusch",
                    "email": "markus@malkusch.de",
                    "homepage": "http://markus.malkusch.de",
                    "role": "Developer"
                }
            ],
            "description": "Mock built-in PHP functions (e.g. time()) with PHPUnit. This package relies on PHP's namespace fallback policy. No further extension is needed.",
            "homepage": "https://github.com/php-mock/php-mock-phpunit",
            "keywords": [
                "BDD",
                "TDD",
                "function",
                "mock",
                "phpunit",
                "stub",
                "test",
                "test double",
                "testing"
            ],
            "support": {
                "issues": "https://github.com/php-mock/php-mock-phpunit/issues",
                "source": "https://github.com/php-mock/php-mock-phpunit/tree/2.9.0"
            },
            "funding": [
                {
                    "url": "https://github.com/michalbundyra",
                    "type": "github"
                }
            ],
            "time": "2023-12-01T21:50:22+00:00"
        },
        {
            "name": "phpstan/phpdoc-parser",
            "version": "1.27.0",
            "source": {
                "type": "git",
                "url": "https://github.com/phpstan/phpdoc-parser.git",
                "reference": "86e4d5a4b036f8f0be1464522f4c6b584c452757"
            },
            "dist": {
                "type": "zip",
                "url": "https://api.github.com/repos/phpstan/phpdoc-parser/zipball/86e4d5a4b036f8f0be1464522f4c6b584c452757",
                "reference": "86e4d5a4b036f8f0be1464522f4c6b584c452757",
                "shasum": ""
            },
            "require": {
                "php": "^7.2 || ^8.0"
            },
            "require-dev": {
                "doctrine/annotations": "^2.0",
                "nikic/php-parser": "^4.15",
                "php-parallel-lint/php-parallel-lint": "^1.2",
                "phpstan/extension-installer": "^1.0",
                "phpstan/phpstan": "^1.5",
                "phpstan/phpstan-phpunit": "^1.1",
                "phpstan/phpstan-strict-rules": "^1.0",
                "phpunit/phpunit": "^9.5",
                "symfony/process": "^5.2"
            },
            "type": "library",
            "autoload": {
                "psr-4": {
                    "PHPStan\\PhpDocParser\\": [
                        "src/"
                    ]
                }
            },
            "notification-url": "https://packagist.org/downloads/",
            "license": [
                "MIT"
            ],
            "description": "PHPDoc parser with support for nullable, intersection and generic types",
            "support": {
                "issues": "https://github.com/phpstan/phpdoc-parser/issues",
                "source": "https://github.com/phpstan/phpdoc-parser/tree/1.27.0"
            },
            "time": "2024-03-21T13:14:53+00:00"
        },
        {
            "name": "phpstan/phpstan",
            "version": "1.10.57",
            "source": {
                "type": "git",
                "url": "https://github.com/phpstan/phpstan.git",
                "reference": "1627b1d03446904aaa77593f370c5201d2ecc34e"
            },
            "dist": {
                "type": "zip",
                "url": "https://api.github.com/repos/phpstan/phpstan/zipball/1627b1d03446904aaa77593f370c5201d2ecc34e",
                "reference": "1627b1d03446904aaa77593f370c5201d2ecc34e",
                "shasum": ""
            },
            "require": {
                "php": "^7.2|^8.0"
            },
            "conflict": {
                "phpstan/phpstan-shim": "*"
            },
            "bin": [
                "phpstan",
                "phpstan.phar"
            ],
            "type": "library",
            "autoload": {
                "files": [
                    "bootstrap.php"
                ]
            },
            "notification-url": "https://packagist.org/downloads/",
            "license": [
                "MIT"
            ],
            "description": "PHPStan - PHP Static Analysis Tool",
            "keywords": [
                "dev",
                "static analysis"
            ],
            "support": {
                "docs": "https://phpstan.org/user-guide/getting-started",
                "forum": "https://github.com/phpstan/phpstan/discussions",
                "issues": "https://github.com/phpstan/phpstan/issues",
                "security": "https://github.com/phpstan/phpstan/security/policy",
                "source": "https://github.com/phpstan/phpstan-src"
            },
            "funding": [
                {
                    "url": "https://github.com/ondrejmirtes",
                    "type": "github"
                },
                {
                    "url": "https://github.com/phpstan",
                    "type": "github"
                },
                {
                    "url": "https://tidelift.com/funding/github/packagist/phpstan/phpstan",
                    "type": "tidelift"
                }
            ],
            "time": "2024-01-24T11:51:34+00:00"
        },
        {
            "name": "phpstan/phpstan-deprecation-rules",
            "version": "1.1.4",
            "source": {
                "type": "git",
                "url": "https://github.com/phpstan/phpstan-deprecation-rules.git",
                "reference": "089d8a8258ed0aeefdc7b68b6c3d25572ebfdbaa"
            },
            "dist": {
                "type": "zip",
                "url": "https://api.github.com/repos/phpstan/phpstan-deprecation-rules/zipball/089d8a8258ed0aeefdc7b68b6c3d25572ebfdbaa",
                "reference": "089d8a8258ed0aeefdc7b68b6c3d25572ebfdbaa",
                "shasum": ""
            },
            "require": {
                "php": "^7.2 || ^8.0",
                "phpstan/phpstan": "^1.10.3"
            },
            "require-dev": {
                "php-parallel-lint/php-parallel-lint": "^1.2",
                "phpstan/phpstan-php-parser": "^1.1",
                "phpstan/phpstan-phpunit": "^1.0",
                "phpunit/phpunit": "^9.5"
            },
            "type": "phpstan-extension",
            "extra": {
                "phpstan": {
                    "includes": [
                        "rules.neon"
                    ]
                }
            },
            "autoload": {
                "psr-4": {
                    "PHPStan\\": "src/"
                }
            },
            "notification-url": "https://packagist.org/downloads/",
            "license": [
                "MIT"
            ],
            "description": "PHPStan rules for detecting usage of deprecated classes, methods, properties, constants and traits.",
            "support": {
                "issues": "https://github.com/phpstan/phpstan-deprecation-rules/issues",
                "source": "https://github.com/phpstan/phpstan-deprecation-rules/tree/1.1.4"
            },
            "time": "2023-08-05T09:02:04+00:00"
        },
        {
            "name": "phpstan/phpstan-doctrine",
            "version": "1.3.62",
            "source": {
                "type": "git",
                "url": "https://github.com/phpstan/phpstan-doctrine.git",
                "reference": "f3abbd8e93e12fed8091be3aeec216b06bed0950"
            },
            "dist": {
                "type": "zip",
                "url": "https://api.github.com/repos/phpstan/phpstan-doctrine/zipball/f3abbd8e93e12fed8091be3aeec216b06bed0950",
                "reference": "f3abbd8e93e12fed8091be3aeec216b06bed0950",
                "shasum": ""
            },
            "require": {
                "php": "^7.2 || ^8.0",
                "phpstan/phpstan": "^1.10.48"
            },
            "conflict": {
                "doctrine/collections": "<1.0",
                "doctrine/common": "<2.7",
                "doctrine/mongodb-odm": "<1.2",
                "doctrine/orm": "<2.5",
                "doctrine/persistence": "<1.3"
            },
            "require-dev": {
                "cache/array-adapter": "^1.1",
                "composer/semver": "^3.3.2",
                "cweagans/composer-patches": "^1.7.3",
                "doctrine/annotations": "^1.11 || ^2.0",
                "doctrine/collections": "^1.6 || ^2.1",
                "doctrine/common": "^2.7 || ^3.0",
                "doctrine/dbal": "^2.13.8 || ^3.3.3",
                "doctrine/lexer": "^2.0 || ^3.0",
                "doctrine/mongodb-odm": "^1.3 || ^2.4.3",
                "doctrine/orm": "^2.16.0",
                "doctrine/persistence": "^2.2.1 || ^3.2",
                "gedmo/doctrine-extensions": "^3.8",
                "nesbot/carbon": "^2.49",
                "nikic/php-parser": "^4.13.2",
                "php-parallel-lint/php-parallel-lint": "^1.2",
                "phpstan/phpstan-phpunit": "^1.3.13",
                "phpstan/phpstan-strict-rules": "^1.5.1",
                "phpunit/phpunit": "^9.6.16",
                "ramsey/uuid": "^4.2",
                "symfony/cache": "^5.4"
            },
            "type": "phpstan-extension",
            "extra": {
                "phpstan": {
                    "includes": [
                        "extension.neon",
                        "rules.neon"
                    ]
                }
            },
            "autoload": {
                "psr-4": {
                    "PHPStan\\": "src/"
                }
            },
            "notification-url": "https://packagist.org/downloads/",
            "license": [
                "MIT"
            ],
            "description": "Doctrine extensions for PHPStan",
            "support": {
                "issues": "https://github.com/phpstan/phpstan-doctrine/issues",
                "source": "https://github.com/phpstan/phpstan-doctrine/tree/1.3.62"
            },
            "time": "2024-02-12T11:52:17+00:00"
        },
        {
            "name": "phpstan/phpstan-strict-rules",
            "version": "1.5.2",
            "source": {
                "type": "git",
                "url": "https://github.com/phpstan/phpstan-strict-rules.git",
                "reference": "7a50e9662ee9f3942e4aaaf3d603653f60282542"
            },
            "dist": {
                "type": "zip",
                "url": "https://api.github.com/repos/phpstan/phpstan-strict-rules/zipball/7a50e9662ee9f3942e4aaaf3d603653f60282542",
                "reference": "7a50e9662ee9f3942e4aaaf3d603653f60282542",
                "shasum": ""
            },
            "require": {
                "php": "^7.2 || ^8.0",
                "phpstan/phpstan": "^1.10.34"
            },
            "require-dev": {
                "nikic/php-parser": "^4.13.0",
                "php-parallel-lint/php-parallel-lint": "^1.2",
                "phpstan/phpstan-deprecation-rules": "^1.1",
                "phpstan/phpstan-phpunit": "^1.0",
                "phpunit/phpunit": "^9.5"
            },
            "type": "phpstan-extension",
            "extra": {
                "phpstan": {
                    "includes": [
                        "rules.neon"
                    ]
                }
            },
            "autoload": {
                "psr-4": {
                    "PHPStan\\": "src/"
                }
            },
            "notification-url": "https://packagist.org/downloads/",
            "license": [
                "MIT"
            ],
            "description": "Extra strict and opinionated rules for PHPStan",
            "support": {
                "issues": "https://github.com/phpstan/phpstan-strict-rules/issues",
                "source": "https://github.com/phpstan/phpstan-strict-rules/tree/1.5.2"
            },
            "time": "2023-10-30T14:35:06+00:00"
        },
        {
            "name": "phpunit/php-code-coverage",
            "version": "9.2.30",
            "source": {
                "type": "git",
                "url": "https://github.com/sebastianbergmann/php-code-coverage.git",
                "reference": "ca2bd87d2f9215904682a9cb9bb37dda98e76089"
            },
            "dist": {
                "type": "zip",
                "url": "https://api.github.com/repos/sebastianbergmann/php-code-coverage/zipball/ca2bd87d2f9215904682a9cb9bb37dda98e76089",
                "reference": "ca2bd87d2f9215904682a9cb9bb37dda98e76089",
                "shasum": ""
            },
            "require": {
                "ext-dom": "*",
                "ext-libxml": "*",
                "ext-xmlwriter": "*",
                "nikic/php-parser": "^4.18 || ^5.0",
                "php": ">=7.3",
                "phpunit/php-file-iterator": "^3.0.3",
                "phpunit/php-text-template": "^2.0.2",
                "sebastian/code-unit-reverse-lookup": "^2.0.2",
                "sebastian/complexity": "^2.0",
                "sebastian/environment": "^5.1.2",
                "sebastian/lines-of-code": "^1.0.3",
                "sebastian/version": "^3.0.1",
                "theseer/tokenizer": "^1.2.0"
            },
            "require-dev": {
                "phpunit/phpunit": "^9.3"
            },
            "suggest": {
                "ext-pcov": "PHP extension that provides line coverage",
                "ext-xdebug": "PHP extension that provides line coverage as well as branch and path coverage"
            },
            "type": "library",
            "extra": {
                "branch-alias": {
                    "dev-master": "9.2-dev"
                }
            },
            "autoload": {
                "classmap": [
                    "src/"
                ]
            },
            "notification-url": "https://packagist.org/downloads/",
            "license": [
                "BSD-3-Clause"
            ],
            "authors": [
                {
                    "name": "Sebastian Bergmann",
                    "email": "sebastian@phpunit.de",
                    "role": "lead"
                }
            ],
            "description": "Library that provides collection, processing, and rendering functionality for PHP code coverage information.",
            "homepage": "https://github.com/sebastianbergmann/php-code-coverage",
            "keywords": [
                "coverage",
                "testing",
                "xunit"
            ],
            "support": {
                "issues": "https://github.com/sebastianbergmann/php-code-coverage/issues",
                "security": "https://github.com/sebastianbergmann/php-code-coverage/security/policy",
                "source": "https://github.com/sebastianbergmann/php-code-coverage/tree/9.2.30"
            },
            "funding": [
                {
                    "url": "https://github.com/sebastianbergmann",
                    "type": "github"
                }
            ],
            "time": "2023-12-22T06:47:57+00:00"
        },
        {
            "name": "phpunit/php-file-iterator",
            "version": "3.0.6",
            "source": {
                "type": "git",
                "url": "https://github.com/sebastianbergmann/php-file-iterator.git",
                "reference": "cf1c2e7c203ac650e352f4cc675a7021e7d1b3cf"
            },
            "dist": {
                "type": "zip",
                "url": "https://api.github.com/repos/sebastianbergmann/php-file-iterator/zipball/cf1c2e7c203ac650e352f4cc675a7021e7d1b3cf",
                "reference": "cf1c2e7c203ac650e352f4cc675a7021e7d1b3cf",
                "shasum": ""
            },
            "require": {
                "php": ">=7.3"
            },
            "require-dev": {
                "phpunit/phpunit": "^9.3"
            },
            "type": "library",
            "extra": {
                "branch-alias": {
                    "dev-master": "3.0-dev"
                }
            },
            "autoload": {
                "classmap": [
                    "src/"
                ]
            },
            "notification-url": "https://packagist.org/downloads/",
            "license": [
                "BSD-3-Clause"
            ],
            "authors": [
                {
                    "name": "Sebastian Bergmann",
                    "email": "sebastian@phpunit.de",
                    "role": "lead"
                }
            ],
            "description": "FilterIterator implementation that filters files based on a list of suffixes.",
            "homepage": "https://github.com/sebastianbergmann/php-file-iterator/",
            "keywords": [
                "filesystem",
                "iterator"
            ],
            "support": {
                "issues": "https://github.com/sebastianbergmann/php-file-iterator/issues",
                "source": "https://github.com/sebastianbergmann/php-file-iterator/tree/3.0.6"
            },
            "funding": [
                {
                    "url": "https://github.com/sebastianbergmann",
                    "type": "github"
                }
            ],
            "time": "2021-12-02T12:48:52+00:00"
        },
        {
            "name": "phpunit/php-invoker",
            "version": "3.1.1",
            "source": {
                "type": "git",
                "url": "https://github.com/sebastianbergmann/php-invoker.git",
                "reference": "5a10147d0aaf65b58940a0b72f71c9ac0423cc67"
            },
            "dist": {
                "type": "zip",
                "url": "https://api.github.com/repos/sebastianbergmann/php-invoker/zipball/5a10147d0aaf65b58940a0b72f71c9ac0423cc67",
                "reference": "5a10147d0aaf65b58940a0b72f71c9ac0423cc67",
                "shasum": ""
            },
            "require": {
                "php": ">=7.3"
            },
            "require-dev": {
                "ext-pcntl": "*",
                "phpunit/phpunit": "^9.3"
            },
            "suggest": {
                "ext-pcntl": "*"
            },
            "type": "library",
            "extra": {
                "branch-alias": {
                    "dev-master": "3.1-dev"
                }
            },
            "autoload": {
                "classmap": [
                    "src/"
                ]
            },
            "notification-url": "https://packagist.org/downloads/",
            "license": [
                "BSD-3-Clause"
            ],
            "authors": [
                {
                    "name": "Sebastian Bergmann",
                    "email": "sebastian@phpunit.de",
                    "role": "lead"
                }
            ],
            "description": "Invoke callables with a timeout",
            "homepage": "https://github.com/sebastianbergmann/php-invoker/",
            "keywords": [
                "process"
            ],
            "support": {
                "issues": "https://github.com/sebastianbergmann/php-invoker/issues",
                "source": "https://github.com/sebastianbergmann/php-invoker/tree/3.1.1"
            },
            "funding": [
                {
                    "url": "https://github.com/sebastianbergmann",
                    "type": "github"
                }
            ],
            "time": "2020-09-28T05:58:55+00:00"
        },
        {
            "name": "phpunit/php-text-template",
            "version": "2.0.4",
            "source": {
                "type": "git",
                "url": "https://github.com/sebastianbergmann/php-text-template.git",
                "reference": "5da5f67fc95621df9ff4c4e5a84d6a8a2acf7c28"
            },
            "dist": {
                "type": "zip",
                "url": "https://api.github.com/repos/sebastianbergmann/php-text-template/zipball/5da5f67fc95621df9ff4c4e5a84d6a8a2acf7c28",
                "reference": "5da5f67fc95621df9ff4c4e5a84d6a8a2acf7c28",
                "shasum": ""
            },
            "require": {
                "php": ">=7.3"
            },
            "require-dev": {
                "phpunit/phpunit": "^9.3"
            },
            "type": "library",
            "extra": {
                "branch-alias": {
                    "dev-master": "2.0-dev"
                }
            },
            "autoload": {
                "classmap": [
                    "src/"
                ]
            },
            "notification-url": "https://packagist.org/downloads/",
            "license": [
                "BSD-3-Clause"
            ],
            "authors": [
                {
                    "name": "Sebastian Bergmann",
                    "email": "sebastian@phpunit.de",
                    "role": "lead"
                }
            ],
            "description": "Simple template engine.",
            "homepage": "https://github.com/sebastianbergmann/php-text-template/",
            "keywords": [
                "template"
            ],
            "support": {
                "issues": "https://github.com/sebastianbergmann/php-text-template/issues",
                "source": "https://github.com/sebastianbergmann/php-text-template/tree/2.0.4"
            },
            "funding": [
                {
                    "url": "https://github.com/sebastianbergmann",
                    "type": "github"
                }
            ],
            "time": "2020-10-26T05:33:50+00:00"
        },
        {
            "name": "phpunit/php-timer",
            "version": "5.0.3",
            "source": {
                "type": "git",
                "url": "https://github.com/sebastianbergmann/php-timer.git",
                "reference": "5a63ce20ed1b5bf577850e2c4e87f4aa902afbd2"
            },
            "dist": {
                "type": "zip",
                "url": "https://api.github.com/repos/sebastianbergmann/php-timer/zipball/5a63ce20ed1b5bf577850e2c4e87f4aa902afbd2",
                "reference": "5a63ce20ed1b5bf577850e2c4e87f4aa902afbd2",
                "shasum": ""
            },
            "require": {
                "php": ">=7.3"
            },
            "require-dev": {
                "phpunit/phpunit": "^9.3"
            },
            "type": "library",
            "extra": {
                "branch-alias": {
                    "dev-master": "5.0-dev"
                }
            },
            "autoload": {
                "classmap": [
                    "src/"
                ]
            },
            "notification-url": "https://packagist.org/downloads/",
            "license": [
                "BSD-3-Clause"
            ],
            "authors": [
                {
                    "name": "Sebastian Bergmann",
                    "email": "sebastian@phpunit.de",
                    "role": "lead"
                }
            ],
            "description": "Utility class for timing",
            "homepage": "https://github.com/sebastianbergmann/php-timer/",
            "keywords": [
                "timer"
            ],
            "support": {
                "issues": "https://github.com/sebastianbergmann/php-timer/issues",
                "source": "https://github.com/sebastianbergmann/php-timer/tree/5.0.3"
            },
            "funding": [
                {
                    "url": "https://github.com/sebastianbergmann",
                    "type": "github"
                }
            ],
            "time": "2020-10-26T13:16:10+00:00"
        },
        {
            "name": "phpunit/phpunit",
            "version": "9.6.9",
            "source": {
                "type": "git",
                "url": "https://github.com/sebastianbergmann/phpunit.git",
                "reference": "a9aceaf20a682aeacf28d582654a1670d8826778"
            },
            "dist": {
                "type": "zip",
                "url": "https://api.github.com/repos/sebastianbergmann/phpunit/zipball/a9aceaf20a682aeacf28d582654a1670d8826778",
                "reference": "a9aceaf20a682aeacf28d582654a1670d8826778",
                "shasum": ""
            },
            "require": {
                "doctrine/instantiator": "^1.3.1 || ^2",
                "ext-dom": "*",
                "ext-json": "*",
                "ext-libxml": "*",
                "ext-mbstring": "*",
                "ext-xml": "*",
                "ext-xmlwriter": "*",
                "myclabs/deep-copy": "^1.10.1",
                "phar-io/manifest": "^2.0.3",
                "phar-io/version": "^3.0.2",
                "php": ">=7.3",
                "phpunit/php-code-coverage": "^9.2.13",
                "phpunit/php-file-iterator": "^3.0.5",
                "phpunit/php-invoker": "^3.1.1",
                "phpunit/php-text-template": "^2.0.3",
                "phpunit/php-timer": "^5.0.2",
                "sebastian/cli-parser": "^1.0.1",
                "sebastian/code-unit": "^1.0.6",
                "sebastian/comparator": "^4.0.8",
                "sebastian/diff": "^4.0.3",
                "sebastian/environment": "^5.1.3",
                "sebastian/exporter": "^4.0.5",
                "sebastian/global-state": "^5.0.1",
                "sebastian/object-enumerator": "^4.0.3",
                "sebastian/resource-operations": "^3.0.3",
                "sebastian/type": "^3.2",
                "sebastian/version": "^3.0.2"
            },
            "suggest": {
                "ext-soap": "To be able to generate mocks based on WSDL files",
                "ext-xdebug": "PHP extension that provides line coverage as well as branch and path coverage"
            },
            "bin": [
                "phpunit"
            ],
            "type": "library",
            "extra": {
                "branch-alias": {
                    "dev-master": "9.6-dev"
                }
            },
            "autoload": {
                "files": [
                    "src/Framework/Assert/Functions.php"
                ],
                "classmap": [
                    "src/"
                ]
            },
            "notification-url": "https://packagist.org/downloads/",
            "license": [
                "BSD-3-Clause"
            ],
            "authors": [
                {
                    "name": "Sebastian Bergmann",
                    "email": "sebastian@phpunit.de",
                    "role": "lead"
                }
            ],
            "description": "The PHP Unit Testing framework.",
            "homepage": "https://phpunit.de/",
            "keywords": [
                "phpunit",
                "testing",
                "xunit"
            ],
            "support": {
                "issues": "https://github.com/sebastianbergmann/phpunit/issues",
                "security": "https://github.com/sebastianbergmann/phpunit/security/policy",
                "source": "https://github.com/sebastianbergmann/phpunit/tree/9.6.9"
            },
            "funding": [
                {
                    "url": "https://phpunit.de/sponsors.html",
                    "type": "custom"
                },
                {
                    "url": "https://github.com/sebastianbergmann",
                    "type": "github"
                },
                {
                    "url": "https://tidelift.com/funding/github/packagist/phpunit/phpunit",
                    "type": "tidelift"
                }
            ],
            "time": "2023-06-11T06:13:56+00:00"
        },
        {
            "name": "sebastian/cli-parser",
            "version": "1.0.1",
            "source": {
                "type": "git",
                "url": "https://github.com/sebastianbergmann/cli-parser.git",
                "reference": "442e7c7e687e42adc03470c7b668bc4b2402c0b2"
            },
            "dist": {
                "type": "zip",
                "url": "https://api.github.com/repos/sebastianbergmann/cli-parser/zipball/442e7c7e687e42adc03470c7b668bc4b2402c0b2",
                "reference": "442e7c7e687e42adc03470c7b668bc4b2402c0b2",
                "shasum": ""
            },
            "require": {
                "php": ">=7.3"
            },
            "require-dev": {
                "phpunit/phpunit": "^9.3"
            },
            "type": "library",
            "extra": {
                "branch-alias": {
                    "dev-master": "1.0-dev"
                }
            },
            "autoload": {
                "classmap": [
                    "src/"
                ]
            },
            "notification-url": "https://packagist.org/downloads/",
            "license": [
                "BSD-3-Clause"
            ],
            "authors": [
                {
                    "name": "Sebastian Bergmann",
                    "email": "sebastian@phpunit.de",
                    "role": "lead"
                }
            ],
            "description": "Library for parsing CLI options",
            "homepage": "https://github.com/sebastianbergmann/cli-parser",
            "support": {
                "issues": "https://github.com/sebastianbergmann/cli-parser/issues",
                "source": "https://github.com/sebastianbergmann/cli-parser/tree/1.0.1"
            },
            "funding": [
                {
                    "url": "https://github.com/sebastianbergmann",
                    "type": "github"
                }
            ],
            "time": "2020-09-28T06:08:49+00:00"
        },
        {
            "name": "sebastian/code-unit",
            "version": "1.0.8",
            "source": {
                "type": "git",
                "url": "https://github.com/sebastianbergmann/code-unit.git",
                "reference": "1fc9f64c0927627ef78ba436c9b17d967e68e120"
            },
            "dist": {
                "type": "zip",
                "url": "https://api.github.com/repos/sebastianbergmann/code-unit/zipball/1fc9f64c0927627ef78ba436c9b17d967e68e120",
                "reference": "1fc9f64c0927627ef78ba436c9b17d967e68e120",
                "shasum": ""
            },
            "require": {
                "php": ">=7.3"
            },
            "require-dev": {
                "phpunit/phpunit": "^9.3"
            },
            "type": "library",
            "extra": {
                "branch-alias": {
                    "dev-master": "1.0-dev"
                }
            },
            "autoload": {
                "classmap": [
                    "src/"
                ]
            },
            "notification-url": "https://packagist.org/downloads/",
            "license": [
                "BSD-3-Clause"
            ],
            "authors": [
                {
                    "name": "Sebastian Bergmann",
                    "email": "sebastian@phpunit.de",
                    "role": "lead"
                }
            ],
            "description": "Collection of value objects that represent the PHP code units",
            "homepage": "https://github.com/sebastianbergmann/code-unit",
            "support": {
                "issues": "https://github.com/sebastianbergmann/code-unit/issues",
                "source": "https://github.com/sebastianbergmann/code-unit/tree/1.0.8"
            },
            "funding": [
                {
                    "url": "https://github.com/sebastianbergmann",
                    "type": "github"
                }
            ],
            "time": "2020-10-26T13:08:54+00:00"
        },
        {
            "name": "sebastian/code-unit-reverse-lookup",
            "version": "2.0.3",
            "source": {
                "type": "git",
                "url": "https://github.com/sebastianbergmann/code-unit-reverse-lookup.git",
                "reference": "ac91f01ccec49fb77bdc6fd1e548bc70f7faa3e5"
            },
            "dist": {
                "type": "zip",
                "url": "https://api.github.com/repos/sebastianbergmann/code-unit-reverse-lookup/zipball/ac91f01ccec49fb77bdc6fd1e548bc70f7faa3e5",
                "reference": "ac91f01ccec49fb77bdc6fd1e548bc70f7faa3e5",
                "shasum": ""
            },
            "require": {
                "php": ">=7.3"
            },
            "require-dev": {
                "phpunit/phpunit": "^9.3"
            },
            "type": "library",
            "extra": {
                "branch-alias": {
                    "dev-master": "2.0-dev"
                }
            },
            "autoload": {
                "classmap": [
                    "src/"
                ]
            },
            "notification-url": "https://packagist.org/downloads/",
            "license": [
                "BSD-3-Clause"
            ],
            "authors": [
                {
                    "name": "Sebastian Bergmann",
                    "email": "sebastian@phpunit.de"
                }
            ],
            "description": "Looks up which function or method a line of code belongs to",
            "homepage": "https://github.com/sebastianbergmann/code-unit-reverse-lookup/",
            "support": {
                "issues": "https://github.com/sebastianbergmann/code-unit-reverse-lookup/issues",
                "source": "https://github.com/sebastianbergmann/code-unit-reverse-lookup/tree/2.0.3"
            },
            "funding": [
                {
                    "url": "https://github.com/sebastianbergmann",
                    "type": "github"
                }
            ],
            "time": "2020-09-28T05:30:19+00:00"
        },
        {
            "name": "sebastian/comparator",
            "version": "4.0.8",
            "source": {
                "type": "git",
                "url": "https://github.com/sebastianbergmann/comparator.git",
                "reference": "fa0f136dd2334583309d32b62544682ee972b51a"
            },
            "dist": {
                "type": "zip",
                "url": "https://api.github.com/repos/sebastianbergmann/comparator/zipball/fa0f136dd2334583309d32b62544682ee972b51a",
                "reference": "fa0f136dd2334583309d32b62544682ee972b51a",
                "shasum": ""
            },
            "require": {
                "php": ">=7.3",
                "sebastian/diff": "^4.0",
                "sebastian/exporter": "^4.0"
            },
            "require-dev": {
                "phpunit/phpunit": "^9.3"
            },
            "type": "library",
            "extra": {
                "branch-alias": {
                    "dev-master": "4.0-dev"
                }
            },
            "autoload": {
                "classmap": [
                    "src/"
                ]
            },
            "notification-url": "https://packagist.org/downloads/",
            "license": [
                "BSD-3-Clause"
            ],
            "authors": [
                {
                    "name": "Sebastian Bergmann",
                    "email": "sebastian@phpunit.de"
                },
                {
                    "name": "Jeff Welch",
                    "email": "whatthejeff@gmail.com"
                },
                {
                    "name": "Volker Dusch",
                    "email": "github@wallbash.com"
                },
                {
                    "name": "Bernhard Schussek",
                    "email": "bschussek@2bepublished.at"
                }
            ],
            "description": "Provides the functionality to compare PHP values for equality",
            "homepage": "https://github.com/sebastianbergmann/comparator",
            "keywords": [
                "comparator",
                "compare",
                "equality"
            ],
            "support": {
                "issues": "https://github.com/sebastianbergmann/comparator/issues",
                "source": "https://github.com/sebastianbergmann/comparator/tree/4.0.8"
            },
            "funding": [
                {
                    "url": "https://github.com/sebastianbergmann",
                    "type": "github"
                }
            ],
            "time": "2022-09-14T12:41:17+00:00"
        },
        {
            "name": "sebastian/complexity",
            "version": "2.0.3",
            "source": {
                "type": "git",
                "url": "https://github.com/sebastianbergmann/complexity.git",
                "reference": "25f207c40d62b8b7aa32f5ab026c53561964053a"
            },
            "dist": {
                "type": "zip",
                "url": "https://api.github.com/repos/sebastianbergmann/complexity/zipball/25f207c40d62b8b7aa32f5ab026c53561964053a",
                "reference": "25f207c40d62b8b7aa32f5ab026c53561964053a",
                "shasum": ""
            },
            "require": {
                "nikic/php-parser": "^4.18 || ^5.0",
                "php": ">=7.3"
            },
            "require-dev": {
                "phpunit/phpunit": "^9.3"
            },
            "type": "library",
            "extra": {
                "branch-alias": {
                    "dev-master": "2.0-dev"
                }
            },
            "autoload": {
                "classmap": [
                    "src/"
                ]
            },
            "notification-url": "https://packagist.org/downloads/",
            "license": [
                "BSD-3-Clause"
            ],
            "authors": [
                {
                    "name": "Sebastian Bergmann",
                    "email": "sebastian@phpunit.de",
                    "role": "lead"
                }
            ],
            "description": "Library for calculating the complexity of PHP code units",
            "homepage": "https://github.com/sebastianbergmann/complexity",
            "support": {
                "issues": "https://github.com/sebastianbergmann/complexity/issues",
                "source": "https://github.com/sebastianbergmann/complexity/tree/2.0.3"
            },
            "funding": [
                {
                    "url": "https://github.com/sebastianbergmann",
                    "type": "github"
                }
            ],
            "time": "2023-12-22T06:19:30+00:00"
        },
        {
            "name": "sebastian/diff",
            "version": "4.0.5",
            "source": {
                "type": "git",
                "url": "https://github.com/sebastianbergmann/diff.git",
                "reference": "74be17022044ebaaecfdf0c5cd504fc9cd5a7131"
            },
            "dist": {
                "type": "zip",
                "url": "https://api.github.com/repos/sebastianbergmann/diff/zipball/74be17022044ebaaecfdf0c5cd504fc9cd5a7131",
                "reference": "74be17022044ebaaecfdf0c5cd504fc9cd5a7131",
                "shasum": ""
            },
            "require": {
                "php": ">=7.3"
            },
            "require-dev": {
                "phpunit/phpunit": "^9.3",
                "symfony/process": "^4.2 || ^5"
            },
            "type": "library",
            "extra": {
                "branch-alias": {
                    "dev-master": "4.0-dev"
                }
            },
            "autoload": {
                "classmap": [
                    "src/"
                ]
            },
            "notification-url": "https://packagist.org/downloads/",
            "license": [
                "BSD-3-Clause"
            ],
            "authors": [
                {
                    "name": "Sebastian Bergmann",
                    "email": "sebastian@phpunit.de"
                },
                {
                    "name": "Kore Nordmann",
                    "email": "mail@kore-nordmann.de"
                }
            ],
            "description": "Diff implementation",
            "homepage": "https://github.com/sebastianbergmann/diff",
            "keywords": [
                "diff",
                "udiff",
                "unidiff",
                "unified diff"
            ],
            "support": {
                "issues": "https://github.com/sebastianbergmann/diff/issues",
                "source": "https://github.com/sebastianbergmann/diff/tree/4.0.5"
            },
            "funding": [
                {
                    "url": "https://github.com/sebastianbergmann",
                    "type": "github"
                }
            ],
            "time": "2023-05-07T05:35:17+00:00"
        },
        {
            "name": "sebastian/environment",
            "version": "5.1.5",
            "source": {
                "type": "git",
                "url": "https://github.com/sebastianbergmann/environment.git",
                "reference": "830c43a844f1f8d5b7a1f6d6076b784454d8b7ed"
            },
            "dist": {
                "type": "zip",
                "url": "https://api.github.com/repos/sebastianbergmann/environment/zipball/830c43a844f1f8d5b7a1f6d6076b784454d8b7ed",
                "reference": "830c43a844f1f8d5b7a1f6d6076b784454d8b7ed",
                "shasum": ""
            },
            "require": {
                "php": ">=7.3"
            },
            "require-dev": {
                "phpunit/phpunit": "^9.3"
            },
            "suggest": {
                "ext-posix": "*"
            },
            "type": "library",
            "extra": {
                "branch-alias": {
                    "dev-master": "5.1-dev"
                }
            },
            "autoload": {
                "classmap": [
                    "src/"
                ]
            },
            "notification-url": "https://packagist.org/downloads/",
            "license": [
                "BSD-3-Clause"
            ],
            "authors": [
                {
                    "name": "Sebastian Bergmann",
                    "email": "sebastian@phpunit.de"
                }
            ],
            "description": "Provides functionality to handle HHVM/PHP environments",
            "homepage": "http://www.github.com/sebastianbergmann/environment",
            "keywords": [
                "Xdebug",
                "environment",
                "hhvm"
            ],
            "support": {
                "issues": "https://github.com/sebastianbergmann/environment/issues",
                "source": "https://github.com/sebastianbergmann/environment/tree/5.1.5"
            },
            "funding": [
                {
                    "url": "https://github.com/sebastianbergmann",
                    "type": "github"
                }
            ],
            "time": "2023-02-03T06:03:51+00:00"
        },
        {
            "name": "sebastian/exporter",
            "version": "4.0.5",
            "source": {
                "type": "git",
                "url": "https://github.com/sebastianbergmann/exporter.git",
                "reference": "ac230ed27f0f98f597c8a2b6eb7ac563af5e5b9d"
            },
            "dist": {
                "type": "zip",
                "url": "https://api.github.com/repos/sebastianbergmann/exporter/zipball/ac230ed27f0f98f597c8a2b6eb7ac563af5e5b9d",
                "reference": "ac230ed27f0f98f597c8a2b6eb7ac563af5e5b9d",
                "shasum": ""
            },
            "require": {
                "php": ">=7.3",
                "sebastian/recursion-context": "^4.0"
            },
            "require-dev": {
                "ext-mbstring": "*",
                "phpunit/phpunit": "^9.3"
            },
            "type": "library",
            "extra": {
                "branch-alias": {
                    "dev-master": "4.0-dev"
                }
            },
            "autoload": {
                "classmap": [
                    "src/"
                ]
            },
            "notification-url": "https://packagist.org/downloads/",
            "license": [
                "BSD-3-Clause"
            ],
            "authors": [
                {
                    "name": "Sebastian Bergmann",
                    "email": "sebastian@phpunit.de"
                },
                {
                    "name": "Jeff Welch",
                    "email": "whatthejeff@gmail.com"
                },
                {
                    "name": "Volker Dusch",
                    "email": "github@wallbash.com"
                },
                {
                    "name": "Adam Harvey",
                    "email": "aharvey@php.net"
                },
                {
                    "name": "Bernhard Schussek",
                    "email": "bschussek@gmail.com"
                }
            ],
            "description": "Provides the functionality to export PHP variables for visualization",
            "homepage": "https://www.github.com/sebastianbergmann/exporter",
            "keywords": [
                "export",
                "exporter"
            ],
            "support": {
                "issues": "https://github.com/sebastianbergmann/exporter/issues",
                "source": "https://github.com/sebastianbergmann/exporter/tree/4.0.5"
            },
            "funding": [
                {
                    "url": "https://github.com/sebastianbergmann",
                    "type": "github"
                }
            ],
            "time": "2022-09-14T06:03:37+00:00"
        },
        {
            "name": "sebastian/global-state",
            "version": "5.0.6",
            "source": {
                "type": "git",
                "url": "https://github.com/sebastianbergmann/global-state.git",
                "reference": "bde739e7565280bda77be70044ac1047bc007e34"
            },
            "dist": {
                "type": "zip",
                "url": "https://api.github.com/repos/sebastianbergmann/global-state/zipball/bde739e7565280bda77be70044ac1047bc007e34",
                "reference": "bde739e7565280bda77be70044ac1047bc007e34",
                "shasum": ""
            },
            "require": {
                "php": ">=7.3",
                "sebastian/object-reflector": "^2.0",
                "sebastian/recursion-context": "^4.0"
            },
            "require-dev": {
                "ext-dom": "*",
                "phpunit/phpunit": "^9.3"
            },
            "suggest": {
                "ext-uopz": "*"
            },
            "type": "library",
            "extra": {
                "branch-alias": {
                    "dev-master": "5.0-dev"
                }
            },
            "autoload": {
                "classmap": [
                    "src/"
                ]
            },
            "notification-url": "https://packagist.org/downloads/",
            "license": [
                "BSD-3-Clause"
            ],
            "authors": [
                {
                    "name": "Sebastian Bergmann",
                    "email": "sebastian@phpunit.de"
                }
            ],
            "description": "Snapshotting of global state",
            "homepage": "http://www.github.com/sebastianbergmann/global-state",
            "keywords": [
                "global state"
            ],
            "support": {
                "issues": "https://github.com/sebastianbergmann/global-state/issues",
                "source": "https://github.com/sebastianbergmann/global-state/tree/5.0.6"
            },
            "funding": [
                {
                    "url": "https://github.com/sebastianbergmann",
                    "type": "github"
                }
            ],
            "time": "2023-08-02T09:26:13+00:00"
        },
        {
            "name": "sebastian/lines-of-code",
            "version": "1.0.4",
            "source": {
                "type": "git",
                "url": "https://github.com/sebastianbergmann/lines-of-code.git",
                "reference": "e1e4a170560925c26d424b6a03aed157e7dcc5c5"
            },
            "dist": {
                "type": "zip",
                "url": "https://api.github.com/repos/sebastianbergmann/lines-of-code/zipball/e1e4a170560925c26d424b6a03aed157e7dcc5c5",
                "reference": "e1e4a170560925c26d424b6a03aed157e7dcc5c5",
                "shasum": ""
            },
            "require": {
                "nikic/php-parser": "^4.18 || ^5.0",
                "php": ">=7.3"
            },
            "require-dev": {
                "phpunit/phpunit": "^9.3"
            },
            "type": "library",
            "extra": {
                "branch-alias": {
                    "dev-master": "1.0-dev"
                }
            },
            "autoload": {
                "classmap": [
                    "src/"
                ]
            },
            "notification-url": "https://packagist.org/downloads/",
            "license": [
                "BSD-3-Clause"
            ],
            "authors": [
                {
                    "name": "Sebastian Bergmann",
                    "email": "sebastian@phpunit.de",
                    "role": "lead"
                }
            ],
            "description": "Library for counting the lines of code in PHP source code",
            "homepage": "https://github.com/sebastianbergmann/lines-of-code",
            "support": {
                "issues": "https://github.com/sebastianbergmann/lines-of-code/issues",
                "source": "https://github.com/sebastianbergmann/lines-of-code/tree/1.0.4"
            },
            "funding": [
                {
                    "url": "https://github.com/sebastianbergmann",
                    "type": "github"
                }
            ],
            "time": "2023-12-22T06:20:34+00:00"
        },
        {
            "name": "sebastian/object-enumerator",
            "version": "4.0.4",
            "source": {
                "type": "git",
                "url": "https://github.com/sebastianbergmann/object-enumerator.git",
                "reference": "5c9eeac41b290a3712d88851518825ad78f45c71"
            },
            "dist": {
                "type": "zip",
                "url": "https://api.github.com/repos/sebastianbergmann/object-enumerator/zipball/5c9eeac41b290a3712d88851518825ad78f45c71",
                "reference": "5c9eeac41b290a3712d88851518825ad78f45c71",
                "shasum": ""
            },
            "require": {
                "php": ">=7.3",
                "sebastian/object-reflector": "^2.0",
                "sebastian/recursion-context": "^4.0"
            },
            "require-dev": {
                "phpunit/phpunit": "^9.3"
            },
            "type": "library",
            "extra": {
                "branch-alias": {
                    "dev-master": "4.0-dev"
                }
            },
            "autoload": {
                "classmap": [
                    "src/"
                ]
            },
            "notification-url": "https://packagist.org/downloads/",
            "license": [
                "BSD-3-Clause"
            ],
            "authors": [
                {
                    "name": "Sebastian Bergmann",
                    "email": "sebastian@phpunit.de"
                }
            ],
            "description": "Traverses array structures and object graphs to enumerate all referenced objects",
            "homepage": "https://github.com/sebastianbergmann/object-enumerator/",
            "support": {
                "issues": "https://github.com/sebastianbergmann/object-enumerator/issues",
                "source": "https://github.com/sebastianbergmann/object-enumerator/tree/4.0.4"
            },
            "funding": [
                {
                    "url": "https://github.com/sebastianbergmann",
                    "type": "github"
                }
            ],
            "time": "2020-10-26T13:12:34+00:00"
        },
        {
            "name": "sebastian/object-reflector",
            "version": "2.0.4",
            "source": {
                "type": "git",
                "url": "https://github.com/sebastianbergmann/object-reflector.git",
                "reference": "b4f479ebdbf63ac605d183ece17d8d7fe49c15c7"
            },
            "dist": {
                "type": "zip",
                "url": "https://api.github.com/repos/sebastianbergmann/object-reflector/zipball/b4f479ebdbf63ac605d183ece17d8d7fe49c15c7",
                "reference": "b4f479ebdbf63ac605d183ece17d8d7fe49c15c7",
                "shasum": ""
            },
            "require": {
                "php": ">=7.3"
            },
            "require-dev": {
                "phpunit/phpunit": "^9.3"
            },
            "type": "library",
            "extra": {
                "branch-alias": {
                    "dev-master": "2.0-dev"
                }
            },
            "autoload": {
                "classmap": [
                    "src/"
                ]
            },
            "notification-url": "https://packagist.org/downloads/",
            "license": [
                "BSD-3-Clause"
            ],
            "authors": [
                {
                    "name": "Sebastian Bergmann",
                    "email": "sebastian@phpunit.de"
                }
            ],
            "description": "Allows reflection of object attributes, including inherited and non-public ones",
            "homepage": "https://github.com/sebastianbergmann/object-reflector/",
            "support": {
                "issues": "https://github.com/sebastianbergmann/object-reflector/issues",
                "source": "https://github.com/sebastianbergmann/object-reflector/tree/2.0.4"
            },
            "funding": [
                {
                    "url": "https://github.com/sebastianbergmann",
                    "type": "github"
                }
            ],
            "time": "2020-10-26T13:14:26+00:00"
        },
        {
            "name": "sebastian/recursion-context",
            "version": "4.0.5",
            "source": {
                "type": "git",
                "url": "https://github.com/sebastianbergmann/recursion-context.git",
                "reference": "e75bd0f07204fec2a0af9b0f3cfe97d05f92efc1"
            },
            "dist": {
                "type": "zip",
                "url": "https://api.github.com/repos/sebastianbergmann/recursion-context/zipball/e75bd0f07204fec2a0af9b0f3cfe97d05f92efc1",
                "reference": "e75bd0f07204fec2a0af9b0f3cfe97d05f92efc1",
                "shasum": ""
            },
            "require": {
                "php": ">=7.3"
            },
            "require-dev": {
                "phpunit/phpunit": "^9.3"
            },
            "type": "library",
            "extra": {
                "branch-alias": {
                    "dev-master": "4.0-dev"
                }
            },
            "autoload": {
                "classmap": [
                    "src/"
                ]
            },
            "notification-url": "https://packagist.org/downloads/",
            "license": [
                "BSD-3-Clause"
            ],
            "authors": [
                {
                    "name": "Sebastian Bergmann",
                    "email": "sebastian@phpunit.de"
                },
                {
                    "name": "Jeff Welch",
                    "email": "whatthejeff@gmail.com"
                },
                {
                    "name": "Adam Harvey",
                    "email": "aharvey@php.net"
                }
            ],
            "description": "Provides functionality to recursively process PHP variables",
            "homepage": "https://github.com/sebastianbergmann/recursion-context",
            "support": {
                "issues": "https://github.com/sebastianbergmann/recursion-context/issues",
                "source": "https://github.com/sebastianbergmann/recursion-context/tree/4.0.5"
            },
            "funding": [
                {
                    "url": "https://github.com/sebastianbergmann",
                    "type": "github"
                }
            ],
            "time": "2023-02-03T06:07:39+00:00"
        },
        {
            "name": "sebastian/resource-operations",
            "version": "3.0.3",
            "source": {
                "type": "git",
                "url": "https://github.com/sebastianbergmann/resource-operations.git",
                "reference": "0f4443cb3a1d92ce809899753bc0d5d5a8dd19a8"
            },
            "dist": {
                "type": "zip",
                "url": "https://api.github.com/repos/sebastianbergmann/resource-operations/zipball/0f4443cb3a1d92ce809899753bc0d5d5a8dd19a8",
                "reference": "0f4443cb3a1d92ce809899753bc0d5d5a8dd19a8",
                "shasum": ""
            },
            "require": {
                "php": ">=7.3"
            },
            "require-dev": {
                "phpunit/phpunit": "^9.0"
            },
            "type": "library",
            "extra": {
                "branch-alias": {
                    "dev-master": "3.0-dev"
                }
            },
            "autoload": {
                "classmap": [
                    "src/"
                ]
            },
            "notification-url": "https://packagist.org/downloads/",
            "license": [
                "BSD-3-Clause"
            ],
            "authors": [
                {
                    "name": "Sebastian Bergmann",
                    "email": "sebastian@phpunit.de"
                }
            ],
            "description": "Provides a list of PHP built-in functions that operate on resources",
            "homepage": "https://www.github.com/sebastianbergmann/resource-operations",
            "support": {
                "issues": "https://github.com/sebastianbergmann/resource-operations/issues",
                "source": "https://github.com/sebastianbergmann/resource-operations/tree/3.0.3"
            },
            "funding": [
                {
                    "url": "https://github.com/sebastianbergmann",
                    "type": "github"
                }
            ],
            "time": "2020-09-28T06:45:17+00:00"
        },
        {
            "name": "sebastian/type",
            "version": "3.2.1",
            "source": {
                "type": "git",
                "url": "https://github.com/sebastianbergmann/type.git",
                "reference": "75e2c2a32f5e0b3aef905b9ed0b179b953b3d7c7"
            },
            "dist": {
                "type": "zip",
                "url": "https://api.github.com/repos/sebastianbergmann/type/zipball/75e2c2a32f5e0b3aef905b9ed0b179b953b3d7c7",
                "reference": "75e2c2a32f5e0b3aef905b9ed0b179b953b3d7c7",
                "shasum": ""
            },
            "require": {
                "php": ">=7.3"
            },
            "require-dev": {
                "phpunit/phpunit": "^9.5"
            },
            "type": "library",
            "extra": {
                "branch-alias": {
                    "dev-master": "3.2-dev"
                }
            },
            "autoload": {
                "classmap": [
                    "src/"
                ]
            },
            "notification-url": "https://packagist.org/downloads/",
            "license": [
                "BSD-3-Clause"
            ],
            "authors": [
                {
                    "name": "Sebastian Bergmann",
                    "email": "sebastian@phpunit.de",
                    "role": "lead"
                }
            ],
            "description": "Collection of value objects that represent the types of the PHP type system",
            "homepage": "https://github.com/sebastianbergmann/type",
            "support": {
                "issues": "https://github.com/sebastianbergmann/type/issues",
                "source": "https://github.com/sebastianbergmann/type/tree/3.2.1"
            },
            "funding": [
                {
                    "url": "https://github.com/sebastianbergmann",
                    "type": "github"
                }
            ],
            "time": "2023-02-03T06:13:03+00:00"
        },
        {
            "name": "sebastian/version",
            "version": "3.0.2",
            "source": {
                "type": "git",
                "url": "https://github.com/sebastianbergmann/version.git",
                "reference": "c6c1022351a901512170118436c764e473f6de8c"
            },
            "dist": {
                "type": "zip",
                "url": "https://api.github.com/repos/sebastianbergmann/version/zipball/c6c1022351a901512170118436c764e473f6de8c",
                "reference": "c6c1022351a901512170118436c764e473f6de8c",
                "shasum": ""
            },
            "require": {
                "php": ">=7.3"
            },
            "type": "library",
            "extra": {
                "branch-alias": {
                    "dev-master": "3.0-dev"
                }
            },
            "autoload": {
                "classmap": [
                    "src/"
                ]
            },
            "notification-url": "https://packagist.org/downloads/",
            "license": [
                "BSD-3-Clause"
            ],
            "authors": [
                {
                    "name": "Sebastian Bergmann",
                    "email": "sebastian@phpunit.de",
                    "role": "lead"
                }
            ],
            "description": "Library that helps with managing the version number of Git-hosted PHP projects",
            "homepage": "https://github.com/sebastianbergmann/version",
            "support": {
                "issues": "https://github.com/sebastianbergmann/version/issues",
                "source": "https://github.com/sebastianbergmann/version/tree/3.0.2"
            },
            "funding": [
                {
                    "url": "https://github.com/sebastianbergmann",
                    "type": "github"
                }
            ],
            "time": "2020-09-28T06:39:44+00:00"
        },
        {
            "name": "slevomat/coding-standard",
            "version": "8.15.0",
            "source": {
                "type": "git",
                "url": "https://github.com/slevomat/coding-standard.git",
                "reference": "7d1d957421618a3803b593ec31ace470177d7817"
            },
            "dist": {
                "type": "zip",
                "url": "https://api.github.com/repos/slevomat/coding-standard/zipball/7d1d957421618a3803b593ec31ace470177d7817",
                "reference": "7d1d957421618a3803b593ec31ace470177d7817",
                "shasum": ""
            },
            "require": {
                "dealerdirect/phpcodesniffer-composer-installer": "^0.6.2 || ^0.7 || ^1.0",
                "php": "^7.2 || ^8.0",
                "phpstan/phpdoc-parser": "^1.23.1",
                "squizlabs/php_codesniffer": "^3.9.0"
            },
            "require-dev": {
                "phing/phing": "2.17.4",
                "php-parallel-lint/php-parallel-lint": "1.3.2",
                "phpstan/phpstan": "1.10.60",
                "phpstan/phpstan-deprecation-rules": "1.1.4",
                "phpstan/phpstan-phpunit": "1.3.16",
                "phpstan/phpstan-strict-rules": "1.5.2",
                "phpunit/phpunit": "8.5.21|9.6.8|10.5.11"
            },
            "type": "phpcodesniffer-standard",
            "extra": {
                "branch-alias": {
                    "dev-master": "8.x-dev"
                }
            },
            "autoload": {
                "psr-4": {
                    "SlevomatCodingStandard\\": "SlevomatCodingStandard/"
                }
            },
            "notification-url": "https://packagist.org/downloads/",
            "license": [
                "MIT"
            ],
            "description": "Slevomat Coding Standard for PHP_CodeSniffer complements Consistence Coding Standard by providing sniffs with additional checks.",
            "keywords": [
                "dev",
                "phpcs"
            ],
            "support": {
                "issues": "https://github.com/slevomat/coding-standard/issues",
                "source": "https://github.com/slevomat/coding-standard/tree/8.15.0"
            },
            "funding": [
                {
                    "url": "https://github.com/kukulich",
                    "type": "github"
                },
                {
                    "url": "https://tidelift.com/funding/github/packagist/slevomat/coding-standard",
                    "type": "tidelift"
                }
            ],
            "time": "2024-03-09T15:20:58+00:00"
        },
        {
            "name": "squizlabs/php_codesniffer",
            "version": "3.9.1",
            "source": {
                "type": "git",
                "url": "https://github.com/PHPCSStandards/PHP_CodeSniffer.git",
                "reference": "267a4405fff1d9c847134db3a3c92f1ab7f77909"
            },
            "dist": {
                "type": "zip",
                "url": "https://api.github.com/repos/PHPCSStandards/PHP_CodeSniffer/zipball/267a4405fff1d9c847134db3a3c92f1ab7f77909",
                "reference": "267a4405fff1d9c847134db3a3c92f1ab7f77909",
                "shasum": ""
            },
            "require": {
                "ext-simplexml": "*",
                "ext-tokenizer": "*",
                "ext-xmlwriter": "*",
                "php": ">=5.4.0"
            },
            "require-dev": {
                "phpunit/phpunit": "^4.0 || ^5.0 || ^6.0 || ^7.0 || ^8.0 || ^9.3.4"
            },
            "bin": [
                "bin/phpcbf",
                "bin/phpcs"
            ],
            "type": "library",
            "extra": {
                "branch-alias": {
                    "dev-master": "3.x-dev"
                }
            },
            "notification-url": "https://packagist.org/downloads/",
            "license": [
                "BSD-3-Clause"
            ],
            "authors": [
                {
                    "name": "Greg Sherwood",
                    "role": "Former lead"
                },
                {
                    "name": "Juliette Reinders Folmer",
                    "role": "Current lead"
                },
                {
                    "name": "Contributors",
                    "homepage": "https://github.com/PHPCSStandards/PHP_CodeSniffer/graphs/contributors"
                }
            ],
            "description": "PHP_CodeSniffer tokenizes PHP, JavaScript and CSS files and detects violations of a defined set of coding standards.",
            "homepage": "https://github.com/PHPCSStandards/PHP_CodeSniffer",
            "keywords": [
                "phpcs",
                "standards",
                "static analysis"
            ],
            "support": {
                "issues": "https://github.com/PHPCSStandards/PHP_CodeSniffer/issues",
                "security": "https://github.com/PHPCSStandards/PHP_CodeSniffer/security/policy",
                "source": "https://github.com/PHPCSStandards/PHP_CodeSniffer",
                "wiki": "https://github.com/PHPCSStandards/PHP_CodeSniffer/wiki"
            },
            "funding": [
                {
                    "url": "https://github.com/PHPCSStandards",
                    "type": "github"
                },
                {
                    "url": "https://github.com/jrfnl",
                    "type": "github"
                },
                {
                    "url": "https://opencollective.com/php_codesniffer",
                    "type": "open_collective"
                }
            ],
            "time": "2024-03-31T21:03:09+00:00"
        },
        {
            "name": "submitty/php-codesniffer",
            "version": "3.0.1",
            "source": {
                "type": "git",
                "url": "https://github.com/Submitty/submitty-php-codesniffer.git",
                "reference": "703c92addbb70d6c2d7e7ea4fbcfbb50b502e2c4"
            },
            "dist": {
                "type": "zip",
                "url": "https://api.github.com/repos/Submitty/submitty-php-codesniffer/zipball/703c92addbb70d6c2d7e7ea4fbcfbb50b502e2c4",
                "reference": "703c92addbb70d6c2d7e7ea4fbcfbb50b502e2c4",
                "shasum": ""
            },
            "require": {
                "php": ">=8.1",
                "slevomat/coding-standard": "^8.15.0",
                "squizlabs/php_codesniffer": "^3.5.4"
            },
            "require-dev": {
                "dealerdirect/phpcodesniffer-composer-installer": "^0.7.1",
                "phpunit/phpunit": "^9.3.4"
            },
            "suggest": {
                "dealerdirect/phpcodesniffer-composer-installer": "^0.7.0 || This Composer plugin will sort out the PHPCS 'installed_paths' automatically."
            },
            "type": "phpcodesniffer-standard",
            "autoload": {
                "psr-4": {
                    "SubmittyStandard\\": "SubmittyStandard"
                }
            },
            "notification-url": "https://packagist.org/downloads/",
            "license": [
                "MIT"
            ],
            "authors": [
                {
                    "name": "Matthew Peveler",
                    "email": "matt.peveler@gmail.com"
                }
            ],
            "description": "Submitty PHP CodeSniffer Standard",
            "support": {
                "source": "https://github.com/Submitty/submitty-php-codesniffer/tree/3.0.1"
            },
            "time": "2024-04-02T18:44:12+00:00"
        },
        {
            "name": "theseer/tokenizer",
            "version": "1.2.2",
            "source": {
                "type": "git",
                "url": "https://github.com/theseer/tokenizer.git",
                "reference": "b2ad5003ca10d4ee50a12da31de12a5774ba6b96"
            },
            "dist": {
                "type": "zip",
                "url": "https://api.github.com/repos/theseer/tokenizer/zipball/b2ad5003ca10d4ee50a12da31de12a5774ba6b96",
                "reference": "b2ad5003ca10d4ee50a12da31de12a5774ba6b96",
                "shasum": ""
            },
            "require": {
                "ext-dom": "*",
                "ext-tokenizer": "*",
                "ext-xmlwriter": "*",
                "php": "^7.2 || ^8.0"
            },
            "type": "library",
            "autoload": {
                "classmap": [
                    "src/"
                ]
            },
            "notification-url": "https://packagist.org/downloads/",
            "license": [
                "BSD-3-Clause"
            ],
            "authors": [
                {
                    "name": "Arne Blankerts",
                    "email": "arne@blankerts.de",
                    "role": "Developer"
                }
            ],
            "description": "A small library for converting tokenized PHP source code into XML and potentially other formats",
            "support": {
                "issues": "https://github.com/theseer/tokenizer/issues",
                "source": "https://github.com/theseer/tokenizer/tree/1.2.2"
            },
            "funding": [
                {
                    "url": "https://github.com/theseer",
                    "type": "github"
                }
            ],
            "time": "2023-11-20T00:12:19+00:00"
        }
    ],
    "aliases": [],
    "minimum-stability": "stable",
    "stability-flags": [],
    "prefer-stable": false,
    "prefer-lowest": false,
    "platform": [],
    "platform-dev": [],
    "platform-overrides": {
        "php": "8.1"
    },
    "plugin-api-version": "2.6.0"
}<|MERGE_RESOLUTION|>--- conflicted
+++ resolved
@@ -2017,18 +2017,6 @@
         },
         {
             "name": "league/flysystem",
-<<<<<<< HEAD
-            "version": "3.23.0",
-            "source": {
-                "type": "git",
-                "url": "https://github.com/thephpleague/flysystem.git",
-                "reference": "d4ad81e2b67396e33dc9d7e54ec74ccf73151dcc"
-            },
-            "dist": {
-                "type": "zip",
-                "url": "https://api.github.com/repos/thephpleague/flysystem/zipball/d4ad81e2b67396e33dc9d7e54ec74ccf73151dcc",
-                "reference": "d4ad81e2b67396e33dc9d7e54ec74ccf73151dcc",
-=======
             "version": "3.28.0",
             "source": {
                 "type": "git",
@@ -2039,7 +2027,6 @@
                 "type": "zip",
                 "url": "https://api.github.com/repos/thephpleague/flysystem/zipball/e611adab2b1ae2e3072fa72d62c62f52c2bf1f0c",
                 "reference": "e611adab2b1ae2e3072fa72d62c62f52c2bf1f0c",
->>>>>>> 4fff7a06
                 "shasum": ""
             },
             "require": {
@@ -2059,11 +2046,7 @@
             "require-dev": {
                 "async-aws/s3": "^1.5 || ^2.0",
                 "async-aws/simple-s3": "^1.1 || ^2.0",
-<<<<<<< HEAD
-                "aws/aws-sdk-php": "^3.220.0",
-=======
                 "aws/aws-sdk-php": "^3.295.10",
->>>>>>> 4fff7a06
                 "composer/semver": "^3.0",
                 "ext-fileinfo": "*",
                 "ext-ftp": "*",
@@ -2073,18 +2056,11 @@
                 "google/cloud-storage": "^1.23",
                 "guzzlehttp/psr7": "^2.6",
                 "microsoft/azure-storage-blob": "^1.1",
-<<<<<<< HEAD
-                "phpseclib/phpseclib": "^3.0.34",
-                "phpstan/phpstan": "^1.10",
-                "phpunit/phpunit": "^9.5.11|^10.0",
-                "sabre/dav": "^4.3.1"
-=======
                 "mongodb/mongodb": "^1.2",
                 "phpseclib/phpseclib": "^3.0.36",
                 "phpstan/phpstan": "^1.10",
                 "phpunit/phpunit": "^9.5.11|^10.0",
                 "sabre/dav": "^4.6.0"
->>>>>>> 4fff7a06
             },
             "type": "library",
             "autoload": {
@@ -2118,34 +2094,6 @@
             ],
             "support": {
                 "issues": "https://github.com/thephpleague/flysystem/issues",
-<<<<<<< HEAD
-                "source": "https://github.com/thephpleague/flysystem/tree/3.23.0"
-            },
-            "funding": [
-                {
-                    "url": "https://ecologi.com/frankdejonge",
-                    "type": "custom"
-                },
-                {
-                    "url": "https://github.com/frankdejonge",
-                    "type": "github"
-                }
-            ],
-            "time": "2023-12-04T10:16:17+00:00"
-        },
-        {
-            "name": "league/flysystem-local",
-            "version": "3.23.0",
-            "source": {
-                "type": "git",
-                "url": "https://github.com/thephpleague/flysystem-local.git",
-                "reference": "5cf046ba5f059460e86a997c504dd781a39a109b"
-            },
-            "dist": {
-                "type": "zip",
-                "url": "https://api.github.com/repos/thephpleague/flysystem-local/zipball/5cf046ba5f059460e86a997c504dd781a39a109b",
-                "reference": "5cf046ba5f059460e86a997c504dd781a39a109b",
-=======
                 "source": "https://github.com/thephpleague/flysystem/tree/3.28.0"
             },
             "time": "2024-05-22T10:09:12+00:00"
@@ -2162,7 +2110,6 @@
                 "type": "zip",
                 "url": "https://api.github.com/repos/thephpleague/flysystem-local/zipball/13f22ea8be526ea58c2ddff9e158ef7c296e4f40",
                 "reference": "13f22ea8be526ea58c2ddff9e158ef7c296e4f40",
->>>>>>> 4fff7a06
                 "shasum": ""
             },
             "require": {
@@ -2196,35 +2143,6 @@
                 "local"
             ],
             "support": {
-<<<<<<< HEAD
-                "issues": "https://github.com/thephpleague/flysystem-local/issues",
-                "source": "https://github.com/thephpleague/flysystem-local/tree/3.23.0"
-            },
-            "funding": [
-                {
-                    "url": "https://ecologi.com/frankdejonge",
-                    "type": "custom"
-                },
-                {
-                    "url": "https://github.com/frankdejonge",
-                    "type": "github"
-                }
-            ],
-            "time": "2023-12-04T10:14:46+00:00"
-        },
-        {
-            "name": "league/mime-type-detection",
-            "version": "1.14.0",
-            "source": {
-                "type": "git",
-                "url": "https://github.com/thephpleague/mime-type-detection.git",
-                "reference": "b6a5854368533df0295c5761a0253656a2e52d9e"
-            },
-            "dist": {
-                "type": "zip",
-                "url": "https://api.github.com/repos/thephpleague/mime-type-detection/zipball/b6a5854368533df0295c5761a0253656a2e52d9e",
-                "reference": "b6a5854368533df0295c5761a0253656a2e52d9e",
-=======
                 "source": "https://github.com/thephpleague/flysystem-local/tree/3.28.0"
             },
             "time": "2024-05-06T20:05:52+00:00"
@@ -2241,7 +2159,6 @@
                 "type": "zip",
                 "url": "https://api.github.com/repos/thephpleague/mime-type-detection/zipball/ce0f4d1e8a6f4eb0ddff33f57c69c50fd09f4301",
                 "reference": "ce0f4d1e8a6f4eb0ddff33f57c69c50fd09f4301",
->>>>>>> 4fff7a06
                 "shasum": ""
             },
             "require": {
@@ -2272,11 +2189,7 @@
             "description": "Mime-type detection for Flysystem",
             "support": {
                 "issues": "https://github.com/thephpleague/mime-type-detection/issues",
-<<<<<<< HEAD
-                "source": "https://github.com/thephpleague/mime-type-detection/tree/1.14.0"
-=======
                 "source": "https://github.com/thephpleague/mime-type-detection/tree/1.15.0"
->>>>>>> 4fff7a06
             },
             "funding": [
                 {
@@ -2288,11 +2201,7 @@
                     "type": "tidelift"
                 }
             ],
-<<<<<<< HEAD
-            "time": "2023-10-17T14:13:20+00:00"
-=======
             "time": "2024-01-28T23:22:08+00:00"
->>>>>>> 4fff7a06
         },
         {
             "name": "maennchen/zipstream-php",
@@ -2377,18 +2286,6 @@
         },
         {
             "name": "matthiasmullie/scrapbook",
-<<<<<<< HEAD
-            "version": "1.5.2",
-            "source": {
-                "type": "git",
-                "url": "https://github.com/matthiasmullie/scrapbook.git",
-                "reference": "5176fc8d3d5f9d640f64ed47d2301921c1ae183f"
-            },
-            "dist": {
-                "type": "zip",
-                "url": "https://api.github.com/repos/matthiasmullie/scrapbook/zipball/5176fc8d3d5f9d640f64ed47d2301921c1ae183f",
-                "reference": "5176fc8d3d5f9d640f64ed47d2301921c1ae183f",
-=======
             "version": "1.5.3",
             "source": {
                 "type": "git",
@@ -2399,7 +2296,6 @@
                 "type": "zip",
                 "url": "https://api.github.com/repos/matthiasmullie/scrapbook/zipball/c339d56e136713aab532718eff453663b4b38efe",
                 "reference": "c339d56e136713aab532718eff453663b4b38efe",
->>>>>>> 4fff7a06
                 "shasum": ""
             },
             "require": {
@@ -2478,11 +2374,7 @@
             ],
             "support": {
                 "issues": "https://github.com/matthiasmullie/scrapbook/issues",
-<<<<<<< HEAD
-                "source": "https://github.com/matthiasmullie/scrapbook/tree/1.5.2"
-=======
                 "source": "https://github.com/matthiasmullie/scrapbook/tree/1.5.3"
->>>>>>> 4fff7a06
             },
             "funding": [
                 {
@@ -2490,22 +2382,6 @@
                     "type": "github"
                 }
             ],
-<<<<<<< HEAD
-            "time": "2024-01-10T09:32:25+00:00"
-        },
-        {
-            "name": "monolog/monolog",
-            "version": "3.5.0",
-            "source": {
-                "type": "git",
-                "url": "https://github.com/Seldaek/monolog.git",
-                "reference": "c915e2634718dbc8a4a15c61b0e62e7a44e14448"
-            },
-            "dist": {
-                "type": "zip",
-                "url": "https://api.github.com/repos/Seldaek/monolog/zipball/c915e2634718dbc8a4a15c61b0e62e7a44e14448",
-                "reference": "c915e2634718dbc8a4a15c61b0e62e7a44e14448",
-=======
             "time": "2024-04-02T13:33:01+00:00"
         },
         {
@@ -2520,7 +2396,6 @@
                 "type": "zip",
                 "url": "https://api.github.com/repos/Seldaek/monolog/zipball/f4393b648b78a5408747de94fca38beb5f7e9ef8",
                 "reference": "f4393b648b78a5408747de94fca38beb5f7e9ef8",
->>>>>>> 4fff7a06
                 "shasum": ""
             },
             "require": {
@@ -2596,11 +2471,7 @@
             ],
             "support": {
                 "issues": "https://github.com/Seldaek/monolog/issues",
-<<<<<<< HEAD
-                "source": "https://github.com/Seldaek/monolog/tree/3.5.0"
-=======
                 "source": "https://github.com/Seldaek/monolog/tree/3.7.0"
->>>>>>> 4fff7a06
             },
             "funding": [
                 {
@@ -2612,8 +2483,7 @@
                     "type": "tidelift"
                 }
             ],
-<<<<<<< HEAD
-            "time": "2023-10-27T15:32:31+00:00"
+            "time": "2024-06-28T09:40:51+00:00"
         },
         {
             "name": "nette/schema",
@@ -2762,9 +2632,6 @@
                 "source": "https://github.com/nette/utils/tree/v4.0.3"
             },
             "time": "2023-10-29T21:02:13+00:00"
-=======
-            "time": "2024-06-28T09:40:51+00:00"
->>>>>>> 4fff7a06
         },
         {
             "name": "onelogin/php-saml",
