<?php

namespace app\views\grading;

use app\models\Gradeable;
use app\models\User;
use app\models\LateDaysCalculation;
use app\views\AbstractView;

class ElectronicGraderView extends AbstractView {
    /**
     * @param Gradeable $gradeable
     * @param array     $sections
     * @return string
     */
    public function statusPage($gradeable, $sections) {
        $course = $this->core->getConfig()->getCourse();
        $semester = $this->core->getConfig()->getSemester();
        $graded = 0;
        $total = 0;
        foreach ($sections as $key => $section) {
            if ($key === "NULL") {
                continue;
            }
            $graded += $section['graded_students'];
            $total += $section['total_students'];
        }
        if ($total === 0){
            $percentage = -1;
        }
        else{
            $percentage = round(($graded / $total) * 100);
        }
        $return = <<<HTML
<div class="content">
    <h2>Status of {$gradeable->getName()}</h2>
HTML;
    if($percentage === -1){
        $view = 'all';
        $return .= <<<HTML
    <div class="sub">
        No Grading To Be Done! :)
HTML;

    }
    else{
        $view = null;
        $return .= <<<HTML
    <div class="sub">
        Current percentage of grading done: {$percentage}% ({$graded}/{$total})
        <br />
        <br />
        By Grading Sections:
        <div style="margin-left: 20px">
HTML;
        foreach ($sections as $key => $section) {
            $percentage = round(($section['graded_students'] / $section['total_students']) * 100);
            $return .= <<<HTML
            Section {$key}: {$percentage}% ({$section['graded_students']} / {$section['total_students']})<br />
HTML;
        }
        $return .= <<<HTML
        </div>
        <br />
        Graders:
        <div style="margin-left: 20px">
HTML;
            foreach ($sections as $key => $section) {
                if ($key === "NULL") {
                    continue;
                }
                if (count($section['graders']) > 0) {
                    $graders = implode(", ", array_map(function($grader) { return $grader->getId(); }, $section['graders']));
                }
                else {
                    $graders = "Nobody";
                }
                $return .= <<<HTML
            Section {$key}: {$graders}<br />
HTML;
            }
        }
        // {$this->core->getConfig()->getTABaseUrl()}account/account-summary.php?course={$course}&semester={$semester}&g_id={$gradeable->getId()}
        $return .= <<<HTML
        </div>
        <div style="margin-top: 20px">
HTML;
        if($percentage !== -1 || $this->core->getUser()->accessFullGrading()){
            $return .= <<<HTML
            <a class="btn btn-primary" 
                href="{$this->core->buildUrl(array('component'=>'grading', 'page'=>'electronic', 'action' => 'details', 'gradeable_id' => $gradeable->getId(), 'view' => $view))}"">
                Grading Details
            </a>
HTML;
            if(count($this->core->getUser()->getGradingRegistrationSections()) !== 0){
                $return .= <<<HTML
            <a class="btn btn-primary"
                href="{$this->core->buildUrl(array('component'=>'grading', 'page'=>'electronic', 'action'=>'grade', 'gradeable_id'=>$gradeable->getId(), 'individual'=>'0'))}">
                Grade Next Student
            </a>
        </div>
    </div>
</div>
HTML;
            }
        }
        return $return;
    }

    /**
     * @param Gradeable   $gradeable
     * @param Gradeable[] $rows
     * @param array       $graders
     * @return string
     */
    public function summaryPage($gradeable, $rows, $graders) {
        $return = <<<HTML
<div class="content">
    
HTML;
        // Default is viewing your sections
        // Limited grader does not have "View All" option
        // If nothing to grade, Instructor will see all sections
        if (!isset($_GET['view']) || $_GET['view'] !== 'all') {
            $text = 'View All';
            $view = 'all';
        }
        else{
            $text = 'View Your Sections';
            $view = null;
        }
        if($gradeable->isGradeByRegistration()){
            $grading_count = count($this->core->getUser()->getGradingRegistrationSections());
        }
        else{
            $grading_count = count($this->core->getQueries()->getRotatingSectionsForGradeableAndUser($gradeable->getId(),$this->core->getUser()->getId()));
        }

        if($this->core->getUser()->accessFullGrading() && (!$this->core->getUser()->accessAdmin() || $grading_count !== 0)){
            $return .= <<<HTML
    <div style="float: right; margin-bottom: 10px">
        <a class="btn btn-default"
            href="{$this->core->buildUrl(array('component' => 'grading', 'page' => 'electronic', 'action' => 'summary', 'gradeable_id' => $gradeable->getId(), 'view' => $view))}">
            $text
        </a>
    </div>
HTML;
        }
        $show_auto_grading_points = true;
        $return .= <<<HTML
    <h2>Grade Details for {$gradeable->getName()}</h2>
    <table class="table table-striped table-bordered persist-area">
        <thead class="persist-thead">
            <tr>
                <td width="3%"></td>
                <td width="5%">Section</td>
                <td width="20%">User ID</td>
                <td width="15%">First Name</td>
                <td width="15%">Last Name</td>
HTML;

        if($gradeable->getTotalAutograderNonExtraCreditPoints() !== 0) {
            $return .= <<<HTML
                <td width="9%">Autograding</td>
                <td width="8%">TA Grading</td>
                <td width="7%">Total</td>
                <td width="10%">Active Version</td>
                <td width="8%">Viewed Grade</td>
            </tr>
        </thead>
HTML;
        }
        else {
            $show_auto_grading_points = false;
            $return .= <<<HTML
                <td width="12%">TA Grading</td>
                <td width="12%">Total</td>
                <td width="10%">Active Version</td>
                <td width="8%">Viewed Grade</td>
            </tr>
        </thead>
HTML;
        }
        
            $return .= <<<HTML
HTML;
            $count = 1;
            $last_section = false;
            $tbody_open = false;
            foreach ($rows as $row) {
                if ($row->beenTAgraded()){
                    if ($row->getUserViewedDate() === null || $row->getUserViewedDate() === "") {
                        $viewed_grade = "&#10008;";
                        $grade_viewed = "";
                        $grade_viewed_color = "color: red; font-size: 1.5em;";
                    }
                    else {
                        $viewed_grade = "&#x2714;";
                        $grade_viewed = "Last Viewed: " . date("F j, Y, g:i a", strtotime($row->getUserViewedDate()));
                        $grade_viewed_color = "color: #5cb85c; font-size: 1.5em;";
                    }
                }
                else{
                    $viewed_grade = "";
                    $grade_viewed = "";
                    $grade_viewed_color = "";
                }
                $active_version = $row->getActiveVersion();
                $highest_version = $row->getHighestVersion();
                $total_possible = $row->getTotalAutograderNonExtraCreditPoints() + $row->getTotalTANonExtraCreditPoints();
                $graded = $row->getGradedAutograderPoints() + $row->getGradedTAPoints();
                if ($graded < 0) $graded = 0;
                if ($gradeable->isGradeByRegistration()) {
                    $section = $row->getUser()->getRegistrationSection();
                }
                else {
                    $section = $row->getUser()->getRotatingSection();
                }
                $display_section = ($section === null) ? "NULL" : $section;
                if ($section !== $last_section) {
                    $last_section = $section;
                    $count = 1;
                    if ($tbody_open) {
                        $return .= <<<HTML
        </tbody>
HTML;
                    }
                    if (isset($graders[$display_section]) && count($graders[$display_section]) > 0) {
                        $section_graders = implode(", ", array_map(function(User $user) { return $user->getId(); }, $graders[$display_section]));
                    }
                    else {
                        $section_graders = "Nobody";
                    }
                    $cols = ($show_auto_grading_points) ? 10 : 9;
                    $return .= <<<HTML
        <tr class="info persist-header">
            <td colspan="{$cols}" style="text-align: center">Students Enrolled in Section {$display_section}</td>
        </tr>
        <tr class="info">
            <td colspan="{$cols}" style="text-align: center">Graders: {$section_graders}</td>
        </tr>
        <tbody id="section-{$section}">
HTML;
                }
                $return .= <<<HTML
            <tr id="user-row-{$row->getUser()->getId()}">
                <td>{$count}</td>
                <td>{$display_section}</td>
                <td>{$row->getUser()->getId()}</td>
                <td>{$row->getUser()->getDisplayedFirstName()}</td>
                <td>{$row->getUser()->getLastName()}</td>
HTML;

                if($show_auto_grading_points) {
                    if ($highest_version != 0) {
                        $return .= <<<HTML
                <td>{$row->getGradedAutograderPoints()}&nbsp;/&nbsp;{$row->getTotalAutograderNonExtraCreditPoints()}</td>
HTML;
                    }
                    else {
                        $return .= <<<HTML
                <td></td>
HTML;
                    }
                }
                if ($highest_version != 0) {
                    $return .= <<<HTML
                <td>
HTML;
                    $box_background = "";
                    if ($row->getActiveDaysLate() > $row->getAllowedLateDays()) {
                        $box_background = "late-box";
                    }
                    
                    if ($row->beenTAgraded()) {
                        $btn_class = "btn-default";
                        $contents = "{$row->getGradedTAPoints()}&nbsp;/&nbsp;{$row->getTotalTANonExtraCreditPoints()}";
                    }
                    else {
                        $btn_class = "btn-primary";
                        $contents = "Grade";
                    }
                    $return .= <<<HTML
                        <a class="btn {$btn_class}" href="{$this->core->getConfig()->getTaBaseUrl()}account/index.php?g_id={$gradeable->getId()}&amp;individual={$row->getUser()->getId()}&amp;course={$this->core->getConfig()->getCourse()}&amp;semester={$this->core->getConfig()->getSemester()}">
                            {$contents}
                        </a>
                </td>
                <td><div class="{$box_background}">{$graded}&nbsp;/&nbsp;{$total_possible}</div></td>
HTML;
                    if($active_version == $highest_version) {
                        $return .= <<<HTML
                <td>{$active_version}</td>
HTML;
                    }
                    else {
                        $return .= <<<HTML
                <td>{$active_version}&nbsp;/&nbsp;{$highest_version}</td>
HTML;
                    }
                }
                else {
<<<<<<< HEAD
                    $btn_class = "btn-primary";
                    $contents = "Grade";
                }
                $return .= <<<HTML
                    <a class="btn {$btn_class}" href="{$this->core->buildUrl(array('component'=>'grading', 'page'=>'electronic', 'action'=>'grade', 'gradeable_id'=>$gradeable->getId(), 'who_id'=>$row->getUser()->getId(), 'individual'=>'1'))}">
                        {$contents}
=======
                    $return .= <<<HTML
                <td>
                    <a class="btn btn-default" style="color:#a5a5a5;" href="{$this->core->getConfig()->getTaBaseUrl()}account/index.php?g_id={$gradeable->getId()}&amp;individual={$row->getUser()->getId()}&amp;course={$this->core->getConfig()->getCourse()}&amp;semester={$this->core->getConfig()->getSemester()}">Grade
>>>>>>> c8aad294
                    </a>
                </td>
                <td></td>
                <td></td>
HTML;
                }
                
                $return .= <<<HTML
                <td title="{$grade_viewed}" style="{$grade_viewed_color}">{$viewed_grade}</td>
            </tr>
HTML;
                $count++;
            }
            $return .= <<<HTML
        </tbody>
HTML;
        $return .= <<<HTML
    </table>
</div>
HTML;
        return $return;
    }

    public function hwGradingPage($gradeable, $progress, $prev_id, $next_id, $individual) {
        $prev_href = $prev_id == '' ? '' : "href=\"{$this->core->buildUrl(array('component'=>'grading', 'page'=>'electronic', 'action'=>'grade', 'gradeable_id'=>$gradeable->getId(), 'who_id'=>$prev_id, 'individual'=>$individual))}\"";
        $next_href = $next_id == '' ? '' : "href=\"{$this->core->buildUrl(array('component'=>'grading', 'page'=>'electronic', 'action'=>'grade', 'gradeable_id'=>$gradeable->getId(), 'who_id'=>$next_id, 'individual'=>$individual))}\"";
        $return = <<<HTML
<div class="grading_toolbar">
    <a {$prev_href}><i title="Go to the previous student" class="icon-left"></i></a>
    <a href="{$this->core->buildUrl(array('component'=>'grading', 'page'=>'electronic', 'action'=>'summary', 'gradeable_id'=>$gradeable->getId()))}"><i title="Go to the main page" class="icon-home" ></i></a>
    <a {$next_href}><i title="Go to the next student" class="icon-right"></i></a>
    <i title="Reset Rubric Panel Positions (Press R)" class="icon-refresh" onclick="handleKeyPress('KeyR');"></i>
    <i title="Show/Hide Auto-Grading Testcases (Press A)" class="icon-auto-grading-results" onclick="handleKeyPress('KeyA');"></i>
    <i title="Show/Hide Grading Rubric (Press G)" class="icon-grading-panel" onclick="handleKeyPress('KeyG');"></i>
    <i title="Show/Hide Submission and Results Browser (Press O)" class="icon-files" onclick="handleKeyPress('KeyO');"></i>
    <i title="Show/Hide Student Information (Press S)" class="icon-status" onclick="handleKeyPress('KeyS');"></i>
</div>

<div class="progress_bar">
    <progress class="progressbar" max="100" value="{$progress}" style="width:80%; height: 100%;"></progress>
    <div class="progress-value" style="display:inline;"></div>
</div>

<div id="autograding_results" class="draggable rubric_panel" style="left:15px; top:170px; width:48%; height:36%;">
    <span class="grading_label">Auto-Grading Testcases</span>
    <div class="inner-container">
HTML;
        if ($gradeable->getActiveVersion() === 0){
            $return .= <<<HTML
        <h4>No Submission</h4>
HTML;
        }
        else if (count($gradeable->getTestcases()) === 0) {
            $return .= <<<HTML
        <h4>No Autograding For This Assignment</h4>
HTML;
        }
        else{
            $has_badges = false;
            if ($gradeable->getNormalPoints() > 0) {
                $has_badges = true;
                if ($gradeable->getGradedNonHiddenPoints() >= $gradeable->getNormalPoints()) {
                    $background = "green-background";
                }
                else if ($gradeable->getGradedNonHiddenPoints() > 0) {
                    $background = "yellow-background";
                }
                else {
                    $background = "red-background";
                }
                if ($gradeable->getTotalAutograderNonExtraCreditPoints() > $gradeable->getNormalPoints()) {
                    $return .= <<<HTML
        <div class="box">
            <div class="box-title">
                <span class="badge {$background}">{$gradeable->getGradedNonHiddenPoints()} / {$gradeable->getNormalPoints()}</span>
                <h4>Total (No Hidden Points)</h4>
            </div>
        </div>
HTML;
                    if ($gradeable->getGradedAutograderPoints() >= $gradeable->getTotalAutograderNonExtraCreditPoints()) {
                        $background = "green-background";
                    }
                    else if ($gradeable->getGradedAutograderPoints() > 0) {
                        $background = "yellow-background";
                    }
                    else {
                        $background = "red-background";
                    }
                    $return .= <<<HTML
        <div class="box">
            <div class="box-title">
                <span class="badge {$background}">{$gradeable->getGradedAutograderPoints()} / {$gradeable->getTotalAutograderNonExtraCreditPoints()}</span>
                <h4>Total (With Hidden Points)</h4>
            </div>
        </div>
HTML;
                }
                else {
                    $return .= <<<HTML
        <div class="box">
            <div class="box-title">
                <span class="badge {$background}">{$gradeable->getGradedNonHiddenPoints()} / {$gradeable->getNormalPoints()}</span>
                <h4>Total</h4>
            </div>
        </div>
HTML;
                }
            }
            $count = 0;
            $display_box = (count($gradeable->getTestcases()) == 1) ? "block" : "none";
            foreach ($gradeable->getTestcases() as $testcase) {
                if (!$testcase->viewTestcase()) {
                    continue;
                }
                $div_click = "";
                if ($testcase->hasDetails() || (count($testcase->getAutochecks()) > 0)) {
                    $div_click = "onclick=\"return toggleDiv('testcase_{$count}');\" style=\"cursor: pointer;\"";
                }
                $return .= <<<HTML
        <div class="box">
            <div class="box-title" {$div_click}>
HTML;
                if ($testcase->hasDetails() || (count($testcase->getAutochecks()) > 0)) {
                    $return .= <<<HTML
                <div style="float:right; color: #0000EE; text-decoration: underline">Details</div>
HTML;
                }
                if ($testcase->hasPoints()) {
                    $showed_badge = false;
                    $background = "";
                    if ($testcase->isExtraCredit()) {
                        if ($testcase->getPointsAwarded() > 0) {
                            $showed_badge = true;
                            $background = "green-background";                                $return .= <<<HTML
                <div class="badge {$background}"> &nbsp; +{$testcase->getPointsAwarded()} &nbsp; </div>
HTML;
                        }
                    }
                    else if ($testcase->getPoints() > 0) {
                        if ($testcase->getPointsAwarded() >= $testcase->getPoints()) {
                            $background = "green-background";
                        }
                        else if ($testcase->getPointsAwarded() < 0.5 * $testcase->getPoints()) {
                            $background = "red-background";
                        }
                        else {
                            $background = "yellow-background";
                        }
                        $showed_badge = true;
                        $return .= <<<HTML
                <div class="badge {$background}">{$testcase->getPointsAwarded()} / {$testcase->getPoints()}</div>
HTML;
                    }
                    else if ($testcase->getPoints() < 0) {
                        if ($testcase->getPointsAwarded() < 0) {
                            if ($testcase->getPointsAwarded() < 0.5 * $testcase->getPoints()) {
                                $background = "red-background";
                            }
                            else if ($testcase->getPointsAwarded() < 0) {
                                $background = "yellow-background";
                            }
                        $showed_badge = true;
                        $return .= <<<HTML
                <div class="badge {$background}"> &nbsp; {$testcase->getPointsAwarded()} &nbsp; </div>
HTML;
                        }
                    }
                    if (!$showed_badge) {
                        $return .= <<<HTML
                <div class="no-badge"></div>
HTML;
                    }
                }
                else if ($has_badges) {
                    $return .= <<<HTML
                <div class="no-badge"></div>
HTML;
                }
                if ($testcase->isHidden()) {
                    $return .= <<<HTML
                <div class="badge" style="margin-left:0px; margin-right:10px;">Hidden</div>
HTML;
                }
                $name = htmlentities($testcase->getName());
                $extra_credit = "";
                if($testcase->isExtraCredit()) {
                    $extra_credit = "<span class='italics'><font color=\"0a6495\">Extra Credit</font></span>";
                }
                $command = htmlentities($testcase->getDetails());
                    $return .= <<<HTML
                <h4>{$name}&nbsp;&nbsp;&nbsp;<code>{$command}</code>&nbsp;&nbsp;{$extra_credit}</h4>
            </div>
HTML;
                if ($testcase->hasDetails() || (count($testcase->getAutochecks()) > 0)) {
                    $return .= <<<HTML
            <div id="testcase_{$count}" style="display: {$display_box};">
HTML;
                    $autocheck_cnt = 0;
                    $autocheck_len = count($testcase->getAutochecks());
                    foreach ($testcase->getAutochecks() as $autocheck) {
                        $description = $autocheck->getDescription();
                        $diff_viewer = $autocheck->getDiffViewer();
                        $return .= <<<HTML
                <div class="box-block">
HTML;
                        $title = "";
                        $return .= <<<HTML
                    <div class='diff-element'>
HTML;
                        if ($diff_viewer->hasDisplayExpected()) {
                            $title = "Student ";
                        }
                        $title .= $description;
                        $return .= <<<HTML
                        <h4>{$title}</h4>
HTML;
                        foreach ($autocheck->getMessages() as $message) {
                            $return .= <<<HTML
                        <span class="red-message">{$message}</span><br />
HTML;
                        }
                        $myimage = $diff_viewer->getActualImageFilename();
                        if ($myimage != "") {
                            // borrowed from file-display.php
                            $content_type = FileUtils::getContentType($myimage);
                            if (substr($content_type, 0, 5) === "image") {
                                // Read image path, convert to base64 encoding
                                $imageData = base64_encode(file_get_contents($myimage));
                                // Format the image SRC:  data:{mime};base64,{data};
                                $myimagesrc = 'data: '.mime_content_type($myimage).';charset=utf-8;base64,'.$imageData;
                                // insert the sample image data
                                $return .= '<img src="'.$myimagesrc.'">';
                            }
                        }
                        else if ($diff_viewer->hasDisplayActual()) {
                            $return .= <<<HTML
                        {$diff_viewer->getDisplayActual()}
HTML;
                        }
                        $return .= <<<HTML
                    </div>
HTML;
                        if ($diff_viewer->hasDisplayExpected()) {
                            $return .= <<<HTML
                    <div class='diff-element'>
                        <h4>Expected {$description}</h4>
HTML;
                            for ($i = 0; $i < count($autocheck->getMessages()); $i++) {
                                $return .= <<<HTML
                        <br />
HTML;
                            }
                            $return .= <<<HTML
                        {$diff_viewer->getDisplayExpected()}
                    </div>
HTML;
                        }
                        $return .= <<<HTML
                </div>
HTML;
                        if (++$autocheck_cnt < $autocheck_len) {
                             $return .= <<<HTML
                <div class="clear"></div>
HTML;
                        }
                    }
                    $return .= <<<HTML
            </div>
HTML;
                }
                $return .= <<<HTML
        </div>
HTML;
                $count++;
            }
        }
        $return .= <<<HTML
    </div>
</div>

<div id="submission_browser" class="draggable rubric_panel" style="left:15px; bottom:40px; width:48%; height:30%">
    <span class="grading_label">Submissions and Results Browser</span>
    <button class="btn btn-default" onclick="openAll()">Expand All</button>
    <button class="btn btn-default" onclick="closeAll()">Close All</button>
    <br />
    <div class="inner-container">
HTML;
        function add_files(&$files, $new_files, $start_dir_name) {
            $files[$start_dir_name] = array(); 
            foreach($new_files as $file) {
                $path = explode('/', $file['relative_name']);
                array_pop($path);
                $working_dir = &$files[$start_dir_name];
                foreach($path as $dir) {
                    if (!isset($working_dir[$dir])) {
                        $working_dir[$dir] = array();
                    }
                    $working_dir = &$working_dir[$dir];
                }
                $working_dir[$file['name']] = $file['path'];
            }
        }
        function display_files($files, &$count, $indent, &$return) {
            foreach ($files as $dir => $contents) {
                if (!is_array($contents)) {
                    $dir = htmlentities($dir);
                    $contents = urlencode(htmlentities($contents));
                    $indent_offset = $indent * -15;
                    $return .= <<<HTML
                <div>
                    <div class="file-viewer">
                        <a class='openAllFile' onclick='openFrame("{$dir}", "{$contents}", {$count})'>
                            <span class='icon-plus' style='vertical-align:text-bottom;'></span>
                        {$dir}</a> &nbsp;
                        <a onclick='openFile("{$dir}", "{$contents}")'>(Popout)</a>
                    </div><br/>
                    <div id="file_viewer_{$count}" style="margin-left:{$indent_offset}px"></div>
                </div>
HTML;
                    $count++;
                }
            }
            foreach ($files as $dir => $contents) {
                if (is_array($contents)) {
                    $dir = htmlentities($dir);
                    $return .= <<<HTML
            <div>
                <div class="div-viewer">
                    <a class='openAllDiv' onclick='openDiv({$count});'>
                        <span class='icon-folder-closed' style='vertical-align:text-top;'></span>
                    {$dir}</a>
                </div><br/>
                <div id='div_viewer_{$count}' style='margin-left:15px; display: none'>
HTML;
                    $count++;
                    display_files($contents, $count, $indent+1, $return);
                    $return .= <<<HTML
                </div>
            </div>
HTML;
                }
            }
        }
        $files = array();
        add_files($files, array_merge($gradeable->getMetaFiles(), $gradeable->getSubmittedFiles(), $gradeable->getSvnFiles()), 'submissions');
        add_files($files, $gradeable->getResultsFiles(), 'results');
        $count = 1;
        display_files($files,$count,1,$return);
        $return .= <<<HTML
    </div>
</div>
HTML;

        $user = $gradeable->getUser();
        $return .= <<<HTML

<div id="student_info" class="draggable rubric_panel" style="right:15px; bottom:40px; width:48%; height:30%;">
    <span class="grading_label">Student Information</span>
    <div class="inner-container">
        <div class="rubric-title">
            <b>{$user->getFirstName()} {$user->getLastName()} ({$user->getId()})<br/>
            Submission Number: {$gradeable->getActiveVersion()} / {$gradeable->getHighestVersion()}<br/>
            Submitted: {$gradeable->getSubmissionTime()->format("m/d/Y H:i:s")}<br/></b>
        </div>
HTML;
        $return .= <<<HTML
        <form id="rubric_form" action="{$this->core->buildUrl(array('component'=>'grading', 'page'=>'electronic', 'action' => 'submit'))}" method="post">
            <input type="hidden" name="csrf_token" value="{$this->core->getCsrfToken()}" />
            <input type="hidden" name="g_id" value="{$gradeable->getId()}" />
            <input type="hidden" name="u_id" value="{$user->getId()}" />
            <input type="hidden" name="individual" value="{$individual}" />
HTML;

        //Late day calculation
        $ldu = new LateDaysCalculation($this->core);
        $return .= $ldu->generateTableForUserDate($user->getId(), $gradeable->getDueDate());
        $late_days_data = $ldu->getGradeable($user->getId(), $gradeable->getId());
        $status = $late_days_data['status'];
        $late_charged = $late_days_data['late_days_charged'];
        $return .= <<<HTML
            <input type="hidden" name="late" value="{$late_charged}" />
HTML;

        $color = "green";
        if($status != "Good" && $status != "Late") {
            $color = "red";
            $return .= <<<HTML
        <script>
            $('body').css('background-color', 'red');
            $("#rubric_form").submit(function(event){
                var confirm = window.confirm("This submission has a bad status. Are you sure you want to submit a grade for it?");
                if(!confirm){
                    event.preventDefault();
                }
            });
        </script>
HTML;
        }
        $return .= <<<HTML
        <b>Status:</b> <span style="color:{$color};">{$status}</span><br />
    </div>
</div>

<div id="grading_rubric" class="draggable rubric_panel" style="right:15px; top:140px; width:48%; height:42%;">
    <span class="grading_label">Grading Rubric</span>
    <div style="margin:3px;">
        <table class="rubric-table" id="rubric-table">
            <tbody>
HTML;

        $c = 1;
        $precision = floatval($gradeable->getPointPrecision());

        foreach ($gradeable->getComponents() as $question) {
            // hide auto-grading if it has no value
            if ($question->getMaxValue() == 0) {
                continue;
            }
            else if (($question->getScore() == 0) && (substr($question->getTitle(), 0, 12) === "AUTO-GRADING")) {
                $question->setScore(floatval($gradeable->getGradedAutograderPoints()));
            }
    
            $disabled = '';
            if(substr($question->getTitle(), 0, 12) === "AUTO-GRADING") {
                $disabled = 'disabled';
            }
    
            $return .= <<<HTML
                <tr>
HTML;
            $penalty = !(intval($question->getMaxValue()) > 0);
            $message = htmlentities($question->getTitle());
            $note = htmlentities($question->getTaComment());
            if ($note != "") {
                $note = "<br/><div style='margin-bottom:5px; color:#777;'><i><b>Note to TA: </b>" . $note . "</i></div>";
            }

            //adds an icon depending on the question type (extra credit, normal, penalty)
            //adds background color as well.
            if($question->getIsExtraCredit()) {
                $return .= <<<HTML
                    <td style="font-size: 12px; background-color: #D8F2D8;" colspan="4">
                        <i class="icon-plus"></i> <b>{$message}</b> {$note}
HTML;
            }
            else if($penalty) {
                $return .= <<<HTML
                    <td style="font-size: 12px; background-color: #FAD5D3;" colspan="4">
                        <i class="icon-minus"></i> <b>{$message}</b> {$note}
HTML;
            }
            else {
                $return .= <<<HTML
                    <td style="font-size: 12px;" colspan="4">
                        <b>{$message}</b> {$note}
HTML;
            }

            $student_note = htmlentities($question->getStudentComment());
            if ($student_note != ''){
                $student_note = "<div style='margin-bottom:5px; color:#777;'><i><b>Note to Student: </b>" . $student_note . "</i></div>";
        
            }
            $return .= <<<HTML
                        {$student_note}
                    </td>
                </tr>
HTML;

            $min_val = (intval($question->getMaxValue()) > 0) ? 0 : intval($question->getMaxValue());
            $max_val = (intval($question->getMaxValue()) > 0) ? intval($question->getMaxValue()) : 0;

            $background = "";
            if ($question->getIsExtraCredit()) {
                $background = "background-color: #D8F2D8;";
            }
            else if ($penalty) {
                $background = "background-color: #FAD5D3;";
            }
            
            $return .= <<<HTML
                <tr style="background-color: #f9f9f9;">
                    <td style="white-space:nowrap; vertical-align:middle; text-align:center; {$background}" colspan="1">
                        <input type="number" id="grade-{$question->getOrder()}" class="grades" name="grade-{$question->getOrder()}" value="{$question->getScore()}" min="{$min_val}" max="{$max_val}" step="{$precision}" placeholder="&plusmn;{$precision}" onchange="validateInput('grade-{$question->getOrder()}', '{$question->getMaxValue()}', {$precision}); calculatePercentageTotal();" style="width:50px; resize:none;" {$disabled}></textarea>
                        <strong> / {$question->getMaxValue()}</strong>
                    </td>
                    <td style="width:98%; {$background}" colspan="3">
                        <div id="rubric-{$c}">
                            <textarea name="comment-{$question->getOrder()}" onkeyup="autoResizeComment(event);" rows="4" style="width:98%; height:100%; min-height:80px; resize:none; float:left;" placeholder="Message for the student..." comment-position="0" {$disabled}>{$question->getComment()}</textarea>
                        </div>
                    </td>
                </tr>
HTML;
            $c++;
        }

        $total_points = $gradeable->getTotalAutograderNonExtraCreditPoints() + $gradeable->getTotalTANonExtraCreditPoints();
        $return .= <<<HTML
                <tr>
                    <td style="background-color: #EEE; border-left: 1px solid #EEE; border-top:5px #FAA732 solid;" colspan="1"><strong>TOTAL</strong></td>
                    <td style="background-color: #EEE; border-top:5px #FAA732 solid;" colspan="1"><strong id="score_total">0 / {$total_points}&emsp;&emsp;&emsp;
                        AUTO-GRADING {$gradeable->getGradedAutograderPoints()} / {$gradeable->getTotalAutograderNonExtraCreditPoints()}</strong>
                    </td>
                </tr>
            </tbody>
        </table><br/>
        <div style="width:100%;"><b>General Comment:</b>
        <textarea name="comment-general" rows="5" style="width:98%; height:100%; min-height:100px; resize:none; float:left;" onkeyup="autoResizeComment(event);" placeholder="Overall message for student about the gradeable..." comment-position="0">{$gradeable->getOverallComment()}</textarea>
        </div>
HTML;
        if ($gradeable->beenTAgraded()) {
            $return .= <<<HTML
        <div style="width:100%; margin-left:10px;">
            Graded By: {$gradeable->getGrader()->getId()}<br />Overwrite Grader: <input type='checkbox' name='overwrite' value='1' /><br />
        </div>
HTML;
        }
        else { //Adding this checkbox to simplify checking for grader overwrite.  It's hidden from view so that the first time someone grades, $_POST['overwrite'] is guarenteed to exist
            $return .= <<<HTML
        <input type='checkbox' class='hidden' name='overwrite' value='1' checked='checked' style='display:none;' /> 
HTML;
        }
        $return .= <<<HTML
        <div style="width:100%;">
HTML;
        $now = new \DateTime('now');        
        if (!($now < $gradeable->getGradeStartDate()) && ($total_points > 0)) {
            if($gradeable->beenTAgraded()) {
                $return .= <<<HTML
            <input class="btn btn-large btn-warning" type="submit" value="Submit Homework Re-Grade" onclick="createCookie('backup',1,1000);"/>
HTML;
            }
            else {
                $return .= <<<HTML
            <input class="btn btn-large btn-primary" type="submit" value="Submit Homework Grade"/>
HTML;
            }
        }
        else {
            $return .= <<<HTML
            <input class="btn btn-large btn-primary" type="button" value="Cannot Submit Homework Grade" />
        <div style="width:100%; text-align:left; color:#777;">This homework has not been opened for grading.</div>
HTML;
        }
        $return .= <<<HTML
        </div>
    </form>
    </div>
</div>
<script type="text/javascript" src="{$this->core->getConfig()->getBaseUrl()}/js/ta-grading.js"></script>
<script type="text/javascript">
    function openFrame(html_file, url_file, num) {
        var iframe = $('#file_viewer_' + num);
        if (!iframe.hasClass('open')) {
            var iframeId = "file_viewer_" + num + "_iframe";
            // handle pdf
            if(url_file.substring(url_file.length - 3) == "pdf") {
                iframe.html("<iframe id='" + iframeId + "' src='{$this->core->getConfig()->getSiteUrl()}&component=misc&page=display_file&dir=submissions&file=" + html_file + "&path=" + url_file + "' width='750px' height='600px' style='border: 0'></iframe>");
            }
            else {
                iframe.html("<iframe id='" + iframeId + "' onload='resizeFrame(\"" + iframeId + "\");' src='{$this->core->getConfig()->getSiteUrl()}&component=misc&page=display_file&dir=submissions&file=" + html_file + "&path=" + url_file + "' width='750px' style='border: 0'></iframe>");
            }
            iframe.addClass('open');
        }

        if (!iframe.hasClass('shown')) {
            iframe.show();
            iframe.addClass('shown');
            $($($(iframe.parent().children()[0]).children()[0]).children()[0]).removeClass('icon-plus').addClass('icon-minus');
        }
        else {
            iframe.hide();
            iframe.removeClass('shown');
            $($($(iframe.parent().children()[0]).children()[0]).children()[0]).removeClass('icon-minus').addClass('icon-plus');
        }
        return false;
    }

    function openFile(html_file, url_file) {
        window.open("{$this->core->getConfig()->getSiteUrl()}&component=misc&page=display_file&dir=submissions&file=" + html_file + "&path=" + url_file,"_blank","toolbar=no,scrollbars=yes,resizable=yes, width=700, height=600");
        return false;
    }

    function calculatePercentageTotal() {
        var total=0;

        $('#rubric-table').find('.grades').each(function() {
            if(!isNaN(parseFloat($(this).val()))) {
                total += parseFloat($(this).val());
            }
        });
            
        total = Math.max(parseFloat(total + {$gradeable->getGradedAutograderPoints()}), 0);

        $("#score_total").html(total+" / "+parseFloat({$gradeable->getTotalAutograderNonExtraCreditPoints()} + {$gradeable->getTotalTANonExtraCreditPoints()}) + "&emsp;&emsp;&emsp;" + " AUTO-GRADING: " + {$gradeable->getGradedAutograderPoints()} + "/" + {$gradeable->getTotalAutograderNonExtraCreditPoints()});
    }
</script>
HTML;
        return $return;
    }
}<|MERGE_RESOLUTION|>--- conflicted
+++ resolved
@@ -140,7 +140,7 @@
             $return .= <<<HTML
     <div style="float: right; margin-bottom: 10px">
         <a class="btn btn-default"
-            href="{$this->core->buildUrl(array('component' => 'grading', 'page' => 'electronic', 'action' => 'summary', 'gradeable_id' => $gradeable->getId(), 'view' => $view))}">
+            href="{$this->core->buildUrl(array('component' => 'grading', 'page' => 'electronic', 'action' => 'details', 'gradeable_id' => $gradeable->getId(), 'view' => $view))}">
             $text
         </a>
     </div>
@@ -181,9 +181,6 @@
         </thead>
 HTML;
         }
-        
-            $return .= <<<HTML
-HTML;
             $count = 1;
             $last_section = false;
             $tbody_open = false;
@@ -281,9 +278,9 @@
                         $contents = "Grade";
                     }
                     $return .= <<<HTML
-                        <a class="btn {$btn_class}" href="{$this->core->getConfig()->getTaBaseUrl()}account/index.php?g_id={$gradeable->getId()}&amp;individual={$row->getUser()->getId()}&amp;course={$this->core->getConfig()->getCourse()}&amp;semester={$this->core->getConfig()->getSemester()}">
-                            {$contents}
-                        </a>
+                    <a class="btn {$btn_class}" href="{$this->core->buildUrl(array('component'=>'grading', 'page'=>'electronic', 'action'=>'grade', 'gradeable_id'=>$gradeable->getId(), 'who_id'=>$row->getUser()->getId(), 'individual'=>'1'))}">
+                        {$contents}
+                    </a>
                 </td>
                 <td><div class="{$box_background}">{$graded}&nbsp;/&nbsp;{$total_possible}</div></td>
 HTML;
@@ -299,25 +296,15 @@
                     }
                 }
                 else {
-<<<<<<< HEAD
-                    $btn_class = "btn-primary";
-                    $contents = "Grade";
-                }
-                $return .= <<<HTML
-                    <a class="btn {$btn_class}" href="{$this->core->buildUrl(array('component'=>'grading', 'page'=>'electronic', 'action'=>'grade', 'gradeable_id'=>$gradeable->getId(), 'who_id'=>$row->getUser()->getId(), 'individual'=>'1'))}">
-                        {$contents}
-=======
                     $return .= <<<HTML
                 <td>
-                    <a class="btn btn-default" style="color:#a5a5a5;" href="{$this->core->getConfig()->getTaBaseUrl()}account/index.php?g_id={$gradeable->getId()}&amp;individual={$row->getUser()->getId()}&amp;course={$this->core->getConfig()->getCourse()}&amp;semester={$this->core->getConfig()->getSemester()}">Grade
->>>>>>> c8aad294
+                    <a class="btn btn-default" style="color:#a5a5a5;" href="{$this->core->buildUrl(array('component'=>'grading', 'page'=>'electronic', 'action'=>'grade', 'gradeable_id'=>$gradeable->getId(), 'who_id'=>$row->getUser()->getId(), 'individual'=>'1'))}">Grade
                     </a>
                 </td>
                 <td></td>
                 <td></td>
 HTML;
                 }
-                
                 $return .= <<<HTML
                 <td title="{$grade_viewed}" style="{$grade_viewed_color}">{$viewed_grade}</td>
             </tr>
@@ -326,8 +313,6 @@
             }
             $return .= <<<HTML
         </tbody>
-HTML;
-        $return .= <<<HTML
     </table>
 </div>
 HTML;
@@ -340,7 +325,7 @@
         $return = <<<HTML
 <div class="grading_toolbar">
     <a {$prev_href}><i title="Go to the previous student" class="icon-left"></i></a>
-    <a href="{$this->core->buildUrl(array('component'=>'grading', 'page'=>'electronic', 'action'=>'summary', 'gradeable_id'=>$gradeable->getId()))}"><i title="Go to the main page" class="icon-home" ></i></a>
+    <a href="{$this->core->buildUrl(array('component'=>'grading', 'page'=>'electronic', 'action'=>'details', 'gradeable_id'=>$gradeable->getId()))}"><i title="Go to the main page" class="icon-home" ></i></a>
     <a {$next_href}><i title="Go to the next student" class="icon-right"></i></a>
     <i title="Reset Rubric Panel Positions (Press R)" class="icon-refresh" onclick="handleKeyPress('KeyR');"></i>
     <i title="Show/Hide Auto-Grading Testcases (Press A)" class="icon-auto-grading-results" onclick="handleKeyPress('KeyA');"></i>
