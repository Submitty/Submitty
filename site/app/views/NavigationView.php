<?php

namespace app\views;

use app\libraries\DateUtils;
use app\models\Button;
use app\libraries\GradeableType;
use app\models\User;
use app\models\gradeable\AutoGradedGradeable;
use app\models\gradeable\Gradeable;
use app\models\gradeable\GradedGradeable;
use app\models\gradeable\TaGradedGradeable;
use app\models\gradeable\GradeableList;
use app\libraries\FileUtils;

class NavigationView extends AbstractView {

    const gradeableSections = [
        GradeableList::FUTURE => [
            //What title is displayed to the user for each category
            "title" => "FUTURE",
            //Shown italicized after the title
            "subtitle" => "visible only to Instructors",
            //Element id of the header row (used primarily by e2e tests)
            "section_id" => "future",
            //What bootstrap button the student button will be. Information about bootstrap buttons can be found here:
            //https://www.w3schools.com/bootstrap/bootstrap_buttons.asp
            "button_type_submission" => "btn-default",
            //What bootstrap button the instructor/TA button will be
            "button_type_grading" => "btn-default",
            //The general text of the button under the category
            //It is general since the text could change depending if the user submitted something or not and other factors.
            "prefix" => "ALPHA SUBMIT"
        ],
        GradeableList::BETA => [
            "title" => "BETA",
            "subtitle" => "open for testing by TAs",
            "section_id" => "beta",
            "button_type_submission" => "btn-default",
            "button_type_grading" => "btn-default",
            "prefix" => "BETA SUBMIT"
        ],
        GradeableList::OPEN => [
            "title" => "OPEN",
            "is_panel_expanded" => true,
            "subtitle" => "",
            "section_id" => "open",
            "button_type_submission" => "btn-primary",
            "button_type_grading" => "btn-default",
            "prefix" => "SUBMIT"
        ],
        GradeableList::CLOSED => [
            "title" => "PAST DUE",
            "subtitle" => "",
            "section_id" => "closed",
            "button_type_submission" => "btn-danger",
            "button_type_grading" => "btn-default",
            "prefix" => "LATE SUBMIT"
        ],
        GradeableList::GRADING => [
            "title" => "CLOSED",
            "subtitle" => "being graded by TA/Instructor",
            "section_id" => "items_being_graded",
            "button_type_submission" => "btn-default",
            "button_type_grading" => "btn-primary",
            "prefix" => "VIEW SUBMISSION"
        ],
        GradeableList::GRADED => [
            "title" => "GRADES AVAILABLE",
            "subtitle" => "",
            "is_panel_expanded" => true,
            "section_id" => "graded",
            "button_type_submission" => 'btn-default',
            "button_type_grading" => 'btn-default',
            "prefix" => "VIEW GRADE"
        ]
    ];

    public function showGradeables($sections_to_list, $graded_gradeables, array $submit_everyone, $gradeable_ids_and_titles) {
        // ======================================================================================
        // DISPLAY CUSTOM BANNER (previously used to display room seating assignments)
        // note: placement of this information this may eventually be re-designed
        // note: in the future this could be extended to take other options, but right now it's
        //       for displaying a link to provided materials
        // ======================================================================================
        $display_custom_message = $this->core->getConfig()->displayCustomMessage();
        $message_file_details = null;
        //Course settings have enabled displaying custom (banner) message
        if ($display_custom_message) {
            $message_file_path = FileUtils::joinPaths($this->core->getConfig()->getCoursePath(), "reports", "summary_html", $this->core->getUser()->getId() . ".json");
            $display_custom_message = is_file($message_file_path);
            //If statement seems redundant, but will help in case we ever decouple the is_file check from $display_custom_message
            if ($display_custom_message && is_file($message_file_path)) {
                $message_json = json_decode(file_get_contents($message_file_path));
                if (property_exists($message_json, 'special_message')) {
                    $message_file_details = $message_json->special_message;

                    //If any fields are missing, treat this as though we just didn't have a message for this user.
                    if (!property_exists($message_file_details, 'title') || !property_exists($message_file_details, 'description') || !property_exists($message_file_details, 'filename')) {
                        $display_custom_message = false;
                        $messsage_file_details = null;
                    }
                }
            }
        }


        // ======================================================================================
        // DISPLAY ROOM SEATING (used to display room seating assignments)
        // ======================================================================================
        $seating_only_for_instructor = $this->core->getConfig()->isSeatingOnlyForInstructor();
        if ($seating_only_for_instructor && !$this->core->getUser()->accessAdmin()) {
            $display_room_seating = false;
        }
        else {
            $display_room_seating = $this->core->getConfig()->displayRoomSeating();
        }
        $user_seating_details = null;
        $gradeable_title = null;
        $seating_config = null;
        // If the instructor has selected a gradeable for room seating
        if ($display_room_seating) {
            $this->core->getOutput()->addRoomTemplatesTwigPath();
            // use the room seating gradeable id to find the title to display.
            $gradeable_id = $this->core->getConfig()->getRoomSeatingGradeableId();
            foreach ($gradeable_ids_and_titles as $gradeable_id_and_title) {
                if ($gradeable_id_and_title['g_id'] === $gradeable_id) {
                    $gradeable_title = $gradeable_id_and_title['g_title'];
                    break;
                }
            }

            $seating_user_path = FileUtils::joinPaths($this->core->getConfig()->getCoursePath(), 'reports', 'seating', $gradeable_id, $this->core->getUser()->getId() . ".json");
            // if the instructor has generated a report for the student for this gradeable
            if (is_file($seating_user_path)) {
                $user_seating_details = json_decode(file_get_contents($seating_user_path));

                // if the user seating details have both a building and a room property
                if (property_exists($user_seating_details, 'building') && property_exists($user_seating_details, 'room')) {
                    $seating_config_path = FileUtils::joinPaths(
                        $this->core->getConfig()->getCoursePath(),
                        'uploads',
                        'seating',
                        $gradeable_id,
                        $user_seating_details->building,
                        $user_seating_details->room . '.json'
                    );
                    // if the report the instructor generated corresponds to a valid room config and a valid room template
                    if (is_file($seating_config_path) && is_file(FileUtils::joinPaths(dirname(dirname(__DIR__)), 'room_templates', $user_seating_details->building, $user_seating_details->room . '.twig'))) {
                        $seating_config = file_get_contents($seating_config_path);
                    }
                }
            }
            else {
                // mimic the result format of json_decode when there is no file to decode
                // and make each field the default value
                $user_seating_details = new \stdClass();
                $user_seating_details->building =
                $user_seating_details->zone     =
                $user_seating_details->row      =
                $user_seating_details->seat     = "SEE INSTRUCTOR";
            }
        }

        // ======================================================================================
        // INDEX OF ALL GRADEABLES
        // ======================================================================================

        $render_sections = [];
        $max_buttons = 0;
        foreach ($sections_to_list as $list_section => $gradeable_list) {
            /** @var Gradeable[] $gradeable_list */

            $render_gradeables = [];
            foreach ($gradeable_list as $gradeable_id => $gradeable) {
                /** @var Gradeable $gradeable */

                $graded_gradeable = $graded_gradeables[$gradeable->getId()] ?? null;
                $buttons = $this->getButtons($gradeable, $graded_gradeable, $list_section, $submit_everyone[$gradeable->getId()]);
                $render_gradeables[] = [
                    "id" => $gradeable->getId(),
                    "name" => $gradeable->getTitle(),
                    "url" => $gradeable->getInstructionsUrl(),
                    "edit_buttons" => $this->getAllEditButtons($gradeable),
                    "delete_buttons" => $this->getAllDeleteButtons($gradeable),
                    "buttons" => $buttons,
                    "has_build_error" => $gradeable->anyBuildErrors()
                ];

                if (count($buttons) > $max_buttons) {
                    $max_buttons = count($buttons);
                }
            }

            //Copy
            $render_section = self::gradeableSections[$list_section];
            $render_section["gradeables"] = $render_gradeables;

            $render_sections[] = $render_section;
        }

        $this->core->getOutput()->addInternalCss("navigation.css");
        $this->core->getOutput()->addInternalJs("navigation.js");
        $this->core->getOutput()->enableMobileViewport();

        return $this->core->getOutput()->renderTwigTemplate("Navigation.twig", [
            "course_name" => $this->core->getConfig()->getCourseName(),
            "course_id" => $this->core->getConfig()->getCourse(),
            "sections" => $render_sections,
            "max_buttons" => $max_buttons,
            "message_file_details" => $message_file_details,
            "display_custom_message" => $display_custom_message,
            "user_seating_details" => $user_seating_details,
            "display_room_seating" => $display_room_seating,
            "seating_only_for_instructor" => $this->core->getConfig()->isSeatingOnlyForInstructor(),
            "gradeable_title" => $gradeable_title,
            "seating_config" => $seating_config,
<<<<<<< HEAD
            "date_time_format" => $this->core->getConfig()->getDateTimeFormat()->getFormat('gradeable')
=======
            "DATE_TIME_FORMAT" => DateUtils::DATE_TIME_FORMAT
>>>>>>> a6a93395
        ]);
    }

    /**
     * Get the list of buttons to display to the user for a Gradeable
     * @param Gradeable $gradeable
     * @param GradedGradeable|null $graded_gradeable The graded gradeble instance, or null if no data yet
     * @param int $list_section
     * @param bool $submit_everyone If the user can submit for another user
     * @return array
     */
    private function getButtons(Gradeable $gradeable, $graded_gradeable, int $list_section, bool $submit_everyone): array {
        $buttons = [];
        $buttons[] = $this->hasTeamButton($gradeable) ? $this->getTeamButton($gradeable, $graded_gradeable) : null;
        $buttons[] = $this->hasSubmitButton($gradeable) ? $this->getSubmitButton($gradeable, $graded_gradeable, $list_section, $submit_everyone) : null;

        if ($this->hasGradeButton($gradeable)) {
            $buttons[] = $this->getGradeButton($gradeable, $list_section);
        }

        //Admin buttons
        if ($this->core->getUser()->accessAdmin()) {
            $buttons[] = $this->hasQuickLinkButton() ? $this->getQuickLinkButton($gradeable, $list_section) : null;
        }

        return $buttons;
    }

    /**
     * Get a list with the edit buttons (if applicable) to display to the user for a Gradeable
     * @param Gradeable $gradeable
     * @return array
     */
    private function getAllEditButtons(Gradeable $gradeable): array {
        $buttons = [];

        //Admin buttons
        if ($this->core->getUser()->accessAdmin()) {
            $buttons[] = $this->hasEditButton() ? $this->getEditButton($gradeable) : null;
        }

        return $buttons;
    }

    /**
     * Get a list with the edit buttons (if applicable) to display to the user for a Gradeable
     * @param Gradeable $gradeable
     * @return array
     */
    private function getAllDeleteButtons(Gradeable $gradeable): array {
        $buttons = [];

        //Admin buttons
        if ($this->core->getUser()->accessAdmin()) {
            $buttons[] = $gradeable->canDelete() ? $this->getDeleteButton($gradeable) : null;
        }

        return $buttons;
    }

    //Tests for if we have the various buttons

    /**
     * @param Gradeable $gradeable
     * @return bool
     */
    private function hasTeamButton(Gradeable $gradeable): bool {
        return $gradeable->isTeamAssignment();
    }

    /**
     * @param Gradeable $gradeable
     * @return bool
     */
    private function hasSubmitButton(Gradeable $gradeable): bool {
        return $gradeable->getType() === GradeableType::ELECTRONIC_FILE;
    }

    /**
     * @param Gradeable $gradeable
     * @return bool
     */
    private function hasGradeButton(Gradeable $gradeable): bool {
        // full access graders & instructors are allowed to view submissions of assignments with no manual grading
        $im_allowed_to_view_submissions = $this->core->getUser()->accessGrading() && !$gradeable->isTaGrading() && $this->core->getUser()->accessFullGrading();

        // limited access graders and full access graders can preview/view the grading interface only if they are allowed by the min grading group
        $im_a_grader = $this->core->getUser()->accessGrading() && $this->core->getUser()->getGroup() <= $gradeable->getMinGradingGroup();

        // students can only view the submissions & grading interface if its a peer grading assignment
        $im_a_peer_grader = $this->core->getUser()->getGroup() === User::GROUP_STUDENT && $gradeable->isPeerGrading() && !empty($this->core->getQueries()->getPeerAssignment($gradeable->getId(), $this->core->getUser()->getId()));

        // TODO: look through this logic and put into new access system
        return $im_a_peer_grader || $im_a_grader || $im_allowed_to_view_submissions;
    }

    /**
     * @return bool
     */
    private function hasEditButton(): bool {
        return $this->core->getUser()->accessAdmin();
    }


    /**
     * @return bool
     */
    private function hasQuickLinkButton(): bool {
        return $this->core->getUser()->accessAdmin();
    }

    /**
     * @param Gradeable $gradeable
     * @param GradedGradeable|null $graded_gradeable
     * @return Button|null
     */
    private function getTeamButton(Gradeable $gradeable, $graded_gradeable) {
        // Team management button, only visible on team assignments
        $date = $this->core->getDateTimeNow();
        $past_lock_date = $date < $gradeable->getTeamLockDate();
        $date_time = null;

        if ($past_lock_date) {
            $date_text = "teams lock ";
            $date_time = $gradeable->getTeamLockDate();
        }
        else {
            $date_text = '';
        }

        if ($graded_gradeable === null || $graded_gradeable->getSubmitter()->getTeam() === null) {
            if ($past_lock_date) {
                $team_button_type = 'btn-primary';
            }
            else {
                $team_button_type = 'btn-danger';
            }
            $team_button_text = 'CREATE TEAM';
            $teams = $this->core->getQueries()->getTeamsByGradeableId($gradeable->getId());
            foreach ($teams as $t) {
                if ($t->sentInvite($this->core->getUser()->getId())) {
                    $team_button_text = 'CREATE/JOIN TEAM';
                    break;
                }
            }
        }
        else {
            if ($past_lock_date) {
                $team_button_type = 'btn-primary';
                $team_button_text = 'MANAGE TEAM';
            }
            else {
                $team_button_type = 'btn-default';
                $team_button_text = 'VIEW TEAM';
            }
        }

        return new Button($this->core, [
            "title" => $team_button_text,
            "subtitle" => $date_text,
            "date" => $date_time,
            "href" => $this->core->buildCourseUrl(['gradeable', $gradeable->getId(), 'team']),
            "class" => "btn {$team_button_type} btn-nav",
            "name" => "team-btn"
        ]);
    }

    /**
     * @param Gradeable $gradeable
     * @param GradedGradeable|null $graded_gradeable
     * @param int $list_section
     * @param bool $submit_everyone If the user can submit for another user
     * @return Button|null
     */
    private function getSubmitButton(Gradeable $gradeable, $graded_gradeable, int $list_section, bool $submit_everyone) {
        $class = self::gradeableSections[$list_section]["button_type_submission"];
        $title = self::gradeableSections[$list_section]["prefix"];
        $date_time = null;

        if ($list_section == GradeableList::FUTURE || $list_section == GradeableList::BETA) {
            $date_text = 'opens ';
            $date_time = $gradeable->getSubmissionOpenDate();
        }
        else {
            $date_text = 'due ';
            $date_time = $gradeable->getSubmissionDueDate();
        }

        $points_percent = NAN;

        $href = $this->core->buildCourseUrl(['gradeable', $gradeable->getId()]);
        $progress = null;
        $disabled = false;

        //Button types that override any other buttons
        if (!$gradeable->hasAutogradingConfig()) {
            return new Button($this->core, [
                "title" => "Need to run BUILD_{$this->core->getConfig()->getCourse()}.sh",
                "disabled" => true,
                "class" => "btn btn-default btn-nav"
            ]);
        }

        if ($graded_gradeable !== null) {
            /** @var TaGradedGradeable $ta_graded_gradeable */
            $ta_graded_gradeable = $graded_gradeable->getTaGradedGradeable();
            /** @var AutoGradedGradeable $auto_graded_gradeable */
            $auto_graded_gradeable = $graded_gradeable->getAutoGradedGradeable();

            //calculate the point percentage
            if ($auto_graded_gradeable !== null) {
                $points_percent = $auto_graded_gradeable->getNonHiddenPercent(true);
            }


            //If the button is autograded and has been submitted once, give a progress bar.
            if (
                !is_nan($points_percent)
                && $graded_gradeable->getAutoGradedGradeable()->isAutoGradingComplete()
                && ($list_section == GradeableList::CLOSED || $list_section == GradeableList::OPEN)
            ) {
                $progress = $points_percent * 100;
            }

            // Not submitted or cancelled, after submission deadline
            if (
                !$graded_gradeable->getAutoGradedGradeable()->isAutoGradingComplete()
                && ($list_section == GradeableList::GRADED || $list_section == GradeableList::GRADING)
            ) {
                //You forgot to submit
                $class = "btn-danger";
            }

            // TA grading enabled, the gradeable is fully graded, and the user hasn't viewed it
            $grade_ready_for_view = $gradeable->isTaGrading()
                && $graded_gradeable->isTaGradingComplete()
                && $list_section === GradeableList::GRADED;

            if ($gradeable->isTeamAssignment()) {
                if (
                    $grade_ready_for_view
                    && $this->core->getQueries()->getTeamViewedTime($graded_gradeable->getSubmitter()->getId(), $this->core->getUser()->getId()) === null
                ) {
                    $class = "btn-success";
                }
            }
            else {
                if ($grade_ready_for_view && $ta_graded_gradeable->getUserViewedDate() === null) {
                    //Graded and you haven't seen it yet
                    $class = "btn-success";
                }
            }

            // Submitted, currently after grade released date
            if (
                $graded_gradeable->getAutoGradedGradeable()->isAutoGradingComplete()
                && $list_section == GradeableList::GRADED
            ) {
                if ($gradeable->isTaGrading()) {
                    if (!$graded_gradeable->isTaGradingComplete()) {
                        // Incomplete TA grading
                        $class = "btn-default";
                    }
                }
                else {
                    // No TA grading
                    $class = "btn-default";
                }
            }

            // Due date passed with at least 50 percent points in autograding or gradable with no autograding points
            if (
                $graded_gradeable->getAutoGradedGradeable()->isAutoGradingComplete()
                && (
                    !$gradeable->getAutogradingConfig()->anyPoints()
                    || $gradeable->getAutogradingConfig()->getTotalNonHiddenNonExtraCredit() != 0
                    && $points_percent >= 0.5
                )
                && $list_section == GradeableList::CLOSED
            ) {
                $class = "btn-default";
            }

            if (
                $graded_gradeable->getAutoGradedGradeable()->isAutoGradingComplete()
                && ($list_section == GradeableList::GRADED || $list_section == GradeableList::GRADING)
            ) {
                $date_text = "";
            }
            if (!$gradeable->hasDueDate()) {
                $date_text = "";
            }
            if (!$gradeable->isStudentSubmit() && $this->core->getUser()->accessFullGrading()) {
                // Student isn't submitting
                $title = "BULK UPLOAD";
                $class = "btn-primary";
                $date_text = "";
            }
            elseif ($gradeable->isStudentSubmit() && !$gradeable->hasDueDate() && $list_section != GradeableList::OPEN) {
                $title = "SUBMIT";
                $class = "btn-default";
            }
            elseif ($graded_gradeable->getAutoGradedGradeable()->isAutoGradingComplete() && $list_section == GradeableList::OPEN) {
                //if the user submitted something on time
                $title = "RESUBMIT";
            }
            elseif ($graded_gradeable->getAutoGradedGradeable()->isAutoGradingComplete() && $list_section == GradeableList::CLOSED) {
                //if the user submitted something past time
                if ($gradeable->isLateSubmissionAllowed()) {
                    $title = "LATE RESUBMIT";
                }
                else {
                    $title = "VIEW SUBMISSION";
                    $class = 'btn-default';
                    $date_text = "";
                }
            }
            elseif (!$graded_gradeable->getAutoGradedGradeable()->hasSubmission() && !$gradeable->isLateSubmissionAllowed() && $list_section == GradeableList::CLOSED) {
                $title = "NO SUBMISSION";
                $class = "btn-danger";
                $date_text = "";
            }
            elseif (!$graded_gradeable->getAutoGradedGradeable()->isAutoGradingComplete() && ($list_section == GradeableList::GRADED || $list_section == GradeableList::GRADING)) {
                //to change the text to overdue submission if nothing was submitted on time
                if ($gradeable->isStudentSubmit()) {
                    $title = "OVERDUE SUBMISSION";
                }
                else {
                    $title = "NO SUBMISSION";
                    $date_text = "";
                }
            }
            elseif ($gradeable->isTaGrading() && !$graded_gradeable->isTaGradingComplete() && $list_section == GradeableList::GRADED) {
                //when there is no TA grade and due date passed
                $title = "TA GRADE NOT AVAILABLE";
            }
        }
        else {
            // This means either the user isn't on a team
            if ($gradeable->isTeamAssignment()) {
                // team assignment, no team
                if (!$submit_everyone) {
                    $title = "MUST BE ON A TEAM TO SUBMIT";
                    $disabled = true;
                }
                if ($list_section > GradeableList::OPEN) {
                    $class = "btn-danger";
                    if ($submit_everyone) {
                        // team assignment, no team
                        $title = "OVERDUE SUBMISSION";
                        $disabled = false;
                    }
                }
            }
        }

        return new Button($this->core, [
            "title" => $title,
            "subtitle" => $date_text,
            "date" => $date_time,
            "href" => $href,
            "progress" => $progress,
            "disabled" => $disabled,
            "class" => "btn {$class} btn-nav btn-nav-submit",
            "name" => "submit-btn"
        ]);
    }

    /**
     * @param Gradeable $gradeable
     * @param int $list_section
     * @return Button|null
     */
    private function getGradeButton(Gradeable $gradeable, int $list_section) {
        //Location, location never changes
        if ($this->core->getUser()->accessAdmin()) {
            $view = "all";
        }
        else {
            $view = null;
        }
        if ($gradeable->getType() === GradeableType::ELECTRONIC_FILE) {
            $href = $this->core->buildCourseUrl(['gradeable', $gradeable->getId(), 'grading', 'status']);
        }
        elseif ($gradeable->getType() === GradeableType::CHECKPOINTS || $gradeable->getType() === GradeableType::NUMERIC_TEXT) {
            $href = $this->core->buildCourseUrl(['gradeable', $gradeable->getId(), 'grading']) . '?view=' . $view;
        }
        else {
            //Unknown type of gradeable
            $href = "";
        }

        //Default values
        $class = self::gradeableSections[$list_section]["button_type_grading"];
        $date_text = null;
        $date_time = null;
        $progress = null;

        //Button types that override any other buttons
        if ($gradeable->getType() === GradeableType::ELECTRONIC_FILE) {
            if (!$gradeable->hasAutogradingConfig()) {
                return new Button($this->core, [
                    "title" => "Need to run BUILD_{$this->core->getConfig()->getCourse()}.sh",
                    "disabled" => true,
                    "class" => "btn btn-default btn-nav"
                ]);
            }

            if ($gradeable->anyActiveRegradeRequests()) {
                //Open grade inquiries
                return new Button($this->core, [
                    "title" => "REGRADE",
                    "class" => "btn btn-danger btn-nav btn-nav-grade",
                    "href" => $href
                ]);
            }
        }

        if ($list_section === GradeableList::GRADING || $list_section === GradeableList::GRADED) {
            $date = $this->core->getDateTimeNow();
            $grades_due = $gradeable->getGradeDueDate();
            $grades_released = $gradeable->getGradeReleasedDate();
            if ($list_section === GradeableList::GRADING && $date < $grades_due) {
                $title = 'GRADE';
                $date_text = 'grades due ';
                $date_time = $gradeable->getGradeDueDate();
            }
            elseif ($list_section === GradeableList::GRADING && $date < $grades_released) {
                $title = 'GRADE';
                $date_text = 'grades will be released ';
                $date_time = $grades_released;
            }
            else {
                $title = 'REGRADE';
            }

            if ($gradeable->getType() === GradeableType::ELECTRONIC_FILE) {
                if ($gradeable->isTaGrading()) {
                    $TA_percent = $gradeable->getGradingProgress($this->core->getUser());

                    if ($TA_percent === 1) {
                        //If they're done, change the text to REGRADE
                        $class = 'btn-default';
                        $title = 'REGRADE';
                    }
                    else {
                        if (!is_nan($TA_percent) && $list_section === GradeableList::GRADED) {
                            //You forgot somebody
                            $class = 'btn-danger';
                            $title = 'GRADE';
                        }
                        elseif (!is_nan($TA_percent) && $list_section === GradeableList::GRADING && $grades_due < $date && $date < $grades_released) {
                            $class = 'btn-danger';
                            $title = 'GRADE';
                        }
                    }

                    //Give the TAs a progress bar too
                    if (!is_nan($TA_percent)) {
                        $progress = $TA_percent * 100;
                    }
                }
                else {
                    $title = "VIEW SUBMISSIONS";
                }
            }
            else {
                //Labs & Tests don't have exciting buttons
                $class = 'btn-default';
            }
        }
        else {
            if ($gradeable->getType() === GradeableType::ELECTRONIC_FILE && !$gradeable->isTaGrading()) {
                $title = "VIEW SUBMISSIONS";
                $date_text = "(no manual grading)";
            }
            else {
                //Before grading has opened, only thing we can do is preview
                $title = 'PREVIEW GRADING';
                $date_text = 'grading starts ';
                $date_time = $gradeable->getGradeStartDate();
            }
        }

        return new Button($this->core, [
            "title" => $title,
            "subtitle" => $date_text,
            "date" => $date_time,
            "href" => $href,
            "progress" => $progress,
            "class" => "btn btn-nav btn-nav-grade {$class}",
            "name" => "grade-btn"
        ]);
    }

    /**
     * @param Gradeable $gradeable
     * @return Button|null
     */
    private function getEditButton(Gradeable $gradeable) {
        return new Button($this->core, [
            "title" => "Edit Gradeable Configuration",
            "href" => $this->core->buildCourseUrl(['gradeable', $gradeable->getId(), 'update']),
            "class" => "fas fa-pencil-alt black-btn",
            "title_on_hover" => true,
            "aria_label" => "edit gradeable {$gradeable->getTitle()}"
        ]);
    }

        /**
     * @param Gradeable $gradeable
     * @return Button|null
     */
    private function getDeleteButton(Gradeable $gradeable) {
        return new Button($this->core, [
            "title" => "Delete Gradeable",
            "href" => "javascript:newDeleteGradeableForm('" .
                $this->core->buildCourseUrl(['gradeable', $gradeable->getId(), 'delete'])
                . "', '{$gradeable->getTitle()}');",
            "class" => "fas fa-trash fa-fw black-btn",
            "title_on_hover" => true,
            "aria_label" => "Delete {$gradeable->getTitle()}"
        ]);
    }

    /**
     * @param Gradeable $gradeable
     * @param int $list_section
     * @return Button|null
     */
    private function getQuickLinkButton(Gradeable $gradeable, int $list_section) {
        $button = null;
        if ($list_section === GradeableList::GRADING) {
            $button = new Button($this->core, [
                "subtitle" => "RELEASE GRADES NOW",
                "href" => $this->core->buildCourseUrl(['gradeable', $gradeable->getId(), 'quick_link']) . '?'
                    . http_build_query(['action' => 'release_grades_now']),
                "class" => "btn btn-primary btn-nav btn-nav-open",
                "name" => "quick-link-btn"
            ]);
        }
        elseif ($list_section === GradeableList::FUTURE) {
            $button = new Button($this->core, [
                "subtitle" => "OPEN TO TAS NOW",
                "href" => $this->core->buildCourseUrl(['gradeable', $gradeable->getId(), 'quick_link']) . '?'
                    . http_build_query(['action' => 'open_ta_now']),
                "class" => "btn btn-primary btn-nav btn-nav-open",
                "name" => "quick-link-btn"
            ]);
        }
        elseif ($list_section === GradeableList::BETA) {
            if ($gradeable->getType() == GradeableType::ELECTRONIC_FILE) {
                $button = new Button($this->core, [
                    "subtitle" => "OPEN NOW",
                    "href" => $this->core->buildCourseUrl(['gradeable', $gradeable->getId(), 'quick_link']) . '?'
                        . http_build_query(['action' => 'open_students_now']),
                    "class" => "btn btn-primary btn-nav btn-nav-open",
                    "name" => "quick-link-btn"
                ]);
            }
            else {
                $button = new Button($this->core, [
                    "subtitle" => "OPEN TO GRADING NOW",
                    "href" => $this->core->buildCourseUrl(['gradeable', $gradeable->getId(), 'quick_link']) . '?'
                        . http_build_query(['action' => 'open_grading_now']),
                    "class" => "btn btn-primary btn-nav btn-nav-open",
                    "name" => "quick-link-btn"
                ]);
            }
        }
        elseif ($list_section === GradeableList::CLOSED) {
            $button = new Button($this->core, [
                "subtitle" => "OPEN TO GRADING NOW",
                "href" => $this->core->buildCourseUrl(['gradeable', $gradeable->getId(), 'quick_link']) . '?'
                    . http_build_query(['action' => 'open_grading_now']),
                "class" => "btn btn-primary btn-nav btn-nav-open",
                "name" => "quick-link-btn"
            ]);
        }
        elseif ($list_section === GradeableList::OPEN) {
            $url = $this->core->buildCourseUrl(['gradeable', $gradeable->getId(), 'quick_link']) . '?'
                . http_build_query(['action' => 'close_submissions']);

            $button = new Button($this->core, [
                "subtitle" => "CLOSE SUBMISSIONS NOW",
                "onclick" => "displayCloseSubmissionsWarning(\"" . $url . "\",\"" . $gradeable->getTitle() . "\");",
                "class" => "btn btn-default btn-nav btn-nav-open",
                "name" => "quick-link-btn"
            ]);
        }

        if ($button !== null) {
            return $button;
        }

        return null;
    }

    public function deleteGradeableForm() {
        return $this->core->getOutput()->renderTwigTemplate(
            "navigation/DeleteGradeableForm.twig",
            ['csrf_token' => $this->core->getCsrfToken()]
        );
    }

    public function closeSubmissionsWarning() {
        return $this->core->getOutput()->renderTwigTemplate("navigation/CloseSubmissionsWarning.twig");
    }
}<|MERGE_RESOLUTION|>--- conflicted
+++ resolved
@@ -2,7 +2,6 @@
 
 namespace app\views;
 
-use app\libraries\DateUtils;
 use app\models\Button;
 use app\libraries\GradeableType;
 use app\models\User;
@@ -215,11 +214,7 @@
             "seating_only_for_instructor" => $this->core->getConfig()->isSeatingOnlyForInstructor(),
             "gradeable_title" => $gradeable_title,
             "seating_config" => $seating_config,
-<<<<<<< HEAD
             "date_time_format" => $this->core->getConfig()->getDateTimeFormat()->getFormat('gradeable')
-=======
-            "DATE_TIME_FORMAT" => DateUtils::DATE_TIME_FORMAT
->>>>>>> a6a93395
         ]);
     }
 
