<?php

namespace app\controllers\student;

use app\controllers\AbstractController;
use app\libraries\DateUtils;
use app\libraries\ErrorMessages;
use app\libraries\FileUtils;
use app\libraries\GradeableType;
use app\libraries\Logger;
use app\libraries\Utils;
use app\models\gradeable\Gradeable;
use app\controllers\grading\ElectronicGraderController;



class SubmissionController extends AbstractController {

    private $upload_details = array('version' => -1, 'version_path' => null, 'user_path' => null,
                                    'assignment_settings' => false);


    /**
     * Tries to get a given electronic gradeable considering the active
     *  users access level and the status of the gradeable, but returns
     *  null if no access
     *
     * FIXME: put this in new access control system
     *
     * @param string $gradeable_id
     * @return Gradeable|null
     */
    public function tryGetElectronicGradeable($gradeable_id) {
        if ($gradeable_id === null || $gradeable_id === '') {
            return null;
        }

        try {
            $gradeable = $this->core->getQueries()->getGradeableConfig($gradeable_id);
            $now = $this->core->getDateTimeNow();

            if ($gradeable->getType() === GradeableType::ELECTRONIC_FILE
                && ($this->core->getUser()->accessAdmin()
                    || $gradeable->getTaViewStartDate() <= $now
                    && $this->core->getUser()->accessGrading()
                    || $gradeable->getSubmissionOpenDate() <= $now)) {
                return $gradeable;
            }
            return null;
        } catch (\InvalidArgumentException $e) {
            return null;
        }
    }

    public function run() {
        switch($_REQUEST['action']) {
            case 'upload':
                return $this->ajaxUploadSubmission();
                break;
            case 'update':
                return $this->updateSubmissionVersion();
                break;
            case 'check_refresh':
                return $this->checkRefresh();
                break;
            case 'bulk':
                return $this->ajaxBulkUpload();
                break;
            case 'upload_split':
                return $this->ajaxUploadSplitItem();
                break;
            case 'upload_images_files':
                return $this->ajaxUploadImagesFiles();
                break;
            case 'upload_course_materials_files':
                return $this->ajaxUploadCourseMaterialsFiles();
                break;
            case 'delete_split':
                return $this->ajaxDeleteSplitItem();
                break;
            case 'verify':
                return $this->ajaxValidGradeable();
                break;
            case 'request_regrade':
                return $this->requestRegrade();
                break;
            case 'make_request_post':
                return $this->makeRequestPost();
                break;
            case 'delete_request':
                return $this->deleteRequest();
                break;
            case 'change_request_status':
                return $this->changeRequestStatus();
                break;
            case 'stat_page':
                return $this->showStats();
                break;
            case 'display':
            default:
                return $this->showHomeworkPage();
                break;
        }
    }
    private function requestRegrade() {
        $content = $_POST['replyTextArea'] ?? '';
        $gradeable_id = $_REQUEST['gradeable_id'] ?? '';
        $submitter_id = $_REQUEST['submitter_id'] ?? '';

        $user = $this->core->getUser();

        $gradeable = $this->tryGetGradeable($gradeable_id);
        if ($gradeable === false) {
            return;
        }

        if(!$gradeable->isRegradeAllowed()) {
            $this->core->getOutput()->renderJsonFail('Grade inquiries are not enabled for this gradeable');
            return;
        }

        $graded_gradeable = $this->tryGetGradedGradeable($gradeable, $submitter_id);
        if ($graded_gradeable === false) {
            return;
        }

        // TODO: add to access control method
        if (!$graded_gradeable->getSubmitter()->hasUser($user) && !$user->accessFullGrading()) {
            $this->core->getOutput()->renderJsonFail('Insufficient permissions to request regrade');
            return;
        }

        try {
            $this->core->getQueries()->insertNewRegradeRequest($graded_gradeable, $user, $content);
            $this->core->getOutput()->renderJsonSuccess();
        } catch (\InvalidArgumentException $e) {
            $this->core->getOutput()->renderJsonFail($e->getMessage());
        } catch (\Exception $e) {
            $this->core->getOutput()->renderJsonError($e->getMessage());
        }
    }

    private function makeRequestPost() {
        $content = str_replace("\r", "", $_POST['replyTextArea']);
        $gradeable_id = $_REQUEST['gradeable_id'] ?? '';
        $submitter_id = $_REQUEST['submitter_id'] ?? '';
        $status = $_REQUEST['status'] ?? -1;

        $user = $this->core->getUser();

        $gradeable = $this->tryGetGradeable($gradeable_id);
        if ($gradeable === false) {
            return;
        }

        $graded_gradeable = $this->tryGetGradedGradeable($gradeable, $submitter_id);
        if ($graded_gradeable === false) {
            return;
        }

        if (!$graded_gradeable->hasRegradeRequest()) {
            $this->core->getOutput()->renderJsonFail('Submitter has not made a grade inquiry');
            return;
        }

        // TODO: add to access control method
        if (!$graded_gradeable->getSubmitter()->hasUser($user) && !$user->accessFullGrading()) {
            $this->core->getOutput()->renderJsonFail('Insufficient permissions to make grade inquiry post');
            return;
        }

        try {
            $this->core->getQueries()->insertNewRegradePost($graded_gradeable->getRegradeRequest()->getId(), $user->getId(), $content);
            $graded_gradeable->getRegradeRequest()->setStatus($status);
            $this->core->getQueries()->saveRegradeRequest($graded_gradeable->getRegradeRequest());
            $this->core->getOutput()->renderJsonSuccess();
        } catch (\InvalidArgumentException $e) {
            $this->core->getOutput()->renderJsonFail($e->getMessage());
        } catch (\Exception $e) {
            $this->core->getOutput()->renderJsonError($e->getMessage());
        }
    }

    private function deleteRequest() {
        $gradeable_id = $_REQUEST['gradeable_id'] ?? '';
        $submitter_id = $_REQUEST['submitter_id'] ?? '';

        $user = $this->core->getUser();

        $gradeable = $this->tryGetGradeable($gradeable_id);
        if ($gradeable === false) {
            return;
        }

        $graded_gradeable = $this->tryGetGradedGradeable($gradeable, $submitter_id);
        if ($graded_gradeable === false) {
            return;
        }

        if (!$graded_gradeable->hasRegradeRequest()) {
            $this->core->getOutput()->renderJsonFail('Submitter has not made a grade inquiry');
            return;
        }

        // TODO: add to access control method
        if (!$user->accessFullGrading()) {
            $this->core->getOutput()->renderJsonFail('Insufficient permissions to delete grade inquiry');
            return;
        }

        try {
            $this->core->getQueries()->deleteRegradeRequest($graded_gradeable->getRegradeRequest());
            $this->core->getOutput()->renderJsonSuccess();
        } catch (\InvalidArgumentException $e) {
            $this->core->getOutput()->renderJsonFail($e->getMessage());
        } catch (\Exception $e) {
            $this->core->getOutput()->renderJsonError($e->getMessage());
        }
    }

    private function changeRequestStatus() {
        $gradeable_id = $_REQUEST['gradeable_id'] ?? '';
        $submitter_id = $_REQUEST['submitter_id'] ?? '';
        $status = $_REQUEST['status'] ?? null;

        if ($status === null) {
            $this->core->getOutput()->renderJsonFail('Missing status parameter');
            return;
        }

        $user = $this->core->getUser();

        $gradeable = $this->tryGetGradeable($gradeable_id);
        if ($gradeable === false) {
            return;
        }

        $graded_gradeable = $this->tryGetGradedGradeable($gradeable, $submitter_id);
        if ($graded_gradeable === false) {
            return;
        }

        if (!$graded_gradeable->hasRegradeRequest()) {
            $this->core->getOutput()->renderJsonFail('Submitter has not made a grade inquiry');
            return;
        }

        // TODO: add to access control method
        if (!$graded_gradeable->getSubmitter()->hasUser($user) && !$user->accessFullGrading()) {
            $this->core->getOutput()->renderJsonFail('Insufficient permissions to change grade inquiry status');
            return;
        }

        try {
            $graded_gradeable->getRegradeRequest()->setStatus($status);
            $this->core->getQueries()->saveRegradeRequest($graded_gradeable->getRegradeRequest());
            $this->core->getOutput()->renderJsonSuccess();
        } catch (\InvalidArgumentException $e) {
            $this->core->getOutput()->renderJsonFail($e->getMessage());
        } catch (\Exception $e) {
            $this->core->getOutput()->renderJsonError($e->getMessage());
        }
    }

    private function showHomeworkPage() {
        $gradeable_id = (isset($_REQUEST['gradeable_id'])) ? $_REQUEST['gradeable_id'] : null;
        $gradeable = $this->tryGetElectronicGradeable($gradeable_id);
        if($gradeable === null) {
            $this->core->getOutput()->renderOutput('Error', 'noGradeable', $gradeable_id);
            return array('error' => true, 'message' => 'No gradeable with that id.');
        }

        $graded_gradeable = $this->core->getQueries()->getGradedGradeable($gradeable, $this->core->getUser()->getId());
        if ($graded_gradeable === null && !$this->core->getUser()->accessAdmin()) {
            // FIXME if $graded_gradeable is null, the user isn't on a team, so we want to redirect
            // FIXME    to nav with an error
        }

        // Attempt to put the version number to be in bounds of the gradeable
        $version = intval($_REQUEST['gradeable_version'] ?? 0);
        if ($version < 1 || $version > ($graded_gradeable !== null ? $graded_gradeable->getAutoGradedGradeable()->getHighestVersion() : 0)) {
            $version = $graded_gradeable !== null ? $graded_gradeable->getAutoGradedGradeable()->getActiveVersion() : 0;
        }

        $error = false;
        $now = $this->core->getDateTimeNow();

        // ORIGINAL
        //if (!$gradeable->isSubmissionOpen() && !$this->core->getUser()->accessAdmin()) {

        // TEMPORARY - ALLOW LIMITED & FULL ACCESS GRADERS TO PRACTICE ALL FUTURE HOMEWORKS
        if (!$this->core->getUser()->accessGrading() && (
                !$gradeable->isSubmissionOpen()
                || $gradeable->isStudentView() && $gradeable->isStudentViewAfterGrades() && !$gradeable->isTaGradeReleased()
            )) {
            $this->core->getOutput()->renderOutput('Error', 'noGradeable', $gradeable_id);
            return array('error' => true, 'message' => 'No gradeable with that id.');
        }
        else if ($gradeable->isTeamAssignment() && $graded_gradeable === null && !$this->core->getUser()->accessAdmin()) {
            $this->core->addErrorMessage('Must be on a team to access submission');
            $this->core->redirect($this->core->getConfig()->getSiteUrl());
            return array('error' => true, 'message' => 'Must be on a team to access submission.');
        }
        else {
            $loc = array('component' => 'student',
                         'gradeable_id' => $gradeable->getId());
            $this->core->getOutput()->addBreadcrumb($gradeable->getTitle(), $this->core->buildUrl($loc));
            if (!$gradeable->hasAutogradingConfig()) {
                $this->core->getOutput()->renderOutput(array('submission', 'Homework'),
                                                       'unbuiltGradeable', $gradeable);
                $error = true;
            }
            else {
                if ($graded_gradeable !== null
                    && $gradeable->isTaGradeReleased()
                    && $gradeable->isTaGrading()
                    && $graded_gradeable->isTaGradingComplete()) {
                    $graded_gradeable->getOrCreateTaGradedGradeable()->setUserViewedDate($now);
                    $this->core->getQueries()->saveTaGradedGradeable($graded_gradeable->getTaGradedGradeable());
                }

                // Only show hidden test cases if the display version is the graded version (and grades are released)
                $show_hidden = false;
                if ($graded_gradeable != NULL) {
                  $show_hidden = $version == $graded_gradeable->getOrCreateTaGradedGradeable()->getGradedVersion(false) && $gradeable->isTaGradeReleased();
                }

                // If we get here, then we can safely construct the old model w/o checks
                $this->core->getOutput()->renderOutput(array('submission', 'Homework'),
                                                       'showGradeable', $gradeable, $graded_gradeable, $version, $show_hidden, false);
            }
        }
        return array('id' => $gradeable_id, 'error' => $error);
    }

    /**
    * Function for verification that a given RCS ID is valid and has a corresponding user and gradeable.
    * This should be called via AJAX, saving the result to the json_buffer of the Output object.
    * If failure, also returns message explaining what happened.
    * If success, also returns highest version of the student gradeable.
    */
    private function ajaxValidGradeable() {
        if (!isset($_POST['csrf_token']) || $_POST['csrf_token'] != $this->core->getCsrfToken()) {
            $msg = "Invalid CSRF token. Refresh the page and try again.";
            $return = array('success' => false, 'message' => $msg);
            $this->core->getOutput()->renderJson($return);
            return $return;
        }

        if (!isset($_POST['user_id'])) {
            $msg = "Did not pass in user_id.";
            $return = array('success' => false, 'message' => $msg);
            $this->core->getOutput()->renderJson($return);
            return $return;
        }

        $gradeable_id = $_REQUEST['gradeable_id'] ?? '';
        $gradeable = $this->tryGetElectronicGradeable($gradeable_id);

        // This checks for an assignment id, and that it's a valid assignment id in that
        // it corresponds to one that we can access (whether through admin or it being released)
        if ($gradeable === null) {
            return $this->uploadResult("Invalid gradeable id '{$gradeable_id}'", false);
        }

        //usernames come in comma delimited. We split on the commas, then filter out blanks.
        $user_ids = explode (",", $_POST['user_id']);
        $user_ids = array_filter($user_ids);

        //If no user id's were submitted, give a graceful error.
        if (count($user_ids) === 0) {
            $msg = "No valid user ids were found.";
            $return = array('success' => false, 'message' => $msg);
            $this->core->getOutput()->renderJson($return);
            return $return;
        }

        //For every userid, we have to check that its real.
        foreach($user_ids as $id){
            $user = $this->core->getQueries()->getUserById($id);
            if ($user === null) {
                $msg = "Invalid user id '{$id}'";
                $return = array('success' => false, 'message' => $msg);
                $this->core->getOutput()->renderJson($return);
                return $return;
            }
            if (!$user->isLoaded()) {
                $msg = "Invalid user id '{$id}'";
                $return = array('success' => false, 'message' => $msg);
                $this->core->getOutput()->renderJson($return);
                return $return;
            }
        }

        $graded_gradeables = [];
        foreach ($this->core->getQueries()->getGradedGradeables([$gradeable], $user_ids, null) as $gg) {
            $graded_gradeables[] = $gg;
        }

        // Below is true if no users are on a team. In this case, we later make the team automatically,
        //   so this should not return a failure.
        // if (count($graded_gradeables) === 0) {
        //     // No user was on a team
        //     $msg = 'No user on a team';
        //     $return = array('success' => false, 'message' => $msg);
        //     $this->core->getOutput()->renderJson($return);
        //     return $return;
        // } else 

        //If the users are on multiple teams.
        if (count($graded_gradeables) > 1) {
            // Not all users were on the same team
            $msg = "Inconsistent teams. One or more users are on different teams.";
            $return = array('success' => false, 'message' => $msg);
            $this->core->getOutput()->renderJson($return);
            return $return;
        }

        $highest_version = -1;
        if(count($graded_gradeables) > 0){
            $graded_gradeable = $graded_gradeables[0];
            $highest_version = $graded_gradeable->getAutoGradedGradeable()->getHighestVersion();
        }

        //If there has been a previous submission, we tag it so that we can pop up a warning.
        $return = array('success' => true, 'highest_version' => $highest_version, 'previous_submission' => $highest_version > 0);
        $this->core->getOutput()->renderJson($return);

        return $return;
    }

    /**
    * Function that uploads a bulk PDF to the uploads/bulk_pdf folder. Splits it into PDFs of the page
    * size entered and places in the uploads/split_pdf folder.
    * Its error checking has overlap with ajaxUploadSubmission.
    */
    private function ajaxBulkUpload() {
        // make sure is at least full access grader
        if (!$this->core->getUser()->accessFullGrading()) {
            $msg = "You do not have access to that page.";
            $this->core->addErrorMessage($msg);
            return $this->uploadResult($msg, false);
        }

        if (!isset($_POST['num_pages'])) {
            $msg = "Did not pass in number of pages or files were too large.";
            $return = array('success' => false, 'message' => $msg);
            $this->core->getOutput()->renderJson($return);
            return $return;
        }

        $gradeable_id = $_REQUEST['gradeable_id'] ?? '';
        $gradeable = $this->tryGetElectronicGradeable($gradeable_id);

        // This checks for an assignment id, and that it's a valid assignment id in that
        // it corresponds to one that we can access (whether through admin or it being released)
        if ($gradeable === null) {
            return $this->uploadResult("Invalid gradeable id '{$gradeable_id}'", false);
        }

        $num_pages = $_POST['num_pages'];

        // making sure files have been uploaded

        if (isset($_FILES["files1"])) {
            $uploaded_file = $_FILES["files1"];
        }

        $errors = array();
        $count = 0;
        if (isset($uploaded_file)) {
            $count = count($uploaded_file["name"]);
            for ($j = 0; $j < $count; $j++) {
                if (!isset($uploaded_file["tmp_name"][$j]) || $uploaded_file["tmp_name"][$j] === "") {
                    $error_message = $uploaded_file["name"][$j]." failed to upload. ";
                    if (isset($uploaded_file["error"][$j])) {
                        $error_message .= "Error message: ". ErrorMessages::uploadErrors($uploaded_file["error"][$j]). ".";
                    }
                    $errors[] = $error_message;
                }
            }
        }

        if (count($errors) > 0) {
            $error_text = implode("\n", $errors);
            return $this->uploadResult("Upload Failed: ".$error_text, false);
        }

        $max_size = $gradeable->getAutogradingConfig()->getMaxSubmissionSize();
    	if ($max_size < 10000000) {
    	    $max_size = 10000000;
    	}
        // Error checking of file name
        $file_size = 0;
        if (isset($uploaded_file)) {
            for ($j = 0; $j < $count; $j++) {
                if(FileUtils::isValidFileName($uploaded_file["name"][$j]) === false) {
                    return $this->uploadResult("Error: You may not use quotes, backslashes or angle brackets in your file name ".$uploaded_file["name"][$j].".", false);
                }
                if(substr($uploaded_file["name"][$j],-3) != "pdf") {
                    return $this->uploadResult($uploaded_file["name"][$j]." is not a PDF!", false);
                }
                $file_size += $uploaded_file["size"][$j];
            }
        }

        if ($file_size > $max_size) {
            return $this->uploadResult("File(s) uploaded too large.  Maximum size is ".($max_size/1000)." kb. Uploaded file(s) was ".($file_size/1000)." kb.", false);
        }

        // creating uploads/bulk_pdf/gradeable_id directory

        $pdf_path = FileUtils::joinPaths($this->core->getConfig()->getCoursePath(), "uploads", "bulk_pdf", $gradeable->getId());
        if (!FileUtils::createDir($pdf_path)) {
            return $this->uploadResult("Failed to make gradeable path.", false);
        }

        // creating directory under gradeable_id with the timestamp

        $current_time = $this->core->getDateTimeNow()->format("m-d-Y_H:i:sO");
        $version_path = FileUtils::joinPaths($pdf_path, $current_time);
        if (!FileUtils::createDir($version_path)) {
            return $this->uploadResult("Failed to make gradeable path.", false);
        }

        // save the pdf in that directory
        // delete the temporary file
        if (isset($uploaded_file)) {
            for ($j = 0; $j < $count; $j++) {
                if ($this->core->isTesting() || is_uploaded_file($uploaded_file["tmp_name"][$j])) {
                    $dst = FileUtils::joinPaths($version_path, $uploaded_file["name"][$j]);
                    if (!@copy($uploaded_file["tmp_name"][$j], $dst)) {
                        return $this->uploadResult("Failed to copy uploaded file {$uploaded_file["name"][$j]} to current submission.", false);
                    }
                }
                else {
                    return $this->uploadResult("The tmp file '{$uploaded_file['name'][$j]}' was not properly uploaded.", false);
                }
                // Is this really an error we should fail on?
                if (!@unlink($uploaded_file["tmp_name"][$j])) {
                    return $this->uploadResult("Failed to delete the uploaded file {$uploaded_file["name"][$j]} from temporary storage.", false);
                }
            } 
        }

        // use pdf_check.cgi to check that # of pages is valid and split
        // also get the cover image and name for each pdf appropriately

        // Open a cURL connection
        $semester = $this->core->getConfig()->getSemester();
        $course = $this->core->getConfig()->getCourse();
        $qr_prefix = rawurlencode($_POST['qr_prefix']);
        $qr_suffix = rawurlencode($_POST['qr_suffix']);
        $ch = curl_init();
        if($_POST['use_qr_codes'] === "false"){
            curl_setopt($ch, CURLOPT_URL, $this->core->getConfig()->getCgiUrl()."pdf_check.cgi?&num={$num_pages}&sem={$semester}&course={$course}&g_id={$gradeable_id}&ver={$current_time}");
        }else{
            curl_setopt($ch, CURLOPT_URL, $this->core->getConfig()->getCgiUrl()."pdf_check_qr.cgi?&sem={$semester}&course={$course}&g_id={$gradeable_id}&ver={$current_time}&qr_prefix={$qr_prefix}&qr_suffix={$qr_suffix}");
        }
        curl_setopt($ch, CURLOPT_RETURNTRANSFER, 1);
        $output = curl_exec($ch);

        if ($output === false) {
            return $this->uploadResult(curl_error($ch),false);
        }

        $output = json_decode($output, true);
        curl_close($ch);

        if ($output === null) {
            FileUtils::recursiveRmdir($version_path);
            return $this->uploadResult("Error JSON response for pdf split: ".json_last_error_msg(),false);
        }
        if (!isset($output['valid'])) {
            FileUtils::recursiveRmdir($version_path);
            return $this->uploadResult($output, false);
            //return $this->uploadResult("Missing response in JSON for pdf split",false);
        }
        else if ($output['valid'] !== true) {
            FileUtils::recursiveRmdir($version_path);
            return $this->uploadResult($output['message'],false);
        }

        $return = array('success' => true);
        $this->core->getOutput()->renderJson($return);
        return $return;
    }

    /**
     * Function for uploading a split item that already exists to the server.
     * The file already exists in uploads/split_pdf/gradeable_id/timestamp folder. This should be called via AJAX, saving the result
     * to the json_buffer of the Output object, returning a true or false on whether or not it suceeded or not.
     * Has overlap with ajaxUploadSubmission
     *
     * @return boolean
     */
    private function ajaxUploadSplitItem() {
        if (!isset($_POST['csrf_token']) || !$this->core->checkCsrfToken($_POST['csrf_token'])) {
            return $this->uploadResult("Invalid CSRF token.", false);
        }

        // make sure is at least full access grader
        if (!$this->core->getUser()->accessFullGrading()) {
            $msg = "You do not have access to that page.";
            $this->core->addErrorMessage($msg);
            return $this->uploadResult($msg, false);
        }

        // check for whether the item should be merged with previous submission
        // and whether or not file clobbering should be done
        $merge_previous = isset($_REQUEST['merge']) && $_REQUEST['merge'] === 'true';
        $clobber = isset($_REQUEST['clobber']) && $_REQUEST['clobber'] === 'true';

        $gradeable_id = $_REQUEST['gradeable_id'] ?? '';
        $gradeable = $this->tryGetElectronicGradeable($gradeable_id);

        // This checks for an assignment id, and that it's a valid assignment id in that
        // it corresponds to one that we can access (whether through admin or it being released)
        if ($gradeable === null) {
            return $this->uploadResult("Invalid gradeable id '{$gradeable_id}'", false);
        }
        if (!isset($_POST['user_id'])) {
            return $this->uploadResult("Invalid user id.", false);
        }
        if (!isset($_POST['path'])) {
            return $this->uploadResult("Invalid path.", false);
        }

        $original_user_id = $this->core->getUser()->getId();

        //user ids come in as a comma delimited list. we explode that list, then filter out empty values.
        $user_ids = explode (",", $_POST['user_id']);
        $user_ids = array_filter($user_ids);
        //This grabs the first user in the list. If this is a team assignment, they will be the team leader.
        $user_id = reset($user_ids);

        $path = $_POST['path'];
        $graded_gradeable = $this->core->getQueries()->getGradedGradeable($gradeable, $user_id, null);

        $gradeable_path = FileUtils::joinPaths($this->core->getConfig()->getCoursePath(), "submissions",
            $gradeable->getId());

        /*
         * Perform checks on the following folders (and whether or not they exist):
         * 1) the assignment folder in the submissions directory
         * 2) the student's folder in the assignment folder
         * 3) the version folder in the student folder
         * 4) the uploads folder from the specified path
         */
        if (!FileUtils::createDir($gradeable_path)) {
            return $this->uploadResult("Failed to make folder for this assignment.", false);
        }

        $who_id = $user_id;
        $team_id = "";
        if ($gradeable->isTeamAssignment()) {
            $leader = $user_id;
            if ($graded_gradeable !== null) {
                $team =  $graded_gradeable->getSubmitter()->getTeam();
                $team_id = $team->getId();
                $who_id = $team_id;
                $user_id = "";
            }
            //if the student isn't on a team, build the team.
            else{
                //If the team doesn't exist yet, we need to build a new one. (Note, we have already checked in ajaxvalidgradeable
                //that all users are either on the same team or no team).

                $leaderless = array();
                foreach($user_ids as $i => $member){
                    if($member !== $leader){
                        $leaderless[] = $member;
                    }
                }

                $members = $this->core->getQueries()->getUsersById($leaderless);
                $leader_user = $this->core->getQueries()->getUserById($leader);
                try {
                    $gradeable->createTeam($leader_user, $members);
                } catch (\Exception $e) {
                    $this->core->addErrorMessage('Team may not have been properly initialized: ' . $e->getMessage());
                }

                // Once team is created, load in the graded gradeable
                $graded_gradeable = $this->core->getQueries()->getGradedGradeable($gradeable, $leader);
                $team =  $this->core->getQueries()->getTeamByGradeableAndUser($gradeable->getId(), $leader);
                $team_id = $team->getId();
                $who_id = $team_id;
                $user_id = "";
            }
        }

        $user_path = FileUtils::joinPaths($gradeable_path, $who_id);
        $this->upload_details['user_path'] = $user_path;
        if (!FileUtils::createDir($user_path)) {
            return $this->uploadResult("Failed to make folder for this assignment for the user.", false);
        }

        $new_version = $graded_gradeable->getAutoGradedGradeable()->getHighestVersion() + 1;
        $version_path = FileUtils::joinPaths($user_path, $new_version);

        if (!FileUtils::createDir($version_path)) {
            return $this->uploadResult("Failed to make folder for the current version.", false);
        }

        $this->upload_details['version_path'] = $version_path;
        $this->upload_details['version'] = $new_version;

        $current_time = $this->core->getDateTimeNow()->format("Y-m-d H:i:sO");
        $current_time_string_tz = $current_time . " " . $this->core->getConfig()->getTimezone()->getName();

        $path = rawurldecode(htmlspecialchars_decode($path));

        $uploaded_file = FileUtils::joinPaths($this->core->getConfig()->getCoursePath(), "uploads", "split_pdf",
            $gradeable->getId(), $path);

        $uploaded_file = rawurldecode(htmlspecialchars_decode($uploaded_file));
        $uploaded_file_base_name = "upload.pdf";

        if (isset($uploaded_file)) {
            // if we are merging in the previous submission (TODO check folder support)
            if($merge_previous && $new_version !== 1) {
                $old_version = $new_version - 1;
                $old_version_path = FileUtils::joinPaths($user_path, $old_version);
                $to_search = FileUtils::joinPaths($old_version_path, "*.*");
                $files = glob($to_search);
                foreach($files as $file) {
                    $file_base_name = basename($file);
                    if(!$clobber && $file_base_name === $uploaded_file_base_name) {
                        $parts = explode(".", $file_base_name);
                        $parts[0] .= "_version_".$old_version;
                        $file_base_name = implode(".", $parts);
                    }
                    $move_here = FileUtils::joinPaths($version_path, $file_base_name);
                    if (!@copy($file, $move_here)){
                        return $this->uploadResult("Failed to merge previous version.", false);
                    }
                }
            }
            // copy over the uploaded file
            if (!@copy($uploaded_file, FileUtils::joinPaths($version_path, $uploaded_file_base_name))) {
                return $this->uploadResult("Failed to copy uploaded file {$uploaded_file} to current submission.", false);
            }
            if (!@unlink($uploaded_file)) {
                return $this->uploadResult("Failed to delete the uploaded file {$uploaded_file} from temporary storage.", false);
            }
            if (!@unlink(str_replace(".pdf", "_cover.pdf", $uploaded_file))) {
                return $this->uploadResult("Failed to delete the uploaded file {$uploaded_file} from temporary storage.", false);
            }

        }

        // if split_pdf/gradeable_id/timestamp directory is now empty, delete that directory
        $timestamp = substr($path, 0, strpos($path, DIRECTORY_SEPARATOR));
        $timestamp_path = FileUtils::joinPaths($this->core->getConfig()->getCoursePath(), "uploads", "split_pdf",
            $gradeable->getId(), $timestamp);
        $files = FileUtils::getAllFiles($timestamp_path);
        if (count($files) == 0 || (count($files) == 1 && array_key_exists('decoded.json', $files)  )) {
            if (!FileUtils::recursiveRmdir($timestamp_path)) {
                return $this->uploadResult("Failed to remove the empty timestamp directory {$timestamp} from the split_pdf directory.", false);
            }
        }


        $settings_file = FileUtils::joinPaths($user_path, "user_assignment_settings.json");
        if (!file_exists($settings_file)) {
            $json = array("active_version" => $new_version,
                          "history" => array(array("version" => $new_version,
                                                   "time" => $current_time_string_tz,
                                                   "who" => $original_user_id,
                                                   "type" => "upload")));
        }
        else {
            $json = FileUtils::readJsonFile($settings_file);
            if ($json === false) {
                return $this->uploadResult("Failed to open settings file.", false);
            }
            $json["active_version"] = $new_version;
            $json["history"][] = array("version"=> $new_version, "time" => $current_time_string_tz, "who" => $original_user_id, "type" => "upload");
        }

        // TODO: If any of these fail, should we "cancel" (delete) the entire submission attempt or just leave it?
        if (!@file_put_contents($settings_file, FileUtils::encodeJson($json))) {
            return $this->uploadResult("Failed to write to settings file.", false);
        }

        $this->upload_details['assignment_settings'] = true;

        if (!@file_put_contents(FileUtils::joinPaths($version_path, ".submit.timestamp"), $current_time_string_tz."\n")) {
            return $this->uploadResult("Failed to save timestamp file for this submission.", false);
        }
<<<<<<< HEAD
        
        $upload_time_string_tz = $timestamp . " " . $this->core->getConfig()->getTimezone()->getName();
        
=======

        $upload_time_string_tz = $timestamp . " " . $this->core->getConfig()->getTimezone()->getName();
        
>>>>>>> 5d943598
        $bulk_upload_data = [
            "submit_timestamp" =>  $current_time_string_tz,
            "upload_timestamp" =>  $upload_time_string_tz,
            "filepath" => $uploaded_file
        ];

<<<<<<< HEAD
=======
        #writeJsonFile returns false on failure.
>>>>>>> 5d943598
        if (FileUtils::writeJsonFile(FileUtils::joinPaths($version_path, "bulk_upload_data.json"), $bulk_upload_data) === false) {
            return $this->uploadResult("Failed to create bulk upload file for this submission.", false);
        }
        
        $queue_file = array($this->core->getConfig()->getSemester(), $this->core->getConfig()->getCourse(),
            $gradeable->getId(), $who_id, $new_version);
        $queue_file = FileUtils::joinPaths($this->core->getConfig()->getSubmittyPath(), "to_be_graded_queue",
            implode("__", $queue_file));

        // create json file...
        $queue_data = array("semester" => $this->core->getConfig()->getSemester(),
            "course" => $this->core->getConfig()->getCourse(),
            "gradeable" => $gradeable->getId(),
            "required_capabilities" => $gradeable->getAutogradingConfig()->getRequiredCapabilities(),
            "max_possible_grading_time" => $gradeable->getAutogradingConfig()->getMaxPossibleGradingTime(),
            "queue_time" => $current_time,
            "user" => $user_id,
            "team" => $team_id,
            "who" => $who_id,
            "is_team" => $gradeable->isTeamAssignment(),
            "version" => $new_version);

        if (@file_put_contents($queue_file, FileUtils::encodeJson($queue_data), LOCK_EX) === false) {
            return $this->uploadResult("Failed to create file for grading queue.", false);
        }

        // FIXME: Add this as part of the graded gradeable saving query
        if($gradeable->isTeamAssignment()) {
            $this->core->getQueries()->insertVersionDetails($gradeable->getId(), null, $team_id, $new_version, $current_time);
        }
        else {
            $this->core->getQueries()->insertVersionDetails($gradeable->getId(), $user_id, null, $new_version, $current_time);
        }

        return $this->uploadResult("Successfully uploaded version {$new_version} for {$gradeable->getTitle()} for {$who_id}");
    }

    /**
     * Function for deleting a split item from the uploads/split_pdf/gradeable_id/timestamp folder. This should be called via AJAX,
     * saving the result to the json_buffer of the Output object, returning a true or false on whether or not it suceeded or not.
     *
     * @return boolean
     */
    private function ajaxDeleteSplitItem() {
        if (!isset($_POST['csrf_token']) || !$this->core->checkCsrfToken($_POST['csrf_token'])) {
            return $this->uploadResult("Invalid CSRF token.", false);
        }

        // make sure is at least full access grader
        if (!$this->core->getUser()->accessFullGrading()) {
            $msg = "You do not have access to that page.";
            $this->core->addErrorMessage($msg);
            return $this->uploadResult($msg, false);
        }

        $gradeable_id = $_REQUEST['gradeable_id'] ?? '';
        $gradeable = $this->tryGetElectronicGradeable($gradeable_id);

        // This checks for an assignment id, and that it's a valid assignment id in that
        // it corresponds to one that we can access (whether through admin or it being released)
        if ($gradeable === null) {
            return $this->uploadResult("Invalid gradeable id '{$gradeable_id}'", false);
        }
        if (!isset($_POST['path'])) {
            return $this->uploadResult("Invalid path.", false);
        }

        $path = rawurldecode(htmlspecialchars_decode($_POST['path']));

        $uploaded_file = FileUtils::joinPaths($this->core->getConfig()->getCoursePath(), "uploads", "split_pdf",
            $gradeable->getId(), $path);

        $uploaded_file = rawurldecode(htmlspecialchars_decode($uploaded_file));

        if (!@unlink($uploaded_file)) {
            return $this->uploadResult("Failed to delete the uploaded file {$uploaded_file} from temporary storage.", false);
        }

        if (!@unlink(str_replace(".pdf", "_cover.pdf", $uploaded_file))) {
            return $this->uploadResult("Failed to delete the uploaded file {$uploaded_file} from temporary storage.", false);
        }

        // delete timestamp folder if empty
        $timestamp = substr($path, 0, strpos($path, DIRECTORY_SEPARATOR));
        $timestamp_path = FileUtils::joinPaths($this->core->getConfig()->getCoursePath(), "uploads", "split_pdf",
            $gradeable->getId(), $timestamp);
        $files = FileUtils::getAllFiles($timestamp_path);
        
        //check if there are any pdfs left to assign to students, otherwise delete the folder
        $any_pdfs_left = false;
        foreach ($files as $file){
            if(strpos($file['name'], ".pdf") !== false){
                $any_pdfs_left = true;
                break;
            }
        }

        if (count($files) == 0 || !$any_pdfs_left   ) {
            if (!FileUtils::recursiveRmdir($timestamp_path)) {
                return $this->uploadResult("Failed to remove the empty timestamp directory {$timestamp} from the split_pdf directory.", false);
            }
        }

        return $this->uploadResult("Successfully deleted this PDF.");
    }

    /**
     * Function for uploading a submission to the server. This should be called via AJAX, saving the result
     * to the json_buffer of the Output object, returning a true or false on whether or not it suceeded or not.
     *
     * @return array
     */
    private function ajaxUploadSubmission() {
        if (empty($_POST)) {
            $max_size = ini_get('post_max_size');
            return $this->uploadResult("Empty POST request. This may mean that the sum size of your files are greater than {$max_size}.", false);
        }
        if (!isset($_POST['csrf_token']) || !$this->core->checkCsrfToken($_POST['csrf_token'])) {
            return $this->uploadResult("Invalid CSRF token.", false);
        }

        // check for whether the item should be merged with previous submission,
        // and whether or not file clobbering should be done.
        $merge_previous = isset($_REQUEST['merge']) && $_REQUEST['merge'] === 'true';
        $clobber = isset($_REQUEST['clobber']) && $_REQUEST['clobber'] === 'true';

        $vcs_checkout = isset($_REQUEST['vcs_checkout']) ? $_REQUEST['vcs_checkout'] === "true" : false;
        if ($vcs_checkout && !isset($_POST['repo_id'])) {
            return $this->uploadResult("Invalid repo id.", false);
        }

        $student_page = isset($_REQUEST['student_page']) ? $_REQUEST['student_page'] === "true" : false;
        if ($student_page && !isset($_POST['pages'])) {
            return $this->uploadResult("Invalid pages.", false);
        }

        $gradeable_id = $_REQUEST['gradeable_id'];
        $gradeable = $this->tryGetElectronicGradeable($gradeable_id);

        // This checks for an assignment id, and that it's a valid assignment id in that
        // it corresponds to one that we can access (whether through admin or it being released)
        if ($gradeable === null) {
            return $this->uploadResult("Invalid gradeable id '{$gradeable_id}'", false);
        }

        if (!isset($_POST['user_id'])) {
            return $this->uploadResult("Invalid user id.", false);
        }

        // the user id of the submitter ($user_id is the one being submitted for)
        $original_user_id = $this->core->getUser()->getId();
        $user_id = $_POST['user_id'];
        // repo_id for VCS use
        $repo_id = $_POST['repo_id'];

        // make sure is full grader if the two ids do not match
        if ($original_user_id !== $user_id && !$this->core->getUser()->accessFullGrading()) {
            $msg = "You do not have access to that page.";
            $this->core->addErrorMessage($msg);
            return $this->uploadResult($msg, false);
        }

        // if student submission, make sure that gradeable allows submissions
        if (!$this->core->getUser()->accessFullGrading() && !$gradeable->canStudentSubmit()) {
            $msg = "You do not have access to that page.";
            $this->core->addErrorMessage($msg);
            return $this->uploadResult($msg, false);
        }

        $graded_gradeable = $this->core->getQueries()->getGradedGradeable($gradeable, $user_id, null);
        $gradeable_path = FileUtils::joinPaths($this->core->getConfig()->getCoursePath(), "submissions",
            $gradeable->getId());

        /*
         * Perform checks on the following folders (and whether or not they exist):
         * 1) the assignment folder in the submissions directory
         * 2) the student's folder in the assignment folder
         * 3) the version folder in the student folder
         * 4) the part folders in the version folder in the version folder
         */
        if (!FileUtils::createDir($gradeable_path)) {
            return $this->uploadResult("Failed to make folder for this assignment.", false);
        }

        $who_id = $user_id;
        $team_id = "";
        if ($gradeable->isTeamAssignment()) {
            if ($graded_gradeable !== null) {
                $team = $graded_gradeable->getSubmitter()->getTeam();
                $team_id = $team->getId();
                $who_id = $team_id;
                $user_id = "";
            }
            else {
                return $this->uploadResult("Must be on a team to access submission.", false);
            }
        }

        $user_path = FileUtils::joinPaths($gradeable_path, $who_id);
        $this->upload_details['user_path'] = $user_path;
        if (!FileUtils::createDir($user_path)) {
                return $this->uploadResult("Failed to make folder for this assignment for the user.", false);
        }

        $highest_version = $graded_gradeable->getAutoGradedGradeable()->getHighestVersion();
        $new_version = $highest_version + 1;
        $version_path = FileUtils::joinPaths($user_path, $new_version);

        if (!FileUtils::createDir($version_path)) {
            return $this->uploadResult("Failed to make folder for the current version.", false);
        }

        $this->upload_details['version_path'] = $version_path;
        $this->upload_details['version'] = $new_version;

        $part_path = array();
        // We upload the assignment such that if it's multiple parts, we put it in folders "part#" otherwise
        // put all files in the root folder
        $num_parts = $gradeable->getAutogradingConfig()->getNumParts();
        if ($num_parts > 1) {
            for ($i = 1; $i <= $num_parts; $i++) {
                $part_path[$i] = FileUtils::joinPaths($version_path, "part".$i);
                if (!FileUtils::createDir($part_path[$i])) {
                    return $this->uploadResult("Failed to make the folder for part {$i}.", false);
                }
            }
        }
        else {
            $part_path[1] = $version_path;
        }

        $current_time = $this->core->getDateTimeNow()->format("Y-m-d H:i:sO");
        $current_time_string_tz = $current_time . " " . $this->core->getConfig()->getTimezone()->getName();

        $max_size = $gradeable->getAutogradingConfig()->getMaxSubmissionSize();

        if ($vcs_checkout === false) {
            $uploaded_files = array();
            for ($i = 1; $i <= $num_parts; $i++){
                if (isset($_FILES["files{$i}"])) {
                    $uploaded_files[$i] = $_FILES["files{$i}"];
                }
            }

            $errors = array();
            $count = array();
            for ($i = 1; $i <= $num_parts; $i++) {
                if (isset($uploaded_files[$i])) {
                    $count[$i] = count($uploaded_files[$i]["name"]);
                    for ($j = 0; $j < $count[$i]; $j++) {
                        if (!isset($uploaded_files[$i]["tmp_name"][$j]) || $uploaded_files[$i]["tmp_name"][$j] === "") {
                            $error_message = $uploaded_files[$i]["name"][$j]." failed to upload. ";
                            if (isset($uploaded_files[$i]["error"][$j])) {
                                $error_message .= "Error message: ". ErrorMessages::uploadErrors($uploaded_files[$i]["error"][$j]). ".";
                            }
                            $errors[] = $error_message;
                        }
                    }
                }
            }

            if (count($errors) > 0) {
                $error_text = implode("\n", $errors);
                return $this->uploadResult("Upload Failed: ".$error_text, false);
            }

            // save the contents of the text boxes to files
            $empty_textboxes = true;
            if (isset($_POST['textbox_answers'])) {
                $textbox_answer_array = json_decode($_POST['textbox_answers']);
                for ($i = 0; $i < $gradeable->getAutogradingConfig()->getNumTextBoxes(); $i++) {
                    $textbox_answer_val = $textbox_answer_array[$i];
                    if ($textbox_answer_val != "") $empty_textboxes = false;
                    $filename = $gradeable->getAutogradingConfig()->getTextboxes()[$i]->getFileName();
                    $dst = FileUtils::joinPaths($version_path, $filename);
                    // FIXME: add error checking
                    $file = fopen($dst, "w");
                    fwrite($file, $textbox_answer_val);
                    fclose($file);
                }
            }

            $previous_files_src = array();
            $previous_files_dst = array();
            $previous_part_path = array();
            $tmp = json_decode($_POST['previous_files']);
            if (!empty($tmp)) {
                for ($i = 0; $i < $num_parts; $i++) {
                    if (count($tmp[$i]) > 0) {
                        $previous_files_src[$i + 1] = $tmp[$i];
                        $previous_files_dst[$i + 1] = $tmp[$i];
                    }
                }
            }


            if (empty($uploaded_files) && empty($previous_files_src) && $empty_textboxes) {
                return $this->uploadResult("No files to be submitted.", false);
            }

            // $merge_previous will only be true if there is a previous submission.
            if (count($previous_files_src) > 0 || $merge_previous) {
                if ($highest_version === 0) {
                    return $this->uploadResult("No submission found. There should not be any files from a previous submission.", false);
                }

                $previous_path = FileUtils::joinPaths($user_path, $highest_version);
                if ($num_parts > 1) {
                    for ($i = 1; $i <= $num_parts; $i++) {
                        $previous_part_path[$i] = FileUtils::joinPaths($previous_path, "part".$i);
                    }
                }
                else {
                    $previous_part_path[1] = $previous_path;
                }

                foreach ($previous_part_path as $path) {
                    if (!is_dir($path)) {
                        return $this->uploadResult("Files from previous submission not found. Folder for previous submission does not exist.", false);
                    }
                }

                // if merging is being done, get all the old filenames and put them into $previous_files_dst
                // while checking for name conflicts and preventing them if clobbering is not enabled.
                if($merge_previous) {
                    for($i = 1; $i <= $num_parts; $i++) {
                        if(isset($uploaded_files[$i])) {
                            $current_files_set = array_flip($uploaded_files[$i]["name"]);
                            $previous_files_src[$i] = array();
                            $previous_files_dst[$i] = array();
                            $to_search = FileUtils::joinPaths($previous_part_path[$i], "*");
                            $filenames = glob($to_search);
                            $j = 0;
                            foreach($filenames as $filename) {
                                $file_base_name = basename($filename);
                                $previous_files_src[$i][$j] = $file_base_name;
                                if(!$clobber && isset($current_files_set[$file_base_name])) {
                                    $parts = explode(".", $file_base_name);
                                    $parts[0] .= "_version_".$highest_version;
                                    $file_base_name = implode(".", $parts);
                                }
                                $previous_files_dst[$i][$j] = $file_base_name;
                                $j++;
                            }
                        }
                    }
                }


                for ($i = 1; $i <= $num_parts; $i++) {
                    if (isset($previous_files_src[$i])) {
                        foreach ($previous_files_src[$i] as $prev_file) {
                            $filename = FileUtils::joinPaths($previous_part_path[$i], $prev_file);
                            if (!file_exists($filename)) {
                                $name = basename($filename);
                                return $this->uploadResult("File '{$name}' does not exist in previous submission.", false);
                            }
                        }
                    }
                }
            }

            // Determine the size of the uploaded files as well as whether or not they're a zip or not.
            // We save that information for later so we know which files need unpacking or not and can save
            // a check to getMimeType()
            $file_size = 0;
            for ($i = 1; $i <= $num_parts; $i++) {
                if (isset($uploaded_files[$i])) {
                    $uploaded_files[$i]["is_zip"] = array();
                    for ($j = 0; $j < $count[$i]; $j++) {
                        if (FileUtils::getMimeType($uploaded_files[$i]["tmp_name"][$j]) == "application/zip") {
                            if(FileUtils::checkFileInZipName($uploaded_files[$i]["tmp_name"][$j]) === false) {
                                return $this->uploadResult("Error: You may not use quotes, backslashes or angle brackets in your filename for files inside ".$uploaded_files[$i]["name"][$j].".", false);
                            }
                            $uploaded_files[$i]["is_zip"][$j] = true;
                            $file_size += FileUtils::getZipSize($uploaded_files[$i]["tmp_name"][$j]);
                        }
                        else {
                            if(FileUtils::isValidFileName($uploaded_files[$i]["name"][$j]) === false) {
                                return $this->uploadResult("Error: You may not use quotes, backslashes or angle brackets in your file name ".$uploaded_files[$i]["name"][$j].".", false);
                            }
                            $uploaded_files[$i]["is_zip"][$j] = false;
                            $file_size += $uploaded_files[$i]["size"][$j];
                        }
                    }
                }
                if(isset($previous_part_path[$i]) && isset($previous_files_src[$i])) {
                    foreach ($previous_files_src[$i] as $prev_file) {
                        $file_size += filesize(FileUtils::joinPaths($previous_part_path[$i], $prev_file));
                    }
                }
            }

            if ($file_size > $max_size) {
                return $this->uploadResult("File(s) uploaded too large.  Maximum size is ".($max_size/1000)." kb. Uploaded file(s) was ".($file_size/1000)." kb.", false);
            }

            for ($i = 1; $i <= $num_parts; $i++) {
                // copy selected previous submitted files
                if (isset($previous_files_src[$i])){
                    for ($j=0; $j < count($previous_files_src[$i]); $j++){
                        $src = FileUtils::joinPaths($previous_part_path[$i], $previous_files_src[$i][$j]);
                        $dst = FileUtils::joinPaths($part_path[$i], $previous_files_dst[$i][$j]);
                        if (!@copy($src, $dst)) {
                            return $this->uploadResult("Failed to copy previously submitted file {$previous_files_src[$i][$j]} to current submission.", false);
                        }
                    }
                }

                if (isset($uploaded_files[$i])) {
                    for ($j = 0; $j < $count[$i]; $j++) {
                        if ($uploaded_files[$i]["is_zip"][$j] === true) {
                            $zip = new \ZipArchive();
                            $res = $zip->open($uploaded_files[$i]["tmp_name"][$j]);
                            if ($res === true) {
                                $zip->extractTo($part_path[$i]);
                                $zip->close();
                            }
                            else {
                                // If the zip is an invalid zip (say we remove the last character from the zip file)
                                // then trying to get the status code will throw an exception and not give us a string
                                // so we have that string hardcoded, otherwise we can just get the status string as
                                // normal.
                                $error_message = ($res == 19) ? "Invalid or uninitialized Zip object" : $zip->getStatusString();
                                return $this->uploadResult("Could not properly unpack zip file. Error message: ".$error_message.".", false);
                            }
                        }
                        else {
                            if ($this->core->isTesting() || is_uploaded_file($uploaded_files[$i]["tmp_name"][$j])) {
                                $dst = FileUtils::joinPaths($part_path[$i], $uploaded_files[$i]["name"][$j]);
                                if (!@copy($uploaded_files[$i]["tmp_name"][$j], $dst)) {
                                    return $this->uploadResult("Failed to copy uploaded file {$uploaded_files[$i]["name"][$j]} to current submission.", false);
                                }
                            }
                            else {
                                return $this->uploadResult("The tmp file '{$uploaded_files[$i]['name'][$j]}' was not properly uploaded.", false);
                            }
                        }
                        // Is this really an error we should fail on?
                        if (!@unlink($uploaded_files[$i]["tmp_name"][$j])) {
                            return $this->uploadResult("Failed to delete the uploaded file {$uploaded_files[$i]["name"][$j]} from temporary storage.", false);
                        }
                    }
                }
            }
        }
        else {
            $vcs_base_url = $this->core->getConfig()->getVcsBaseUrl();
            $vcs_path = $gradeable->getVcsSubdirectory();

            // use entirely student input
            if ($vcs_base_url == "" && $vcs_path == "") {
                if ($repo_id == "") {
                    // FIXME: commented out for now to pass Travis.
                    // SubmissionControllerTests needs to be rewriten for proper VCS uploads.
                    // return $this->uploadResult("repository url input cannot be blank.", false);
                }
                $vcs_full_path = $repo_id;
            }
            // use base url + path with variable string replacements
            else {
                if (strpos($vcs_path,"\$repo_id") !== false && $repo_id == "") {
                    return $this->uploadResult("repository id input cannot be blank.", false);
                }
                $vcs_path = str_replace("{\$gradeable_id}",$gradeable_id,$vcs_path);
                $vcs_path = str_replace("{\$user_id}",$who_id,$vcs_path);
                $vcs_path = str_replace("{\$team_id}",$who_id,$vcs_path);
                $vcs_path = str_replace("{\$repo_id}",$repo_id,$vcs_path);
                $vcs_full_path = $vcs_base_url.$vcs_path;
            }

            if (!@touch(FileUtils::joinPaths($version_path, ".submit.VCS_CHECKOUT"))) {
                return $this->uploadResult("Failed to touch file for vcs submission.", false);
            }
        }

        // save the contents of the page number inputs to files
        $empty_pages = true;
        if (isset($_POST['pages'])) {
            $pages_array = json_decode($_POST['pages']);
            $total = count($gradeable->getComponents());
            $filename = "student_pages.json";
            $dst = FileUtils::joinPaths($version_path, $filename);
            $json = array();
            $i = 0;
            foreach ($gradeable->getComponents() as $question) {
                $order = intval($question->getOrder());
                $title = $question->getTitle();
                $page_val = intval($pages_array[$i]);
                $json[] = array("order" => $order,
                                "title" => $title,
                                "page #" => $page_val);
                $i++;
            }
            if (!@file_put_contents($dst, FileUtils::encodeJson($json))) {
                return $this->uploadResult("Failed to write to pages file.", false);
            }
        }

        $settings_file = FileUtils::joinPaths($user_path, "user_assignment_settings.json");
        if (!file_exists($settings_file)) {
            $json = array("active_version" => $new_version,
                          "history" => array(array("version" => $new_version,
                                                   "time" => $current_time_string_tz,
                                                   "who" => $original_user_id,
                                                   "type" => "upload")));
        }
        else {
            $json = FileUtils::readJsonFile($settings_file);
            if ($json === false) {
                return $this->uploadResult("Failed to open settings file.", false);
            }
            $json["active_version"] = $new_version;
            $json["history"][] = array("version"=> $new_version, "time" => $current_time_string_tz, "who" => $original_user_id, "type" => "upload");
        }

        // TODO: If any of these fail, should we "cancel" (delete) the entire submission attempt or just leave it?
        if (!@file_put_contents($settings_file, FileUtils::encodeJson($json))) {
            return $this->uploadResult("Failed to write to settings file.", false);
        }

        $this->upload_details['assignment_settings'] = true;

        if (!@file_put_contents(FileUtils::joinPaths($version_path, ".submit.timestamp"), $current_time_string_tz."\n")) {
            return $this->uploadResult("Failed to save timestamp file for this submission.", false);
        }

        $queue_file = array($this->core->getConfig()->getSemester(), $this->core->getConfig()->getCourse(),
            $gradeable->getId(), $who_id, $new_version);
        $queue_file = FileUtils::joinPaths($this->core->getConfig()->getSubmittyPath(), "to_be_graded_queue",
            implode("__", $queue_file));

        // create json file...
        $queue_data = array("semester" => $this->core->getConfig()->getSemester(),
            "course" => $this->core->getConfig()->getCourse(),
            "gradeable" =>  $gradeable->getId(),
            "required_capabilities" => $gradeable->getAutogradingConfig()->getRequiredCapabilities(),
            "max_possible_grading_time" => $gradeable->getAutogradingConfig()->getMaxPossibleGradingTime(),
            "queue_time" => $current_time,
            "user" => $user_id,
            "team" => $team_id,
            "who" => $who_id,
            "is_team" => $gradeable->isTeamAssignment(),
            "version" => $new_version);

        if ($gradeable->isTeamAssignment()) {
            $queue_data['team_members'] = $team->getMemberUserIds();
        }


        if (@file_put_contents($queue_file, FileUtils::encodeJson($queue_data), LOCK_EX) === false) {
            return $this->uploadResult("Failed to create file for grading queue.", false);
        }

        if($gradeable->isTeamAssignment()) {
            $this->core->getQueries()->insertVersionDetails($gradeable->getId(), null, $team_id, $new_version, $current_time);
        }
        else {
            $this->core->getQueries()->insertVersionDetails($gradeable->getId(), $user_id, null, $new_version, $current_time);
        }

        if ($user_id == $original_user_id) {
            $this->core->addSuccessMessage("Successfully uploaded version {$new_version} for {$gradeable->getTitle()}");
        }
        else {
            $this->core->addSuccessMessage("Successfully uploaded version {$new_version} for {$gradeable->getTitle()} for {$who_id}");
        }


        return $this->uploadResult("Successfully uploaded files");
    }

    private function uploadResult($message, $success = true) {
        if (!$success) {
            // we don't want to throw an exception here as that'll mess up our return json payload
            if ($this->upload_details['version_path'] !== null
                && !FileUtils::recursiveRmdir($this->upload_details['version_path'])) {
                // @codeCoverageIgnoreStart
                // Without the filesystem messing up here, we should not be able to hit this error
                Logger::error("Could not clean up folder {$this->upload_details['version_path']}");

            }
            // @codeCoverageIgnoreEnd
            else if ($this->upload_details['assignment_settings'] === true) {
                $settings_file = FileUtils::joinPaths($this->upload_details['user_path'], "user_assignment_settings.json");
                $settings = json_decode(file_get_contents($settings_file), true);
                if (count($settings['history']) == 1) {
                    unlink($settings_file);
                }
                else {
                    array_pop($settings['history']);
                    $last = Utils::getLastArrayElement($settings['history']);
                    $settings['active_version'] = $last['version'];
                    file_put_contents($settings_file, FileUtils::encodeJson($settings));
                }
            }
        }
        $return = array('success' => $success, 'error' => !$success, 'message' => $message);
        $this->core->getOutput()->renderJson($return);
        return $return;
    }

    private function uploadResultMessage($message, $success = true, $show_msg = true) {
        $return = array('success' => $success, 'error' => !$success, 'message' => $message);
        $this->core->getOutput()->renderJson($return);

        if ($show_msg == true) {
            if ($success) {
                $this->core->addSuccessMessage($message);
            }
            else {
                $this->core->addErrorMessage($message);
            }
        }
        return $return;
    }


    private function updateSubmissionVersion() {
        $ta = $_REQUEST['ta'] ?? false;
        if ($ta !== false) {
            // make sure is full grader
            if (!$this->core->getUser()->accessFullGrading()) {
                $msg = "You do not have access to that page.";
                $this->core->addErrorMessage($msg);
                $this->core->redirect($this->core->getConfig()->getSiteUrl());
                return array('error' => true, 'message' => $msg);
            }
            $ta = true;
        }

        $gradeable_id = $_REQUEST['gradeable_id'];
        $gradeable = $this->tryGetElectronicGradeable($gradeable_id);
        if ($gradeable === null) {
            $msg = "Invalid gradeable id.";
            $this->core->addErrorMessage($msg);
            $this->core->redirect($this->core->buildUrl(array('component' => 'student')));
            return array('error' => true, 'message' => $msg);
        }

        $who = $_REQUEST['who'] ?? $this->core->getUser()->getId();
        $graded_gradeable = $this->core->getQueries()->getGradedGradeable($gradeable, $who, $who);
        $url = $this->core->buildUrl(array('component' => 'student', 'gradeable_id' => $gradeable->getId()));
        if (!isset($_POST['csrf_token']) || !$this->core->checkCsrfToken($_POST['csrf_token'])) {
            $msg = "Invalid CSRF token. Refresh the page and try again.";
            $this->core->addErrorMessage($msg);
            $this->core->redirect($url);
            return array('error' => true, 'message' => $msg);
        }

        // If $graded_gradeable is null, that means its a team assignment and the user is on no team
        if ($gradeable->isTeamAssignment() && $graded_gradeable === null) {
            $msg = 'Must be on a team to access submission.';
            $this->core->addErrorMessage($msg);
            $this->core->redirect($this->core->getConfig()->getSiteUrl());
            return array('error' => true, 'message' => $msg);
        }

        $new_version = intval($_REQUEST['new_version']);
        if ($new_version < 0) {
            $msg = "Cannot set the version below 0.";
            $this->core->addErrorMessage($msg);
            $this->core->redirect($url);
            return array('error' => true, 'message' => $msg);
        }

        $highest_version = $graded_gradeable->getAutoGradedGradeable()->getHighestVersion();
        if ($new_version > $highest_version) {
            $msg = "Cannot set the version past {$highest_version}.";
            $this->core->addErrorMessage($msg);
            $this->core->redirect($url);
            return array('error' => true, 'message' => $msg);
        }

        if (!$this->core->getUser()->accessGrading() && !$gradeable->isStudentSubmit()) {
            $msg = "Cannot submit for this assignment.";
            $this->core->addErrorMessage($msg);
            $this->core->redirect($url);
            return array('error' => true, 'message' => $msg);
        }

        $original_user_id = $this->core->getUser()->getId();
        $submitter_id = $graded_gradeable->getSubmitter()->getId();

        $settings_file = FileUtils::joinPaths($this->core->getConfig()->getCoursePath(), "submissions",
            $gradeable->getId(), $submitter_id, "user_assignment_settings.json");
        $json = FileUtils::readJsonFile($settings_file);
        if ($json === false) {
            $msg = "Failed to open settings file.";
            $this->core->addErrorMessage($msg);
            $this->core->redirect($url);
            return array('error' => true, 'message' => $msg);
        }
        $json["active_version"] = $new_version;
        $current_time = $this->core->getDateTimeNow()->format("Y-m-d H:i:sO");
        $current_time_string_tz = $current_time . " " . $this->core->getConfig()->getTimezone()->getName();

        $json["history"][] = array("version" => $new_version, "time" => $current_time_string_tz, "who" => $original_user_id, "type" => "select");

        if (!@file_put_contents($settings_file, FileUtils::encodeJson($json))) {
            $msg = "Could not write to settings file.";
            $this->core->addErrorMessage($msg);
            $this->core->redirect($this->core->buildUrl(array('component' => 'student',
                                                              'gradeable_id' => $gradeable->getId())));
            return array('error' => true, 'message' => $msg);
        }

        $version = ($new_version > 0) ? $new_version : null;

        // FIXME: Add this kind of operation to the graded gradeable saving query
        if($gradeable->isTeamAssignment()) {
            $this->core->getQueries()->updateActiveVersion($gradeable->getId(), null, $submitter_id, $version);
        }
        else {
            $this->core->getQueries()->updateActiveVersion($gradeable->getId(), $submitter_id, null, $version);
        }


        if ($new_version == 0) {
            $msg = "Cancelled submission for gradeable.";
            $this->core->addSuccessMessage($msg);
        }
        else {
            $msg = "Updated version of gradeable to version #{$new_version}.";
            $this->core->addSuccessMessage($msg);
        }
        if($ta) {
            $this->core->redirect($this->core->buildUrl(array('component' => 'grading', 'page' => 'electronic',
                                                    'action' => 'grade', 'gradeable_id' => $gradeable->getId(),
                                                    'who_id'=>$who, 'gradeable_version' => $new_version)));
        }
        else {
            $this->core->redirect($this->core->buildUrl(array('component' => 'student',
                                                          'gradeable_id' => $gradeable->getId(),
                                                          'gradeable_version' => $new_version)));
        }

        return array('error' => false, 'version' => $new_version, 'message' => $msg);
    }

    private function ajaxUploadImagesFiles() {
        if($this->core->getUser()->getGroup() !== 1) {
            return $this->uploadResultMessage("You have no permission to access this page", false);
        }

        if (empty($_POST)) {
           $max_size = ini_get('post_max_size');
           return $this->uploadResultMessage("Empty POST request. This may mean that the sum size of your files are greater than {$max_size}.", false, false);
        }

        if (!isset($_POST['csrf_token']) || !$this->core->checkCsrfToken($_POST['csrf_token'])) {
            return $this->uploadResultMessage("Invalid CSRF token.", false, false);
        }

        $uploaded_files = array();
        if (isset($_FILES["files1"])) {
            $uploaded_files[1] = $_FILES["files1"];
        }
        $errors = array();
        $count_item = 0;
        if (isset($uploaded_files[1])) {
            $count_item = count($uploaded_files[1]["name"]);
            for ($j = 0; $j < $count_item[1]; $j++) {
                if (!isset($uploaded_files[1]["tmp_name"][$j]) || $uploaded_files[1]["tmp_name"][$j] === "") {
                    $error_message = $uploaded_files[1]["name"][$j]." failed to upload. ";
                    if (isset($uploaded_files[1]["error"][$j])) {
                        $error_message .= "Error message: ". ErrorMessages::uploadErrors($uploaded_files[1]["error"][$j]). ".";
                    }
                    $errors[] = $error_message;
                }
            }
        }

        if (count($errors) > 0) {
            $error_text = implode("\n", $errors);
            return $this->uploadResultMessage("Upload Failed: ".$error_text, false);
        }

        if (empty($uploaded_files)) {
            return $this->uploadResultMessage("No files to be submitted.", false);
        }

        $file_size = 0;
        if (isset($uploaded_files[1])) {
            $uploaded_files[1]["is_zip"] = array();
            for ($j = 0; $j < $count_item; $j++) {
                if (FileUtils::getMimeType($uploaded_files[1]["tmp_name"][$j]) == "application/zip") {
                    if(FileUtils::checkFileInZipName($uploaded_files[1]["tmp_name"][$j]) === false) {
                        return $this->uploadResultMessage("Error: You may not use quotes, backslashes or angle brackets in your filename for files inside ".$uploaded_files[1]["name"][$j].".", false);
                    }
                    $uploaded_files[1]["is_zip"][$j] = true;
                    $file_size += FileUtils::getZipSize($uploaded_files[1]["tmp_name"][$j]);
                }
                else {
                    if(FileUtils::isValidFileName($uploaded_files[1]["name"][$j]) === false) {
                        return $this->uploadResultMessage("Error: You may not use quotes, backslashes or angle brackets in your file name ".$uploaded_files[1]["name"][$j].".", false);
                    }
                    $uploaded_files[1]["is_zip"][$j] = false;
                    $file_size += $uploaded_files[1]["size"][$j];
                }
            }
        }

        $max_size = 10485760;
        if ($file_size > $max_size) {
            return $this->uploadResultMessage("File(s) uploaded too large.  Maximum size is ".($max_size/1024)." kb. Uploaded file(s) was ".($file_size/1024)." kb.", false);
        }

        // creating uploads/student_images directory

        $upload_img_path = FileUtils::joinPaths($this->core->getConfig()->getCoursePath(), "uploads", "student_images");
        if (!FileUtils::createDir($upload_img_path)) {
            return $this->uploadResultMessage("Failed to make image path.", false);
        }

        if (isset($uploaded_files[1])) {
            for ($j = 0; $j < $count_item; $j++) {
                if ($uploaded_files[1]["is_zip"][$j] === true) {
                    $zip = new \ZipArchive();
                    $res = $zip->open($uploaded_files[1]["tmp_name"][$j]);
                    if ($res === true) {
                        //make tmp folder to store class section images
                        $upload_img_path_tmp = FileUtils::joinPaths($upload_img_path, "tmp");
                        $zip->extractTo($upload_img_path_tmp);

                        FileUtils::recursiveCopy($upload_img_path_tmp, $upload_img_path);

                        //delete tmp folder
                        FileUtils::recursiveRmdir($upload_img_path_tmp);
                        $zip->close();
                    }
                    else {
                        // If the zip is an invalid zip (say we remove the last character from the zip file
                        // then trying to get the status code will throw an exception and not give us a string
                        // so we have that string hardcoded, otherwise we can just get the status string as
                        // normal.
                        $error_message = ($res == 19) ? "Invalid or uninitialized Zip object" : $zip->getStatusString();
                        return $this->uploadResultMessage("Could not properly unpack zip file. Error message: ".$error_message.".", false);
                    }
                }
                else {
                    if ($this->core->isTesting() || is_uploaded_file($uploaded_files[1]["tmp_name"][$j])) {
                        $dst = FileUtils::joinPaths($upload_img_path, $uploaded_files[1]["name"][$j]);
                        if (!@copy($uploaded_files[1]["tmp_name"][$j], $dst)) {
                            return $this->uploadResultMessage("Failed to copy uploaded file {$uploaded_files[1]["name"][$j]} to current location.", false);
                        }
                    }
                    else {
                        return $this->uploadResultMessage("The tmp file '{$uploaded_files[1]['name'][$j]}' was not properly uploaded.", false);
                    }
                }
                // Is this really an error we should fail on?
                if (!@unlink($uploaded_files[1]["tmp_name"][$j])) {
                    return $this->uploadResultMessage("Failed to delete the uploaded file {$uploaded_files[1]["name"][$j]} from temporary storage.", false);
                }
            }
        }

        $total_count = intval($_POST['file_count']);
        $uploaded_count = count($uploaded_files[1]['tmp_name']);
        $remaining_count = $uploaded_count - $total_count;
        $php_count = ini_get('max_file_uploads');
        if ($total_count < $uploaded_count) {
            $message = "Successfully uploaded {$uploaded_count} images. Could not upload remaining {$remaining_count} files.";
            $message .= " The max number of files you can upload at once is set to {$php_count}.";
        }
        else {
            $message = 'Successfully uploaded!';
        }
        return $this->uploadResultMessage($message, true);
    }

    private function ajaxUploadCourseMaterialsFiles() {
      if($this->core->getUser()->getGroup() !== 1) {
         return $this->uploadResultMessage("You have no permission to access this page", false);
      }

      if (empty($_POST)) {
         $max_size = ini_get('post_max_size');
         return $this->uploadResultMessage("Empty POST request. This may mean that the sum size of your files are greater than {$max_size}.", false, false);
      }

      if (!isset($_POST['csrf_token']) || !$this->core->checkCsrfToken($_POST['csrf_token'])) {
          return $this->uploadResultMessage("Invalid CSRF token.", false, false);
      }

      $expand_zip = "";
      if (isset($_POST['expand_zip'])) {
          $expand_zip = $_POST['expand_zip'];
      }

      $requested_path = "";
      if (isset($_POST['requested_path'])) {
          $requested_path = $_POST['requested_path'];
      }

      $n = strpos($requested_path, '..');
      if ($n !== false) {
          return $this->uploadResultMessage(".. is not supported in the path.", false, false);
      }

      $uploaded_files = array();
      if (isset($_FILES["files1"])) {
          $uploaded_files[1] = $_FILES["files1"];
      }
      $errors = array();
      if (isset($uploaded_files[1])) {
          $count_item = count($uploaded_files[1]["name"]);
          for ($j = 0; $j < $count_item[1]; $j++) {
              if (!isset($uploaded_files[1]["tmp_name"][$j]) || $uploaded_files[1]["tmp_name"][$j] === "") {
                  $error_message = $uploaded_files[1]["name"][$j]." failed to upload. ";
                  if (isset($uploaded_files[1]["error"][$j])) {
                      $error_message .= "Error message: ". ErrorMessages::uploadErrors($uploaded_files[1]["error"][$j]). ".";
                  }
                  $errors[] = $error_message;
              }
          }
      }

      if (count($errors) > 0) {
          $error_text = implode("\n", $errors);
          return $this->uploadResultMessage("Upload Failed: ".$error_text, false);
      }

      if (empty($uploaded_files)) {
          return $this->uploadResultMessage("No files to be submitted.", false);
      }

      $file_size = 0;
      if (isset($uploaded_files[1])) {
          for ($j = 0; $j < $count_item; $j++) {
              if(FileUtils::isValidFileName($uploaded_files[1]["name"][$j]) === false) {
                  return $this->uploadResultMessage("Error: You may not use quotes, backslashes or angle brackets in your file name ".$uploaded_files[1]["name"][$j].".", false);
              }
              $file_size += $uploaded_files[1]["size"][$j];
          }
      }

      $max_size = 10485760;
      if ($file_size > $max_size) {
          return $this->uploadResultMessage("File(s) uploaded too large.  Maximum size is ".($max_size/1024)." kb. Uploaded file(s) was ".($file_size/1024)." kb.", false);
      }

      // creating uploads/course_materials directory
      $upload_path = FileUtils::joinPaths($this->core->getConfig()->getCoursePath(), "uploads", "course_materials");
      if (!FileUtils::createDir($upload_path)) {
          return $this->uploadResultMessage("Failed to make image path.", false);
      }

      // create nested path
      if (!empty($requested_path)) {
          $upload_nested_path = FileUtils::joinPaths($upload_path, $requested_path);
          if (!FileUtils::createDir($upload_nested_path, null, true)) {
             return $this->uploadResultMessage("Failed to make image path.", false);
          }
          $upload_path = $upload_nested_path;
      }

      if (isset($uploaded_files[1])) {
          for ($j = 0; $j < $count_item; $j++) {
                if ($this->core->isTesting() || is_uploaded_file($uploaded_files[1]["tmp_name"][$j])) {
                    $dst = FileUtils::joinPaths($upload_path, $uploaded_files[1]["name"][$j]);
                    //
                    $is_zip_file = false;

                    if (FileUtils::getMimeType($uploaded_files[1]["tmp_name"][$j]) == "application/zip") {
                        if(FileUtils::checkFileInZipName($uploaded_files[1]["tmp_name"][$j]) === false) {
                            return $this->uploadResultMessage("Error: You may not use quotes, backslashes or angle brackets in your filename for files inside ".$uploaded_files[$i]["name"][$j].".", false);
                        }
                        $is_zip_file = true;
                    }
                    //cannot check if there are duplicates inside zip file, will overwrite
                    //it is convenient for bulk uploads
                    if ($expand_zip == 'on' && $is_zip_file === true) {
                        $zip = new \ZipArchive();
                        $res = $zip->open($uploaded_files[1]["tmp_name"][$j]);
                        if ($res === true) {
                            $zip->extractTo($upload_path);
                            $zip->close();
                        }
                    }
                    else
                    {
                        if (!@copy($uploaded_files[1]["tmp_name"][$j], $dst)) {
                           return $this->uploadResultMessage("Failed to copy uploaded file {$uploaded_files[1]["name"][$j]} to current location.", false);
                      }
                    }
                    //
                }
                else {
                    return $this->uploadResultMessage("The tmp file '{$uploaded_files[1]['name'][$j]}' was not properly uploaded.", false);
                }
            // Is this really an error we should fail on?
              if (!@unlink($uploaded_files[1]["tmp_name"][$j])) {
                  return $this->uploadResultMessage("Failed to delete the uploaded file {$uploaded_files[1]["name"][$j]} from temporary storage.", false);
              }
          }
      }


      return $this->uploadResultMessage("Successfully uploaded!", true);

    }

    /**
     * Check if the results folder exists for a given gradeable and version results.json
     * in the results/ directory. If the file exists, we output a string that the calling
     * JS checks for to initiate a page refresh (so as to go from "in-grading" to done
     */
    public function checkRefresh() {
        $this->core->getOutput()->useHeader(false);
        $this->core->getOutput()->useFooter(false);
        $version = $_REQUEST['gradeable_version'];
        $gradeable_id = $_REQUEST['gradeable_id'] ?? '';
        $gradeable = $this->tryGetElectronicGradeable($gradeable_id);

        // Don't load the graded gradeable, since that may not exist yet
        $submitter_id = $this->core->getUser()->getId();
        $user_id = $submitter_id;
        $team_id = null;
        if ($gradeable !== null && $gradeable->isTeamAssignment()) {
            $team = $this->core->getQueries()->getTeamByGradeableAndUser($gradeable_id, $submitter_id);

            if ($team !== null) {
                $submitter_id = $team->getId();
                $team_id = $submitter_id;
                $user_id = null;
            }
        }

        $filepath = FileUtils::joinPaths($this->core->getConfig()->getCoursePath(), "results", $gradeable_id,
            $submitter_id, $version, "results.json");

        $results_json_exists = file_exists($filepath);

        // if the results json exists, check the database to make sure that the autograding results are there.
        $has_results = $results_json_exists && $this->core->getQueries()->getGradeableVersionHasAutogradingResults(
            $gradeable_id, $version, $user_id, $team_id);

        if ($has_results) {
            $refresh_string = "REFRESH_ME";
            $refresh_bool = true;
        }
        else {
            $refresh_string = "NO_REFRESH";
            $refresh_bool = false;
        }
        $this->core->getOutput()->renderString($refresh_string);
        return array('refresh' => $refresh_bool, 'string' => $refresh_string);
    }

    public function showStats() {
        $course_path = $this->core->getConfig()->getCoursePath();
        $gradeable_id = $_REQUEST['gradeable_id'] ?? '';
        $json_path = $course_path . "/submissions/" . $gradeable_id . "/";
        $path_reset = $json_path;
        $users = array();
        $user_id_arr = array_slice(scandir($json_path), 2);
        $user = $user_id_arr[0];
        $users[$user] = array();
        for($i = 0; $i < count($user_id_arr); ++$i) {
            $files = scandir($json_path . $user_id_arr[$i]);
            $num_files = count($files) - 3;
            $json_path = $json_path . $user_id_arr[$i] . "/" . $num_files . "/bulk_upload_data.json";
            $users[$user_id_arr[$i]]["first_name"] = $this->core->getQueries()->getUserById($user_id_arr[$i])->getDisplayedFirstName();
            $users[$user_id_arr[$i]]["last_name"] = $this->core->getQueries()->getUserById($user_id_arr[$i])->getDisplayedLastName();
            $users[$user_id_arr[$i]]['upload_time'] = json_decode(file_get_contents($json_path), true)['upload_timestamp'];
            $users[$user_id_arr[$i]]['submit_time'] = json_decode(file_get_contents($json_path), true)['submit_timestamp'];
            $users[$user_id_arr[$i]]['file'] = json_decode(file_get_contents($json_path), true)['filepath'];
            $json_path = $path_reset;
        }
        $this->core->getOutput()->renderOutput('grading\ElectronicGrader', 'statPage', $users);
    }

}<|MERGE_RESOLUTION|>--- conflicted
+++ resolved
@@ -789,25 +789,15 @@
         if (!@file_put_contents(FileUtils::joinPaths($version_path, ".submit.timestamp"), $current_time_string_tz."\n")) {
             return $this->uploadResult("Failed to save timestamp file for this submission.", false);
         }
-<<<<<<< HEAD
         
         $upload_time_string_tz = $timestamp . " " . $this->core->getConfig()->getTimezone()->getName();
-        
-=======
-
-        $upload_time_string_tz = $timestamp . " " . $this->core->getConfig()->getTimezone()->getName();
-        
->>>>>>> 5d943598
+
         $bulk_upload_data = [
             "submit_timestamp" =>  $current_time_string_tz,
             "upload_timestamp" =>  $upload_time_string_tz,
             "filepath" => $uploaded_file
         ];
 
-<<<<<<< HEAD
-=======
-        #writeJsonFile returns false on failure.
->>>>>>> 5d943598
         if (FileUtils::writeJsonFile(FileUtils::joinPaths($version_path, "bulk_upload_data.json"), $bulk_upload_data) === false) {
             return $this->uploadResult("Failed to create bulk upload file for this submission.", false);
         }
