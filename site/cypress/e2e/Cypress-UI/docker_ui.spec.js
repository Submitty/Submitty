const docker_ui_path = '/admin/docker';

/**
 * This test is designed for a single run --
 * It will not work if the system is already updated.
 *
 * To revert the states:
 *  - pushd /usr/local/submitty/config
 *  - jq '{default: .default}' autograding_containers.json | sponge autograding_containers.json
 *  - chown submitty_php:submitty_daemonphp autograding_containers.json
 *  - popd
 *
 * If `sponge' command is missing, install `moreutils' package, or edit the file manually:
 * {
 *     "default": [
 *         "submitty/clang:6.0",
 *         "submitty/autograding-default:latest",
 *         "submitty/java:11",
 *         "submitty/python:3.6",
 *         "submittyrpi/csci1200:default"
 *     ]
 * }
 * NOTE: sysinfo log is currently broken, so docker version will always show Error. Once this is fixed,
 * we should uncomment the relevant test.
 */

describe('Docker UI Test', () => {
    beforeEach(() => {
        cy.login();
        cy.visit(docker_ui_path);
    });
    // !DEPRECATED: Installer will also update the docker info
    // it('Should be the first update', () => {
    //     // No info update should be made before this test...
    //     // Check if the update time is "Unknown"
    //     cy.get(':nth-child(1) > p')
    //         .should('contain.text', 'Unknown');
    //     // Check if the OS info is empty
    //     cy.get('.machine-table > tbody:nth-child(1) > tr:nth-child(3) > td:nth-child(3)')
    //         .invoke('text')
    //         .should('match', /[\n ]*/);
    // });

    it('Should update the machine information', () => {
        // Click "Update dockers and machines" button
        cy.get('#update-machines')
            .should('have.text', ' Update dockers and machines')
            .click();
        // Should prompt a success message
        cy.get('.alert-success')
            .invoke('text')
            .should('contain', 'Successfully queued the system to update'
            + ' docker, please refresh the page in a bit.');

        // Allow the system to update the info and reload
        // NOTE: Will currently always be Error. Fix sysinfo logging to fix this.
        // eslint-disable-next-line no-restricted-syntax
        cy.waitAndReloadUntil(() => {
            return cy.get('[data-testid="docker-version"]')
                .invoke('text')
                .then((text) => {
                    return text !== 'Error';
                });
        }, 10000);
        // Updated time should not be "Unknown"
<<<<<<< HEAD
        cy.get('[data-testid="systemwide-info"]')
=======
        /**
        cy.get('[data-testid="systemwide_info"]')
>>>>>>> 37886584
            .should('not.contain.text', 'Unknown');
        */
        // Updated OS info should not be empty
        cy.get('[data-testid="system-info"]')
            .should('not.be.empty');
        // Updated docker version should not be "Error"
<<<<<<< HEAD
        cy.get('[data-testid="docker-version"]')
=======
        /**
        cy.get('[data-testid="docker_version"]')
>>>>>>> 37886584
            .should('not.contain.text', 'Error');
        */
    });

    it('Should filter images with tags', () => {
        // These tags have no images
        ['cpp', 'et-cetera', 'notebook', 'python'].forEach((tag) => {
            cy.get(`button[data-capability="${tag}"]`)
                .click();
            cy.get('.image-row')
                .should('not.be.visible');
        });
        // Default filter should have all images
        cy.get("button[data-capability='default']")
            .click();
        cy.get('.image-row')
            .should('be.visible');
    });

    it('Should not add invalid image', () => {
        // Check invalid format
        cy.get('#add-field')
            .clear();
        cy.get('#add-field')
            .type('submitty/invalid-image');
        cy.get('#docker-warning')
            .should('be.visible');
        cy.get('#send-button')
            .should('be.disabled');

        // Check valid format but invalid image
        cy.get('#add-field')
            .clear();
        cy.get('#add-field')
            .type('submitty/invalid-image:0.0');
        cy.get('#send-button')
            .should('not.be.disabled')
            .click();

        cy.get('.alert-error')
            .should('have.text', 'submitty/invalid-image not found on DockerHub');
    });

    it('Should link existed image to a new tag', () => {
        // Check empty tag list, should have `cpp'
        cy.get('#capabilities-list')
            .contains('cpp');
        // Check valid format and valid image
        cy.get('#capability-form')
            .select('cpp');
        cy.get('#add-field')
            .clear();
        cy.get('#add-field')
            .type('submitty/autograding-default:latest');
        cy.get('#send-button')
            .should('not.be.disabled')
            .click();

        cy.get('.alert-success')
            .should('have.text', 'submitty/autograding-default:latest'
            + ' found on DockerHub and queued to be added!');

        // Allow the system to update the info and reload
        // eslint-disable-next-line no-restricted-syntax
        cy.waitAndReloadUntil(() => {
            return cy.get('#capabilities-list')
                .invoke('text')
                .then((text) => {
                    return !text.includes('cpp');
                });
        }, 10000);

        // Check the empty tag list
        cy.get('#capabilities-list')
            .should('not.contain.text', 'cpp');

        // Try to add it again, should fail
        cy.get('#add-field')
            .clear();
        cy.get('#add-field')
            .type('submitty/autograding-default:latest');
        cy.get('#send-button')
            .should('not.be.disabled')
            .click();

        cy.get('.alert-error')
            .should('have.text', 'submitty/autograding-default:latest '
            + 'already exists in capability cpp');
    });

    it('Should add new image and remove it', () => {
        cy.reload();
        // Add a new image
        cy.get('#capability-form')
            .select('python');
        cy.get('#add-field')
            .clear();
        cy.get('#add-field')
            .type('submitty/pdflatex:2021');
        cy.get('#send-button')
            .should('not.be.disabled')
            .click();
        cy.get('.alert-success')
            .should('have.text', 'submitty/pdflatex:2021 found on DockerHub'
            + ' and queued to be added!');

        const time_to_update = 25000;
        cy.reload();
        // Allow the system to update the info and reload
        // eslint-disable-next-line no-restricted-syntax
        cy.waitAndReloadUntil(() => {
            return cy.get('[data-image-id="submitty/pdflatex:2021"]')
                .invoke('text')
                .then((text) => {
                    return text.includes('Remove');
                });
        }, time_to_update);

        // Remove the image
        cy.get('[data-image-id="submitty/pdflatex:2021"]')
            .should('be.visible', { timeout: 10000 })
            .click();
        // Confirm dialog return true
        cy.on('window:confirm', () => true);
        // now wait until the image is removed

        // eslint-disable-next-line no-restricted-syntax
        cy.waitAndReloadUntil(() => {
            return Cypress.$('[data-image-id="submitty/pdflatex:2021"]').length === 0;
        }, time_to_update);

        cy.get('[data-image-id="submitty/pdflatex:2021"]')
            .should('not.exist');
    });
});<|MERGE_RESOLUTION|>--- conflicted
+++ resolved
@@ -63,24 +63,14 @@
                 });
         }, 10000);
         // Updated time should not be "Unknown"
-<<<<<<< HEAD
         cy.get('[data-testid="systemwide-info"]')
-=======
-        /**
-        cy.get('[data-testid="systemwide_info"]')
->>>>>>> 37886584
             .should('not.contain.text', 'Unknown');
         */
         // Updated OS info should not be empty
         cy.get('[data-testid="system-info"]')
             .should('not.be.empty');
         // Updated docker version should not be "Error"
-<<<<<<< HEAD
         cy.get('[data-testid="docker-version"]')
-=======
-        /**
-        cy.get('[data-testid="docker_version"]')
->>>>>>> 37886584
             .should('not.contain.text', 'Error');
         */
     });
