#!/bin/bash


########################################################################################################################
########################################################################################################################
# this script must be run by root or sudo
if [[ "$UID" -ne "0" ]] ; then
    echo "ERROR: This script must be run by root or sudo"
    exit
fi

########################################################################################################################
########################################################################################################################

CONF_DIR="$( cd "$( dirname "${BASH_SOURCE[0]}" )" && pwd )"/../config

SUBMITTY_REPOSITORY_DIR=$(jq -r '.submitty_repository' ${CONF_DIR}/submitty.json)
SUBMITTY_INSTALL_DIR=$(jq -r '.submitty_install_dir' ${CONF_DIR}/submitty.json)
SUBMITTY_DATA_DIR=$(jq -r '.submitty_data_dir' ${CONF_DIR}/submitty.json)
SUBMISSION_URL=$(jq -r '.submission_url' ${CONF_DIR}/submitty.json)

HWPHP_USER=$(jq -r '.hwphp_user' ${CONF_DIR}/submitty_users.json)
HWCRON_USER=$(jq -r '.hwcron_user' ${CONF_DIR}/submitty_users.json)
HWCGI_USER=$(jq -r '.hwcgi_user' ${CONF_DIR}/submitty_users.json)

COURSE_BUILDERS_GROUP=$(jq -r '.course_builders_group' ${CONF_DIR}/submitty_users.json)

DATABASE_HOST=$(jq -r '.database_host' ${CONF_DIR}/database.json)
DATABASE_USER=$(jq -r '.database_user' ${CONF_DIR}/database.json)
DATABASE_PASS=$(jq -r '.database_password' ${CONF_DIR}/database.json)

########################################################################################################################
########################################################################################################################

# Check that Submitty Master DB exists.
PGPASSWORD=${DATABASE_PASS} psql -h ${DATABASE_HOST} -U ${DATABASE_USER} -lqt | cut -d \| -f 1 | grep -qw submitty
if [[ $? -ne "0" ]] ; then
    echo "ERROR: Submitty master database doesn't exist."
    exit
fi

#Ensure that tables exist within Submitty Master DB.
sql="SELECT count(*) FROM pg_tables WHERE schemaname='public' AND tablename IN ('courses','courses_users','sessions','users');"
table_count=`PGPASSWORD=${DATABASE_PASS} psql -h ${DATABASE_HOST} -U ${DATABASE_USER} -d submitty -tAc "${sql}"`
if [[ $table_count -ne "4" ]] ; then
    echo "ERROR: Submitty Master DB is invalid."
    exit
fi

# Check that there are exactly 4 command line arguments.
if [[ $# -ne "4" ]] ; then
    echo "ERROR: Usage, wrong number of arguments"
    echo "   create_course.sh  <semester>  <course>  <instructor username>  <ta group>"
    exit
fi

semester=$1
course=$2
instructor=$3
ta_www_group=$4

echo -e "\nCREATE COURSE:"
echo -e "  semester:     $semester"
echo -e "  course:       $course"
echo -e "  instructor:   $instructor"
echo -e "  ta_www_group: $ta_www_group\n"

########################################################################################################################
########################################################################################################################
# ERROR CHECKING ON THE ARGUMENTS

# confirm that the instructor user exists
if ! id -u "$instructor" >/dev/null 2>&1 ; then
    echo -e "ERROR: $instructor user does not exist\n"
    exit
fi

# confirm that the ta_www_group exists
if ! getent group "$ta_www_group" >/dev/null 2>&1 ; then
    echo -e "ERROR: $ta_www_group group does not exist\n"
    exit
fi


# confirm that the instructor is a member of the $COURSE_BUILDERS_GROUP
if ! groups "$instructor" | grep -q "\b${COURSE_BUILDERS_GROUP}\b" ; then
    echo -e "ERROR: $instructor is not in group $COURSE_BUILDERS_GROUP\n"
    exit
fi

# confirm that the instructor, hwcron, hwphp, and hwcgi are members of the
# ta_www_group
if ! groups "$instructor" | grep -q "\b${ta_www_group}\b" ; then
    echo -e "ERROR: $instructor is not in group $ta_www_group\n"
    exit
fi
if ! groups "$HWPHP_USER" | grep -q "\b${ta_www_group}\b" ; then
    echo -e "ERROR: $HWPHP_USER is not in group $ta_www_group\n"
    exit
fi
if ! groups "$HWCRON_USER" | grep -q "\b${ta_www_group}\b" ; then
    echo -e "ERROR: $HWCRON_USER is not in group $ta_www_group\n"
    exit
fi
if ! groups "$HWCGI_USER" | grep -q "\b${ta_www_group}\b" ; then
    echo -e "ERROR: $HWCGI_USER is not in group $ta_www_group\n"
    exit
fi

# NOTE: the ta_www_group should also contain the usernames of any
#       additional instructors and/or head TAs who need read/write
#       access to these files


# FIXME: add some error checking on the $semester and $course
#        variables
#
#   (not clear how to do this since these variables could have quite
#   different structure at different schools)

########################################################################################################################
########################################################################################################################

course_dir=$SUBMITTY_DATA_DIR/courses/$semester/$course

if [ -d "$course_dir" ]; then
    echo -e "ERROR: specific course directory " $course_dir " already exists"
    exit
fi


########################################################################################################################
########################################################################################################################

DATABASE_NAME=submitty_${semester}_${course}

########################################################################################################################
########################################################################################################################

#this function takes a single argument, the name of the file to be edited
function replace_fillin_variables {
    sed -i -e "s|__CREATE_COURSE__FILLIN__SUBMITTY_INSTALL_DIR__|$SUBMITTY_INSTALL_DIR|g" $1
    sed -i -e "s|__CREATE_COURSE__FILLIN__SUBMITTY_DATA_DIR__|$SUBMITTY_DATA_DIR|g" $1
    sed -i -e "s|__CREATE_COURSE__FILLIN__SUBMISSION_URL__|$SUBMISSION_URL|g" $1
    sed -i -e "s|__CREATE_COURSE__FILLIN__HWPHP_USER__|$HWPHP_USER|g" $1
    sed -i -e "s|__CREATE_COURSE__FILLIN__HWCRON_USER__|$HWCRON_USER|g" $1

    sed -i -e "s|__CREATE_COURSE__FILLIN__SEMESTER__|$semester|g" $1
    sed -i -e "s|__CREATE_COURSE__FILLIN__COURSE__|$course|g" $1

    sed -i -e "s|__CREATE_COURSE__FILLIN__TAGRADING_DATABASE_NAME__|$DATABASE_NAME|g" $1
    sed -i -e "s|__CREATE_COURSE__FILLIN__TAGRADING_COURSE_FILES_LOCATION__|$course_dir|g" $1

    # FIXME: Add some error checking to make sure these values were filled in correctly
}


########################################################################################################################
########################################################################################################################

if [ ! -d "$SUBMITTY_DATA_DIR" ]; then
    echo -e "ERROR: base directory " $SUBMITTY_DATA_DIR " does not exist\n"
    exit
fi

if [ ! -d "$SUBMITTY_DATA_DIR/courses" ]; then
    echo -e "ERROR: courses directory " $SUBMITTY_DATA_DIR/courses " does not exist\n"
    exit
fi

if [ ! -d "$SUBMITTY_DATA_DIR/courses/$semester" ]; then
    mkdir                               $SUBMITTY_DATA_DIR/courses/$semester
    chown root:$COURSE_BUILDERS_GROUP   $SUBMITTY_DATA_DIR/courses/$semester
    chmod 751                           $SUBMITTY_DATA_DIR/courses/$semester
fi

########################################################################################################################
########################################################################################################################

function create_and_set {
    permissions="$1"
    owner="$2"
    group="$3"
    directory="$4"
    mkdir                 $directory
    chown $owner:$group   $directory
    chmod $permissions    $directory
}


# top level course directory
#               drwxrws---       instructor   ta_www_group    ./
create_and_set  u=rwx,g=rwxs,o=   $instructor  $ta_www_group   $course_dir


#               drwxrws---       instructor   ta_www_group    build/
#               drwxrws---       instructor   ta_www_group    config/
create_and_set  u=rwx,g=rwxs,o=  $instructor  $ta_www_group   $course_dir/build
create_and_set  u=rwx,g=rwxs,o=  $instructor  $ta_www_group   $course_dir/config
create_and_set  u=rwx,g=rwxs,o=  $instructor  $ta_www_group   $course_dir/config/build
create_and_set  u=rwx,g=rwxs,o=  $instructor  $ta_www_group   $course_dir/config/form


# NOTE: when homework is    installed, grading executables, code, & datafiles are placed here
#               drwxr-s---       instructor   ta_www_group    bin/
#               drwxr-s---       instructor   ta_www_group    provided_code/
#               drwxr-s---       instructor   ta_www_group    test_input/
#               drwxr-s---       instructor   ta_www_group    test_output/
#               drwxr-s---       instructor   ta_www_group    custom_validation_code/
create_and_set  u=rwx,g=rwxs,o=   $instructor  $ta_www_group   $course_dir/bin
create_and_set  u=rwx,g=rwxs,o=   $instructor  $ta_www_group   $course_dir/provided_code
create_and_set  u=rwx,g=rwxs,o=   $instructor  $ta_www_group   $course_dir/test_input
create_and_set  u=rwx,g=rwxs,o=   $instructor  $ta_www_group   $course_dir/test_output
create_and_set  u=rwx,g=rwxs,o=   $instructor  $ta_www_group   $course_dir/custom_validation_code


# NOTE: on each student submission, files are written to these directories
#               drwxr-s---       $HWPHP_USER        ta_www_group    submissions/
#               drwxr-s---       $HWPHP_USER        ta_www_group    config_upload/
#               drwxr-s---       $HWCRON_USER       ta_www_group    results/
#               drwxr-s---       $HWCRON_USER       ta_www_group    checkout/
#               drwxr-s---       $HWCRON_USER       ta_www_group    uploads/
#               drwxr-s---       $HWPHP_USER        ta_www_group    uploads/bulk_pdf/
#               drwxr-s---       $HWCGI_USER        ta_www_group    uploads/split_pdf/
<<<<<<< HEAD
#               drwxr-s---       $HWPHP_USER        ta_www_group    uploads/student_images/
#               drwxr-s---       $HWPHP_USER        ta_www_group    uploads/student_images/tmp
=======
#               drwxr-s---       $HWCRON_USER       ta_www_group    lichen/
#               drwxr-s---       $HWPHP_USER        ta_www_group    lichen/config
#               drwxr-s---       $HWPHP_USER        ta_www_group    lichen/provided_code
>>>>>>> 2b6d91b0
create_and_set  u=rwx,g=rxs,o=   $HWPHP_USER        $ta_www_group   $course_dir/submissions
create_and_set  u=rwx,g=rxs,o=   $HWPHP_USER        $ta_www_group   $course_dir/forum_attachments
create_and_set  u=rwx,g=rxs,o=   $HWPHP_USER        $ta_www_group   $course_dir/config_upload
create_and_set  u=rwx,g=rxs,o=   $HWCRON_USER       $ta_www_group   $course_dir/results
create_and_set  u=rwx,g=rxs,o=   $HWCRON_USER       $ta_www_group   $course_dir/checkout
create_and_set  u=rwx,g=rxs,o=   $HWCRON_USER       $ta_www_group   $course_dir/uploads
create_and_set  u=rwx,g=rxs,o=   $HWPHP_USER        $ta_www_group   $course_dir/uploads/bulk_pdf
create_and_set  u=rwx,g=rxs,o=   $HWCGI_USER        $ta_www_group   $course_dir/uploads/split_pdf
<<<<<<< HEAD
create_and_set  u=rwx,g=rxs,o=   $HWPHP_USER        $ta_www_group   $course_dir/uploads/student_images
create_and_set  u=rwx,g=rxs,o=   $HWPHP_USER        $ta_www_group   $course_dir/uploads/student_images/tmp
=======
create_and_set  u=rwx,g=rxs,o=   $HWCRON_USER       $ta_www_group   $course_dir/lichen
create_and_set  u=rwx,g=rwxs,o=  $HWPHP_USER        $ta_www_group   $course_dir/lichen/config
create_and_set  u=rwx,g=rwxs,o=  $HWPHP_USER        $ta_www_group   $course_dir/lichen/provided_code

>>>>>>> 2b6d91b0

# NOTE:    instructor uploads TA HW grade reports & overall grade scores here
#               drwxr-s---       instructor   ta_www_group    reports/
create_and_set  u=rwx,g=rwxs,o=   $instructor   $ta_www_group   $course_dir/reports
create_and_set  u=rwx,g=rwxs,o=   $instructor   $ta_www_group   $course_dir/reports/summary_html
create_and_set  u=rwx,g=rwxs,o=   $HWPHP_USER   $ta_www_group   $course_dir/reports/all_grades


########################################################################################################################
########################################################################################################################

# copy the build_course.sh script
cp $SUBMITTY_INSTALL_DIR/sbin/build_course.sh $course_dir/BUILD_${course}.sh
chown $instructor:$ta_www_group $course_dir/BUILD_${course}.sh
chmod 770 $course_dir/BUILD_${course}.sh
replace_fillin_variables $course_dir/BUILD_${course}.sh


# copy the config file for TA grading & replace the variables
cp ${SUBMITTY_INSTALL_DIR}/site/config/course_template.ini ${course_dir}/config/config.ini
chown ${HWPHP_USER}:${ta_www_group} ${course_dir}/config/config.ini
chmod 660 ${course_dir}/config/config.ini
replace_fillin_variables ${course_dir}/config/config.ini


echo -e "Creating database ${DATABASE_NAME}\n"
PGPASSWORD=${DATABASE_PASS} psql -h ${DATABASE_HOST} -U ${DATABASE_USER} -d postgres -c "CREATE DATABASE ${DATABASE_NAME}"
if [[ $? -ne "0" ]] ; then
    echo "ERROR: Failed to create database ${DATABASE_NAME}"
    exit
fi

python3 ${SUBMITTY_REPOSITORY_DIR}/migration/migrator.py -e course --course ${semester} ${course} migrate --initial
if [[ $? -ne "0" ]] ; then
    echo "ERROR: Failed to create tables within database ${DATABASE_NAME}"
    exit
fi
PGPASSWORD=${DATABASE_PASS} psql -h ${DATABASE_HOST} -U ${DATABASE_USER} -d submitty -c "INSERT INTO courses (semester, course) VALUES ('${semester}', '${course}');"
if [[ $? -ne "0" ]] ; then
    echo "ERROR: Failed to add this course to the master Submitty database."
    exit
fi
echo -e "\nSUCCESS!\n\n"

########################################################################################################################
########################################################################################################################

echo -e "SUCCESS!  new course   $course $semester   CREATED HERE:   $course_dir"
echo -e "SUCCESS!  course page url  ${SUBMISSION_URL}/index.php?semester=${semester}&course=${course}"

########################################################################################################################
########################################################################################################################<|MERGE_RESOLUTION|>--- conflicted
+++ resolved
@@ -222,14 +222,11 @@
 #               drwxr-s---       $HWCRON_USER       ta_www_group    uploads/
 #               drwxr-s---       $HWPHP_USER        ta_www_group    uploads/bulk_pdf/
 #               drwxr-s---       $HWCGI_USER        ta_www_group    uploads/split_pdf/
-<<<<<<< HEAD
 #               drwxr-s---       $HWPHP_USER        ta_www_group    uploads/student_images/
 #               drwxr-s---       $HWPHP_USER        ta_www_group    uploads/student_images/tmp
-=======
 #               drwxr-s---       $HWCRON_USER       ta_www_group    lichen/
 #               drwxr-s---       $HWPHP_USER        ta_www_group    lichen/config
 #               drwxr-s---       $HWPHP_USER        ta_www_group    lichen/provided_code
->>>>>>> 2b6d91b0
 create_and_set  u=rwx,g=rxs,o=   $HWPHP_USER        $ta_www_group   $course_dir/submissions
 create_and_set  u=rwx,g=rxs,o=   $HWPHP_USER        $ta_www_group   $course_dir/forum_attachments
 create_and_set  u=rwx,g=rxs,o=   $HWPHP_USER        $ta_www_group   $course_dir/config_upload
@@ -238,15 +235,12 @@
 create_and_set  u=rwx,g=rxs,o=   $HWCRON_USER       $ta_www_group   $course_dir/uploads
 create_and_set  u=rwx,g=rxs,o=   $HWPHP_USER        $ta_www_group   $course_dir/uploads/bulk_pdf
 create_and_set  u=rwx,g=rxs,o=   $HWCGI_USER        $ta_www_group   $course_dir/uploads/split_pdf
-<<<<<<< HEAD
 create_and_set  u=rwx,g=rxs,o=   $HWPHP_USER        $ta_www_group   $course_dir/uploads/student_images
 create_and_set  u=rwx,g=rxs,o=   $HWPHP_USER        $ta_www_group   $course_dir/uploads/student_images/tmp
-=======
 create_and_set  u=rwx,g=rxs,o=   $HWCRON_USER       $ta_www_group   $course_dir/lichen
 create_and_set  u=rwx,g=rwxs,o=  $HWPHP_USER        $ta_www_group   $course_dir/lichen/config
 create_and_set  u=rwx,g=rwxs,o=  $HWPHP_USER        $ta_www_group   $course_dir/lichen/provided_code
 
->>>>>>> 2b6d91b0
 
 # NOTE:    instructor uploads TA HW grade reports & overall grade scores here
 #               drwxr-s---       instructor   ta_www_group    reports/
