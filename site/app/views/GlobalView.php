<?php

namespace app\views;

use app\libraries\FileUtils;
use app\entities\banner\BannerImage;

class GlobalView extends AbstractView {
    public function header($breadcrumbs, $wrapper_urls, $sidebar_buttons, $notifications_info, $css, $js, $duck_img, $page_name, $content_only) {
        $messages = [];
        foreach (['error', 'notice', 'success'] as $type) {
            foreach ($_SESSION['messages'][$type] as $key => $error) {
                $messages[] = [
                    "type" => $type,
                    "key" => $key,
                    "error" => $error
                ];

                unset($_SESSION['messages'][$type][$key]);
            }
        }

        $page_title = "Submitty";
        if ($this->core->getUser() === null) {
            $page_title = "Login";
        }
        elseif ($this->core->getConfig()->isCourseLoaded()) {
            $course_name = ucwords(strtolower($this->core->getFullCourseName()));
            // We assume that if there is no page breadcrumb (only course), we are on gradeables
            if ($course_name === ucwords(strtolower($page_name))) {
                $page_name = "Gradeables";
            }
            $page_title = $page_name . " - " . $course_name;
        }
        elseif (!empty($page_name) && $page_name !== "Submitty") {
            // $page_name !== "Submitty" is needed so we dont end up with pages with the title "Submitty Submitty"
            $page_title = $page_name;
        }

<<<<<<< HEAD
        $images_data_array = [];
        $error_image_data = '_NONE_';

        //NEW WAY -----------------------------------

        $bannerImages = $this->core->getBannerEntityManager()->getRepository(BannerImage::class) ->findall();
        $currentDate = new \DateTime();
        foreach ($bannerImages as $banner) {
            if ($banner->getReleaseDate() > $currentDate || $currentDate > $banner->getClosingDate()) {
                continue;
            }
            //FUTURE MIGHT NEED TO FIX SO WE ADD MID PATH
            $pathName = FileUtils::joinPaths($this->core->getConfig()->getSubmittyPath(), "banner_images", $banner->getClosingDate()->format('Y'), $banner->getName());

            if (strpos($banner->getExtraInfo(), "http") !== false) {
                $images_data_array[] = [
                    "name" => $banner->getName(),
                    "id" => $banner->getId(),
                    "data" => base64_encode(file_get_contents($pathName)),
                    "type" => "link",
                    "extra_info" => $banner->getExtraInfo()
                ];
                continue;
            }

            if (strlen($banner->getExtraInfo()) == 0) {
                $images_data_array[] = [
                    "name" => $banner->getName(),
                    "id" => $banner->getId(),
                    "data" => base64_encode(file_get_contents($pathName)),
                    "type" => "none",
                    "extra_info" => $banner->getExtraInfo()
                ];
                continue;
            }
            $extraPathName = FileUtils::joinPaths($this->core->getConfig()->getSubmittyPath(), "banner_images", $banner->getClosingDate()->format('Y'), $banner->getExtraInfo());

            $type = "image";


            $extraFile = "";
            if (is_file($extraPathName)) {
                $extraFile = base64_encode(file_get_contents($extraPathName));
            }

            $images_data_array[] = [
                "name" => $banner->getName(),
                "id" => $banner->getId(),
                "data" => base64_encode(file_get_contents($pathName)),
                "type" => $type,
                "extra_info" => $extraFile
            ];
        }


        // ---------------------------


=======
        $html_lang = str_replace('_', '-', $this->core->getConfig()->getLocale()->getName());
>>>>>>> a281a3ca

        return $this->core->getOutput()->renderTwigTemplate("GlobalHeader.twig", [
            "messages" => $messages,
            "css" => $css,
            "js" => $js,
            "page_title" => $page_title,
            "sidebar_buttons" => $sidebar_buttons,
            "breadcrumbs" => $breadcrumbs,
            "user_given_name" => $this->core->getUser() ? $this->core->getUser()->getDisplayedGivenName() : "",
            "base_url" => $this->core->getConfig()->getBaseUrl(),
            "course_url" => $this->core->buildCourseUrl(),
            "websocket_port" => $this->core->getConfig()->getWebsocketPort(),
            "notifications_info" => $notifications_info,
            "wrapper_enabled" => $this->core->getConfig()->wrapperEnabled(),
            "wrapper_urls" => $wrapper_urls,
            "system_message" => $this->core->getConfig()->getSystemMessage(),
            "csrf_token" => $this->core->getCsrfToken(),
            "enable_banner" => $this->core->getConfig()->isDuckBannerEnabled(),
            "duck_img" => $duck_img,
            "use_mobile_viewport" => $this->output->useMobileViewport(),
            "sysadmin_email" => $this->core->getConfig()->getSysAdminEmail(),
            "collapse_sidebar" => array_key_exists('collapse_sidebar', $_COOKIE) && $_COOKIE['collapse_sidebar'] === 'true',
            "content_only" => $content_only,
            "manifast_path" => $this->core->getOutput()->getManifastPath(),
            "service_worker_path" => $this->core->getOutput()->getServiceWorkerPath(),
<<<<<<< HEAD
            "imageDataArray" => $images_data_array,
            "errorImageData" => $error_image_data,
=======
            "html_lang" => $html_lang
>>>>>>> a281a3ca
        ]);
    }

    public function footer($runtime, $wrapper_urls, $footer_links, $content_only, bool $performance_warning) {
        return $this->core->getOutput()->renderTwigTemplate("GlobalFooter.twig", [
            "runtime" => $runtime,
            "wrapper_enabled" => $this->core->getConfig()->wrapperEnabled(),
            "is_debug" => $this->core->getConfig()->isDebug(),
            "submitty_queries" => $this->core->getSubmittyQueries(),
            "course_queries" => $this->core->getCourseQueries(),
            "wrapper_urls" => $wrapper_urls,
            "latest_tag" => $this->core->getConfig()->getLatestTag(),
            "latest_commit" => $this->core->getConfig()->getLatestCommit(),
            "footer_links" => $footer_links,
            "module_js" => $this->output->getModuleJs(),
            "content_only" => $content_only,
            "performance_warning" => $performance_warning
        ]);
    }
}<|MERGE_RESOLUTION|>--- conflicted
+++ resolved
@@ -37,7 +37,6 @@
             $page_title = $page_name;
         }
 
-<<<<<<< HEAD
         $images_data_array = [];
         $error_image_data = '_NONE_';
 
@@ -96,9 +95,7 @@
         // ---------------------------
 
 
-=======
         $html_lang = str_replace('_', '-', $this->core->getConfig()->getLocale()->getName());
->>>>>>> a281a3ca
 
         return $this->core->getOutput()->renderTwigTemplate("GlobalHeader.twig", [
             "messages" => $messages,
@@ -124,12 +121,9 @@
             "content_only" => $content_only,
             "manifast_path" => $this->core->getOutput()->getManifastPath(),
             "service_worker_path" => $this->core->getOutput()->getServiceWorkerPath(),
-<<<<<<< HEAD
             "imageDataArray" => $images_data_array,
             "errorImageData" => $error_image_data,
-=======
             "html_lang" => $html_lang
->>>>>>> a281a3ca
         ]);
     }
 
