name: Submitty CI

on:
  push:
    branches:
      - main
  pull_request:
  workflow_dispatch:

env:
  PGPASSWORD: submitty_dbuser
  PHP_USER: submitty_php
  PHP_GROUP: submitty_php
  CGI_USER: submitty_cgi
  SUBMITTY_DATA_DIR: /var/local/submitty
  SUBMITTY_INSTALL_DIR: /usr/local/submitty
  SUBMITTY_REPOSITORY: /usr/local/submitty/GIT_CHECKOUT/Submitty
  POSTGRES_HOST: localhost
  PHP_VER: 8.1
  NODE_VERSION: 20
  PYTHON_VERSION: "3.10"

concurrency:
  # If this is a PR, cancel all previously running jobs on source branch
  group: ${{ github.head_ref || github.run_id }}
  cancel-in-progress: true


jobs:
  css-lint:
    runs-on: ubuntu-22.04
    defaults:
      run:
        working-directory: site
    steps:
      - uses: actions/checkout@v4
      - uses: actions/setup-node@v4
        with:
          node-version: ${{ env.NODE_VERSION }}
      - name: Cache Node Modules
        uses: actions/cache@v3
        with:
          path: ~/.npm
          key: ${{ runner.os }}-cache-node-modules-${{ hashFiles('**/package-lock.json') }}
          restore-keys: |
                ${{ runner.os }}-cache-node-modules-
      - run: npm install
      - name: Run stylelint
        run: npm run css-stylelint


  js-lint:
    runs-on: ubuntu-22.04
    defaults:
      run:
        working-directory: site
    steps:
      - uses: actions/checkout@v4
      - uses: actions/setup-node@v4
        with:
          node-version: ${{ env.NODE_VERSION }}
      - name: Cache Node Modules
        uses: actions/cache@v3
        with:
          path: ~/.npm
          key: ${{ runner.os }}-cache-node-modules-${{ hashFiles('**/package-lock.json') }}
          restore-keys: |
                ${{ runner.os }}-cache-node-modules-
      - run: npm install
      - name: Run eslint
        run: npm run eslint
      - name: Run npm build (tsc and esbuild)
        run: npm run build


  js-unit:
    runs-on: ubuntu-22.04
    defaults:
      run:
        working-directory: site
    steps:
      - uses: actions/checkout@v4
      - uses: actions/setup-node@v4
        with:
          node-version: ${{ env.NODE_VERSION }}
      - name: Cache Node Modules
        uses: actions/cache@v3
        with:
          path: ~/.npm
          key: ${{ runner.os }}-cache-node-modules-${{ hashFiles('**/package-lock.json') }}
          restore-keys: |
              ${{ runner.os }}-cache-node-modules-
      - run: npm install
      - run: npm run test
      - name: Upload Coverage
        uses: codecov/codecov-action@v3
        with:
          files: site/tests/report/jest/clover.xml
          flags: js


  php-lint:
    runs-on: ubuntu-22.04
    defaults:
      run:
        working-directory: site
    steps:
      - uses: actions/checkout@v4
      - uses: shivammathur/setup-php@2.28.0
        with:
          php-version: ${{ env.PHP_VER }}
      - name: Cache Composer
        id: composer-cache
        run: echo "dir=$(composer config cache-files-dir)" >> $GITHUB_OUTPUT
      - name: Install Composer
        uses: actions/cache@v3
        with:
          path: ${{ steps.composer-cache.outputs.dir }}
          key: ${{ runner.os }}-composer-${{ hashFiles('**/composer.lock') }}
          restore-keys: |
              ${{ runner.os }}-composer-

      - name: Install dependencies
        run: composer install --prefer-dist --dev
      - name: Check syntax
        run: find -L . -path ./vendor -prune -o -name '*.php' -print0 | xargs -0 -n 1 -P 4 php -l
      - name: Lint PHP code
        run: |
            php vendor/bin/phpcs --version
            php vendor/bin/phpcs
      - name: Static analysis
        run: |
            php vendor/bin/phpstan  --version
            php vendor/bin/phpstan analyze app public/index.php socket/index.php


  php-unit:
    runs-on: ubuntu-22.04
    defaults:
      run:
        working-directory: site
    steps:
      - uses: actions/checkout@v4
      - uses: shivammathur/setup-php@2.28.0
        with:
          php-version: ${{ env.PHP_VER }}
          extensions: imagick
          coverage: pcov
      - name: Cache Composer
        id: composer-cache
        run: echo "dir=$(composer config cache-files-dir)" >> $GITHUB_OUTPUT
      - name: Install Composer
        uses: actions/cache@v3
        with:
          path: ${{ steps.composer-cache.outputs.dir }}
          key: ${{ runner.os }}-composer-${{ hashFiles('**/composer.lock') }}
          restore-keys: |
              ${{ runner.os }}-composer-
      - name: Install dependencies
        run: composer install --prefer-dist --dev
      - name: Run php unit tests
        run: php vendor/bin/phpunit
      - name: Upload Coverage
        uses: codecov/codecov-action@v3
        with:
          files: site/tests/report/clover.xml
          flags: php


  python-lint:
    runs-on: ubuntu-22.04
    steps:
      - uses: actions/checkout@v4
      - uses: actions/setup-python@v4
        with:
          python-version: ${{ env.PYTHON_VERSION }}
      - name: Cache Pip
        uses: actions/cache@v3
        with:
          path: ~/.cache/pip
          key: ${{ runner.os }}-${{ github.job }}-pip-${{ github.sha }}
          restore-keys: |
              ${{ runner.os }}-${{ github.job }}-pip-
      - name: Install python libraries
        run: python3 -m pip install -r .setup/pip/dev_requirements.txt
<<<<<<< HEAD
      - name: Run flake8
=======
      - name: Run python linting
>>>>>>> c45f2a29
        run: python3 -m flake8
      - name: Run pylint
        run: python3 -m pylint --recursive=y .

  python-unit:
    runs-on: ubuntu-22.04
    steps:
      - uses: actions/checkout@v4
      - uses: actions/setup-python@v4
        with:
          python-version: ${{ env.PYTHON_VERSION }}
      - name: Cache Pip
        uses: actions/cache@v3
        with:
          path: ~/.cache/pip
          key: ${{ runner.os }}-${{ github.job }}-pip-${{ hashFiles('**/system_requirements.txt') }}
          restore-keys: |
              ${{ runner.os }}-${{ github.job }}-pip-
      - name: Install python libraries
        run: |
          python3 -m pip install -r .setup/pip/system_requirements.txt
          python3 -m pip install coverage # Testing util.

      # Submitty utils install & unit testing, must be put before auto grader
      # testing as auto grader depends on submitty utils to function.
      - name: Run python_submitty_utils python unit tests
        working-directory: python_submitty_utils
        run: |
          pip3 install .
          coverage run -m unittest discover
          coverage xml
      - name: Upload submitty python utils Coverage
        uses: codecov/codecov-action@v3
        with:
          files: python_submitty_utils/coverage.xml
          flags: python_submitty_utils

      # Migrator unit test
      - name: Run migrator python unit tests
        working-directory: migration
        run: |
          coverage run -m unittest discover
          coverage xml
      - name: Upload migrator Coverage
        uses: codecov/codecov-action@v3
        with:
          files: migration/coverage.xml
          flags: migrator

      # Auto grader unit test
      - name: Run autograder python unit tests
        working-directory: autograder
        run: |
          coverage run -m unittest discover
          coverage xml
      - name: Upload autograder Coverage
        uses: codecov/codecov-action@v3
        with:
          files: autograder/coverage.xml
          flags: autograder

      #  submitty_daemon_jobs unit tests
      - name: Install bulk upload dependencies
        run: |
          sudo apt-get update
          sudo apt-get install -y poppler-utils
          sudo apt-get install -y libzbar0

      - name: Run bulk upload unit tests
        working-directory: sbin/submitty_daemon_jobs
        run: |
          coverage run -m unittest discover tests -t .
          coverage xml -i

      - name: Upload submitty_daemon_jobs Coverage
        uses: codecov/codecov-action@v3
        with:
          files: sbin/submitty_daemon_jobs/coverage.xml
          flags: submitty_daemon_jobs

  yaml-lint:
    name: yaml-lint
    runs-on: ubuntu-22.04
    steps:
      - uses: actions/checkout@v4
      - name: install yamllint
        run: sudo apt-get install -y yamllint
      - name: Run yamllint
        run: yamllint .


  shellcheck:
    name: ShellCheck
    runs-on: ubuntu-22.04
    steps:
      - uses: actions/checkout@v4
      - name: install ShellCheck
        run: sudo apt-get install -y shellcheck
      - name: Run ShellCheck
        run: python3 run_shellcheck.py  # Uses the default Python installed with Ubuntu


  Cypress-System:
    runs-on: ubuntu-22.04
    services:
      postgres:
        image: postgres
        env:
          POSTGRES_PASSWORD: submitty_dbuser
          POSTGRES_USER: postgres
          TZ: America/New_York
        options: >-
          --health-cmd pg_isready
          --health-interval 10s
          --health-timeout 5s
          --health-retries 5
        ports:
          - 5432:5432

    steps:
      - name: Checkout repository
        uses: actions/checkout@v4
      - uses: ./.github/actions/e2e-Setup-Composite
      # TODO: Remove this block after upgrading jsPDF
      - name: Cache Node Modules
        uses: actions/cache@v3
        with:
          path: ~/.npm
          key: ${{ runner.os }}-cache-node-modules-dev-${{ hashFiles('**/package-lock.json') }}
          restore-keys: |
              ${{ runner.os }}-cache-node-modules-dev

      - name: Install node dependencies
        working-directory: ${{env.SUBMITTY_REPOSITORY}}/site
        run: |
          npm install file-saver --save
          npm install --production=false

      - name: Run accessibility test
        uses: cypress-io/github-action@v6
        with:
          config: baseUrl=http://localhost
          spec: cypress/e2e/Cypress-System/accessibility.spec.js
          working-directory: ${{env.SUBMITTY_REPOSITORY}}/site
          browser: chrome

      - name: Run API tests
        working-directory: ${{env.SUBMITTY_REPOSITORY}}/site
        run: npm run test:api
        env:
          BASE_URL: http://localhost

      - name: Stop autograding services
        run: |
          sudo systemctl stop submitty_autograding_worker
          sudo systemctl stop submitty_autograding_shipper

      - name: Run autograding status test
        uses: cypress-io/github-action@v6
        with:
          config: baseUrl=http://localhost
          spec: cypress/e2e/Cypress-System/autograding_status_1.spec.js
          working-directory: ${{env.SUBMITTY_REPOSITORY}}/site
          browser: chrome
          env: autograding_shipper_off=True

      - name: Restart autograding shipper
        run: |
          sudo systemctl restart submitty_autograding_shipper

      - name: Run autograding status test
        uses: cypress-io/github-action@v6
        with:
          config: baseUrl=http://localhost
          spec: cypress/e2e/Cypress-System/autograding_status_2.spec.js
          working-directory: ${{env.SUBMITTY_REPOSITORY}}/site
          browser: chrome
          env: autograding_shipper_off=True

      - name: Restart autograding worker
        run: |
          sudo systemctl restart submitty_autograding_worker

      - name: Run cypress e2e login tests with PAM auth
        uses: cypress-io/github-action@v6
        with:
          config: baseUrl=http://localhost,chromeWebSecurity=false
          spec: cypress/e2e/Cypress-System/login.spec.js
          working-directory: ${{env.SUBMITTY_REPOSITORY}}/site
          browser: chrome

      - name: Switch to database auth
        run: sudo sed -ie "s/Pam/Database/g" ${SUBMITTY_INSTALL_DIR}/config/authentication.json

      - name: Run cypress e2e login tests with database auth
        uses: cypress-io/github-action@v6
        with:
          config: baseUrl=http://localhost
          spec: cypress/e2e/Cypress-System/login.spec.js
          working-directory: ${{env.SUBMITTY_REPOSITORY}}/site
          browser: chrome

      - name: Switch to LDAP auth
        run: sudo sed -ie "s/Database/Ldap/g" ${SUBMITTY_INSTALL_DIR}/config/authentication.json

      - name: Run cypress e2e login tests with LDAP auth
        uses: cypress-io/github-action@v6
        with:
          config: baseUrl=http://localhost
          spec: cypress/e2e/Cypress-System/login.spec.js
          working-directory: ${{env.SUBMITTY_REPOSITORY}}/site
          browser: chrome

      - name: Setup SAML
        run: |
          cd $SUBMITTY_REPOSITORY
          sudo -E env "PATH=$PATH" bash .setup/testing/setup_saml.sh

      - name: Switch to SAML auth
        run: sudo sed -ie "s/Ldap/Saml/g" ${SUBMITTY_INSTALL_DIR}/config/authentication.json

      - name: Run cypress e2e login tests with SAML auth
        uses: cypress-io/github-action@v6
        with:
          config: baseUrl=http://localhost,chromeWebSecurity=false
          spec: cypress/e2e/Cypress-System/login.spec.js
          working-directory: ${{env.SUBMITTY_REPOSITORY}}/site
          browser: chrome

      - uses: actions/upload-artifact@v3
        if: failure()
        with:
          name: cypress-screenshots
          path: ${{env.SUBMITTY_REPOSITORY}}/site/cypress/screenshots
      - uses: actions/upload-artifact@v3
        if: failure()
        with:
          name: cypress-videos
          path: ${{env.SUBMITTY_REPOSITORY}}/site/cypress/videos

      - name: Check for site errors
        working-directory: ${{ env.SUBMITTY_REPOSITORY }}
        run: sudo bash tests/test_site_error_log.sh

  Cypress:
    runs-on: ubuntu-22.04
    strategy:
      fail-fast: false
      matrix:
        containers: ["Gradeable", "Admin", "UI", "Feature"]
    services:
      postgres:
        image: postgres
        env:
          POSTGRES_PASSWORD: submitty_dbuser
          POSTGRES_USER: postgres
          TZ: America/New_York
        options: >-
          --health-cmd pg_isready
          --health-interval 10s
          --health-timeout 5s
          --health-retries 5
        ports:
          - 5432:5432

    steps:
      - name: Checkout repository
        uses: actions/checkout@v4
      - uses: ./.github/actions/e2e-Setup-Composite
      # TODO: Remove this block after upgrading jsPDF
      - name: Cache Node Modules
        uses: actions/cache@v3
        with:
          path: ~/.npm
          key: ${{ runner.os }}-cache-node-modules-dev-${{ hashFiles('**/package-lock.json') }}
          restore-keys: |
              ${{ runner.os }}-cache-node-modules-dev

      - name: Install node dependencies
        working-directory: ${{env.SUBMITTY_REPOSITORY}}/site
        run: |
          npm install file-saver --save
          npm install --production=false

      - name: Run cypress e2e tests with pam auth
        uses: cypress-io/github-action@v6
        with:
          config: baseUrl=http://localhost
          working-directory: ${{env.SUBMITTY_REPOSITORY}}/site
          spec: cypress/e2e/Cypress-${{matrix.containers}}/*
          browser: chrome
          env: run_area=CI

      - name: Check for site errors
        working-directory: ${{ env.SUBMITTY_REPOSITORY }}
        run: sudo bash tests/test_site_error_log.sh

      - uses: actions/upload-artifact@v3
        if: failure()
        with:
          name: cypress-screenshots
          path: ${{env.SUBMITTY_REPOSITORY}}/site/cypress/screenshots
      - uses: actions/upload-artifact@v3
        if: failure()
        with:
          name: cypress-videos
          path: ${{env.SUBMITTY_REPOSITORY}}/site/cypress/videos


  Integration:
    runs-on: ubuntu-22.04
    # Postgres should not be needed for the integration tests.
    # But unfortunately Configure test suite seems to use it at the moment, and
    # Configure test suite seems to be necessary for the Integration tests
    services:
      postgres:
        image: postgres
        env:
          POSTGRES_PASSWORD: submitty_dbuser
          POSTGRES_USER: postgres
          TZ: America/New_York
        options: >-
          --health-cmd pg_isready
          --health-interval 10s
          --health-timeout 5s
          --health-retries 5
        ports:
          - 5432:5432

    steps:
      - name: Checkout repository
        uses: actions/checkout@v4
      - uses: ./.github/actions/e2e-Setup-Composite
      - name: Run integration tests
        run: sudo -E env "PATH=$PATH" python3 /usr/local/submitty/test_suite/integrationTests/run.py<|MERGE_RESOLUTION|>--- conflicted
+++ resolved
@@ -183,11 +183,7 @@
               ${{ runner.os }}-${{ github.job }}-pip-
       - name: Install python libraries
         run: python3 -m pip install -r .setup/pip/dev_requirements.txt
-<<<<<<< HEAD
       - name: Run flake8
-=======
-      - name: Run python linting
->>>>>>> c45f2a29
         run: python3 -m flake8
       - name: Run pylint
         run: python3 -m pylint --recursive=y .
