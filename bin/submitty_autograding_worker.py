#!/usr/bin/env python3

import os
import sys
import time
import signal
import shutil
import json
import grade_items_logging
import grade_item
from submitty_utils import glob
from submitty_utils import dateutils
import multiprocessing
import contextlib
import socket

# ==================================================================================
# these variables will be replaced by INSTALL_SUBMITTY.sh
NUM_GRADING_SCHEDULER_WORKERS_string = "__INSTALL__FILLIN__NUM_GRADING_SCHEDULER_WORKERS__"
NUM_GRADING_SCHEDULER_WORKERS_int    = int(NUM_GRADING_SCHEDULER_WORKERS_string)
SUBMITTY_INSTALL_DIR= "__INSTALL__FILLIN__SUBMITTY_INSTALL_DIR__"


SUBMITTY_DATA_DIR = "__INSTALL__FILLIN__SUBMITTY_DATA_DIR__"
HWCRON_UID = "__INSTALL__FILLIN__HWCRON_UID__"

# ==================================================================================
# ==================================================================================
def worker_process(which_machine,address,which_untrusted,my_server):

    # verify the hwcron user is running this script
    if not int(os.getuid()) == int(HWCRON_UID):
        grade_items_logging.log_message(message="ERROR: must be run by hwcron")
        raise SystemExit("ERROR: the grade_item.py script must be run by the hwcron user")

    # ignore keyboard interrupts in the worker processes
    signal.signal(signal.SIGINT, signal.SIG_IGN)
    counter = 0

    servername_workername = "{0}_{1}".format(my_server, address)
    autograding_zip = os.path.join(SUBMITTY_DATA_DIR,"autograding_TODO",servername_workername+"_"+which_untrusted+"_autograding.zip")
    submission_zip = os.path.join(SUBMITTY_DATA_DIR,"autograding_TODO",servername_workername+"_"+which_untrusted+"_submission.zip")
    todo_queue_file = os.path.join(SUBMITTY_DATA_DIR,"autograding_TODO",servername_workername+"_"+which_untrusted+"_queue.json")

    while True:
        if os.path.exists(todo_queue_file):
            try:
                results_zip_tmp = grade_item.grade_from_zip(autograding_zip,submission_zip,which_untrusted)
<<<<<<< HEAD
                results_zip = os.path.join(SUBMITTY_DATA_DIR,"autograding_DONE",which_untrusted+"_results.zip")
                done_queue_file = os.path.join(SUBMITTY_DATA_DIR,"autograding_DONE",which_untrusted+"_queue.json")

                #move doesn't inherit permissions of destination directory. Copyfile does.
                shutil.copyfile(results_zip_tmp,results_zip)
=======
                results_zip = os.path.join(SUBMITTY_DATA_DIR,"autograding_DONE",servername_workername+"_"+which_untrusted+"_results.zip")
                done_queue_file = os.path.join(SUBMITTY_DATA_DIR,"autograding_DONE",servername_workername+"_"+which_untrusted+"_queue.json")
                #move doesn't inherit the permissions of the destination directory. Copyfile does.
                shutil.copyfile(results_zip_tmp, results_zip)
>>>>>>> 6025d9a5
                os.remove(results_zip_tmp)
                
                with open(todo_queue_file, 'r') as infile:
                    queue_obj = json.load(infile)
                    queue_obj["done_time"]=dateutils.write_submitty_date(microseconds=True)

                with open(done_queue_file, 'w') as outfile:
                    json.dump(queue_obj, outfile, sort_keys=True, indent=4)        
            except Exception as e:
                print("ERROR: ", e)
                grade_items_logging.log_message(message="ERROR attempting to grade item: " + which_machine + " " + which_untrusted + " exception " + repr(e))
                grade_items_logging.log_message(jobname="DUNNO",message="ERROR: Exception when grading from zip")
                with contextlib.suppress(FileNotFoundError):
                    os.remove(autograding_zip)
                with contextlib.suppress(FileNotFoundError):
                    os.remove(submission_zip)
            with contextlib.suppress(FileNotFoundError):
                os.remove(todo_queue_file)
            counter = 0
        else:
            if counter >= 10:
                print (which_machine,which_untrusted,"wait")
                counter = 0
            counter += 1
            time.sleep(1)

                
# ==================================================================================
# ==================================================================================
def launch_workers(my_name, my_stats):
    num_workers = my_stats['num_autograding_workers']

    # verify the hwcron user is running this script
    if not int(os.getuid()) == int(HWCRON_UID):
        raise SystemExit("ERROR: the grade_item.py script must be run by the hwcron user")

    grade_items_logging.log_message(message="grade_scheduler.py launched")

    # prepare a list of untrusted users to be used by the workers
    untrusted_users = multiprocessing.Queue()
    for i in range(num_workers):
        untrusted_users.put("untrusted" + str(i).zfill(2))

    # launch the worker threads
    address = my_stats['address']
    if address != 'localhost':
        which_machine="{0}@{1}".format(my_stats['username'], address)
    else:
        which_machine = address
    my_server=my_stats['server_name']
    processes = list()
    for i in range(0,num_workers):
        u = "untrusted" + str(i).zfill(2)
        p = multiprocessing.Process(target=worker_process,args=(which_machine,address,u,my_server))
        p.start()
        processes.append(p)

    # main monitoring loop
    try:
        while True:
            alive = 0
            for i in range(0,num_workers):
                if processes[i].is_alive:
                    alive = alive+1
                else:
                    grade_items_logging.log_message(message="ERROR: process "+str(i)+" is not alive")
            if alive != num_workers:
                grade_items_logging.log_message(message="ERROR: #workers="+str(num_workers)+" != #alive="+str(alive))
            #print ("workers= ",num_workers,"  alive=",alive)
            time.sleep(1)

    except KeyboardInterrupt:
        grade_items_logging.log_message(message="grade_scheduler.py keyboard interrupt")

        # just kill everything in this group id right now
        # NOTE:  this may be a bug if the grandchildren have a different group id and not be killed
        os.kill(-os.getpid(), signal.SIGKILL)

        # run this to check if everything is dead
        #    ps  xao pid,ppid,pgid,sid,comm,user  | grep untrust

        # everything's dead, including the main process so the rest of this will be ignored
        # but this was mostly working...

        # terminate the jobs
        for i in range(0,num_workers):
            processes[i].terminate()

        # wait for them to join
        for i in range(0,num_workers):
            processes[i].join()

    grade_items_logging.log_message(message="grade_scheduler.py terminated")
# ==================================================================================

def read_autograding_worker_json():
    all_workers_json   = os.path.join(SUBMITTY_DATA_DIR, "autograding_TODO", "autograding_worker.json")
    try:
        with open(all_workers_json, 'r') as infile:
            name_and_stats = json.load(infile)
            #grab the key and the value. NOTE: For now there should only ever be one pair.
            name = list(name_and_stats.keys())[0]
            stats = name_and_stats[name]
    except Exception as e:
        raise SystemExit("ERROR loading autograding_worker.json file: {0}".format(e))
    return name, stats
# ==================================================================================
if __name__ == "__main__":
    my_name, my_stats = read_autograding_worker_json()
    launch_workers(my_name, my_stats)<|MERGE_RESOLUTION|>--- conflicted
+++ resolved
@@ -46,18 +46,10 @@
         if os.path.exists(todo_queue_file):
             try:
                 results_zip_tmp = grade_item.grade_from_zip(autograding_zip,submission_zip,which_untrusted)
-<<<<<<< HEAD
-                results_zip = os.path.join(SUBMITTY_DATA_DIR,"autograding_DONE",which_untrusted+"_results.zip")
-                done_queue_file = os.path.join(SUBMITTY_DATA_DIR,"autograding_DONE",which_untrusted+"_queue.json")
-
-                #move doesn't inherit permissions of destination directory. Copyfile does.
-                shutil.copyfile(results_zip_tmp,results_zip)
-=======
                 results_zip = os.path.join(SUBMITTY_DATA_DIR,"autograding_DONE",servername_workername+"_"+which_untrusted+"_results.zip")
                 done_queue_file = os.path.join(SUBMITTY_DATA_DIR,"autograding_DONE",servername_workername+"_"+which_untrusted+"_queue.json")
                 #move doesn't inherit the permissions of the destination directory. Copyfile does.
                 shutil.copyfile(results_zip_tmp, results_zip)
->>>>>>> 6025d9a5
                 os.remove(results_zip_tmp)
                 
                 with open(todo_queue_file, 'r') as infile:
