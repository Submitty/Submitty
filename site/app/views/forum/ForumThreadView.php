<?php
namespace app\views\forum;

use app\libraries\DateUtils;
use app\views\AbstractView;
use app\libraries\FileUtils;


class ForumThreadView extends AbstractView {

	public function forumAccess(){
        return $this->core->getConfig()->isForumEnabled();
    }

    public function searchResult($threads){

    	$this->core->getOutput()->addBreadcrumb("Discussion Forum", $this->core->buildUrl(array('component' => 'forum', 'page' => 'view_thread')));
    	$this->core->getOutput()->addBreadcrumb("Search");

    	$return = <<<HTML

    	<style>
	    	.hoverable:hover {
			    -webkit-filter: brightness(85%);
			    -webkit-transition: all .5s ease;
			    -moz-transition: all .5s ease;
			    -o-transition: all .5s ease;
			    -ms-transition: all .5s ease;
			    transition: all .5s ease;
			}
    	</style>

    	<div class="content forum_content">
HTML;

		$buttons = array(
			array(
			"required_rank" => 4,
			"display_text" => 'Create Thread',
			"style" => 'position:relative;float:right;top:3px;',
			"link" => array(true, $this->core->buildUrl(array('component' => 'forum', 'page' => 'create_thread'))),
			"optional_class" => '',
			"title" => 'Create Thread',
			"onclick" => array(false)
			),
			array(
				"required_rank" => 4,
				"display_text" => 'Back to Threads',
				"style" => 'position:relative;float:right;top:3px;margin-right:5px;',
				"link" => array(true, $this->core->buildUrl(array('component' => 'forum', 'page' => 'view_thread'))),
				"optional_class" => '',
				"title" => 'Back to threads',
				"onclick" => array(false)
			)

		);

		$return .= $this->core->getOutput()->renderTwigTemplate("forum/ForumBar.twig", [
									"forum_bar_buttons_right" => $buttons,
									"forum_bar_buttons_left" => [],
									"show_threads" => false,
									"thread_exists" => true,
									"show_more" => false
		]);

		$return .= <<<HTML
		<div id="search_wrapper">

    	<table style="" class="table table-striped table-bordered persist-area table-hover">

    	<thead class="persist-thead">
            <tr>                
                <td width="45%">Post Content</td>
                <td width="25%">Author</td>
                <td width="10%">Timestamp</td>
            </tr>	

        </thead>

        <tbody>


HTML;
		$threadArray = array();
		$fromIdtoTitle = array();
		foreach($threads as $thread){
			if(!array_key_exists($thread["thread_id"], $threadArray)) {
				$threadArray[$thread["thread_id"]] = array();
				$fromIdtoTitle[$thread["thread_id"]] = $thread["thread_title"];
			}
			$threadArray[$thread["thread_id"]][] = $thread;
		}
		$count = 1;
		foreach($threadArray as $thread_id => $data){
			$thread_title = htmlentities($fromIdtoTitle[$thread_id], ENT_QUOTES | ENT_HTML5, 'UTF-8');
			$return .= <<<HTML
			<tr class="info persist-header hoverable" title="Go to thread" style="cursor: pointer;" onclick="window.location = '{$this->core->buildUrl(array('component' => 'forum', 'page' => 'view_thread', 'thread_id' => $thread_id))}';">            
				<td colspan="10" style="text-align: center"><h4>{$thread_title}</h4></td>
			</tr>
HTML;
			foreach($data as $post) {
				$author = htmlentities($post['author'], ENT_QUOTES | ENT_HTML5, 'UTF-8');
				$user_info = $this->core->getQueries()->getDisplayUserInfoFromUserId($post["p_author"]);
				$first_name = htmlentities(trim($user_info["first_name"]), ENT_QUOTES | ENT_HTML5, 'UTF-8');
				$last_name = htmlentities(trim($user_info["last_name"]), ENT_QUOTES | ENT_HTML5, 'UTF-8');
				$visible_username = $first_name . " " . substr($last_name, 0 , 1) . ".";

				if($post["anonymous"]){
					$visible_username = 'Anonymous';
				} 

				//convert legacy htmlentities being saved in db
                $post_content = html_entity_decode($post["post_content"], ENT_QUOTES | ENT_HTML5, 'UTF-8');
                $pre_post = preg_replace('#(<a href=[\'"])(.*?)([\'"].*>)(.*?)(</a>)#', '[url=$2]$4[/url]', $post_content);

                if(!empty($pre_post)){
                    $post_content = $pre_post;
				}
				$post_content = htmlentities($post_content, ENT_QUOTES | ENT_HTML5, 'UTF-8');
				$posted_on = date_format(DateUtils::parseDateTime($post['timestamp_post'], $this->core->getConfig()->getTimezone()), "n/j g:i A");
				$return .= <<<HTML

				<tr title="Go to post" style="cursor: pointer;" onclick="window.location = '{$this->core->buildUrl(array('component' => 'forum', 'page' => 'view_thread', 'thread_id' => $thread_id))}#{$post['p_id']}';" id="search-row-{$count}" class="hoverable">
	                <td align="left"><pre class='pre_forum'><p class="post_content" style="white-space: pre-wrap; ">{$post_content}</p></pre></td>
	                <td>{$visible_username}</td>
	                <td>{$posted_on}</td>      

		        </tr>
	            

HTML;
				$count++;
			}
		}
		
            

        $return .= <<<HTML

        </tbody>

        </table>
HTML;

		if(count($threads) == 0) {
		$return .= <<<HTML
			<h4 style="padding-bottom:20px;text-align:center;margin-top:20px;">No threads match your search criteria.</h4>
HTML;
		}

    	$return .= <<<HTML
    	</div> </div> 
HTML;
    	return $return;
    }
	
	/** Shows Forums thread splash page, including all posts
		for a specific thread, in addition to head of the threads
		that have been created after applying filter and to be
		displayed in the left panel.
	*/
	public function showForumThreads($user, $posts, $unviewed_posts, $threadsHead, $show_deleted, $show_merged_thread, $display_option, $max_thread, $initialPageNumber) {
		if(!$this->forumAccess()){
			$this->core->redirect($this->core->buildUrl(array('component' => 'navigation')));
			return;
		}

		$threadExists = $this->core->getQueries()->threadExists();
		$filteredThreadExists = (count($threadsHead)>0);
		$currentThread = -1;
		$currentCategoriesIds = array();
		$show_deleted_thread_title = null;
		$currentCourse = $this->core->getConfig()->getCourse();
		$threadFiltering = $threadExists && !$filteredThreadExists && !(empty($_COOKIE[$currentCourse . '_forum_categories']) && empty($_COOKIE['forum_thread_status']) && empty($_COOKIE['unread_select_value']) === 'false');


		$this->core->getOutput()->addBreadcrumb("Discussion Forum", $this->core->buildUrl(array('component' => 'forum', 'page' => 'view_thread')));
		
		//Body Style is necessary to make sure that the forum is still readable...
		$return = <<<HTML

		<link rel="stylesheet" href="{$this->core->getConfig()->getBaseUrl()}vendor/codemirror/codemirror.css" />
		<link rel="stylesheet" href="{$this->core->getConfig()->getBaseUrl()}vendor/codemirror/theme/eclipse.css" />
		<script type="text/javascript" language="javascript" src="{$this->core->getConfig()->getBaseUrl()}vendor/codemirror/codemirror.js"></script>
		<script type="text/javascript" language="javascript" src="{$this->core->getConfig()->getBaseUrl()}vendor/codemirror/mode/clike/clike.js"></script>
		<script type="text/javascript" language="javascript" src="{$this->core->getConfig()->getBaseUrl()}vendor/codemirror/mode/python/python.js"></script>
		<script type="text/javascript" language="javascript" src="{$this->core->getConfig()->getBaseUrl()}vendor/codemirror/mode/shell/shell.js"></script>
		<script type="text/javascript" language="javascript" src="{$this->core->getConfig()->getBaseUrl()}js/drag-and-drop.js"></script>
		<script type="text/javascript" language="javascript" src="{$this->core->getConfig()->getBaseUrl()}vendor/jquery.are-you-sure/jquery.are-you-sure.js"></script>
		<script type="text/javascript" language="javascript" src="{$this->core->getConfig()->getBaseUrl()}vendor/bootstrap/js/bootstrap.bundle.min.js"></script>
		<style>body {min-width: 925px;}</style>



		<script>

			$( document ).ready(function() {
			    enableTabsInTextArea('.post_content_reply');
				saveScrollLocationOnRefresh('posts_list');
				addCollapsable();
				var b = $('#nav-buttons li a');
				$.each(b, function(e) {
					$(b[e]).tooltip('disable').attr('title', $(b[e]).attr('data-original-title'));
				});
				$('#{$display_option}').attr('checked', 'checked'); //Saves the radiobutton state when refreshing the page
				$(".post_reply_from").submit(publishPost);
				$("form").areYouSure();
			});

		</script>

HTML;
	if($filteredThreadExists || $threadFiltering) {
		$currentThread = isset($_GET["thread_id"]) && is_numeric($_GET["thread_id"]) && (int)$_GET["thread_id"] < $max_thread && (int)$_GET["thread_id"] > 0 ? (int)$_GET["thread_id"] : $posts[0]["thread_id"];
		$currentCategoriesIds = $this->core->getQueries()->getCategoriesIdForThread($currentThread);
	}
	$currentThreadArr = array_filter($threadsHead, function($ar) use($currentThread) {
									return ($ar['id'] == $currentThread);
	});
	if($show_merged_thread) {
		$show_merged_thread_class = "active";
		$show_merged_thread_action = "alterShowMergeThreadStatus(0,'" . $currentCourse . "');";
		$show_merged_thread_title = "Hide Merged Threads";
	} else {
		$show_merged_thread_class = "";
		$show_merged_thread_action = "alterShowMergeThreadStatus(1,'" . $currentCourse . "');";
		$show_merged_thread_title = "Show Merged Threads";
	}

	$show_deleted_class = '';
	$show_deleted_action = '';
    $show_deleted_thread_title = '';
	if($this->core->getUser()->accessGrading()){
		if($show_deleted) {
			$show_deleted_class = "active";
			$show_deleted_action = "alterShowDeletedStatus(0);";
            $show_deleted_thread_title = "Hide Deleted Threads";
		} else {
			$show_deleted_class = "";
			$show_deleted_action = "alterShowDeletedStatus(1);";
            $show_deleted_thread_title = "Show Deleted Threads";
		}
	}
	$categories = $this->core->getQueries()->getCategories();

	$cookieSelectedCategories = array();
	$cookieSelectedThreadStatus = array();
	$cookieSelectedUnread = false;
	$category_ids_array = array_column($categories, 'category_id');

	if(!empty($_COOKIE[$currentCourse . '_forum_categories'])) {
		foreach(explode('|', $_COOKIE[$currentCourse . '_forum_categories']) as $selectedId) {
			if(in_array((int)$selectedId, $category_ids_array)) {
				$cookieSelectedCategories[] = $selectedId;
			}
		}
	}
	if(!empty($_COOKIE['forum_thread_status'])) {
		foreach(explode('|', $_COOKIE['forum_thread_status']) as $selectedStatus) {
			if(in_array((int)$selectedStatus, array(-1,0,1))) {
				$cookieSelectedThreadStatus[] = $selectedStatus;
			}
		}
	}
	if(!empty($_COOKIE['unread_select_value'])){
		$cookieSelectedUnread = $_COOKIE['unread_select_value'];
	}

	$default_button = array(
		array(
			"required_rank" => 4,
			"display_text" => 'Create Thread',
			"style" => 'float:right;position:relative;top:3px;',
			"link" => array(true, $this->core->buildUrl(array('component' => 'forum', 'page' => 'create_thread'))),
			"optional_class" => '',
			"title" => 'Create Thread',
			"onclick" => array(false)
		)

	);

	$button_params = [
								"current_thread" => $currentThread,
								"forum_bar_buttons_right" => $default_button,
								"forum_bar_buttons_left" => [],
								"show_threads" => true,
								"thread_exists" => true,
								"show_more" => true
	];
	if($this->core->getUser()->accessGrading()){
		if($show_deleted) {
			$show_deleted_class = "active";
			$show_deleted_action = "alterShowDeletedStatus(0);";
			$show_deleted_thread_title = "Hide Deleted Threads";
		} else {
			$show_deleted_class = "";
			$show_deleted_action = "alterShowDeletedStatus(1);";
			$show_deleted_thread_title = "Show Deleted Threads";
		}
	}

	$return .= $this->core->getOutput()->renderTwigTemplate("forum/EditPostForm.twig");
	$return .= $this->core->getOutput()->renderTwigTemplate("forum/HistoryForm.twig");

	$return .= $this->core->getOutput()->renderTwigTemplate("forum/FilterForm.twig", [
		"categories" => $categories,
		"current_thread" => $currentThread,
		"current_category_ids" => $currentCategoriesIds,
		"current_course" => $currentCourse,
		"cookie_selected_categories" => $cookieSelectedCategories,
		"cookie_selected_thread_status" => $cookieSelectedThreadStatus,
		"cookie_selected_unread_value" => $cookieSelectedUnread,
		"display_option" => $display_option,
		"thread_exists" => $threadExists
	]);
	
	$return .= <<<HTML
		<div class="full_height content forum_content forum_show_threads">
HTML;

	if(!$threadExists){
		$button_params["show_threads"] = false;
		$button_params["thread_exists"] = false;
		$return .= $this->core->getOutput()->renderTwigTemplate("forum/ForumBar.twig", $button_params);
		$return .= <<<HTML
						<h4 style="text-align:center;">A thread hasn't been created yet. Be the first to do so!</h4>
				</div>
HTML;
	} else {
		$more_data = array(
					array(
							"filter_option" => $display_option
					),
					array(
							"display_text" => $show_merged_thread_title,
							"id" => 'merge_thread',
							"optional_class" => array(!empty($show_merged_thread_class), $show_merged_thread_class),
							"title" => $show_merged_thread_title,
							"onclick" => array(true, $show_merged_thread_action),
							"link" => '#',
							"required_rank" => 4
						),
					array(
							"display_text" => $show_deleted_thread_title,
							"optional_class" => array(!empty($show_deleted_class), $show_deleted_class),
							"id" => 'delete',
							"title" => $show_deleted_thread_title,
							"link" => '#',
							"onclick" => array(true, $show_deleted_action),
							"required_rank" => 3
						),
					array(
							"display_text" => 'Stats',
							"id" => 'forum_stats',
							"optional_class" => array(false, ''),
							"title" => 'Forum Statistics',
							"onclick" => array(false, ''),
							"link" => $this->core->buildUrl(['component' => 'forum', 'page' => 'show_stats']),
							"required_rank" => 2
						)
			);

			$other_buttons = array(
						array(
							"required_rank" => 4,
							"display_text" => 'Filter',
							"style" => 'display:inline-block;',
							"link" => array(false),
							"optional_class" => '',
							"title" => 'Filter Threads based on Categories',
							"onclick" => array(true, "$('#category_wrapper').css('display','block');")
						)
			);
					$button_params["more_data"] = $more_data;
					$button_params["forum_bar_buttons_left"] = $other_buttons;
					$return .= $this->core->getOutput()->renderTwigTemplate("forum/ForumBar.twig", $button_params);
					$next_page = $initialPageNumber + 1;
					$prev_page = ($initialPageNumber == 1)?0:($initialPageNumber - 1);
					$arrowup_visibility = ($initialPageNumber == 1)?"display:none;":"";
					$return .= <<<HTML
					<div style="position:relative; height:100%; overflow-y:hidden;" class="row">

						<div id="thread_list" style="overflow-y: auto; height:81vh;" class="col-3" prev_page="{$prev_page}" next_page="{$next_page}">
						<i class="fas fa-spinner fa-spin fa-2x fa-fw fill-available" style="color:gray;display: none;" aria-hidden="true"></i>
						<i class="fas fa-caret-up fa-2x fa-fw fill-available" style="color:gray;{$arrowup_visibility}" aria-hidden="true"></i>
HTML;

						$activeThreadAnnouncement = false;
						$activeThreadTitle = "";
						$activeThread = array();
						$return .= $this->displayThreadList($threadsHead, false, $activeThreadAnnouncement, $activeThreadTitle, $activeThread, $currentThread, $currentCategoriesIds);
						if(count($activeThread) == 0) {
							$activeThread = $this->core->getQueries()->getThread($currentThread)[0];
							$activeThreadTitle = $activeThread['title'];
						}

						$return .= <<<HTML
						<i class="fas fa-caret-down fa-2x fa-fw fill-available" style="color:gray;" aria-hidden="true"></i>
						<i class="fas fa-spinner fa-spin fa-2x fa-fw fill-available" style="color:gray;display: none;" aria-hidden="true"></i>
					</div>
					<script type="text/javascript">
						$(function(){
							dynamicScrollContentOnDemand($('#thread_list'), buildUrl({'component': 'forum', 'page': 'get_threads', 'page_number':'{{#}}'}), {$currentThread}, '', '{$currentCourse}');
							var active_thread = $('#thread_list .active');
							if(active_thread.length > 0) {
								active_thread[0].scrollIntoView(true); 
							}
						});
					</script>
					<div id="posts_list" style="overflow-y: auto; height:81vh;" class="col-9">
HTML;

		$currentThreadArrValues = array_values($currentThreadArr);
		$currentThreadFavorite = !empty($currentThreadArrValues) ? $currentThreadArrValues[0]['favorite'] : false;
		$return .= $this->generatePostList($currentThread, $posts, $unviewed_posts, $currentCourse, true, $threadExists, $display_option, $categories, $cookieSelectedCategories, $cookieSelectedThreadStatus, $cookieSelectedUnread, $currentCategoriesIds, $currentThreadFavorite);

		$return .= <<<HTML
			<script>
				$(function() {
					generateCodeMirrorBlocks(document);
				});
			</script>

			</div>
			</div>
			</div>
HTML;

		}
        if ( !empty($activeThread['id']) ) {
            $this->core->getQueries()->visitThread($user, $activeThread['id']);
        }
        return $return;
	}

	public function generatePostList($currentThread, $posts, $unviewed_posts, $currentCourse, $includeReply = false, $threadExists = false, $display_option = 'time', $categories = [], $cookieSelectedCategories = [], $cookieSelectedThreadStatus = [], $cookieSelectedUnread = [], $currentCategoriesIds = [], $isCurrentFavorite = false) {

		$return = '';
		$title_html = '';

		$activeThread = $this->core->getQueries()->getThread($currentThread)[0];

		$activeThreadTitle = ($this->core->getUser()->accessFullGrading() ? "({$activeThread['id']}) " : '') . htmlentities($activeThread['title'], ENT_QUOTES | ENT_HTML5, 'UTF-8');
		$activeThreadAnnouncement = $activeThread['pinned'];

		$thread_id = $activeThread['id'];
		$function_date = 'date_format';

		$return .= <<<HTML
			
HTML;

		  $title_html .= <<<HTML
            <h3 style="max-width: 95%; display:inline-block;word-wrap: break-word;margin-top:10px; margin-left: 5px;">
HTML;
					if($this->core->getUser()->getGroup() <= 2 && $activeThreadAnnouncement){
                        $title_html .= <<<HTML
							<a style="display:inline-block; color:orange; " onClick="alterAnnouncement({$activeThread['id']}, 'Are you sure you want to remove this thread as an announcement?', 'remove_announcement')" title="Remove Announcement"><i class="fas fa-star" onmouseleave="changeColor(this, 'gold')" onmouseover="changeColor(this, '#e0e0e0')" style="position:relative; display:inline-block; color:gold; -webkit-text-stroke-width: 1px;
    -webkit-text-stroke-color: black;" aria-hidden="true"></i></a>
HTML;
                    } else if($activeThreadAnnouncement){
                        $title_html .= <<<HTML
						 <i class="fas fa-star" style="position:relative; display:inline-block; color:gold; -webkit-text-stroke-width: 1px; -webkit-text-stroke-color: black;" title = "Announcement" aria-hidden="true"></i>
HTML;
                    } else if($this->core->getUser()->getGroup() <= 2 && !$activeThreadAnnouncement){
                        $title_html .= <<<HTML
							<a style="position:relative; display:inline-block; color:orange; " onClick="alterAnnouncement({$activeThread['id']}, 'Are you sure you want to make this thread an announcement?', 'make_announcement')" title="Make thread an announcement"><i class="fas fa-star" title = "Make Announcement" onmouseleave="changeColor(this, '#e0e0e0')" onmouseover="changeColor(this, 'gold')" style="position:relative; display:inline-block; color:#e0e0e0; -webkit-text-stroke-width: 1px; -webkit-text-stroke-color: black;" aria-hidden="true"></i></a>
HTML;
                    }
                    if($isCurrentFavorite) {
                    	$title_html .= <<<HTML
							<a style="position:relative; display:inline-block; color:orange; " onClick="pinThread({$activeThread['id']}, 'unpin_thread');" title="Pin Thread"><i class="fas fa-thumbtack" onmouseleave="changeColor(this, 'gold')" onmouseover="changeColor(this, '#e0e0e0')" style="position:relative; display:inline-block; color:gold; -webkit-text-stroke-width: 1px;-webkit-text-stroke-color: black;" aria-hidden="true"></i></a>
HTML;
					} else {
                    	$title_html .= <<<HTML
							<a style="position:relative; display:inline-block; color:orange; " onClick="pinThread({$activeThread['id']}, 'pin_thread');" title="Pin Thread"><i class="fas fa-thumbtack" onmouseleave="changeColor(this, '#e0e0e0')" onmouseover="changeColor(this, 'gold')" style="position:relative; display:inline-block; color:#e0e0e0; -webkit-text-stroke-width: 1px;-webkit-text-stroke-color: black;" aria-hidden="true"></i></a>
HTML;
					}
                    $title_html .= <<< HTML
					{$activeThreadTitle}</h3>
HTML;
					$first = true;
					$first_post_id = 1;
					if($display_option == "tree"){
						$order_array = array();
						$reply_level_array = array();
						foreach($posts as $post){
							if($thread_id == -1) {
								$thread_id = $post["thread_id"];
							}
							if($first){
								$first= false;
								$first_post_id = $post["id"];
							}
							if($post["parent_id"] > $first_post_id){
								$place = array_search($post["parent_id"], $order_array);
								$tmp_array = array($post["id"]);
								$parent_reply_level = $reply_level_array[$place];
								while($place && $place+1 < sizeof($reply_level_array) && $reply_level_array[$place+1] > $parent_reply_level){
									$place++;
								}
								array_splice($order_array, $place+1, 0, $tmp_array);
								array_splice($reply_level_array, $place+1, 0, $parent_reply_level+1);
							} else {
								array_push($order_array, $post["id"]);
								array_push($reply_level_array, 1);
							}
						}
						$i = 0;
						$first = true;
						foreach($order_array as $ordered_post){
							foreach($posts as $post){
								if($post["id"] == $ordered_post){
									if($post["parent_id"] == $first_post_id) {
										$reply_level = 1;	
									} else {
										$reply_level = $reply_level_array[$i];
									}
									$return .= $this->createPost($thread_id, $post, $unviewed_posts, $function_date, $title_html, $first, $reply_level, $display_option, $includeReply);
									break;
								}						
							}
							if($first){
								$first= false;
							}
							$i++;
						}	
					} else {
						foreach($posts as $post){
							if($thread_id == -1) {
								$thread_id = $post["thread_id"];
							}
                            $first_post_id = $this->core->getQueries()->getFirstPostForThread($thread_id)['id'];
							$return .= $this->createPost($thread_id, $post, $unviewed_posts, $function_date, $title_html, $first, 1, $display_option, $includeReply);		
							if($first){
								$first= false;
							}			
						}
					}
			if($includeReply) {
				$return .= <<<HTML

			<hr style="border-top:1px solid #999;margin-bottom: 5px;" />
			
					<form style="margin-right:17px;" class="post_reply_from" method="POST" onsubmit="post.disabled=true; post.value='Submitting post...'; return true;" action="{$this->core->buildUrl(array('component' => 'forum', 'page' => 'publish_post'))}" enctype="multipart/form-data">
						<input type="hidden" name="thread_id" value="{$thread_id}" />
						<input type="hidden" name="parent_id" value="{$first_post_id}" />
						<input type="hidden" name="display_option" value="{$display_option}" />
HTML;
						$GLOBALS['post_box_id'] = $post_box_id = isset($GLOBALS['post_box_id'])?$GLOBALS['post_box_id']+1:1;


							$return .= $this->core->getOutput()->renderTwigTemplate("forum/ThreadPostForm.twig", [
								"show_post" => true,
								"post_content_placeholder" => "Enter your reply to all here...",
								"show_merge_thread_button" => true,
								"post_box_id" => $post_box_id,
								"attachment_script" => true,
								"show_anon" => true,
								"submit_label" => "Submit Reply to All",
							]);
						}
						
						$return .= <<<HTML
	            	</form>
	            	<br/>
HTML;

        if($this->core->getUser()->getGroup() <= 3){
<<<<<<< HEAD
        	$this->core->getOutput()->addInternalCss('chosen.min.css');
        	$this->core->getOutput()->addInternalJs('chosen.jquery.min.js');
        	$this->core->getOutput()->addInternalCss('flatpickr.min.css');
        	$this->core->getOutput()->addInternalJs('flatpickr.js');
=======
        	$this->core->getOutput()->addVendorCss(FileUtils::joinPaths('chosen-js', 'chosen.min.css'));
        	$this->core->getOutput()->addVendorJs(FileUtils::joinPaths('chosen-js', 'chosen.jquery.min.js'));
>>>>>>> 4e0be2c3
			$current_thread_first_post = $this->core->getQueries()->getFirstPostForThread($currentThread);
			$current_thread_date = $current_thread_first_post["timestamp"];
			$merge_thread_list = $this->core->getQueries()->getThreadsBefore($current_thread_date, 1);
			$return .= $this->core->getOutput()->renderTwigTemplate("forum/MergeThreadsForm.twig", [
				"current_thread_date" => $current_thread_date,
				"current_thread" => $currentThread,
				"possibleMerges" => $merge_thread_list
			]);
		}

		return $return;
	}

	public function showAlteredDisplayList($threads, $filtering, $thread_id, $categories_ids){
		$tempArray = array();
		$threadAnnouncement = false;
		$activeThreadTitle = "";
		return $this->displayThreadList($threads, $filtering, $threadAnnouncement, $activeThreadTitle, $tempArray, $thread_id, $categories_ids);
	}

	public function displayThreadList($threads, $filtering, &$activeThreadAnnouncement, &$activeThreadTitle, &$activeThread, $thread_id_p, $current_categories_ids){
					$return = "";
					$used_active = false; //used for the first one if there is not thread_id set
					$current_user = $this->core->getUser()->getId();
					$display_thread_ids = $this->core->getUser()->getGroup() <= 2;

					$activeThreadAnnouncement = false;
					$activeThreadTitle = "";
					$function_date = 'date_format';
					$activeThread = array();

					foreach($threads as $thread){
						$first_post = $this->core->getQueries()->getFirstPostForThread($thread["id"]);
						if(is_null($first_post)) {
							// Thread without any posts(eg. Merged Thread)
							$first_post = array('content' => "");
							$date = null;
						} else {
							$date = DateUtils::parseDateTime($first_post['timestamp'], $this->core->getConfig()->getTimezone());
						}
						if($thread['merged_thread_id'] != -1){
							// For the merged threads
							$thread['status'] = 0;
						}

						$class = "thread_box";
						// $current_categories_ids should be subset of $thread["categories_ids"]
						$issubset = (count(array_intersect($current_categories_ids, $thread["categories_ids"])) == count($current_categories_ids));
						if(((isset($_REQUEST["thread_id"]) && $_REQUEST["thread_id"] == $thread["id"]) || $thread_id_p == $thread["id"] || $thread_id_p == -1) && !$used_active && $issubset) {
							$class .= " active";
							$used_active = true;
							$activeThreadTitle = ($display_thread_ids ? "({$thread['id']}) " : '') . $thread["title"];
							$activeThread = $thread;
							if($thread["pinned"])
								$activeThreadAnnouncement = true;
							if($thread_id_p == -1)
								$thread_id_p = $thread["id"];
						}
						if(!$this->core->getQueries()->viewedThread($current_user, $thread["id"])){
							$class .= " new_thread";
						}
						if($thread["deleted"]) {
							$class .= " deleted";
						}
						//fix legacy code
						$titleDisplay = html_entity_decode($thread['title'], ENT_QUOTES | ENT_HTML5, 'UTF-8');

						//replace tags from displaying in sidebar
						$first_post_content = str_replace("[/code]", "", str_replace("[code]", "", strip_tags($first_post["content"])));
						$temp_first_post_content = preg_replace('#\[url=(.*?)\](.*?)(\[/url\])#', '$2', $first_post_content);

						if(!empty($temp_first_post_content)){
							$first_post_content = $temp_first_post_content;
						}

						$sizeOfContent = strlen($first_post_content);
						$contentDisplay = substr($first_post_content, 0, ($sizeOfContent < 80) ? $sizeOfContent : strrpos(substr($first_post_content, 0, 80), " "));
						$titleLength = strlen($thread['title']);

						$titleDisplay = substr($titleDisplay, 0, ($titleLength < 40) ? $titleLength : strrpos(substr($titleDisplay, 0, 40), " "));

						if(strlen($first_post["content"]) > 80){
							$contentDisplay .= "...";
						}
						if(strlen($thread["title"]) > 40){
							//Fix ... appearing
							if(empty($titleDisplay))
								$titleDisplay .= substr($thread['title'], 0, 30);
							$titleDisplay .= "...";
						}
						$titleDisplay = ($display_thread_ids ? "({$thread['id']}) " : '') . $titleDisplay;
						$titleDisplay = htmlentities($titleDisplay, ENT_QUOTES | ENT_HTML5, 'UTF-8');
						if($thread["current_user_posted"]) {
							$icon = '<i class="fas fa-comments" title="You have contributed"></i> ';
							$titleDisplay = $icon . $titleDisplay;
						}

						$return .= <<<HTML
						<a href="{$this->core->buildUrl(array('component' => 'forum', 'page' => 'view_thread', 'thread_id' => $thread['id']))}">
						<div class="{$class}">
HTML;
						if($thread["pinned"] == true){
							$return .= <<<HTML
							<i class="fas fa-star" style="padding-left:3px;position:relative; float:right; display:inline-block; color:gold; -webkit-text-stroke-width: 1px; -webkit-text-stroke-color: black;" title = "Announcement" aria-hidden="true"></i>
HTML;
						}
						if(isset($thread['favorite']) && $thread['favorite']) {
							$return .= <<<HTML
							<i class="fas fa-thumbtack" style="padding-left:3px;position:relative; float:right; display:inline-block; color:gold; -webkit-text-stroke-width: 1px;
    -webkit-text-stroke-color: black;" title="Pinned as my favorite" aria-hidden="true"></i>
HTML;
						}
						if($thread['merged_thread_id'] != -1) {
							$return .= <<<HTML
							<i class="fas fa-link" style="padding-left:3px;position:relative; float:right; display:inline-block; color: white; -webkit-text-stroke-width: 1px;
    -webkit-text-stroke-color: black;" title="Thread Merged" aria-hidden="true"></i>
HTML;
						}
						if (!isset($thread['status'])) {
                            $thread['status'] = 0;
                        }
						if($thread['status'] !=0) {
							if($thread['status'] == 1) {
								$fa_icon = "fa-check";
								$fa_color = "#5cb85c";
								$fa_margin_right = "0px";
								$fa_font_size = "1.5em";
								$tooltip = "Thread Resolved";
							} else {
								$fa_icon = "fa-question";
								$fa_color = "#ffcc00";
								$fa_margin_right = "5px";
								$fa_font_size = "1.8em";
								$tooltip = "Thread Unresolved";
							}
							$return .= <<<HTML
							<i class="fa ${fa_icon}" style="margin-right:${fa_margin_right}; padding-left:3px; position:relative; float:right; display:inline-block; color:${fa_color}; font-size:${fa_font_size};" title = "${tooltip}" aria-hidden="true"></i>
HTML;
						}
						if($this->core->getQueries()->isThreadLocked($thread['id']))
                        {
                            $return .= <<<HTML
                            <i class="fas fa-lock" style="padding-left:3px;position:relative; float:right; display:inline-block; color: white; -webkit-text-stroke-width: 1px;
    -webkit-text-stroke-color: black;" title="Locked" aria-hidden="true"></i>
HTML;

                        }
						$categories_content = array();
						foreach ($thread["categories_desc"] as $category_desc) {
							$categories_content[] = array(htmlentities($category_desc, ENT_QUOTES | ENT_HTML5, 'UTF-8'));
						}
						for ($i = 0; $i < count($thread["categories_color"]); $i+=1) {
							$categories_content[$i][] = $thread["categories_color"][$i];
						}
						$return .= <<<HTML
						<h4>{$titleDisplay}</h4>
						<h5 style="font-weight: normal;">{$contentDisplay}</h5>
HTML;
						foreach ($categories_content as $category_content) {
							$return .= <<<HTML
							<span class="label_forum" style="background-color: {$category_content[1]}">{$category_content[0]}</span>
HTML;
						}
						if(!is_null($date)) {
							$return .= <<<HTML
							<h5 style="float:right; font-weight:normal;margin-top:5px">{$function_date($date,"n/j g:i A")}</h5>
HTML;
						}
						$return .= <<<HTML
						</div>
						</a>
						<hr style="margin-top: 0px;margin-bottom:0px;">
HTML;
					}
					return $return;
	}

	public function filter_post_content($original_post_content) {
		$post_content = html_entity_decode($original_post_content, ENT_QUOTES | ENT_HTML5, 'UTF-8');
		$pre_post = preg_replace('#(<a href=[\'"])(.*?)([\'"].*>)(.*?)(</a>)#', '[url=$2]$4[/url]', $post_content);

		if(!empty($pre_post)){
			$post_content = $pre_post;
		}

		$post_content = htmlentities($post_content, ENT_QUOTES | ENT_HTML5, 'UTF-8');

		preg_match_all('#\&lbrack;url&equals;(.*?)&rsqb;(.*?)(&lbrack;&sol;url&rsqb;)#', $post_content, $result);
		$accepted_schemes = array("https", "http");
		$pos = 0;
		if(count($result) > 0) {
			foreach($result[1] as $url){
				$decoded_url = filter_var(trim(strip_tags(html_entity_decode($url, ENT_QUOTES | ENT_HTML5, 'UTF-8'))), FILTER_SANITIZE_URL);
				$parsed_url = parse_url($decoded_url, PHP_URL_SCHEME);
				if(filter_var($decoded_url, FILTER_VALIDATE_URL, FILTER_FLAG_SCHEME_REQUIRED | FILTER_FLAG_HOST_REQUIRED) !== false && in_array($parsed_url, $accepted_schemes, true)){
					$pre_post = preg_replace('#\&lbrack;url&equals;(.*?)&rsqb;(.*?)(&lbrack;&sol;url&rsqb;)#', '<a href="' . htmlspecialchars($decoded_url, ENT_QUOTES) . '" target="_blank" rel="noopener nofollow">'. $result[2][$pos] .'</a>', $post_content, 1);
				} else {
					$pre_post = preg_replace('#\&lbrack;url&equals;(.*?)&rsqb;(.*?)(&lbrack;&sol;url&rsqb;)#', htmlentities(htmlspecialchars($decoded_url), ENT_QUOTES | ENT_HTML5, 'UTF-8'), $post_content, 1);
				}
				if(!empty($pre_post)){
					$post_content = $pre_post;
				}

				$pos++;
			}
		}
		//This code is for legacy posts that had an extra \r per newline
		if(strpos($original_post_content, "\r") !== false){
			$post_content = str_replace("\r","", $post_content);
		}

		//end link handling

		//handle converting code segments
		$post_content = preg_replace('/&lbrack;code&rsqb;(.*?)&lbrack;&sol;code&rsqb;/', '<textarea class="code">$1</textarea>', $post_content);

		return $post_content;
	}

	public function createPost($thread_id, $post, $unviewed_posts, $function_date, $title_html, $first, $reply_level, $display_option, $includeReply){
		$current_user = $this->core->getUser()->getId();
		$post_html = "";
		$locked_thread = $this->core->getQueries()->isThreadLocked($thread_id);
		$post_id = $post["id"];

		$thread_dir = FileUtils::joinPaths(FileUtils::joinPaths($this->core->getConfig()->getCoursePath(), "forum_attachments"), $thread_id);

		$date = DateUtils::parseDateTime($post["timestamp"], $this->core->getConfig()->getTimezone());
		if(!is_null($post["edit_timestamp"])) {
			$edit_date = $function_date(DateUtils::parseDateTime($post["edit_timestamp"], $this->core->getConfig()->getTimezone()),"n/j g:i A");
		} else {
			$edit_date = null;
		}
		$user_info = $this->core->getQueries()->getDisplayUserInfoFromUserId($post["author_user_id"]);
		$author_email = htmlentities(trim($user_info['user_email']), ENT_QUOTES | ENT_HTML5, 'UTF-8');
		$first_name = htmlentities(trim($user_info["first_name"]), ENT_QUOTES | ENT_HTML5, 'UTF-8');
		$last_name = htmlentities(trim($user_info["last_name"]), ENT_QUOTES | ENT_HTML5, 'UTF-8');
		$visible_username = $first_name . " " . substr($last_name, 0 , 1) . ".";
		$thread_resolve_state = $this->core->getQueries()->getResolveState($thread_id)[0]['status'];

		if($display_option != 'tree'){
			$reply_level = 1;
		}
		
		if($post["anonymous"]){
			$visible_username = "Anonymous";
		} 
		$classes = "post_box";						
		if($first && $display_option != 'alpha'){
			$classes .= " first_post";
		}
		if(in_array($post_id, $unviewed_posts)){
			$classes .= " new_post";
		} else {
			$classes .= " viewed_post";
		}
		if($this->core->getQueries()->isStaffPost($post["author_user_id"])){
			$classes .= " important";
		}
		if($post["deleted"]) {
			$classes .= " deleted";
			$deleted = true;
		} else {
			$deleted = false;
		}
		$offset = min(($reply_level - 1) * 30, 180);
		
		$return = <<<HTML
			<div class="$classes" id="$post_id" style="margin-left:{$offset}px;" reply-level="$reply_level">
HTML;


		if($first){
            $return .= $title_html;
        } 

        //handle converting links 


        //convert legacy htmlentities being saved in db
        $post_content = $this->filter_post_content($post['content']);

		//end code segment handling
		$return .= <<<HTML
			<pre class='pre_forum'><p class="post_content" style="white-space: pre-wrap; ">{$post_content}</p></pre>		
			<hr style="margin-bottom:3px;">
HTML;
		if($display_option == 'tree'){
			if(!$first){
				$return .= <<<HTML
					<a class="btn btn-default btn-sm post_button_color" style=" text-decoration: none;" onClick="replyPost({$post['id']})"> Reply</a>
HTML;
			} else {
				$return .= <<<HTML
					<a class="btn btn-default btn-sm post_button_color" style=" text-decoration: none;" onClick="$('html, #posts_list').animate({ scrollTop: document.getElementById('posts_list').scrollHeight }, 'slow');"> Reply</a>
HTML;
			}
			if($this->core->getUser()->getGroup() <= 3) {
				$return .= <<<HTML
					<a class="btn btn-default btn-sm post_button_color" style=" text-decoration: none;" onClick="showHistory({$post['id']})">Show History</a>
HTML;
			}
		}
		if($includeReply && ($this->core->getUser()->getGroup() <= 3 || $post['author_user_id'] === $current_user) && $first && $thread_resolve_state == -1) {
			//resolve button
			$return .= <<<HTML
				<a class="btn btn-default btn-sm post_button_color" style="text-decoration: none;" onClick="changeThreadStatus({$post['thread_id']})" title="Mark thread as resolved">Mark as resolved</a>
HTML;
		}
		$return .= <<<HTML
			<span style="margin-top:8px;margin-left:10px;float:right;">							
HTML;
       if($this->core->getUser()->getGroup() <= 2 && $post["author_user_id"]!=$current_user){
            $return .= <<<HTML
                <a style=" margin-right:2px;display:inline-block; color:black; " onClick='$(this).next().toggle();' title="Show/Hide email address"><i class="fas fa-envelope" aria-hidden="true"></i></a>
                <a href="mailto:{$author_email}" style="display: none;">{$author_email}</a>
HTML;
}
		if($this->core->getUser()->getGroup() <= 2){
			$info_name = $first_name . " " . $last_name . " (" . $post['author_user_id'] . ")";
			$visible_user_json = json_encode($visible_username);
			$info_name = json_encode($info_name);
			$jscriptAnonFix = $post['anonymous'] ? 'true' : 'false' ;
			$jscriptAnonFix = json_encode($jscriptAnonFix);
			$return .= <<<HTML
				<a style=" margin-right:2px;display:inline-block; color:black; " onClick='changeName(this.parentNode, {$info_name}, {$visible_user_json}, {$jscriptAnonFix})' title="Show full user information"><i class="fas fa-eye" aria-hidden="true"></i></a>
HTML;
}
		if(!$first){
			$return .= <<<HTML
				<a class="expand btn btn-default btn-sm post_button_color" style="float:right; text-decoration:none; margin-top: -8px" onClick="hidePosts(this, {$post['id']})"></a>
HTML;
		}
		if($this->core->getUser()->getGroup() <= 3 || $post['author_user_id'] === $current_user) {
			if($deleted && $this->core->getUser()->getGroup() <= 3){
				$ud_toggle_status = "false";
				$ud_button_title = "Undelete post";
				$ud_button_icon = "fa-undo";
			} else {
				$ud_toggle_status = "true";
				$ud_button_title = "Remove post";
				$ud_button_icon = "fa-trash";
			}
			$return .= <<<HTML
			<a class="post_button" style="bottom: 1px;position:relative; display:inline-block; float:right;" onClick="deletePostToggle({$ud_toggle_status}, {$post['thread_id']}, {$post['id']}, '{$post['author_user_id']}', '{$function_date($date,'n/j g:i A')}' )" title="{$ud_button_title}"><i class="fa {$ud_button_icon}" aria-hidden="true"></i></a>
HTML;
		}
		if($this->core->getUser()->getGroup() <= 3 || $post['author_user_id'] === $current_user) {
			$shouldEditThread = null;
			if($first) {
				$shouldEditThread = "true";
				$edit_button_title = "Edit thread and post";
			} else {
				$shouldEditThread = "false";
				$edit_button_title = "Edit post";
			}
			$return .= <<<HTML
				<a class="post_button" style="position:relative; display:inline-block; color:black; float:right;" onClick="editPost({$post['id']}, {$post['thread_id']}, {$shouldEditThread})" title="{$edit_button_title}"><i class="fas fa-edit" aria-hidden="true"></i></a>
HTML;
		} 

		$return .= <<<HTML
		<h7 style="position:relative; right:5px;">
			<strong id="post_user_id">{$visible_username}</strong>
			{$function_date($date,"n/j g:i A")}
HTML;
		if(!is_null($edit_date)) {
			$return .= <<<HTML
			(<i>Last edit at {$edit_date}</i>)
HTML;
		}
		$return .= <<<HTML
		</h7>
		</span>
HTML;

		if($post["has_attachment"]){
			$post_dir = FileUtils::joinPaths($thread_dir, $post["id"]);
			$files = FileUtils::getAllFiles($post_dir);
			foreach($files as $file){
				$path = rawurlencode($file['path']);
				$name = rawurlencode($file['name']);
				$name_display = htmlentities(rawurldecode($file['name']), ENT_QUOTES | ENT_HTML5, 'UTF-8');
				$return .= <<<HTML
					<a href="#" style="text-decoration:none;display:inline-block;white-space: nowrap;" class="btn-default btn-sm post_button_color" onclick="openFileForum('forum_attachments', '{$name}', '{$path}')" > {$name_display} </a>
HTML;
			}					
		}
			$offset = $offset + 30;
						$return .= <<<HTML
</div>

					<form class="reply-box post_reply_from" id="$post_id-reply" onsubmit="post.disabled=true; post.value='Submitting post...'; return true;" style="margin-left:{$offset}px" method="POST" action="{$this->core->buildUrl(array('component' => 'forum', 'page' => 'publish_post'))}" enctype="multipart/form-data">
						<input type="hidden" name="thread_id" value="{$thread_id}" />
						<input type="hidden" name="parent_id" value="{$post_id}" />
	            		<br/>
HTML;
	            		$GLOBALS['post_box_id'] = $post_box_id = isset($GLOBALS['post_box_id'])?$GLOBALS['post_box_id']+1:1;
						$return .= $this->core->getOutput()->renderTwigTemplate("forum/ThreadPostForm.twig", [
							"show_post" => true,
							"post_content_placeholder" => "Enter your reply to {$visible_username} here...",
							"show_merge_thread_button" => false,
							"post_box_id" => $post_box_id,
							"show_anon" => true,
                            "locked_thread" => $locked_thread,
							"submit_label" => "Submit Reply to {$visible_username}",
						]);
						$return .= <<<HTML
	            	</form>
HTML;

		return $return;
	}

	public function createThread($category_colors) {

		if(!$this->forumAccess()){
			$this->core->redirect($this->core->buildUrl(array('component' => 'navigation')));
			return;
		}

		$this->core->getOutput()->addBreadcrumb("Discussion Forum", $this->core->buildUrl(array('component' => 'forum', 'page' => 'view_thread')));
		$this->core->getOutput()->addBreadcrumb("Create Thread", $this->core->buildUrl(array('component' => 'forum', 'page' => 'create_thread')));
		$return = <<<HTML
		<script type="text/javascript" language="javascript" src="{$this->core->getConfig()->getBaseUrl()}vendor/jquery.are-you-sure/jquery.are-you-sure.js"></script>
		<script type="text/javascript" src="{$this->core->getConfig()->getBaseUrl()}js/drag-and-drop.js"></script>
		<script> 
			$( document ).ready(function() {
				enableTabsInTextArea("[name=thread_post_content]");
				$("#thread_form").submit(createThread);
				$("form").areYouSure();
			});
		 </script>
HTML;
        if($this->core->getUser()->getGroup() <= 3){
            $categories = $this->core->getQueries()->getCategories();

            $dummy_category = array('color' => '#000000', 'category_desc' => 'dummy', 'category_id' => "dummy");
            array_unshift($categories, $dummy_category);

            $return .= $this->core->getOutput()->renderTwigTemplate("forum/CategoriesForm.twig", [
                "categories" => $categories,
                "category_colors" => $category_colors
            ]);
        }

		$return .= <<<HTML
		<div class="content forum_content">
		
HTML;

	$buttons = array(
		array(
			"required_rank" => 4,
			"display_text" => 'Back to Threads',
			"style" => 'position:relative;top:3px;float:right;',
			"link" => array(true, $this->core->buildUrl(array('component' => 'forum', 'page' => 'view_thread'))),
			"optional_class" => '',
			"title" => 'Back to threads',
			"onclick" => array(false)
		)
	);

	$thread_exists = $this->core->getQueries()->threadExists();

	$return .= $this->core->getOutput()->renderTwigTemplate("forum/ForumBar.twig", [
								"forum_bar_buttons_right" => $buttons,
								"forum_bar_buttons_left" => [],
								"show_threads" => false,
								"thread_exists" => $thread_exists,
								"show_more" => false
	]);


		$return .= <<<HTML

			<form style="margin-right: 15px; margin-left:15px;" id="thread_form" method="POST" action="{$this->core->buildUrl(array('component' => 'forum', 'page' => 'publish_thread'))}" enctype="multipart/form-data">
			<h3 style="margin-bottom:10px;"> Create Thread </h3>
HTML;
                $this->core->getOutput()->addInternalJs("flatpickr.js");
                $this->core->getOutput()->addInternalCss('flatpickr.min.css');
				$return .= $this->core->getOutput()->renderTwigTemplate("forum/ThreadPostForm.twig", [
					"show_title" => true,
					"show_post" => true,
					"post_textarea_large" => true,
                    "show_lock_date" => true,
					"post_content_placeholder" => "Enter your post here...",
					"show_categories" => true,
					"post_box_id" => 1,
					"attachment_script" => true,
					"show_anon" => true,
					"show_thread_status" => true,
					"show_announcement" => true,
					"show_editcat" => true,
					"submit_label" => "Submit Post",
				]);
			$return .= <<<HTML
			</form>
		</div>
HTML;

		return $return;
	}



	public function statPage($users) {

		if(!$this->forumAccess()){
			$this->core->redirect($this->core->buildUrl(array('component' => 'navigation')));
			return;
		}

		if(!$this->core->getUser()->accessFullGrading()){
			$this->core->redirect($this->core->buildUrl(array('component' => 'forum', 'page' => 'view_thread')));
			return;
		}

		$this->core->getOutput()->addBreadcrumb("Discussion Forum", $this->core->buildUrl(array('component' => 'forum', 'page' => 'view_thread')));
		$this->core->getOutput()->addBreadcrumb("Statistics", $this->core->buildUrl(array('component' => 'forum', 'page' => 'show_stats')));

		$return = <<<HTML

		<div class="content forum_content">

HTML;

		$buttons = array(
			array(
				"required_rank" => 4,
				"display_text" => 'Back to Threads',
				"style" => 'position:relative;float:right;top:3px;',
				"link" => array(true, $this->core->buildUrl(array('component' => 'forum', 'page' => 'view_thread'))),
				"optional_class" => '',
				"title" => 'Back to threads',
				"onclick" => array(false)
			)
		);

		$thread_exists = $this->core->getQueries()->threadExists();

		$return .= $this->core->getOutput()->renderTwigTemplate("forum/ForumBar.twig", [
									"forum_bar_buttons_right" => $buttons,
									"forum_bar_buttons_left" => [],
									"show_threads" => false,
									"thread_exists" => $thread_exists
		]);

		$return .= <<<HTML
			<div style="padding-left:20px;padding-bottom: 10px;border-radius:3px;padding-right:20px;">
				<table class="table table-striped table-bordered persist-area" id="forum_stats_table">
					<tr>			
				        <td style = "cursor:pointer;" width="15%" id="user_sort"><a href="javascript:void(0)">User</a></td>
				        <td style = "cursor:pointer;" width="15%" id="total_posts_sort"><a href="javascript:void(0)">Total Posts (not deleted)</a></td>
				        <td style = "cursor:pointer;" width="15%" id="total_threads_sort"><a href="javascript:void(0)">Total Threads</a></td>
				        <td style = "cursor:pointer;" width="15%" id="total_deleted_sort"><a href="javascript:void(0)">Total Deleted Posts</a></td>
				        <td width="40%">Show Posts</td>
					</tr>
HTML;
		foreach($users as $user => $details){
			$first_name = $details["first_name"];
			$last_name = $details["last_name"];
			$post_count = count($details["posts"]);
			$posts = htmlspecialchars(json_encode($details["posts"]), ENT_QUOTES, 'UTF-8');
			$ids = htmlspecialchars(json_encode($details["id"]), ENT_QUOTES, 'UTF-8');
			$timestamps = htmlspecialchars(json_encode($details["timestamps"]), ENT_QUOTES, 'UTF-8');
			$thread_ids = htmlspecialchars(json_encode($details["thread_id"]), ENT_QUOTES, 'UTF-8');
			$thread_titles = htmlspecialchars(json_encode($details["thread_title"]), ENT_QUOTES, 'UTF-8');
			$num_deleted = ($details["num_deleted_posts"]);
			$return .= <<<HTML
			<tbody>
				<tr>
					<td>{$last_name}, {$first_name}</td>
					<td>{$post_count}</td>
					<td>{$details["total_threads"]}</td>
					<td>{$num_deleted}</td>
					<td><button class="btn btn-default" data-action = "expand" data-posts="{$posts}" data-id="{$ids}" data-timestamps="{$timestamps}" data-thread_id="{$thread_ids}" data-thread_titles="{$thread_titles}">Expand</button></td>
				</tr>
			</tbody>
HTML;
			
		}
		
		$return .= <<<HTML
				</table>
			</div>
			</div>

			<script>
				$("td").click(function(){
				    var table_id = 0;
				    switch ($(this).attr('id')) {
				        case "user_sort":
				            table_id = 0;
				            break;
                        case "total_posts_sort":
                            table_id = 1;
                            break;
                        case "total_threads_sort":
                            table_id = 2;
                            break;
                        case "total_deleted_sort":
                            table_id = 3;
                            break;
                        default:
                            table_id = 0;
				    }
				    
                    if ($(this).html().indexOf(' ↓') > -1) {
                        sortTable(table_id, true);
                    } else {
                        sortTable(table_id, false);
                    }
				});
				
				$("button").click(function(){
					
					var action = $(this).data('action');
					var posts = $(this).data('posts');
					var ids = $(this).data('id');
					var timestamps = $(this).data('timestamps');
					var thread_ids = $(this).data('thread_id');
					var thread_titles = $(this).data('thread_titles');
					if(action=="expand"){
						
						
						for(var i=0;i<posts.length;i++){
							var post_string = posts[i];
							post_string = escapeSpecialChars(post_string);
							var thread_title = thread_titles[i]["title"];
							thread_title = escapeSpecialChars(thread_title);
							$(this).parent().parent().parent().append('<tr id="'+ids[i]+'"><td></td><td>'+timestamps[i]+'</td><td style = "cursor:pointer;" data-type = "thread" data-thread_id="'+thread_ids[i]+'"><pre class="pre_forum" style="white-space: pre-wrap;">'+thread_title+'</pre></td><td colspan = "2" style = "cursor:pointer;" align = "left" data-type = "post" data-thread_id="'+thread_ids[i]+'"><pre class="pre_forum" style="white-space: pre-wrap;">'+post_string+'</pre></td></tr> ');
							
						}
						$(this).html("Collapse");
						$(this).data('action',"collapse");
						$("td").click(function(){
						
							if($(this).data('type')=="post" || $(this).data('type')=="thread"){
			
								var id = $(this).data('thread_id');
								var url = buildUrl({'component' : 'forum', 'page' : 'view_thread', 'thread_id' : id});
								window.open(url);
							}
						
					});
					}
					else{
						for(var i=0;i<ids.length;i++){
							var item = document.getElementById(ids[i]);
							item.remove();
						}
						
						$(this).html("Expand");
						$(this).data('action',"expand");
					}
					
					
					return false;
				});


				

				function sortTable(sort_element_index, reverse=false){
					var table = document.getElementById("forum_stats_table");
					var switching = true;
					while(switching){
						switching=false;
						var rows = table.getElementsByTagName("TBODY");
						for(var i=1;i<rows.length-1;i++){

							var a = rows[i].getElementsByTagName("TR")[0].getElementsByTagName("TD")[sort_element_index];
							var b = rows[i+1].getElementsByTagName("TR")[0].getElementsByTagName("TD")[sort_element_index];
							if (reverse){
							    if (sort_element_index == 0 ? a.innerHTML<b.innerHTML : parseInt(a.innerHTML) > parseInt(b.innerHTML)){
                                    rows[i].parentNode.insertBefore(rows[i+1],rows[i]);
                                    switching=true;
							    } 
							} else {
                                if(sort_element_index == 0 ? a.innerHTML>b.innerHTML : parseInt(a.innerHTML) < parseInt(b.innerHTML)){
                                    rows[i].parentNode.insertBefore(rows[i+1],rows[i]);
                                    switching=true;
                                }
							}
						}

					}

					var row0 = table.getElementsByTagName("TBODY")[0].getElementsByTagName("TR")[0];
					var headers = row0.getElementsByTagName("TD");
					
					for(var i = 0;i<headers.length;i++){
						var index = headers[i].innerHTML.indexOf(' ↓');
						var reverse_index = headers[i].innerHTML.indexOf(' ↑');
						
						if(index > -1 || reverse_index > -1){
							headers[i].innerHTML = headers[i].innerHTML.slice(0, -2);
						} 
					}
                    
					if (reverse) {
                        headers[sort_element_index].innerHTML = headers[sort_element_index].innerHTML + ' ↑';
					} else {
					    headers[sort_element_index].innerHTML = headers[sort_element_index].innerHTML + ' ↓';
					}

				}


			</script>
HTML;
		return $return;

	}

}
<|MERGE_RESOLUTION|>--- conflicted
+++ resolved
@@ -567,15 +567,10 @@
 HTML;
 
         if($this->core->getUser()->getGroup() <= 3){
-<<<<<<< HEAD
-        	$this->core->getOutput()->addInternalCss('chosen.min.css');
-        	$this->core->getOutput()->addInternalJs('chosen.jquery.min.js');
-        	$this->core->getOutput()->addInternalCss('flatpickr.min.css');
-        	$this->core->getOutput()->addInternalJs('flatpickr.js');
-=======
         	$this->core->getOutput()->addVendorCss(FileUtils::joinPaths('chosen-js', 'chosen.min.css'));
         	$this->core->getOutput()->addVendorJs(FileUtils::joinPaths('chosen-js', 'chosen.jquery.min.js'));
->>>>>>> 4e0be2c3
+        	$this->core->getOutput()->addVendorCss(FileUtils::joinPaths('flatpickr', 'flatpickr.min.css'));
+        	$this->core->getOutput()->addVendorJs(FileUtils::joinPaths('flatpickr', 'flatpickr.min.js'));
 			$current_thread_first_post = $this->core->getQueries()->getFirstPostForThread($currentThread);
 			$current_thread_date = $current_thread_first_post["timestamp"];
 			$merge_thread_list = $this->core->getQueries()->getThreadsBefore($current_thread_date, 1);
