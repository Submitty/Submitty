<?php

namespace app\libraries\database;

use app\exceptions\DatabaseException;
use app\exceptions\ValidationException;
use app\exceptions\NotImplementedException;
use app\libraries\Core;
use app\libraries\DateUtils;
use app\libraries\ForumUtils;
use app\libraries\GradeableType;
use app\libraries\SessionManager;
use app\models\gradeable\Component;
use app\models\gradeable\Gradeable;
use app\models\gradeable\GradedComponent;
use app\models\gradeable\GradedGradeable;
use app\models\gradeable\Mark;
use app\models\gradeable\RegradeRequest;
use app\models\gradeable\Submitter;
use app\models\gradeable\TaGradedGradeable;
use app\models\User;
use app\models\Notification;
use app\models\SimpleLateUser;
use app\models\SimpleGradeOverriddenUser;
use app\models\Team;
use app\models\Course;
use app\models\PollModel;
use app\models\SimpleStat;
use app\libraries\CascadingIterator;
use app\models\gradeable\AutoGradedGradeable;
use app\models\gradeable\GradedComponentContainer;
use app\models\gradeable\AutoGradedVersion;

/**
 * DatabaseQueries
 *
 * This class contains all database functions that the Submitty application will run against either
 * of the two connected databases (the main submitty one and the course specific one). Each query in
 * each function is defined by the general SQL specification so we could reasonably expect it possible
 * to run each function against a wide-range of database providers that Submitty can target. However,
 * some database providers can provide their own extended class of Queries to overwrite some functions
 * to take advantage of DB specific functions (like DB array functions) that give a good performance
 * boost for that particular provider.
 *
 * Generally, when adding new queries to the system, you should first add them here, and then
 * only after that should you add them to the dataprovider specific implementation assuming you can
 * achieve some level of speed-up via native DB functions. If it's hard to go that direction initially,
 * (you're using array aggregation heavily), then you'd want to at least create a stub here that just
 * raises a NotImplementedException. All documentation for functions should also reside here with at the
 * minimum an understanding of the contract of the function (parameter types and return type).
 *
 * @see \app\exceptions\NotImplementedException
 */
class DatabaseQueries {
    /**
     * @var Core
     */
    protected $core;

    /**
     * @var AbstractDatabase
     */
    protected $submitty_db;

    /**
     * @var AbstractDatabase
     */
    protected $course_db;

    public function __construct(Core $core) {
        $this->core = $core;
        $this->submitty_db = $core->getSubmittyDB();
        if ($this->core->getConfig()->isCourseLoaded()) {
            $this->course_db = $core->getCourseDB();
        }
    }

    /**
     * Gets a user from the submitty database given a user_id.
     */
    public function getSubmittyUser(string $user_id): ?User {
        $this->submitty_db->query("SELECT * FROM users WHERE user_id=?", [$user_id]);
        return ($this->submitty_db->getRowCount() > 0) ? new User($this->core, $this->submitty_db->row()) : null;
    }

    /**
     * Gets all users from the submitty database, except nulls out password
     *
     * @return User[]
     */
    public function getAllSubmittyUsers() {
        $this->submitty_db->query("SELECT * FROM users");

        $users = [];
        foreach ($this->submitty_db->rows() as $user) {
            $user['user_password'] = null;
            $users[$user['user_id']] = new User($this->core, $user);
        }
        return $users;
    }

    /**
     * Gets some user's api key from the submitty database given a user_id.
     */
    public function getSubmittyUserApiKey(string $user_id): ?string {
        $this->submitty_db->query("SELECT api_key FROM users WHERE user_id=?", [$user_id]);
        return ($this->submitty_db->getRowCount() > 0) ? $this->submitty_db->row()['api_key'] : null;
    }

    /**
     * Refreshes some user's api key from the submitty database given a user_id.
     */
    public function refreshUserApiKey(string $user_id): void {
        $this->submitty_db->query("UPDATE users SET api_key=encode(gen_random_bytes(16), 'hex') WHERE user_id=?", [$user_id]);
    }

    /**
     * Gets a user from their api key.
     *
     * @param string $api_key
     *
     * @return string | null
     */
    public function getSubmittyUserByApiKey(string $api_key): ?string {
        $this->submitty_db->query("SELECT user_id FROM users WHERE api_key=?", [$api_key]);
        return ($this->submitty_db->getRowCount() > 0) ? $this->submitty_db->row()['user_id'] : null;
    }

    /**
     * Update a user's time zone string in the master database.
     *
     * @param User $user The user object for the user who should have their time zone modified
     * @param string $time_zone A time zone string which may found in DateUtils::getAvailableTimeZones()
     * @return int 1 if the update was successful, 0 if the operation failed
     */
    public function updateSubmittyUserTimeZone(User $user, string $time_zone) {
        $this->submitty_db->query("update users set time_zone = ? where user_id = ?", [$time_zone, $user->getId()]);
        return $this->submitty_db->getRowCount();
    }

    /**
     * Gets a user from the database given a user_id.
     *
     * @param string $user_id
     * @return User|null
     */
    public function getUserById(string $user_id): ?User {
        return $this->getUser($user_id);
    }

    /**
     * Gets a user from the database given a numeric user_id.
     *
     * @param int $numeric_id
     * @return User|null
     */
    public function getUserByNumericId(int $numeric_id): ?User {
        return $this->getUser($numeric_id, true);
    }

    /**
     * Gets a list of first and last names from the database given an array of IDs.
     *
     * @param array $user_id_list
     * @return array|null
     */
    public function getUsersByIds(array $user_id_list): ?array {
        return $this->getUsers($user_id_list);
    }

    /**
     * Retrieves all students from a course and their virtual attendance
     * information such as logs for the course materials page, and logs
     * for the discussion forum page.
     */

    public function getAttendanceInfo(): array {
        $this->course_db->query("
        WITH
        A AS
        (SELECT registration_section, user_id, COALESCE(NULLIF(user_preferred_firstname,''), user_firstname) as user_firstname, COALESCE(NULLIF(user_preferred_lastname,''), user_lastname) as user_lastname
        FROM users
        ORDER BY registration_section, user_lastname, user_firstname, user_id),
        B AS
        (SELECT distinct on (user_id) user_id, timestamp
        FROM gradeable_access where user_id is not NULL
        ORDER BY user_id, timestamp desc),
        C AS
        (SELECT distinct on (user_id) user_id,submission_time
        FROM electronic_gradeable_data
        ORDER BY user_id, submission_time desc),
        D AS
        (SELECT distinct on (user_id) user_id, timestamp
        FROM viewed_responses
        ORDER BY user_id, timestamp desc),
        E AS
        (SELECT distinct on (author_user_id) author_user_id, timestamp
        FROM posts
        ORDER BY author_user_id, timestamp desc),
        F AS
        (SELECT student_id, count (student_id)
        FROM poll_responses
        GROUP BY student_id),
        G AS
        (SELECT distinct on (user_id) user_id, time_in
        FROM queue
        ORDER BY user_id, time_in desc)
        SELECT
        A.registration_section, A.user_id, A.user_firstname, user_lastname,
        B.timestamp as gradeable_access,
        C.submission_time as gradeable_submission,
        D.timestamp as forum_view,
        E.timestamp as forum_post,
        F.count as num_poll_responses,
        G.time_in as office_hours_queue
        FROM
        A
        left join B on A.user_id=B.user_id
        left join C on A.user_id=C.user_id
        left join D on A.user_id=D.user_id
        left join E on A.user_id=E.author_user_id
        left join F on A.user_id=F.student_id
        left join G on A.user_id=G.user_id
        ORDER BY length(A.registration_section), A.registration_section, A.user_lastname, A.user_firstname, A.user_id;
        ");
        return $this->course_db->rows();
    }

    /**
     * given a string with missing digits, get all similar numeric ids
     * should be given as '1_234_567' where '_' are positions to fill in
     *
     * @param string $id_string
     */
    public function getSimilarNumericIdMatches(string $id_string): array {
        $this->course_db->query("
            SELECT user_numeric_id from users where
            cast(user_numeric_id as text)
            like ?
        ", [$id_string]);

        $ret = [];
        foreach ($this->course_db->rows() as $result) {
            $ret[] = $result['user_numeric_id'];
        }

        return $ret;
    }

    public function getGradingSectionsByUserId($user_id) {
        $this->course_db->query("
SELECT array_agg(sections_registration_id) as grading_registration_sections, user_id
FROM grading_registration
WHERE user_id=?
GROUP BY user_id", [$user_id]);
        return $this->course_db->row();
    }

    /**
     * Fetches all students from the users table, ordering by course section than user_id.
     *
     * @param  string $section_key
     * @return User[]
     */
    public function getAllUsers($section_key = "registration_section") {
        $keys = ["registration_section", "rotating_section"];
        $section_key = (in_array($section_key, $keys)) ? $section_key : "registration_section";
        $orderBy = "";
        if ($section_key == "registration_section") {
            $orderBy = "SUBSTRING(u.registration_section, '^[^0-9]*'), COALESCE(SUBSTRING(u.registration_section, '[0-9]+')::INT, -1), SUBSTRING(u.registration_section, '[^0-9]*$'), u.user_id";
        }
        else {
            $orderBy = "u.{$section_key}, u.user_id";
        }

        $this->course_db->query(
            "
SELECT u.*, sr.grading_registration_sections
FROM users u
LEFT JOIN (
	SELECT array_agg(sections_registration_id) as grading_registration_sections, user_id
	FROM grading_registration
	GROUP BY user_id
) as sr ON u.user_id=sr.user_id
ORDER BY {$orderBy}"
        );
        $return = [];
        foreach ($this->course_db->rows() as $user) {
            if (isset($user['grading_registration_sections'])) {
                $user['grading_registration_sections'] = $this->course_db->fromDatabaseToPHPArray($user['grading_registration_sections']);
            }
            $return[] = new User($this->core, $user);
        }
        return $return;
    }

    /**
     * Gets an indexed array of all the user_ids for all users who are members of the current course.
     *
     * @return array An array of all the users
     */
    public function getListOfCourseUsers(): array {
        $sql = 'SELECT user_id FROM users';
        $this->course_db->query($sql);
        return array_map(function ($row) {
            return $row['user_id'];
        }, $this->course_db->rows());
    }

    /**
     * Update master and course database user's display_image_state to a new state
     *
     * @param string $user_id
     * @param string $state
     * @return bool
     */
    public function updateUserDisplayImageState(string $user_id, string $state): bool {
        $sql = 'UPDATE users SET display_image_state = ? WHERE user_id = ?';
        $this->submitty_db->query($sql, [$state, $user_id]);
        return $this->submitty_db->getRowCount() === 1;
    }

    /**
     * @return User[]
     */
    public function getAllGraders() {
        $this->course_db->query(
            "
SELECT u.*, sr.grading_registration_sections
FROM users u
LEFT JOIN (
	SELECT array_agg(sections_registration_id) as grading_registration_sections, user_id
	FROM grading_registration
	GROUP BY user_id
) as sr ON u.user_id=sr.user_id
WHERE u.user_group < 4
ORDER BY SUBSTRING(u.registration_section, '^[^0-9]*'), COALESCE(SUBSTRING(u.registration_section, '[0-9]+')::INT, -1), SUBSTRING(u.registration_section, '[^0-9]*$'), u.user_id"
        );
        $return = [];
        foreach ($this->course_db->rows() as $user) {
            if (isset($user['grading_registration_sections'])) {
                $user['grading_registration_sections'] = $this->course_db->fromDatabaseToPHPArray($user['grading_registration_sections']);
            }
            $return[] = new User($this->core, $user);
        }
        return $return;
    }

    /**
     * @return User[]
     */
    public function getAllFaculty() {
        $this->submitty_db->query(
            "
SELECT *
FROM users
WHERE user_access_level <= ?
ORDER BY user_id",
            [User::LEVEL_FACULTY]
        );
        $return = [];
        foreach ($this->submitty_db->rows() as $user) {
            $return[] = new User($this->core, $user);
        }
        return $return;
    }

    /**
     * @return string[]
     */
    public function getAllUnarchivedSemester() {
        $this->submitty_db->query(
            "
SELECT DISTINCT semester
FROM courses
WHERE status = 1"
        );
        $return = [];
        foreach ($this->submitty_db->rows() as $row) {
            $return[] = $row['semester'];
        }
        return $return;
    }

    /**
     * @return \Iterator<Course>
     */
    public function getAllUnarchivedCourses(): \Iterator {
        $sql = <<<SQL
SELECT t.name AS term_name, c.semester, c.course
FROM courses AS c
INNER JOIN terms AS t ON c.semester=t.term_id
WHERE c.status = 1
ORDER BY t.start_date DESC, c.course ASC
SQL;
        return $this->submitty_db->queryIterator($sql, [], function ($row) {
            return new Course($this->core, $row);
        });
    }

    /*
     * @return string[]
     */
    public function getAllTerms() {
        $this->submitty_db->query(
            "SELECT term_id FROM terms ORDER BY start_date DESC"
        );
        $return = [];
        foreach ($this->submitty_db->rows() as $row) {
            $return[] = $row['term_id'];
        }
        return $return;
    }

    /**
     * @param string $term_id
     * @param string $term_name
     * @param \DateTime $start_date
     * @param \DateTime $end_date
     */
    public function createNewTerm($term_id, $term_name, $start_date, $end_date) {
        $this->submitty_db->query(
            "INSERT INTO terms (term_id, name, start_date, end_date) VALUES (?, ?, ?, ?)",
            [$term_id, $term_name, $start_date, $end_date]
        );
    }

    /**
     * @param User $user
     */
    public function insertSubmittyUser(User $user) {
        $array = [$user->getId(), $user->getPassword(), $user->getNumericId(),
                       $user->getLegalFirstName(), $user->getPreferredFirstName(),
                       $user->getLegalLastName(), $user->getPreferredLastName(), $user->getEmail(),
                       $this->submitty_db->convertBoolean($user->isUserUpdated()),
                       $this->submitty_db->convertBoolean($user->isInstructorUpdated())];

        $this->submitty_db->query(
            "INSERT INTO users (user_id, user_password, user_numeric_id, user_firstname, user_preferred_firstname, user_lastname, user_preferred_lastname, user_email, user_updated, instructor_updated)
                                   VALUES (?, ?, ?, ?, ?, ?, ?, ?, ?, ?)",
            $array
        );
    }

    /**
     * Helper function for generating sql query according to the given requirements
     */
    public function buildLoadThreadQuery(
        $categories_ids,
        $thread_status,
        $unread_threads,
        $show_deleted,
        $show_merged_thread,
        $current_user,
        &$query_select,
        &$query_join,
        &$query_where,
        &$query_order,
        &$query_parameters,
        $want_categories,
        $want_order
    ) {
        $query_raw_select = [];
        $query_raw_join   = [];
        $query_raw_where  = ["true"];
        $query_raw_order  = [];
        $query_parameters = [];

        // Query Generation
        if (count($categories_ids) == 0) {
            $query_multiple_qmarks = "NULL";
        }
        else {
            $query_multiple_qmarks = "?" . str_repeat(",?", count($categories_ids) - 1);
        }
        if (count($thread_status) == 0) {
            $query_status = "true";
        }
        else {
            $query_status = "status in (?" . str_repeat(",?", count($thread_status) - 1) . ")";
        }
        $query_favorite = "case when sf.user_id is NULL then false else true end";

        if ($want_order) {
            $query_raw_select[]     = "row_number() over(ORDER BY (CASE WHEN pinned_expiration >= current_timestamp THEN 1 ELSE 0 END) DESC, ({$query_favorite}) DESC, t.id DESC) AS row_number";
        }
        $query_raw_select[]     = "t.*";
        $query_raw_select[]     = "({$query_favorite}) as favorite";
        $query_raw_select[]     = "CASE
                                    WHEN EXISTS(SELECT * FROM (posts p LEFT JOIN forum_posts_history fp ON p.id = fp.post_id AND p.author_user_id != fp.edit_author) AS pfp WHERE (pfp.author_user_id = ? OR pfp.edit_author = ?) AND pfp.thread_id = t.id) THEN true
                                    ELSE false
                                    END as current_user_posted";

        $query_parameters[]     = $current_user;
        $query_parameters[]     = $current_user;
        $query_raw_join[]       = "LEFT JOIN student_favorites sf ON sf.thread_id = t.id and sf.user_id = ?";
        $query_parameters[]     = $current_user;

        if (!$show_deleted) {
            $query_raw_where[]  = "deleted = false";
        }
        if (!$show_merged_thread) {
            $query_raw_where[]  = "merged_thread_id = -1";
        }

        $query_raw_where[]  = "? = (SELECT count(*) FROM thread_categories tc WHERE tc.thread_id = t.id and category_id IN ({$query_multiple_qmarks}))";
        $query_parameters[] = count($categories_ids);
        $query_parameters   = array_merge($query_parameters, $categories_ids);
        $query_raw_where[]  = "{$query_status}";
        $query_parameters   = array_merge($query_parameters, $thread_status);

        if ($want_order) {
            $query_raw_order[]  = "row_number";
        }
        else {
            $query_raw_order[]  = "true";
        }

        // Categories
        if ($want_categories) {
            $query_select_categories = "SELECT thread_id, array_to_string(array_agg(cl.category_id order by cl.rank nulls last, cl.category_id),'|')  as categories_ids, array_to_string(array_agg(cl.category_desc order by cl.rank nulls last, cl.category_id),'|') as categories_desc, array_to_string(array_agg(cl.color order by cl.rank nulls last, cl.category_id),'|') as categories_color FROM categories_list cl JOIN thread_categories e ON e.category_id = cl.category_id GROUP BY thread_id";

            $query_raw_select[] = "categories_ids";
            $query_raw_select[] = "categories_desc";
            $query_raw_select[] = "categories_color";

            $query_raw_join[] = "JOIN ({$query_select_categories}) AS QSC ON QSC.thread_id = t.id";
        }
        // Unread Threads
        if ($unread_threads) {
            $query_raw_where[] =

            "EXISTS(
                SELECT thread_id
                FROM (posts LEFT JOIN forum_posts_history ON posts.id = forum_posts_history.post_id) AS jp
                WHERE(
                    jp.thread_id = t.id
                    AND NOT EXISTS(
                        SELECT thread_id
                        FROM viewed_responses v
                        WHERE v.thread_id = jp.thread_id
                            AND v.user_id = ?
                            AND (v.timestamp >= jp.timestamp
                            AND (jp.edit_timestamp IS NULL OR (jp.edit_timestamp IS NOT NULL AND v.timestamp >= jp.edit_timestamp))))))";
            $query_parameters[] = $current_user;
        }

        $query_select   = implode(", ", $query_raw_select);
        $query_join     = implode(" ", $query_raw_join);
        $query_where    = implode(" and ", $query_raw_where);
        $query_order    = implode(", ", $query_raw_order);
    }

    /**
     * Order: Favourite and Announcements => Announcements only => Favourite only => Others
     *
     * @param  int[]    $categories_ids     Filter threads having at least provided categories
     * @param  int[]    $thread_status      Filter threads having thread status among $thread_status
     * @param  bool     $unread_threads     Filter threads to show only unread threads
     * @param  bool     $show_deleted       Consider deleted threads
     * @param  bool     $show_merged_thread Consider merged threads
     * @param  string   $current_user       user_id of current user
     * @param  int      $blockNumber        Index of window of thread list(-1 for last)
     * @param  int      $thread_id          If blockNumber is not known, find it using thread_id
     * @return array    Ordered filtered threads - array('block_number' => int, 'threads' => array(threads))
     */
    public function loadThreadBlock($categories_ids, $thread_status, $unread_threads, $show_deleted, $show_merged_thread, $current_user, $blockNumber, $thread_id) {
        $blockSize = 30;
        $loadLastPage = false;

        $query_raw_select = null;
        $query_raw_join   = null;
        $query_raw_where  = null;
        $query_raw_order  = null;
        $query_parameters = null;
        // $blockNumber is 1 based index
        if ($blockNumber <= -1) {
            // Find the last block
            $this->buildLoadThreadQuery($categories_ids, $thread_status, $unread_threads, $show_deleted, $show_merged_thread, $current_user, $query_select, $query_join, $query_where, $query_order, $query_parameters, false, false);
            $query = "SELECT count(*) FROM (SELECT {$query_select} FROM threads t {$query_join} WHERE {$query_where})";
            $this->course_db->query($query, $query_parameters);
            $results = $this->course_db->rows();
            $row_count = $results[0]['count'];
            $blockNumber = 1 + floor(($row_count - 1) / $blockSize);
        }
        elseif ($blockNumber == 0) {
            // Load first block as default
            $blockNumber = 1;
            if ($thread_id >= 1) {
                // Find $blockNumber
                $this->buildLoadThreadQuery($categories_ids, $thread_status, $unread_threads, $show_deleted, $show_merged_thread, $current_user, $query_select, $query_join, $query_where, $query_order, $query_parameters, false, true);
                $query = "SELECT SUBQUERY.row_number as row_number FROM (SELECT {$query_select} FROM threads t {$query_join} WHERE {$query_where} ORDER BY {$query_order}) AS SUBQUERY WHERE SUBQUERY.id = ?";
                $query_parameters[] = $thread_id;
                $this->course_db->query($query, $query_parameters);
                $results = $this->course_db->rows();
                if (count($results) > 0) {
                    $row_number = $results[0]['row_number'];
                    $blockNumber = 1 + floor(($row_number - 1) / $blockSize);
                }
            }
        }
        $query_offset = ($blockNumber - 1) * $blockSize;
        $this->buildLoadThreadQuery($categories_ids, $thread_status, $unread_threads, $show_deleted, $show_merged_thread, $current_user, $query_select, $query_join, $query_where, $query_order, $query_parameters, true, true);
        $query = "SELECT {$query_select} FROM threads t {$query_join} WHERE {$query_where} ORDER BY {$query_order} LIMIT ? OFFSET ?";
        $query_parameters[] = $blockSize;
        $query_parameters[] = $query_offset;
        // Execute
        $this->course_db->query($query, $query_parameters);
        $results = [];
        $results['block_number'] = $blockNumber;
        $results['threads'] = $this->course_db->rows();
        return $results;
    }

    public function getCategoriesIdForThread($thread_id) {
        $this->course_db->query("SELECT category_id from thread_categories t where t.thread_id = ?", [$thread_id]);
        $categories_list = [];
        foreach ($this->course_db->rows() as $row) {
            $categories_list[] = (int) $row["category_id"];
        }
        return $categories_list;
    }

    public function splitPost($post_id, $title, $categories_ids) {
        $old_thread_id = -1;
        $thread_id = -1;
        $post = $this->core->getQueries()->getPost($post_id);
        // Safety measure in case the database is bad for some reason
        $counted_posts = [];
        if (!empty($post)) {
            if ($post["parent_id"] != -1) {
                $old_thread_id = $post["thread_id"];
                $this->course_db->query("SELECT id from threads where merged_post_id = ?", [$post_id]);
                $thread_id = $this->course_db->rows();
                if (count($thread_id) > 0) {
                    $thread_id = $thread_id[0]["id"];
                    $this->course_db->query("UPDATE threads set merged_thread_id=-1, merged_post_id=-1 where id=?", [$thread_id]);
                    $this->course_db->query("DELETE FROM thread_categories where thread_id=?", [$thread_id]);
                }
                else {
                    //TODO: Update AbstractDatabase.php to work with returning syntax
                    $this->course_db->query("INSERT INTO threads (title, created_by, is_visible, lock_thread_date) VALUES (?, ?, ?, ?)", [$title, $post["author_user_id"], true, null]);
                    $this->course_db->query("SELECT MAX(id) as max_id from threads where title=? and created_by=?", [$title, $post["author_user_id"]]);
                    $thread_id = $this->course_db->rows()[0]["max_id"];
                }
                $str = "";
                $arr = [];
                foreach ($categories_ids as $id) {
                    if (!empty($str)) {
                        $str .= ", ";
                    }
                    $str .= "({$thread_id}, ?)";
                    array_push($arr, $id);
                }
                $this->course_db->query("INSERT INTO thread_categories (thread_id, category_id) VALUES {$str}", $arr);
                $posts = [$post];
                while (count($posts) > 0) {
                    $check_posts = [];
                    $str = "";
                    foreach ($posts as $check_post) {
                        if (!in_array($check_post["id"], $counted_posts)) {
                            $check_posts[] = $check_post["id"];
                            $str .= "?, ";
                            $counted_posts[] = $check_post["id"];
                            $this->course_db->query("UPDATE posts set thread_id = ? where parent_id = ?", [$thread_id, $check_post["id"]]);
                        }
                    }
                    if (strlen($str) > 0) {
                        $str = substr($str, 0, -2);
                    }
                    $this->course_db->query("SELECT id from posts where parent_id in (" . $str . ")", $check_posts);
                    $posts = $this->course_db->rows();
                }
                $this->course_db->query("UPDATE posts set thread_id=?, parent_id=? where id=?", [$thread_id, -1, $post_id]);
            }
        }
        return [$old_thread_id, $thread_id, $counted_posts];
    }

    public function createPost($user, $content, $thread_id, $anonymous, $type, $first, $hasAttachment, $markdown, $parent_post = -1) {
        if (!$first && $parent_post == 0) {
            $this->course_db->query("SELECT MIN(id) as id FROM posts where thread_id = ?", [$thread_id]);
            $parent_post = $this->course_db->rows()[0]["id"];
        }

        if (!$markdown) {
            $markdown = 0;
        }

        try {
            $this->course_db->query("INSERT INTO posts (thread_id, parent_id, author_user_id, content, timestamp, anonymous, deleted, endorsed_by, type, has_attachment, render_markdown) VALUES (?, ?, ?, ?, current_timestamp, ?, ?, ?, ?, ?, ?)", [$thread_id, $parent_post, $user, $content, $anonymous, 0, null, $type, $hasAttachment, $markdown]);
            $this->course_db->query("SELECT MAX(id) as max_id from posts where thread_id=? and author_user_id=?", [$thread_id, $user]);
            $this->visitThread($user, $thread_id);
        }
        catch (DatabaseException $dbException) {
            if ($this->course_db->inTransaction()) {
                $this->course_db->rollback();
            }
        }

        return $this->course_db->rows()[0]["max_id"];
    }

    public function findParentPost($thread_id) {
        $this->course_db->query("SELECT * from posts where thread_id = ? and parent_id = -1", [$thread_id]);
        return $this->course_db->row();
    }
    public function findThread($thread_id) {
        $this->course_db->query("SELECT * from threads where id = ?", [$thread_id]);
        return $this->course_db->row();
    }

    public function existsAnnouncementsId($thread_id) {
        $this->course_db->query("SELECT announced from threads where id = ?", [$thread_id]);
        $row = $this->course_db->row();
        return count($row) > 0 && $row['announced'] != null;
    }

    public function getResolveState($thread_id) {
        $this->course_db->query("SELECT status from threads where id = ?", [$thread_id]);
        return $this->course_db->rows();
    }

    public function updateResolveState($thread_id, $state) {
        if (in_array($state, [-1, 0, 1])) {
            $this->course_db->query("UPDATE threads set status = ? where id = ?", [$state, $thread_id]);
            return true;
        }
        return false;
    }

    public function updateNotificationSettings($results) {
        $values = implode(', ', array_fill(0, count($results) + 1, '?'));
        $keys = implode(', ', array_keys($results));
        $updates = '';

        foreach ($results as $key => $value) {
            if ($value != 'false') {
                $results[$key] = 'true';
            }
            $this->core->getUser()->updateUserNotificationSettings($key, $results[$key] == 'true');
            $updates .= $key . ' = ?,';
        }

        $updates = substr($updates, 0, -1);
        $test = array_merge(array_merge([$this->core->getUser()->getId()], array_values($results)), array_values($results));
        $this->course_db->query(
            "INSERT INTO notification_settings (user_id, $keys)
                                    VALUES
                                     (
                                        $values
                                     )
                                    ON CONFLICT (user_id)
                                    DO
                                     UPDATE
                                        SET $updates",
            $test
        );
    }

    public function getAuthorOfThread($thread_id) {
        $this->course_db->query("SELECT created_by from threads where id = ?", [$thread_id]);
        return $this->course_db->rows()[0]['created_by'];
    }

    public function getPosts() {
        $this->course_db->query("SELECT * FROM posts where deleted = false ORDER BY timestamp ASC");
        return $this->course_db->rows();
    }

    public function getPostHistory($post_id) {
        $this->course_db->query("SELECT * FROM forum_posts_history where post_id = ? ORDER BY edit_timestamp DESC", [$post_id]);
        return $this->course_db->rows();
    }

    public function getPostOldThread($post_id) {
        $this->course_db->query("SELECT id, merged_thread_id, title FROM threads WHERE merged_thread_id <> -1 AND merged_post_id = ?", [$post_id]);
        $rows = $this->course_db->rows();
        if (count($rows) > 0) {
            return $rows[0];
        }
        else {
            $rows = [];
            $rows["merged_thread_id"] = -1;
            return $rows;
        }
    }

    public function getDeletedPostsByUser($user) {
        $this->course_db->query("SELECT * FROM posts where deleted = true AND author_user_id = ?", [$user]);
        return $this->course_db->rows();
    }

    public function getFirstPostForThread($thread_id) {
        $this->course_db->query("SELECT * FROM posts WHERE parent_id = -1 AND thread_id = ?", [$thread_id]);
        $rows = $this->course_db->rows();
        if (count($rows) > 0) {
            return $rows[0];
        }
        else {
            return null;
        }
    }

    public function getPost($post_id) {
        $this->course_db->query("SELECT * FROM posts where id = ?", [$post_id]);
        return $this->course_db->row();
    }

    public function removeNotificationsPost($post_id) {
        //Deletes all children notifications i.e. this posts replies
        $this->course_db->query("DELETE FROM notifications where metadata::json->>'thread_id' = ?", [$post_id]);
        //Deletes parent notification i.e. this post is a reply
        $this->course_db->query("DELETE FROM notifications where metadata::json->>'post_id' = ?", [$post_id]);
    }

    public function isStaffPost($author_id) {
        $this->course_db->query("SELECT user_group FROM users WHERE user_id=?", [$author_id]);
        return intval($this->course_db->rows()[0]['user_group']) <= 3;
    }

    public function postHasHistory($post_id) {
        $this->course_db->query("SELECT * FROM forum_posts_history WHERE post_id = ?", [$post_id]);
        return 0 !== count($this->course_db->rows());
    }

    public function getUnviewedPosts($thread_id, $user_id) {
        if ($thread_id == -1) {
            $this->course_db->query("SELECT MAX(id) as max from threads WHERE deleted = false and merged_thread_id = -1 GROUP BY (CASE WHEN pinned_expiration >= current_timestamp THEN 1 ELSE 0 END) ORDER BY (CASE WHEN pinned_expiration >= current_timestamp THEN 1 ELSE 0 END) DESC");
            $rows = $this->course_db->rows();
            if (!empty($rows)) {
                $thread_id = $rows[0]["max"];
            }
            else {
                // No thread found, hence no posts found
                return [];
            }
        }
        $this->course_db->query("SELECT DISTINCT id FROM (posts LEFT JOIN forum_posts_history ON posts.id = forum_posts_history.post_id) AS pfph WHERE pfph.thread_id = ? AND NOT EXISTS(SELECT * FROM viewed_responses v WHERE v.thread_id = ? AND v.user_id = ? AND (v.timestamp >= pfph.timestamp AND (pfph.edit_timestamp IS NULL OR (pfph.edit_timestamp IS NOT NULL AND v.timestamp >= pfph.edit_timestamp))))", [$thread_id, $thread_id, $user_id]);
        $rows = $this->course_db->rows();
        if (empty($rows)) {
            $rows = [];
        }
        return $rows;
    }

    public function createThread($markdown, $user, $title, $content, $anon, $prof_pinned, $status, $hasAttachment, $categories_ids, $lock_thread_date, $expiration, $announcement) {
        $this->course_db->beginTransaction();

        $now = $announcement ? $this->core->getDateTimeNow() : null;

        try {
            //insert data
            $this->course_db->query("INSERT INTO threads (title, created_by, pinned, status, deleted, merged_thread_id, merged_post_id, is_visible, lock_thread_date, pinned_expiration, announced) VALUES (?, ?, ?, ?, ?, ?, ?, ?, ?, ?, ?)", [$title, $user, $prof_pinned, $status, 0, -1, -1, true, $lock_thread_date, $expiration, $now]);
            //retrieve generated thread_id
            $this->course_db->query("SELECT MAX(id) as max_id from threads where title=? and created_by=?", [$title, $user]);
        }
        catch (DatabaseException $dbException) {
            $this->course_db->rollback();
        }

        //Max id will be the most recent post
        $id = $this->course_db->rows()[0]["max_id"];

        foreach ($categories_ids as $category_id) {
            $this->course_db->query("INSERT INTO thread_categories (thread_id, category_id) VALUES (?, ?)", [$id, $category_id]);
        }

        $post_id = $this->createPost($user, $content, $id, $anon, 0, true, $hasAttachment, $markdown);

        $this->course_db->commit();

        $this->visitThread($user, $id);

        return ["thread_id" => $id, "post_id" => $post_id];
    }

    public function setAnnounced($thread_id) {
        $now = $this->core->getDateTimeNow();
        $this->course_db->query("UPDATE threads SET announced = ? WHERE id = ?", [$now, $thread_id]);
    }

    public function getThreadsBefore($timestamp, $page) {
        // TODO: Handle request page wise
        $this->course_db->query("SELECT t.id as id, title from threads t JOIN posts p on p.thread_id = t.id and parent_id = -1 WHERE timestamp < ? and t.deleted = false", [$timestamp]);
        return $this->course_db->rows();
    }

    public function getThread(int $thread_id) {
        $this->course_db->query("SELECT * from threads where id = ?", [$thread_id]);
        return $this->course_db->row();
    }

    public function getThreadTitle(int $thread_id) {
        $this->course_db->query("SELECT title FROM threads where id=?", [$thread_id]);
        return $this->course_db->row()['title'];
    }

    public function setAnnouncement(int $thread_id, bool $onOff) {
        $expireTime = $onOff ? date("Y-m-d H:i:s", strtotime('+7 days')) : '1900-01-01 00:00:00';
        $this->course_db->query("UPDATE threads SET pinned_expiration = ? WHERE id = ?", [$expireTime, $thread_id]);
    }

    public function addBookmarkedThread(string $user_id, int $thread_id, bool $added) {
        if ($added) {
            $this->course_db->query("INSERT INTO student_favorites(user_id, thread_id) VALUES (?,?)", [$user_id, $thread_id]);
        }
        else {
            $this->course_db->query("DELETE FROM student_favorites where user_id=? and thread_id=?", [$user_id, $thread_id]);
        }
    }

    public function loadBookmarkedThreads(string $user_id) {
        $this->course_db->query("SELECT * FROM student_favorites WHERE user_id = ?", [$user_id]);
        $rows = $this->course_db->rows();
        $favorite_threads = [];
        foreach ($rows as $row) {
            $favorite_threads[] = $row['thread_id'];
        }
        return $favorite_threads;
    }

    private function findChildren($post_id, $thread_id, &$children, $get_deleted = false) {
        $query_delete = $get_deleted ? "true" : "deleted = false";
        $this->course_db->query("SELECT id from posts where {$query_delete} and parent_id=?", [$post_id]);
        $row = $this->course_db->rows();
        for ($i = 0; $i < count($row); $i++) {
            $child_id = $row[$i]["id"];
            array_push($children, $child_id);
            $this->findChildren($child_id, $thread_id, $children, $get_deleted);
        }
    }

    public function searchThreads($searchQuery) {
        $this->course_db->query("SELECT post_content, p_id, p_author, thread_id, thread_title, author, pin, anonymous, timestamp_post FROM (SELECT t.id as thread_id, t.title as thread_title, p.id as p_id, t.created_by as author, t.pinned_expiration as pin, p.timestamp as timestamp_post, p.content as post_content, p.anonymous, p.author_user_id as p_author, to_tsvector(p.content) || to_tsvector(t.title) as document from posts p, threads t JOIN (SELECT thread_id, timestamp from posts where parent_id = -1) p2 ON p2.thread_id = t.id where t.id = p.thread_id and p.deleted=false and t.deleted=false) p_doc where p_doc.document @@ plainto_tsquery(:q) ORDER BY timestamp_post DESC", [':q' => $searchQuery]);
        return $this->course_db->rows();
    }

    public function threadExists() {
        $this->course_db->query("SELECT id from threads where deleted = false LIMIT 1");
        return count($this->course_db->rows()) == 1;
    }

    public function visitThread($current_user, $thread_id) {
        $this->course_db->query("INSERT INTO viewed_responses(thread_id,user_id,timestamp) VALUES(?, ?, current_timestamp) ON CONFLICT (thread_id, user_id) DO UPDATE SET timestamp = current_timestamp", [$thread_id, $current_user]);
    }
    /**
     * Set delete status for given post and all descendant
     *
     * If delete status of the first post in a thread is changed, it will also update thread delete status
     *
     * @param  integer      $post_id
     * @param  integer      $thread_id
     * @param  integer      $newStatus - 1 implies deletion and 0 as undeletion
     * @return boolean|null Is first post of thread
     */
    public function setDeletePostStatus($post_id, $thread_id, $newStatus) {
        $this->course_db->query("SELECT parent_id from posts where id=?", [$post_id]);
        $parent_id = $this->course_db->rows()[0]["parent_id"];
        $children = [$post_id];
        $get_deleted = $newStatus == 0;
        $this->findChildren($post_id, $thread_id, $children, $get_deleted);

        if (!$newStatus) {
            // On undelete, parent post must have deleted = false
            if ($parent_id != -1) {
                if ($this->getPost($parent_id)['deleted']) {
                    return null;
                }
            }
        }
        if ($parent_id == -1) {
            $this->course_db->query("UPDATE threads SET deleted = ? WHERE id = ?", [$newStatus, $thread_id]);
            $this->course_db->query("UPDATE posts SET deleted = ? WHERE thread_id = ?", [$newStatus, $thread_id]);
            return true;
        }
        else {
            foreach ($children as $post_id) {
                $this->course_db->query("UPDATE posts SET deleted = ? WHERE id = ?", [$newStatus, $post_id]);
            }
        } return false;
    }

    public function getParentPostId($child_id) {
        $this->course_db->query("SELECT parent_id from posts where id = ?", [$child_id]);
        return $this->course_db->rows()[0]['parent_id'];
    }

    public function editPost($original_creator, $user, $post_id, $content, $anon, $markdown) {
        try {
            $markdown = $markdown ? 1 : 0;
            // Before making any edit to $post_id, forum_posts_history will not have any corresponding entry
            // forum_posts_history will store all history state of the post(if edited at any point of time)
            $this->course_db->beginTransaction();
            // Insert first version of post during first edit
            $this->course_db->query("INSERT INTO forum_posts_history(post_id, edit_author, content, edit_timestamp) SELECT id, author_user_id, content, timestamp FROM posts WHERE id = ? AND NOT EXISTS (SELECT 1 FROM forum_posts_history WHERE post_id = ?)", [$post_id, $post_id]);
            // Update current post
            $this->course_db->query("UPDATE posts SET content =  ?, anonymous = ?, render_markdown = ? where id = ?", [$content, $anon, $markdown, $post_id]);
            // Insert latest version of post into forum_posts_history
            $this->course_db->query("INSERT INTO forum_posts_history(post_id, edit_author, content, edit_timestamp) SELECT id, ?, content, current_timestamp FROM posts WHERE id = ?", [$user, $post_id]);
            $this->course_db->query("UPDATE notifications SET content = substring(content from '.+?(?=from)') || 'from ' || ? where metadata::json->>'thread_id' = ? and metadata::json->>'post_id' = ?", [ForumUtils::getDisplayName($anon, $this->getDisplayUserInfoFromUserId($original_creator)), $this->getParentPostId($post_id), $post_id]);
            $this->course_db->commit();
        }
        catch (DatabaseException $dbException) {
            $this->course_db->rollback();
            return false;
        } return true;
    }

    public function editThread($thread_id, $thread_title, $categories_ids, $status, $lock_thread_date, $expiration) {
        try {
            $this->course_db->beginTransaction();
            if ($expiration == null) {
                $this->course_db->query("UPDATE threads SET title = ?, status = ?, lock_thread_date = ? WHERE id = ?", [$thread_title, $status,$lock_thread_date, $thread_id]);
            }
            else {
                $this->course_db->query("UPDATE threads SET title = ?, status = ?, lock_thread_date = ?, pinned_expiration = ? WHERE id = ?", [$thread_title, $status,$lock_thread_date, $expiration, $thread_id]);
            }
            $this->course_db->query("DELETE FROM thread_categories WHERE thread_id = ?", [$thread_id]);
            foreach ($categories_ids as $category_id) {
                $this->course_db->query("INSERT INTO thread_categories (thread_id, category_id) VALUES (?, ?)", [$thread_id, $category_id]);
            }
            $this->course_db->commit();
        }
        catch (DatabaseException $dbException) {
            $this->course_db->rollback();
            return false;
        } return true;
    }

    /**
     * @param User   $user
     * @param string $semester
     * @param string $course
     */
    public function insertCourseUser(User $user, $semester, $course) {
        $params = [$semester, $course, $user->getId(), $user->getGroup(), $user->getRegistrationSection(),
                        $this->submitty_db->convertBoolean($user->isManualRegistration())];
        $this->submitty_db->query(
            "
INSERT INTO courses_users (semester, course, user_id, user_group, registration_section, manual_registration)
VALUES (?,?,?,?,?,?)",
            $params
        );

        $params = [$user->getRotatingSection(), $user->getRegistrationSubsection(), $user->getRegistrationType(), $user->getId()];
        $this->course_db->query("UPDATE users SET rotating_section=?, registration_subsection=?, registration_type=? WHERE user_id=?", $params);
        $this->updateGradingRegistration($user->getId(), $user->getGroup(), $user->getGradingRegistrationSections());
    }

    /**
     * @param User $user
     * @param string|null $semester
     * @param string|null $course
     */
    public function updateUser(User $user, $semester = null, $course = null) {
        $params = [$user->getNumericId(), $user->getLegalFirstName(), $user->getPreferredFirstName(),
                       $user->getLegalLastName(), $user->getPreferredLastName(), $user->getEmail(), $user->getSecondaryEmail(),
                       $this->submitty_db->convertBoolean($user->getEmailBoth()),
                       $this->submitty_db->convertBoolean($user->isUserUpdated()),
                       $this->submitty_db->convertBoolean($user->isInstructorUpdated())];
        $extra = "";
        if (!empty($user->getPassword())) {
            $params[] = $user->getPassword();
            $extra = ", user_password=?";
        }
        $params[] = $user->getId();

        // User preferred name tracking: Master DB cannot tell who is logged
        // into Submitty, so the AUTH token and $logged_in var embedded as a SQL
        // comment will be noted in Postgresql's logs as who has issued a change
        // in user's preferred name.
        $logged_in = $this->core->getUser()->getId();

        $this->submitty_db->query(
            "
UPDATE users
SET
  user_numeric_id=?, user_firstname=?, user_preferred_firstname=?,
  user_lastname=?, user_preferred_lastname=?,
  user_email=?, user_email_secondary=?, user_email_secondary_notify=?,
  user_updated=?, instructor_updated=?{$extra}
WHERE user_id=? /* AUTH: \"{$logged_in}\" */",
            $params
        );

        if (!empty($semester) && !empty($course)) {
            $params = [$user->getGroup(), $user->getRegistrationSection(),
                            $this->submitty_db->convertBoolean($user->isManualRegistration()),
                            $user->getRegistrationType(), $semester, $course,
                            $user->getId()];
            $this->submitty_db->query(
                "
UPDATE courses_users SET user_group=?, registration_section=?, manual_registration=?, registration_type=?
WHERE semester=? AND course=? AND user_id=?",
                $params
            );

            $params = [$user->getRotatingSection(), $user->getRegistrationSubsection(), $user->getId()];
            $this->course_db->query("UPDATE users SET rotating_section=?, registration_subsection=? WHERE user_id=?", $params);
            $this->updateGradingRegistration($user->getId(), $user->getGroup(), $user->getGradingRegistrationSections());
        }
    }

    /**
     * @param string    $user_id
     * @param integer   $user_group
     * @param integer[] $sections
     */
    public function updateGradingRegistration($user_id, $user_group, $sections) {
        $this->course_db->query("DELETE FROM grading_registration WHERE user_id=?", [$user_id]);
        if ($user_group < 4) {
            foreach ($sections as $section) {
                $this->course_db->query(
                    "
    INSERT INTO grading_registration (user_id, sections_registration_id) VALUES(?, ?)",
                    [$user_id, $section]
                );
            }
        }
    }

    /**
     * Gets the group that the user is in for a given class (used on homepage)
     *
     * Classes are distinct for each semester *and* course
     *
     * @param  string $semester    - class's working semester
     * @param  string $course_name - class's course name
     * @param  string $user_id     - user id to be searched for
     * @return integer - group number of user in the given class
     */
    public function getGroupForUserInClass($semester, $course_name, $user_id) {
        $this->submitty_db->query("SELECT user_group FROM courses_users WHERE user_id = ? AND course = ? AND semester = ?", [$user_id, $course_name, $semester]);
        return intval($this->submitty_db->row()['user_group']);
    }

    /**
     * Gets an unique array of active users in courses_users, active users are users enrolled in a course in the current semester
     * Allows the filtering the group of users returned by this function
     *
     * @param bool $instructor To include instructors or not
     * @param bool $fullAccess To include full access graders or not
     * @param bool $limitedAccess To include limited access graders or not
     * @param bool $student To include students or not
     * @param bool $faculty to include faculty level users or not
     * @return array - array of userids active in the specified semester
     */
    public function getActiveUserIds(bool $instructor, bool $fullAccess, bool $limitedAccess, bool $student, bool $faculty): array {
        $args = ['-1'];
        $extra_join = '';
        $extra_where = '';
        if ($instructor) {
            $args[] = '1';
        }
        if ($fullAccess) {
            $args[] = '2';
        }
        if ($limitedAccess) {
            $args[] = '3';
        }
        if ($student) {
            $args[] = '4';
        }

        if ($faculty) {
            $extra_join = ' INNER JOIN users ON courses_users.user_id = users.user_id ';
            $extra_where = ' OR users.user_access_level <= 2';
        }
        $result_rows = [];
        $this->submitty_db->query(
            "SELECT DISTINCT courses_users.user_id as user_id
                FROM courses_users INNER JOIN courses
                ON courses_users.semester = courses.semester AND courses_users.course = courses.course
                " . $extra_join . "
                WHERE courses.status = 1 AND user_group IN (" . implode(', ', $args) . ")" . $extra_where
        );
        return array_map(
            function ($row) {
                return $row['user_id'];
            },
            $this->submitty_db->rows()
        );
    }

    /**
     * Count number of each group of faculty, instructors in active course, full access graders in active course, limited access graders in active course, students in active course
     * @return array
     */
    public function countActiveUsersByGroup(): array {
        $this->submitty_db->query(
            "WITH A as (SELECT DISTINCT ON(user_id) user_id, user_group FROM courses_users JOIN courses
            on courses.course = courses_users.course
            and courses.semester = courses_users.semester
            WHERE courses.status = 1
            ORDER BY user_id, courses_users.user_group ASC)
            SELECT A.user_group, COUNT(A.user_group) FROM A GROUP BY A.user_group"
        );
        $result = [];
        foreach ($this->submitty_db->rows() as $row) {
            if ($row['user_group'] == 1) {
                $result['instructor'] = $row['count'];
            }
            elseif ($row['user_group'] == 2) {
                $result['full_access'] = $row['count'];
            }
            elseif ($row['user_group'] == 3) {
                $result['limited_access'] = $row['count'];
            }
            else {
                $result['student'] = $row['count'];
            }
        }
        $this->submitty_db->query(
            "SELECT COUNT(user_access_level) FROM users WHERE user_access_level <= 2"
        );
        $result['faculty'] = $this->submitty_db->row()['count'];
        return $result;
    }

    /**
     * Gets whether a gradeable exists already
     *
     * @param string $g_id the gradeable id to check for
     *
     * @return bool
     */
    public function existsGradeable($g_id) {
        $this->course_db->query('SELECT EXISTS (SELECT g_id FROM gradeable WHERE g_id= ?)', [$g_id]);
        return $this->course_db->row()['exists'] ?? false; // This shouldn't happen, but let's assume false
    }

    public function getGradeableVersionHasAutogradingResults($g_id, $version, $user_id, $team_id) {
        $query = "SELECT * FROM electronic_gradeable_data WHERE g_id=? AND g_version=? AND ";
        if ($user_id === null) {
            $query .= "team_id=?";
            $params = [$g_id, $version, $team_id];
        }
        else {
            $query .= "user_id=?";
            $params = [$g_id, $version, $user_id];
        }
        $this->course_db->query($query, $params);
        return count($this->course_db->rows()) > 0 && $this->course_db->rows()[0]['autograding_complete'] === true;
    }

    protected function createParamaterList($len) {
        return '(' . implode(',', array_fill(0, $len, '?')) . ')';
    }

    public function componentItempoolInfo($g_id, $component_id) {
        $this->course_db->query(
            "SELECT gc_is_itempool_linked as is_linked, gc_itempool as name FROM gradeable_component WHERE g_id = ? AND gc_id = ?",
            [$g_id, $component_id]
        );
        return $this->course_db->row();
    }

    public function addSolutionForComponentId($g_id, $component_id, $itempool_item, $solution_text, $author_id) {
        $this->course_db->query(
            "INSERT INTO solution_ta_notes (g_id, component_id, itempool_item, solution_notes, author, edited_at) VALUES (?, ?, ?, ?, ?, current_timestamp)",
            [$g_id, $component_id, $itempool_item, $solution_text, $author_id]
        );
    }

    public function getSolutionForComponentItempoolItem($g_id, $component_id, $itempool_item) {
        $this->course_db->query(
            "SELECT * FROM solution_ta_notes WHERE g_id = ? AND component_id = ? AND itempool_item = ? ORDER BY edited_at DESC LIMIT 1",
            [$g_id, $component_id, $itempool_item]
        );
        return $this->course_db->row();
    }

    public function getSolutionForComponentId($g_id, $component_id) {
        // check if the itempool is linked
        $itempool = $this->componentItempoolInfo($g_id, $component_id);
        $itempool_items = [
            ["itempool_item" => ""],
        ];
        $result_rows = [];

        if ($itempool['is_linked']) {
            $this->course_db->query(
                "SELECT DISTINCT itempool_item FROM solution_ta_notes WHERE g_id = ? AND component_id = ?",
                [$g_id, $component_id]
            );
            $itempool_items = $this->course_db->rows();
        }

        foreach ($itempool_items as $itempool_item) {
            $values = $this->getSolutionForComponentItempoolItem($g_id, $component_id, $itempool_item['itempool_item']);
            $result_rows[] = array_merge(['itempool_name' => $itempool['name']], $values);
        }

        return $result_rows;
    }

    public function getSolutionForAllComponentIds($g_id) {
        $solution_array = [];
        $this->course_db->query("SELECT DISTINCT component_id FROM solution_ta_notes WHERE g_id=?", [$g_id]);
        $component_ids = $this->course_db->rows();
        foreach ($component_ids as $row) {
            $solution_array[$row['component_id']] = $this->getSolutionForComponentId($g_id, $row['component_id']);
        }
        return $solution_array;
    }

    // Moved from class LateDaysCalculation on port from TAGrading server.  May want to incorporate late day information into gradeable object rather than having a separate query
    public function getLateDayUpdates($user_id) {
        if ($user_id != null) {
            $query = "SELECT * FROM late_days WHERE user_id";
            if (is_array($user_id)) {
                $query .= ' IN ' . $this->createParamaterList(count($user_id));
                $params = $user_id;
            }
            else {
                $query .= '=?';
                $params = [$user_id];
            }
            $query .= ' ORDER BY since_timestamp';
            $this->course_db->query($query, $params);
        }
        else {
            $this->course_db->query("SELECT * FROM late_days");
        }
        // Parse the date-times
        return array_map(
            function ($arr) {
                $arr['since_timestamp'] = DateUtils::parseDateTime($arr['since_timestamp'], $this->core->getConfig()->getTimezone());
                return $arr;
            },
            $this->course_db->rows()
        );
    }

    public function getLateDayInformation($user_id) {
        $params = [300];
        $query = "SELECT
                      submissions.*
                      , coalesce(late_day_exceptions, 0) extensions
                      , greatest(0, ceil((extract(EPOCH FROM(coalesce(submission_time, eg_submission_due_date) - eg_submission_due_date)) - (?*60))/86400):: integer) as days_late
                    FROM
                      (
                        SELECT
                        base.g_id
                        , g_title
                        , base.assignment_allowed
                        , base.user_id
                        , eg_submission_due_date
                        , coalesce(active_version, -1) as active_version
                        , submission_time
                      FROM
                      (
                        --Begin BASE--
                        SELECT
                          g.g_id,
                          u.user_id,
                          g.g_title,
                          eg.eg_submission_due_date,
                          eg.eg_late_days AS assignment_allowed
                        FROM
                          users u
                          , gradeable g
                          , electronic_gradeable eg
                        WHERE
                          g.g_id = eg.g_id
                        --End Base--
                      ) as base
                    LEFT JOIN
                    (
                        --Begin Details--
                        SELECT
                          egv.g_id
                          , egv.user_id
                          , active_version
                          , g_version
                          , submission_time
                        FROM
                          electronic_gradeable_version egv INNER JOIN electronic_gradeable_data egd
                        ON
                          egv.active_version = egd.g_version
                          AND egv.g_id = egd.g_id
                          AND egv.user_id = egd.user_id
                        GROUP BY  egv.g_id,egv.user_id, active_version, g_version, submission_time
                        --End Details--
                    ) as details
                    ON
                      base.user_id = details.user_id
                      AND base.g_id = details.g_id
                    )
                      AS submissions
                      FULL OUTER JOIN
                        late_day_exceptions AS lde
                      ON submissions.g_id = lde.g_id
                      AND submissions.user_id = lde.user_id";
        if ($user_id !== null) {
            if (is_array($user_id)) {
                $query .= " WHERE submissions.user_id IN (" . implode(", ", array_fill(0, count($user_id), '?')) . ")";
                $params = array_merge($params, $user_id);
            }
            else {
                $query .= " WHERE submissions.user_id=?";
                $params[] = $user_id;
            }
        }
        $this->course_db->query($query, $params);
        return $this->course_db->rows();
    }

    /**
     * Get all of the late day cache ordered by date and g_id
     * @return array $return = [
     *  $user_id' => [
     *      $event_title => [
     *          $cache_row => [
     *              'g_id' => string,
     *              'user_id' => string,
     *              'team_id' => string,
     *              'late_days_allowed' => int,
     *              'late_day_date' => DateTime,
     *              'submission_days_late' => int,
     *              'late_day_exceptions' => int,
     *              'late_days_remaining' => int,
     *              'late_day_status' => int,
     *              'late_days_change' => int
     *          ]
     *      ]
     *  ]
     */
    public function getLateDayCache(): array {
        $query = "SELECT * FROM 
                    late_day_cache AS ldc
                    LEFT JOIN gradeable g ON g.g_id=ldc.g_id
                  ORDER BY late_day_date NULLS LAST, g.g_id NULLS FIRST";
        $this->course_db->query($query);
        $return = [];

        // key: user, value: array of all cache available
        foreach ($this->course_db->rows() as $row) {
            $user_id = $row['user_id'] ?? $row['team_id'];
            // title = g_title or event date
            $title = $row['g_title'] ?? explode(" ", $row['late_day_date'])[0];
            $return[$user_id][$title] = $row;
        }
        return $return;
    }

    /**
     * Get the late day cache for a specific user
     * @param string $user_id
     * @return array $return = [
     *      $id => [
     *          'g_id' => string,
     *          'user_id' => string,
     *          'team_id' => string,
     *          'late_days_allowed' => int,
     *          'late_day_date' => DateTime,
     *          'submission_days_late' => int,
     *          'late_day_exceptions' => int,
     *          'late_days_remaining' => int,
     *          'late_day_status' => int,
     *          'late_days_change' => int
     *      ]
     * ]
     */
    public function getLateDayCacheForUser(string $user_id): array {
        $params = [$user_id];
        $query = "SELECT * FROM late_day_cache
                    WHERE user_id=?
                    ORDER BY late_day_date NULLS LAST, g_id NULLS FIRST";
        $this->course_db->query($query, $params);

        $index = 1;
        $late_day_events = [];
        foreach ($this->course_db->rows() as $row) {
            // Change string date to DateTime object
            $row['late_day_date'] = new \DateTime($row['late_day_date']);

            if (isset($row['g_id'])) { // Gradeable late day event
                $late_day_events[$row['g_id']] = $row;
            }
            else { // Late day update event
                $late_day_events[$index] = $row;
                $index++;
            }
        }
        return $late_day_events;
    }

    /**
     * Get the late day information for a specific user (graded gradeable information)
     * @param string $user_id
     * @param string $g_id
     * @return null|array $return = [
     *      'g_id' => string,
     *      'user_id' => string,
     *      'team_id' => string,
     *      'late_days_allowed' => int,
     *      'late_day_date' => DateTime,
     *      'submission_days_late' => int,
     *      'late_day_exceptions' => int,
     *      'late_days_remaining' => int,
     *      'late_day_status' => int,
     *      'late_days_change' => int
     * ]
     */
    public function getLateDayCacheForUserGradeable(string $user_id, string $g_id): ?array {
        $params = [$user_id, $g_id];
        $query = "SELECT * FROM late_day_cache
                    WHERE user_id=?
                    AND g_id=?";
        $this->course_db->query($query, $params);

        $row = $this->course_db->row();

        // If cache doesn't exist, generate it and query again
        if (empty($row)) {
            $this->generateLateDayCacheForUser($user_id);
            $this->course_db->query($query, $params);
            $row = $this->course_db->row();
        }

        // If cache still doesn't exist, the gradeable is not associated with
        // LateDays OR there has been a computation error
        if (empty($row)) {
            return null;
        }

        return $row;
    }

    /**
     * Generate and update the late day cache for all of the students in the course
     */
    public function generateLateDayCacheForUsers(): void {
        $default_late_days = $this->core->getConfig()->getDefaultStudentLateDays();
        $params = [$default_late_days];

        $query = "INSERT INTO late_day_cache 
                    (SELECT (cache_row).* 
                    FROM 
                        (SELECT
                            public.calculate_remaining_cache_for_user(user_id::text, ?) as cache_row
                        FROM users
                        ) calculated_cache
                    )";

        $this->course_db->query($query, $params);
    }

    /**
     * Generate and update the late day cache for a student
     * @param string $user_id
     */
    public function generateLateDayCacheForUser(string $user_id): void {
        $default_late_days = $this->core->getConfig()->getDefaultStudentLateDays();
        $params = [$user_id, $default_late_days];

        $query = "INSERT INTO late_day_cache 
                    SELECT * FROM calculate_remaining_cache_for_user(?::text, ?)";

        $this->course_db->query($query, $params);
    }

    /**
     * Remove all of the late day information cached
     */
    public function flushAllLateDayCache() {
        $query = "DELETE FROM late_day_cache";
        $this->course_db->query($query);
    }

    public function getLateDayUpdateTimestamps() {
        $query = "SELECT DISTINCT since_timestamp FROM late_days ORDER BY since_timestamp";
        $this->course_db->query($query);
        $return = [];
        foreach ($this->course_db->rows() as $row) {
            $return[] = new \DateTime($row['since_timestamp']);
        }
        return $return;
    }

    public function getLastLateDayUpdatesForUsers() {
        $query = "SELECT user_id, max(since_timestamp) FROM late_days GROUP BY user_id";
        $this->course_db->query($query);
        $return = [];

        foreach ($this->course_db->rows() as $row) {
            $return[$row['user_id']] = new \DateTime($row['max']);
        }
        return $return;
    }

    /**
     * Fetches all students from the given registration sections, $sections.
     *
     * @param  string[] $sections
     * @param  string $orderBy
     * @return User[]
     */
    public function getUsersByRegistrationSections($sections, $orderBy = "registration_section") {
        $return = [];
        if (count($sections) > 0) {
            $orderBy = str_replace(
                "registration_section",
                "SUBSTRING(registration_section, '^[^0-9]*'), COALESCE(SUBSTRING(registration_section, '[0-9]+')::INT, -1), SUBSTRING(registration_section, '[^0-9]*$')",
                $orderBy
            );
            $values = $this->createParamaterList(count($sections));
            $this->course_db->query("SELECT * FROM users AS u WHERE registration_section IN {$values} ORDER BY {$orderBy}", $sections);
            foreach ($this->course_db->rows() as $row) {
                $return[] = new User($this->core, $row);
            }
        }
        return $return;
    }

    public function getUsersInNullSection($orderBy = "user_id") {
        $return = [];
        $this->course_db->query("SELECT * FROM users AS u WHERE registration_section IS NULL ORDER BY {$orderBy}");
        foreach ($this->course_db->rows() as $row) {
            $return[] = new User($this->core, $row);
        }
        return $return;
    }

    public function getTotalUserCountByGradingSections($sections, $section_key) {
        $return = [];
        $params = [];
        $where = "";
        if (count($sections) > 0) {
            $where = "WHERE {$section_key} IN " . $this->createParamaterList(count($sections));
            $params = $sections;
        }
        if ($section_key === 'registration_section') {
            $orderby = "SUBSTRING({$section_key}, '^[^0-9]*'), COALESCE(SUBSTRING({$section_key}, '[0-9]+')::INT, -1), SUBSTRING({$section_key}, '[^0-9]*$')";
        }
        else {
            $orderby = $section_key;
        }
        $this->course_db->query(
            "
SELECT count(*) as cnt, {$section_key}
FROM users
{$where}
GROUP BY {$section_key}
ORDER BY {$orderby}",
            $params
        );
        foreach ($this->course_db->rows() as $row) {
            if ($row[$section_key] === null) {
                $row[$section_key] = "NULL";
            }
            $return[$row[$section_key]] = intval($row['cnt']);
        }
        return $return;
    }

    public function getTotalSubmittedUserCountByGradingSections($g_id, $sections, $section_key) {
        $return = [];
        $params = [$g_id];
        $where = "";
        if (count($sections) > 0) {
            // Expand out where clause
            $sections_keys = array_values($sections);
            $placeholders = $this->createParamaterList(count($sections_keys));
            $where = "WHERE {$section_key} IN {$placeholders}";
            $params = array_merge($params, $sections_keys);
        }
        if ($section_key === 'registration_section') {
            $orderby = "SUBSTRING({$section_key}, '^[^0-9]*'), COALESCE(SUBSTRING({$section_key}, '[0-9]+')::INT, -1), SUBSTRING({$section_key}, '[^0-9]*$')";
        }
        else {
            $orderby = $section_key;
        }
        $this->course_db->query(
            "
SELECT count(*) as cnt, {$section_key}
FROM users
INNER JOIN electronic_gradeable_version
ON
users.user_id = electronic_gradeable_version.user_id
AND users." . $section_key . " IS NOT NULL
AND electronic_gradeable_version.active_version>0
AND electronic_gradeable_version.g_id=?
{$where}
GROUP BY {$section_key}
ORDER BY {$orderby}",
            $params
        );

        foreach ($this->course_db->rows() as $row) {
            $return[$row[$section_key]] = intval($row['cnt']);
        }

        return $return;
    }

    public function getTotalSubmittedTeamCountByGradingSections($g_id, $sections, $section_key) {
        $return = [];
        $params = [$g_id];
        $where = "";
        if (count($sections) > 0) {
            // Expand out where clause
            $sections_keys = array_values($sections);
            $placeholders = $this->createParamaterList(count($sections_keys));
            $where = "WHERE {$section_key} IN {$placeholders}";
            $params = array_merge($params, $sections_keys);
        }
        if ($section_key === 'registration_section') {
            $orderby = "SUBSTRING({$section_key}, '^[^0-9]*'), COALESCE(SUBSTRING({$section_key}, '[0-9]+')::INT, -1), SUBSTRING({$section_key}, '[^0-9]*$')";
        }
        else {
            $orderby = $section_key;
        }
        $this->course_db->query(
            "
            SELECT COUNT(*) as cnt, {$section_key}
            FROM gradeable_teams
            INNER JOIN electronic_gradeable_version
                    ON gradeable_teams.team_id = electronic_gradeable_version.team_id
                   AND gradeable_teams.{$section_key} IS NOT NULL
                   AND electronic_gradeable_version.active_version>0
                   AND electronic_gradeable_version.g_id=?
            {$where}
            GROUP BY {$section_key}
            ORDER BY {$orderby}
        ",
            $params
        );

        foreach ($this->course_db->rows() as $row) {
            $return[$row[$section_key]] = intval($row['cnt']);
        }

        return $return;
    }

    /**
     * Get an array of Teams for a Gradeable matching the given registration sections
     *
     * @param  string $g_id
     * @param  array  $sections
     * @param  string $orderBy
     * @return Team[]
     */
    public function getTeamsByGradeableAndRegistrationSections($g_id, $sections, $orderBy = "registration_section") {
        $return = [];
        if (count($sections) > 0) {
            $orderBy = str_replace("gt.registration_section", "SUBSTRING(gt.registration_section, '^[^0-9]*'), COALESCE(SUBSTRING(gt.registration_section, '[0-9]+')::INT, -1), SUBSTRING(gt.registration_section, '[^0-9]*$')", $orderBy);
            $placeholders = implode(",", array_fill(0, count($sections), "?"));
            $params = [$g_id];
            $params = array_merge($params, $sections);

            $this->course_db->query(
                "
                SELECT gt.team_id, gt.registration_section, gt.rotating_section, gt.team_name, json_agg(u) AS users
                FROM gradeable_teams gt
                  JOIN
                    (SELECT t.team_id, t.state, u.*
                     FROM teams t
                       JOIN users u ON t.user_id = u.user_id
                    ) AS u ON gt.team_id = u.team_id
                WHERE gt.g_id = ?
                  AND gt.registration_section IN ($placeholders)
                GROUP BY gt.team_id
                ORDER BY {$orderBy}
            ",
                $params
            );
            foreach ($this->course_db->rows() as $row) {
                $row["users"] = json_decode($row["users"], true);
                $return[] = new Team($this->core, $row);
            }
        }
        return $return;
    }

    /**
     * Get an array of Teams for a Gradeable matching the given rotating sections
     *
     * @param  string $g_id
     * @param  array  $sections
     * @param  string $orderBy
     * @return Team[]
     */
    public function getTeamsByGradeableAndRotatingSections($g_id, $sections, $orderBy = "rotating_section") {
        $return = [];
        if (count($sections) > 0) {
            $placeholders = implode(",", array_fill(0, count($sections), "?"));
            $params = [$g_id];
            $params = array_merge($params, $sections);

            $this->course_db->query(
                "
                SELECT gt.team_id, gt.registration_section, gt.rotating_section, gt.team_name, json_agg(u) AS users
                FROM gradeable_teams gt
                  JOIN
                    (SELECT t.team_id, t.state, u.*
                     FROM teams t
                       JOIN users u ON t.user_id = u.user_id
                    ) AS u ON gt.team_id = u.team_id
                WHERE gt.g_id = ?
                  AND gt.rotating_section IN ($placeholders)
                GROUP BY gt.team_id
                ORDER BY {$orderBy}
            ",
                $params
            );
            foreach ($this->course_db->rows() as $row) {
                $row["users"] = json_decode($row["users"], true);
                $return[] = new Team($this->core, $row);
            }
        }
        return $return;
    }

    public function getTotalComponentCount($g_id) {
        $this->course_db->query("SELECT count(*) AS cnt FROM gradeable_component WHERE g_id=?", [$g_id]);
        return intval($this->course_db->row()['cnt']);
    }

    public function getGradedComponentsCountByGradingSections($g_id, $sections, $section_key, $is_team) {
         $u_or_t = "u";
        $users_or_teams = "users";
        $user_or_team_id = "user_id";
        if ($is_team) {
            $u_or_t = "t";
            $users_or_teams = "gradeable_teams";
            $user_or_team_id = "team_id";
        }
        $return = [];
        $params = [$g_id];
        $where = "";
        if (count($sections) > 0) {
            $where = "WHERE active_version > 0 AND {$section_key} IN " . $this->createParamaterList(count($sections));
            $params = array_merge($params, $sections);
        }
        $this->course_db->query(
            "
SELECT {$u_or_t}.{$section_key}, count({$u_or_t}.*) as cnt
FROM {$users_or_teams} AS {$u_or_t}
INNER JOIN (
  SELECT * FROM gradeable_data AS gd
  INNER JOIN (SELECT g_id, $user_or_team_id, max(active_version) as active_version FROM electronic_gradeable_version GROUP BY g_id, $user_or_team_id) AS egd on egd.g_id = gd.g_id AND egd.{$user_or_team_id} = gd.gd_{$user_or_team_id}
  LEFT JOIN (
  gradeable_component_data AS gcd
  INNER JOIN gradeable_component AS gc ON gc.gc_id = gcd.gc_id AND gc.gc_is_peer = {$this->course_db->convertBoolean(false)}
  )AS gcd ON gcd.gd_id = gd.gd_id WHERE gcd.g_id=?
) AS gd ON {$u_or_t}.{$user_or_team_id} = gd.gd_{$user_or_team_id}
{$where}
GROUP BY {$u_or_t}.{$section_key}
ORDER BY {$u_or_t}.{$section_key}",
            $params
        );
        foreach ($this->course_db->rows() as $row) {
            if ($row[$section_key] === null) {
                $row[$section_key] = "NULL";
            }
            $return[$row[$section_key]] = intval($row['cnt']);
        }
        return $return;
    }

    public function getAverageComponentScores($g_id, $section_key, $is_team) {
        $u_or_t = "u";
        $users_or_teams = "users";
        $user_or_team_id = "user_id";
        if ($is_team) {
            $u_or_t = "t";
            $users_or_teams = "gradeable_teams";
            $user_or_team_id = "team_id";
        }
        $return = [];
        $this->course_db->query("
SELECT comp.gc_id, gc_title, gc_max_value, gc_is_peer, gc_order, round(AVG(comp_score),2) AS avg_comp_score, round(stddev_pop(comp_score),2) AS std_dev, COUNT(*), rr.active_grade_inquiry_count FROM(
  SELECT gc_id, gc_title, gc_max_value, gc_is_peer, gc_order,
  CASE WHEN (gc_default + sum_points + gcd_score) > gc_upper_clamp THEN gc_upper_clamp
  WHEN (gc_default + sum_points + gcd_score) < gc_lower_clamp THEN gc_lower_clamp
  ELSE (gc_default + sum_points + gcd_score) END AS comp_score FROM(
    SELECT gcd.gc_id, gc_title, gc_max_value, gc_is_peer, gc_order, gc_lower_clamp, gc_default, gc_upper_clamp,
    CASE WHEN sum_points IS NULL THEN 0 ELSE sum_points END AS sum_points, gcd_score
    FROM gradeable_component_data AS gcd
    LEFT JOIN gradeable_component AS gc ON gcd.gc_id=gc.gc_id
    LEFT JOIN(
      SELECT SUM(gcm_points) AS sum_points, gcmd.gc_id, gcmd.gd_id
      FROM gradeable_component_mark_data AS gcmd
      LEFT JOIN gradeable_component_mark AS gcm ON gcmd.gcm_id=gcm.gcm_id AND gcmd.gc_id=gcm.gc_id
      GROUP BY gcmd.gc_id, gcmd.gd_id
      )AS marks
    ON gcd.gc_id=marks.gc_id AND gcd.gd_id=marks.gd_id
    LEFT JOIN(
      SELECT gd.gd_{$user_or_team_id}, gd.gd_id
      FROM gradeable_data AS gd
      WHERE gd.g_id=?
    ) AS gd ON gcd.gd_id=gd.gd_id
    INNER JOIN(
      SELECT {$u_or_t}.{$user_or_team_id}, {$u_or_t}.{$section_key}
      FROM {$users_or_teams} AS {$u_or_t}
      WHERE {$u_or_t}.{$user_or_team_id} IS NOT NULL
    ) AS {$u_or_t} ON gd.gd_{$user_or_team_id}={$u_or_t}.{$user_or_team_id}
    INNER JOIN(
      SELECT egv.{$user_or_team_id}, egv.active_version
      FROM electronic_gradeable_version AS egv
      WHERE egv.g_id=? AND egv.active_version>0
    ) AS egv ON egv.{$user_or_team_id}={$u_or_t}.{$user_or_team_id}
    WHERE g_id=? AND {$u_or_t}.{$section_key} IS NOT NULL
  )AS parts_of_comp
)AS comp
LEFT JOIN (
	SELECT COUNT(*) AS active_grade_inquiry_count, rr.gc_id
	FROM regrade_requests AS rr
	WHERE rr.g_id=? AND rr.status=-1
	GROUP BY rr.gc_id
) AS rr ON rr.gc_id=comp.gc_id
GROUP BY comp.gc_id, gc_title, gc_max_value, gc_is_peer, gc_order, rr.active_grade_inquiry_count
ORDER BY gc_order
        ", [$g_id, $g_id, $g_id, $g_id]);
        foreach ($this->course_db->rows() as $row) {
            $info = ['g_id' => $g_id, 'section_key' => $section_key, 'team' => $is_team];
            $return[] = new SimpleStat($this->core, array_merge($row, $info));
        }
        return $return;
    }

    public function getAverageGraderScores($g_id, $gc_id, $section_key, $is_team) {
        $u_or_t = "u";
        $users_or_teams = "users";
        $user_or_team_id = "user_id";
        if ($is_team) {
            $u_or_t = "t";
            $users_or_teams = "gradeable_teams";
            $user_or_team_id = "team_id";
        }
        $return = [];
        $this->course_db->query("
SELECT gcd_grader_id, gc_order, round(AVG(comp_score),2) AS avg_comp_score, round(stddev_pop(comp_score),2) AS std_dev, COUNT(*) FROM(
  SELECT gcd_grader_id, gc_order,
  CASE WHEN (gc_default + sum_points + gcd_score) > gc_upper_clamp THEN gc_upper_clamp
  WHEN (gc_default + sum_points + gcd_score) < gc_lower_clamp THEN gc_lower_clamp
  ELSE (gc_default + sum_points + gcd_score) END AS comp_score FROM(
    SELECT gcd_grader_id, gc_order, gc_lower_clamp, gc_default, gc_upper_clamp,
    CASE WHEN sum_points IS NULL THEN 0 ELSE sum_points END AS sum_points, gcd_score
    FROM gradeable_component_data AS gcd
    LEFT JOIN gradeable_component AS gc ON gcd.gc_id=? AND gcd.gc_id=gc.gc_id
    LEFT JOIN(
      SELECT SUM(gcm_points) AS sum_points, gcmd.gc_id, gcmd.gd_id
      FROM gradeable_component_mark_data AS gcmd
      LEFT JOIN gradeable_component_mark AS gcm ON gcmd.gcm_id=gcm.gcm_id AND gcmd.gc_id=gcm.gc_id
      GROUP BY gcmd.gc_id, gcmd.gd_id
      )AS marks
    ON gcd.gc_id=marks.gc_id AND gcd.gd_id=marks.gd_id
    LEFT JOIN(
      SELECT gd.gd_{$user_or_team_id}, gd.gd_id
      FROM gradeable_data AS gd
      WHERE gd.g_id=?
    ) AS gd ON gcd.gd_id=gd.gd_id
    INNER JOIN(
      SELECT {$u_or_t}.{$user_or_team_id}, {$u_or_t}.{$section_key}
      FROM {$users_or_teams} AS {$u_or_t}
      WHERE {$u_or_t}.{$user_or_team_id} IS NOT NULL
    ) AS {$u_or_t} ON gd.gd_{$user_or_team_id}={$u_or_t}.{$user_or_team_id}
    INNER JOIN(
      SELECT egv.{$user_or_team_id}, egv.active_version
      FROM electronic_gradeable_version AS egv
      WHERE egv.g_id=? AND egv.active_version>0
    ) AS egv ON egv.{$user_or_team_id}={$u_or_t}.{$user_or_team_id}
    WHERE g_id=? AND {$u_or_t}.{$section_key} IS NOT NULL
  )AS parts_of_comp
)AS comp
GROUP BY gcd_grader_id, gc_order
ORDER BY gc_order
        ", [$gc_id, $g_id, $g_id, $g_id]);

        foreach ($this->course_db->rows() as $row) {
            // add grader average
            $return = array_merge($return, [$row['gcd_grader_id'] => ['avg' => $row['avg_comp_score'], 'count' => $row['count'], 'std_dev' => $row['std_dev']]]);
        }
        //var_dump($return);
        return $return;
    }

    public function getAverageAutogradedScores($g_id, $section_key, $is_team) {
        $u_or_t = "u";
        $users_or_teams = "users";
        $user_or_team_id = "user_id";
        if ($is_team) {
            $u_or_t = "t";
            $users_or_teams = "gradeable_teams";
            $user_or_team_id = "team_id";
        }
        $this->course_db->query("
SELECT round((AVG(score)),2) AS avg_score, round(stddev_pop(score), 2) AS std_dev, 0 AS max, COUNT(*) FROM(
   SELECT * FROM (
      SELECT (egd.autograding_non_hidden_non_extra_credit + egd.autograding_non_hidden_extra_credit + egd.autograding_hidden_non_extra_credit + egd.autograding_hidden_extra_credit) AS score
      FROM electronic_gradeable_data AS egd
      INNER JOIN {$users_or_teams} AS {$u_or_t}
      ON {$u_or_t}.{$user_or_team_id} = egd.{$user_or_team_id}
      INNER JOIN (
         SELECT g_id, {$user_or_team_id}, active_version FROM electronic_gradeable_version AS egv
         WHERE active_version > 0
      ) AS egv
      ON egd.g_id=egv.g_id AND egd.{$user_or_team_id}=egv.{$user_or_team_id}
      WHERE egd.g_version=egv.active_version AND egd.g_id=? AND {$u_or_t}.{$section_key} IS NOT NULL
   )g
) as individual;
          ", [$g_id]);
        return ($this->course_db->getRowCount() > 0) ? new SimpleStat($this->core, $this->course_db->rows()[0]) : null;
    }
    public function getScoresForGradeable($g_id, $section_key, $is_team) {
        $u_or_t = "u";
        $users_or_teams = "users";
        $user_or_team_id = "user_id";
        if ($is_team) {
            $u_or_t = "t";
            $users_or_teams = "gradeable_teams";
            $user_or_team_id = "team_id";
        }
        $this->course_db->query(
            "
SELECT COUNT(*) from gradeable_component where g_id=?
          ",
            [$g_id]
        );
        $count = $this->course_db->rows()[0][0];
        $this->course_db->query(
            "
        SELECT * FROM(
            SELECT gd_id, SUM(comp_score) AS g_score, SUM(gc_max_value) AS max, COUNT(comp.*), autograding FROM(
              SELECT  gd_id, gc_title, gc_max_value, gc_is_peer, gc_order, autograding,
              CASE WHEN (gc_default + sum_points + gcd_score) > gc_upper_clamp THEN gc_upper_clamp
              WHEN (gc_default + sum_points + gcd_score) < gc_lower_clamp THEN gc_lower_clamp
              ELSE (gc_default + sum_points + gcd_score) END AS comp_score FROM(
                SELECT gcd.gd_id, gc_title, gc_max_value, gc_is_peer, gc_order, gc_lower_clamp, gc_default, gc_upper_clamp,
                CASE WHEN sum_points IS NULL THEN 0 ELSE sum_points END AS sum_points, gcd_score, CASE WHEN autograding IS NULL THEN 0 ELSE autograding END AS autograding
                FROM gradeable_component_data AS gcd
                LEFT JOIN gradeable_component AS gc ON gcd.gc_id=gc.gc_id
                LEFT JOIN(
                  SELECT SUM(gcm_points) AS sum_points, gcmd.gc_id, gcmd.gd_id
                  FROM gradeable_component_mark_data AS gcmd
                  LEFT JOIN gradeable_component_mark AS gcm ON gcmd.gcm_id=gcm.gcm_id AND gcmd.gc_id=gcm.gc_id
                  GROUP BY gcmd.gc_id, gcmd.gd_id
                  )AS marks
                ON gcd.gc_id=marks.gc_id AND gcd.gd_id=marks.gd_id
                LEFT JOIN gradeable_data AS gd ON gd.gd_id=gcd.gd_id
                LEFT JOIN (
                  SELECT egd.g_id, egd.{$user_or_team_id}, (autograding_non_hidden_non_extra_credit + autograding_non_hidden_extra_credit + autograding_hidden_non_extra_credit + autograding_hidden_extra_credit) AS autograding
                  FROM electronic_gradeable_version AS egv
                  LEFT JOIN electronic_gradeable_data AS egd ON egv.g_id=egd.g_id AND egv.{$user_or_team_id}=egd.{$user_or_team_id} AND active_version=g_version AND active_version>0
                  )AS auto
                ON gd.g_id=auto.g_id AND gd_{$user_or_team_id}=auto.{$user_or_team_id}
                INNER JOIN {$users_or_teams} AS {$u_or_t} ON {$u_or_t}.{$user_or_team_id} = auto.{$user_or_team_id}
                WHERE gc.g_id=? AND {$u_or_t}.{$section_key} IS NOT NULL
              )AS parts_of_comp
            )AS comp
            GROUP BY gd_id, autograding
          )g
      ",
            [$g_id]
        );
        return new SimpleStat($this->core, $this->course_db->rows()[0]);
    }
    public function getAverageForGradeable($g_id, $section_key, $is_team, $override) {
        $u_or_t = "u";
        $users_or_teams = "users";
        $user_or_team_id = "user_id";
        if ($is_team) {
            $u_or_t = "t";
            $users_or_teams = "gradeable_teams";
            $user_or_team_id = "team_id";
        }

        // Get count
        $this->course_db->query(
            "SELECT COUNT(*) as cnt from gradeable_component where g_id=?",
            [$g_id]
        );
        $count = $this->course_db->row()['cnt'];

        $exclude = '';
        $include = '';
        $params = [$g_id, $count];

        // Check if we want to exclude grade overridden gradeables
        if (!$is_team && $override == 'include') {
            $exclude = "AND NOT EXISTS (SELECT * FROM grade_override
                        WHERE u.user_id = grade_override.user_id
                        AND grade_override.g_id=gc.g_id)";
        }

        // Check if we want to combine grade overridden marks within averages
        if (!$is_team && $override == 'include') {
            $include = " UNION SELECT gd.gd_id, marks::numeric AS g_score, marks::numeric AS max, COUNT(*) as count, 0 as autograding
                FROM grade_override
                INNER JOIN users as u ON u.user_id = grade_override.user_id
                AND u.user_id IS NOT NULL
                LEFT JOIN gradeable_data as gd ON u.user_id = gd.gd_user_id
                AND grade_override.g_id = gd.g_id
                WHERE grade_override.g_id=?
                GROUP BY gd.gd_id, marks";
            $params[] = $g_id;
        }

        $this->course_db->query(
            "
SELECT round((AVG(g_score) + AVG(autograding)),2) AS avg_score, round(stddev_pop(g_score),2) AS std_dev, round(AVG(max),2) AS max, COUNT(*) FROM(
  SELECT * FROM(
    SELECT gd_id, SUM(comp_score) AS g_score, SUM(gc_max_value) AS max, COUNT(comp.*), autograding FROM(
      SELECT  gd_id, gc_title, gc_max_value, gc_is_peer, gc_order, autograding,
      CASE WHEN (gc_default + sum_points + gcd_score) > gc_upper_clamp THEN gc_upper_clamp
      WHEN (gc_default + sum_points + gcd_score) < gc_lower_clamp THEN gc_lower_clamp
      ELSE (gc_default + sum_points + gcd_score) END AS comp_score FROM(
        SELECT gcd.gd_id, gc_title, gc_max_value, gc_is_peer, gc_order, gc_lower_clamp, gc_default, gc_upper_clamp,
        CASE WHEN sum_points IS NULL THEN 0 ELSE sum_points END AS sum_points, gcd_score, CASE WHEN autograding IS NULL THEN 0 ELSE autograding END AS autograding
        FROM gradeable_component_data AS gcd
        LEFT JOIN gradeable_component AS gc ON gcd.gc_id=gc.gc_id
        LEFT JOIN(
          SELECT SUM(gcm_points) AS sum_points, gcmd.gc_id, gcmd.gd_id
          FROM gradeable_component_mark_data AS gcmd
          LEFT JOIN gradeable_component_mark AS gcm ON gcmd.gcm_id=gcm.gcm_id AND gcmd.gc_id=gcm.gc_id
          GROUP BY gcmd.gc_id, gcmd.gd_id
          )AS marks
        ON gcd.gc_id=marks.gc_id AND gcd.gd_id=marks.gd_id
        LEFT JOIN gradeable_data AS gd ON gd.gd_id=gcd.gd_id
        LEFT JOIN (
          SELECT egd.g_id, egd.{$user_or_team_id}, (autograding_non_hidden_non_extra_credit + autograding_non_hidden_extra_credit + autograding_hidden_non_extra_credit + autograding_hidden_extra_credit) AS autograding
          FROM electronic_gradeable_version AS egv
          LEFT JOIN electronic_gradeable_data AS egd ON egv.g_id=egd.g_id AND egv.{$user_or_team_id}=egd.{$user_or_team_id} AND active_version=g_version AND active_version>0
          )AS auto
        ON gd.g_id=auto.g_id AND gd_{$user_or_team_id}=auto.{$user_or_team_id}
        INNER JOIN {$users_or_teams} AS {$u_or_t} ON {$u_or_t}.{$user_or_team_id} = auto.{$user_or_team_id}
        WHERE gc.g_id=? AND {$u_or_t}.{$section_key} IS NOT NULL
        " . $exclude . "
      )AS parts_of_comp
    )AS comp
    GROUP BY gd_id, autograding
  )g WHERE count=?" . $include . ")AS individual",
            $params
        );
        if (count($this->course_db->rows()) == 0) {
            return;
        }
        return new SimpleStat($this->core, $this->course_db->rows()[0]);
    }

    public function getNumUsersWhoViewedGradeBySections($gradeable, $sections) {
        $table = $gradeable->isTeamAssignment() ? 'gradeable_teams' : 'users';
        $grade_type = $gradeable->isGradeByRegistration() ? 'registration' : 'rotating';
        $type = $gradeable->isTeamAssignment() ? 'team' : 'user';

        $params = [$gradeable->getId()];

        $sections_query = "";
        if (count($sections) > 0) {
            $sections_query = "{$grade_type}_section IN " . $this->createParamaterList(count($sections));
            $params = array_merge($sections, $params);
        }

        $this->course_db->query(
            "
            SELECT COUNT(*) as cnt
            FROM gradeable_data AS gd
            INNER JOIN (
                SELECT u.{$type}_id, u.{$grade_type}_section FROM {$table} AS u
                WHERE u.{$sections_query}
            ) AS u
            ON gd.gd_{$type}_id=u.{$type}_id
            WHERE gd.g_id = ? AND gd.gd_user_viewed_date IS NOT NULL
        ",
            $params
        );

        return intval($this->course_db->row()['cnt']);
    }

    /**
     * Finds the number of users who has a non NULL last_viewed_time for team assignments
     * NULL times represent unviewed, non-null represent the user has viewed the latest version already
     *
     * @param  Gradeable $gradeable
     * @param  array $sections
     * @return integer
     */
    public function getNumUsersWhoViewedTeamAssignmentBySection($gradeable, $sections) {
        $grade_type = $gradeable->isGradeByRegistration() ? 'registration' : 'rotating';

        $params = [$gradeable->getId()];

        $sections_query = "";
        if (count($sections) > 0) {
            $sections_query = "{$grade_type}_section IN " . $this->createParamaterList(count($sections));
            $params = array_merge($sections, $params);
        }

        $this->course_db->query(
            "
            SELECT COUNT(*) as cnt
            FROM teams AS tm
            INNER JOIN (
                SELECT u.team_id, u.{$grade_type}_section FROM gradeable_teams AS u
                WHERE u.{$sections_query} and u.g_id = ?
            ) AS u
            ON tm.team_id=u.team_id
            WHERE tm.last_viewed_time IS NOT NULL
        ",
            $params
        );

        return intval($this->course_db->row()['cnt']);
    }

    /**
     * @param  string $gradeable_id
     * @param  string $team_id
     * @return integer
     */
    public function getActiveVersionForTeam($gradeable_id, $team_id) {
        $params = [$gradeable_id,$team_id];
        $this->course_db->query("SELECT active_version FROM electronic_gradeable_version WHERE g_id = ? and team_id = ?", $params);
        $query_result = $this->course_db->row();
        return array_key_exists('active_version', $query_result) ? $query_result['active_version'] : 0;
    }

    public function getNumUsersGraded($g_id) {
        $this->course_db->query(
            "
SELECT COUNT(*) as cnt FROM gradeable_data
WHERE g_id = ?",
            [$g_id]
        );

        return intval($this->course_db->row()['cnt']);
    }

    //gets ids of students with non null registration section and null rotating section
    public function getRegisteredUsersWithNoRotatingSection() {
        $this->course_db->query(
            "
SELECT user_id
FROM users AS u
WHERE registration_section IS NOT NULL
AND rotating_section IS NULL;"
        );

        return $this->course_db->rows();
    }

    //gets ids of students with non null rotating section and null registration section
    public function getUnregisteredStudentsWithRotatingSection() {
        $this->course_db->query(
            "
SELECT user_id
FROM users AS u
WHERE registration_section IS NULL
AND rotating_section IS NOT NULL;"
        );

        return $this->course_db->rows();
    }

    public function getGradersForRegistrationSections($sections) {
        $return = [];
        $params = [];
        $where = "";
        if (count($sections) > 0) {
            $where = "WHERE sections_registration_id IN " . $this->createParamaterList(count($sections));
            $params = $sections;
        }
        $this->course_db->query(
            "
SELECT g.*, u.*
FROM grading_registration AS g
LEFT JOIN (
  SELECT *
  FROM users
) AS u ON u.user_id = g.user_id
{$where}
ORDER BY SUBSTRING(g.sections_registration_id, '^[^0-9]*'), COALESCE(SUBSTRING(g.sections_registration_id, '[0-9]+')::INT, -1), SUBSTRING(g.sections_registration_id, '[^0-9]*$'), g.user_id",
            $params
        );
        $user_store = [];
        foreach ($this->course_db->rows() as $row) {
            if ($row['sections_registration_id'] === null) {
                $row['sections_registration_id'] = "NULL";
            }

            if (!isset($return[$row['sections_registration_id']])) {
                $return[$row['sections_registration_id']] = [];
            }

            if (!isset($user_store[$row['user_id']])) {
                $user_store[$row['user_id']] = new User($this->core, $row);
            }
            $return[$row['sections_registration_id']][] = $user_store[$row['user_id']];
        }
        return $return;
    }

    public function getGradersForRotatingSections($g_id, $sections) {
        $return = [];
        $params = [$g_id];
        $where = "";
        if (count($sections) > 0) {
            $where = " AND sections_rotating_id IN " . $this->createParamaterList(count($sections));
            $params = array_merge($params, $sections);
        }
        $this->course_db->query(
            "
SELECT g.*, u.*
FROM grading_rotating AS g
LEFT JOIN (
  SELECT *
  FROM users
) AS u ON u.user_id = g.user_id
WHERE g.g_id=? {$where}
ORDER BY g.sections_rotating_id, g.user_id",
            $params
        );
        $user_store = [];
        foreach ($this->course_db->rows() as $row) {
            if ($row['sections_rotating_id'] === null) {
                $row['sections_rotating_id'] = "NULL";
            }
            if (!isset($return[$row['sections_rotating_id']])) {
                $return[$row['sections_rotating_id']] = [];
            }

            if (!isset($user_store[$row['user_id']])) {
                $user_store[$row['user_id']] = new User($this->core, $row);
            }
            $return[$row['sections_rotating_id']][] = $user_store[$row['user_id']];
        }
        return $return;
    }

    public function getRotatingSectionsForGradeableAndUser($g_id, $user_id = null) {
        $params = [$g_id];
        $where = "";
        if ($user_id !== null) {
            $params[] = $user_id;
            $where = " AND user_id=?";
        }
        $this->course_db->query(
            "
            SELECT sections_rotating_id
            FROM grading_rotating
            WHERE g_id=? {$where}",
            $params
        );
        $return = [];
        foreach ($this->course_db->rows() as $row) {
            $return[] = $row['sections_rotating_id'];
        }
        return $return;
    }

    public function getUsersByRotatingSections($sections, $orderBy = "rotating_section") {
        $return = [];
        if (count($sections) > 0) {
            $placeholders = $this->createParamaterList(count($sections));
            $this->course_db->query("SELECT * FROM users AS u WHERE rotating_section IN {$placeholders} ORDER BY {$orderBy}", $sections);
            foreach ($this->course_db->rows() as $row) {
                $return[] = new User($this->core, $row);
            }
        }
        return $return;
    }

    /**
     * Gets all registration sections from the sections_registration table

     * @return array
     */
    public function getRegistrationSections() {
        $this->course_db->query("SELECT * FROM sections_registration ORDER BY SUBSTRING(sections_registration_id, '^[^0-9]*'), COALESCE(SUBSTRING(sections_registration_id, '[0-9]+')::INT, -1), SUBSTRING(sections_registration_id, '[^0-9]*$') ");
        return $this->course_db->rows();
    }

    /**
     * Gets all rotating sections from the sections_rotating table
     *
     * @return array
     */
    public function getRotatingSections() {
        $this->course_db->query("SELECT * FROM sections_rotating ORDER BY sections_rotating_id");
        return $this->course_db->rows();
    }

    /**
     * Gets all the gradeable IDs of the rotating sections
     *
     * @return array
     */
    public function getRotatingSectionsGradeableIDS() {
        $this->course_db->query("SELECT g_id FROM gradeable WHERE g_grader_assignment_method = {0} ORDER BY g_grade_start_date ASC");
        return $this->course_db->rows();
    }

    /**
     * Gets gradeables for all graders with the sections they were assigned to grade
     * Only includes gradeables that are set to be graded by rotating section or all access, and were in the past
     * With the exception of $gradeable_id, which will always be included
     *
     * @return array
     */
    public function getGradeablesRotatingGraderHistory($gradeable_id) {
        $params = [$gradeable_id];
        $this->course_db->query(
            "
            SELECT
            gu.g_id, gu.user_id, gu.user_group, gr.sections_rotating_id, g_grade_start_date
            FROM (
            SELECT g.g_id, u.user_id, u.user_group, g_grade_start_date
            FROM (SELECT user_id, user_group FROM users WHERE user_group BETWEEN 1 AND 3) AS u
            CROSS JOIN (
              SELECT
                DISTINCT g.g_id,
                g_grade_start_date
              FROM gradeable AS g
              LEFT JOIN
                grading_rotating AS gr ON g.g_id = gr.g_id
              WHERE g_grader_assignment_method = 0 OR g.g_id = ?
            ) AS g
            ) as gu
            LEFT JOIN (
            SELECT
              g_id, user_id, json_agg(sections_rotating_id) as sections_rotating_id
            FROM
              grading_rotating
            GROUP BY g_id, user_id
            ) AS gr ON gu.user_id=gr.user_id AND gu.g_id=gr.g_id
            ORDER BY user_group, user_id, g_grade_start_date",
            $params
        );
        $rows = $this->course_db->rows();
        $modified_rows = [];
        foreach ($rows as $row) {
            $row['sections_rotating_id'] = json_decode($row['sections_rotating_id']);
            $modified_rows[] = $row;
        }
        return $modified_rows;
    }

    /**
     * Returns the count of all users in rotating sections that are in a non-null registration section. These are
     * generally students who have late added a course and have been automatically added to the course, but this
     * was done after rotating sections had already been set-up.
     *
     * @return array
     */
    public function getUsersCountByRotatingSections() {
        $this->course_db->query(
            "
            SELECT rotating_section, count(*) as count
            FROM users
            WHERE registration_section IS NOT NULL
            GROUP BY rotating_section
            ORDER BY rotating_section"
        );
        return $this->course_db->rows();
    }

    /**
     * Returns the count of all users in course that are in a non-null registration section.
     *
     * @return integer
     */
    public function getTotalRegisteredUsersCount() {
        $this->course_db->query(
            "
            SELECT count(*) as count
            FROM users
            WHERE registration_section IS NOT NULL"
        );
        return $this->course_db->rows()[0]['count'];
    }

    /**
     * Gets rotating sections of each grader for a gradeable
     *
     * @param  string $gradeable_id
     * @return array An array (indexed by user id) of arrays of section numbers
     */
    public function getRotatingSectionsByGrader($gradeable_id) {
        $this->course_db->query(
            "
    SELECT
        u.user_id, u.user_group, json_agg(sections_rotating_id ORDER BY sections_rotating_id ASC) AS sections
    FROM
        users AS u INNER JOIN grading_rotating AS gr ON u.user_id = gr.user_id
    WHERE
        g_id=?
    AND
        u.user_group BETWEEN 1 AND 3
    GROUP BY
        u.user_id
    ORDER BY
        u.user_group ASC
    ",
            [$gradeable_id]
        );

        // Split arrays into php arrays
        $rows = $this->course_db->rows();
        $sections_row = [];
        foreach ($rows as $row) {
            $sections_row[$row['user_id']] = json_decode($row['sections']);
        }
        return $sections_row;
    }

    public function getGradersByUserType() {
        $this->course_db->query(
            "SELECT
                COALESCE(NULLIF(user_preferred_firstname, ''), user_firstname) AS user_firstname,
                COALESCE(NULLIF(user_preferred_lastname, ''), user_lastname) AS user_lastname,
                user_id,
                user_group
            FROM
                users
            WHERE
                user_group < 4
            ORDER BY
                user_group, user_id ASC"
        );
        $users = [];

        foreach ($this->course_db->rows() as $row) {
            $users[$row['user_group']][] = [$row['user_id'], $row['user_firstname'], $row['user_lastname']];
        }
        return $users;
    }

    /**
     * Returns the count of all users that are in a rotating section, but are not in an assigned registration section.
     * These are generally students who have dropped the course and have not yet been removed from a rotating
     * section.
     *
     * @return array
     */
    public function getCountNullUsersRotatingSections() {
        $this->course_db->query(
            "
SELECT rotating_section, count(*) as count
FROM users
WHERE registration_section IS NULL
GROUP BY rotating_section
ORDER BY rotating_section"
        );
        return $this->course_db->rows();
    }

    /**
     * Get newly registered students (registration section != NULL) that have not yet been
     * assigned to a rotating section.
     *
     * @return string[] user id's
     */
    public function getRegisteredUserIdsWithNullRotating() {
        $this->course_db->query(
            "
            SELECT user_id
            FROM users
            WHERE rotating_section IS NULL AND registration_section IS NOT NULL
            ORDER BY user_id ASC"
        );
        return array_map(
            function ($elem) {
                return $elem['user_id'];
            },
            $this->course_db->rows()
        );
    }

     /**
      * Return an array of user id's for users that have been assigned a registration section
      *
      * @return string[] user id's
      */
    public function getRegisteredUserIds() {
        $this->course_db->query(
            "
SELECT user_id
FROM users
WHERE registration_section IS NOT NULL
ORDER BY user_id ASC"
        );
        return array_map(
            function ($elem) {
                return $elem['user_id'];
            },
            $this->course_db->rows()
        );
    }

    /**
     * Get all team ids for all gradeables
     *
     * @return string[][] Map of gradeable_id => [ team ids ]
     */
    public function getTeamIdsAllGradeables() {
        $this->course_db->query("SELECT team_id, g_id FROM gradeable_teams");

        $gradeable_ids = [];
        $rows = $this->course_db->rows();
        foreach ($rows as $row) {
            $g_id = $row['g_id'];
            $team_id = $row['team_id'];
            if (!array_key_exists($g_id, $gradeable_ids)) {
                $gradeable_ids[$g_id] = [];
            }
            $gradeable_ids[$g_id][] = $team_id;
        }
        return $gradeable_ids;
    }

    public function setAllUsersRotatingSectionNull() {
        $this->course_db->query("UPDATE users SET rotating_section=NULL");
    }

    /**
     * Remove unregistered students (registration section = NULL) from rotating sections
     *
     */
    public function setNonRegisteredUsersRotatingSectionNull() {
        $this->course_db->query("UPDATE users SET rotating_section=NULL WHERE registration_section IS NULL");
    }

    public function deleteAllRotatingSections() {
        $this->course_db->query("DELETE FROM sections_rotating");
    }

    public function setAllTeamsRotatingSectionNull() {
        $this->course_db->query("UPDATE gradeable_teams SET rotating_section=NULL");
    }

    public function getMaxRotatingSection() {
        $this->course_db->query("SELECT MAX(sections_rotating_id) as max FROM sections_rotating");
        $row = $this->course_db->row();
        return $row['max'];
    }

    public function getNumberRotatingSections() {
        $this->course_db->query("SELECT COUNT(*) AS cnt FROM sections_rotating");
        return $this->course_db->row()['cnt'];
    }

    /**
     * Adds given rotating section to the database
     *
     * @param integer $section
     */
    public function insertNewRotatingSection($section) {
        $this->course_db->query("INSERT INTO sections_rotating (sections_rotating_id) VALUES(?)", [$section]);
    }

    public function insertNewRegistrationSection($section) {
        $semester = $this->core->getConfig()->getSemester();
        $course = $this->core->getConfig()->getCourse();
        $this->submitty_db->query("INSERT INTO courses_registration_sections (semester, course, registration_section_id) VALUES (?,?,?) ON CONFLICT DO NOTHING", [$semester, $course, $section]);
        return $this->submitty_db->getrowcount();
    }

    public function deleteRegistrationSection($section) {
        $semester = $this->core->getConfig()->getSemester();
        $course = $this->core->getConfig()->getCourse();
        $this->submitty_db->query("DELETE FROM courses_registration_sections WHERE semester=? AND course=? AND registration_section_id=?", [$semester, $course, $section]);
        return $this->submitty_db->getRowCount();
    }

    public function setupRotatingSections($graders, $gradeable_id) {
        $this->course_db->query("DELETE FROM grading_rotating WHERE g_id=?", [$gradeable_id]);
        foreach ($graders as $grader => $sections) {
            foreach ($sections as $i => $section) {
                $this->course_db->query("INSERT INTO grading_rotating(g_id, user_id, sections_rotating_id) VALUES(?,?,?)", [$gradeable_id ,$grader, $section]);
            }
        }
    }

    /**
     * Updates all given Users in $users array to have rotating section $section
     *
     * @param integer $section
     * @param User[] $users
     */
    public function updateUsersRotatingSection($section, $users) {
        $update_array = array_merge([$section], $users);
        $placeholders = $this->createParamaterList(count($users));
        $this->course_db->query("UPDATE users SET rotating_section=? WHERE user_id IN {$placeholders}", $update_array);
    }

    /**
     * Gets all user_ids that are on a team for a given gradeable
     *
     * @param   Gradeable $gradeable
     * @returns string[]
     */
    public function getUsersOnTeamsForGradeable($gradeable) {
        $params = [$gradeable->getId()];
        $this->course_db->query(
            "SELECT user_id FROM teams WHERE
                team_id = ANY(SELECT team_id FROM gradeable_teams WHERE g_id = ?)",
            $params
        );

        $users = [];
        foreach ($this->course_db->rows() as $row) {
            $users[] = $row['user_id'];
        }
        return $users;
    }

    /**
     * This inserts an row in the electronic_gradeable_data table for a given gradeable/user/version combination.
     * The values for the row are set to defaults (0 for numerics and NOW() for the timestamp) with the actual values
     * to be later filled in by the submitty_autograding_shipper.py and insert_database_version_data.py scripts.
     * We do it this way as we can properly deal with the
     * electronic_gradeable_version table here as the "active_version" is a concept strictly within the PHP application
     * code and the grading scripts have no concept of it. This will either update or insert the row in
     * electronic_gradeable_version for the given gradeable and student.
     *
     * @param string $g_id
     * @param string|null $user_id
     * @param string|null $team_id
     * @param int    $version
     * @param string $timestamp
     */
    public function insertVersionDetails($g_id, $user_id, $team_id, $version, $timestamp) {
        $this->course_db->query(
            "
INSERT INTO electronic_gradeable_data
(g_id, user_id, team_id, g_version, autograding_non_hidden_non_extra_credit, autograding_non_hidden_extra_credit,
autograding_hidden_non_extra_credit, autograding_hidden_extra_credit, submission_time)

VALUES(?, ?, ?, ?, 0, 0, 0, 0, ?)",
            [$g_id, $user_id, $team_id, $version, $timestamp]
        );
        if ($user_id === null) {
            $this->course_db->query(
                "SELECT * FROM electronic_gradeable_version WHERE g_id=? AND team_id=?",
                [$g_id, $team_id]
            );
        }
        else {
            $this->course_db->query(
                "SELECT * FROM electronic_gradeable_version WHERE g_id=? AND user_id=?",
                [$g_id, $user_id]
            );
        }
        $row = $this->course_db->row();
        if (!empty($row)) {
            $this->updateActiveVersion($g_id, $user_id, $team_id, $version);
        }
        else {
            $this->course_db->query(
                "INSERT INTO electronic_gradeable_version (g_id, user_id, team_id, active_version) VALUES(?, ?, ?, ?)",
                [$g_id, $user_id, $team_id, $version]
            );
        }
    }

    /**
     * Updates the row in electronic_gradeable_version table for a given gradeable and student. This function should
     * only be run directly if we know that the row exists (so when changing the active version for example) as
     * otherwise it'll throw an exception as it does not do error checking on if the row exists.
     *
     * @param string      $g_id
     * @param string|null $user_id
     * @param string|null $team_id
     * @param int         $version
     */
    public function updateActiveVersion($g_id, $user_id, $team_id, $version) {
        if ($user_id === null) {
            $this->course_db->query(
                "UPDATE electronic_gradeable_version SET active_version=? WHERE g_id=? AND team_id=?",
                [$version, $g_id, $team_id]
            );
        }
        else {
            $this->course_db->query(
                "UPDATE electronic_gradeable_version SET active_version=? WHERE g_id=? AND user_id=?",
                [$version, $g_id, $user_id]
            );
        }
    }


    public function getAllSectionsForGradeable($gradeable) {
        $grade_type = $gradeable->isGradeByRegistration() ? 'registration' : 'rotating';

        if ($gradeable->isGradeByRegistration()) {
            $this->course_db->query(
                "
                SELECT * FROM sections_registration
                ORDER BY SUBSTRING(sections_registration_id, '^[^0-9]*'),
                COALESCE(SUBSTRING(sections_registration_id, '[0-9]+')::INT, -1),
                SUBSTRING(sections_registration_id, '[^0-9]*$')"
            );
        }
        else {
            $this->course_db->query(
                "
                SELECT * FROM sections_rotating
                ORDER BY sections_rotating_id"
            );
        }

        $sections = $this->course_db->rows();
        foreach ($sections as $i => $section) {
            $sections[$i] = $section["sections_{$grade_type}_id"];
        }
        return $sections;
    }

    /**
     * Gets the ids of all submitters who received a mark
     *
     * @param  Mark      $mark
     * @param  User      $grader
     * @param  Gradeable $gradeable
     * @param  string      $anon
     * @return string[]
     */
    public function getSubmittersWhoGotMarkBySection($mark, $grader, $gradeable, $anon = 'unblind') {
        // Switch the column based on gradeable team-ness
        $type = $mark->getComponent()->getGradeable()->isTeamAssignment() ? 'team' : 'user';
        // TODO: anon teams?
        $user_type = ($type == 'user' && $anon != 'unblind') ? 'anon' : $type;
        $row_type = $user_type . "_id";

        $params = [$grader->getId(), $mark->getId()];
        $table = $mark->getComponent()->getGradeable()->isTeamAssignment() ? 'gradeable_teams' : 'users';
        $grade_type = $gradeable->isGradeByRegistration() ? 'registration' : 'rotating';
        $table_to_refer = 'u';
        $gradeable_anon_inject = '';
        if ($type == 'user' && $user_type == 'anon') {
            array_unshift($params, $mark->getComponent()->getGradeable()->getId());
            $table_to_refer = 'ga';
            $gradeable_anon_inject = 'JOIN gradeable_anon ga ON ga.user_id=u.user_id AND ga.g_id = ?';
        }
        $this->course_db->query(
            "
            SELECT {$table_to_refer}.{$user_type}_id
            FROM {$table} u
                {$gradeable_anon_inject}
                JOIN (
                    SELECT gr.sections_{$grade_type}_id
                    FROM grading_{$grade_type} AS gr
                    WHERE gr.user_id = ?
                ) AS gr
                ON gr.sections_{$grade_type}_id=u.{$grade_type}_section
                JOIN (
                    SELECT gd.gd_{$type}_id, gcmd.gcm_id
                    FROM gradeable_component_mark_data AS gcmd
                        JOIN gradeable_data gd ON gd.gd_id=gcmd.gd_id
                ) as gcmd
                ON gcmd.gd_{$type}_id=u.{$type}_id
            WHERE gcmd.gcm_id = ?",
            $params
        );

        // Map the results into a non-associative array of team/user ids
        return array_map(
            function ($row) use ($row_type) {
                    return $row[$row_type];
            },
            $this->course_db->rows()
        );
    }

    public function getAllSubmittersWhoGotMark($mark, $anon = 'unblind') {
        // Switch the column based on gradeable team-ness
        $type = $mark->getComponent()->getGradeable()->isTeamAssignment() ? 'team' : 'user';
        $row_type = ($anon != 'unblind' && $type != 'team') ? 'anon_id' : "gd_" . $type . "_id";
        //TODO: anon teams?
        if ($anon != 'unblind' && $type != 'team') {
            $table = $mark->getComponent()->getGradeable()->isTeamAssignment() ? 'gradeable_teams' : 'gradeable_anon';
            $this->course_db->query(
                "
                SELECT u.anon_id
                FROM {$table} u
                    JOIN (
                        SELECT gd.gd_{$type}_id, gcmd.gcm_id
                        FROM gradeable_component_mark_data AS gcmd
                            JOIN gradeable_data AS gd ON gd.gd_id=gcmd.gd_id
                    ) as gcmd
                    ON gcmd.gd_{$type}_id=u.{$type}_id
                WHERE gcmd.gcm_id = ?",
                [$mark->getId()]
            );
        }
        else {
            $this->course_db->query(
                "
                SELECT gd.gd_{$type}_id
                FROM gradeable_component_mark_data gcmd
                  JOIN gradeable_data gd ON gd.gd_id=gcmd.gd_id
                WHERE gcm_id = ?",
                [$mark->getId()]
            );
        }


        // Map the results into a non-associative array of team/user ids
        return array_map(
            function ($row) use ($row_type) {
                return $row[$row_type];
            },
            $this->course_db->rows()
        );
    }

    /**
     * Finds the viewed time for a specific user on a team.
     * Assumes team_ids are unique (cannot be used for 2 different gradeables)
     *
     * @param string $team_id
     * @param string $user_id
     */
    public function getTeamViewedTime($team_id, $user_id) {
        $this->course_db->query("SELECT last_viewed_time FROM teams WHERE team_id = ? and user_id=?", [$team_id,$user_id]);
        return $this->course_db->rows()[0]['last_viewed_time'];
    }

    /**
     * Updates the viewed time to now for a specific user on a team.
     * Assumes team_ids are unique (cannot be used for 2 different gradeables)
     *
     * @param string $team_id
     * @param string $user_id
     */
    public function updateTeamViewedTime($team_id, $user_id) {
        $this->course_db->query(
            "UPDATE teams SET last_viewed_time = NOW() WHERE team_id=? and user_id=?",
            [$team_id,$user_id]
        );
    }

    /**
     * Updates the viewed time to NULL for all users on a team.
     * Assumes team_ids are unique (cannot be used for 2 different gradeables)
     *
     * @param string $team_id
     */
    public function clearTeamViewedTime($team_id) {
        $this->course_db->query(
            "UPDATE teams SET last_viewed_time = NULL WHERE team_id=?",
            [$team_id]
        );
    }

    /**
     * Finds all teams for a gradeable and creates a map for each with key => user_id ; value => last_viewed_tim
     * Assumes team_ids are unique (cannot be used for 2 different gradeables)
     *
     * @param  Gradeable $gradeable
     * @return array
     */
    public function getAllTeamViewedTimesForGradeable($gradeable) {
        $params = [$gradeable->getId()];
        $this->course_db->query(
            "SELECT team_id,user_id,last_viewed_time FROM teams WHERE
                team_id = ANY(SELECT team_id FROM gradeable_teams WHERE g_id = ?)",
            $params
        );

        $user_viewed_info = [];
        foreach ($this->course_db->rows() as $row) {
            $team = $row['team_id'];
            $user = $row['user_id'];
            $time = $row['last_viewed_time'];

            if (!array_key_exists($team, $user_viewed_info)) {
                $user_viewed_info[$team] = [];
            }
            $user_viewed_info[$team][$user] = $time;
        }
        return $user_viewed_info;
    }

    /**
<<<<<<< HEAD
     * Update the boolean determining whether the user can have only one active session at a time
     * @param string $user_id
     * @param bool $to_set
=======
     * @todo: write phpdoc
     *
     * @param string $session_id
     *
     * @return array
     */
    public function getSession($session_id) {
        // We only ever want to get sessions which aren't expired.  Don't rely upon other PHP code checking for this...
        $this->submitty_db->query("SELECT * FROM sessions WHERE session_id=? AND session_expires > current_timestamp", [$session_id]);
        return $this->submitty_db->row();
    }

    /**
     * @todo: write phpdoc
     *
     * @param string $session_id
     * @param string $user_id
     * @param string $csrf_token
     */
    public function newSession($session_id, $user_id, $csrf_token) {
        $this->submitty_db->query(
            "INSERT INTO sessions (session_id, user_id, csrf_token, session_expires)
                                   VALUES(?, ?, ?, current_timestamp + ?::interval)",
            [$session_id, $user_id, $csrf_token, SessionManager::SESSION_EXPIRATION]
        );
    }

    /**
     * Updates a given session by setting its expiration date to be 2 weeks into the future
>>>>>>> b863087a
     *
     */
<<<<<<< HEAD
    public function updateSingleSessionSetting(string $user_id, bool $to_set = false) {
        $this->submitty_db->query("UPDATE users SET enforce_single_session=? WHERE user_id=?", [$to_set, $user_id]);
    }

    /**
     * Get the enforce_single_session boolean of a user
     * @param string $user_id
=======
    public function updateSessionExpiration($session_id) {
        $this->submitty_db->query(
            "UPDATE sessions SET session_expires=(current_timestamp + ?::interval)
                                   WHERE session_id=?",
            [SessionManager::SESSION_EXPIRATION, $session_id]
        );
    }

    /**
     * Remove a session associated with a given session_id
>>>>>>> b863087a
     *
     * @return bool
     */
    public function getSingleSessionSetting(string $user_id): bool {
        $this->submitty_db->query("SELECT enforce_single_session FROM users WHERE user_id=?", [$user_id]);
        return $this->submitty_db->rows()[0]['enforce_single_session'];
    }

    public function getAllGradeablesIdsAndTitles() {
        $this->course_db->query("SELECT g_id, g_title FROM gradeable ORDER BY g_title ASC");
        return $this->course_db->rows();
    }

    /**
     * Gets the date for a specified gradeable
     *
     * @param string $id
     * @return \DateTime
     */
    public function getDueDateForGradeableById(string $id): ?\DateTime {
        $this->course_db->query("SELECT eg_submission_due_date FROM electronic_gradeable WHERE g_id=? AND eg_has_due_date", [$id]);
        if (count($this->course_db->rows()) > 0) { // the gradeable has a due date
            return new \DateTime($this->course_db->rows()[0]['eg_submission_due_date']);
        }
        else {
            return null;
        }
    }

    public function getAllGradeablesIds() {
        $this->course_db->query("SELECT g_id FROM gradeable ORDER BY g_id");
        return $this->course_db->rows();
    }

    public function getGradeableIdsForFullAccessLimitedGraders() {
        $this->course_db->query("SELECT g_id FROM gradeable WHERE g_min_grading_group = 3 AND g_grader_assignment_method = 2");
        return $this->course_db->rows();
    }

    /**
     * returns array of all rotating sections in course
     *
     * @return array
     */
    public function getAllRotatingSections() {

        $this->course_db->query("SELECT sections_rotating_id FROM sections_rotating ORDER BY sections_rotating_id");

        $tmp = $this->course_db->rows();
        $sections = [];
        foreach ($tmp as $row) {
            $sections[] = $row['sections_rotating_id'];
        }
        return $sections;
    }

     /**
      * returns 2d array of new graders after rotating sections set up
      * for all access grading and limited access graders gradeables,
      * top level is all graders' ids and second level is all rotating sections
      *
      * @return array
      */
    public function getNewGraders() {
        $new_graders = [];
        $all_sections = $this->core->getQueries()->getAllRotatingSections();
        $this->course_db->query("SELECT user_id FROM users WHERE user_group < 4");
        $tmp = $this->course_db->rows();
        foreach ($tmp as $row) {
            $new_graders[$row['user_id']] = $all_sections;
        }

        return $new_graders;
    }

    /**
     * gets ids of all electronic gradeables excluding assignments that will be bulk
     * uploaded by TA or instructor.
     *
     * @return array
     */
    public function getAllElectronicGradeablesIds() {
        $this->course_db->query(
            "
            SELECT gradeable.g_id, g_title, eg_submission_due_date
            FROM gradeable INNER JOIN electronic_gradeable
                ON gradeable.g_id = electronic_gradeable.g_id
            WHERE g_gradeable_type=0 and not (eg_student_view=TRUE and eg_student_view_after_grades=TRUE) and eg_has_due_date=TRUE
            ORDER BY g_grade_released_date DESC
        "
        );
        return $this->course_db->rows();
    }

    /**
     * Gets id's and titles of the electronic gradeables that have non-inherited teams
     *
     * @return string
     */
    // public function getAllElectronicGradeablesWithBaseTeams() {
    //     $this->course_db->query('SELECT g_id, g_title FROM gradeable WHERE g_id=ANY(SELECT g_id FROM electronic_gradeable WHERE eg_team_assignment IS TRUE AND (eg_inherit_teams_from=\'\') IS NOT FALSE) ORDER BY g_title ASC');
    //     return $this->course_db->rows();
    // }

    /**
     * Create a new team id and team in gradeable_teams for given gradeable, add $user_id as a member
     *
     * @param  string  $g_id
     * @param  string  $user_id
     * @param  integer $registration_section
     * @param  integer $rotating_section
     * @return string $team_id
     */
    public function createTeam($g_id, $user_id, $registration_section, $rotating_section, $team_name) {
        $this->course_db->query("SELECT COUNT(*) AS cnt FROM gradeable_teams");
        $team_id_prefix = strval($this->course_db->row()['cnt']);
        if (strlen($team_id_prefix) < 5) {
            $team_id_prefix = str_repeat("0", 5 - strlen($team_id_prefix)) . $team_id_prefix;
        }
        $team_id = "{$team_id_prefix}_{$user_id}";

        $params = [$team_id, $g_id, $registration_section, $rotating_section, $team_name];
        $this->course_db->query("INSERT INTO gradeable_teams (team_id, g_id, registration_section, rotating_section, team_name) VALUES(?,?,?,?,?)", $params);
        $this->course_db->query("INSERT INTO teams (team_id, user_id, state) VALUES(?,?,1)", [$team_id, $user_id]);
        return $team_id;
    }

    /**
     * Set team $team_id's registration/rotating section to $section
     *
     * @param string $team_id
     * @param int    $section
     */
    public function updateTeamRegistrationSection($team_id, $section) {
        $this->course_db->query("UPDATE gradeable_teams SET registration_section=? WHERE team_id=?", [$section, $team_id]);
    }

    /**
     * Set team $team_id's anon_id
     *
     * @param string $team_id
     * @param string $anon_id
     */
    public function updateTeamAnonId($team_id, $anon_id) {
        $this->course_db->query("UPDATE gradeable_teams SET anon_id=? WHERE team_id=?", [$anon_id, $team_id]);
    }

    /**
     * Set a team's ($team_id) rotating section ($section)
     *
     * @param string $team_id
     * @param int    $section
     */
    public function updateTeamRotatingSection($team_id, $section) {
        $this->course_db->query("UPDATE gradeable_teams SET rotating_section=? WHERE team_id=?", [$section, $team_id]);
    }

    /**
     * Set teams' (array $team_ids) rotating section ($section) for given gradeable id ($g_id)
     *
     * @param string[] $team_ids
     * @param int      $section
     * @param string   $g_id
     */
    public function updateTeamsRotatingSection($team_ids, $section, $g_id) {
        $update_array = array_merge([$section, $g_id], $team_ids);
        $placeholders = $this->createParamaterList(count($team_ids));
        $this->course_db->query("UPDATE gradeable_teams SET rotating_section=? WHERE g_id=? AND team_id IN {$placeholders}", $update_array);
    }

    /**
     * Set team $team_id's team_name
     *
     * @param string $team_id
     * @param string $team_name
     */
    public function updateTeamName($team_id, $team_name) {
        $this->course_db->query("UPDATE gradeable_teams SET team_name=? WHERE team_id=?", [$team_name, $team_id]);
    }

    /**
     * Remove a user from their current team
     *
     * @param string $team_id
     * @param string $user_id
     */
    public function leaveTeam($team_id, $user_id) {
        $this->course_db->query(
            "DELETE FROM teams AS t
          WHERE team_id=? AND user_id=? AND state=1",
            [$team_id, $user_id]
        );
        $this->course_db->query("SELECT * FROM teams WHERE team_id=? AND state=1", [$team_id]);
        if (count($this->course_db->rows()) == 0) {
            //If this happens, then remove all invitations
            $this->course_db->query(
                "DELETE FROM teams AS t
              WHERE team_id=?",
                [$team_id]
            );
        }
    }

    /**
     * Add user $user_id to team $team_id as an invited user
     *
     * @param string $team_id
     * @param string $user_id
     */
    public function sendTeamInvitation($team_id, $user_id) {
        $this->course_db->query("INSERT INTO teams (team_id, user_id, state) VALUES(?,?,0)", [$team_id, $user_id]);
    }

    /**
     * Add user $user_id to team $team_id as a team member
     *
     * @param string $team_id
     * @param string $user_id
     */
    public function acceptTeamInvitation($team_id, $user_id) {
        $this->course_db->query("INSERT INTO teams (team_id, user_id, state) VALUES(?,?,1)", [$team_id, $user_id]);
    }

    /**
     * Cancel a pending team invitation
     *
     * @param string $team_id
     * @param string $user_id
     */
    public function cancelTeamInvitation($team_id, $user_id) {
        $this->course_db->query("DELETE FROM teams WHERE team_id=? AND user_id=? AND state=0", [$team_id, $user_id]);
    }

    /**
     * Decline all pending team invitiations for a user
     *
     * @param string $g_id
     * @param string $user_id
     */
    public function declineAllTeamInvitations($g_id, $user_id) {
        $this->course_db->query(
            "DELETE FROM teams AS t USING gradeable_teams AS gt
          WHERE gt.g_id=? AND gt.team_id = t.team_id AND t.user_id=? AND t.state=0",
            [$g_id, $user_id]
        );
    }


    /**
     * Return Team object for team with given Team ID
     *
     * @param  string $team_id
     * @return \app\models\Team|null
     */
    public function getTeamById($team_id) {
        $this->course_db->query(
            "
            SELECT gt.team_id, gt.registration_section, gt.rotating_section, gt.team_name, json_agg(u) AS users
            FROM gradeable_teams gt
              JOIN
              (SELECT t.team_id, t.state, u.*
               FROM teams t
                 JOIN users u ON t.user_id = u.user_id
              ) AS u ON gt.team_id = u.team_id
            WHERE gt.team_id = ?
            GROUP BY gt.team_id",
            [$team_id]
        );
        if (count($this->course_db->rows()) === 0) {
            return null;
        }
        $details = $this->course_db->row();
        $details["users"] = json_decode($details["users"], true);
        return new Team($this->core, $details);
    }

    /**
     * Return Team object for team which the given user belongs to on the given gradeable
     *
     * @param  string $g_id
     * @param  string $user_id
     * @return \app\models\Team|null
     */
    public function getTeamByGradeableAndUser($g_id, $user_id) {
        $this->course_db->query(
            "
            SELECT gt.team_id, gt.registration_section, gt.rotating_section, gt.team_name, json_agg(u) AS users
            FROM gradeable_teams gt
              JOIN
              (SELECT t.team_id, t.state, u.*
               FROM teams t
                 JOIN users u ON t.user_id = u.user_id
              ) AS u ON gt.team_id = u.team_id
            WHERE g_id=? AND gt.team_id IN (
              SELECT team_id
              FROM teams
              WHERE user_id=? AND state=1)
            GROUP BY gt.team_id",
            [$g_id, $user_id]
        );
        if (count($this->course_db->rows()) === 0) {
            return null;
        }
        $details = $this->course_db->row();
        $details["users"] = json_decode($details["users"], true);
        return new Team($this->core, $details);
    }

    /**
     * Returns a boolean for whether the given user has multiple pending team invites for the given gradeable
     *
     * @param string $user_id
     * @param string $g_id
     * @return bool
     */
    public function getUserMultipleTeamInvites(string $g_id, string $user_id): bool {
        $this->course_db->query(
            "
            SELECT gtm.*, tm.*
            FROM gradeable_teams gtm
            INNER JOIN teams tm
            ON gtm.team_id = tm.team_id
            WHERE gtm.g_id = ? AND tm.user_id = ?",
            [$g_id,$user_id]
        );
        return count($this->course_db->rows()) > 1;
    }

    /**
     * Return an array of Team objects for all teams on given gradeable
     *
     * @param  string $g_id
     * @return \app\models\Team[]
     */
    public function getTeamsByGradeableId($g_id) {
        $this->course_db->query(
            "
            SELECT gt.team_id, gt.registration_section, gt.rotating_section, gt.team_name, json_agg(u) AS users
            FROM gradeable_teams gt
              JOIN
                (SELECT t.team_id, t.state, u.*
                 FROM teams t
                   JOIN users u ON t.user_id = u.user_id
                ) AS u ON gt.team_id = u.team_id
            WHERE g_id=?
            GROUP BY gt.team_id
            ORDER BY team_id",
            [$g_id]
        );

        $teams = [];
        foreach ($this->course_db->rows() as $row) {
            $row['users'] = json_decode($row['users'], true);
            $teams[] = new Team($this->core, $row);
        }

        return $teams;
    }


    /**
     * Return an array of team_ids for a gradeable that have at least one user in the team
     *
     * @param  string $g_id
     * @return string[] team ids
     */
    public function getTeamsWithMembersFromGradeableID($g_id) {
        $team_map = $this->core->getQueries()->getTeamIdsAllGradeables();

        if (!array_key_exists($g_id, $team_map)) {
            return [];
        }

        $teams = $team_map[$g_id];

        $this->course_db->query("SELECT team_id FROM teams");
        $teams_with_members = [];
        foreach ($this->course_db->rows() as $row) {
            $teams_with_members[] = $row['team_id'];
        }

        return array_intersect($teams, $teams_with_members);
    }


    /**
     * Add ($g_id,$user_id, $message) to table seeking_team
     *
     * @param string $g_id
     * @param string $user_id
     * @param string $message
     */
    public function addToSeekingTeam($g_id, $user_id, $message) {
        $this->course_db->query("INSERT INTO seeking_team(g_id, user_id, message) VALUES (?,?,?)", [$g_id, $user_id, $message]);
    }

    /**
     * Remove ($g_id,$user_id) pair from table seeking_team
     *
     * @param string $g_id
     * @param string $user_id
     */
    public function removeFromSeekingTeam($g_id, $user_id) {
        $this->course_db->query("DELETE FROM seeking_team WHERE g_id=? AND user_id=?", [$g_id, $user_id]);
    }

    /**
     * Edit the user's message from table seeking_team
     *
     * @param string $g_id
     * @param string $user_id
     * @param string $message
     */
    public function updateSeekingTeamMessageById($g_id, $user_id, $message) {
        $this->course_db->query("UPDATE seeking_team SET message=? WHERE g_id=? AND user_id=?", [$message, $g_id, $user_id]);
    }

    /**
     * Get the user's message from table seeking_team
     *
     * @param string $g_id
     * @param string $user_id
     */
    public function getSeekMessageByUserId($g_id, $user_id) {
        $this->course_db->query(
            "SELECT message
          FROM seeking_team
          WHERE g_id=?
          AND user_id=?",
            [$g_id, $user_id]
        );

        return $this->course_db->rows()[0]['message'];
    }

    /**
     * Return an array of user_id who are seeking team who passed gradeable_id
     *
     * @param  string $g_id
     * @return array $users_seeking_team
     */
    public function getUsersSeekingTeamByGradeableId($g_id) {
        $this->course_db->query(
            "SELECT user_id
          FROM seeking_team
          WHERE g_id=?
          ORDER BY user_id",
            [$g_id]
        );

        $users_seeking_team = [];
        foreach ($this->course_db->rows() as $row) {
            array_push($users_seeking_team, $row['user_id']);
        }
        return $users_seeking_team;
    }

    /**
     * Return array of counts of teams/users without team/graded components
     * corresponding to each registration/rotating section
     *
     * @param  string $g_id
     * @param  int[]  $sections
     * @param  string $section_key
     * @return int[] $return
     */
    public function getTotalTeamCountByGradingSections($g_id, $sections, $section_key) {
        $return = [];
        $params = [$g_id];
        $sections_query = "";
        if (count($sections) > 0) {
            $sections_query = "{$section_key} IN " . $this->createParamaterList(count($sections)) . " AND";
            $params = array_merge($sections, $params);
        }
        $this->course_db->query(
            "
SELECT count(*) as cnt, {$section_key}
FROM gradeable_teams
WHERE {$sections_query} g_id=? AND team_id IN (
  SELECT team_id
  FROM teams
)
GROUP BY {$section_key}
ORDER BY {$section_key}",
            $params
        );
        foreach ($this->course_db->rows() as $row) {
            $return[$row[$section_key]] = intval($row['cnt']);
        }
        foreach ($sections as $section) {
            if (!isset($return[$section])) {
                $return[$section] = 0;
            }
        }
        ksort($return);
        return $return;
    }

    public function getSubmittedTeamCountByGradingSections($g_id, $sections, $section_key) {
        $return = [];
        $params = [$g_id];
        $where = "";
        if (count($sections) > 0) {
            // Expand out where clause
            $sections_keys = array_values($sections);
            $placeholders = $this->createParamaterList(count($sections_keys));
            $where = "WHERE {$section_key} IN {$placeholders}";
            $params = array_merge($params, $sections_keys);
        }
        $this->course_db->query(
            "
SELECT count(*) as cnt, {$section_key}
FROM gradeable_teams
INNER JOIN electronic_gradeable_version
ON
gradeable_teams.team_id = electronic_gradeable_version.team_id
AND gradeable_teams." . $section_key . " IS NOT NULL
AND electronic_gradeable_version.active_version>0
AND electronic_gradeable_version.g_id=?
{$where}
GROUP BY {$section_key}
ORDER BY {$section_key}",
            $params
        );

        foreach ($this->course_db->rows() as $row) {
            $return[$row[$section_key]] = intval($row['cnt']);
        }

        return $return;
    }
    public function getUsersWithoutTeamByGradingSections($g_id, $sections, $section_key) {
        $return = [];
        $params = [$g_id];
        $sections_query = "";
        if (count($sections) > 0) {
            $sections_query = "{$section_key} IN " . $this->createParamaterList(count($sections)) . " AND";
            $params = array_merge($sections, $params);
        }
        $orderBy = "";
        if ($section_key == "registration_section") {
            $orderBy = "SUBSTRING(registration_section, '^[^0-9]*'), COALESCE(SUBSTRING(registration_section, '[0-9]+')::INT, -1), SUBSTRING(registration_section, '[^0-9]*$')";
        }
        else {
            $orderBy = $section_key;
        }
        $this->course_db->query(
            "
SELECT count(*) as cnt, {$section_key}
FROM users
WHERE {$sections_query} user_id NOT IN (
  SELECT user_id
  FROM gradeable_teams NATURAL JOIN teams
  WHERE g_id=?
  ORDER BY user_id
)
GROUP BY {$section_key}
ORDER BY {$orderBy}",
            $params
        );
        foreach ($this->course_db->rows() as $row) {
            $return[$row[$section_key]] = intval($row['cnt']);
        }
        foreach ($sections as $section) {
            if (!isset($return[$section])) {
                $return[$section] = 0;
            }
        }
        ksort($return);
        return $return;
    }
    public function getUsersWithTeamByGradingSections($g_id, $sections, $section_key) {
        $return = [];
        $params = [$g_id];
        $sections_query = "";
        if (count($sections) > 0) {
            $sections_query = "{$section_key} IN " . $this->createParamaterList(count($sections)) . " AND";
            $params = array_merge($sections, $params);
        }
        $orderBy = "";
        if ($section_key == "registration_section") {
            $orderBy = "SUBSTRING(registration_section, '^[^0-9]*'), COALESCE(SUBSTRING(registration_section, '[0-9]+')::INT, -1), SUBSTRING(registration_section, '[^0-9]*$')";
        }
        else {
            $orderBy = $section_key;
        }

        $this->course_db->query(
            "
SELECT count(*) as cnt, {$section_key}
FROM users
WHERE {$sections_query} user_id IN (
  SELECT user_id
  FROM gradeable_teams NATURAL JOIN teams
  WHERE g_id=?
  ORDER BY user_id
)
GROUP BY {$section_key}
ORDER BY {$orderBy}",
            $params
        );
        foreach ($this->course_db->rows() as $row) {
            $return[$row[$section_key]] = intval($row['cnt']);
        }
        foreach ($sections as $section) {
            if (!isset($return[$section])) {
                $return[$section] = 0;
            }
        }
        ksort($return);
        return $return;
    }
    public function getGradedComponentsCountByTeamGradingSections($g_id, $sections, $section_key) {
        $return = [];
        $params = [$g_id];
        $where = "";
        if (count($sections) > 0) {
            $where = "WHERE {$section_key} IN " . $this->createParamaterList(count($sections));
            $params = array_merge($params, $sections);
        }
        $this->course_db->query(
            "
SELECT count(gt.*) as cnt, gt.{$section_key}
FROM gradeable_teams AS gt
INNER JOIN (
  SELECT * FROM gradeable_data AS gd LEFT JOIN gradeable_component_data AS gcd ON gcd.gd_id = gd.gd_id WHERE g_id=?
) AS gd ON gt.team_id = gd.gd_team_id
{$where}
GROUP BY gt.{$section_key}
ORDER BY gt.{$section_key}",
            $params
        );
        foreach ($this->course_db->rows() as $row) {
            $return[$row[$section_key]] = intval($row['cnt']);
        }
        return $return;
    }

    /**
     * Return an array of users with late days
     *
     * @return array
     */
    public function getUsersWithLateDays() {
        $this->course_db->query(
            "
        SELECT u.user_id, user_firstname, user_preferred_firstname,
          user_lastname, user_preferred_lastname, allowed_late_days, since_timestamp
        FROM users AS u
        FULL OUTER JOIN late_days AS l
          ON u.user_id=l.user_id
        WHERE allowed_late_days IS NOT NULL
        ORDER BY
          user_email ASC, since_timestamp DESC;"
        );

        $return = [];
        foreach ($this->course_db->rows() as $row) {
            $return[] = new SimpleLateUser($this->core, $row);
        }
        return $return;
    }

    /**
     * Return an array of users with extensions
     *
     * @param  string $gradeable_id
     * @return SimpleLateUser[]
     */
    public function getUsersWithExtensions($gradeable_id) {
        $this->course_db->query(
            "
        SELECT u.user_id, user_firstname,
          user_preferred_firstname, user_lastname, late_day_exceptions
        FROM users as u
        FULL OUTER JOIN late_day_exceptions as l
          ON u.user_id=l.user_id
        WHERE g_id=?
          AND late_day_exceptions IS NOT NULL
          AND late_day_exceptions>0
        ORDER BY user_email ASC;",
            [$gradeable_id]
        );

        $return = [];
        foreach ($this->course_db->rows() as $row) {
            $return[] = new SimpleLateUser($this->core, $row);
        }
        return $return;
    }

    /**
     * Return an array of users with overridden Grades
     *
     * @param  string $gradeable_id
     * @return SimpleGradeOverriddenUser[]
     */
    public function getUsersWithOverriddenGrades(string $gradeable_id): array {
        $return = [];
        foreach ($this->getRawUsersWIthOverriddenGrades($gradeable_id) as $row) {
            $return[] = new SimpleGradeOverriddenUser($this->core, $row);
        }
        return $return;
    }

    /**
     * Return an array of users with overridden Grades
     *
     * @param  string $gradeable_id
     * @return array
     */
    public function getRawUsersWithOverriddenGrades(string $gradeable_id): array {
        $this->course_db->query(
            "
        SELECT u.user_id, user_firstname,
          user_preferred_firstname, user_lastname, marks, comment
        FROM users as u
        FULL OUTER JOIN grade_override as g
          ON u.user_id=g.user_id
        WHERE g_id=?
          AND marks IS NOT NULL
        ORDER BY user_email ASC;",
            [$gradeable_id]
        );
        return $this->course_db->rows();
    }

    /**
     * Return a user with overridden Grades for specific gradable and user_id
     *
     * @param  string $gradeable_id
     * @param  string $user_id
     * @return SimpleGradeOverriddenUser|null
     */
    public function getAUserWithOverriddenGrades($gradeable_id, $user_id) {
        $this->course_db->query(
            "
        SELECT u.user_id, user_firstname,
          user_preferred_firstname, user_lastname, marks, comment
        FROM users as u
        FULL OUTER JOIN grade_override as g
          ON u.user_id=g.user_id
        WHERE g_id=?
          AND marks IS NOT NULL
          AND u.user_id=?",
            [$gradeable_id,$user_id]
        );

          return ($this->course_db->getRowCount() > 0) ? new SimpleGradeOverriddenUser($this->core, $this->course_db->row()) : null;
    }

    public function getAllOverriddenGrades() {
        $query = <<<SQL
SELECT
    u.user_id,
    g.g_id,
    u.user_firstname,
    u.user_preferred_firstname,
    u.user_lastname,
    g.marks,
    g.comment
FROM users as u
FULL OUTER JOIN grade_override as g
    ON u.user_id=g.user_id
WHERE g.marks IS NOT NULL
ORDER BY user_id ASC
SQL;
        $this->course_db->query($query);

        $return = [];
        foreach ($this->course_db->rows() as $row) {
            if (!isset($return[$row['user_id']])) {
                $return[$row['user_id']] = [];
            }
            $return[$row['user_id']][$row['g_id']] = new SimpleGradeOverriddenUser($this->core, $row);
        }
        return $return;
    }

    /**
     * "Upserts" a given user's late days allowed effective at a given time.
     *
     * About $csv_options:
     * default behavior is to overwrite all late days for user and timestamp.
     * null value is for updating via form where radio button selection is
     * ignored, so it should do default behavior.  'csv_option_overwrite_all'
     * invokes default behavior for csv upload.  'csv_option_preserve_higher'
     * will preserve existing values when uploaded csv value is lower.
     *
     * @param string  $user_id
     * @param string  $timestamp
     * @param integer $days
     * @param string  $csv_option value determined by selected radio button
     */
    public function updateLateDays($user_id, $timestamp, $days, $csv_option = null) {
        //Update query and values list.
        $query = "
            INSERT INTO late_days (user_id, since_timestamp, allowed_late_days)
            VALUES(?,?,?)
            ON CONFLICT (user_id, since_timestamp) DO UPDATE
            SET allowed_late_days=?
            WHERE late_days.user_id=? AND late_days.since_timestamp=?";
        $vals = [$user_id, $timestamp, $days, $days, $user_id, $timestamp];

        switch ($csv_option) {
            case 'csv_option_preserve_higher':
                //Does NOT overwrite a higher (or same) value of allowed late days.
                $query .= "AND late_days.allowed_late_days<?";
                $vals[] = $days;
                break;
            case 'csv_option_overwrite_all':
            default:
                //Default behavior: overwrite all late days for user and timestamp.
                //No adjustment to SQL query.
        }

        $this->course_db->query($query, $vals);
    }

    /**
     * Delete a given user's allowed late days entry at given effective time
     *
     * @param string $user_id
     * @param string $timestamp
     */
    public function deleteLateDays($user_id, $timestamp) {
        $this->course_db->query(
            "
          DELETE FROM late_days
          WHERE user_id=?
          AND since_timestamp=?",
            [$user_id, $timestamp]
        );
    }

    /**
     * Updates a given user's extensions for a given homework
     *
     * @param string  $user_id
     * @param string  $g_id
     * @param integer $days
     */
    public function updateExtensions($user_id, $g_id, $days) {
        $this->course_db->query(
            "
          UPDATE late_day_exceptions
          SET late_day_exceptions=?
          WHERE user_id=?
            AND g_id=?;",
            [$days, $user_id, $g_id]
        );
        if ($this->course_db->getRowCount() === 0) {
            $this->course_db->query(
                "
            INSERT INTO late_day_exceptions
            (user_id, g_id, late_day_exceptions)
            VALUES(?,?,?)",
                [$user_id, $g_id, $days]
            );
        }
    }

    /**
     * Updates overridden grades for given homework
     *
     * @param string  $user_id
     * @param string  $g_id
     * @param integer $marks
     * @param string  $comment
     */
    public function updateGradeOverride($user_id, $g_id, $marks, $comment) {
        $this->course_db->query(
            "
          UPDATE grade_override
          SET marks=?, comment=?
          WHERE user_id=?
            AND g_id=?;",
            [$marks, $comment, $user_id, $g_id]
        );
        if ($this->course_db->getRowCount() === 0) {
            $this->course_db->query(
                "
            INSERT INTO grade_override
            (user_id, g_id, marks, comment)
            VALUES(?,?,?,?)",
                [$user_id, $g_id, $marks, $comment]
            );
        }
    }

    /**
     * Delete a given overridden grades for specific user for specific gradeable
     *
     * @param string $user_id
     * @param string $g_id
     */
    public function deleteOverriddenGrades($user_id, $g_id) {
        $this->course_db->query(
            "
          DELETE FROM grade_override
          WHERE user_id=?
          AND g_id=?",
            [$user_id, $g_id]
        );
    }

    /**
     * Adds an assignment for someone to grade another person for peer grading
     *
     * @param string $student
     * @param string $grader
     * @param string $gradeable_id
     */
    public function insertPeerGradingAssignment($grader, $student, $gradeable_id) {
        $this->course_db->query("INSERT INTO peer_assign(grader_id, user_id, g_id) VALUES (?,?,?)", [$grader, $student, $gradeable_id]);
    }

    /**
     * Removes a specific grader's student from a given assignment
     *
     * @param string $gradeable_id
     * @param string $grader_id
     */
    public function removePeerAssignment($gradeable_id, $grader_id, $student_id) {
        $this->course_db->query("DELETE FROM peer_assign WHERE g_id = ? AND grader_id = ? AND user_id = ?", [$gradeable_id, $grader_id, $student_id]);
    }

    /**
     * Removes a specific grader and their students from a given assignment
     *
     * @param string $gradeable_id
     * @param string $grader_id
     */
    public function removePeerAssignmentsForGrader($gradeable_id, $grader_id) {
        $this->course_db->query("DELETE FROM peer_assign WHERE g_id = ? AND grader_id = ?", [$gradeable_id, $grader_id]);
    }

    /**
     * Adds an assignment for someone to grade another person for peer grading
     *
     * @param string $grader
     * @param string $student
     * @param string $gradeable_id
     * @param string $feedback
     */
    public function insertPeerGradingFeedback($grader, $student, $gradeable_id, $feedback) {
        $this->course_db->query("SELECT feedback FROM peer_feedback WHERE grader_id = ? AND user_id = ? AND g_id = ?", [$grader, $student, $gradeable_id]);
        if (count($this->course_db->rows()) > 0) {
            $this->course_db->query("UPDATE peer_feedback SET feedback = ? WHERE grader_id = ? AND user_id = ? AND g_id = ?", [$feedback, $grader, $student, $gradeable_id]);
        }
        else {
            $this->course_db->query("INSERT INTO peer_feedback(grader_id, user_id, g_id, feedback) VALUES (?,?,?,?)", [$grader, $student, $gradeable_id, $feedback]);
        }
    }

  /**
   * Bulk Uploads Peer Grading Assignments
   *
   * @param string $values
   */
    public function insertBulkPeerGradingAssignment($values) {
        $this->course_db->query("INSERT INTO peer_assign(grader_id, user_id, g_id) VALUES " . $values);
    }


    /**
     * Removes all peer grading pairs from a given assignment
     *
     * @param string $gradeable_id
     */
    public function clearPeerGradingAssignment($gradeable_id) {
        $this->course_db->query("DELETE FROM peer_assign WHERE g_id = ?", [$gradeable_id]);
    }

    /**
     * Adds an assignment for someone to get all the peer grading pairs for a given gradeable
     *
     * @param string $gradeable_id
     */
    public function getPeerGradingAssignment($gradeable_id) {
        $this->course_db->query("SELECT grader_id, user_id FROM peer_assign WHERE g_id = ? ORDER BY grader_id", [$gradeable_id]);
        $return = [];
        foreach ($this->course_db->rows() as $id) {
            if (!array_key_exists($id['grader_id'], $return)) {
                $return[$id['grader_id']] = [];
            }
            array_push($return[$id['grader_id']], $id['user_id']);
        }
        return $return;
    }

    /**
     * Adds an assignment for someone to get the peer feedback for a given user for a given gradeable
     *
     * @param string $gradeable_id
     */
    public function getPeerFeedbackForUser($gradeable_id, $user_id, $anon = false) {
        if ($anon) {
            $this->course_db->query("SELECT ga.anon_id AS grader_id, p.user_id, p.feedback FROM peer_feedback p INNER JOIN gradeable_anon ga ON ga.user_id=p.grader_id WHERE p.g_id = ? AND p.user_id = ? ORDER BY p.grader_id", [$gradeable_id, $user_id]);
        }
        else {
            $this->course_db->query("SELECT grader_id, user_id, feedback FROM peer_feedback WHERE g_id = ? AND user_id = ? ORDER BY grader_id", [$gradeable_id, $user_id]);
        }
        $return = [];
        foreach ($this->course_db->rows() as $id) {
            $return[$id['grader_id']][$id['user_id']]['feedback'] = $id['feedback'];
        }
        return $return;
    }

    public function getPeerFeedbackInstance($gradeable_id, $grader_id, $user_id) {
        $this->course_db->query("SELECT feedback FROM peer_feedback WHERE g_id = ? AND grader_id = ? AND user_id = ? ORDER BY grader_id", [$gradeable_id, $grader_id, $user_id]);
        $results = $this->course_db->rows();
        if (count($results) > 0) {
            return $results[0]['feedback'];
        }
        return null;
    }
    /**
     * Get all peers assigned to grade a specific student
     *
     * @param string $gradeable_id
     */
    public function getPeerGradingAssignmentForSubmitter($gradeable_id, $submitter_id) {
        $this->course_db->query("SELECT grader_id FROM peer_assign WHERE g_id = ? AND user_id = ? ORDER BY grader_id", [$gradeable_id, $submitter_id]);
        $return = [];
        foreach ($this->course_db->rows() as $id) {
            $return[] = $id['grader_id'];
        }
        return $return;
    }

    /**
     * Get all assignments a student is assigned to peer grade
     *
     * @param string $grader_id
     */
    public function getPeerGradingAssignmentsForGrader($grader_id) {
        $this->course_db->query("SELECT g_id, user_id FROM peer_assign WHERE grader_id = ? ORDER BY g_id", [$grader_id]);
        $return = [];
        foreach ($this->course_db->rows() as $id) {
            if (!array_key_exists($id['g_id'], $return)) {
                $return[$id['g_id']] = [];
            }
            array_push($return[$id['g_id']], $id['user_id']);
        }
        return $return;
    }

    /**
     * Retrieves all unarchived/archived courses (and details) that are accessible by $user_id
     *
     * If the $archived parameter is false, then we run the check:
     * (u.user_id=? AND c.status=1) checks if a course is active where
     * an active course may be accessed by all users
     *
     * If the parameter is true, then we run the check:
     * (u.user_id=? AND c.status=2 AND u.user_group=1) checks if $user_id is an instructor
     * Instructors may access all of their courses
     * Inactive courses may only be accessed by the instructor
     *
     * @param  string $user_id
     * @param  bool   $archived
     * @return Course[] archived courses (and their details) accessible by $user_id
     */
    public function getCourseForUserId($user_id, bool $archived = false): array {
        if ($archived) {
            $extra = "AND c.status=2 AND u.user_group=1";
        }
        else {
            $extra = "AND c.status=1";
        }

        $query = <<<SQL
SELECT t.name AS term_name, u.semester, u.course, u.user_group, u.registration_section
FROM courses_users u
INNER JOIN courses c ON u.course=c.course AND u.semester=c.semester
INNER JOIN terms t ON u.semester=t.term_id
WHERE u.user_id=? ${extra} AND (u.registration_section IS NOT NULL OR u.user_group<>4)
ORDER BY u.user_group ASC, t.start_date DESC, u.course ASC
SQL;
        $this->submitty_db->query($query, [$user_id]);
        $return = [];
        foreach ($this->submitty_db->rows() as $row) {
            $course = new Course($this->core, $row);
            $course->loadDisplayName();
            $return[] = $course;
        }
        return $return;
    }

    /**
     * Get all courses where the user with the specified user_id is assigned as an instructor
     * @param string $user_id
     * @return array
     */
    public function getInstructorLevelAccessCourse(string $user_id): array {
        $this->submitty_db->query("SELECT semester, course FROM courses_users WHERE user_id=? AND user_group=1", [$user_id]);
        return $this->submitty_db->rows();
    }

    public function getAllCoursesForUserId(string $user_id): array {
        $query = "
        SELECT t.name AS term_name, u.semester, u.course, u.user_group
        FROM courses_users u
        INNER JOIN courses c ON u.course=c.course AND u.semester=c.semester
        INNER JOIN terms t ON u.semester=t.term_id
        WHERE u.user_id=? AND (u.registration_section IS NOT NULL OR u.user_group<>4)
        ORDER BY u.user_group ASC, t.start_date DESC, u.course ASC
        ";
        $this->submitty_db->query($query, [$user_id]);
        $return = [];
        foreach ($this->submitty_db->rows() as $row) {
            $course = new Course($this->core, $row);
            $course->loadDisplayName();
            $return[] = $course;
        }
        return $return;
    }

    public function getCourseStatus($semester, $course) {
        $this->submitty_db->query("SELECT status FROM courses WHERE semester=? AND course=?", [$semester, $course]);
        return $this->submitty_db->rows()[0]['status'];
    }

    public function getPeerAssignment($gradeable_id, $grader) {
        $this->course_db->query("SELECT user_id FROM peer_assign WHERE g_id=? AND grader_id=?", [$gradeable_id, $grader]);
        $return = [];
        foreach ($this->course_db->rows() as $id) {
            $return[] = $id['user_id'];
        }
        return $return;
    }

    public function getNumPeerComponents($g_id) {
        $this->course_db->query("SELECT COUNT(*) as cnt FROM gradeable_component WHERE gc_is_peer='t' and g_id=?", [$g_id]);
        return intval($this->course_db->rows()[0]['cnt']);
    }

    public function getNumGradedPeerComponents($gradeable_id, $grader) {
        if (!is_array($grader)) {
            $params = [$grader];
        }
        else {
            $params = $grader;
        }
        $grader_list = $this->createParamaterList(count($params));
        $params[] = $gradeable_id;
        $this->course_db->query(
            "SELECT COUNT(*) as cnt
FROM gradeable_component_data as gcd
WHERE gcd.gcd_grader_id IN {$grader_list}
AND gc_id IN (
  SELECT gc_id
  FROM gradeable_component
  WHERE gc_is_peer='t' AND g_id=?
)",
            $params
        );

        return intval($this->course_db->rows()[0]['cnt']);
    }

    public function getGradedPeerComponentsByRegistrationSection($gradeable_id, $sections = []) {
        $where = "";
        $params = [];
        if (count($sections) > 0) {
            $where = "WHERE registration_section IN " . $this->createParamaterList(count($sections));
            $params = $sections;
        }
        $params[] = $gradeable_id;
        $this->course_db->query(
            "
        SELECT count(u.*), u.registration_section
        FROM users as u
        INNER JOIN(
            SELECT gd.* FROM gradeable_data as gd
            LEFT JOIN(
                gradeable_component_data as gcd
                LEFT JOIN gradeable_component as gc
                ON gcd.gc_id = gc.gc_id and gc.gc_is_peer = 't'
            ) as gcd ON gcd.gd_id = gd.gd_id
            WHERE gd.g_id = ?
            GROUP BY gd.gd_id
        ) as gd ON gd.gd_user_id = u.user_id
        {$where}
        GROUP BY u.registration_section
        ORDER BY SUBSTRING(u.registration_section, '^[^0-9]*'), COALESCE(SUBSTRING(u.registration_section, '[0-9]+')::INT, -1), SUBSTRING(u.registration_section, '[^0-9]*$')",
            $params
        );

        $return = [];
        foreach ($this->course_db->rows() as $row) {
            $return[$row['registration_section']] = intval($row['count']);
        }
        return $return;
    }

    public function getGradedPeerComponentsByRotatingSection($gradeable_id, $sections = []) {
        $where = "";
        $params = [];
        if (count($sections) > 0) {
            $where = "WHERE rotating_section IN " . $this->createParamaterList(count($sections));
            $params = $sections;
        }
        $params[] = $gradeable_id;
        $this->course_db->query(
            "
        SELECT count(u.*), u.rotating_section
        FROM users as u
        INNER JOIN(
            SELECT gd.* FROM gradeable_data as gd
            LEFT JOIN(
                gradeable_component_data as gcd
                LEFT JOIN gradeable_component as gc
                ON gcd.gc_id = gc.gc_id and gc.gc_is_peer = 't'
            ) as gcd ON gcd.gd_id = gd.gd_id
            WHERE gd.g_id = ?
            GROUP BY gd.gd_id
        ) as gd ON gd.gd_user_id = u.user_id
        {$where}
        GROUP BY u.rotating_section
        ORDER BY u.rotating_section",
            $params
        );

        $return = [];
        foreach ($this->course_db->rows() as $row) {
            $return[$row['rotating_section']] = intval($row['count']);
        }
        return $return;
    }

    public function existsThread($thread_id) {
        $this->course_db->query("SELECT 1 FROM threads where deleted = false AND id = ?", [$thread_id]);
        $result = $this->course_db->rows();
        return count($result) > 0;
    }

    public function existsPost($thread_id, $post_id) {
        $this->course_db->query("SELECT 1 FROM posts where thread_id = ? and id = ? and deleted = false", [$thread_id, $post_id]);
        $result = $this->course_db->rows();
        return count($result) > 0;
    }

    public function existsAnnouncements($show_deleted = false) {
        $query_delete = $show_deleted ? "true" : "deleted = false";
        $this->course_db->query("SELECT MAX(id) FROM threads where {$query_delete} AND  merged_thread_id = -1 AND pinned_expiration >= current_timestamp");
        $result = $this->course_db->rows();
        return empty($result[0]["max"]) ? -1 : $result[0]["max"];
    }

    public function viewedThread($user, $thread_id) {
        $this->course_db->query("SELECT * FROM viewed_responses v WHERE thread_id = ? AND user_id = ? AND NOT EXISTS(SELECT thread_id FROM (posts LEFT JOIN forum_posts_history ON posts.id = forum_posts_history.post_id) AS jp WHERE jp.thread_id = ? AND (jp.timestamp > v.timestamp OR (jp.edit_timestamp IS NOT NULL AND jp.edit_timestamp > v.timestamp)))", [$thread_id, $user, $thread_id]);
        return count($this->course_db->rows()) > 0;
    }

    public function getDisplayUserInfoFromUserId($user_id) {
        $this->course_db->query("SELECT user_firstname, user_preferred_firstname, user_lastname, user_preferred_lastname, user_email FROM users WHERE user_id = ?", [$user_id]);
        $name_rows = $this->course_db->rows()[0];
        $ar = [];
        $ar["first_name"] = (empty($name_rows["user_preferred_firstname"])) ? $name_rows["user_firstname"]      : $name_rows["user_preferred_firstname"];
        $ar["last_name"]  = (empty($name_rows["user_preferred_lastname"]))  ? " " . $name_rows["user_lastname"] : " " . $name_rows["user_preferred_lastname"];
        $ar["user_email"] = $name_rows["user_email"];
        return $ar;
    }

    public function filterCategoryDesc($category_desc) {
        return str_replace("|", " ", $category_desc);
    }

    public function addNewCategory($category, $rank) {
        //Can't get "RETURNING category_id" syntax to work
        $this->course_db->query("INSERT INTO categories_list (category_desc, rank) VALUES (?, ?) RETURNING category_id", [$this->filterCategoryDesc($category), $rank]);
        $this->course_db->query("SELECT MAX(category_id) as category_id from categories_list");
        return $this->course_db->rows()[0];
    }

    public function deleteCategory($category_id) {
        // TODO, check if no thread is using current category
        $this->course_db->query("SELECT 1 FROM thread_categories WHERE category_id = ?", [$category_id]);
        if (count($this->course_db->rows()) == 0) {
            $this->course_db->query("DELETE FROM categories_list WHERE category_id = ?", [$category_id]);
            return true;
        }
        else {
            return false;
        }
    }

    public function editCategory($category_id, $category_desc, $category_color) {
        $this->course_db->beginTransaction();
        if (!is_null($category_desc)) {
            $this->course_db->query("UPDATE categories_list SET category_desc = ? WHERE category_id = ?", [$category_desc, $category_id]);
        }
        if (!is_null($category_color)) {
            $this->course_db->query("UPDATE categories_list SET color = ? WHERE category_id = ?", [$category_color, $category_id]);
        }
        $this->course_db->commit();
    }

    public function reorderCategories($categories_in_order) {
        $this->course_db->beginTransaction();
        foreach ($categories_in_order as $rank => $id) {
            $this->course_db->query("UPDATE categories_list SET rank = ? WHERE category_id = ?", [$rank, $id]);
        }
        $this->course_db->commit();
    }

    public function getCategories() {
        $this->course_db->query("SELECT * from categories_list ORDER BY rank ASC NULLS LAST, category_id");
        return $this->course_db->rows();
    }

    public function getPostsForThread($current_user, $thread_id, $show_deleted = false, $option = "tree", $filterOnUser = null) {
        $query_delete = $show_deleted ? "true" : "deleted = false";
        $query_filter_on_user = '';
        $param_list = [];
        if (!empty($filterOnUser)) {
            $query_filter_on_user = ' and author_user_id = ? ';
            $param_list[] = $filterOnUser;
        }
        if ($thread_id == -1) {
            $this->course_db->query("SELECT MAX(id) as max from threads WHERE deleted = false and merged_thread_id = -1 GROUP BY (CASE WHEN pinned_expiration >= current_timestamp THEN 1 ELSE 0 END) ORDER BY (CASE WHEN pinned_expiration >= current_timestamp THEN 1 ELSE 0 END) DESC");
            $rows = $this->course_db->rows();
            if (!empty($rows)) {
                $thread_id = $rows[0]["max"];
            }
            else {
                // No thread found, hence no posts found
                return [];
            }
        }
        $param_list[] = $thread_id;
        $history_query = "LEFT JOIN forum_posts_history fph ON (fph.post_id is NULL OR (fph.post_id = posts.id and NOT EXISTS (SELECT 1 from forum_posts_history WHERE post_id = fph.post_id and edit_timestamp > fph.edit_timestamp )))";
        if ($option == 'alpha') {
            $this->course_db->query("SELECT posts.*, fph.edit_timestamp, users.user_lastname FROM posts INNER JOIN users ON posts.author_user_id=users.user_id {$history_query} WHERE thread_id=? AND {$query_delete} ORDER BY user_lastname, posts.timestamp, posts.id;", [$thread_id]);
        }
        elseif ($option == 'alpha_by_registration') {
            $order = self::generateOrderByClause(["registration_section", "coalesce(NULLIF(u.user_preferred_lastname, ''), u.user_lastname)"], self::graded_gradeable_key_map_user);
            $this->course_db->query("SELECT posts.*, fph.edit_timestamp, u.user_lastname FROM posts INNER JOIN users u ON posts.author_user_id=u.user_id {$history_query} WHERE thread_id=? AND {$query_delete} {$order};", [$thread_id]);
        }
        elseif ($option == 'alpha_by_rotating') {
            $order = self::generateOrderByClause(["rotating_section", "coalesce(NULLIF(u.user_preferred_lastname, ''), u.user_lastname)"], self::graded_gradeable_key_map_user);
            $this->course_db->query("SELECT posts.*, fph.edit_timestamp, u.user_lastname FROM posts INNER JOIN users u ON posts.author_user_id=u.user_id {$history_query} WHERE thread_id=? AND {$query_delete} {$order};", [$thread_id]);
        }
        elseif ($option == 'reverse-time') {
            $this->course_db->query("SELECT posts.*, fph.edit_timestamp FROM posts {$history_query} WHERE thread_id=? AND {$query_delete} {$query_filter_on_user} ORDER BY timestamp DESC, id ASC", array_reverse($param_list));
        }
        else {
            $this->course_db->query("SELECT posts.*, fph.edit_timestamp FROM posts {$history_query} WHERE thread_id=? AND {$query_delete} {$query_filter_on_user} ORDER BY timestamp, id ASC", array_reverse($param_list));
        }
        return $this->course_db->rows();
    }

    public function getRootPostOfNonMergedThread($thread_id, &$title, &$message) {
        $this->course_db->query("SELECT title FROM threads WHERE id = ? and merged_thread_id = -1 and merged_post_id = -1", [$thread_id]);
        $result_rows = $this->course_db->rows();
        if (count($result_rows) == 0) {
            $message = "Can't find thread";
            return false;
        }
        $title = $result_rows[0]['title'] . "\n";
        $this->course_db->query("SELECT id FROM posts where thread_id = ? and parent_id = -1", [$thread_id]);
        return $this->course_db->rows()[0]['id'];
    }

    public function mergeThread($parent_thread_id, $child_thread_id, &$message, &$child_root_post) {
        try {
            $this->course_db->beginTransaction();
            $parent_thread_title = null;
            $child_thread_title = null;
            if (!($parent_root_post = $this->getRootPostOfNonMergedThread($parent_thread_id, $parent_thread_title, $message))) {
                $this->course_db->rollback();
                return false;
            }
            if (!($child_root_post = $this->getRootPostOfNonMergedThread($child_thread_id, $child_thread_title, $message))) {
                $this->course_db->rollback();
                return false;
            }

            $child_thread_title = "Merged Thread Title: " . $child_thread_title . "\n";

            if ($child_root_post <= $parent_root_post) {
                $message = "Child thread must be newer than parent thread";
                $this->course_db->rollback();
                return false;
            }

            $children = [$child_root_post];
            $this->findChildren($child_root_post, $child_thread_id, $children);

            // $merged_post_id is PK of linking node and $merged_thread_id is immediate parent thread_id
            $this->course_db->query("UPDATE threads SET merged_thread_id = ?, merged_post_id = ? WHERE id = ?", [$parent_thread_id, $child_root_post, $child_thread_id]);
            foreach ($children as $post_id) {
                $this->course_db->query("UPDATE posts SET thread_id = ? WHERE id = ?", [$parent_thread_id,$post_id]);
            }
            $this->course_db->query("UPDATE posts SET parent_id = ?, content = ? || content WHERE id = ?", [$parent_root_post, $child_thread_title, $child_root_post]);

            $this->course_db->commit();
            return true;
        }
        catch (DatabaseException $dbException) {
             $this->course_db->rollback();
        }
        return false;
    }

    // ANONYMOUS ID QUERIES

    /**
     * Set gradeable-specific user anon_id
     *
     * @param array|string $user_ids
     * @param string $g_id
     * @param string $anon_id
     */
    public function insertGradeableAnonId($user_ids, $g_id, $anon_id = null) {
        $user_ids = is_array($user_ids) ? $user_ids : [$user_ids];
        foreach ($user_ids as $user_id) {
            if ($anon_id === null) {
                $this->core->getQueries()->getUserById($user_id)->getAnonId($g_id);
                continue;
            }
            $params = [$user_id, $g_id, $anon_id];
            $this->course_db->query("INSERT INTO gradeable_anon(user_id, g_id, anon_id) VALUES (?, ?, ?) ON CONFLICT DO NOTHING", $params);
        }
    }

    public function getAllAnonIdsByGradeable(string $g_id): array {
        $this->course_db->query("SELECT anon_id FROM gradeable_anon WHERE g_id=?", [$g_id]);
        return $this->course_db->rows();
    }

    public function getAllAnonIdsByGradeableWithUserIds(string $g_id): array {
        $this->course_db->query("SELECT anon_id, user_id FROM gradeable_anon WHERE g_id=?", [$g_id]);
        return $this->course_db->rows();
    }

    public function getAllTeamAnonIdsByGradeable(string $g_id): array {
        $this->course_db->query("SELECT team_id, anon_id FROM gradeable_teams WHERE g_id=?", [$g_id]);
        return $this->course_db->rows();
    }

    /**
     * Get gradeable-specific user anon_id
     *
     * @param array|string $user_ids
     * @param string $g_id
     */
    public function getAnonId($user_ids, $g_id) {
        $params = (is_array($user_ids)) ? $user_ids : [$user_ids];
        $question_marks = $this->createParamaterList(count($params));
        $params[] = $g_id;
        if (count($params) < 2) {
            return [];
        }
        $this->course_db->query("SELECT user_id, anon_id FROM gradeable_anon WHERE user_id IN {$question_marks} AND g_id=?", $params);
        $return = [];
        foreach ($this->course_db->rows() as $id_map) {
            $return[$id_map['user_id']] = $id_map['anon_id'];
        }
        return $return;
    }

    public function getTeamAnonId($team_id) {
        $params = (is_array($team_id)) ? $team_id : [$team_id];

        $question_marks = $this->createParamaterList(count($params));
        $this->course_db->query("SELECT team_id, anon_id FROM gradeable_teams WHERE team_id IN {$question_marks}", $params);
        $return = [];
        foreach ($this->course_db->rows() as $id_map) {
            $return[$id_map['team_id']] = $id_map['anon_id'];
        }
        return $return;
    }

    public function getUserFromAnon($anon_id, $g_id) {
        $params = is_array($anon_id) ? $anon_id : [$anon_id];
        $question_marks = $this->createParamaterList(count($params));
        $params[] = $g_id;
        $this->course_db->query("SELECT anon_id, user_id FROM gradeable_anon WHERE anon_id IN {$question_marks} AND g_id=?", $params);
        $return = [];
        foreach ($this->course_db->rows() as $id_map) {
            $return[$id_map['anon_id']] = $id_map['user_id'];
        }
        return $return;
    }

    public function getTeamIdFromAnonId($anon_id) {
        $params = is_array($anon_id) ? $anon_id : [$anon_id];

        $question_marks = $this->createParamaterList(count($params));
        $this->course_db->query("SELECT anon_id, team_id FROM gradeable_teams WHERE anon_id IN {$question_marks}", $params);
        $return = [];
        foreach ($this->course_db->rows() as $id_map) {
            $return[$id_map['anon_id']] = $id_map['team_id'];
        }
        return $return;
    }

    public function getAllAnonIds() {
        $this->course_db->query("SELECT anon_id FROM gradeable_anon");
        return $this->course_db->rows();
    }

    public function getSubmitterIdFromAnonId(string $anon_id, string $g_id = null) {
        return $this->getUserFromAnon($anon_id, $g_id)[$anon_id] ??
            $this->getTeamIdFromAnonId($anon_id)[$anon_id] ??
                null;
    }

    // NOTIFICATION/EMAIL QUERIES

    /**
     * get all users' ids
     *
     * @Param string $current_user_id
     * @return array
     */
    public function getAllUsersIds() {
        $query = "SELECT user_id FROM users";
        $this->course_db->query($query);
        return $this->rowsToArray($this->course_db->rows());
    }

    /**
     * Get all users with a preference
     *
     * @param  string $column
     * @return array
     */
    public function getAllUsersWithPreference(string $column) {
        $preferences = [
            'merge_threads',
            'all_new_threads',
            'all_new_posts',
            'all_modifications_forum',
            'reply_in_post_thread',
            'team_invite',
            'team_joined_email',
            'team_member_submission',
            'self_notification',
            'merge_threads_email',
            'all_new_threads_email',
            'all_new_posts_email',
            'all_modifications_forum_email',
            'reply_in_post_thread_email',
            'team_invite_email',
            'team_joined_email',
            'team_member_submission_email',
            'self_notification_email',
        ];
        $query = "SELECT user_id FROM notification_settings WHERE {$column} = 'true'";
        $this->course_db->query($query);
        if (!in_array($column, $preferences)) {
            throw new DatabaseException("Given column, {$column}, is not a valid column", $query);
        }
        return $this->rowsToArray($this->course_db->rows());
    }

    /**
     * Gets the user's row in the notification settings table
     *
     * @param string[] $user_ids
     * @return array
     */
    public function getUsersNotificationSettings(array $user_ids) {
        $params = $user_ids;
        $user_id_query = $this->createParamaterList(count($user_ids));
        $query = "SELECT * FROM notification_settings WHERE user_id in " . $user_id_query;
        $this->course_db->query($query, $params);
        return $this->course_db->rows();
    }

    /**
     * Gets All Parent Authors who this user responded to
     *
     * @param string $post_author_id current_user_id
     * @param string $post_id        the parent post id
     */
    public function getAllParentAuthors(string $post_author_id, string $post_id) {
        $params = [$post_id];
        $query = "SELECT * FROM
                  (WITH RECURSIVE parents AS (
                  SELECT
                    author_user_id, parent_id, id FROM  posts
                  WHERE id = ?
                  UNION SELECT
                    p.author_user_id, p.parent_id, p.id
                  FROM
                    posts p
                   INNER JOIN parents pa ON pa.parent_id = p.id
                  ) SELECT DISTINCT
                    author_user_id AS user_id
                  FROM
                    parents) AS parents;";
        $this->course_db->query($query, $params);
        return $this->rowsToArray($this->course_db->rows());
    }

    /**
     * returns all authors who want to be notified if a post has been made in a thread they have posted in
     *
     * @param  int $thread_id
     * @param  string $column    ("reply_in_thread" or "reply_in_thread_email")
     * @return array
     */
    public function getAllThreadAuthors($thread_id, $column) {
        $params = [$thread_id];
        $query = "SELECT author_user_id AS user_id FROM posts WHERE thread_id = ? AND
                  EXISTS (
                  SELECT user_id FROM notification_settings WHERE
                  user_id = author_user_id AND {$column} = 'true');";
        if ($column != 'reply_in_post_thread' && $column != 'reply_in_post_thread_email') {
            throw new DatabaseException("Given column, {$column}, is not a valid column", $query, $params);
        }
        $this->course_db->query($query, $params);
        return $this->rowsToArray($this->course_db->rows());
    }

    /*
     * helper function to convert rows array to one dimensional array of user ids
     *
     * @return array
     */
    protected function rowsToArray($rows) {
        $result = [];
        foreach ($rows as $row) {
            foreach ($row as $key => $value) {
                $result[] = $value;
            }
        }
        return $result;
    }

    /**
     * Sends notifications to all recipients
     *
     * @param array $flattened_notifications
     * @param int   $notification_count
     */
    public function insertNotifications(array $flattened_notifications, int $notification_count) {
        // PDO Placeholders
        $row_string = "(?, ?, ?, current_timestamp, ?, ?)";
        $value_param_string = implode(', ', array_fill(0, $notification_count, $row_string));
        $this->course_db->query(
            "
            INSERT INTO notifications(component, metadata, content, created_at, from_user_id, to_user_id)
            VALUES " . $value_param_string,
            $flattened_notifications
        );
    }

    /**
     * Queues emails for all given recipients to be sent by email job
     *
     * @param array $flattened_params array of params
     * @param int   $email_count
     */
    public function insertEmails(array $flattened_params, int $email_count) {
        // PDO Placeholders
        $row_string = "(?, ?, current_timestamp, ?, ?, ?, ?)";
        $value_param_string = implode(', ', array_fill(0, $email_count, $row_string));
        $this->submitty_db->query(
            "
            INSERT INTO emails(subject, body, created, user_id, email_address, semester, course)
            VALUES " . $value_param_string,
            $flattened_params
        );
    }

    /**
     * Returns notifications for a user
     *
     * @param  string $user_id
     * @param  bool   $show_all
     * @return Notification[]
     */
    public function getUserNotifications($user_id, $show_all) {
        if ($show_all) {
            $seen_status_query = "true";
        }
        else {
            $seen_status_query = "seen_at is NULL";
        }
        $this->course_db->query(
            "SELECT id, component, metadata, content,
                (case when seen_at is NULL then false else true end) as seen,
                (extract(epoch from current_timestamp) - extract(epoch from created_at)) as elapsed_time, created_at
                FROM notifications WHERE to_user_id = ? and {$seen_status_query} ORDER BY created_at DESC",
            [$user_id]
        );
        $rows = $this->course_db->rows();
        $results = [];
        foreach ($rows as $row) {
            $results[] = Notification::createViewOnlyNotification(
                $this->core,
                [
                    'id' => $row['id'],
                    'component' => $row['component'],
                    'metadata' => $row['metadata'],
                    'content' => $row['content'],
                    'seen' => $row['seen'],
                    'elapsed_time' => $row['elapsed_time'],
                    'created_at' => $row['created_at']
                ]
            );
        }
        return $results;
    }

    public function getNotificationInfoById($user_id, $notification_id) {
        $this->course_db->query("SELECT metadata FROM notifications WHERE to_user_id = ? and id = ?", [$user_id, $notification_id]);
        return $this->course_db->row();
    }

    public function getUnreadNotificationsCount($user_id, $component) {
        $parameters = [$user_id];
        if (is_null($component)) {
            $component_query = "true";
        }
        else {
            $component_query = "component = ?";
            $parameters[] = $component;
        }
        $this->course_db->query("SELECT count(*) FROM notifications WHERE to_user_id = ? and seen_at is NULL and {$component_query}", $parameters);
        return $this->course_db->row()['count'];
    }

    /**
     * Marks $user_id notifications as seen
     *
     * @param string $user_id
     * @param int    $notification_id if $notification_id != -1 then marks corresponding as seen else mark all notifications as seen
     */
    public function markNotificationAsSeen($user_id, $notification_id, $thread_id = -1) {
        $parameters = [];
        $parameters[] = $user_id;
        if ($thread_id != -1) {
            $id_query = "metadata::json->>'thread_id' = ?";
            $parameters[] = $thread_id;
        }
        elseif ($notification_id == -1) {
            $id_query = "true";
        }
        else {
            $id_query = "id = ?";
            $parameters[] = $notification_id;
        }
        $this->course_db->query(
            "UPDATE notifications SET seen_at = current_timestamp
                WHERE to_user_id = ? and seen_at is NULL and {$id_query}",
            $parameters
        );
    }

    /**
     * Determines if a course is 'active' or if it was dropped.
     *
     * This is used to filter out courses displayed on the home screen, for when
     * a student has dropped a course.  SQL query checks for user_group=4 so
     * that only students are considered.  Returns false when course is dropped.
     * Returns true when course is still active, or user is not a student.
     * If course or semester is null, this method instead checks for if the student
     * is 'active' in any course
     *
     * @param  string $user_id
     * @param  string $course
     * @param  string $semester
     * @return bool
     */
    public function checkStudentActiveInCourse($user_id, $course, $semester): bool {
        if ($course == null || $semester == null) {
            $this->submitty_db->query(
                "
                SELECT
                    CASE WHEN registration_section IS NULL AND user_group=4 THEN FALSE
                    ELSE TRUE
                    END
                AS active
                FROM courses_users WHERE user_id=?",
                [$user_id]
            );
            $row = $this->submitty_db->row();
            return count($row) > 0 && $row['active'];
        }
        $this->submitty_db->query(
            "
            SELECT
                CASE WHEN registration_section IS NULL AND user_group=4 THEN FALSE
                ELSE TRUE
                END
            AS active
            FROM courses_users WHERE user_id=? AND course=? AND semester=?",
            [$user_id, $course, $semester]
        );
        $row = $this->submitty_db->row();
        return count($row) > 0 && $row['active'];
    }

    public function checkIsInstructorInCourse($user_id, $course, $semester) {
        $this->submitty_db->query(
            "
            SELECT
                CASE WHEN user_group=1 THEN TRUE
                ELSE FALSE
                END
            AS is_instructor
            FROM courses_users WHERE user_id=? AND course=? AND semester=?",
            [$user_id, $course, $semester]
        );
        return count($this->submitty_db->rows()) >= 1 &&
            $this->submitty_db->row()['is_instructor'];
    }

    public function getRegradeRequestStatus($user_id, $gradeable_id) {
        $this->course_db->query("SELECT * FROM regrade_requests WHERE user_id = ? AND g_id = ? ", [$user_id, $gradeable_id]);
        return ($this->course_db->getRowCount() > 0) ? $this->course_db->row()['status'] : 0;
    }

    public function getRegradeRequestsUsers(string $gradeable_id, bool $ungraded_only = false, int $component_id = -1) {
        $parameters = [];
        $parameters[] = $gradeable_id;
        $ungraded_query = "";
        if ($ungraded_only) {
            $ungraded_query = "AND status = ? ";
            $parameters[] = RegradeRequest::STATUS_ACTIVE;
        }
        $component_query = "";
        if ($component_id !== -1) {
            $component_query = "AND (gc_id IS NULL OR gc_id = ?) ";
            $parameters[] = $component_id;
        }

        $this->course_db->query("SELECT user_id FROM regrade_requests WHERE g_id = ? " . $ungraded_query . $component_query, $parameters);
        return $this->rowsToArray($this->course_db->rows());
    }


    /**
     * insert a new grade inquiry for a submitter
     * @return string the id of the first new post inserted of the new grade inquiry
     */
    public function insertNewRegradeRequest(GradedGradeable $graded_gradeable, User $sender, string $initial_message, $gc_id): string {
        $params = [$graded_gradeable->getGradeableId(), $graded_gradeable->getSubmitter()->getId(), RegradeRequest::STATUS_ACTIVE, $gc_id];
        $submitter_col = $graded_gradeable->getSubmitter()->isTeam() ? 'team_id' : 'user_id';
        try {
            $this->course_db->query("INSERT INTO regrade_requests(g_id, timestamp, $submitter_col, status, gc_id) VALUES (?, current_timestamp, ?, ?, ?)", $params);
            $regrade_id = $this->course_db->getLastInsertId();
            return $this->insertNewRegradePost($regrade_id, $sender->getId(), $initial_message, $gc_id);
        }
        catch (DatabaseException $dbException) {
            if ($this->course_db->inTransaction()) {
                $this->course_db->rollback();
            }
            throw $dbException;
        }
    }

    public function getNumberGradeInquiries($gradeable_id, $is_grade_inquiry_per_component_allowed = true) {
        $grade_inquiry_all_only_query = !$is_grade_inquiry_per_component_allowed ? ' AND gc_id IS NULL' : '';
        $this->course_db->query("SELECT COUNT(*) AS cnt FROM regrade_requests WHERE g_id = ? AND status = -1" . $grade_inquiry_all_only_query, [$gradeable_id]);
        return ($this->course_db->row()['cnt']);
    }

    /*
     * This is used to convert one of the by component inquiries per student for a gradeable to a non-component inquiry.
     * This allows graders to still respond to by component inquiries if in no-component mode.
     */
    public function convertInquiryComponentId($gradeable) {
        $this->course_db->query("UPDATE regrade_requests SET gc_id=NULL WHERE id IN (SELECT a.id FROM (SELECT DISTINCT ON (t.user_id) user_id, t.id FROM (SELECT * FROM regrade_requests ORDER BY id) t WHERE t.g_id=?) a);", [$gradeable->getId()]);
    }

    public function getRegradeDiscussions(array $grade_inquiries) {
        if (count($grade_inquiries) == 0) {
            return [];
        }
        $grade_inquiry_ids = $this->createParamaterList(count($grade_inquiries));
        $params = array_map(
            function ($grade_inquiry) {
                return $grade_inquiry->getId();
            },
            $grade_inquiries
        );
        $this->course_db->query("SELECT * FROM regrade_discussion WHERE regrade_id IN $grade_inquiry_ids AND deleted=false ORDER BY timestamp ASC ", $params);
        $result = [];
        foreach ($params as $id) {
            $result[$id] = array_filter(
                $this->course_db->rows(),
                function ($v) use ($id) {
                    return $v['regrade_id'] == $id;
                }
            );
        }
        return $result;
    }

    public function insertNewRegradePost($regrade_id, $user_id, $content, $gc_id) {
        $params = [$regrade_id, $user_id, $content, $gc_id];
        $this->course_db->query("INSERT INTO regrade_discussion(regrade_id, timestamp, user_id, content, gc_id) VALUES (?, current_timestamp, ?, ?, ?)", $params);
        return $this->course_db->getLastInsertId();
    }

    public function getRegradePost($post_id) {
        $this->course_db->query(
            "SELECT * FROM regrade_discussion WHERE id = ?",
            [$post_id]
        );
        return $this->course_db->row();
    }

    public function saveRegradeRequest(RegradeRequest $regrade_request) {
        $this->course_db->query("UPDATE regrade_requests SET timestamp = current_timestamp, status = ? WHERE id = ?", [$regrade_request->getStatus(), $regrade_request->getId()]);
    }

    public function deleteRegradeRequest(RegradeRequest $regrade_request) {
        $regrade_id = $regrade_request->getId();
        $this->course_db->query("DELETE FROM regrade_discussion WHERE regrade_id = ?", $regrade_id);
        $this->course_db->query("DELETE FROM regrade_requests WHERE id = ?", $regrade_id);
    }

    public function deleteGradeable($g_id) {
        $this->course_db->query("UPDATE electronic_gradeable SET eg_depends_on = null,
                                eg_depends_on_points = null WHERE eg_depends_on=?", [$g_id]);
        $this->course_db->query("DELETE FROM gradeable_anon WHERE g_id=?", [$g_id]);
        $this->course_db->query("DELETE FROM gradeable WHERE g_id=?", [$g_id]);
    }

    /**
     * Gets a single Gradeable instance by id
     *
     * @param  string $id The gradeable's id
     * @return \app\models\gradeable\Gradeable
     * @throws \InvalidArgumentException If any Gradeable or Component fails to construct
     * @throws ValidationException If any Gradeable or Component fails to construct
     */
    public function getGradeableConfig($id) {
        foreach ($this->getGradeableConfigs([$id]) as $gradeable) {
            return $gradeable;
        }
        throw new \InvalidArgumentException('Gradeable does not exist!');
    }

    /**
     * Gets all Gradeable instances for the given ids (or all if id is null)
     *
     * @param  string[]|null        $ids       ids of the gradeables to retrieve
     * @param  string[]|string|null $sort_keys An ordered list of keys to sort by (i.e. `id` or `grade_start_date DESC`)
     * @return \Iterator<Gradeable>  Iterates across array of Gradeables retrieved
     * @throws \InvalidArgumentException If any Gradeable or Component fails to construct
     * @throws ValidationException If any Gradeable or Component fails to construct
     */
    public function getGradeableConfigs($ids, $sort_keys = ['id']) {
        if ($ids === []) {
            return new \EmptyIterator();
        }
        if ($ids === null) {
            $ids = [];
        }

        // Generate the selector statement
        $selector = '';
        if (count($ids) > 0) {
            $place_holders = implode(',', array_fill(0, count($ids), '?'));
            $selector = "WHERE g.g_id IN ($place_holders)";
        }

        // Generate the ORDER BY clause
        $order = self::generateOrderByClause($sort_keys, []);

        $query = "
            SELECT
              g.g_id AS id,
              g_title AS title,
              g_instructions_url AS instructions_url,
              g_overall_ta_instructions AS ta_instructions,
              g_gradeable_type AS type,
              g_grader_assignment_method AS grader_assignment_method,
              g_ta_view_start_date AS ta_view_start_date,
              g_grade_start_date AS grade_start_date,
              g_grade_due_date AS grade_due_date,
              g_grade_released_date AS grade_released_date,
              g_min_grading_group AS min_grading_group,
              g_syllabus_bucket AS syllabus_bucket,
              g_allow_custom_marks AS allow_custom_marks,
              g_allowed_minutes AS allowed_minutes,
              eg.*,
              gamo.*,
              gc.*,
              (SELECT COUNT(*) AS cnt FROM regrade_requests WHERE g_id=g.g_id AND status = -1) AS active_regrade_request_count
            FROM gradeable g
              LEFT JOIN (
                SELECT
                  g_id AS eg_g_id,
                  eg_config_path AS autograding_config_path,
                  eg_is_repository AS vcs,
                  eg_subdirectory AS vcs_subdirectory,
                  eg_vcs_host_type AS vcs_host_type,
                  eg_team_assignment AS team_assignment,
                  eg_max_team_size AS team_size_max,
                  eg_team_lock_date AS team_lock_date,
                  eg_grade_inquiry_start_date AS grade_inquiry_start_date,
                  eg_grade_inquiry_due_date AS grade_inquiry_due_date,
                  eg_regrade_allowed AS regrade_allowed,
                  eg_grade_inquiry_per_component_allowed AS grade_inquiry_per_component_allowed,
                  eg_thread_ids AS discussion_thread_ids,
                  eg_has_discussion AS discussion_based,
                  eg_use_ta_grading AS ta_grading,
                  eg_student_view AS student_view,
                  eg_student_view_after_grades as student_view_after_grades,
                  eg_student_download AS student_download,
                  eg_student_submit AS student_submit,
                  eg_limited_access_blind AS limited_access_blind,
                  eg_peer_blind AS peer_blind,
                  eg_submission_open_date AS submission_open_date,
                  eg_submission_due_date AS submission_due_date,
                  eg_has_due_date AS has_due_date,
                  eg_has_release_date as has_release_date,
                  eg_late_days AS late_days,
                  eg_allow_late_submission AS late_submission_allowed,
                  eg_precision AS precision,
                  eg_hidden_files as hidden_files,
                  eg_depends_on as depends_on,
                  eg_depends_on_points as depends_on_points
                FROM electronic_gradeable
              ) AS eg ON g.g_id=eg.eg_g_id
              LEFT JOIN (
                SELECT
                  g_id AS gamo_g_id,
                  json_agg(user_id) AS gamo_users,
                  json_agg(allowed_minutes) AS gamo_minutes
                FROM gradeable_allowed_minutes_override
                GROUP BY gamo_g_id
              ) AS gamo ON g.g_id=gamo.gamo_g_id
              LEFT JOIN (
                SELECT
                  g_id AS gc_g_id,
                  json_agg(gc.gc_id) AS array_id,
                  json_agg(gc_title) AS array_title,
                  json_agg(gc_ta_comment) AS array_ta_comment,
                  json_agg(gc_student_comment) AS array_student_comment,
                  json_agg(gc_lower_clamp) AS array_lower_clamp,
                  json_agg(gc_default) AS array_default,
                  json_agg(gc_max_value) AS array_max_value,
                  json_agg(gc_upper_clamp) AS array_upper_clamp,
                  json_agg(gc_is_text) AS array_text,
                  json_agg(gc_is_peer) AS array_peer_component,
                  json_agg(gc_order) AS array_order,
                  json_agg(gc_page) AS array_page,
                  json_agg(gc_is_itempool_linked) AS array_is_itempool_linked,
                  json_agg(gc_itempool) AS array_itempool,
                    json_agg(EXISTS(
                      SELECT gc_id
                      FROM gradeable_component_data
                      WHERE gc_id=gc.gc_id)) AS array_any_grades,
                  json_agg(gcm.array_id) AS array_mark_id,
                  json_agg(gcm.array_points) AS array_mark_points,
                  json_agg(gcm.array_title) AS array_mark_title,
                  json_agg(gcm.array_publish) AS array_mark_publish,
                  json_agg(gcm.array_order) AS array_mark_order,
                  json_agg(gcm.array_any_receivers) AS array_mark_any_receivers
                FROM gradeable_component gc
                LEFT JOIN (
                  SELECT
                    gc_id AS gcm_gc_id,
                    json_agg(gcm_id) AS array_id,
                    json_agg(gcm_points) AS array_points,
                    json_agg(gcm_note) AS array_title,
                    json_agg(gcm_publish) AS array_publish,
                    json_agg(gcm_order) AS array_order,
                    json_agg(EXISTS(
                      SELECT gcm_id
                      FROM gradeable_component_mark_data
                      WHERE gcm_id=in_gcm.gcm_id)) AS array_any_receivers
                    FROM gradeable_component_mark AS in_gcm
                  GROUP BY gcm_gc_id
                ) AS gcm ON gcm.gcm_gc_id=gc.gc_id
                GROUP BY g_id
              ) AS gc ON gc.gc_g_id=g.g_id
             $selector
             $order";

        $gradeable_constructor = function ($row) {
            if (!isset($row['eg_g_id']) && $row['type'] === GradeableType::ELECTRONIC_FILE) {
                throw new DatabaseException("Electronic gradeable didn't have an entry in the electronic_gradeable table!");
            }

            // Finally, create the gradeable
            $gradeable = new \app\models\gradeable\Gradeable($this->core, $row);
            $overrides = [];
            $users = json_decode($row['gamo_users']);
            $minutes = json_decode($row['gamo_minutes']);
            if ($users !== null) {
                for ($i = 0; $i < count($users); $i++) {
                    $overrides[] = [
                        'user_id' => $users[$i],
                        'allowed_minutes' => $minutes[$i]
                    ];
                }
            }
            $gradeable->setAllowedMinutesOverrides($overrides);

            // Construct the components
            $component_properties = [
                'id',
                'title',
                'ta_comment',
                'student_comment',
                'lower_clamp',
                'default',
                'max_value',
                'upper_clamp',
                'text',
                'peer_component',
                'order',
                'page',
                'is_itempool_linked',
                'itempool',
                'any_grades'
            ];
            $mark_properties = [
                'id',
                'points',
                'title',
                'publish',
                'order',
                'any_receivers'
            ];
            $component_mark_properties = array_map(
                function ($value) {
                    return 'mark_' . $value;
                },
                $mark_properties
            );

            // Unpack the component data
            $unpacked_component_data = [];
            foreach (array_merge($component_properties, $component_mark_properties) as $property) {
                $unpacked_component_data[$property] = json_decode($row['array_' . $property]) ?? [];
            }

            // Create the components
            $components = [];
            for ($i = 0; $i < count($unpacked_component_data['id']); ++$i) {
                // Transpose a single component at a time
                $component_data = [];
                foreach ($component_properties as $property) {
                    $component_data[$property] = $unpacked_component_data[$property][$i];
                }

                // Create the component instance
                $component = new Component($this->core, $gradeable, $component_data);

                // Unpack the mark data
                if ($gradeable->getType() === GradeableType::ELECTRONIC_FILE) {
                    $unpacked_mark_data = [];
                    foreach ($mark_properties as $property) {
                        $unpacked_mark_data[$property] = $unpacked_component_data['mark_' . $property][$i];
                    }

                    // If there are no marks, there will be a single 'null' element in the unpacked arrays
                    if ($unpacked_mark_data['id'][0] !== null) {
                        // Create the marks
                        $marks = [];
                        for ($j = 0; $j < count($unpacked_mark_data['id']); ++$j) {
                            // Transpose a single mark at a time
                            $mark_data = [];
                            foreach ($mark_properties as $property) {
                                $mark_data[$property] = $unpacked_mark_data[$property][$j];
                            }

                            // Create the mark instance
                            $marks[] = new Mark($this->core, $component, $mark_data);
                        }
                        $component->setMarksFromDatabase($marks);
                    }
                }

                $components[] = $component;
            }

            // Set the components
            $gradeable->setComponentsFromDatabase($components);

            return $gradeable;
        };

        return $this->course_db->queryIterator(
            $query,
            $ids,
            $gradeable_constructor
        );
    }

    /**
     * Gets whether a gradeable has any manual grades yet
     *
     * @param  string $g_id id of the gradeable
     * @return bool True if the gradeable has manual grades
     */
    public function getGradeableHasGrades($g_id) {
        $this->course_db->query('SELECT EXISTS (SELECT 1 FROM gradeable_data WHERE g_id=?)', [$g_id]);
        return $this->course_db->row()['exists'];
    }

    /**
     * Returns array of User objects for users with given User IDs
     *
     * @param  string[] $user_ids
     * @return User[] The user objects, indexed by user id
     */
    public function getUsersById(array $user_ids) {
        if (count($user_ids) === 0) {
            return [];
        }

        // Generate placeholders for each team id
        $place_holders = implode(',', array_fill(0, count($user_ids), '?'));
        $query = "
            SELECT u.*, sr.grading_registration_sections
            FROM users u
            LEFT JOIN (
                SELECT array_agg(sections_registration_id) as grading_registration_sections, user_id
                FROM grading_registration
                GROUP BY user_id
            ) as sr ON u.user_id=sr.user_id
            WHERE u.user_id IN ($place_holders)";
        $this->course_db->query($query, array_values($user_ids));

        $users = [];
        foreach ($this->course_db->rows() as $user) {
            if (isset($user['grading_registration_sections'])) {
                $user['grading_registration_sections'] = $this->course_db->fromDatabaseToPHPArray($user['grading_registration_sections']);
            }
            $user = new User($this->core, $user);
            $users[$user->getId()] = $user;
        }

        return $users;
    }

    public function getUsersOrTeamsById(array $ids) {
        $users = $this->getUsersById($ids);
        if (empty($users)) {
            return $this->getTeamsById($ids);
        }
        return $users;
    }

    /**
     * Return array of Team objects for teams with given Team IDs
     *
     * @param  string[] $team_ids
     * @return Team[] The team objects, indexed by team id
     */
    public function getTeamsById(array $team_ids) {
        if (count($team_ids) === 0) {
            return [];
        }

        // Generate placeholders for each team id
        $place_holders = implode(',', array_fill(0, count($team_ids), '?'));
        $query = "
            SELECT gt.team_id, gt.registration_section, gt.rotating_section, gt.team_name, json_agg(u) AS users
            FROM gradeable_teams gt
              JOIN
                (SELECT t.team_id, t.state, u.*
                 FROM teams t
                   JOIN users u ON t.user_id = u.user_id
                ) AS u ON gt.team_id = u.team_id
            WHERE gt.team_id IN ($place_holders)
            GROUP BY gt.team_id";

        $this->course_db->query($query, array_values($team_ids));

        $teams = [];
        foreach ($this->course_db->rows() as $row) {
            // Get the user data for the team
            $row['users'] = json_decode($row['users'], true);

            // Create the team with the query results and users array
            $team = new Team($this->core, $row);
            $teams[$team->getId()] = $team;
        }

        return $teams;
    }

    /**
     * Gets a user or team submitter by id
     *
     * @param  string $id User or team id
     * @return Submitter|null
     */
    public function getSubmitterById(string $id) {
        $user = $this->core->getQueries()->getUserById($id);
        if ($user !== null) {
            return new Submitter($this->core, $user);
        }
        $team = $this->core->getQueries()->getTeamById($id);
        if ($team !== null) {
            return new Submitter($this->core, $team);
        }
        //TODO: Do we have other types of submitters?
        return null;
    }

    /**
     * Gets user or team submitters by id
     *
     * @param  string[] $ids User or team ids
     * @return Submitter[]
     */
    public function getSubmittersById(array $ids) {
        //Get Submitter for each id in ids
        return array_map(
            function ($id) {
                return $this->getSubmitterById($id);
            },
            $ids
        );
    }

    /**
     * Gets a single GradedGradeable associated with the provided gradeable and
     *  user/team.  Note: The user's team for this gradeable will be retrieved if provided
     *
     * @param  \app\models\gradeable\Gradeable $gradeable
     * @param  string|null                     $user      The id of the user to get data for
     * @param  string|null                     $team      The id of the team to get data for
     * @return GradedGradeable|null The GradedGradeable or null if none found
     * @throws \InvalidArgumentException If any GradedGradeable or GradedComponent fails to construct
     */
    public function getGradedGradeable(\app\models\gradeable\Gradeable $gradeable, $user, $team = null) {
        foreach ($this->getGradedGradeables([$gradeable], $user, $team) as $gg) {
            return $gg;
        }
        return null;
    }

    /**
     * Gets a single GradedGradeable associated with the provided gradeable and
     *  submitter.  Note: The user's team for this gradeable will be retrieved if provided
     *
     * @param  Gradeable $gradeable
     * @param  Submitter                  $submitter The submitter to get data for
     * @return GradedGradeable|null The GradedGradeable or null if none found
     * @throws \InvalidArgumentException If any GradedGradeable or GradedComponent fails to construct
     */
    public function getGradedGradeableForSubmitter(\app\models\gradeable\Gradeable $gradeable, Submitter $submitter) {
        //Either user or team is set, the other should be null
        $user_id = $submitter->getUser() ? $submitter->getUser()->getId() : null;
        $team_id = $submitter->getTeam() ? $submitter->getTeam()->getId() : null;
        return $this->getGradedGradeable($gradeable, $user_id, $team_id);
    }

    /**
     * Gets all GradedGradeable's associated with each Gradeable.  If
     *  both $users and $teams are null, then everyone will be retrieved.
     *  Note: The users' teams will be included in the search
     *
     * @param  \app\models\gradeable\Gradeable[] $gradeables The gradeable(s) to retrieve data for
     * @param  string[]|string|null              $users     The id(s) of the user(s) to get data for
     * @param  string[]|string|null              $teams     The id(s) of the team(s) to get data for
     * @param  string[]|string|null              $sort_keys An ordered list of keys to sort by (i.e. `user_id` or `g_id DESC`)
     * @return \Iterator Iterator to access each GradeableData
     * @throws \InvalidArgumentException If any GradedGradeable or GradedComponent fails to construct
     */
    public function getGradedGradeables(array $gradeables, $users = null, $teams = null, $sort_keys = null) {
        $non_team_gradeables = [];
        $team_gradeables = [];
        foreach ($gradeables as $gradeable) {
            if ($gradeable->isTeamAssignment()) {
                $team_gradeables[] = $gradeable;
            }
            else {
                $non_team_gradeables[] = $gradeable;
            }
        }

        return new CascadingIterator(
            $this->getGradedGradeablesUserOrTeam($non_team_gradeables, $users, $teams, $sort_keys, false),
            $this->getGradedGradeablesUserOrTeam($team_gradeables, $users, $teams, $sort_keys, true)
        );
    }

    /**
     * Creates a new Mark in the database
     *
     * @param Mark $mark         The mark to insert
     * @param int  $component_id The Id of the component this mark belongs to
     */
    private function createMark(Mark $mark, $component_id) {
        $params = [
            $component_id,
            $mark->getPoints(),
            $mark->getTitle(),
            $mark->getOrder(),
            $mark->isPublish()
        ];
        $this->course_db->query(
            "
            INSERT INTO gradeable_component_mark (
              gc_id,
              gcm_points,
              gcm_note,
              gcm_order,
              gcm_publish)
            VALUES (?, ?, ?, ?, ?)",
            $params
        );

        // Setup the mark with its new id
        $mark->setIdFromDatabase($this->course_db->getLastInsertId());
    }

    /**
     * Updates a mark in the database
     *
     * @param Mark $mark The mark to update
     */
    private function updateMark(Mark $mark) {
        $params = [
            $mark->getComponent()->getId(),
            $mark->getPoints(),
            $mark->getTitle(),
            $mark->getOrder(),
            $mark->isPublish(),
            $mark->getId()
        ];
        $this->course_db->query(
            "
            UPDATE gradeable_component_mark SET
              gc_id=?,
              gcm_points=?,
              gcm_note=?,
              gcm_order=?,
              gcm_publish=?
            WHERE gcm_id=?",
            $params
        );
    }

    /**
     * Deletes an array of marks from the database and any
     *  data associated with them
     *
     * @param Mark[] $marks An array of marks to delete
     */
    private function deleteMarks(array $marks) {
        if (count($marks) === 0) {
            return;
        }
        // We only need the ids
        $mark_ids = array_values(
            array_map(
                function (Mark $mark) {
                    return $mark->getId();
                },
                $marks
            )
        );
        $place_holders = $this->createParamaterList(count($marks));

        $this->course_db->query("DELETE FROM gradeable_component_mark_data WHERE gcm_id IN {$place_holders}", $mark_ids);
        $this->course_db->query("DELETE FROM gradeable_component_mark WHERE gcm_id IN {$place_holders}", $mark_ids);
    }

    /**
     * Creates a new Component in the database
     *
     * @param Component $component The component to insert
     */
    private function createComponent(Component $component) {
        $params = [
            $component->getGradeable()->getId(),
            $component->getTitle(),
            $component->getTaComment(),
            $component->getStudentComment(),
            $component->getLowerClamp(),
            $component->getDefault(),
            $component->getMaxValue(),
            $component->getUpperClamp(),
            $component->isText(),
            $component->getOrder(),
            $component->isPeerComponent(),
            $component->getPage(),
            $component->getIsItempoolLinked(),
            $component->getItempool()
        ];
        $this->course_db->query(
            "
            INSERT INTO gradeable_component(
              g_id,
              gc_title,
              gc_ta_comment,
              gc_student_comment,
              gc_lower_clamp,
              gc_default,
              gc_max_value,
              gc_upper_clamp,
              gc_is_text,
              gc_order,
              gc_is_peer,
              gc_page,
              gc_is_itempool_linked,
              gc_itempool)
            VALUES(?, ?, ?, ?, ?, ?, ?, ?, ?, ?, ?, ?, ?, ?)",
            $params
        );

        // Setup the component with its new id
        $component->setIdFromDatabase($this->course_db->getLastInsertId());
    }

    /**
     * Iterates through each mark in a component and updates/creates/deletes
     *  it in the database as necessary.  Note: the component must
     *  already exist in the database to add new marks
     *
     * @param Component $component
     */
    private function updateComponentMarks(Component $component) {

        // sort marks by order
        $marks = $component->getMarks();
        usort(
            $marks,
            function (Mark $a, Mark $b) {
                return $a->getOrder() - $b->getOrder();
            }
        );

        $order = 0;
        foreach ($marks as $mark) {
            // rectify mark order
            if ($mark->getOrder() !== $order) {
                $mark->setOrder($order);
            }
            ++$order;

            // New mark, so add it
            if ($mark->getId() < 1) {
                $this->createMark($mark, $component->getId());
            }
            if ($mark->isModified()) {
                $this->updateMark($mark);
            }
        }

        // Delete any marks not being updated
        $this->deleteMarks($component->getDeletedMarks());
    }

    /**
     * Updates a Component in the database
     *
     * @param Component $component The component to update
     */
    private function updateComponent(Component $component) {
        if ($component->isModified()) {
            $params = [
                $component->getTitle(),
                $component->getTaComment(),
                $component->getStudentComment(),
                $component->getLowerClamp(),
                $component->getDefault(),
                $component->getMaxValue(),
                $component->getUpperClamp(),
                $component->isText(),
                $component->getOrder(),
                $component->isPeerComponent(),
                $component->getPage(),
                $component->getIsItempoolLinked(),
                $component->getItempool(),
                $component->getId()
            ];
            $this->course_db->query(
                "
                UPDATE gradeable_component SET
                  gc_title=?,
                  gc_ta_comment=?,
                  gc_student_comment=?,
                  gc_lower_clamp=?,
                  gc_default=?,
                  gc_max_value=?,
                  gc_upper_clamp=?,
                  gc_is_text=?,
                  gc_order=?,
                  gc_is_peer=?,
                  gc_page=?,
                  gc_is_itempool_linked=?,
                  gc_itempool=?
                WHERE gc_id=?",
                $params
            );
        }
    }

    /**
     * Deletes an array of components from the database and any
     *  data associated with them
     *
     * @param array $components
     */
    private function deleteComponents(array $components) {
        if (count($components) === 0) {
            return;
        }

        // We only want the ids in our array
        $component_ids = array_values(
            array_map(
                function (Component $component) {
                    return $component->getId();
                },
                $components
            )
        );
        $place_holders = $this->createParamaterList(count($components));

        $this->course_db->query("DELETE FROM gradeable_component_data WHERE gc_id IN {$place_holders}", $component_ids);
        $this->course_db->query("DELETE FROM gradeable_component WHERE gc_id IN {$place_holders}", $component_ids);
    }

    /**
     * Creates / updates a component and its marks in the database
     *
     * @param Component $component
     */
    public function saveComponent(Component $component) {
        // New component, so add it
        if ($component->getId() < 1) {
            $this->createComponent($component);
        }
        else {
            $this->updateComponent($component);
        }

        // Then, update/create/delete its marks
        $this->updateComponentMarks($component);
    }

    /**
     * Creates a new gradeable in the database
     *
     * @param \app\models\gradeable\Gradeable $gradeable The gradeable to insert
     */
    public function createGradeable(\app\models\gradeable\Gradeable $gradeable) {
        $params = [
            $gradeable->getId(),
            $gradeable->getTitle(),
            $gradeable->getInstructionsUrl(),
            $gradeable->getTaInstructions(),
            $gradeable->getType(),
            $gradeable->getGraderAssignmentMethod(),
            DateUtils::dateTimeToString($gradeable->getTaViewStartDate()),
            DateUtils::dateTimeToString($gradeable->getGradeStartDate()),
            DateUtils::dateTimeToString($gradeable->getGradeDueDate()),
            $gradeable->getGradeReleasedDate() !== null ?
                    DateUtils::dateTimeToString($gradeable->getGradeReleasedDate()) : null,
            $gradeable->getMinGradingGroup(),
            $gradeable->getSyllabusBucket(),
            $gradeable->getAllowCustomMarks()
        ];
        $this->course_db->query(
            "
            INSERT INTO gradeable(
              g_id,
              g_title,
              g_instructions_url,
              g_overall_ta_instructions,
              g_gradeable_type,
              g_grader_assignment_method,
              g_ta_view_start_date,
              g_grade_start_date,
              g_grade_due_date,
              g_grade_released_date,
              g_min_grading_group,
              g_syllabus_bucket,
              g_allow_custom_marks)
            VALUES (?, ?, ?, ?, ?, ?, ?, ?, ?, ?, ?, ?, ?)",
            $params
        );
        if ($gradeable->getType() === GradeableType::ELECTRONIC_FILE) {
            $params = [
                $gradeable->getId(),
                DateUtils::dateTimeToString($gradeable->getSubmissionOpenDate()),
                $gradeable->getSubmissionDueDate() !== null ?
                    DateUtils::dateTimeToString($gradeable->getSubmissionDueDate()) : null,
                $gradeable->isVcs(),
                $gradeable->getVcsSubdirectory(),
                $gradeable->getVcsHostType(),
                $gradeable->isTeamAssignment(),
                $gradeable->getTeamSizeMax(),
                DateUtils::dateTimeToString($gradeable->getTeamLockDate()),
                $gradeable->isTaGrading(),
                $gradeable->isStudentView(),
                $gradeable->isStudentViewAfterGrades(),
                $gradeable->canStudentDownload(),
                $gradeable->isStudentSubmit(),
                $gradeable->hasDueDate(),
                $gradeable->getAutogradingConfigPath(),
                $gradeable->getLateDays(),
                $gradeable->isLateSubmissionAllowed(),
                $gradeable->getPrecision(),
                $gradeable->getLimitedAccessBlind(),
                $gradeable->getPeerBlind(),
                DateUtils::dateTimeToString($gradeable->getGradeInquiryStartDate()),
                DateUtils::dateTimeToString($gradeable->getGradeInquiryDueDate()),
                $gradeable->isRegradeAllowed(),
                $gradeable->isGradeInquiryPerComponentAllowed(),
                $gradeable->getDiscussionThreadId(),
                $gradeable->isDiscussionBased(),
                $gradeable->getHiddenFiles(),
                $gradeable->getDependsOn(),
                $gradeable->getDependsOnPoints()
            ];
            $this->course_db->query(
                "
                INSERT INTO electronic_gradeable(
                  g_id,
                  eg_submission_open_date,
                  eg_submission_due_date,
                  eg_is_repository,
                  eg_subdirectory,
                  eg_vcs_host_type,
                  eg_team_assignment,
                  eg_max_team_size,
                  eg_team_lock_date,
                  eg_use_ta_grading,
                  eg_student_view,
                  eg_student_view_after_grades,
                  eg_student_download,
                  eg_student_submit,
                  eg_has_due_date,
                  eg_config_path,
                  eg_late_days,
                  eg_allow_late_submission,
                  eg_precision,
                  eg_limited_access_blind,
                  eg_peer_blind,
                  eg_grade_inquiry_start_date,
                  eg_grade_inquiry_due_date,
                  eg_regrade_allowed,
                  eg_grade_inquiry_per_component_allowed,
                  eg_thread_ids,
                  eg_has_discussion,
                  eg_hidden_files,
                  eg_depends_on,
                  eg_depends_on_points
                  )
                VALUES(?, ?, ?, ?, ?, ?, ?, ?, ?, ?, ?, ?, ?, ?, ?, ?, ?, ?, ?, ?, ?, ?, ?, ?, ?, ?, ?, ?, ?, ?)",
                $params
            );
        }

        // Make sure to create the rotating sections
        $this->setupRotatingSections($gradeable->getRotatingGraderSections(), $gradeable->getId());

        // Also make sure to create components
        $this->updateGradeableComponents($gradeable);

        // Create a map of gradeable-specific user anonymous ids
        $this->insertGradeableAnonId($this->getAllUsersIds(), $gradeable->getId());
    }

    /**
     * Iterates through each component in a gradeable and updates/creates
     *  it in the database as necessary.  It also reloads the marks/components
     *  if any were added
     *
     * @param \app\models\gradeable\Gradeable $gradeable
     */
    private function updateGradeableComponents(\app\models\gradeable\Gradeable $gradeable) {

        // sort components by order
        $components = $gradeable->getComponents();
        usort(
            $components,
            function (Component $a, Component $b) {
                return $a->getOrder() - $b->getOrder();
            }
        );

        // iterate through components and see if any need updating/creating
        $order = 0;
        foreach ($components as $component) {
            // Rectify component order
            if ($component->getOrder() !== $order) {
                $component->setOrder($order);
            }
            ++$order;

            // Save the component
            $this->saveComponent($component);
        }

        // Delete any components not being updated
        $this->deleteComponents($gradeable->getDeletedComponents());
    }

    /**
     * Updates the gradeable and its components/marks with new properties
     *
     * @param \app\models\gradeable\Gradeable $gradeable The gradeable to update
     */
    public function updateGradeable(\app\models\gradeable\Gradeable $gradeable) {



        // If the gradeable has been modified, then update its properties
        if ($gradeable->isModified()) {
            $params = [
                $gradeable->getTitle(),
                $gradeable->getInstructionsUrl(),
                $gradeable->getTaInstructions(),
                $gradeable->getType(),
                $gradeable->getGraderAssignmentMethod(),
                DateUtils::dateTimeToString($gradeable->getTaViewStartDate()),
                DateUtils::dateTimeToString($gradeable->getGradeStartDate()),
                DateUtils::dateTimeToString($gradeable->getGradeDueDate()),
                DateUtils::dateTimeToString($gradeable->getGradeReleasedDate()),
                $gradeable->getMinGradingGroup(),
                $gradeable->getSyllabusBucket(),
                $gradeable->getAllowCustomMarks(),
                $gradeable->getId()
            ];
            $this->course_db->query(
                "
                UPDATE gradeable SET
                  g_title=?,
                  g_instructions_url=?,
                  g_overall_ta_instructions=?,
                  g_gradeable_type=?,
                  g_grader_assignment_method=?,
                  g_ta_view_start_date=?,
                  g_grade_start_date=?,
                  g_grade_due_date=?,
                  g_grade_released_date=?,
                  g_min_grading_group=?,
                  g_syllabus_bucket=?,
                  g_allow_custom_marks=?
                WHERE g_id=?",
                $params
            );
            if ($gradeable->getType() === GradeableType::ELECTRONIC_FILE) {
                $params = [
                    DateUtils::dateTimeToString($gradeable->getSubmissionOpenDate()),
                    DateUtils::dateTimeToString($gradeable->getSubmissionDueDate()),
                    $gradeable->isVcs(),
                    $gradeable->getVcsSubdirectory(),
                    $gradeable->getVcsHostType(),
                    $gradeable->isTeamAssignment(),
                    $gradeable->getTeamSizeMax(),
                    DateUtils::dateTimeToString($gradeable->getTeamLockDate()),
                    $gradeable->isTaGrading(),
                    $gradeable->isStudentView(),
                    $gradeable->isStudentViewAfterGrades(),
                    $gradeable->canStudentDownload(),
                    $gradeable->isStudentSubmit(),
                    $gradeable->hasDueDate(),
                    $gradeable->hasReleaseDate(),
                    $gradeable->getAutogradingConfigPath(),
                    $gradeable->getLateDays(),
                    $gradeable->isLateSubmissionAllowed(),
                    $gradeable->getPrecision(),
                    $gradeable->getLimitedAccessBlind(),
                    $gradeable->getPeerBlind(),
                    DateUtils::dateTimeToString($gradeable->getGradeInquiryStartDate()),
                    DateUtils::dateTimeToString($gradeable->getGradeInquiryDueDate()),
                    $gradeable->isRegradeAllowed(),
                    $gradeable->isGradeInquiryPerComponentAllowed(),
                    $gradeable->getDiscussionThreadId(),
                    $gradeable->isDiscussionBased(),
                    $gradeable->getHiddenFiles(),
                    $gradeable->getDependsOn(),
                    $gradeable->getDependsOnPoints(),
                    $gradeable->getId()
                ];
                $this->course_db->query(
                    "
                    UPDATE electronic_gradeable SET
                      eg_submission_open_date=?,
                      eg_submission_due_date=?,
                      eg_is_repository=?,
                      eg_subdirectory=?,
                      eg_vcs_host_type=?,
                      eg_team_assignment=?,
                      eg_max_team_size=?,
                      eg_team_lock_date=?,
                      eg_use_ta_grading=?,
                      eg_student_view=?,
                      eg_student_view_after_grades=?,
                      eg_student_download=?,
                      eg_student_submit=?,
                      eg_has_due_date=?,
                      eg_has_release_date=?,
                      eg_config_path=?,
                      eg_late_days=?,
                      eg_allow_late_submission=?,
                      eg_precision=?,
                      eg_limited_access_blind=?,
                      eg_peer_blind=?,
                      eg_grade_inquiry_start_date=?,
                      eg_grade_inquiry_due_date=?,
                      eg_regrade_allowed=?,
                      eg_grade_inquiry_per_component_allowed=?,
                      eg_thread_ids=?,
                      eg_has_discussion=?,
                      eg_hidden_files=?,
                      eg_depends_on=?,
                      eg_depends_on_points=?
                    WHERE g_id=?",
                    $params
                );
            }
        }

        // Save the rotating sections
        if ($gradeable->isRotatingGraderSectionsModified()) {
            $this->setupRotatingSections($gradeable->getRotatingGraderSections(), $gradeable->getId());
        }

        // Also make sure to update components
        $this->updateGradeableComponents($gradeable);
    }


    /**
     * Removes the provided mark ids from the marks assigned to a graded component
     *
     * @param GradedComponent $graded_component
     * @param int[]           $mark_ids
     */
    private function deleteGradedComponentMarks(GradedComponent $graded_component, $mark_ids) {
        if ($mark_ids === null || count($mark_ids) === 0) {
            return;
        }

        $param = array_merge(
            [
            $graded_component->getTaGradedGradeable()->getId(),
            $graded_component->getComponentId(),
            $graded_component->getGraderId(),
            ],
            $mark_ids
        );
        $place_holders = $this->createParamaterList(count($mark_ids));
        $this->course_db->query(
            "DELETE FROM gradeable_component_mark_data
            WHERE gd_id=? AND gc_id=? AND gcd_grader_id=? AND gcm_id IN {$place_holders}",
            $param
        );
    }

    /**
     * Adds the provided mark ids as marks assigned to a graded component
     *
     * @param GradedComponent $graded_component
     * @param int[]           $mark_ids
     */
    private function createGradedComponentMarks(GradedComponent $graded_component, $mark_ids) {
        if (count($mark_ids) === 0) {
            return;
        }

        $param = [
            $graded_component->getTaGradedGradeable()->getId(),
            $graded_component->getComponentId(),
            $graded_component->getGraderId(),
            -1  // This value gets set on each loop iteration
        ];
        $query = "
            INSERT INTO gradeable_component_mark_data(
              gd_id,
              gc_id,
              gcd_grader_id,
              gcm_id)
            VALUES (?, ?, ?, ?)";

        foreach ($mark_ids as $mark_id) {
            $param[3] = $mark_id;
            $this->course_db->query($query, $param);
        }
    }

    /**
     * Creates a new graded component in the database
     *
     * @param GradedComponent $graded_component
     */
    private function createGradedComponent(GradedComponent $graded_component) {
        $param = [
            $graded_component->getComponentId(),
            $graded_component->getTaGradedGradeable()->getId(),
            $graded_component->getScore(),
            $graded_component->getComment(),
            $graded_component->getGraderId(),
            $graded_component->getGradedVersion(),
            DateUtils::dateTimeToString($graded_component->getGradeTime()),
            $graded_component->getVerifierId() !== '' ? $graded_component->getVerifierId() : null,
            !is_null($graded_component->getVerifyTime()) ? DateUtils::dateTimeToString($graded_component->getVerifyTime()) : null
        ];
        $query = "
            INSERT INTO gradeable_component_data(
              gc_id,
              gd_id,
              gcd_score,
              gcd_component_comment,
              gcd_grader_id,
              gcd_graded_version,
              gcd_grade_time,
              gcd_verifier_id,
              gcd_verify_time)
            VALUES(?, ?, ?, ?, ?, ?, ?, ?, ?)";
        $this->course_db->query($query, $param);
    }

    /**
     * Updates an existing graded component in the database
     *
     * @param GradedComponent $graded_component
     */
    private function updateGradedComponent(GradedComponent $graded_component) {
        if ($graded_component->isModified()) {
            if (!$graded_component->getComponent()->isPeerComponent()) {
                $params = [
                    $graded_component->getScore(),
                    $graded_component->getComment(),
                    $graded_component->getGradedVersion(),
                    DateUtils::dateTimeToString($graded_component->getGradeTime()),
                    $graded_component->getGraderId(),
                    $graded_component->getVerifierId() !== '' ? $graded_component->getVerifierId() : null,
                    !is_null($graded_component->getVerifyTime()) ? DateUtils::dateTimeToString($graded_component->getVerifyTime()) : null,
                    $graded_component->getTaGradedGradeable()->getId(),
                    $graded_component->getComponentId()
                ];
                $query = "
                    UPDATE gradeable_component_data SET
                      gcd_score=?,
                      gcd_component_comment=?,
                      gcd_graded_version=?,
                      gcd_grade_time=?,
                      gcd_grader_id=?,
                      gcd_verifier_id=?,
                      gcd_verify_time = ?
                    WHERE gd_id=? AND gc_id=?";
            }
            else {
                $params = [
                  $graded_component->getScore(),
                  $graded_component->getComment(),
                  $graded_component->getGradedVersion(),
                  DateUtils::dateTimeToString($graded_component->getGradeTime()),
                  $graded_component->getTaGradedGradeable()->getId(),
                  $graded_component->getComponentId(),
                  $graded_component->getGraderId()
                ];
                $query = "
                    UPDATE gradeable_component_data SET
                      gcd_score=?,
                      gcd_component_comment=?,
                      gcd_graded_version=?,
                      gcd_grade_time=?
                    WHERE gd_id=? AND gc_id=? AND gcd_grader_id=?";
            }
            $this->course_db->query($query, $params);
        }
    }

    /**
     * Deletes a GradedComponent from the database
     *
     * @param GradedComponent $graded_component
     */
    private function deleteGradedComponent(GradedComponent $graded_component) {
        // Only the db marks need to be deleted since the others haven't been applied to the database
        $this->deleteGradedComponentMarks($graded_component, $graded_component->getDbMarkIds());

        $params = [
            $graded_component->getTaGradedGradeable()->getId(),
            $graded_component->getComponentId(),
            $graded_component->getGrader()->getId()
        ];
        $query = "DELETE FROM gradeable_component_data WHERE gd_id=? AND gc_id=? AND gcd_grader_id=?";
        $this->course_db->query($query, $params);
    }

    private function updateOverallComments(TaGradedGradeable $ta_graded_gradeable) {
        foreach ($ta_graded_gradeable->getOverallComments() as $user_id => $comment) {
            $this->updateOverallComment($ta_graded_gradeable, $comment, $user_id);
        }
    }

    private function updateOverallComment(TaGradedGradeable $ta_graded_gradeable, $comment, $grader_id) {
        $g_id = $ta_graded_gradeable->getGradedGradeable()->getGradeable()->getId();
        if ($comment === "") {
            $this->deleteOverallComment($g_id, $grader_id);
            $ta_graded_gradeable->removeOverallComment($grader_id);
            return;
        }

        $user_id = null;
        $team_id = null;

        // TODO: replace this with a single upsert when postgres can do an on conflict on
        //   multiple constraints (gradeable_data_overall_comment_user_unique, gradeable_data_overall_comment_team_unique)
        if ($ta_graded_gradeable->getGradedGradeable()->getGradeable()->isTeamAssignment()) {
            $team_id = $ta_graded_gradeable->getGradedGradeable()->getSubmitter()->getId();
            $conflict_clause = "(g_id, goc_team_id, goc_grader_id)";
        }
        else {
            $user_id = $ta_graded_gradeable->getGradedGradeable()->getSubmitter()->getId();
            $conflict_clause = "(g_id, goc_user_id, goc_grader_id)";
        }

        $query = "
            INSERT INTO gradeable_data_overall_comment (g_id, goc_user_id, goc_team_id, goc_grader_id, goc_overall_comment)
                VALUES (?, ?, ?, ?, ?)
                ON CONFLICT {$conflict_clause}
                DO
                    UPDATE SET
                        goc_overall_comment=?;
            ";

        $params = [$g_id, $user_id, $team_id, $grader_id, $comment, $comment];
        $this->course_db->query($query, $params);
    }

    public function deleteOverallComment($gradeable_id, $grader_id) {
        $this->course_db->query("DELETE FROM gradeable_data_overall_comment WHERE g_id=? AND goc_grader_id=?", [$gradeable_id, $grader_id]);
    }

    /**
     * Update/create the components/marks for a gradeable.
     *
     * @param TaGradedGradeable $ta_graded_gradeable
     */
    private function updateGradedComponents(TaGradedGradeable $ta_graded_gradeable) {
        // iterate through graded components and see if any need updating/creating
        foreach ($ta_graded_gradeable->getGradedComponentContainers() as $container) {
            foreach ($container->getGradedComponents() as $component_grade) {
                if ($component_grade->isNew()) {
                    $this->createGradedComponent($component_grade);
                }
                else {
                    $this->updateGradedComponent($component_grade);
                }

                // If the marks have been modified, this means we need to update the entries
                if ($component_grade->isMarksModified()) {
                    $new_marks = array_diff($component_grade->getMarkIds(), $component_grade->getDbMarkIds() ?? []);
                    $deleted_marks = array_diff($component_grade->getDbMarkIds() ?? [], $component_grade->getMarkIds());
                    $this->deleteGradedComponentMarks($component_grade, $deleted_marks);
                    $this->createGradedComponentMarks($component_grade, $new_marks);
                }
            }
        }

        // Iterate through deleted graded components and see if anything should be deleted
        foreach ($ta_graded_gradeable->getDeletedGradedComponents() as $component_grade) {
            $this->deleteGradedComponent($component_grade);
        }
        $ta_graded_gradeable->clearDeletedGradedComponents();
    }

    /**
     * Creates a new Ta Grade in the database along with its graded components/marks
     *
     * @param TaGradedGradeable $ta_graded_gradeable
     */
    private function createTaGradedGradeable(TaGradedGradeable $ta_graded_gradeable) {
        $submitter_id = $ta_graded_gradeable->getGradedGradeable()->getSubmitter()->getId();
        $is_team = $ta_graded_gradeable->getGradedGradeable()->getSubmitter()->isTeam();
        $params = [
            $ta_graded_gradeable->getGradedGradeable()->getGradeable()->getId(),
            $is_team ? null : $submitter_id,
            $is_team ? $submitter_id : null,
            $ta_graded_gradeable->getUserViewedDate() !== null ?
                DateUtils::dateTimeToString($ta_graded_gradeable->getUserViewedDate()) : null
        ];
        $query = "
            INSERT INTO gradeable_data (
                g_id,
                gd_user_id,
                gd_team_id,
                gd_user_viewed_date)
            VALUES(?, ?, ?, ?)";
        $this->course_db->query($query, $params);

        // Setup the graded gradeable with its new id
        $ta_graded_gradeable->setIdFromDatabase($this->course_db->getLastInsertId());

        // Also be sure to save the components
        $this->updateGradedComponents($ta_graded_gradeable);
        // And to separately update the overall comments
        $this->updateOverallComments($ta_graded_gradeable);
    }

    /**
     * Updates an existing Ta Grade in the database along with its graded components/marks
     *
     * @param TaGradedGradeable $ta_graded_gradeable
     */
    private function updateTaGradedGradeable(TaGradedGradeable $ta_graded_gradeable) {
        // If the grade has been modified, then update its properties
        if ($ta_graded_gradeable->isModified()) {
            $params = [
                $ta_graded_gradeable->getUserViewedDate() !== null ?
                    DateUtils::dateTimeToString($ta_graded_gradeable->getUserViewedDate()) : null,
                $ta_graded_gradeable->getId()
            ];
            $query = "
                UPDATE gradeable_data SET
                  gd_user_viewed_date=?
                WHERE gd_id=?";
            $this->course_db->query($query, $params);
        }

        // Also be sure to save the components
        $this->updateGradedComponents($ta_graded_gradeable);
        // And to update the overall comment
        $this->updateOverallComments($ta_graded_gradeable);
    }

    /**
     * Creates a Ta Grade in the database if it doesn't exist, otherwise it just updates it
     *
     * @param TaGradedGradeable $ta_graded_gradeable
     */
    public function saveTaGradedGradeable(TaGradedGradeable $ta_graded_gradeable) {
        // Ta Grades are initialized to have an id of 0 if not loaded from the db, so use that to check
        if ($ta_graded_gradeable->getId() < 1) {
            $this->createTaGradedGradeable($ta_graded_gradeable);
        }
        else {
            $this->updateTaGradedGradeable($ta_graded_gradeable);
        }
    }

    /**
     * Deletes an entry from the gradeable_data table
     *
     * @param TaGradedGradeable $ta_graded_gradeable
     */
    public function deleteTaGradedGradeable(TaGradedGradeable $ta_graded_gradeable) {
        $this->course_db->query("DELETE FROM gradeable_data WHERE gd_id=?", [$ta_graded_gradeable->getId()]);
    }

    /**
     * Deletes an entry from the gradeable_data table with the provided gradeable id and user/team id
     *
     * @param string $gradeable_id
     * @param int    $submitter_id User or Team id
     */
    public function deleteTaGradedGradeableByIds($gradeable_id, $submitter_id) {
        $this->course_db->query(
            'DELETE FROM gradeable_data WHERE g_id=? AND (gd_user_id=? OR gd_team_id=?)',
            [$gradeable_id, $submitter_id, $submitter_id]
        );
    }

    /**
     * Gets if the provided submitter has a submission for a particular gradeable
     *
     * @param  \app\models\gradeable\Gradeable $gradeable
     * @param  Submitter                       $submitter
     * @return bool
     */
    public function getHasSubmission(Gradeable $gradeable, Submitter $submitter) {
        $this->course_db->query(
            'SELECT EXISTS (SELECT g_id FROM electronic_gradeable_data WHERE g_id=? AND (user_id=? OR team_id=?))',
            [$gradeable->getId(), $submitter->getId(), $submitter->getId()]
        );
        return $this->course_db->row()['exists'] ?? false;
    }

    /**
     * checks if there are any custom marks saved for the provided gradeable
     *
     * @param string $gradeable_id
     * @return bool
     */
    public function getHasCustomMarks($gradeable_id) {
        //first get the gc_id's for all components associated with the gradeable
        $this->course_db->query(
            "SELECT gc.gc_id FROM gradeable_component AS gc
                   INNER JOIN gradeable_component_data AS gcd ON gc.gc_id=gcd.gc_id
                   WHERE gc.g_id=? AND gcd.gcd_component_comment <> '' ",
            [$gradeable_id]
        );
        if (count($this->course_db->rows()) > 0) {
            return true;
        }
        return false;
    }

    /**
     * Gets if the provided submitter has a submission for a particular gradeable
     *
     * @param  \app\models\gradeable\Gradeable $gradeable
     * @param  String                     $userid
     * @return bool
     */
    public function getUserHasSubmission(Gradeable $gradeable, string $userid) {

        return $this->course_db->query(
            'SELECT user_id FROM electronic_gradeable_data WHERE g_id=? AND (user_id=?)',
            [$gradeable->getId(), $userid]
        );
    }

    /**
     * Get the active version for all given submitter ids. If they do not have an active version,
     * their version will be zero.
     *
     * @param  \app\models\gradeable\Gradeable $gradeable
     * @param  string[]                        $submitter_ids
     * @return bool[] Map of id=>version
     */
    public function getActiveVersions(Gradeable $gradeable, array $submitter_ids) {
        if (count($submitter_ids) === 0) {
            return [];
        }

        // (?), (?), (?)
        $id_placeholders = implode(',', array_fill(0, count($submitter_ids), '(?)'));

        $query = "
            SELECT ids.id, (CASE WHEN m IS NULL THEN 0 ELSE m END) AS max
            FROM (VALUES $id_placeholders) ids(id)
            LEFT JOIN (
              SELECT COALESCE(user_id, team_id) AS id, active_version as m
              FROM electronic_gradeable_version
              WHERE g_id = ? AND (user_id IS NOT NULL OR team_id IS NOT NULL)
            ) AS versions
            ON versions.id = ids.id
        ";

        $params = array_merge($submitter_ids, [$gradeable->getId()]);

        $this->course_db->query($query, $params);
        $versions = [];
        foreach ($this->course_db->rows() as $row) {
            $versions[$row["id"]] = $row["max"];
        }
        return $versions;
    }

    /**
     * Gets a list of emails with user ids for all active particpants in a course
     */
    public function getEmailListWithIds() {
        $parameters = [];
        $this->course_db->query('SELECT user_id, user_email, user_group, registration_section FROM users WHERE user_group != 4 OR registration_section IS NOT null', $parameters);

        return $this->course_db->rows();
    }

    /**
     * Gives true if thread is locked
     *
     * @param  int $thread_id
     * @return bool
     */
    public function isThreadLocked($thread_id) {

        $this->course_db->query('SELECT lock_thread_date FROM threads WHERE id = ?', [$thread_id]);
        if (empty($this->course_db->rows()[0]['lock_thread_date'])) {
            return false;
        }
        return $this->course_db->rows()[0]['lock_thread_date'] < date("Y-m-d H:i:S");
    }

    /**
     * Returns an array of users in the current course which have not been completely graded for the given gradeable.
     * Excludes users in the null section
     *
     * If a component_id is passed in, then the list of returned users will be limited to users with
     * that specific component ungraded
     *
     * @param  Gradeable $gradeable
     * @return array
     */
    public function getUsersNotFullyGraded(Gradeable $gradeable, $component_id = "-1") {

        // Get variables needed for query
        $component_count = count($gradeable->getComponents());
        $gradeable_id = $gradeable->getId();

        // Configure which type of grading this gradeable is using
        // If there are graders assigned to rotating sections we are very likely using rotating sections
        $rotation_sections = $gradeable->getRotatingGraderSections();
        count($rotation_sections) ? $section_type = 'rotating_section' : $section_type = 'registration_section';

        // Configure variables related to user vs team submission
        if ($gradeable->isTeamAssignment()) {
            $id_string = 'team_id';
            $table = 'gradeable_teams';
        }
        else {
            $id_string = 'user_id';
            $table = 'users';
        }

        $main_query = "select $id_string from $table where $section_type is not null and $id_string not in";

        $parameters = [];
        // Select which subquery to use
        if ($component_id != "-1") {
            // Use this sub query to select users who do not have a specific component within this gradable graded
            $sub_query = "(select gd_$id_string
                from gradeable_component_data left join gradeable_data on gradeable_component_data.gd_id = gradeable_data.gd_id
                where g_id = ? and gc_id = ?);";

            $parameters = [$gradeable_id, $component_id];
        }
        else {
            // Use this sub query to select users who have at least one component not graded
            $sub_query = "(select gradeable_data.gd_$id_string
             from gradeable_component_data left join gradeable_data on gradeable_component_data.gd_id = gradeable_data.gd_id
             where g_id = ? group by gradeable_data.gd_id having count(gradeable_data.gd_id) = ?);";

            $parameters = [$gradeable_id, $component_count];
        }

        // Assemble complete query
        $query = "$main_query $sub_query";

        // Run query
        $this->course_db->query($query, $parameters);

        // Capture results
        $not_fully_graded = $this->course_db->rows();

        // Clean up results
        $not_fully_graded = array_column($not_fully_graded, $id_string);

        return $not_fully_graded;
    }



/////////////////Office Hours Queue queries/////////////////////////////////////

  /*
  current_state values
      ('waiting'):Waiting
      ('being_helped'):Being helped
      ('done'):Done/Fully out of the queue
  removal_type values
      (null):Still in queue
      ('self'):Removed yourself
      ('helped'):Mentor/TA helped you
      ('removed'):Mentor/TA removed you
      ('emptied'):Kicked out because queue emptied
      ('self_helped'):You helped you
  */

    public function getCurrentQueue() {
        $this->course_db->query("SELECT ROW_NUMBER() OVER(order by time_in ASC),* FROM queue where current_state IN ('waiting','being_helped') order by ROW_NUMBER");
        return $this->course_db->rows();
    }

    public function getPastQueue() {
        $this->course_db->query("SELECT ROW_NUMBER() OVER(order by time_out DESC, time_in DESC),* FROM queue where time_in > ? AND current_state IN ('done') order by ROW_NUMBER", [$this->core->getDateTimeNow()->format('Y-m-d 00:00:00O')]);
        return $this->course_db->rows();
    }


    public function isAnyQueueOpen() {
        $this->course_db->query("SELECT COUNT(*) AS num_open FROM queue_settings WHERE open = true");
        return $this->course_db->row()['num_open'] > 0;
    }


    public function openQueue($queue_code, $token, $regex_pattern, $require_contact_info) {
        $this->course_db->query("SELECT * FROM queue_settings WHERE UPPER(TRIM(code)) = UPPER(TRIM(?))", [$queue_code]);

        //cannot have more than one queue with the same code
        if (0 < count($this->course_db->rows())) {
            return false;
        }

        $this->course_db->query("INSERT INTO queue_settings (open,code,token,regex_pattern, contact_information) VALUES (TRUE, TRIM(?), TRIM(?), ?, ?)", [$queue_code,$token,$regex_pattern,$require_contact_info]);
        return true;
    }

    public function getQueueRegex($queue_code) {
        $this->course_db->query("SELECT regex_pattern FROM queue_settings WHERE code = ?", [$queue_code]);
        return $this->course_db->rows();
    }

    public function toggleQueue($queue_code, $state) {
        if ($state === "1") {
            $state = 'false';
        }
        else {
            $state = 'true';
        }
        $this->course_db->query("UPDATE queue_settings SET open = ? where UPPER(TRIM(code)) = UPPER(TRIM(?))", [$state, $queue_code]);
    }

    public function deleteQueue($queue_code) {
        $this->emptyQueue($queue_code);
        $this->course_db->query("DELETE FROM queue_settings WHERE UPPER(TRIM(code)) = UPPER(TRIM(?))", [$queue_code]);
    }

    public function getValidatedCode($queue_code, $token = null) {
        //first check if the queue has an access code
        $this->course_db->query("SELECT * FROM queue_settings WHERE UPPER(TRIM(code)) = UPPER(TRIM(?)) AND open = true", [$queue_code]);
        if ($this->course_db->getRowCount() > 0 && $this->course_db->rows()[0]['token'] == null) {
            return $this->course_db->rows()[0]['code'];
        }
        elseif ($token === null) {
            return false;
        }
        else {
            $this->course_db->query("SELECT * FROM queue_settings WHERE UPPER(TRIM(code)) = UPPER(TRIM(?)) AND UPPER(TRIM(token)) = UPPER(TRIM(?)) AND open = true", [$queue_code, $token]);
            if ($this->course_db->getRowCount() > 0) {
                return $this->course_db->rows()[0]['code'];
            }
        }
        return false;
    }

    public function alreadyInAQueue($user_id = null) {
        if (is_null($user_id)) {
            $user_id = $this->core->getUser()->getId();
        }
        $this->course_db->query("SELECT COUNT(*) FROM queue WHERE user_id = ? AND current_state IN ('waiting','being_helped')", [$user_id]);
        return $this->course_db->row()['count'] > 0;
    }

    public function getLastTimeInQueue($user_id, $queue_code) {
        $this->course_db->query("SELECT max(time_in) FROM queue WHERE user_id = ? AND UPPER(TRIM(queue_code)) = UPPER(TRIM(?)) AND (removal_type IN ('helped', 'self_helped') OR help_started_by IS NOT NULL) ", [$user_id, $queue_code]);
        return $this->course_db->rows()[0]['max'];
    }

    //Gets the time a student joined the queue they are currently in
    public function getTimeJoinedQueue($user_id, $queue_code) {
        $this->course_db->query("SELECT max(time_in) FROM queue WHERE user_id = ? AND UPPER(TRIM(queue_code)) = UPPER(TRIM(?)) ", [$user_id, $queue_code]);
        return $this->course_db->rows()[0]['max'];
    }

    public function getQueueId($queue_code) {
        $this->course_db->query("select * from queue_settings where code = ?;", [$queue_code]);
        return $this->course_db->rows()[0]['id'];
    }

    public function getQueueHasContactInformation(string $queue_code) {
        $this->course_db->query("select * from queue_settings where code = ?;", [$queue_code]);
        return $this->course_db->rows()[0]['contact_information'];
    }


    public function addToQueue($queue_code, $user_id, $name, $contact_info, $time_in = 0) {
        $last_time_in_queue = $this->getLastTimeInQueue($user_id, $queue_code);
        $entry_time = $time_in == 0 ? $this->core->getDateTimeNow() : $time_in;
        $this->course_db->query("INSERT INTO queue
            (
                current_state,
                removal_type,
                queue_code,
                user_id,
                name,
                time_in,
                time_help_start,
                time_out,
                added_by,
                help_started_by,
                removed_by,
                contact_info,
                last_time_in_queue,
                time_paused,
                time_paused_start
            ) VALUES (
                'waiting',
                NULL,
                TRIM(?),
                ?,
                ?,
                ?,
                NULL,
                NULL,
                ?,
                NULL,
                NULL,
                ?,
                ?,
                ?,
                NULL
            )", [$queue_code,$user_id,$name, $entry_time,$user_id,$contact_info,$last_time_in_queue,0]);
    }

    public function removeUserFromQueue($user_id, $remove_type, $queue_code) {
        $status_code = null;
        if ($remove_type !== 'self') {//user removing themselves
            $status_code = 'being_helped';//dont allow removing yourself if you are being helped
        }

        $this->course_db->query("SELECT * from queue where user_id = ? and UPPER(TRIM(queue_code)) = UPPER(TRIM(?)) and current_state IN ('waiting', ?)", [$user_id, $queue_code, $status_code]);
        if (count($this->course_db->rows()) <= 0) {
            if ($remove_type === 'self') {
                //This happens for 1 of 2 reason. They try and remove themself while being helped
                //In this case they should have refreshed and they can click finish helping
                //Or they try and remove themself but they are no longer in the queue
                //In this case when the page refreshes they will see that
                $this->core->addErrorMessage("Error: Please try again");
            }
            else {
                $this->core->addErrorMessage("User no longer in queue");
            }
            return false;
        }

        $this->course_db->query("UPDATE queue SET current_state = 'done', removal_type = ?, time_out = ?, removed_by = ? WHERE user_id = ? AND UPPER(TRIM(queue_code)) = UPPER(TRIM(?)) AND current_state IN ('waiting','being_helped')", [$remove_type,$this->core->getDateTimeNow(),$this->core->getUser()->getId(), $user_id, $queue_code]);
    }

    public function startHelpUser($user_id, $queue_code) {
        $this->course_db->query("SELECT * from queue where user_id = ? and UPPER(TRIM(queue_code)) = UPPER(TRIM(?)) and current_state IN ('waiting')", [$user_id, $queue_code]);
        if (count($this->course_db->rows()) <= 0) {
            $this->core->addErrorMessage("User not in queue");
            return false;
        }
        $this->course_db->query("UPDATE queue SET current_state = 'being_helped', time_help_start = ?, help_started_by = ? WHERE user_id = ? and UPPER(TRIM(queue_code)) = UPPER(TRIM(?)) and current_state IN ('waiting')", [$this->core->getDateTimeNow(), $this->core->getUser()->getId(), $user_id, $queue_code]);
    }

    public function finishHelpUser($user_id, $queue_code, $remove_type) {
        $this->course_db->query("SELECT * from queue where user_id = ? and UPPER(TRIM(queue_code)) = UPPER(TRIM(?)) and current_state IN ('being_helped')", [$user_id, $queue_code]);
        if (count($this->course_db->rows()) <= 0) {
            $this->core->addErrorMessage("User not in queue");
            return false;
        }

        $this->course_db->query("UPDATE queue SET current_state = 'done', removal_type = ?, time_out = ?, removed_by = ? WHERE user_id = ? AND UPPER(TRIM(queue_code)) = UPPER(TRIM(?)) and current_state IN ('being_helped')", [$remove_type,$this->core->getDateTimeNow(),$this->core->getUser()->getId(), $user_id, $queue_code]);
    }

    public function setQueuePauseState($new_state) {
        $current_queue_state = $this->core->getQueries()->getCurrentQueueState();
        $time_paused_start = $current_queue_state['time_paused_start'];
        $current_state = $time_paused_start != null;
        if ($new_state != $current_state) {
            // The pause state is actually changing
            $time_paused = $current_queue_state['time_paused'];
            $time_paused_start = date_create($time_paused_start);
            if ($new_state) {
                // The student is pausing
                $time_paused_start = $this->core->getDateTimeNow();
                $date_interval = new \DateInterval("PT{$time_paused}S");
                $time_paused_start = date_sub($time_paused_start, $date_interval);
            }
            else {
                // The student is un-pausing
                $time_paused_end = $this->core->getDateTimeNow();
                $date_interval = date_diff($time_paused_start, $time_paused_end);
                $time_paused = ($date_interval->h * 60 + $date_interval->i) * 60 + $date_interval->s;
                $time_paused_start = null;
            }
            $this->course_db->query("UPDATE queue SET paused = ?, time_paused = ?, time_paused_start = ? WHERE current_state = 'waiting' AND user_id = ?", [$new_state, $time_paused, $time_paused_start, $this->core->getUser()->getId()]);
        }
    }

    public function emptyQueue($queue_code) {
        $this->course_db->query("UPDATE queue SET current_state = 'done', removal_type = 'emptied', removed_by = ?, time_out = ? where current_state IN ('waiting','being_helped') and UPPER(TRIM(queue_code)) = UPPER(TRIM(?))", [$this->core->getUser()->getId(),$this->core->getDateTimeNow(), $queue_code]);
    }

    public function getQueueFromEntryId($entry_id) {
        $this->course_db->query("SELECT * FROM queue WHERE entry_id = ?", [$entry_id]);
        if (count($this->course_db->rows()) <= 0) {
            $this->core->addErrorMessage("Invalid Entry ID");
            return;
        }
        return $this->course_db->rows()[0];
    }

    public function restoreUserToQueue($entry_id) {
        $row = $this->getQueueFromEntryId($entry_id);
        $user_id = $row['user_id'];
        $queue_code = $row['queue_code'];
        if (is_null($user_id)) {
            return;
        }
        if ($this->alreadyInAQueue($user_id)) {
            $this->core->addErrorMessage("Cannot restore a user that is currently in the queue. Please remove them first.");
            return;
        }
        $last_time_in_queue = $this->getLastTimeInQueue($user_id, $queue_code);
        $this->course_db->query("UPDATE queue SET current_state = 'waiting', removal_type = null, removed_by = null, time_out = null, time_help_start = null, help_started_by = null, last_time_in_queue = ? where entry_id = ?", [$last_time_in_queue, $entry_id]);
        $this->core->addSuccessMessage("Student restored");
    }

    public function getAllQueues() {
        $this->course_db->query("
SELECT qs.*, COALESCE (ns.num_students, 0) AS num_students
FROM queue_settings qs
LEFT JOIN (
    SELECT q.queue_code, COUNT(distinct q.user_id) AS num_students
    FROM queue q
    WHERE q.current_state IN ('waiting')
    GROUP BY q.queue_code
) AS ns ON ns.queue_code = qs.code
ORDER BY id");
        return $this->course_db->rows();
    }

    public function getAllOpenQueues() {
        $this->course_db->query("SELECT * FROM queue_settings where open = true ORDER BY id");
        return $this->course_db->rows();
    }

    public function getQueueNumberAheadOfYou($queue_code = null) {
        if ($queue_code) {
            $this->course_db->query("
SELECT count(*)
FROM queue
WHERE current_state IN
    ('waiting')
    AND time_in <= (
        SELECT time_in
        FROM queue
        WHERE user_id = ? AND current_state IN ('waiting','being_helped')
    )
    AND UPPER(TRIM(queue_code)) = UPPER(TRIM(?))
                ", [$this->core->getUser()->getId(), $queue_code]);
        }
        else {
            $this->course_db->query("SELECT count(*) FROM queue WHERE current_state IN ('waiting')");
        }
        return $this->course_db->rows()[0]['count'];
    }

    public function getLastQueueDetails() {
        $this->course_db->query("SELECT name, contact_info from queue where user_id = ? order by time_in desc limit 1", [$this->core->getUser()->getId()]);
        return $this->course_db->row();
    }

    public function getCurrentQueueState() {
        $this->course_db->query("SELECT * FROM queue WHERE user_id = ? AND current_state IN ('waiting','being_helped')", [$this->core->getUser()->getId()]);
        if ($this->course_db->rows()) {
            return $this->course_db->rows()[0];
        }
        return null;
    }

    public function changeQueueToken($token, $queue_code) {
        $this->course_db->query("UPDATE queue_settings SET token = ? WHERE code = ?", [$token, $queue_code]);
    }

    public function changeQueueRegex($regex_pattern, $queue_code) {
        $this->course_db->query("UPDATE queue_settings SET regex_pattern = ? WHERE code = ?", [$regex_pattern, $queue_code]);
    }

    public function changeQueueContactInformation(bool $contact_information, string $queue_code) {
        $this->course_db->query("UPDATE queue_settings SET contact_information = ? WHERE code = ?", [$contact_information, $queue_code]);
    }

    public function getNumberAheadInQueueThisWeek($queue_code, $time_in) {
        $day_threshold = $this->core->getDateTimeNow()->modify('-4 day')->format('Y-m-d 00:00:00O');
        $this->course_db->query("SELECT count(*) from queue where last_time_in_queue < ? AND UPPER(TRIM(queue_code)) = UPPER(TRIM(?)) and current_state IN ('waiting') and time_in < ?", [$day_threshold, $queue_code, $time_in]);
        return $this->course_db->rows()[0]['count'];
    }

    public function getNumberAheadInQueueToday($queue_code, $time_in) {
        $current_date = $this->core->getDateTimeNow()->format('Y-m-d 00:00:00O');
        $day_threshold = $this->core->getDateTimeNow()->modify('-4 day')->format('Y-m-d 00:00:00O');
        $this->course_db->query("SELECT count(*) from queue where last_time_in_queue < ? AND last_time_in_queue > ? AND UPPER(TRIM(queue_code)) = UPPER(TRIM(?)) and current_state IN ('waiting') and time_in < ?", [$current_date, $day_threshold, $queue_code, $time_in]);
        return $this->course_db->rows()[0]['count'];
    }

    public function getAllQueuesEver() {
        $this->course_db->query("SELECT DISTINCT queue_code FROM queue
                                UNION
                                SELECT DISTINCT code as queue_code FROM queue_settings");
        return $this->course_db->rows();
    }

    public function getQueueDataStudent() {
        $this->course_db->query("SELECT
                *
              FROM (SELECT
                user_id AS id,
                CASE
                  WHEN user_preferred_firstname IS NULL THEN user_firstname
                  ELSE user_preferred_firstname
                END AS first_name,
                CASE
                  WHEN user_preferred_lastname IS NULL THEN user_lastname
                  ELSE user_preferred_lastname
                END AS lastname
              FROM users
              WHERE user_group = 4) AS user_data
              LEFT JOIN (SELECT
                user_id,"
                . $this->getInnerQueueSelect() .
               ",SUM(CASE
                  WHEN removal_type IN ('removed', 'emptied', 'self') THEN 1
                  ELSE 0
                END) AS not_helped_count
              FROM queue
              GROUP BY user_id) AS queue_data
                ON queue_data.user_id = user_data.id
              ORDER BY queue_data.user_id");
        return $this->course_db->rows();
    }

    public function getQueueDataOverall() {
        $this->course_db->query("SELECT"
                . $this->getInnerQueueSelect() .
               "FROM queue");
        return $this->course_db->rows();
    }

    public function getQueueDataToday() {
        $current_date = $this->core->getDateTimeNow()->format('Y-m-d 00:00:00O');
        $this->course_db->query(
            "SELECT"
                 . $this->getInnerQueueSelect() .
                "FROM queue
                 WHERE time_in > ?",
            [$current_date]
        );
        return $this->course_db->rows();
    }

    public function getQueueDataByQueue() {
        $this->course_db->query("SELECT
                 queue_code,"
                 . $this->getInnerQueueSelect() .
              "FROM queue
               GROUP BY queue_code
               ORDER BY queue_code");
        return $this->course_db->rows();
    }

    public function getQueueDataByWeekDay() {
        $this->course_db->query("SELECT
              dow,"
              . $this->getInnerQueueSelect() .
           "FROM (SELECT
              *,
              extract(dow from time_in) AS dow
            FROM queue) AS dow_queue
            GROUP BY dow
            ORDER BY dow");
        return $this->course_db->rows();
    }

    public function getQueueDataByWeekDayThisWeek() {
        $current_date = $this->core->getDateTimeNow()->format('Y-m-d 00:00:00O');
        $this->course_db->query(
            "SELECT
              dow,"
              . $this->getInnerQueueSelect() .
            "FROM (SELECT
                *,
                extract(dow from time_in) AS dow
                FROM queue
                WHERE extract(WEEK from time_in) = extract(WEEK from ?::DATE)
            )
            AS dow_queue
            GROUP BY dow
            ORDER BY dow",
            [$current_date]
        );
        return $this->course_db->rows();
    }

    public function getQueueDataByWeekNumber() {
        $this->course_db->query("SELECT
              weeknum,
      			  min(yearnum) as yearnum,"
              . $this->getInnerQueueSelect() .
           "FROM (SELECT
              *,
              extract(WEEK from time_in) AS weeknum,
			        extract(YEAR from time_in) AS yearnum
            FROM queue) AS weeknum_queue
            GROUP BY weeknum
            ORDER BY weeknum");
        return $this->course_db->rows();
    }

    public function setQueueMessage($queue_code, $message) {
        //clear the message
        if ($message === 'null') {
            $this->course_db->query("UPDATE queue_settings SET message = null WHERE UPPER(TRIM(code)) = UPPER(TRIM(?)) ", [$queue_code]);
        }
        else {
            $current_date = $this->core->getDateTimeNow();
            $this->course_db->query("UPDATE queue_settings SET message = ?, message_sent_time = ? WHERE  UPPER(TRIM(code)) = UPPER(TRIM(?)) ", [$message, $current_date, $queue_code]);
        }
    }

    public function getQueueMessage($queue_code) {
        $this->course_db->query("SELECT message, message_sent_time from queue_settings where UPPER(TRIM(code)) = UPPER(TRIM(?))", [$queue_code]);
        if (count($this->course_db->rows()) > 0) {
            return $this->course_db->rows()[0];
        }
        else {
            return null;
        }
    }



/////////////////END Office Hours Queue queries//////////////////////////////////



    /**
     * Gets all GradedGradeable's associated with each Gradeable.  If
     *  Note: The users' teams will be included in the search
     *
     * @param  \app\models\gradeable\Gradeable[] $gradeables The gradeable(s) to retrieve data for
     * @param  string[]|string|null              $users      The id(s) of the user(s) to get data for
     * @param  string[]|string|null              $teams      The id(s) of the team(s) to get data for
     * @param  string[]|string|null              $sort_keys  An ordered list of keys to sort by (i.e. `user_id` or `g_id DESC`)
     * @param  bool                              $team       True to get only team information, false to get only user information
     * @return \Iterator Iterator to access each GradeableData
     * @throws \InvalidArgumentException If any GradedGradeable or GradedComponent fails to construct
     */
    private function getGradedGradeablesUserOrTeam(array $gradeables, $users, $teams, $sort_keys, bool $team) {

        // Get the gradeables array into a lookup table by id
        $gradeables_by_id = [];
        foreach ($gradeables as $gradeable) {
            if (!($gradeable instanceof \app\models\gradeable\Gradeable)) {
                throw new \InvalidArgumentException('Gradeable array must only contain Gradeables');
            }
            $gradeables_by_id[$gradeable->getId()] = $gradeable;
        }
        if (count($gradeables_by_id) === 0) {
            return new \EmptyIterator();
        }

        // If one array is blank, and the other is null or also blank, don't get anything
        if (
            ($users === [] && $teams === null)
            || ($users === null && $teams === [])
            || ($users === [] && $teams === [])
        ) {
            return new \EmptyIterator();
        }

        // Make sure that our users/teams are arrays
        if ($users !== null) {
            if (!is_array($users)) {
                $users = [$users];
            }
        }
        else {
            $users = [];
        }
        if ($teams !== null) {
            if (!is_array($teams)) {
                $teams = [$teams];
            }
        }
        else {
            $teams = [];
        }

        $users = array_values($users);
        $teams = array_values($teams);

        //
        // Generate selector for the submitters the user wants
        //
        // If both are zero-count, that indicates to get all users/teams
        $all = (count($users) === count($teams)) && count($users) === 0;

        // switch the join type depending on the boolean
        $submitter_type = $team ? 'team_id' : 'user_id';
        $submitter_type_ext = $team ? 'team.team_id' : 'u.user_id';

        // Generate a logical expression from the provided parameters
        $selector_union_list = [];
        $selector_union_list[] = strval($this->course_db->convertBoolean($all));

        $selector_intersection_list = [];

        $param = [];

        // If Users were provided, switch between single users and team members
        if (count($users) > 0) {
            $user_placeholders = implode(',', array_fill(0, count($users), '?'));
            $param = $users;
            if (!$team) {
                $selector_union_list[] = "u.user_id IN ($user_placeholders)";
            }
            else {
                // Select the users' teams as well
                $selector_union_list[] = "team.team_id IN (SELECT team_id FROM teams WHERE state=1 AND user_id IN ($user_placeholders))";
            }
        }

        $submitter_inject = 'ERROR ERROR';
        $submitter_data_inject = 'ERROR ERROR';
        if ($team) {
            $submitter_data_inject =
              'ldet.array_late_day_exceptions,
               ldet.array_late_day_user_ids,
               /* Aggregate Team User Data */
               team.team_id,
               team.array_team_users,
               team.registration_section,
               team.rotating_section,
               team.team_name';

            $submitter_inject = '
              JOIN (
                SELECT gt.team_id,
                  gt.registration_section,
                  gt.rotating_section,
                  gt.team_name,
                  json_agg(tu) AS array_team_users
                FROM gradeable_teams gt
                  JOIN (
                    SELECT
                      t.team_id,
                      t.state,
                      tu.*
                    FROM teams t
                    JOIN users tu ON t.user_id = tu.user_id ORDER BY t.user_id
                  ) AS tu ON gt.team_id = tu.team_id
                GROUP BY gt.team_id
              ) AS team ON eg.team_assignment AND EXISTS (
                SELECT 1 FROM gradeable_teams gt
                WHERE gt.team_id=team.team_id AND gt.g_id=g.g_id
                LIMIT 1)

              /* Join team late day exceptions */
              LEFT JOIN (
                SELECT
                  json_agg(e.late_day_exceptions) AS array_late_day_exceptions,
                  json_agg(e.user_id) AS array_late_day_user_ids,
                  t.team_id,
                  g_id
                FROM late_day_exceptions e
                LEFT JOIN teams t ON e.user_id=t.user_id AND t.state=1
                GROUP BY team_id, g_id
              ) AS ldet ON g.g_id=ldet.g_id AND ldet.team_id=team.team_id';
        }
        else {
            $submitter_data_inject = '
              u.user_id,
              u.g_anon,
              u.user_firstname,
              u.user_preferred_firstname,
              u.user_lastname,
              u.user_preferred_lastname,
              u.user_email,
              u.user_email_secondary,
              u.user_email_secondary_notify,
              u.user_group,
              u.manual_registration,
              u.last_updated,
              u.grading_registration_sections,
              u.registration_section,
              u.rotating_section,
              u.registration_type,
              ldeu.late_day_exceptions,
              u.registration_subsection';
            $submitter_inject = '
            JOIN (
                SELECT u.*, ga.anon_id AS g_anon, ga.g_id, sr.grading_registration_sections
                FROM users u
                LEFT JOIN gradeable_anon ga
                ON u.user_id=ga.user_id
                LEFT JOIN (
                    SELECT
                        json_agg(sections_registration_id) AS grading_registration_sections,
                        user_id
                    FROM grading_registration
                    GROUP BY user_id
                ) AS sr ON u.user_id=sr.user_id
            ) AS u ON (eg IS NULL OR NOT eg.team_assignment) AND u.g_id=g.g_id

            /* Join user late day exceptions */
            LEFT JOIN late_day_exceptions ldeu ON g.g_id=ldeu.g_id AND u.user_id=ldeu.user_id';
        }
        if ($team && count($teams) > 0) {
            $team_placeholders = implode(',', array_fill(0, count($teams), '?'));
            $selector_union_list[] = "team.team_id IN ($team_placeholders)";
            $param = array_merge($param, $teams);
        }

        $selector_intersection_list[] = '(' . implode(' OR ', $selector_union_list) . ')';

        //
        // Generate selector for the gradeables the user wants
        //
        $gradeable_placeholders = implode(',', array_fill(0, count($gradeables_by_id), '?'));
        $selector_intersection_list[] = "g.g_id IN ($gradeable_placeholders)";

        // Create the complete selector
        $selector = implode(' AND ', $selector_intersection_list);

        // Generate the ORDER BY clause
        $order = self::generateOrderByClause($sort_keys, $team ? self::graded_gradeable_key_map_team : self::graded_gradeable_key_map_user);

        $query = "
            SELECT /* Select everything we retrieved */

              g.g_id,

              /* Gradeable Data */
              gd.gd_id AS id,
              gd.gd_user_viewed_date AS user_viewed_date,

              /* get the overall comment */
              goc.commenter_ids AS array_commenter_ids,
              goc.overall_comments AS array_overall_comments,

              /* Aggregate Gradeable Component Data */
              gcd.array_comp_id,
              gcd.array_score,
              gcd.array_comment,
              gcd.array_grader_id,
              gcd.array_graded_version,
              gcd.array_grade_time,
              gcd.array_mark_id,
              gcd.array_verifier_id,
              gcd.array_verify_time,

              /* Aggregate Gradeable Component Grader Data */
              gcd.array_grader_user_id,
              gcd.array_grader_anon_id,
              gcd.array_grader_user_firstname,
              gcd.array_grader_user_preferred_firstname,
              gcd.array_grader_user_lastname,
              gcd.array_grader_user_email,
              gcd.array_grader_user_email_secondary,
              gcd.array_grader_user_email_secondary_notify,
              gcd.array_grader_user_group,
              gcd.array_grader_manual_registration,
              gcd.array_grader_last_updated,
              gcd.array_grader_registration_section,
              gcd.array_grader_rotating_section,
              gcd.array_grader_registration_type,
              gcd.array_grader_grading_registration_sections,
              
              /* Aggregate Gradeable Component Verifier Data */
              gcd.array_verifier_user_id,
              gcd.array_verifier_user_firstname,
              gcd.array_verifier_user_preferred_firstname,
              gcd.array_verifier_user_lastname,
              gcd.array_verifier_user_email,
              gcd.array_verifier_user_email_secondary,
              gcd.array_verifier_user_email_secondary_notify,
              gcd.array_verifier_user_group,
              gcd.array_verifier_manual_registration,
              gcd.array_verifier_last_updated,
              gcd.array_verifier_registration_section,
              gcd.array_verifier_rotating_section,
              gcd.array_verifier_registration_type,

              /* Aggregate Gradeable Component Data (versions) */
              egd.array_version,
              egd.array_non_hidden_non_extra_credit,
              egd.array_non_hidden_extra_credit,
              egd.array_hidden_non_extra_credit,
              egd.array_hidden_extra_credit,
              egd.array_submission_time,
              egd.array_autograding_complete,

              /* Active Submission Version */
              egv.active_version,

              /* Grade inquiry data */
             rr.array_grade_inquiries,

              {$submitter_data_inject}

            FROM gradeable g

              /* Get teamness so we know to join teams or users*/
              LEFT JOIN (
                SELECT
                  g_id,
                  eg_team_assignment AS team_assignment
                FROM electronic_gradeable
              ) AS eg ON eg.g_id=g.g_id

              /* Join submitter data */
              {$submitter_inject}

              /* Join manual grading data */
              LEFT JOIN (
                SELECT *
                FROM gradeable_data
              ) AS gd ON gd.g_id=g.g_id AND gd.gd_{$submitter_type}={$submitter_type_ext}

              LEFT JOIN (
                SELECT
                    json_agg(goc_grader_id) as commenter_ids,
                    json_agg(goc_overall_comment) as overall_comments,
                    g_id,
                    goc_{$submitter_type}
                FROM gradeable_data_overall_comment
                GROUP BY g_id, goc_{$submitter_type}
              ) AS goc ON goc.g_id=g.g_id AND goc.goc_{$submitter_type}={$submitter_type_ext}

              /* Join aggregate gradeable component data */
              LEFT JOIN LATERAL (
                SELECT
                  json_agg(in_gcd.gc_id) AS array_comp_id,
                  json_agg(gcd_score) AS array_score,
                  json_agg(gcd_component_comment) AS array_comment,
                  json_agg(in_gcd.gcd_grader_id) AS array_grader_id,
                  json_agg(gcd_graded_version) AS array_graded_version,
                  json_agg(gcd_grade_time) AS array_grade_time,
                  json_agg(string_mark_id) AS array_mark_id,
                  json_agg(gcd_verifier_id) AS array_verifier_id,
                  json_agg(gcd_verify_time) AS array_verify_time,

                  json_agg(ug.user_id) AS array_grader_user_id,
                  json_agg(ug.g_anon) AS array_grader_anon_id,
                  json_agg(ug.user_firstname) AS array_grader_user_firstname,
                  json_agg(ug.user_preferred_firstname) AS array_grader_user_preferred_firstname,
                  json_agg(ug.user_lastname) AS array_grader_user_lastname,
                  json_agg(ug.user_email) AS array_grader_user_email,
                  json_agg(ug.user_email_secondary) AS array_grader_user_email_secondary,
                  json_agg(ug.user_email_secondary_notify) AS array_grader_user_email_secondary_notify,
                  json_agg(ug.user_group) AS array_grader_user_group,
                  json_agg(ug.manual_registration) AS array_grader_manual_registration,
                  json_agg(ug.last_updated) AS array_grader_last_updated,
                  json_agg(ug.registration_section) AS array_grader_registration_section,
                  json_agg(ug.rotating_section) AS array_grader_rotating_section,
                  json_agg(ug.registration_type) AS array_grader_registration_type,
                  json_agg(ug.grading_registration_sections) AS array_grader_grading_registration_sections,
                  json_agg(uv.user_id) AS array_verifier_user_id,
                  json_agg(uv.user_firstname) AS array_verifier_user_firstname,
                  json_agg(uv.user_preferred_firstname) AS array_verifier_user_preferred_firstname,
                  json_agg(uv.user_lastname) AS array_verifier_user_lastname,
                  json_agg(uv.user_email) AS array_verifier_user_email,
                  json_agg(uv.user_email_secondary) AS array_verifier_user_email_secondary,
                  json_agg(uv.user_email_secondary_notify) AS array_verifier_user_email_secondary_notify,
                  json_agg(uv.user_group) AS array_verifier_user_group,
                  json_agg(uv.manual_registration) AS array_verifier_manual_registration,
                  json_agg(uv.last_updated) AS array_verifier_last_updated,
                  json_agg(uv.registration_section) AS array_verifier_registration_section,
                  json_agg(uv.rotating_section) AS array_verifier_rotating_section,
                  json_agg(uv.registration_type) AS array_verifier_registration_type,
                  in_gcd.gd_id,
                  ug.g_id
                FROM (SELECT * FROM gradeable_component_data WHERE gd_id=gd.gd_id) in_gcd

                  LEFT JOIN (
                    SELECT
                      json_agg(gcm_id) AS string_mark_id,
                      gc_id,
                      gd_id,
                      gcd_grader_id
                    FROM gradeable_component_mark_data
                    GROUP BY gc_id, gd_id, gcd_grader_id
                  ) AS gcmd ON gcmd.gc_id=in_gcd.gc_id AND gcmd.gd_id=in_gcd.gd_id AND gcmd.gcd_grader_id=in_gcd.gcd_grader_id

                  /* Join grader data; TODO: do we want/need 'sr' information? */
                  LEFT JOIN (
                    SELECT u.*, ga.anon_id AS g_anon, ga.g_id, grading_registration_sections
                    FROM users u
                    LEFT JOIN (
                      SELECT
                        json_agg(sections_registration_id) AS grading_registration_sections,
                        user_id
                      FROM grading_registration
                      GROUP BY user_id
                    ) AS sr ON u.user_id=sr.user_id
                    LEFT JOIN(
                        SELECT
                          anon_id,
                          user_id,
                          g_id
                        FROM gradeable_anon
                      ) AS ga ON u.user_id=ga.user_id AND ga.g_id=g.g_id
                  ) AS ug ON ug.user_id=in_gcd.gcd_grader_id
                  LEFT JOIN (
                    SELECT u.*
                    FROM users u
                  ) AS uv ON uv.user_id=in_gcd.gcd_verifier_id
                GROUP BY in_gcd.gd_id, ug.g_id
              ) AS gcd ON gcd.gd_id=gd.gd_id AND gcd.g_id=g.g_id

              /* Join aggregate gradeable version data */
              LEFT JOIN (
                SELECT
                  json_agg(in_egd.g_version) AS array_version,
                  json_agg(in_egd.autograding_non_hidden_non_extra_credit) AS array_non_hidden_non_extra_credit,
                  json_agg(in_egd.autograding_non_hidden_extra_credit) AS array_non_hidden_extra_credit,
                  json_agg(in_egd.autograding_hidden_non_extra_credit) AS array_hidden_non_extra_credit,
                  json_agg(in_egd.autograding_hidden_extra_credit) AS array_hidden_extra_credit,
                  json_agg(in_egd.submission_time) AS array_submission_time,
                  json_agg(in_egd.autograding_complete) AS array_autograding_complete,
                  g_id,
                  user_id,
                  team_id
                FROM electronic_gradeable_data AS in_egd
                GROUP BY g_id, user_id, team_id
              ) AS egd ON egd.g_id=g.g_id AND egd.{$submitter_type}={$submitter_type_ext}
              LEFT JOIN (
                SELECT *
                FROM electronic_gradeable_version
              ) AS egv ON egv.{$submitter_type}=egd.{$submitter_type} AND egv.g_id=egd.g_id

              /* Join grade inquiry */
              LEFT JOIN (
  				SELECT json_agg(rr) as array_grade_inquiries, user_id, team_id, g_id
  				FROM regrade_requests AS rr
  				GROUP BY rr.user_id, rr.team_id, rr.g_id
  			  ) AS rr on egv.{$submitter_type}=rr.{$submitter_type} AND egv.g_id=rr.g_id
            WHERE $selector
            $order";


        $constructGradedGradeable = function ($row) use ($gradeables_by_id) {
            /** @var Gradeable $gradeable */
            $gradeable = $gradeables_by_id[$row['g_id']];

            // Get the submitter
            $submitter = null;
            if ($gradeable->isTeamAssignment()) {
                // Get the user data for the team
                $team_users = json_decode($row["array_team_users"], true);

                // Create the team with the query results and users array
                $submitter = new Team($this->core, array_merge($row, ['users' => $team_users]));

                // Get the late day exceptions for each user
                $late_day_exceptions = [];
                if (isset($row['array_late_day_user_ids'])) {
                    $late_day_exceptions = array_combine(
                        json_decode($row['array_late_day_user_ids']),
                        json_decode($row['array_late_day_exceptions'])
                    );
                }
                foreach ($submitter->getMembers() as $user_id) {
                    if (!isset($late_day_exceptions[$user_id])) {
                        $late_day_exceptions[$user_id] = 0;
                    }
                }
            }
            else {
                if (isset($row['grading_registration_sections'])) {
                    $row['grading_registration_sections'] = json_decode($row['grading_registration_sections']);
                }
                $submitter = new User($this->core, $row);

                // Get the late day exception for the user
                $late_day_exceptions = [
                    $submitter->getId() => $row['late_day_exceptions'] ?? 0
                ];
            }

            // Create the graded gradeable instances
            $graded_gradeable = new GradedGradeable(
                $this->core,
                $gradeable,
                new Submitter($this->core, $submitter),
                [
                    'late_day_exceptions' => $late_day_exceptions
                ]
            );
            $ta_graded_gradeable = null;
            $auto_graded_gradeable = null;

            // This will be false if there is no manual grade yet
            if (isset($row['id'])) {
                // prepare overall comments
                $row["array_commenter_ids"] = json_decode($row["array_commenter_ids"]);
                $row["array_overall_comments"] = json_decode($row["array_overall_comments"]);
                $row["overall_comments"] = [];
                if ($row["array_commenter_ids"] !== null) {
                    for ($i = 0; $i < count($row["array_commenter_ids"]); $i++) {
                        $commenter = $row["array_commenter_ids"][$i];
                        $comment   = $row["array_overall_comments"][$i];
                        $row["overall_comments"][$commenter] = $comment;
                    }
                }
                $ta_graded_gradeable = new TaGradedGradeable($this->core, $graded_gradeable, $row);
                $graded_gradeable->setTaGradedGradeable($ta_graded_gradeable);
            }

            // Always construct an instance even if there is no data
            $auto_graded_gradeable = new AutoGradedGradeable($this->core, $graded_gradeable, $row);
            $graded_gradeable->setAutoGradedGradeable($auto_graded_gradeable);

            if (isset($row['array_grade_inquiries'])) {
                $grade_inquiries = json_decode($row['array_grade_inquiries'], true);
                $grade_inquiries_arr = [];
                foreach ($grade_inquiries as $grade_inquiry) {
                    $grade_inquiries_arr[] = new RegradeRequest($this->core, $grade_inquiry);
                }

                $graded_gradeable->setRegradeRequests($grade_inquiries_arr);
            }

            $graded_components_by_id = [];
            /** @var AutoGradedVersion[] $graded_versions */
            $graded_versions = [];

            // Break down the graded component / version / grader data into an array of arrays
            //  instead of arrays of sql array-strings
            $user_properties = [
                'user_id',
                'anon_id',
                'user_firstname',
                'user_preferred_firstname',
                'user_lastname',
                'user_email',
                'user_email_secondary',
                'user_email_secondary_notify',
                'user_group',
                'manual_registration',
                'last_updated',
                'registration_section',
                'rotating_section',
                'registration_type',
                'grading_registration_sections'
            ];
            $comp_array_properties = [
                'comp_id',
                'score',
                'comment',
                'grader_id',
                'graded_version',
                'grade_time',
                'mark_id',
                'verifier_id',
                'verify_time'
            ];
            $version_array_properties = [
                'version',
                'non_hidden_non_extra_credit',
                'non_hidden_extra_credit',
                'hidden_non_extra_credit',
                'hidden_extra_credit',
                'submission_time',
                'autograding_complete'
            ];
            $db_row_split = [];
            foreach (
                array_merge(
                    $version_array_properties,
                    $comp_array_properties,
                    array_map(
                        function ($elem) {
                            return 'grader_' . $elem;
                        },
                        $user_properties
                    ),
                    array_map(
                        function ($elem) {
                            return 'verifier_' . $elem;
                        },
                        array_diff(
                            $user_properties,
                            ['anon_id', 'grading_registration_sections']
                        )
                    )
                ) as $property
            ) {
                $db_row_split[$property] = json_decode($row['array_' . $property]);
            }

            if (isset($db_row_split['comp_id'])) {
                // Create all of the GradedComponents
                for ($i = 0; $i < count($db_row_split['comp_id']); ++$i) {
                    // Create a temporary array for each graded component instead of trying
                    //  to transpose the entire $db_row_split array
                    $comp_array = [];
                    foreach ($comp_array_properties as $property) {
                        $comp_array[$property] = $db_row_split[$property][$i];
                    }

                    //  Similarly, transpose just this grader
                    $user_array = [];
                    foreach ($user_properties as $property) {
                        $user_array[$property] = $db_row_split['grader_' . $property][$i];
                    }

                    // Create the grader user
                    $grader = new User($this->core, $user_array);

                    // Transpose the verifier if it exists
                    $verifier = null;
                    $verifier_array = [];
                    if (isset($db_row_split['verifier_user_id'][$i]) && $db_row_split['verifier_user_id'][$i] !== null) {
                        foreach ($user_properties as $property) {
                            if (isset($db_row_split['verifier_' . $property][$i])) {
                                $verifier_array[$property] = $db_row_split['verifier_' . $property][$i];
                            }
                        }
                        $verifier = new User($this->core, $verifier_array);
                    }

                    // Create the component
                    $graded_component = new GradedComponent(
                        $this->core,
                        $ta_graded_gradeable,
                        $gradeable->getComponent($db_row_split['comp_id'][$i]),
                        $grader,
                        $comp_array,
                        $verifier
                    );

                    $graded_component->setMarkIdsFromDb($db_row_split['mark_id'][$i] ?? []);
                    $graded_components_by_id[$graded_component->getComponentId()][] = $graded_component;
                }


                // Create containers for each component
                $containers = [];
                foreach ($gradeable->getComponents() as $component) {
                    $container = new GradedComponentContainer($this->core, $ta_graded_gradeable, $component);
                    $container->setGradedComponents($graded_components_by_id[$component->getId()] ?? []);
                    $containers[$component->getId()] = $container;
                }
                $ta_graded_gradeable->setGradedComponentContainersFromDatabase($containers);
            }

            if (isset($db_row_split['version'])) {
                // Create all of the AutoGradedVersions
                for ($i = 0; $i < count($db_row_split['version']); ++$i) {
                    // Similarly, transpose each version
                    $version_array = [];
                    foreach ($version_array_properties as $property) {
                        $version_array[$property] = $db_row_split[$property][$i];
                    }

                    $version = new AutoGradedVersion($this->core, $graded_gradeable, $version_array);
                    $graded_versions[$version->getVersion()] = $version;
                }
                $auto_graded_gradeable->setAutoGradedVersions($graded_versions);
            }

            return $graded_gradeable;
        };

        return $this->course_db->queryIterator(
            $query,
            array_merge(
                $param,
                array_keys($gradeables_by_id)
            ),
            $constructGradedGradeable
        );
    }

    /**
     * Given a user_id check the users table for a valid entry, returns a user object if found,
     * null otherwise. If is_numeric is true, the numeric_id key will be used to lookup the user.
     * This should be called through getUserById() or getUserByNumericId().
     *
     * @param string|int $user_id
     * @param bool $is_numeric
     * @return User|null
     */
    private function getUser($user_id, bool $is_numeric = false): ?User {
        $result = $this->getUsers([$user_id], $is_numeric);
        if ($result !== null && count($result) === 1) {
            //return first element
            return array_pop($result);
        }
        else {
            return null;
        }
    }

    /**
     * Given an array of user IDs, return an array of corresponding user objects or null if any one of them wasn't found
     *
     * @param array $user_id_list
     * @param bool $is_numeric
     * @return array|null
     */
    private function getUsers(array $user_id_list, bool $is_numeric = false): ?array {
        $placeholders = $this->createParamaterList(count($user_id_list));

        if (!$is_numeric) {
            $this->submitty_db->query("SELECT * FROM users WHERE user_id IN {$placeholders}", $user_id_list);
        }
        else {
            $this->submitty_db->query("SELECT * FROM users WHERE user_numeric_id IN {$placeholders}", $user_id_list);
        }

        if ($this->submitty_db->getRowCount() === 0) {
            return null;
        }

        $details_list = $this->submitty_db->rows();

        if ($this->course_db) {
            $this->course_db->query(
                "
            SELECT u.*, ns.merge_threads, ns.all_new_threads,
                 ns.all_new_posts, ns.all_modifications_forum,
                 ns.reply_in_post_thread,ns.team_invite,
                 ns.team_member_submission, ns.team_joined,
                 ns.self_notification,
                 ns.merge_threads_email, ns.all_new_threads_email,
                 ns.all_new_posts_email, ns.all_modifications_forum_email,
                 ns.reply_in_post_thread_email, ns.team_invite_email,
                 ns.team_member_submission_email, ns.team_joined_email,
                 ns.self_notification_email,sr.grading_registration_sections

            FROM users u
            LEFT JOIN notification_settings as ns ON u.user_id = ns.user_id
            LEFT JOIN (
              SELECT array_agg(sections_registration_id) as grading_registration_sections, user_id
              FROM grading_registration
              GROUP BY user_id
            ) as sr ON u.user_id=sr.user_id
            WHERE u.user_id IN {$placeholders}",
                $user_id_list
            );

            $updated_details_list = [];
            if ($this->course_db->getRowCount() > 0) {
                $i = 0;
                foreach ($details_list as $details) {
                    $user = $this->course_db->rows()[$i];
                    if (isset($user['grading_registration_sections'])) {
                        $user['grading_registration_sections'] = $this->course_db->fromDatabaseToPHPArray($user['grading_registration_sections']);
                    }
                    $updated_details_list[] = array_merge($details, $user);
                    $i++;
                }
                $details_list = $updated_details_list;
            }
        }

        $users = [];
        foreach ($details_list as $details) {
            $users[$details['user_id']] = new User($this->core, $details);
        }

        return $users;
    }



    /**
     * Maps sort keys to an array of expressions to sort by in place of the key.
     *  Useful for ambiguous keys or for key alias's
     */
    const graded_gradeable_key_map_user = [
        'registration_section' => [
            'SUBSTRING(u.registration_section, \'^[^0-9]*\')',
            'COALESCE(SUBSTRING(u.registration_section, \'[0-9]+\')::INT, -1)',
            'SUBSTRING(u.registration_section, \'[^0-9]*$\')',
        ],
        'rotating_section' => [
            'u.rotating_section',
        ],
        'team_id' => [],
        'section_subsection' => [
            'u.registration_subsection',
        ]
    ];
    const graded_gradeable_key_map_team = [
        'registration_section' => [
            'SUBSTRING(team.registration_section, \'^[^0-9]*\')',
            'COALESCE(SUBSTRING(team.registration_section, \'[0-9]+\')::INT, -1)',
            'SUBSTRING(team.registration_section, \'[^0-9]*$\')'
        ],
        'rotating_section' => [
            'team.rotating_section'
        ],
        'team_id' => [
            'team.team_id'
        ],
        'user_id' => [],
        'section_subsection' => [
            'u.registration_subsection'
        ]
    ];

    /**
     * Gets Total Number of Submissions on a Gradeable
     *
     * @param string $g_id the gradeable id to check for
     */
    public function getTotalSubmissions($g_id) {
        $this->course_db->query('SELECT * FROM electronic_gradeable_data WHERE g_id= ?', [$g_id]);
        return count($this->course_db->rows());
    }

    /**
     * Generates the ORDER BY clause with the provided sorting keys.
     *
     * For every element in $sort_keys, checks if the first word is in $key_map,
     * and if so, replaces it with the list of clauses in $key_map, and then joins that
     * list together using the second word (if it exists, assuming it is an order direction)
     * or blank otherwise. If the first word is not, return the clause as is. Finally,
     * join the resulting set of clauses together as appropriate for valid ORDER BY.
     *
     * @param  string[]|null $sort_keys
     * @param  array         $key_map   A map from sort keys to arrays of expressions to sort by instead
     *                                  (see self::graded_gradeable_key_map for example)
     * @return string
     */

    private static function generateOrderByClause($sort_keys, array $key_map) {
        if ($sort_keys !== null) {
            if (!is_array($sort_keys)) {
                $sort_keys = [$sort_keys];
            }
            if (count($sort_keys) === 0) {
                return '';
            }
            // Use simplified expression for empty keymap
            if (empty($key_map)) {
                return 'ORDER BY ' . implode(',', $sort_keys);
            }
            return 'ORDER BY ' . implode(
                ',',
                array_filter(
                    array_map(
                        function ($key_ext) use ($key_map) {
                            $split_key = explode(' ', $key_ext);
                            $key = $split_key[0];
                            if (isset($key_map[$key])) {
                                // Map any keys with special requirements to the proper statements and preserve specified order
                                $order = '';
                                if (count($split_key) > 1) {
                                    $order = $split_key[1];
                                }
                                if (count($key_map[$key]) === 0) {
                                    return '';
                                }
                                return implode(" $order,", $key_map[$key]) . " $order";
                            }
                            else {
                                return $key_ext;
                            }
                        },
                        $sort_keys
                    ),
                    function ($a) {
                        return $a !== '';
                    }
                )
            );
        }
        return '';
    }
    //// BEGIN ONLINE POLLING QUERIES ////

    public function addNewPoll($poll_name, $question, $question_type, array $responses, array $answers, $release_date, array $orders, $release_histogram) {
        $this->course_db->query("INSERT INTO polls(name, question, question_type, status, release_date, image_path, release_histogram) VALUES (?, ?, ?, ?, ?, ?, ?)", [$poll_name, $question, $question_type, "closed", $release_date, null, $release_histogram]);
        $this->course_db->query("SELECT max(poll_id) from polls");
        $poll_id = $this->course_db->rows()[0]['max'];
        foreach ($responses as $option_id => $response) {
            $this->course_db->query("INSERT INTO poll_options(option_id, order_id, poll_id, response, correct) VALUES (?, ?, ?, ?, FALSE)", [$option_id, $orders[$option_id], $poll_id, $response]);
        }
        foreach ($answers as $answer) {
            $this->course_db->query("UPDATE poll_options SET correct = TRUE where poll_id = ? and option_id = ?", [$poll_id, $answer]);
        }
        return $poll_id;
    }

    public function endPoll($poll_id) {
        $this->course_db->query("UPDATE polls SET status = 'ended' where poll_id = ?", [$poll_id]);
    }

    public function closePoll($poll_id) {
        $this->course_db->query("UPDATE polls SET status = 'closed' where poll_id = ?", [$poll_id]);
    }

    public function openPoll($poll_id) {
        $this->course_db->query("UPDATE polls SET status = 'open' where poll_id = ?", [$poll_id]);
    }

    public function getPolls() {
        $polls = [];
        $this->course_db->query("SELECT * from polls order by poll_id ASC");
        $polls_rows = $this->course_db->rows();
        $user = $this->core->getUser()->getId();

        foreach ($polls_rows as $row) {
            $polls[] = $this->getPoll($row["poll_id"]);
        }

        return $polls;
    }

    public function getTodaysPolls() {
        $polls = [];
        $this->course_db->query("SELECT * from polls where release_date = ? order by name", [date("Y-m-d")]);
        $polls_rows = $this->course_db->rows();
        $user = $this->core->getUser()->getId();

        foreach ($polls_rows as $row) {
            $polls[] = $this->getPoll($row["poll_id"]);
        }

        return $polls;
    }

    public function getOlderPolls() {
        $polls = [];
        $this->course_db->query("SELECT * from polls where release_date < ? order by release_date DESC, name ASC", [date("Y-m-d")]);
        $polls_rows = $this->course_db->rows();
        $user = $this->core->getUser()->getId();

        foreach ($polls_rows as $row) {
            $polls[] = $this->getPoll($row["poll_id"]);
        }

        return $polls;
    }

    public function getFuturePolls() {
        $polls = [];
        $this->course_db->query("SELECT * from polls where release_date > ? order by release_date ASC, name ASC", [date("Y-m-d")]);
        $polls_rows = $this->course_db->rows();
        $user = $this->core->getUser()->getId();

        foreach ($polls_rows as $row) {
            $polls[] = $this->getPoll($row["poll_id"]);
        }

        return $polls;
    }

    public function getPoll($poll_id) {
        $this->course_db->query("SELECT * from polls where poll_id = ?", [$poll_id]);
        $row = $this->course_db->rows();
        $user = $this->core->getUser()->getId();
        if (count($row) <= 0) {
            return null;
        }
        $row = $row[0];
        $responses = $this->getResponses($row["poll_id"]);
        return new PollModel($this->core, $row["poll_id"], $row["name"], $row["question"], $row["question_type"], $responses, $this->getAnswers($poll_id), $row["status"], $this->getUserResponses($row["poll_id"]), $row["release_date"], $row["image_path"], $row["release_histogram"]);
    }

    public function getResponses($poll_id) {
        $this->course_db->query("SELECT * from poll_options where poll_id = ? order by order_id ASC", [$poll_id]);
        $responses = [];
        $responses_rows = $this->course_db->rows();
        foreach ($responses_rows as $rep_row) {
            $responses[$rep_row["option_id"]] = $rep_row["response"];
        }
        return $responses;
    }

    public function getUserResponses($poll_id) {
        $this->course_db->query("SELECT * from poll_responses where poll_id = ?", [$poll_id]);
        $rows = $this->course_db->rows();
        $responses = [];
        foreach ($rows as $row) {
            if (!isset($responses[$row["student_id"]])) {
                $responses[$row["student_id"]] = [];
            }
            array_push($responses[$row["student_id"]], $row["option_id"]);
        }
        return $responses;
    }

    public function submitResponse($poll_id, $responses) {
        $user = $this->core->getUser()->getId();
        $this->course_db->query("SELECT * from poll_responses where poll_id = ? and student_id = ?", [$poll_id, $user]);
        // clear all existing answers of the student
        $this->course_db->query("DELETE FROM poll_responses where poll_id = ? and student_id = ?", [$poll_id, $user]);
        // insert new answers
        foreach ($responses as $index => $response_id) {
            $this->course_db->query("INSERT INTO poll_responses(poll_id, student_id, option_id) VALUES (?, ?, ?)", [$poll_id, $user, $response_id]);
        }
    }

    public function getAnswers($poll_id) {
        $this->course_db->query("SELECT option_id from poll_options where poll_id = ? and correct = TRUE order by order_id ASC", [$poll_id]);
        $answers = [];
        foreach ($this->course_db->rows() as $row) {
            $answers[] = $row["option_id"];
        }
        return $answers;
    }

    public function editPoll($poll_id, $poll_name, $question, $question_type, array $responses, array $answers, $release_date, array $orders, $image_path, $release_histogram) {
        $this->course_db->query("DELETE FROM poll_options where poll_id = ?", [$poll_id]);
        $this->course_db->query("UPDATE polls SET name = ?, question = ?, question_type = ?, release_date = ?, image_path = ?, release_histogram = ? where poll_id = ?", [$poll_name, $question, $question_type, $release_date, $image_path, $release_histogram, $poll_id]);
        foreach ($responses as $order_id => $response) {
            $this->course_db->query("INSERT INTO poll_options(option_id, order_id, poll_id, response, correct) VALUES (?, ?, ?, ?, FALSE)", [$order_id, $orders[$order_id], $poll_id, $response]);
        }
        foreach ($answers as $answer) {
            $this->course_db->query("UPDATE poll_options SET correct = TRUE where poll_id = ? and option_id = ?", [$poll_id, $answer]);
        }
    }

    public function deletePoll($poll_id) {
        $this->course_db->query("DELETE FROM poll_responses where poll_id = ?", [$poll_id]);
        $this->course_db->query("DELETE FROM poll_options where poll_id = ?", [$poll_id]);
        $this->course_db->query("DELETE FROM polls where poll_id = ?", [$poll_id]);
    }

    public function getResults($poll_id) {
        $results = [];
        $query = <<<SQL
SELECT
    po.option_id,
    COALESCE(pr.count, 0) AS count
FROM
    poll_options AS po
    LEFT JOIN (
        SELECT option_id, COUNT(*) AS count FROM poll_responses WHERE poll_id = ? GROUP BY option_id
    ) AS pr ON pr.option_id = po.option_id
WHERE
    po.poll_id = ?
ORDER BY
    po.order_id ASC
SQL;
        $this->course_db->query($query, [$poll_id, $poll_id]);
        foreach ($this->course_db->rows() as $row) {
            $results[$row["option_id"]] = $row['count'];
        }
        return $results;
    }

    public function deleteUserResponseIfExists($poll_id) {
        $user = $this->core->getUser()->getId();
        $this->course_db->query("DELETE FROM poll_responses where poll_id = ? and student_id = ?", [$poll_id, $user]);
    }

    public function setPollImage($poll_id, $image_path) {
        $this->course_db->query("UPDATE polls SET image_path = ? where poll_id = ?", [$image_path, $poll_id]);
    }

    public function getHistogramSetting($poll_id) {
        $this->course_db->query("SELECT release_histogram FROM polls WHERE poll_id = ?", [$poll_id]);
        return $this->course_db->rows()[0]["release_histogram"];
    }

    //// END ONLINE POLLING QUERIES ////

    /**
     * Delete user from DBs identified by user_id, semester, and course.
     *
     * Query issues DELETE on master DB's courses_users table.  When potentially
     * successful, trigger function will attempt to delete user from course DB.
     * If the trigger fails, it is expected that user is also not removed from
     * master DB.  When user cannot be deleted (probably due to referential
     * integrity), query is expected to return 0 rows to indicate user was not
     * deleted.
     *
     * @param string $user_id
     * @param string $semester
     * @param string $course
     * @return bool false on failure (or 0 rows deleted), true otherwise.
     */
    public function deleteUser(string $user_id, string $semester, string $course): bool {
        $query = "DELETE FROM courses_users WHERE user_id=? AND semester=? AND course=?";
        $this->submitty_db->query($query, [$user_id, $semester, $course]);
        return $this->submitty_db->getRowCount() > 0;
    }

    /**
     * Demote grader to a student, identified by user_id, semester, and course.
     * Set user group to 4 (student) and the query is successful if the row
     * count (number of affected rows) is positive.
     *
     * @param string $user_id
     * @param string $semester
     * @param string $course
     * @return bool false on failure, true otherwise
     */
    public function demoteGrader(string $user_id, string $semester, string $course): bool {
        $query = <<<SQL
UPDATE courses_users
SET user_group = 4
WHERE user_id=? AND semester=? AND course=?
SQL;
        $this->submitty_db->query($query, [$user_id, $semester, $course]);
        return $this->submitty_db->getRowCount() > 0;
    }

    /**
     * Insert access attempt to a given gradeable by a user.
     */
    public function insertGradeableAccess(
        string $g_id,
        ?string $user_id,
        ?string $team_id,
        ?string $accessor_id
    ): void {
        $query = <<<SQL
INSERT INTO gradeable_access (g_id, user_id, team_id, accessor_id, "timestamp")
VALUES (?, ?, ?, ?, ?)
SQL;
        $this->course_db->query($query, [$g_id, $user_id, $team_id, $accessor_id, $this->core->getDateTimeNow()]);
    }

    public function getGradeableAccessUser(
        string $g_id,
        string $user_id
    ): array {
        $this->course_db->query(
            'SELECT * FROM gradeable_access WHERE g_id=? AND user_id=? ORDER BY "timestamp"',
            [$g_id, $user_id]
        );
        return $this->course_db->rows();
    }

    public function getGradeableAccessTeam(
        string $g_id,
        string $team_id
    ): array {
        $this->course_db->query(
            'SELECT * FROM gradeable_access WHERE g_id=? AND team_id=? ORDER BY "timestamp"',
            [$g_id, $team_id]
        );
        return $this->course_db->rows();
    }

    public function getUserGroups(string $user_id): array {
        $this->submitty_db->query(
            'SELECT DISTINCT c.group_name FROM courses c INNER JOIN courses_users cu on c.course = cu.course AND
                   c.semester = cu.semester WHERE cu.user_id = ? AND user_group = 1 AND c.group_name != \'root\'',
            [$user_id]
        );
        return $this->submitty_db->rows();
    }

    public function courseExists(string $semester, string $course): bool {
        $this->submitty_db->query(
            'SELECT * FROM courses WHERE semester=? AND course=?',
            [$semester, $course]
        );
        return $this->submitty_db->getRowCount() === 1;
    }

    public function getOtherCoursesWithSameGroup(string $semester, string $course): array {
        $this->submitty_db->query(
            "SELECT c2.course, c2.semester FROM courses c1 INNER JOIN courses c2 ON c1.group_name = c2.group_name
                   WHERE c1.semester = ? AND c1.course = ? AND c1.group_name != 'root'",
            [$semester, $course]
        );
        return $this->submitty_db->rows();
    }

    private function getInnerQueueSelect(): string {
        return <<<SQL

      COUNT(*) AS queue_interactions,
      COUNT(DISTINCT user_id) AS number_distinct_students,
      DATE_TRUNC('second', AVG(time_out - time_help_start)) AS avg_help_time,
      MIN(time_out - time_help_start) AS min_help_time,
      MAX(time_out - time_help_start) AS max_help_time,
      DATE_TRUNC('second', AVG(time_help_start - time_in)) AS avg_wait_time,
      MIN(time_help_start - time_in) AS min_wait_time,
      MAX(time_help_start - time_in) AS max_wait_time,
      SUM(CASE
        WHEN removal_type IN ('helped', 'self_helped') THEN 1
        ELSE 0
      END) AS help_count,
      SUM(CASE
        WHEN removal_type IN ('removed', 'emptied', 'self') THEN 1
        ELSE 0
      END) AS not_helped_count

SQL;
    }

    private function getGradeableMinutesOverride(string $gradeable_id): array {
        $this->course_db->query('SELECT * FROM gradeable_allowed_minutes_override WHERE g_id=?', [$gradeable_id]);
        return $this->course_db->rows();
    }

    /**
     * Gets the number of students who have submitted to a given gradeable
     *
     * @param string $gradeable_id
     * @return int
     */
    public function getTotalStudentsWithSubmissions(string $gradeable_id): int {
        $this->course_db->query('SELECT DISTINCT COUNT(*) user_id FROM electronic_gradeable_data WHERE g_id=?', [$gradeable_id]);
        return $this->course_db->rows()[0]["user_id"];
    }

    /**
     * Gets the total number of submissions made to a given gradeable
     *
     * @param string $gradeable_id
     * @return int
     */
    public function getTotalSubmissionsToGradeable(string $gradeable_id): int {
        $this->course_db->query('SELECT COUNT(*) FROM electronic_gradeable_data WHERE g_id=?', [$gradeable_id]);
        return $this->course_db->rows()[0]["count"];
    }

    /**
     * Gets the autograding metrics for a testcase
     *
     * @param string $user_id
     * @param string $gradeable_id
     * @param string $testcase_id
     * @param int $version the submission version that is currently being looked at
     */
    public function getMetrics(string $user_id, string $gradeable_id, string $testcase_id, int $version): array {
        $this->course_db->query("
            SELECT elapsed_time, max_rss_size FROM autograding_metrics
                WHERE
                    user_id = ?
                    AND g_id = ?
                    AND testcase_id = ?
                    AND g_version = cast(? AS int)
        ", [$user_id, $gradeable_id, $testcase_id, $version]);
        return $this->course_db->row();
    }

    /**
     * Gets a gradeable leaderboard
     * TODO get this working for teams
     *
     * @param string $gradeable_id
     * @param bool $countHidden true when leaderboard should include hidden testcases
     * @param array $valid_testcases a list of testcases to use in leaderboard
     */
    public function getLeaderboard(string $gradeable_id, bool $countHidden, array $valid_testcases): array {
        if ($this->core->getQueries()->getGradeableConfig($gradeable_id)->isTeamAssignment()) {
            throw new NotImplementedException("Leaderboards do not work for teams");
        }

        $param_list = $this->createParamaterList(count($valid_testcases));

        array_unshift($valid_testcases, $gradeable_id);
        $valid_testcases[] = $countHidden;



        $this->course_db->query("
SELECT    leaderboard.*,
          gradeable_anon.anon_id,
          user_group,
          anonymous_leaderboard,
          Concat(
              COALESCE (NULLIF(user_preferred_firstname, ''), user_firstname),
              ' ',
              COALESCE (NULLIF(user_preferred_lastname, ''), user_lastname)
          ) as name
FROM (
                   SELECT     Round(Cast(Sum(elapsed_time) AS NUMERIC), 1) AS time,
                              Sum(max_rss_size)                            AS memory,
                              metrics.g_id                                 AS gradeable_id,
                              metrics.user_id                              AS user_id,
                              metrics.team_id                              AS team_id,
                              Sum(points)                                  AS points
                   FROM       autograding_metrics                          AS metrics
                   INNER JOIN electronic_gradeable_version                 AS version
                   ON         NULLIF(metrics.user_id, '') = NULLIF(version.user_id, '')
                   AND        metrics.g_id = version.g_id
                   AND        metrics.g_version = version.active_version
                   WHERE      metrics.g_id = ?
                   AND        passed = true
                   AND        testcase_id in {$param_list}
                              -- When true, this statement is always true, and so the value in the hidden column is ignored
                              -- When false, hidden values are left out of the query
                   AND        (
                                         hidden = false
                              OR         hidden = ?)
                   GROUP BY   metrics.user_id,
                              metrics.team_id,
                              metrics.g_id
) AS leaderboard
LEFT JOIN users
ON        leaderboard.user_id = users.user_id
LEFT JOIN gradeable_anon
ON leaderboard.user_id = gradeable_anon.user_id AND leaderboard.gradeable_id = gradeable_anon.g_id
LEFT JOIN electronic_gradeable_version
ON        leaderboard.gradeable_id = electronic_gradeable_version.g_id
          AND leaderboard.user_id = electronic_gradeable_version.user_id
ORDER BY
    points DESC,
    time,
    memory
        ", $valid_testcases);

        return $this->course_db->rows();
    }

    public function isUserAnonymousForGradeableLeaderboard(string $user_id, string $gradeable_id): bool {
        $this->course_db->query("
            SELECT COALESCE((SELECT anonymous_leaderboard
            FROM   electronic_gradeable_version
            WHERE  user_id = ?
                AND g_id = ?), false) AS anonymous_leaderboard
        ", [$user_id, $gradeable_id]);
        return $this->course_db->row()['anonymous_leaderboard'];
    }

    public function setUserAnonymousForGradeableLeaderboard(string $user_id, string $gradeable_id, bool $state): void {
        $this->course_db->query("
            UPDATE electronic_gradeable_version
            SET anonymous_leaderboard = ?
                WHERE
                    user_id = ?
                    AND g_id = ?
        ", [$state, $user_id, $gradeable_id]);
    }

    public function getSAMLAuthorizedUserIDs(string $saml_id): array {
        $this->submitty_db->query("
            SELECT user_id FROM saml_mapped_users WHERE saml_id = ? AND active = true
        ", [$saml_id]);
        return $this->submitty_db->rows();
    }

    public function getProxyMappedUsers(): array {
        $this->submitty_db->query("
            SELECT id, user_id, saml_id, active FROM saml_mapped_users
                WHERE saml_id != user_id ORDER BY saml_id, user_id;
        ");
        return $this->submitty_db->rows();
    }

    public function getSamlMappedUsers(): array {
        $this->submitty_db->query("
            SELECT id, user_id, saml_id FROM saml_mapped_users
                WHERE saml_id = user_id AND active = true;
        ");
        return $this->submitty_db->rows();
    }

    public function insertSamlMapping(string $saml_id, string $submitty_id) {
        $this->submitty_db->beginTransaction();
        $this->submitty_db->query("
            INSERT INTO saml_mapped_users (saml_id, user_id)
                VALUES (?, ?) ON CONFLICT (saml_id, user_id) DO UPDATE
                SET active = true;
        ", [$saml_id, $submitty_id]);
        $this->submitty_db->commit();
    }

    public function isSamlProxyUser(int $id): bool {
        $this->submitty_db->query("
            SELECT count(*) FROM saml_mapped_users WHERE
                id = ? AND user_id != saml_id
        ", [$id]);

        $row = $this->submitty_db->row();

        return $row['count'] > 0;
    }

    public function samlMappingDeletable(int $id): bool {
        $this->submitty_db->query("
            SELECT user_id FROM saml_mapped_users WHERE
                id = ? AND user_id != saml_id
        ", [$id]);

        $row = $this->submitty_db->rows();
        if (count($row) === 0) {
            return false;
        }

        $this->submitty_db->query("
            SELECT count(*) FROM saml_mapped_users WHERE
                user_id = ?
        ", [$row[0]["user_id"]]);

        $row = $this->submitty_db->row();
        if ($row['count'] < 2) {
            return false;
        }

        return true;
    }

    public function updateSamlMapping(int $id, bool $active) {
        $this->submitty_db->query("
            UPDATE saml_mapped_users SET active = ?
                WHERE id = ?;
        ", [$active, $id]);
    }

    public function deleteSamlMapping(int $id) {
        $this->submitty_db->query("
            DELETE FROM saml_mapped_users WHERE id = ?;
        ", [$id]);
    }

    public function checkNonMappedUsers() {
        $this->submitty_db->query("
            SELECT user_id FROM users WHERE user_id NOT IN
                (SELECT user_id FROM saml_mapped_users);
        ");
        return $this->rowsToArray($this->submitty_db->rows());
    }
}<|MERGE_RESOLUTION|>--- conflicted
+++ resolved
@@ -2979,44 +2979,11 @@
     }
 
     /**
-<<<<<<< HEAD
      * Update the boolean determining whether the user can have only one active session at a time
      * @param string $user_id
      * @param bool $to_set
-=======
-     * @todo: write phpdoc
-     *
-     * @param string $session_id
-     *
-     * @return array
-     */
-    public function getSession($session_id) {
-        // We only ever want to get sessions which aren't expired.  Don't rely upon other PHP code checking for this...
-        $this->submitty_db->query("SELECT * FROM sessions WHERE session_id=? AND session_expires > current_timestamp", [$session_id]);
-        return $this->submitty_db->row();
-    }
-
-    /**
-     * @todo: write phpdoc
-     *
-     * @param string $session_id
-     * @param string $user_id
-     * @param string $csrf_token
-     */
-    public function newSession($session_id, $user_id, $csrf_token) {
-        $this->submitty_db->query(
-            "INSERT INTO sessions (session_id, user_id, csrf_token, session_expires)
-                                   VALUES(?, ?, ?, current_timestamp + ?::interval)",
-            [$session_id, $user_id, $csrf_token, SessionManager::SESSION_EXPIRATION]
-        );
-    }
-
-    /**
-     * Updates a given session by setting its expiration date to be 2 weeks into the future
->>>>>>> b863087a
-     *
-     */
-<<<<<<< HEAD
+     *
+     */
     public function updateSingleSessionSetting(string $user_id, bool $to_set = false) {
         $this->submitty_db->query("UPDATE users SET enforce_single_session=? WHERE user_id=?", [$to_set, $user_id]);
     }
@@ -3024,18 +2991,6 @@
     /**
      * Get the enforce_single_session boolean of a user
      * @param string $user_id
-=======
-    public function updateSessionExpiration($session_id) {
-        $this->submitty_db->query(
-            "UPDATE sessions SET session_expires=(current_timestamp + ?::interval)
-                                   WHERE session_id=?",
-            [SessionManager::SESSION_EXPIRATION, $session_id]
-        );
-    }
-
-    /**
-     * Remove a session associated with a given session_id
->>>>>>> b863087a
      *
      * @return bool
      */
