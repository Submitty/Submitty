--- conflicted
+++ resolved
@@ -7,25 +7,14 @@
 {% macro display_graders(graders, prefix, section_numbers, history, g_id) %}
     {% for grader in graders %}
         <tr class="{{ prefix }}">
-<<<<<<< HEAD
-            <th>{{grader}}</th>
+            <th>{{ grader }}</th>
             <td><input type="checkbox" name="{{ prefix }}_all_{{ grader }}" id="{{ prefix }}_all_{{ grader }}"
                        onclick='updateCheckBoxes("{{ prefix }}", "{{ grader }}", 0)'/></td>
             {% for rs in section_numbers %}
-                <td><input type="checkbox" name="grader_{{prefix}}_{{rs}}_{{grader}}"
-                        id="grader_{{prefix}}_{{rs}}_{{grader}}"
+                <td><input type="checkbox" name="grader_{{ prefix }}_{{ rs }}_{{ grader }}"
+                        id="grader_{{ prefix }}_{{ rs }}_{{ grader }}"
                         onclick='updateCheckBoxes("{{ prefix }}", "{{ grader }}", {{ rs }});'
-                        {{ (rs in history[grader][g_id]) ? 'checked' : ''}}/></td>
-=======
-            <th>{{ grader.user_id }}</th>
-            <td><input type="checkbox" name="{{ prefix }}_all_{{ grader.user_id }}" id="{{ prefix }}_all_{{ grader.user_id }}"
-                       onclick='updateCheckBoxes("{{ prefix }}", "{{ grader.user_id }}", 0)'/></td>
-            {% for rs in section_numbers %}
-                <td><input type="checkbox" name="grader_{{ prefix }}_{{ rs }}_{{ grader.user_id }}"
-                        id="grader_{{ prefix }}_{{ rs }}_{{ grader.user_id }}"
-                        onclick='updateCheckBoxes("{{ prefix }}", "{{ grader.user_id }}", {{ rs }});'
-                        {{ (rs in grader.sections) ? 'checked' : '' }}/></td>
->>>>>>> c488f407
+                        {{ (rs in history[grader][g_id]) ? 'checked' : '' }}/></td>
             {% endfor %}
         </tr>
     {% endfor %}
