--- conflicted
+++ resolved
@@ -156,37 +156,19 @@
             return new RedirectResponse($this->core->buildCourseUrl(["no_access"]));
         }
 
-<<<<<<< HEAD
-        $to_join_section = $this->core->getQueries()->
-            getLastNonnullRegistrationSection(
-=======
-        $term = $this->core->getConfig()->getTerm();
-        $course = $this->core->getConfig()->getCourse();
-
-        $user = $this->core->getUser();
-        $user_id = $user->getId();
-
         $to_join_section = $this->core->getQueries()->
             getPreviousRegistrationSection(
->>>>>>> 6fc8d851
                 $user_id,
                 $term,
                 $course
             );
         $to_join_rotating_section = $this->core->getQueries()->
-<<<<<<< HEAD
-            getLastNonnullRotatingSection($user_id);
-
-        $user->setRegistrationSection($to_join_section);
-        $user->setRotatingSection($to_join_rotating_section);
-=======
             getPreviousRotatingSection($user_id); // TODO ADD REJOIN DEFAULT IF INVALID
 
         $user->setRegistrationSection($to_join_section);
         if ($to_join_rotating_section !== null) {
             $user->setRotatingSection($to_join_rotating_section);
         }
->>>>>>> 6fc8d851
 
         $this->core->getQueries()->updateUser($user, $term, $course);
 
