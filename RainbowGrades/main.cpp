#include <iostream>
#include <cassert>
#include <fstream>
#include <sstream>
#include <string>
#include <vector>
#include <sstream>
#include <iomanip>
#include <map>
#include <algorithm>
#include <ctime>
#include <sstream>
#include <cmath>

std::vector<std::vector<std::string> > HACKMAXPROJECTS;


#include "student.h"
#include "iclicker.h"
#include "gradeable.h"
#include "grade.h"
#include "json.hpp"

using nlohmann::json;

// defined in iclicker.cpp
std::string ReadQuoted(std::istream &istr);
void suggest_curves(std::vector<Student*> &students);




//====================================================================
// DIRECTORIES & FILES

std::string ICLICKER_ROSTER_FILE              = "./iclicker_Roster.txt";
std::string OUTPUT_FILE                       = "./output.html";
std::string CUSTOMIZATION_FILE                = "./customization.txt";

std::string RAW_DATA_DIRECTORY                = "./raw_data/";
std::string INDIVIDUAL_FILES_OUTPUT_DIRECTORY = "./individual_summary_html/";
std::string ALL_STUDENTS_OUTPUT_DIRECTORY     = "./all_students_summary_html/";


//====================================================================
// INFO ABOUT GRADING FOR COURSE

std::vector<GRADEABLE_ENUM> ALL_GRADEABLES;

std::map<GRADEABLE_ENUM,Gradeable>  GRADEABLES;

float LATE_DAY_PERCENTAGE_PENALTY = 0;
bool  TEST_IMPROVEMENT_AVERAGING_ADJUSTMENT = false;
bool  LOWEST_TEST_COUNTS_HALF = false;

bool QUIZ_NORMALIZE_AND_DROP_TWO = false;

std::vector<std::string> ICLICKER_QUESTION_NAMES;
float MAX_ICLICKER_TOTAL;

std::map<std::string,float> CUTOFFS;

std::map<Grade,int> grade_counts;
std::map<Grade,float> grade_avg;
int took_final = 0;
int auditors = 0;
int dropped = 0;

Student* PERFECT_STUDENT_POINTER;
Student* AVERAGE_STUDENT_POINTER;

//====================================================================
// INFO ABOUT NUMBER OF SECTIONS

std::map<int,std::string> sectionNames;
std::map<std::string,std::string> sectionColors;

bool validSection(int section) {
  return (sectionNames.find(section) != sectionNames.end());
}


std::string sectionName(int section) {
  std::map<int,std::string>::const_iterator itr = sectionNames.find(section);
  if (itr == sectionNames.end()) 
    return "NONE";
  return itr->second;
}




//====================================================================

char GLOBAL_EXAM_TITLE[MAX_STRING_LENGTH] = "exam title uninitialized";
char GLOBAL_EXAM_DATE[MAX_STRING_LENGTH] = "exam date uninitialized";
char GLOBAL_EXAM_TIME[MAX_STRING_LENGTH] = "exam time uninitialized";
char GLOBAL_EXAM_DEFAULT_ROOM[MAX_STRING_LENGTH] = "exam default room uninitialized";

float GLOBAL_MIN_OVERALL_FOR_ZONE_ASSIGNMENT = 0.1;

int BONUS_WHICH_LECTURE = -1;
std::string BONUS_FILE;

//====================================================================
// INFO ABOUT OUTPUT FORMATTING

bool DISPLAY_INSTRUCTOR_NOTES = false;
bool DISPLAY_EXAM_SEATING = false;
bool DISPLAY_MOSS_DETAILS = false;
bool DISPLAY_FINAL_GRADE = false;
bool DISPLAY_GRADE_SUMMARY = false;
bool DISPLAY_GRADE_DETAILS = false;
bool DISPLAY_ICLICKER = false;

std::vector<std::string> MESSAGES;


//====================================================================

std::ofstream priority_stream("priority.txt");
std::ofstream late_days_stream("late_days.txt");

void PrintExamRoomAndZoneTable(std::ofstream &ostr, Student *s);

//====================================================================





//====================================================================
// sorting routines 


bool by_overall(const Student* s1, const Student* s2) {
  float s1_overall = s1->overall_b4_moss();
  float s2_overall = s2->overall_b4_moss();

  if (s1 == AVERAGE_STUDENT_POINTER) return true;
  if (s2 == AVERAGE_STUDENT_POINTER) return false;
  
  if (s1_overall > s2_overall+0.0001) return true;
  if (fabs (s1_overall - s2_overall) < 0.0001 &&
      s1->getSection() == 0 &&
      s2->getSection() != 0)
    return true;

  return false;
}


bool by_test_and_exam(const Student* s1, const Student* s2) {
  float val1 = s1->GradeablePercent(GRADEABLE_ENUM::TEST) + s1->GradeablePercent(GRADEABLE_ENUM::EXAM);
  float val2 = s2->GradeablePercent(GRADEABLE_ENUM::TEST) + s2->GradeablePercent(GRADEABLE_ENUM::EXAM);
  
  if (val1 > val2) return true;
  if (fabs (val1-val2) < 0.0001 &&
      s1->getSection() == 0 &&
      s2->getSection() != 0)
    return true;
  
  return false;
}




// FOR GRADEABLES
class GradeableSorter {
public:
  GradeableSorter(GRADEABLE_ENUM g) : g_(g) {}
  bool operator()(Student *s1, Student *s2) {
    return (s1->GradeablePercent(g_) > s2->GradeablePercent(g_) ||
            (s1->GradeablePercent(g_) == s2->GradeablePercent(g_) &&
             by_overall(s1,s2)));
  }
private:
  GRADEABLE_ENUM g_;
};


// FOR OTHER THINGS


bool by_name(const Student* s1, const Student* s2) {
  return (s1->getLastName() < s2->getLastName() ||
          (s1->getLastName() == s2->getLastName() &&
           s1->getFirstName() < s2->getFirstName()));
}


bool by_section(const Student *s1, const Student *s2) {
  if (s2->getIndependentStudy() == true && s1->getIndependentStudy() == false) return false;
  if (s2->getIndependentStudy() == false && s1->getIndependentStudy() == true) return false;
  if (s2->getSection() <= 0 && s1->getSection() <= 0) {
    return by_name(s1,s2);
  }
  if (s2->getSection() == 0) return true;
  if (s1->getSection() == 0) return false;
  if (s1->getSection() < s2->getSection()) return true;
  if (s1->getSection() > s2->getSection()) return false;
    return by_name(s1,s2);
}

bool by_iclicker(const Student* s1, const Student* s2) {
  return (s1->getIClickerTotalFromStart() > s2->getIClickerTotalFromStart());
}


// sorting function for letter grades
bool operator< (const Grade &a, const Grade &b) {  
  if (a.value == b.value) return false;

  if (a.value == "A") return true;
  if (b.value == "A") return false;
  if (a.value == "A-") return true;
  if (b.value == "A-") return false;

  if (a.value == "B+") return true;
  if (b.value == "B+") return false;
  if (a.value == "B") return true;
  if (b.value == "B") return false;
  if (a.value == "B-") return true;
  if (b.value == "B-") return false;

  if (a.value == "C+") return true;
  if (b.value == "C+") return false;
  if (a.value == "C") return true;
  if (b.value == "C") return false;
  if (a.value == "C-") return true;
  if (b.value == "C-") return false;

  if (a.value == "D+") return true;
  if (b.value == "D+") return false;
  if (a.value == "D") return true;
  if (b.value == "D") return false;

  if (a.value == "F") return true;
  if (b.value == "F") return false;

  return false;
}

//====================================================================

void gradeable_helper(std::ifstream& istr, GRADEABLE_ENUM g) {
  int c; float p, m;
  istr >> c >> p >> m;
  assert (GRADEABLES.find(g) == GRADEABLES.end());

  Gradeable answer (c,p,m);
  GRADEABLES.insert(std::make_pair(g,answer));
  assert (GRADEABLES[g].getCount() >= 0);
  assert (GRADEABLES[g].getPercent() >= 0.0 && GRADEABLES[g].getPercent() <= 1.0);
  assert (GRADEABLES[g].getMaximum() >= 0.0);
}


bool string_to_gradeable_enum(const std::string &s, GRADEABLE_ENUM &return_value) {
<<<<<<< HEAD
  if (s == "hw" || s == "homework") { return_value = GRADEABLE_ENUM::HOMEWORK;          return true;  }
  if (s == "assignment")            { return_value = GRADEABLE_ENUM::ASSIGNMENT;        return true;  }
  if (s == "problem_set")           { return_value = GRADEABLE_ENUM::PROBLEM_SET;       return true;  }

  if (s == "quiz" || s == "quizze") { return_value = GRADEABLE_ENUM::QUIZ;              return true;  }
  if (s == "test")                  { return_value = GRADEABLE_ENUM::TEST;              return true;  }
  if (s == "exam")                  { return_value = GRADEABLE_ENUM::EXAM;              return true;  }

  if (s == "exercise")              { return_value = GRADEABLE_ENUM::EXERCISE;          return true;  }
  if (s == "Lecture-exercise" ||
      s == "lecture_exercise" ||
      s == "lec_ex")      { return_value = GRADEABLE_ENUM::LECTURE_EXERCISE;  return true;  }
  if (s == "reading")               { return_value = GRADEABLE_ENUM::READING;           return true;  }
  if (s == "lab" || s == "Lab")     { return_value = GRADEABLE_ENUM::LAB;               return true;  }

  if (s == "recitation")            { return_value = GRADEABLE_ENUM::RECITATION;        return true;  }
  if (s == "project")               { return_value = GRADEABLE_ENUM::PROJECT;           return true;  }
  if (s == "participation")         { return_value = GRADEABLE_ENUM::PARTICIPATION;     return true;  }


  if (s == "instructor_note")       { return_value = GRADEABLE_ENUM::NOTE;              return true;  }
  if (s == "note")                  { return_value = GRADEABLE_ENUM::NOTE;              return true;  }

  if (s == "None" || s == "none" || 
      s == "None (for Practice Only)")  { return_value = GRADEABLE_ENUM::NOTE;              return true;  }
=======
  std::string s2;
  for (unsigned int i = 0; i < s.size(); ++i) {
    s2.push_back(std::tolower(s[i]));
  }
  std::replace( s2.begin(), s2.end(), '-', '_');
  if (s2 == "hw" || s2 == "homework")          { return_value = GRADEABLE_ENUM::HOMEWORK;          return true;  }
  if (s2 == "assignment")                      { return_value = GRADEABLE_ENUM::ASSIGNMENT;        return true;  }
  if (s2 == "problem_set")                     { return_value = GRADEABLE_ENUM::PROBLEM_SET;       return true;  }
  if (s2 == "quiz" || s2 == "quizze")          { return_value = GRADEABLE_ENUM::QUIZ;              return true;  }
  if (s2 == "test")                            { return_value = GRADEABLE_ENUM::TEST;              return true;  }
  if (s2 == "exam")                            { return_value = GRADEABLE_ENUM::EXAM;              return true;  }
  if (s2 == "exercise")                        { return_value = GRADEABLE_ENUM::EXERCISE;          return true;  }
  if (s2 == "lecture_exercise")                { return_value = GRADEABLE_ENUM::LECTURE_EXERCISE;  return true;  }
  if (s2 == "reading")                         { return_value = GRADEABLE_ENUM::READING;           return true;  }
  if (s2 == "lab")                             { return_value = GRADEABLE_ENUM::LAB;               return true;  }
  if (s2 == "recitation")                      { return_value = GRADEABLE_ENUM::RECITATION;        return true;  }
  if (s2 == "project")                         { return_value = GRADEABLE_ENUM::PROJECT;           return true;  }
  if (s2 == "participation")                   { return_value = GRADEABLE_ENUM::PARTICIPATION;     return true;  }
  if (s2 == "instructor_note" || s2 == "note") { return_value = GRADEABLE_ENUM::NOTE;              return true;  }
  if (s2 == "note")                            { return_value = GRADEABLE_ENUM::NOTE;              return true;  }
  if (s2.substr(0,4) == "none")                { return_value = GRADEABLE_ENUM::NOTE;              return true;  }
>>>>>>> 468e5157
  return false;
}

//====================================================================


void preprocesscustomizationfile() {
  std::ifstream istr(CUSTOMIZATION_FILE.c_str());
  assert (istr);
  std::string token;
  while (istr >> token) {
    if (token[0] == '#') {
      // comment line!
      char line[MAX_STRING_LENGTH];
      istr.getline(line,MAX_STRING_LENGTH);

    } else if (token.size() > 4 && token.substr(0,4) == "num_") {
      
      GRADEABLE_ENUM g;
      // also take 's' off the end
      bool success = string_to_gradeable_enum(token.substr(4,token.size()-5),g);
      
      if (success) {
        gradeable_helper(istr,g);

        ALL_GRADEABLES.push_back(g);

      } else {
        std::cout << "UNKNOWN GRADEABLE: " << token.substr(4,token.size()-5) << std::endl;
        exit(0);
      }

    } else if (token == "hackmaxprojects") {

      char line[MAX_STRING_LENGTH];
      istr.getline(line,MAX_STRING_LENGTH);
      std::stringstream ss(line);
      std::vector<std::string> items;
      std::string i;
      while (ss >> i) {
        items.push_back(i);
      }
      std::cout << "HACK MAX " << items.size() << std::endl;

      std::cout <<  "   HMP=" << HACKMAXPROJECTS.size() << std::endl;

      HACKMAXPROJECTS.push_back(items);

    } else if (token == "display") {
      istr >> token;

      if (token == "instructor_notes") {
        DISPLAY_INSTRUCTOR_NOTES = true;
      } else if (token == "exam_seating") {
        DISPLAY_EXAM_SEATING = true;
      } else if (token == "moss_details") {
        DISPLAY_MOSS_DETAILS = true;
      } else if (token == "final_grade") {
        DISPLAY_FINAL_GRADE = true;
      } else if (token == "grade_summary") {
        DISPLAY_GRADE_SUMMARY = true;
      } else if (token == "grade_details") {
        DISPLAY_GRADE_DETAILS = true;
      } else if (token == "iclicker") {
        DISPLAY_ICLICKER = true;

      } else {
        std::cout << "OOPS " << token << std::endl;
        exit(0);
      }
      char line[MAX_STRING_LENGTH];
      istr.getline(line,MAX_STRING_LENGTH);
    } else if (token == "use") {
      
      istr >> token;

      if (token == "late_day_penalty") {
        istr >> LATE_DAY_PERCENTAGE_PENALTY;
        assert (LATE_DAY_PERCENTAGE_PENALTY >= 0.0 && LATE_DAY_PERCENTAGE_PENALTY < 0.25);
        char line[MAX_STRING_LENGTH];
        istr.getline(line,MAX_STRING_LENGTH);
      } else if (token == "test_improvement_averaging_adjustment") {
        TEST_IMPROVEMENT_AVERAGING_ADJUSTMENT = true;
      } else if (token == "quiz_normalize_and_drop_two") {
        QUIZ_NORMALIZE_AND_DROP_TWO = true;
      } else if (token == "lowest_test_counts_half") {
        LOWEST_TEST_COUNTS_HALF = true;
      } else {
        std::cout << "ERROR: unknown use " << token << std::endl;
        exit(0);
      }

    } else if (token == "remove_lowest") {
      istr >> token;
      if (token == "HOMEWORK") {
        int num;
        istr >> num;
        assert (num >= 0 && num < GRADEABLES[GRADEABLE_ENUM::HOMEWORK].getCount());
        GRADEABLES[GRADEABLE_ENUM::HOMEWORK].setRemoveLowest(num);
      }
    }
  }
}


void MakeRosterFile(std::vector<Student*> &students) {

  std::sort(students.begin(),students.end(),by_name);

  std::ofstream ostr("./iclicker_Roster.txt");


  for (unsigned int i = 0; i < students.size(); i++) {
    std::string foo = "active";
    if (students[i]->getLastName() == "") continue;
    if (students[i]->getSection() <= 0 || students[i]->getSection() > 10) continue;
    if (students[i]->getGradeableItemGrade(GRADEABLE_ENUM::TEST,0).getValue() < 1) {
      //std::cout << "STUDENT DID NOT TAKE TEST 1  " << students[i]->getUserName() << std::endl;
      foo = "inactive";
    }
    std::string room = students[i]->getExamRoom();
    std::string zone = students[i]->getExamZone();
    if (room == "") room = "DCC 308";
    if (zone == "") zone = "SEE INSTRUCTOR";



#if 0
    ostr 
      << std::left << std::setw(15) << students[i]->getLastName() 
      << std::left << std::setw(13) << students[i]->getFirstName() 
      << std::left << std::setw(12) << students[i]->getUserName()
      << std::left << std::setw(12) << room
      << std::left << std::setw(10) << zone
      << std::endl;

    ostr 
      << students[i]->getLastName() << ","
      << students[i]->getFirstName() << ","
      << students[i]->getUserName() << std::endl;

#else

    ostr 
      << students[i]->getSection()   << "\t"
      << students[i]->getLastName()     << "\t"
      << students[i]->getFirstName() << "\t"
      << students[i]->getUserName()  << "\t"
      //<< foo 
      << std::endl;
 
#endif
  }

}


// defined in zone.cpp
void LoadExamSeatingFile(const std::string &zone_counts_filename, const std::string &zone_assignments_filename, std::vector<Student*> &students);



void processcustomizationfile(std::vector<Student*> &students, bool students_loaded) {

  //  Student *blank    = GetStudent(students,"");
  Student *perfect  = GetStudent(students,"PERFECT");
  Student *student_average  = GetStudent(students,"AVERAGE");
  Student *lowest_a = GetStudent(students,"LOWEST A-");
  Student *lowest_b = GetStudent(students,"LOWEST B-");
  Student *lowest_c = GetStudent(students,"LOWEST C-");
  Student *lowest_d = GetStudent(students,"LOWEST D");

  if (students_loaded == false) {
    preprocesscustomizationfile();
    // blank    = new Student();
    perfect  = new Student();perfect->setUserName("PERFECT");
    student_average = new Student();student_average->setUserName("AVERAGE");

    lowest_a = new Student();lowest_a->setUserName("LOWEST A-");lowest_a->setLegalFirstName("approximate");
    lowest_b = new Student();lowest_b->setUserName("LOWEST B-");lowest_b->setLegalFirstName("approximate");
    lowest_c = new Student();lowest_c->setUserName("LOWEST C-");lowest_c->setLegalFirstName("approximate");
    lowest_d = new Student();lowest_d->setUserName("LOWEST D"); lowest_d->setLegalFirstName("approximate");

    PERFECT_STUDENT_POINTER = perfect;
    AVERAGE_STUDENT_POINTER = student_average;
  } 


  std::ifstream istr(CUSTOMIZATION_FILE.c_str());
  assert (istr);

  std::string token,token2;
  //int num;
  int which;
  std::string which_token;
  float p_score,a_score,b_score,c_score,d_score;

  std::string iclicker_remotes_filename;
  std::vector<std::vector<iClickerQuestion> > iclicker_questions(MAX_LECTURES+1);

  while (istr >> token) {

    //std::cout << "TOKEN " << token << std::endl;

    if (token[0] == '#') {
      // comment line!
      char line[MAX_STRING_LENGTH];
      istr.getline(line,MAX_STRING_LENGTH);
    } else if (token == "section") {
      int section;
      std::string section_name;
      istr >> section >> section_name;
      if (students_loaded == false) {
        std::cout << "MAKE ASSOCIATION " << section << " " << section_name << std::endl;
        assert (!validSection(section)); 
        sectionNames[section] = section_name;
        
        static int counter = 0;
        if (sectionColors.find(section_name) == sectionColors.end()) {
          if (counter == 0) {
            sectionColors[section_name] = "ccffcc"; // lt green
          } else if (counter == 1) {
            sectionColors[section_name] = "ffcccc"; // lt salmon
          } else if (counter == 2) {
            sectionColors[section_name] = "ffffaa"; // lt yellow
          } else if (counter == 3) {
            sectionColors[section_name] = "ccccff"; // lt blue-purple
          } else if (counter == 4) {
            sectionColors[section_name] = "aaffff"; // lt cyan
          } else if (counter == 5) {
            sectionColors[section_name] = "ffaaff"; // lt magenta
          } else if (counter == 6) {
            sectionColors[section_name] = "88ccff"; // blue 
          } else if (counter == 7) {
            sectionColors[section_name] = "cc88ff"; // purple 
          } else if (counter == 8) {
            sectionColors[section_name] = "88ffcc"; // mint 
          } else if (counter == 9) {
            sectionColors[section_name] = "ccff88"; // yellow green
          } else if (counter == 10) {
            sectionColors[section_name] = "ff88cc"; // pink
          } else if (counter == 11) {
            sectionColors[section_name] = "ffcc88"; // orange
          } else if (counter == 12) {
            sectionColors[section_name] = "ffff33"; // yellow
          } else if (counter == 13) {
            sectionColors[section_name] = "ff33ff"; // magenta
          } else if (counter == 14) {
            sectionColors[section_name] = "33ffff"; // cyan
          } else if (counter == 15) {
            sectionColors[section_name] = "6666ff"; // blue-purple
          } else if (counter == 16) {
            sectionColors[section_name] = "66ff66"; // green
          } else if (counter == 17) {
            sectionColors[section_name] = "ff6666"; // red
          } else {
            sectionColors[section_name] = "aaaaaa"; // grey 
          }
          counter++;
        }
      }

    } else if (token == "message") {
      // general message at the top of the file
      char line[MAX_STRING_LENGTH];
      istr.getline(line,MAX_STRING_LENGTH);
      if (students_loaded == false) continue;
      MESSAGES.push_back(line);
    } else if (token == "warning") {
      // EWS early warning system [ per student ]
      std::string username;
      istr >> username;
      char line[MAX_STRING_LENGTH];
      istr.getline(line,MAX_STRING_LENGTH);
      if (students_loaded == false) continue;
      Student *s = GetStudent(students,username);
      if (s == NULL) {
        std::cout << username << std::endl;
      }
      assert (s != NULL);
      s->addWarning(line);
    } else if (token == "recommend") {
      // UTA/mentor recommendations [ per student ]
      std::string username;
      istr >> username;
      char line[MAX_STRING_LENGTH];
      istr.getline(line,MAX_STRING_LENGTH);
      Student *s = GetStudent(students,username);
      if (students_loaded == false) continue;
      assert (s != NULL);
      s->addRecommendation(line);
    } else if (token == "note") {
      // other grading note [ per student ]
      std::string username;
      istr >> username;
      char line[MAX_STRING_LENGTH];
      istr.getline(line,MAX_STRING_LENGTH);
      if (students_loaded == false) continue;
      Student *s = GetStudent(students,username);
      if (s == NULL) {
        std::cout << "USERNAME " << username << std::endl;
      }
      assert (s != NULL);
      s->addNote(line);

    } else if (token == "earned_late_days") {

      char line[MAX_STRING_LENGTH];
      istr.getline(line,MAX_STRING_LENGTH);
      GLOBAL_earned_late_days.clear();
      std::stringstream ss(line);
      float tmp;
      while (ss >> tmp) {
        assert (GLOBAL_earned_late_days.size() == 0 || tmp > GLOBAL_earned_late_days.back());
        GLOBAL_earned_late_days.push_back(tmp);
      }

    } else if (token == "iclicker_ids") {
      istr >> iclicker_remotes_filename;
    } else if (token == "iclicker") {
      int which_lecture;
      std::string clicker_file;
      int which_column;
      std::string correct_answer;
      istr >> which_lecture >> clicker_file >> which_column >> correct_answer;
      assert (which_lecture >= 1 && which_lecture <= MAX_LECTURES);
      if (students_loaded == false) continue;
      iclicker_questions[which_lecture].push_back(iClickerQuestion(clicker_file,which_column,correct_answer));
    } else if (token == "audit") {
      // other grading note [ per student ]
      std::string username;
      istr >> username;
      if (students_loaded == false) continue;
      Student *s = GetStudent(students,username);
      assert (s != NULL);
      assert (s->getAudit() == false);
      s->setAudit();
      s->addNote("AUDIT");

    } else if (token == "withdraw") {
      // other grading note [ per student ]
      std::string username;
      istr >> username;
      if (students_loaded == false) continue;
      Student *s = GetStudent(students,username);
      assert (s != NULL);
      assert (s->getWithdraw() == false);
      s->setWithdraw();
      s->addNote("LATE WITHDRAW");


    } else if (token == "independentstudy") {
      // other grading note [ per student ]
      std::string username;
      istr >> username;
      if (students_loaded == false) continue;
      Student *s = GetStudent(students,username);
      assert (s != NULL);
      assert (s->getIndependentStudy() == false);
      s->setIndependentStudy();
      s->addNote("INDEPENDENT STUDY");

    } else if (token == "manual_grade") {
      std::string username,grade;
      istr >> username >> grade;
      char line[MAX_STRING_LENGTH];
      istr.getline(line,MAX_STRING_LENGTH);
      if (students_loaded == false) continue;
      Student *s = GetStudent(students,username);
      assert (s != NULL);
      s->ManualGrade(grade,line);
    } else if (token == "moss") {
      std::string username;
      int hw;
      float penalty;
      istr >> username >> hw >> penalty;
      assert (hw >= 1 && hw <= 10);
      assert (penalty >= -0.01 && penalty <= 1.01);
      // ======================================================================
      // MOSS

      if (students_loaded == false) continue;
      Student *s = GetStudent(students,username);
      if (s == NULL) {
        std::cout << "unknown username " << username << std::endl;
      }
      assert (s != NULL);
      s->mossify(hw,penalty);

    } else if (token == "final_cutoff") {

      //      FINAL_GRADE = true;
      std::string grade;
      float cutoff;
      istr >> grade >> cutoff;
      assert (grade == "A" ||
              grade == "A-" ||
              grade == "B+" ||
              grade == "B" ||
              grade == "B-" ||
              grade == "C+" ||
              grade == "C" ||
              grade == "C-" ||
              grade == "D+" ||
              grade == "D");
      CUTOFFS[grade] = cutoff;
    } else if (token.size() > 4 && token.substr(0,4) == "num_") {
      char line[MAX_STRING_LENGTH];
      istr.getline(line,MAX_STRING_LENGTH);
      
    } else if (token == "use") {

      char line[MAX_STRING_LENGTH];
      istr.getline(line,MAX_STRING_LENGTH);
      continue;

    } else if (token == "hackmaxprojects") {

      char line[MAX_STRING_LENGTH];
      istr.getline(line,MAX_STRING_LENGTH);
      continue;


    } else if (token == "display") {

      char line[MAX_STRING_LENGTH];
      istr.getline(line,MAX_STRING_LENGTH);
      continue;


    } else if (token == "exam_title") {
      istr.getline(GLOBAL_EXAM_TITLE,MAX_STRING_LENGTH);
      continue;
    } else if (token == "exam_date") {
      istr.getline(GLOBAL_EXAM_DATE,MAX_STRING_LENGTH);
      continue;
    } else if (token == "exam_time") {
      istr.getline(GLOBAL_EXAM_TIME,MAX_STRING_LENGTH);
      continue;
    } else if (token == "exam_default_room") {
      istr.getline(GLOBAL_EXAM_DEFAULT_ROOM,MAX_STRING_LENGTH);
      continue;
    } else if (token == "min_overall_for_zone_assignment") {
      istr >> GLOBAL_MIN_OVERALL_FOR_ZONE_ASSIGNMENT;
      continue;
    } else if (token == "bonus_latedays") {
      char x[MAX_STRING_LENGTH];
      istr.getline(x,MAX_STRING_LENGTH);
      std::stringstream ssx(x);
      ssx >> BONUS_WHICH_LECTURE >> BONUS_FILE;
      std::cout << "BONUS LATE DAYS" << std::endl;
      continue;
    } else if (token == "exam_seating") {

      //      DISPLAY_EXAM_SEATING = true;

      if (students_loaded == false) {
        char line[MAX_STRING_LENGTH];
        istr.getline(line,MAX_STRING_LENGTH);
        continue;
      } else {

        std::cout << "TOKEN IS EXAM SEATING" << std::endl;
        istr >> token >> token2;
        
        LoadExamSeatingFile(token,token2,students);

        MakeRosterFile(students);
      }

    } else {
      if (students_loaded == true) continue;

      GRADEABLE_ENUM g;
      bool success = string_to_gradeable_enum(token,g);
      
      if (success) {
        
        char gradesline[1000];
        istr.getline(gradesline,1000);
        
        std::stringstream ss(gradesline);


        if (g == GRADEABLE_ENUM::HOMEWORK ||  
            g == GRADEABLE_ENUM::ASSIGNMENT ||      
            g == GRADEABLE_ENUM::PROBLEM_SET ||     
            g == GRADEABLE_ENUM::QUIZ ||            
            g == GRADEABLE_ENUM::TEST ||            
            g == GRADEABLE_ENUM::EXAM ||            
            g == GRADEABLE_ENUM::EXERCISE ||        
            g == GRADEABLE_ENUM::LECTURE_EXERCISE ||
            g == GRADEABLE_ENUM::READING ||         
            g == GRADEABLE_ENUM::LAB ||             
            g == GRADEABLE_ENUM::RECITATION ||      
            g == GRADEABLE_ENUM::PROJECT ||         
            g == GRADEABLE_ENUM::PARTICIPATION) {

          ss >> which_token;
          
          assert (!GRADEABLES[g].hasCorrespondence(which_token));
          
          which = GRADEABLES[g].setCorrespondence(which_token);

        } else {
          ss >> which;
        }

        std::cout << gradesline << std::endl;

        if (!(ss >> p_score)) {
          std::cout << "ERROR READING: '" << gradesline << "'" << std::endl;
          std::cout << which_token << " " << p_score << std::endl;
          exit(1);
        }

        a_score = 0.9*p_score;
        b_score = 0.8*p_score;
        c_score = 0.7*p_score;
        d_score = 0.6*p_score;
        
        ss >> a_score >> b_score >> c_score >> d_score;
        
        assert (p_score >= a_score &&
                a_score >= b_score &&
                b_score >= c_score &&
                c_score >= d_score);

        assert (which >= 0 && which < GRADEABLES[g].getCount());
        perfect->setGradeableItemGrade(g,which, p_score);
        lowest_a->setGradeableItemGrade(g,which, a_score);
        lowest_b->setGradeableItemGrade(g,which, b_score);
        lowest_c->setGradeableItemGrade(g,which, c_score);
        lowest_d->setGradeableItemGrade(g,which, d_score);

      } else {
        std::cout << "ERROR: UNKNOWN TOKEN  X" << token << std::endl;
      }

    }
  }
  
  if (students_loaded == false) {
    //    students.push_back(blank);
    students.push_back(perfect);
    students.push_back(student_average);
    students.push_back(lowest_a);
    students.push_back(lowest_b);
    students.push_back(lowest_c);
    students.push_back(lowest_d);
  } else {
    MatchClickerRemotes(students, iclicker_remotes_filename);
    AddClickerScores(students,iclicker_questions);
  }
}



void load_student_grades(std::vector<Student*> &students) {

  Student *perfect = GetStudent(students,"PERFECT");
  assert (perfect != NULL);

  Student *student_average = GetStudent(students,"AVERAGE");
  assert (student_average != NULL);

  
  std::string command2 = "ls -1 " + RAW_DATA_DIRECTORY + "*.json > files_json.txt";

  system(command2.c_str());
  
  std::ifstream files_istr("files_json.txt");
  assert(files_istr);
  std::string filename;
  int count = 0;
  while (files_istr >> filename) {
	std::ifstream istr(filename.c_str());
	assert(istr);
	Student *s = new Student();
	
	count++;
	
	json j;
	j << istr;

	for (json::iterator itr = j.begin(); itr != j.end(); itr++) {
	  std::string token = itr.key();
	  // std::cout << "token: " << token << "!" << std::endl;
	  GRADEABLE_ENUM g;
	  bool gradeable_enum_success = string_to_gradeable_enum(token,g);
          if (!gradeable_enum_success && token != "Other" && token != "rubric" && token != "Test") {
		// non grableables
		if (token == "user_id") {
			s->setUserName(j[token].get<std::string>());
		} else if (token == "legal_first_name") {
			s->setLegalFirstName(j[token].get<std::string>());
		} else if (token == "preferred_first_name") {
                  if (!j[token].is_null()) {
                    s->setPreferredFirstName(j[token].get<std::string>());
                  }
                } else if (token == "last_name") {
			s->setLastName(j[token].get<std::string>());
		} else if (token == "last_update") {
			s->setLastUpdate(j[token].get<std::string>());
		} else if (token == "registration_section") {
		  int a = j[token].get<int>();
		  if (!validSection(a)) {
		    // the "drop" section is 0 (really should be NULL)
		    if (a != 0) {
			  std::cerr << "WARNING: invalid section " << a << std::endl;
		    }
		  }
		  s->setSection(a);
		} else if (token == "default_allowed_late_days") {
<<<<<<< HEAD
                  std::string value = j[token].get<std::string>();
                  s->setDefaultAllowedLateDays(std::stoi(value));
=======
                  int value = 0;
                  if (!j[token].is_null()) {
                    if (j[token].is_string()) {
                      std::string s_value = j[token].get<std::string>();
                      value = std::stoi(s_value);
                    } else {
                      value = j[token].get<int>();
                    }
                  }
                  s->setDefaultAllowedLateDays(value);
>>>>>>> 468e5157
		} else if (token == "allowed_late_days") {
                  int value = j[token].get<int>();
                  s->setCurrentAllowedLateDays(value);
                } else {
            std::cout << "UNKNOWN TOKEN Y '" << token << "'" << std::endl;
			exit(0);
		}
	  } else {
	    for (json::iterator itr2 = (itr.value()).begin(); itr2 != (itr.value()).end(); itr2++) {

              //std::cout << "---------------ITR:\n " << itr->dump(4) << std::endl;
              //std::cout << "---------------ITR2:\n " << itr2->dump(4) << std::endl;

		  int which;
		  //float value;
		  bool invalid = false;

                  std::string gradeable_id = (*itr2).value("id","ERROR BAD ID");
                  std::string gradeable_name = (*itr2).value("name",gradeable_id);
		  float score = (*itr2).value("score",0.0);
		  
<<<<<<< HEAD
                  std::string other_note = (*itr2).value("text","");
=======
                  std::string other_note =  ""; //(*itr2).value("text","");
>>>>>>> 468e5157

		  // Search through the gradeable categories as needed to find where this item belongs
		  // (e.g. project may be prefixed by "hw", or exam may be prefixed by "test")
		  for (unsigned int i = 0; i < ALL_GRADEABLES.size(); i++) {
		    GRADEABLE_ENUM g2 = ALL_GRADEABLES[i];
		    if (GRADEABLES[g2].hasCorrespondence(gradeable_id)) {
		      g = g2;
		    }
		  }

		  if (!GRADEABLES[g].hasCorrespondence(gradeable_id)) {
			invalid = true;
			//std::cerr << "ERROR! cannot find a category for this item " << gradeable_id << std::endl;

		  } else {
			invalid = false;
			const std::pair<int,std::string>& c = GRADEABLES[g].getCorrespondence(gradeable_id);
            which = c.first;
			if (c.second == "") {
              GRADEABLES[g].setCorrespondenceName(gradeable_id,gradeable_name); 
            } else {
              assert (c.second == gradeable_name);
            }
		  }
		  
		  if (!invalid) {
			assert (which >= 0);
			assert (score >= 0.0);

                        int ldu = 0;
			if (token == "rubric") {
			  if (j[token][gradeable_id].find("days_late") != j[token][gradeable_id].end()) {
			    if (score <= 0) {
                              std::cout << "Should not be Charged a late day" << std::endl;
			    } else {
                              ldu = j[token][gradeable_id]["days_late"].get<int>();
			    }
			  }
                        }
                        
			s->setGradeableItemGrade(g,which,score,ldu,other_note);
		  }
	    }  
	  }
	}
	students.push_back(s);
  }

}


void start_table_open_file(bool full_details, 
                 const std::vector<Student*> &students, int S, int month, int day, int year,
                 enum GRADEABLE_ENUM which_gradeable_enum);

void start_table_output(bool full_details, 
                 const std::vector<Student*> &students, int S, int month, int day, int year,
                        enum GRADEABLE_ENUM which_gradeable_enum,
                 Student *sp, Student *sa, Student *sb, Student *sc, Student *sd);


void end_table(std::ofstream &ostr,  bool full_details, Student *s);



// =============================================================================================
// =============================================================================================
// =============================================================================================



void output_helper(std::vector<Student*> &students,  std::string &sort_order) {

  Student *sp = GetStudent(students,"PERFECT");
  Student *student_average = GetStudent(students,"AVERAGE");
  Student *sa = GetStudent(students,"LOWEST A-");
  Student *sb = GetStudent(students,"LOWEST B-");
  Student *sc = GetStudent(students,"LOWEST C-");
  Student *sd = GetStudent(students,"LOWEST D");
  assert (sp != NULL);
  assert (student_average != NULL);
  assert (sa != NULL);
  assert (sb != NULL);
  assert (sc != NULL);
  assert (sd != NULL);



  std::string command = "rm -f " + OUTPUT_FILE + " " + INDIVIDUAL_FILES_OUTPUT_DIRECTORY + "*html";
  system(command.c_str());




  // get todays date;
  time_t now = time(0);  
  struct tm * now2 = localtime( & now );
  int month = now2->tm_mon+1;
  int day = now2->tm_mday;
  int year = now2->tm_year+1900;


  //  std::ofstream ostr;

  //  std::stringstream ss;
  //ss << ALL_STUDENTS_OUTPUT_DIRECTORY << "output_" << month << "_" << day << "_" << year << ".html";

  //std::cout << "OPEN THIS FILE " << ss.str() << std::endl;
  //std::string summary_file = ss.str();

  start_table_open_file(true,students,-1,month,day,year,GRADEABLE_ENUM::NONE);
  start_table_output(true,students,-1,month,day,year,GRADEABLE_ENUM::NONE,
                   sp,sa,sb,sc,sd);

  int next_rank = 1;
  int last_section = -1;

  for (int S = 0; S < (int)students.size(); S++) {
    int rank = next_rank;
    if (students[S] == sp ||
        students[S] == student_average ||
        students[S] == sa ||
        students[S] == sb ||
        students[S] == sc ||
        students[S] == sd ||
        //        students[S]->getUserName() == "" ||
        !validSection(students[S]->getSection())) {
      rank = -1;
    } else {
      if (sort_order == std::string("by_section") &&
          last_section != students[S]->getSection()) {
        last_section = students[S]->getSection();
        next_rank = rank = 1;
      }
      next_rank++;
    }
    Student *this_student = students[S];
    assert (this_student != NULL);
    //output_line(ostr,0,true,this_student,rank,sp,sa,sb,sc,sd,GRADEABLE_ENUM::NONE);
  }
  
  //  ostr << "</table>\n";
  //end_table(ostr,true,NULL);
  
  //  command = "cp " + summary_file + " " + OUTPUT_FILE;
  //system(command.c_str());
  

  for (int S = 0; S < (int)students.size(); S++) {
    if (students[S]->getSection() == 0) continue;

    std::string file2 = INDIVIDUAL_FILES_OUTPUT_DIRECTORY + students[S]->getUserName() + "_message.html";
    std::ofstream ostr2(file2.c_str());
    if (students[S]->hasPriorityHelpStatus()) {
      ostr2 << "<h3>PRIORITY HELP QUEUE</h3>" << std::endl;
      priority_stream << std::left << std::setw(15) << students[S]->getSection()
                      << std::left << std::setw(15) << students[S]->getUserName() 
                      << std::left << std::setw(15) << students[S]->getFirstName() 
                      << std::left << std::setw(15) << students[S]->getLastName() << std::endl;
      
      
    }
    
    if (MAX_ICLICKER_TOTAL > 0) {
      ostr2 << "<em>recent iclicker = " << students[S]->getIClickerRecent() << " / 12.0</em>" << std::endl;
    }

    PrintExamRoomAndZoneTable(ostr2,students[S]);


    




    int prev = students[S]->getAllowedLateDays(0);

    for (int i = 1; i <= MAX_LECTURES; i++) {
      int tmp = students[S]->getAllowedLateDays(i);
      if (prev != tmp) {

        std::map<int,Date>::iterator itr = LECTURE_DATE_CORRESPONDENCES.find(i);
        if (itr == LECTURE_DATE_CORRESPONDENCES.end()) {
          //std::cout << "NO MATCH FOR LECTURE " << i << std::endl;
          //exit(0);
          continue;
        }
        Date &d = itr->second;
        //late_days_stream << students[S]->getUserName() << " " << i << " " << tmp << std::endl;
        late_days_stream << std::setw(10) << std::left << students[S]->getUserName() << " "

                         << std::setw(12) << std::left << d.getStringRep() << " " 
          
                         << std::setw(2)  << std::right << i  << " " 
                         << std::setw(2)  << std::right << tmp << std::endl;
        prev = tmp;
      }
    }
  }
    
}

    
// =============================================================================================
// =============================================================================================
// =============================================================================================

void load_bonus_late_day(std::vector<Student*> &students, 
                         int which_lecture,
                         std::string bonus_late_day_file) {

  std::ifstream istr(bonus_late_day_file.c_str());
  if (!istr.good()) {
    std::cerr << "ERROR!  could not open " << bonus_late_day_file << std::endl;
    exit(1);
  }

  std::string username;
  while (istr >> username) {
    Student *s = GetStudent(students,username);
    if (s == NULL) {
      std::cerr << "ERROR!  bad username " << username << std::endl;
      exit(1);
    } else {
      s->add_bonus_late_day(which_lecture);
    }
  } 

}


int main(int argc, char* argv[]) {

  std::string sort_order = "by_overall";

  if (argc > 1) {
    assert (argc == 2);
    sort_order = argv[1];
  }

  std::vector<Student*> students;  
  processcustomizationfile(students,false);

  // ======================================================================
  // LOAD ALL THE STUDENT DATA
  load_student_grades(students);

  if (BONUS_FILE != "") {
    load_bonus_late_day(students,BONUS_WHICH_LECTURE,BONUS_FILE);
  }

  // ======================================================================
  // MAKE FAKE STUDENTS FOR THE CURVES
  processcustomizationfile(students,true); 


  // ======================================================================
  // SUGGEST CURVES

  suggest_curves(students);


  // ======================================================================
  // SORT
  std::sort(students.begin(),students.end(),by_overall);


  if (sort_order == std::string("by_overall")) {
    std::sort(students.begin(),students.end(),by_overall);
  } else if (sort_order == std::string("by_name")) {
    std::sort(students.begin(),students.end(),by_name);
  } else if (sort_order == std::string("by_section")) {
    std::sort(students.begin(),students.end(),by_section);
  } else if (sort_order == std::string("by_zone")) {

    DISPLAY_INSTRUCTOR_NOTES = false;
    DISPLAY_EXAM_SEATING = true;
    DISPLAY_MOSS_DETAILS = false;
    DISPLAY_FINAL_GRADE = false;
    DISPLAY_GRADE_SUMMARY = false;
    DISPLAY_GRADE_DETAILS = false;
    DISPLAY_ICLICKER = false;

    std::sort(students.begin(),students.end(),by_name);

  } else if (sort_order == std::string("by_iclicker")) {
    std::sort(students.begin(),students.end(),by_iclicker);

    DISPLAY_ICLICKER = true;

  } else if (sort_order == std::string("by_test_and_exam")) {
    std::sort(students.begin(),students.end(),by_test_and_exam);

  } else {
    assert (sort_order.size() > 3);
    GRADEABLE_ENUM g;
    // take off "by_"
    std::string tmp = sort_order.substr(3,sort_order.size()-3);
    bool success = string_to_gradeable_enum(tmp,g);
    if (success) {
      std::sort(students.begin(),students.end(), GradeableSorter(g) );
    }
    else {
      std::cerr << "UNKNOWN SORT OPTION " << sort_order << std::endl;
      std::cerr << "  Usage: " << argv[0] << " [ by_overall | by_name | by_section | by_zone | by_iclicker | by_lab | by_exercise | by_reading | by_hw | by_test | by_exam | by_test_and_exam ]" << std::endl;
      exit(1);
    }
  }



  // ======================================================================
  // COUNT

  for (unsigned int s = 0; s < students.size(); s++) {

    Student *this_student = students[s];

    if (this_student->getLastName() == "" || this_student->getFirstName() == "") {
      continue;
    }
    if (this_student->getAudit()) {
      auditors++;
      continue;
    }

    Student *sd = GetStudent(students,"LOWEST D");

    if (validSection(this_student->getSection())) {
      std::string student_grade = this_student->grade(false,sd);
      grade_counts[student_grade]++;
      grade_avg[student_grade]+=this_student->overall();
    } else {
      dropped++;
    }
    if (GRADEABLES[GRADEABLE_ENUM::EXAM].getCount() != 0) {
      if (this_student->getGradeableItemGrade(GRADEABLE_ENUM::EXAM,GRADEABLES[GRADEABLE_ENUM::EXAM].getCount()-1).getValue() > 0) {
        took_final++;
      }
    }

  }

  int runningtotal = 0;
  for (std::map<Grade,int>::iterator itr = grade_counts.begin(); 
       itr != grade_counts.end(); itr++) {
    runningtotal += itr->second;

    grade_avg[itr->first] /= float(itr->second);
  }

  // ======================================================================
  // OUTPUT

  output_helper(students,sort_order);

}


void suggest_curves(std::vector<Student*> &students) {

  Student *student_average  = GetStudent(students,"AVERAGE");

  for (unsigned int i = 0; i < ALL_GRADEABLES.size(); i++) {
    GRADEABLE_ENUM g = ALL_GRADEABLES[i];

    for (int i = 0; i < GRADEABLES[g].getCount(); i++) {
      
      std::string gradeable_id = GRADEABLES[g].getID(i);
      if (gradeable_id == "") continue;
      
      const std::string& gradeable_name = GRADEABLES[g].getCorrespondence(gradeable_id).second;
      
      std::cout << gradeable_to_string(g) << " " << gradeable_id << " " << gradeable_name/* << " statistics & suggested curve"*/ << std::endl;
      std::vector<float> scores;
      
      std::map<int, int> section_counts;
      
      for (unsigned int S = 0; S < students.size(); S++) {
        if (students[S]->getSection() > 0 && students[S]->getGradeableItemGrade(g,i).getValue() > 0) {
          scores.push_back(students[S]->getGradeableItemGrade(g,i).getValue());
          section_counts[students[S]->getSection()]++;
        }
      }
      if (scores.size() > 0) {
        //std::cout << "   " << scores.size() << " submitted" << std::endl;
        std::sort(scores.begin(),scores.end());
        float sum = 0;
        for (unsigned int i = 0; i < scores.size(); i++) {
          sum+=scores[i];
        }
        float average = sum / float(scores.size());
        std::cout << "    average=" << std::setprecision(2) << std::fixed << average;

        student_average->setGradeableItemGrade(g,i,average);

        sum = 0;
        for (unsigned int i = 0; i < scores.size(); i++) {
          sum+=(average-scores[i])*(average-scores[i]);
        }
        float stddev = sqrt(sum/float(scores.size()));
        std::cout << "    stddev=" << std::setprecision(2) << std::fixed << stddev;

        std::cout << "    suggested curve:";
        
        std::cout << "    A- cutoff=" << scores[int(0.70*scores.size())];
        std::cout << "    B- cutoff=" << scores[int(0.45*scores.size())];
        std::cout << "    C- cutoff=" << scores[int(0.20*scores.size())];
        std::cout << "    D  cutoff=" << scores[int(0.10*scores.size())];
        std::cout << std::endl;
      }
      
      
      int total = 0;
      std::cout << "   ";
      for (std::map<int,int>::iterator itr = section_counts.begin(); itr != section_counts.end(); itr++) {
        std::cout << " sec#" << itr->first << "=" << itr->second << "  ";
        total += itr->second;
      }
      std::cout << "  TOTAL = " << total << std::endl;
      
      
    }
  }
}

// =============================================================================================
// =============================================================================================
// =============================================================================================
<|MERGE_RESOLUTION|>--- conflicted
+++ resolved
@@ -82,7 +82,7 @@
 
 std::string sectionName(int section) {
   std::map<int,std::string>::const_iterator itr = sectionNames.find(section);
-  if (itr == sectionNames.end()) 
+  if (itr == sectionNames.end())
     return "NONE";
   return itr->second;
 }
@@ -130,7 +130,7 @@
 
 
 //====================================================================
-// sorting routines 
+// sorting routines
 
 
 bool by_overall(const Student* s1, const Student* s2) {
@@ -139,7 +139,7 @@
 
   if (s1 == AVERAGE_STUDENT_POINTER) return true;
   if (s2 == AVERAGE_STUDENT_POINTER) return false;
-  
+
   if (s1_overall > s2_overall+0.0001) return true;
   if (fabs (s1_overall - s2_overall) < 0.0001 &&
       s1->getSection() == 0 &&
@@ -153,13 +153,13 @@
 bool by_test_and_exam(const Student* s1, const Student* s2) {
   float val1 = s1->GradeablePercent(GRADEABLE_ENUM::TEST) + s1->GradeablePercent(GRADEABLE_ENUM::EXAM);
   float val2 = s2->GradeablePercent(GRADEABLE_ENUM::TEST) + s2->GradeablePercent(GRADEABLE_ENUM::EXAM);
-  
+
   if (val1 > val2) return true;
   if (fabs (val1-val2) < 0.0001 &&
       s1->getSection() == 0 &&
       s2->getSection() != 0)
     return true;
-  
+
   return false;
 }
 
@@ -209,7 +209,7 @@
 
 
 // sorting function for letter grades
-bool operator< (const Grade &a, const Grade &b) {  
+bool operator< (const Grade &a, const Grade &b) {
   if (a.value == b.value) return false;
 
   if (a.value == "A") return true;
@@ -258,33 +258,6 @@
 
 
 bool string_to_gradeable_enum(const std::string &s, GRADEABLE_ENUM &return_value) {
-<<<<<<< HEAD
-  if (s == "hw" || s == "homework") { return_value = GRADEABLE_ENUM::HOMEWORK;          return true;  }
-  if (s == "assignment")            { return_value = GRADEABLE_ENUM::ASSIGNMENT;        return true;  }
-  if (s == "problem_set")           { return_value = GRADEABLE_ENUM::PROBLEM_SET;       return true;  }
-
-  if (s == "quiz" || s == "quizze") { return_value = GRADEABLE_ENUM::QUIZ;              return true;  }
-  if (s == "test")                  { return_value = GRADEABLE_ENUM::TEST;              return true;  }
-  if (s == "exam")                  { return_value = GRADEABLE_ENUM::EXAM;              return true;  }
-
-  if (s == "exercise")              { return_value = GRADEABLE_ENUM::EXERCISE;          return true;  }
-  if (s == "Lecture-exercise" ||
-      s == "lecture_exercise" ||
-      s == "lec_ex")      { return_value = GRADEABLE_ENUM::LECTURE_EXERCISE;  return true;  }
-  if (s == "reading")               { return_value = GRADEABLE_ENUM::READING;           return true;  }
-  if (s == "lab" || s == "Lab")     { return_value = GRADEABLE_ENUM::LAB;               return true;  }
-
-  if (s == "recitation")            { return_value = GRADEABLE_ENUM::RECITATION;        return true;  }
-  if (s == "project")               { return_value = GRADEABLE_ENUM::PROJECT;           return true;  }
-  if (s == "participation")         { return_value = GRADEABLE_ENUM::PARTICIPATION;     return true;  }
-
-
-  if (s == "instructor_note")       { return_value = GRADEABLE_ENUM::NOTE;              return true;  }
-  if (s == "note")                  { return_value = GRADEABLE_ENUM::NOTE;              return true;  }
-
-  if (s == "None" || s == "none" || 
-      s == "None (for Practice Only)")  { return_value = GRADEABLE_ENUM::NOTE;              return true;  }
-=======
   std::string s2;
   for (unsigned int i = 0; i < s.size(); ++i) {
     s2.push_back(std::tolower(s[i]));
@@ -306,7 +279,6 @@
   if (s2 == "instructor_note" || s2 == "note") { return_value = GRADEABLE_ENUM::NOTE;              return true;  }
   if (s2 == "note")                            { return_value = GRADEABLE_ENUM::NOTE;              return true;  }
   if (s2.substr(0,4) == "none")                { return_value = GRADEABLE_ENUM::NOTE;              return true;  }
->>>>>>> 468e5157
   return false;
 }
 
@@ -324,11 +296,11 @@
       istr.getline(line,MAX_STRING_LENGTH);
 
     } else if (token.size() > 4 && token.substr(0,4) == "num_") {
-      
+
       GRADEABLE_ENUM g;
       // also take 's' off the end
       bool success = string_to_gradeable_enum(token.substr(4,token.size()-5),g);
-      
+
       if (success) {
         gradeable_helper(istr,g);
 
@@ -380,7 +352,7 @@
       char line[MAX_STRING_LENGTH];
       istr.getline(line,MAX_STRING_LENGTH);
     } else if (token == "use") {
-      
+
       istr >> token;
 
       if (token == "late_day_penalty") {
@@ -435,29 +407,29 @@
 
 
 #if 0
-    ostr 
-      << std::left << std::setw(15) << students[i]->getLastName() 
-      << std::left << std::setw(13) << students[i]->getFirstName() 
+    ostr
+      << std::left << std::setw(15) << students[i]->getLastName()
+      << std::left << std::setw(13) << students[i]->getFirstName()
       << std::left << std::setw(12) << students[i]->getUserName()
       << std::left << std::setw(12) << room
       << std::left << std::setw(10) << zone
       << std::endl;
 
-    ostr 
+    ostr
       << students[i]->getLastName() << ","
       << students[i]->getFirstName() << ","
       << students[i]->getUserName() << std::endl;
 
 #else
 
-    ostr 
+    ostr
       << students[i]->getSection()   << "\t"
       << students[i]->getLastName()     << "\t"
       << students[i]->getFirstName() << "\t"
       << students[i]->getUserName()  << "\t"
-      //<< foo 
+      //<< foo
       << std::endl;
- 
+
 #endif
   }
 
@@ -492,7 +464,7 @@
 
     PERFECT_STUDENT_POINTER = perfect;
     AVERAGE_STUDENT_POINTER = student_average;
-  } 
+  }
 
 
   std::ifstream istr(CUSTOMIZATION_FILE.c_str());
@@ -521,9 +493,9 @@
       istr >> section >> section_name;
       if (students_loaded == false) {
         std::cout << "MAKE ASSOCIATION " << section << " " << section_name << std::endl;
-        assert (!validSection(section)); 
+        assert (!validSection(section));
         sectionNames[section] = section_name;
-        
+
         static int counter = 0;
         if (sectionColors.find(section_name) == sectionColors.end()) {
           if (counter == 0) {
@@ -539,11 +511,11 @@
           } else if (counter == 5) {
             sectionColors[section_name] = "ffaaff"; // lt magenta
           } else if (counter == 6) {
-            sectionColors[section_name] = "88ccff"; // blue 
+            sectionColors[section_name] = "88ccff"; // blue
           } else if (counter == 7) {
-            sectionColors[section_name] = "cc88ff"; // purple 
+            sectionColors[section_name] = "cc88ff"; // purple
           } else if (counter == 8) {
-            sectionColors[section_name] = "88ffcc"; // mint 
+            sectionColors[section_name] = "88ffcc"; // mint
           } else if (counter == 9) {
             sectionColors[section_name] = "ccff88"; // yellow green
           } else if (counter == 10) {
@@ -563,7 +535,7 @@
           } else if (counter == 17) {
             sectionColors[section_name] = "ff6666"; // red
           } else {
-            sectionColors[section_name] = "aaaaaa"; // grey 
+            sectionColors[section_name] = "aaaaaa"; // grey
           }
           counter++;
         }
@@ -716,7 +688,7 @@
     } else if (token.size() > 4 && token.substr(0,4) == "num_") {
       char line[MAX_STRING_LENGTH];
       istr.getline(line,MAX_STRING_LENGTH);
-      
+
     } else if (token == "use") {
 
       char line[MAX_STRING_LENGTH];
@@ -771,7 +743,7 @@
 
         std::cout << "TOKEN IS EXAM SEATING" << std::endl;
         istr >> token >> token2;
-        
+
         LoadExamSeatingFile(token,token2,students);
 
         MakeRosterFile(students);
@@ -782,33 +754,33 @@
 
       GRADEABLE_ENUM g;
       bool success = string_to_gradeable_enum(token,g);
-      
+
       if (success) {
-        
+
         char gradesline[1000];
         istr.getline(gradesline,1000);
-        
+
         std::stringstream ss(gradesline);
 
 
-        if (g == GRADEABLE_ENUM::HOMEWORK ||  
-            g == GRADEABLE_ENUM::ASSIGNMENT ||      
-            g == GRADEABLE_ENUM::PROBLEM_SET ||     
-            g == GRADEABLE_ENUM::QUIZ ||            
-            g == GRADEABLE_ENUM::TEST ||            
-            g == GRADEABLE_ENUM::EXAM ||            
-            g == GRADEABLE_ENUM::EXERCISE ||        
+        if (g == GRADEABLE_ENUM::HOMEWORK ||
+            g == GRADEABLE_ENUM::ASSIGNMENT ||
+            g == GRADEABLE_ENUM::PROBLEM_SET ||
+            g == GRADEABLE_ENUM::QUIZ ||
+            g == GRADEABLE_ENUM::TEST ||
+            g == GRADEABLE_ENUM::EXAM ||
+            g == GRADEABLE_ENUM::EXERCISE ||
             g == GRADEABLE_ENUM::LECTURE_EXERCISE ||
-            g == GRADEABLE_ENUM::READING ||         
-            g == GRADEABLE_ENUM::LAB ||             
-            g == GRADEABLE_ENUM::RECITATION ||      
-            g == GRADEABLE_ENUM::PROJECT ||         
+            g == GRADEABLE_ENUM::READING ||
+            g == GRADEABLE_ENUM::LAB ||
+            g == GRADEABLE_ENUM::RECITATION ||
+            g == GRADEABLE_ENUM::PROJECT ||
             g == GRADEABLE_ENUM::PARTICIPATION) {
 
           ss >> which_token;
-          
+
           assert (!GRADEABLES[g].hasCorrespondence(which_token));
-          
+
           which = GRADEABLES[g].setCorrespondence(which_token);
 
         } else {
@@ -827,9 +799,9 @@
         b_score = 0.8*p_score;
         c_score = 0.7*p_score;
         d_score = 0.6*p_score;
-        
+
         ss >> a_score >> b_score >> c_score >> d_score;
-        
+
         assert (p_score >= a_score &&
                 a_score >= b_score &&
                 b_score >= c_score &&
@@ -848,7 +820,7 @@
 
     }
   }
-  
+
   if (students_loaded == false) {
     //    students.push_back(blank);
     students.push_back(perfect);
@@ -873,11 +845,11 @@
   Student *student_average = GetStudent(students,"AVERAGE");
   assert (student_average != NULL);
 
-  
+
   std::string command2 = "ls -1 " + RAW_DATA_DIRECTORY + "*.json > files_json.txt";
 
   system(command2.c_str());
-  
+
   std::ifstream files_istr("files_json.txt");
   assert(files_istr);
   std::string filename;
@@ -886,9 +858,9 @@
 	std::ifstream istr(filename.c_str());
 	assert(istr);
 	Student *s = new Student();
-	
+
 	count++;
-	
+
 	json j;
 	j << istr;
 
@@ -921,10 +893,6 @@
 		  }
 		  s->setSection(a);
 		} else if (token == "default_allowed_late_days") {
-<<<<<<< HEAD
-                  std::string value = j[token].get<std::string>();
-                  s->setDefaultAllowedLateDays(std::stoi(value));
-=======
                   int value = 0;
                   if (!j[token].is_null()) {
                     if (j[token].is_string()) {
@@ -935,7 +903,6 @@
                     }
                   }
                   s->setDefaultAllowedLateDays(value);
->>>>>>> 468e5157
 		} else if (token == "allowed_late_days") {
                   int value = j[token].get<int>();
                   s->setCurrentAllowedLateDays(value);
@@ -956,12 +923,8 @@
                   std::string gradeable_id = (*itr2).value("id","ERROR BAD ID");
                   std::string gradeable_name = (*itr2).value("name",gradeable_id);
 		  float score = (*itr2).value("score",0.0);
-		  
-<<<<<<< HEAD
-                  std::string other_note = (*itr2).value("text","");
-=======
+
                   std::string other_note =  ""; //(*itr2).value("text","");
->>>>>>> 468e5157
 
 		  // Search through the gradeable categories as needed to find where this item belongs
 		  // (e.g. project may be prefixed by "hw", or exam may be prefixed by "test")
@@ -981,12 +944,12 @@
 			const std::pair<int,std::string>& c = GRADEABLES[g].getCorrespondence(gradeable_id);
             which = c.first;
 			if (c.second == "") {
-              GRADEABLES[g].setCorrespondenceName(gradeable_id,gradeable_name); 
+              GRADEABLES[g].setCorrespondenceName(gradeable_id,gradeable_name);
             } else {
               assert (c.second == gradeable_name);
             }
 		  }
-		  
+
 		  if (!invalid) {
 			assert (which >= 0);
 			assert (score >= 0.0);
@@ -1001,10 +964,10 @@
 			    }
 			  }
                         }
-                        
+
 			s->setGradeableItemGrade(g,which,score,ldu,other_note);
 		  }
-	    }  
+	    }
 	  }
 	}
 	students.push_back(s);
@@ -1013,11 +976,11 @@
 }
 
 
-void start_table_open_file(bool full_details, 
+void start_table_open_file(bool full_details,
                  const std::vector<Student*> &students, int S, int month, int day, int year,
                  enum GRADEABLE_ENUM which_gradeable_enum);
 
-void start_table_output(bool full_details, 
+void start_table_output(bool full_details,
                  const std::vector<Student*> &students, int S, int month, int day, int year,
                         enum GRADEABLE_ENUM which_gradeable_enum,
                  Student *sp, Student *sa, Student *sb, Student *sc, Student *sd);
@@ -1057,7 +1020,7 @@
 
 
   // get todays date;
-  time_t now = time(0);  
+  time_t now = time(0);
   struct tm * now2 = localtime( & now );
   int month = now2->tm_mon+1;
   int day = now2->tm_mday;
@@ -1102,13 +1065,13 @@
     assert (this_student != NULL);
     //output_line(ostr,0,true,this_student,rank,sp,sa,sb,sc,sd,GRADEABLE_ENUM::NONE);
   }
-  
+
   //  ostr << "</table>\n";
   //end_table(ostr,true,NULL);
-  
+
   //  command = "cp " + summary_file + " " + OUTPUT_FILE;
   //system(command.c_str());
-  
+
 
   for (int S = 0; S < (int)students.size(); S++) {
     if (students[S]->getSection() == 0) continue;
@@ -1118,13 +1081,13 @@
     if (students[S]->hasPriorityHelpStatus()) {
       ostr2 << "<h3>PRIORITY HELP QUEUE</h3>" << std::endl;
       priority_stream << std::left << std::setw(15) << students[S]->getSection()
-                      << std::left << std::setw(15) << students[S]->getUserName() 
-                      << std::left << std::setw(15) << students[S]->getFirstName() 
+                      << std::left << std::setw(15) << students[S]->getUserName()
+                      << std::left << std::setw(15) << students[S]->getFirstName()
                       << std::left << std::setw(15) << students[S]->getLastName() << std::endl;
-      
-      
-    }
-    
+
+
+    }
+
     if (MAX_ICLICKER_TOTAL > 0) {
       ostr2 << "<em>recent iclicker = " << students[S]->getIClickerRecent() << " / 12.0</em>" << std::endl;
     }
@@ -1132,7 +1095,7 @@
     PrintExamRoomAndZoneTable(ostr2,students[S]);
 
 
-    
+
 
 
 
@@ -1153,23 +1116,23 @@
         //late_days_stream << students[S]->getUserName() << " " << i << " " << tmp << std::endl;
         late_days_stream << std::setw(10) << std::left << students[S]->getUserName() << " "
 
-                         << std::setw(12) << std::left << d.getStringRep() << " " 
-          
-                         << std::setw(2)  << std::right << i  << " " 
+                         << std::setw(12) << std::left << d.getStringRep() << " "
+
+                         << std::setw(2)  << std::right << i  << " "
                          << std::setw(2)  << std::right << tmp << std::endl;
         prev = tmp;
       }
     }
   }
-    
-}
-
-    
+
+}
+
+
 // =============================================================================================
 // =============================================================================================
 // =============================================================================================
 
-void load_bonus_late_day(std::vector<Student*> &students, 
+void load_bonus_late_day(std::vector<Student*> &students,
                          int which_lecture,
                          std::string bonus_late_day_file) {
 
@@ -1188,7 +1151,7 @@
     } else {
       s->add_bonus_late_day(which_lecture);
     }
-  } 
+  }
 
 }
 
@@ -1202,7 +1165,7 @@
     sort_order = argv[1];
   }
 
-  std::vector<Student*> students;  
+  std::vector<Student*> students;
   processcustomizationfile(students,false);
 
   // ======================================================================
@@ -1215,7 +1178,7 @@
 
   // ======================================================================
   // MAKE FAKE STUDENTS FOR THE CURVES
-  processcustomizationfile(students,true); 
+  processcustomizationfile(students,true);
 
 
   // ======================================================================
@@ -1306,7 +1269,7 @@
   }
 
   int runningtotal = 0;
-  for (std::map<Grade,int>::iterator itr = grade_counts.begin(); 
+  for (std::map<Grade,int>::iterator itr = grade_counts.begin();
        itr != grade_counts.end(); itr++) {
     runningtotal += itr->second;
 
@@ -1329,17 +1292,17 @@
     GRADEABLE_ENUM g = ALL_GRADEABLES[i];
 
     for (int i = 0; i < GRADEABLES[g].getCount(); i++) {
-      
+
       std::string gradeable_id = GRADEABLES[g].getID(i);
       if (gradeable_id == "") continue;
-      
+
       const std::string& gradeable_name = GRADEABLES[g].getCorrespondence(gradeable_id).second;
-      
+
       std::cout << gradeable_to_string(g) << " " << gradeable_id << " " << gradeable_name/* << " statistics & suggested curve"*/ << std::endl;
       std::vector<float> scores;
-      
+
       std::map<int, int> section_counts;
-      
+
       for (unsigned int S = 0; S < students.size(); S++) {
         if (students[S]->getSection() > 0 && students[S]->getGradeableItemGrade(g,i).getValue() > 0) {
           scores.push_back(students[S]->getGradeableItemGrade(g,i).getValue());
@@ -1366,15 +1329,15 @@
         std::cout << "    stddev=" << std::setprecision(2) << std::fixed << stddev;
 
         std::cout << "    suggested curve:";
-        
+
         std::cout << "    A- cutoff=" << scores[int(0.70*scores.size())];
         std::cout << "    B- cutoff=" << scores[int(0.45*scores.size())];
         std::cout << "    C- cutoff=" << scores[int(0.20*scores.size())];
         std::cout << "    D  cutoff=" << scores[int(0.10*scores.size())];
         std::cout << std::endl;
       }
-      
-      
+
+
       int total = 0;
       std::cout << "   ";
       for (std::map<int,int>::iterator itr = section_counts.begin(); itr != section_counts.end(); itr++) {
@@ -1382,8 +1345,8 @@
         total += itr->second;
       }
       std::cout << "  TOTAL = " << total << std::endl;
-      
-      
+
+
     }
   }
 }
