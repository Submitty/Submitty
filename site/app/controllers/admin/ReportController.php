<?php

namespace app\controllers\admin;

use app\controllers\AbstractController;
use app\libraries\Core;
use app\libraries\DateUtils;
use app\libraries\FileUtils;
use app\libraries\GradeableType;
use app\libraries\Output;
use app\models\gradeable\AutoGradedGradeable;
use app\models\gradeable\Gradeable;
use app\models\gradeable\GradedGradeable;
use app\models\gradeable\LateDayInfo;
use app\models\gradeable\LateDays;
use app\models\gradeable\Mark;
use app\models\gradeable\Submitter;
use app\models\RainbowCustomizationJSON;
use app\models\User;
use Symfony\Component\Routing\Annotation\Route;
use app\models\GradeSummary;
use app\models\RainbowCustomization;
use app\exceptions\ValidationException;

/**
 * Class ReportController
 * @package app\controllers\admin
 *
 */
class ReportController extends AbstractController {
    public function run() {
        switch ($_REQUEST['action']) {
            case 'csv':
                $this->generateCSVReport();
                break;
            case 'summary':
                $this->generateGradeSummaries();
                break;
            case 'customization':
                $this->generateCustomization();
                break;
            case 'reportpage':
            default:
                $this->showReportPage();
                break;
        }
    }

    /**
     * @Route("/{_semester}/{_course}/reports")
     */
    public function showReportPage() {
        if (!$this->core->getUser()->accessAdmin()) {
            $this->core->getOutput()->showError("This account cannot access admin pages");
        }

        $this->core->getOutput()->renderOutput(array('admin', 'Report'), 'showReportUpdates');
    }

    /**
     * Generates grade summary files for every user
     *
     * @Route("/{_semester}/{_course}/reports/summaries")
     * @Route("/api/{_semester}/{_course}/reports/summaries", methods={"POST"})
     */
    public function generateGradeSummaries() {
        if (!$this->core->getUser()->accessAdmin()) {
            $this->core->getOutput()->showError("This account cannot access admin pages");
        }

        $base_path = FileUtils::joinPaths($this->core->getConfig()->getCoursePath(), 'reports', 'all_grades');
        $g_sort_keys = [
            'type',
            'CASE WHEN submission_due_date IS NOT NULL THEN submission_due_date ELSE g.g_grade_released_date END',
            'g_id',
        ];
        $gg_sort_keys = [
            'user_id',
        ];

        // Generate the reports
        $this->generateReportInternal($g_sort_keys, $gg_sort_keys, function ($a, $b, $c) use ($base_path) {
            $this->saveUserToFile($base_path, $a, $b, $c);
            return null;
        });
        $this->core->addSuccessMessage("Successfully Generated Grade Summaries");
        $this->core->redirect($this->core->buildNewCourseUrl(['reports']));
        return $this->core->getOutput()->renderJsonSuccess();
    }

    /**
     * Generates and offers download of CSV grade report
     *
     * @Route("/{_semester}/{_course}/reports/csv")
     */
    public function generateCSVReport() {
        if (!$this->core->getUser()->accessAdmin()) {
            $this->core->getOutput()->showError("This account cannot access admin pages");
        }

        $g_sort_keys = [
            'syllabus_bucket',
            'g_id',
        ];
        $gg_sort_keys = [
            'registration_section',
            'user_id',
        ];

        // Generate the reports
        $rows = $this->generateReportInternal($g_sort_keys, $gg_sort_keys, function ($a, $b, $c) {
            return $this->generateCSVRow($a, $b, $c);
        });

        // Concatenate the CSV
        $csv = '';
        if (count($rows) > 0) {
            // Header row
            $csv = implode(',', array_keys(reset($rows))) . PHP_EOL;
            // Content rows
            foreach ($rows as $row) {
                $csv .= implode(',', $row) . PHP_EOL;
            }
        }
        //Send csv data to file download.  Filename: "{course}_csvreport_{date/time stamp}.csv"
        $this->core->getOutput()->renderFile($csv, $this->core->getConfig()->getCourse() . "_csvreport_" . date("ymdHis") . ".csv");
    }

    /**
     * Loads all team graded gradeables
     * @param Gradeable[] $team_gradeables
     * @return array array, indexed by gradeable id, of arrays, indexed by user id, of team graded gradeables
     */
    private function cacheTeamGradedGradeables(array $team_gradeables) {
        // Array of team graded gradeables, first indexed by gradeable id, then by user id (so multiple entries per team)
        $team_graded_gradeables = [];

        // Get the team gradeables first and, unfortunately, fully cache them
        foreach ($this->core->getQueries()->getGradedGradeables($team_gradeables) as $gg) {
            /** @var GradedGradeable $gg */
            foreach ($gg->getSubmitter()->getTeam()->getMemberUserIds() as $user_id) {
                $team_graded_gradeables[$gg->getGradeableId()][$user_id] = $gg;
            }
        }

        return $team_graded_gradeables;
    }

    /**
     * Fetches all gradeables from the database and splits them based on teamness
     * @param array|null $sort_keys the keys used to sort the gradeables
     * @return array [gradeables, user gradeables, team gradeables]
     */
    private function getSplitGradeables($sort_keys) {
        $user_gradeables = [];
        $team_gradeables = [];
        $all_gradeables = [];
        foreach ($this->core->getQueries()->getGradeableConfigs(null, $sort_keys) as $g) {
            $all_gradeables[] = $g;
            if ($g->isTeamAssignment()) {
                $team_gradeables[] = $g;
            } else {
                $user_gradeables[] = $g;
            }
        }
        return [$all_gradeables, $user_gradeables, $team_gradeables];
    }

    private function genDummyGradedGradeable(Gradeable $gradeable, Submitter $submitter) {
        $gg = new GradedGradeable($this->core, $gradeable, $submitter, []);
        $gg->setAutoGradedGradeable(new AutoGradedGradeable($this->core, $gg, []));
        return $gg;
    }

    /**
     * Merges user and team graded gradeables for a user
     * @param Gradeable[] $gradeables
     * @param User $user
     * @param GradedGradeable[] $user_graded_gradeables User graded gradeables indexed by gradeable id
     * @param array $team_graded_gradeables See cacheTeamGradedGradeables
     * @return GradedGradeable[] array of graded gradeables in the order of $gradeables, indexed by gradeable id.
     *  NOTE: If there are any team gradeables that user has no team for, they get a new, blank gradeable with the user as the submitter
     */
    private function mergeGradedGradeables(array $gradeables, User $user, array $user_graded_gradeables, array $team_graded_gradeables) {
        $ggs = [];
        foreach ($gradeables as $g) {
            /** @var Gradeable $g */
            if ($g->isTeamAssignment()) {
                // if the user doesn't have a team, MAKE THE USER A SUBMITTER
                $ggs[] = $team_graded_gradeables[$g->getId()][$user->getId()] ?? $this->genDummyGradedGradeable($g, new Submitter($this->core, $user));
            } else {
                $ggs[] = $user_graded_gradeables[$g->getId()];
            }
        }
        return $ggs;
    }

    /**
     * A general purpose function for generating reports for all users, grouped by user
     * @param string[]|null $gradeable_sort_keys
     * @param string[]|null $graded_gradeable_sort_keys
     * @param \Closure $per_user_callback callback that accepts (User, GradedGradeable[], LateDays)
     * @return array list of results of $per_user_callback, indexed by user id
     */
    private function generateReportInternal($gradeable_sort_keys, $graded_gradeable_sort_keys, $per_user_callback) {
        /** @var User $current_user */
        $current_user = null;
        $results = [];

        // get all gradeables and cache team graded gradeables
        list($all_gradeables, $user_gradeables, $team_gradeables) = $this->getSplitGradeables($gradeable_sort_keys);
        $team_graded_gradeables = $this->cacheTeamGradedGradeables($team_gradeables);

        //Gradeable iterator will append one gradeable score per loop pass.
        $user_graded_gradeables = [];

        // Method to call the callback with the required parameters
        $call_callback = function ($all_gradeables, User $current_user, $user_graded_gradeables, $team_graded_gradeables, $per_user_callback) {
            $ggs = $this->mergeGradedGradeables($all_gradeables, $current_user, $user_graded_gradeables, $team_graded_gradeables);
            $late_days = new LateDays($this->core, $current_user, $ggs);
            return $per_user_callback($current_user, $ggs, $late_days);
        };
        foreach ($this->core->getQueries()->getGradedGradeables($user_gradeables, null, null, $graded_gradeable_sort_keys) as $gg) {
            /** @var GradedGradeable $gg */
            if ($current_user === null || $current_user->getId() !== $gg->getSubmitter()->getId()) {
                if ($current_user !== null) {
                    // Previous pass completed an entire row
                    $results[$current_user->getId()] = $call_callback($all_gradeables, $current_user, $user_graded_gradeables, $team_graded_gradeables, $per_user_callback);
                }

                //Prepare for the new user
                $current_user = $gg->getSubmitter()->getUser();
                $user_graded_gradeables = [];
            }
            $user_graded_gradeables[$gg->getGradeableId()] = $gg;
        }

        // If there are only team gradeables, check to see that all users were properly covered
        //  If there are users on no teams, then they won't get a result from the above loop...
        if (count($all_gradeables) > 0 && count($user_gradeables) === 0) {
            //... So we must find them and give them dummy results
            foreach ($this->core->getQueries()->getAllUsers() as $u) {
                if (!isset($results[$u->getId()])) {
                    // This user had no results, so generate results
                    $ggs = $this->mergeGradedGradeables($all_gradeables, $u, [], $team_graded_gradeables);
                    $late_days = new LateDays($this->core, $u, $ggs);
                    $results[$current_user->getId()] = $per_user_callback($u, $ggs, $late_days);
                }
            }
        }

        // Remember to do the callback on the last user
        if ($current_user !== null) {
            $results[$current_user->getId()] = $call_callback($all_gradeables, $current_user, $user_graded_gradeables, $team_graded_gradeables, $per_user_callback);
        }
        return $results;
    }

    /**
     * Generates a CSV row for a user
     * @param User $user The user the grades are for
     * @param GradedGradeable[] The list of graded gradeables, indexed by gradeable id
     * @param LateDays $late_days The late day info for these graded gradeables
     * @return array
     */
    private function generateCSVRow(User $user, array $ggs, LateDays $late_days) {
        $row = [];

        $row['User ID'] = $user->getId();
        $row['First Name'] = $user->getDisplayedFirstName();
        $row['Last Name'] = $user->getDisplayedLastName();
        $row['Registration Section'] = $user->getRegistrationSection();

        foreach ($ggs as $gg) {
            /** @var GradedGradeable $gg */
            //Append one gradeable score to row.  Scores are indexed by gradeable's ID.
            $row[$gg->getGradeableId()] = $gg->getTotalScore();

            // Check if the score should be a zero
            if ($gg->getGradeable()->getType() === GradeableType::ELECTRONIC_FILE) {
                if ($gg->getGradeable()->isTaGrading() && ($gg->getOrCreateTaGradedGradeable()->hasVersionConflict() || !$gg->isTaGradingComplete())) {
                    // Version conflict or incomplete grading, so zero score
                    $row[$gg->getGradeableId()] = 0;
                } else if ($late_days->getLateDayInfoByGradeable($gg->getGradeable())->getStatus() === LateDayInfo::STATUS_BAD) {
                    // BAD submission, so zero score
                    $row[$gg->getGradeableId()] = 0;
                }
            }
        }
        return $row;
    }

    /**
     * Saves all user data to a file
     * @param string $base_path the base path to store the reports
     * @param User $user The user the report is for
     * @param GradedGradeable[] The list of graded gradeables, indexed by gradeable id
     * @param LateDays $late_days The late day info for these graded gradeables
     */
    private function saveUserToFile(string $base_path, User $user, array $ggs, LateDays $late_days) {

        $user_data = [];
        $user_data['user_id'] = $user->getId();
        $user_data['legal_first_name'] = $user->getLegalFirstName();
        $user_data['preferred_first_name'] = $user->getPreferredFirstName();
        $user_data['legal_last_name'] = $user->getLegalLastName();
        $user_data['preferred_last_name'] = $user->getPreferredLastName();
        $user_data['registration_section'] = $user->getRegistrationSection();
        $user_data['default_allowed_late_days'] = $this->core->getConfig()->getDefaultStudentLateDays();
        $user_data['last_update'] = date("l, F j, Y");

        foreach ($ggs as $gg) {
            $bucket = ucwords($gg->getGradeable()->getSyllabusBucket());
            $user_data[$bucket][] = $this->generateGradeSummary($gg, $late_days);
        }
        file_put_contents(FileUtils::joinPaths($base_path, $user->getId() . '_summary.json'), FileUtils::encodeJson($user_data));
    }

    /**
     * Generates a grade summary entry for a graded gradeable
     * @param GradedGradeable $gg
     * @param LateDays $ld
     * @return array
     */
    public function generateGradeSummary(GradedGradeable $gg, LateDays $ld) {
        $g = $gg->getGradeable();

        $entry = [
            'id' => $g->getId(),
            'name' => $g->getTitle(),
            'gradeable_type' => GradeableType::typeToString($g->getType()),
            'grade_released_date' => $g->getGradeReleasedDate()->format('Y-m-d H:i:s O'),
        ];

        // Add team members to output
        if ($g->isTeamAssignment()) {
            $entry['team_members'] = $gg->getSubmitter()->isTeam() ? $gg->getSubmitter()->getTeam()->getMemberUserIds()
                : $gg->getSubmitter()->getId(); // If the user isn't on a team, the only member is themselves
        }

        $entry['score'] = $gg->getTotalScore();

        // Add information special to electronic file submissions
        if ($g->getType() === GradeableType::ELECTRONIC_FILE) {
            // Add information based on late day status
            $ldi = $ld->getLateDayInfoByGradeable($g);
            if ($ldi !== null) {
                // Zero score if BAD status
                if ($ldi->getStatus() === LateDayInfo::STATUS_BAD) {
                    $entry['score'] = 0;
                }

                // The report needs this to be different from the 'pretty' version returned from $ldi->getStatusMessage()
                $entry['status'] = $this->getLateStatusMessage($ldi);

                // Only include late day info if the submission was late
                $late_days_charged = $ldi->getLateDaysCharged();
                if ($late_days_charged > 0) {
                    $entry['days_after_deadline'] = $ldi->getDaysLate();
                    $entry['extensions'] = $ldi->getLateDayException();
                    $entry['days_charged'] = $late_days_charged;
                }
            }

            // Add score breakdown
            $ta_gg = $gg->getOrCreateTaGradedGradeable();
            $entry['overall_comment'] = $ta_gg->getOverallComment();

            // Only split up scores if electronic gradeables
            $entry['autograding_score'] = $gg->getAutoGradingScore();
            $entry['tagrading_score'] = $gg->getTaGradingScore();

            // If the grading isn't complete or there are conflicts in which version is graded,
            //  let the user know that
            if ($g->isTaGrading() && ($ta_gg->hasVersionConflict() || !$ta_gg->isComplete())) {
                $entry['score'] = 0;
                $entry['autograding_score'] = 0;
                $entry['tagrading_score'] = 0;
                if (!$gg->getSubmitter()->isTeam() && $gg->getGradeable()->isTeamAssignment()) {
                    // This is sort of a hack.  Submitters for team assignments should always be teams,
                    //  but to keep the rest of the report generation sane, they can be users if the
                    //  user is not on a team
                    $entry['note'] = 'User is not on a team';
                } else if (!$ta_gg->isComplete()) {
                    $entry['note'] = 'This has not been graded yet.';
                } else {
                    $entry['note'] = 'Score is set to 0 because there are version conflicts.';
                }
            }
        }

        // Component/marks
        $entry['components'] = [];
        foreach ($g->getComponents() as $component) {
            $gcc = $gg->getOrCreateTaGradedGradeable()->getGradedComponentContainer($component);

            // We need to convert to the old model single-grader format for rainbow grades
            $gc = null;
            foreach ($gcc->getGradedComponents() as $gc_) {
                $gc = $gc_;
                // Get the only graded component and short circuit
                break;
            }
            //
            // For each $gc in $gcc
            //

            $inner = [
                'title' => $component->getTitle()
            ];
            if ($component->isText()) {
                $inner['comment'] = $gc !== null ? $gc->getComment() : '';
            } else {
                $inner['score'] = $gc !== null ? $gc->getTotalScore() : 0.0;
                $inner['default_score'] = $component->getDefault();
                $inner['upper_clamp'] = $component->getUpperClamp();
                $inner['lower_clamp'] = $component->getLowerClamp();
            }

            if ($g->getType() === GradeableType::ELECTRONIC_FILE) {
                $marks = [];
                if ($gc !== null) {
                    $marks = array_map(function (Mark $m) {
                        return ['points' => $m->getPoints(), 'note' => $m->getTitle()];
                    }, $gc->getMarks());

                    if ($gc->hasCustomMark()) {
                        $marks[] = ['points' => $gc->getScore(), 'note' => $gc->getComment()];
                    }
                }

                $inner['marks'] = $marks;
            }
            $entry['components'][] = $inner;

            // end for
        }
        return $entry;
    }

    /**
     * Gets the status message for a from a LateDayInfo status message
     * @param LateDayInfo $ldi
     * @return string
     */
    private function getLateStatusMessage(LateDayInfo $ldi) {
        switch ($ldi->getStatus()) {
            case LateDayInfo::STATUS_GOOD:
                return 'Good';
            case LateDayInfo::STATUS_LATE:
                return 'Late';
            case LateDayInfo::STATUS_BAD:
                return 'Bad';
            case LateDayInfo::STATUS_NO_ACTIVE_VERSION:
                if ($ldi->getGradedGradeable()->getAutoGradedGradeable()->hasSubmission()) {
                    return 'Cancelled';
                } else {
                    return 'Unsubmitted';
                }
            default:
                return 'ERROR';
        }
    }
    public function generateCustomization(){
        //Build a new model, pull in defaults for the course
        $customization = new RainbowCustomization($this->core);
        $customization->buildCustomization();

<<<<<<< HEAD
        //Try to read in any existing customization.json file, update the model
        $customization_filename = $this->core->getConfig()->getCoursePath() . "/rainbow_grades/customization.json";
        if(file_exists($customization_filename)) {
            $customization_filehandle = fopen($customization_filename, "r");
            /*  TODO: Any reading of existing files goes here, might even want it slightly higher and pass the handle
             *  or null to RainbowCustomization::buildCustomization($fh);
             *  Alternately call a new RainbowCustomization::loadCustomization();
             */
            fclose($customization_filehandle);
        }

        if(isset($_POST["save_customization"])){
            //Handle user input (the form) being submitted
            try {
//                $customization->processForm();
                $customization_filehandle = fopen($customization_filename,"w");
                fwrite($customization_filehandle,$customization->getCustomizationJSON());
                fclose($customization_filehandle);
=======
        if(isset($_POST["json_string"])){
            //Handle user input (the form) being submitted
            try {

                $customization->processForm();
>>>>>>> 5819f2b8

                // Finally, send the requester back the information
                $this->core->getOutput()->renderJsonSuccess("Succesfully wrote customization.json file");
            } catch (ValidationException $e) {
                //Use this to handle any invalid/inconsistent input exceptions thrown during processForm()
                $this->core->getOutput()->renderJsonFail('See "data" for details', $e->getDetails());
            } catch (\Exception $e) {
                //Catches any other exceptions, should be "unexpected" issues
                $this->core->getOutput()->renderJsonError($e->getMessage());
            }
        }
        else{
<<<<<<< HEAD
            //Print the form, since the user hasn't provided us with any data
            $this->core->getOutput()->renderTwigOutput('admin/RainbowCustomization.twig',[
                "customization_data_print" => print_r($customization->getCustomizationData(),true),
                "customization_data" => $customization->getCustomizationData(),
                "available_buckets" => $customization->getAvailableBuckets()
            ]);

            // TODO: For debugging only so we can see if POST changes. Remove this before PR.
//            try {
//                $customization_filehandle = fopen($customization_filename, "w");
//                fwrite($customization_filehandle,"Not-JSON");
//                fclose($customization_filehandle);
//            }
//            catch (\Exception $e) {
//                $this->core->getOutput()->renderJsonError($e->getMessage());
//            }
=======

            $this->core->getOutput()->addInternalJs('rainbow-customization.js');
            $this->core->getOutput()->addInternalCss('rainbow-customization.css');

            // Print the form
            $this->core->getOutput()->renderTwigOutput('admin/RainbowCustomization.twig',[
                "customization_data" => $customization->getCustomizationData(),
                "available_buckets" => $customization->getAvailableBuckets(),
                "used_buckets" => $customization->getUsedBuckets(),
                'display_benchmarks' => $customization->getDisplayBenchmarks(),
                'sections_and_labels' => (array)$customization->getSectionsAndLabels(),
                'bucket_percentages' => $customization->getBucketPercentages(),
                'messages' => $customization->getMessages()
            ]);

>>>>>>> 5819f2b8
        }
    }
}
<|MERGE_RESOLUTION|>--- conflicted
+++ resolved
@@ -466,32 +466,11 @@
         $customization = new RainbowCustomization($this->core);
         $customization->buildCustomization();
 
-<<<<<<< HEAD
-        //Try to read in any existing customization.json file, update the model
-        $customization_filename = $this->core->getConfig()->getCoursePath() . "/rainbow_grades/customization.json";
-        if(file_exists($customization_filename)) {
-            $customization_filehandle = fopen($customization_filename, "r");
-            /*  TODO: Any reading of existing files goes here, might even want it slightly higher and pass the handle
-             *  or null to RainbowCustomization::buildCustomization($fh);
-             *  Alternately call a new RainbowCustomization::loadCustomization();
-             */
-            fclose($customization_filehandle);
-        }
-
-        if(isset($_POST["save_customization"])){
-            //Handle user input (the form) being submitted
-            try {
-//                $customization->processForm();
-                $customization_filehandle = fopen($customization_filename,"w");
-                fwrite($customization_filehandle,$customization->getCustomizationJSON());
-                fclose($customization_filehandle);
-=======
         if(isset($_POST["json_string"])){
             //Handle user input (the form) being submitted
             try {
 
                 $customization->processForm();
->>>>>>> 5819f2b8
 
                 // Finally, send the requester back the information
                 $this->core->getOutput()->renderJsonSuccess("Succesfully wrote customization.json file");
@@ -504,24 +483,6 @@
             }
         }
         else{
-<<<<<<< HEAD
-            //Print the form, since the user hasn't provided us with any data
-            $this->core->getOutput()->renderTwigOutput('admin/RainbowCustomization.twig',[
-                "customization_data_print" => print_r($customization->getCustomizationData(),true),
-                "customization_data" => $customization->getCustomizationData(),
-                "available_buckets" => $customization->getAvailableBuckets()
-            ]);
-
-            // TODO: For debugging only so we can see if POST changes. Remove this before PR.
-//            try {
-//                $customization_filehandle = fopen($customization_filename, "w");
-//                fwrite($customization_filehandle,"Not-JSON");
-//                fclose($customization_filehandle);
-//            }
-//            catch (\Exception $e) {
-//                $this->core->getOutput()->renderJsonError($e->getMessage());
-//            }
-=======
 
             $this->core->getOutput()->addInternalJs('rainbow-customization.js');
             $this->core->getOutput()->addInternalCss('rainbow-customization.css');
@@ -537,7 +498,6 @@
                 'messages' => $customization->getMessages()
             ]);
 
->>>>>>> 5819f2b8
         }
     }
 }
