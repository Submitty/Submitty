<?php

namespace app\views;

use app\models\Button;
use app\libraries\GradeableType;
use app\models\User;
use app\models\gradeable\AutoGradedGradeable;
use app\models\gradeable\Gradeable;
use app\models\gradeable\GradedGradeable;
use app\models\gradeable\TaGradedGradeable;
use app\models\gradeable\GradeableList;
use app\libraries\FileUtils;

class NavigationView extends AbstractView {

    const gradeableSections = [
        GradeableList::FUTURE => [
            //What title is displayed to the user for each category
            "title" => "FUTURE",
            //Shown italicized after the title
            "subtitle" => "visible only to Instructors",
            //Element id of the header row (used primarily by e2e tests)
            "section_id" => "future",
            //What bootstrap button the student button will be. Information about bootstrap buttons can be found here:
            //https://www.w3schools.com/bootstrap/bootstrap_buttons.asp
            "button_type_submission" => "btn-default",
            //What bootstrap button the instructor/TA button will be
            "button_type_grading" => "btn-default",
            //The general text of the button under the category
            //It is general since the text could change depending if the user submitted something or not and other factors.
            "prefix" => "ALPHA SUBMIT"
        ],
        GradeableList::BETA => [
            "title" => "BETA",
            "subtitle" => "open for testing by TAs",
            "section_id" => "beta",
            "button_type_submission" => "btn-default",
            "button_type_grading" => "btn-default",
            "prefix" => "BETA SUBMIT"
        ],
        GradeableList::OPEN => [
            "title" => "OPEN",
            "is_panel_expanded" => true,
            "subtitle" => "",
            "section_id" => "open",
            "button_type_submission" => "btn-primary",
            "button_type_grading" => "btn-default",
            "prefix" => "SUBMIT"
        ],
        GradeableList::CLOSED => [
            "title" => "PAST DUE",
            "subtitle" => "",
            "section_id" => "closed",
            "button_type_submission" => "btn-danger",
            "button_type_grading" => "btn-default",
            "prefix" => "LATE SUBMIT"
        ],
        GradeableList::GRADING => [
            "title" => "CLOSED",
            "subtitle" => "being graded by TA/Instructor",
            "section_id" => "items_being_graded",
            "button_type_submission" => "btn-default",
            "button_type_grading" => "btn-primary",
            "prefix" => "VIEW SUBMISSION"
        ],
        GradeableList::GRADED => [
            "title" => "GRADES AVAILABLE",
            "subtitle" => "",
            "is_panel_expanded" => true,
            "section_id" => "graded",
            "button_type_submission" => 'btn-default',
            "button_type_grading" => 'btn-default',
            "prefix" => "VIEW GRADE"
        ]
    ];

<<<<<<< HEAD
    const DATE_FORMAT = "m/d/Y @ h:i A T";

    public function showGradeables($sections_to_list, $graded_gradeables, array $submit_everyone, $gradeable_ids_and_titles, $show_edit_buttons = true) {
=======
    public function showGradeables($sections_to_list, $graded_gradeables, array $submit_everyone, $gradeable_ids_and_titles) {
>>>>>>> 1afad487
        // ======================================================================================
        // DISPLAY CUSTOM BANNER (previously used to display room seating assignments)
        // note: placement of this information this may eventually be re-designed
        // note: in the future this could be extended to take other options, but right now it's
        //       for displaying a link to provided materials
        // ======================================================================================
        $display_custom_message = $this->core->getConfig()->displayCustomMessage();
        $message_file_details = null;
        //Course settings have enabled displaying custom (banner) message
        if ($display_custom_message) {
            $message_file_path = FileUtils::joinPaths($this->core->getConfig()->getCoursePath(), "reports", "summary_html", $this->core->getUser()->getId() . ".json");
            $display_custom_message = is_file($message_file_path);
            //If statement seems redundant, but will help in case we ever decouple the is_file check from $display_custom_message
            if ($display_custom_message && is_file($message_file_path)) {
                $message_json = json_decode(file_get_contents($message_file_path));
                if (property_exists($message_json, 'special_message')) {
                    $message_file_details = $message_json->special_message;

                    //If any fields are missing, treat this as though we just didn't have a message for this user.
                    if (!property_exists($message_file_details, 'title') || !property_exists($message_file_details, 'description') || !property_exists($message_file_details, 'filename')) {
                        $display_custom_message = false;
                        $messsage_file_details = null;
                    }
                }
            }
        }


        // ======================================================================================
        // DISPLAY ROOM SEATING (used to display room seating assignments)
        // ======================================================================================
        $seating_only_for_instructor = $this->core->getConfig()->isSeatingOnlyForInstructor();
        if ($seating_only_for_instructor && !$this->core->getUser()->accessAdmin()) {
            $display_room_seating = false;
        }
        else {
            $display_room_seating = $this->core->getConfig()->displayRoomSeating();
        }
        $user_seating_details = null;
        $gradeable_title = null;
        $seating_config = null;
        // If the instructor has selected a gradeable for room seating
        if ($display_room_seating) {
            $this->core->getOutput()->addRoomTemplatesTwigPath();
            // use the room seating gradeable id to find the title to display.
            $gradeable_id = $this->core->getConfig()->getRoomSeatingGradeableId();
            foreach ($gradeable_ids_and_titles as $gradeable_id_and_title) {
                if ($gradeable_id_and_title['g_id'] === $gradeable_id) {
                    $gradeable_title = $gradeable_id_and_title['g_title'];
                    break;
                }
            }

            $seating_user_path = FileUtils::joinPaths($this->core->getConfig()->getCoursePath(), 'reports', 'seating', $gradeable_id, $this->core->getUser()->getId() . ".json");
            // if the instructor has generated a report for the student for this gradeable
            if (is_file($seating_user_path)) {
                $user_seating_details = json_decode(file_get_contents($seating_user_path));

                // if the user seating details have both a building and a room property
                if (property_exists($user_seating_details, 'building') && property_exists($user_seating_details, 'room')) {
                    $seating_config_path = FileUtils::joinPaths(
                        $this->core->getConfig()->getCoursePath(),
                        'uploads',
                        'seating',
                        $gradeable_id,
                        $user_seating_details->building,
                        $user_seating_details->room . '.json'
                    );
                    // if the report the instructor generated corresponds to a valid room config and a valid room template
                    if (is_file($seating_config_path) && is_file(FileUtils::joinPaths(dirname(dirname(__DIR__)), 'room_templates', $user_seating_details->building, $user_seating_details->room . '.twig'))) {
                        $seating_config = file_get_contents($seating_config_path);
                    }
                }
            }
            else {
                // mimic the result format of json_decode when there is no file to decode
                // and make each field the default value
                $user_seating_details = new \stdClass();
                $user_seating_details->building =
                $user_seating_details->zone     =
                $user_seating_details->row      =
                $user_seating_details->seat     = "SEE INSTRUCTOR";
            }
        }

        // ======================================================================================
        // INDEX OF ALL GRADEABLES
        // ======================================================================================

        $render_sections = [];
        $max_buttons = 0;
        foreach ($sections_to_list as $list_section => $gradeable_list) {
            /** @var Gradeable[] $gradeable_list */

            $render_gradeables = [];
            foreach ($gradeable_list as $gradeable_id => $gradeable) {
                /** @var Gradeable $gradeable */

                $graded_gradeable = $graded_gradeables[$gradeable->getId()] ?? null;
                $buttons = $this->getButtons($gradeable, $graded_gradeable, $list_section, $submit_everyone[$gradeable->getId()]);
                $render_gradeable = [
                    "id" => $gradeable->getId(),
                    "name" => $gradeable->getTitle(),
                    "url" => $gradeable->getInstructionsUrl(),
                    "buttons" => $buttons,
                    "has_build_error" => $gradeable->anyBuildErrors()
                ];

                if ($show_edit_buttons) {
                    $render_gradeable["edit_buttons"] = $this->getAllEditButtons($gradeable);
                    $render_gradeable["delete_buttons"] = $this->getAllDeleteButtons($gradeable);
                }

                $render_gradeables[] = $render_gradeable;

                if (count($buttons) > $max_buttons) {
                    $max_buttons = count($buttons);
                }
            }

            //Copy
            $render_section = self::gradeableSections[$list_section];
            $render_section["gradeables"] = $render_gradeables;

            $render_sections[] = $render_section;
        }

        $this->core->getOutput()->addInternalCss("navigation.css");
        $this->core->getOutput()->addInternalJs("collapsible-panels.js");
        $this->core->getOutput()->enableMobileViewport();

        return $this->core->getOutput()->renderTwigTemplate("Navigation.twig", [
            "course_name" => $this->core->getConfig()->getCourseName(),
            "course_id" => $this->core->getConfig()->getCourse(),
            "sections" => $render_sections,
            "max_buttons" => $max_buttons,
            "message_file_details" => $message_file_details,
            "display_custom_message" => $display_custom_message,
            "user_seating_details" => $user_seating_details,
            "display_room_seating" => $display_room_seating,
            "seating_only_for_instructor" => $this->core->getConfig()->isSeatingOnlyForInstructor(),
            "gradeable_title" => $gradeable_title,
            "seating_config" => $seating_config,
            "date_time_format" => $this->core->getConfig()->getDateTimeFormat()->getFormat('gradeable')
        ]);
    }

    /**
     * Get the list of buttons to display to the user for a Gradeable
     * @param Gradeable $gradeable
     * @param GradedGradeable|null $graded_gradeable The graded gradeble instance, or null if no data yet
     * @param int $list_section
     * @param bool $submit_everyone If the user can submit for another user
     * @return array
     */
    private function getButtons(Gradeable $gradeable, $graded_gradeable, int $list_section, bool $submit_everyone): array {
        $buttons = [];
        $buttons[] = $this->hasTeamButton($gradeable) ? $this->getTeamButton($gradeable, $graded_gradeable) : null;
        $buttons[] = $this->hasSubmitButton($gradeable) ? $this->getSubmitButton($gradeable, $graded_gradeable, $list_section, $submit_everyone) : null;

        if ($this->hasGradeButton($gradeable)) {
            $buttons[] = $this->getGradeButton($gradeable, $list_section);
        }

        //Admin buttons
        if ($this->core->getUser()->accessAdmin()) {
            $buttons[] = $this->hasQuickLinkButton() ? $this->getQuickLinkButton($gradeable, $list_section) : null;
        }

        return $buttons;
    }

    /**
     * Get a list with the edit buttons (if applicable) to display to the user for a Gradeable
     * @param Gradeable $gradeable
     * @return array
     */
    private function getAllEditButtons(Gradeable $gradeable): array {
        $buttons = [];

        //Admin buttons
        if ($this->core->getUser()->accessAdmin()) {
            $buttons[] = $this->hasEditButton() ? $this->getEditButton($gradeable) : null;
        }

        return $buttons;
    }

    /**
     * Get a list with the edit buttons (if applicable) to display to the user for a Gradeable
     * @param Gradeable $gradeable
     * @return array
     */
    private function getAllDeleteButtons(Gradeable $gradeable): array {
        $buttons = [];

        //Admin buttons
        if ($this->core->getUser()->accessAdmin()) {
            $buttons[] = $gradeable->canDelete() ? $this->getDeleteButton($gradeable) : null;
        }

        return $buttons;
    }

    //Tests for if we have the various buttons

    /**
     * @param Gradeable $gradeable
     * @return bool
     */
    private function hasTeamButton(Gradeable $gradeable): bool {
        return $gradeable->isTeamAssignment();
    }

    /**
     * @param Gradeable $gradeable
     * @return bool
     */
    private function hasSubmitButton(Gradeable $gradeable): bool {
        return $gradeable->getType() === GradeableType::ELECTRONIC_FILE;
    }

    /**
     * @param Gradeable $gradeable
     * @return bool
     */
    private function hasGradeButton(Gradeable $gradeable): bool {
        $now = $this->core->getDateTimeNow();
        $date_limitation = $gradeable->getGradeStartDate() <= $now || $this->core->getUser()->getGroup() === User::GROUP_INSTRUCTOR || $this->core->getUser()->getGroup() === User::GROUP_FULL_ACCESS_GRADER;
        // full access graders & instructors are allowed to view submissions of assignments with no manual grading
        $im_allowed_to_view_submissions = $this->core->getUser()->accessGrading() && !$gradeable->isTaGrading() && $this->core->getUser()->accessFullGrading();

        // limited access graders and full access graders can preview/view the grading interface only if they are allowed by the min grading group
        $im_a_grader = $this->core->getUser()->accessGrading() && $this->core->getUser()->getGroup() <= $gradeable->getMinGradingGroup() && $date_limitation;

        // students can only view the submissions & grading interface if its a peer grading assignment
        $im_a_peer_grader = $this->core->getUser()->getGroup() === User::GROUP_STUDENT && $date_limitation && $gradeable->isPeerGrading() && !empty($this->core->getQueries()->getPeerAssignment($gradeable->getId(), $this->core->getUser()->getId()));

        // TODO: look through this logic and put into new access system
        return $im_a_peer_grader || $im_a_grader || $im_allowed_to_view_submissions;
    }

    /**
     * @return bool
     */
    private function hasEditButton(): bool {
        return $this->core->getUser()->accessAdmin();
    }


    /**
     * @return bool
     */
    private function hasQuickLinkButton(): bool {
        return $this->core->getUser()->accessAdmin();
    }

    /**
     * @param Gradeable $gradeable
     * @param GradedGradeable|null $graded_gradeable
     * @return Button|null
     */
    private function getTeamButton(Gradeable $gradeable, $graded_gradeable) {
        // Team management button, only visible on team assignments
        $date = $this->core->getDateTimeNow();
        $past_lock_date = $date < $gradeable->getTeamLockDate();
        $date_time = null;

        if ($past_lock_date) {
            $date_text = "teams lock ";
            $date_time = $gradeable->getTeamLockDate();
        }
        else {
            $date_text = '';
        }

        if ($graded_gradeable === null || $graded_gradeable->getSubmitter()->getTeam() === null) {
            if ($past_lock_date) {
                $team_button_type = 'btn-primary';
            }
            else {
                $team_button_type = 'btn-danger';
            }
            $team_button_text = 'CREATE TEAM';
            $teams = $this->core->getQueries()->getTeamsByGradeableId($gradeable->getId());
            foreach ($teams as $t) {
                if ($t->sentInvite($this->core->getUser()->getId())) {
                    $team_button_text = 'CREATE/JOIN TEAM';
                    break;
                }
            }
        }
        else {
            if ($past_lock_date) {
                $team_button_type = 'btn-primary';
                $team_button_text = 'MANAGE TEAM';
            }
            else {
                $team_button_type = 'btn-default';
                $team_button_text = 'VIEW TEAM';
            }
        }

        return new Button($this->core, [
            "title" => $team_button_text,
            "subtitle" => $date_text,
            "date" => $date_time,
            "href" => $this->core->buildCourseUrl(['gradeable', $gradeable->getId(), 'team']),
            "class" => "btn {$team_button_type} btn-nav",
            "name" => "team-btn"
        ]);
    }

    /**
     * @param Gradeable $gradeable
     * @param GradedGradeable|null $graded_gradeable
     * @param int $list_section
     * @param bool $submit_everyone If the user can submit for another user
     * @return Button|null
     */
    private function getSubmitButton(Gradeable $gradeable, $graded_gradeable, int $list_section, bool $submit_everyone) {
        $class = self::gradeableSections[$list_section]["button_type_submission"];
        $title = self::gradeableSections[$list_section]["prefix"];
        $date_time = null;

        if ($list_section == GradeableList::FUTURE || $list_section == GradeableList::BETA) {
            $date_text = 'opens ';
            $date_time = $gradeable->getSubmissionOpenDate();
        }
        else {
            $date_text = 'due ';
            $date_time = $gradeable->getSubmissionDueDate();
        }

        $points_percent = NAN;

        $href = $this->core->buildCourseUrl(['gradeable', $gradeable->getId()]);
        $progress = null;
        $disabled = false;

        //Button types that override any other buttons
        if (!$gradeable->hasAutogradingConfig()) {
            return new Button($this->core, [
                "title" => "Need to run BUILD_{$this->core->getConfig()->getCourse()}.sh",
                "disabled" => true,
                "class" => "btn btn-default btn-nav"
            ]);
        }

        if ($graded_gradeable !== null) {
            /** @var TaGradedGradeable $ta_graded_gradeable */
            $ta_graded_gradeable = $graded_gradeable->getTaGradedGradeable();
            /** @var AutoGradedGradeable $auto_graded_gradeable */
            $auto_graded_gradeable = $graded_gradeable->getAutoGradedGradeable();

            //calculate the point percentage
            if ($auto_graded_gradeable !== null) {
                $points_percent = $auto_graded_gradeable->getNonHiddenPercent(true);
            }


            //If the button is autograded and has been submitted once, give a progress bar.
            if (
                !is_nan($points_percent)
                && $graded_gradeable->getAutoGradedGradeable()->isAutoGradingComplete()
                && ($list_section == GradeableList::CLOSED || $list_section == GradeableList::OPEN)
            ) {
                $progress = $points_percent * 100;
            }

            // Not submitted or cancelled, after submission deadline
            if (
                !$graded_gradeable->getAutoGradedGradeable()->isAutoGradingComplete()
                && ($list_section == GradeableList::GRADED || $list_section == GradeableList::GRADING)
            ) {
                //You forgot to submit
                $class = "btn-danger";
            }

            // TA grading enabled, the gradeable is fully graded, and the user hasn't viewed it
            $grade_ready_for_view = $gradeable->isTaGrading()
                && $graded_gradeable->isTaGradingComplete()
                && $list_section === GradeableList::GRADED;

            if ($gradeable->isTeamAssignment()) {
                if (
                    $grade_ready_for_view
                    && $this->core->getQueries()->getTeamViewedTime($graded_gradeable->getSubmitter()->getId(), $this->core->getUser()->getId()) === null
                ) {
                    $class = "btn-success";
                }
            }
            else {
                if ($grade_ready_for_view && $ta_graded_gradeable->getUserViewedDate() === null) {
                    //Graded and you haven't seen it yet
                    $class = "btn-success";
                }
            }

            // Submitted, currently after grade released date
            if (
                $graded_gradeable->getAutoGradedGradeable()->isAutoGradingComplete()
                && $list_section == GradeableList::GRADED
            ) {
                if ($gradeable->isTaGrading()) {
                    if (!$graded_gradeable->isTaGradingComplete()) {
                        // Incomplete TA grading
                        $class = "btn-default";
                    }
                }
                else {
                    // No TA grading
                    $class = "btn-default";
                }
            }

            // Due date passed with at least 50 percent points in autograding or gradable with no autograding points
            if (
                $graded_gradeable->getAutoGradedGradeable()->isAutoGradingComplete()
                && (
                    !$gradeable->getAutogradingConfig()->anyPoints()
                    || $gradeable->getAutogradingConfig()->getTotalNonHiddenNonExtraCredit() != 0
                    && $points_percent >= 0.5
                )
                && $list_section == GradeableList::CLOSED
            ) {
                $class = "btn-default";
            }

            if (
                $graded_gradeable->getAutoGradedGradeable()->isAutoGradingComplete()
                && ($list_section == GradeableList::GRADED || $list_section == GradeableList::GRADING)
            ) {
                $date_text = "";
            }
            if (!$gradeable->hasDueDate()) {
                $date_text = "";
            }
            if (!$gradeable->isStudentSubmit() && $this->core->getUser()->accessFullGrading()) {
                // Student isn't submitting
                $title = "BULK UPLOAD";
                $class = "btn-primary";
                $date_text = "";
            }
            elseif ($gradeable->isStudentSubmit() && !$gradeable->hasDueDate() && $list_section != GradeableList::OPEN) {
                $title = "SUBMIT";
                $class = "btn-default";
            }
            elseif ($graded_gradeable->getAutoGradedGradeable()->isAutoGradingComplete() && $list_section == GradeableList::OPEN) {
                //if the user submitted something on time
                $title = "RESUBMIT";
            }
            elseif ($graded_gradeable->getAutoGradedGradeable()->isAutoGradingComplete() && $list_section == GradeableList::CLOSED) {
                //if the user submitted something past time
                if ($gradeable->isLateSubmissionAllowed()) {
                    $title = "LATE RESUBMIT";
                }
                else {
                    $title = "VIEW SUBMISSION";
                    $class = 'btn-default';
                    $date_text = "";
                }
            }
            elseif (!$graded_gradeable->getAutoGradedGradeable()->hasSubmission() && !$gradeable->isLateSubmissionAllowed() && $list_section == GradeableList::CLOSED) {
                $title = "NO SUBMISSION";
                $class = "btn-danger";
                $date_text = "";
            }
            elseif (!$graded_gradeable->getAutoGradedGradeable()->isAutoGradingComplete() && ($list_section == GradeableList::GRADED || $list_section == GradeableList::GRADING)) {
                //to change the text to overdue submission if nothing was submitted on time
                if ($gradeable->isStudentSubmit()) {
                    $title = "OVERDUE SUBMISSION";
                }
                else {
                    $title = "NO SUBMISSION";
                    $date_text = "";
                }
            }
            elseif ($gradeable->isTaGrading() && !$graded_gradeable->isTaGradingComplete() && $list_section == GradeableList::GRADED) {
                //when there is no TA grade and due date passed
                $title = "TA GRADE NOT AVAILABLE";
            }
        }
        else {
            // This means either the user isn't on a team
            if ($gradeable->isTeamAssignment()) {
                // team assignment, no team
                if (!$submit_everyone) {
                    $title = "MUST BE ON A TEAM TO SUBMIT";
                    $disabled = true;
                }
                if ($list_section > GradeableList::OPEN) {
                    $class = "btn-danger";
                    if ($submit_everyone) {
                        // team assignment, no team
                        $title = "OVERDUE SUBMISSION";
                        $disabled = false;
                    }
                }
            }
        }

        return new Button($this->core, [
            "title" => $title,
            "subtitle" => $date_text,
            "date" => $date_time,
            "href" => $href,
            "progress" => $progress,
            "disabled" => $disabled,
            "class" => "btn {$class} btn-nav btn-nav-submit",
            "name" => "submit-btn"
        ]);
    }

    /**
     * @param Gradeable $gradeable
     * @param int $list_section
     * @return Button|null
     */
    private function getGradeButton(Gradeable $gradeable, int $list_section) {
        //Location, location never changes
        if ($this->core->getUser()->accessAdmin()) {
            $view = "all";
        }
        else {
            $view = null;
        }
        if ($gradeable->getType() === GradeableType::ELECTRONIC_FILE) {
            $href = $this->core->buildCourseUrl(['gradeable', $gradeable->getId(), 'grading', 'status']);
        }
        elseif ($gradeable->getType() === GradeableType::CHECKPOINTS || $gradeable->getType() === GradeableType::NUMERIC_TEXT) {
            $href = $this->core->buildCourseUrl(['gradeable', $gradeable->getId(), 'grading']) . '?view=' . $view;
        }
        else {
            //Unknown type of gradeable
            $href = "";
        }

        //Default values
        $class = self::gradeableSections[$list_section]["button_type_grading"];
        $date_text = null;
        $date_time = null;
        $progress = null;

        //Button types that override any other buttons
        if ($gradeable->getType() === GradeableType::ELECTRONIC_FILE) {
            if (!$gradeable->hasAutogradingConfig()) {
                return new Button($this->core, [
                    "title" => "Need to run BUILD_{$this->core->getConfig()->getCourse()}.sh",
                    "disabled" => true,
                    "class" => "btn btn-default btn-nav"
                ]);
            }

            if ($gradeable->anyActiveRegradeRequests()) {
                //Open grade inquiries
                return new Button($this->core, [
                    "title" => "REGRADE",
                    "class" => "btn btn-danger btn-nav btn-nav-grade",
                    "href" => $href
                ]);
            }
        }

        if ($list_section === GradeableList::GRADING || $list_section === GradeableList::GRADED) {
            $date = $this->core->getDateTimeNow();
            $grades_due = $gradeable->getGradeDueDate();
            $grades_released = $gradeable->getGradeReleasedDate();
            if ($list_section === GradeableList::GRADING && $date < $grades_due) {
                $title = 'GRADE';
                $date_text = 'grades due ';
                $date_time = $gradeable->getGradeDueDate();
            }
            elseif ($list_section === GradeableList::GRADING && $date < $grades_released) {
                $title = 'GRADE';
                $date_text = 'grades will be released ';
                $date_time = $grades_released;
            }
            else {
                $title = 'REGRADE';
            }

            if ($gradeable->getType() === GradeableType::ELECTRONIC_FILE) {
                if ($gradeable->isTaGrading()) {
                    $TA_percent = $gradeable->getGradingProgress($this->core->getUser());

                    if ($TA_percent === 1) {
                        //If they're done, change the text to REGRADE
                        $class = 'btn-default';
                        $title = 'REGRADE';
                    }
                    else {
                        if (!is_nan($TA_percent) && $list_section === GradeableList::GRADED) {
                            //You forgot somebody
                            $class = 'btn-danger';
                            $title = 'GRADE';
                        }
                        elseif (!is_nan($TA_percent) && $list_section === GradeableList::GRADING && $grades_due < $date && $date < $grades_released) {
                            $class = 'btn-danger';
                            $title = 'GRADE';
                        }
                    }

                    //Give the TAs a progress bar too
                    if (!is_nan($TA_percent)) {
                        $progress = $TA_percent * 100;
                    }
                }
                else {
                    $title = "VIEW SUBMISSIONS";
                }
            }
            else {
                //Labs & Tests don't have exciting buttons
                $class = 'btn-default';
            }
        }
        else {
            if ($gradeable->getType() === GradeableType::ELECTRONIC_FILE && !$gradeable->isTaGrading()) {
                $title = "VIEW SUBMISSIONS";
                $date_text = "(no manual grading)";
            }
            else {
                //Before grading has opened, only thing we can do is preview
                $title = 'PREVIEW GRADING';
                $date_text = 'grading starts ';
                $date_time = $gradeable->getGradeStartDate();
            }
        }

        return new Button($this->core, [
            "title" => $title,
            "subtitle" => $date_text,
            "date" => $date_time,
            "href" => $href,
            "progress" => $progress,
            "class" => "btn btn-nav btn-nav-grade {$class}",
            "name" => "grade-btn"
        ]);
    }

    /**
     * @param Gradeable $gradeable
     * @return Button|null
     */
    private function getEditButton(Gradeable $gradeable) {
        return new Button($this->core, [
            "title" => "Edit Gradeable Configuration",
            "href" => $this->core->buildCourseUrl(['gradeable', $gradeable->getId(), 'update']),
            "class" => "fas fa-pencil-alt black-btn",
            "title_on_hover" => true,
            "aria_label" => "edit gradeable {$gradeable->getTitle()}"
        ]);
    }

    /**
     * @param Gradeable $gradeable
     * @return Button|null
     */
    private function getDeleteButton(Gradeable $gradeable) {
        return new Button($this->core, [
            "title" => "Delete Gradeable",
            "href" => "javascript:newDeleteGradeableForm('" .
                $this->core->buildCourseUrl(['gradeable', $gradeable->getId(), 'delete'])
                . "', '{$gradeable->getTitle()}');",
            "class" => "fas fa-trash fa-fw black-btn",
            "title_on_hover" => true,
            "aria_label" => "Delete {$gradeable->getTitle()}"
        ]);
    }

    /**
     * @param Gradeable $gradeable
     * @param int $list_section
     * @return Button|null
     */
    private function getQuickLinkButton(Gradeable $gradeable, int $list_section) {
        $button = null;
        if ($list_section === GradeableList::GRADING) {
            $button = new Button($this->core, [
                "subtitle" => "RELEASE GRADES NOW",
                "href" => $this->core->buildCourseUrl(['gradeable', $gradeable->getId(), 'quick_link']) . '?'
                    . http_build_query(['action' => 'release_grades_now']),
                "class" => "btn btn-primary btn-nav btn-nav-open",
                "name" => "quick-link-btn"
            ]);
        }
        elseif ($list_section === GradeableList::FUTURE) {
            $button = new Button($this->core, [
                "subtitle" => "OPEN TO TAS NOW",
                "href" => $this->core->buildCourseUrl(['gradeable', $gradeable->getId(), 'quick_link']) . '?'
                    . http_build_query(['action' => 'open_ta_now']),
                "class" => "btn btn-primary btn-nav btn-nav-open",
                "name" => "quick-link-btn"
            ]);
        }
        elseif ($list_section === GradeableList::BETA) {
            if ($gradeable->getType() == GradeableType::ELECTRONIC_FILE) {
                $button = new Button($this->core, [
                    "subtitle" => "OPEN NOW",
                    "href" => $this->core->buildCourseUrl(['gradeable', $gradeable->getId(), 'quick_link']) . '?'
                        . http_build_query(['action' => 'open_students_now']),
                    "class" => "btn btn-primary btn-nav btn-nav-open",
                    "name" => "quick-link-btn"
                ]);
            }
            else {
                $button = new Button($this->core, [
                    "subtitle" => "OPEN TO GRADING NOW",
                    "href" => $this->core->buildCourseUrl(['gradeable', $gradeable->getId(), 'quick_link']) . '?'
                        . http_build_query(['action' => 'open_grading_now']),
                    "class" => "btn btn-primary btn-nav btn-nav-open",
                    "name" => "quick-link-btn"
                ]);
            }
        }
        elseif ($list_section === GradeableList::CLOSED) {
            $button = new Button($this->core, [
                "subtitle" => "OPEN TO GRADING NOW",
                "href" => $this->core->buildCourseUrl(['gradeable', $gradeable->getId(), 'quick_link']) . '?'
                    . http_build_query(['action' => 'open_grading_now']),
                "class" => "btn btn-primary btn-nav btn-nav-open",
                "name" => "quick-link-btn"
            ]);
        }
        elseif ($list_section === GradeableList::OPEN) {
            $url = $this->core->buildCourseUrl(['gradeable', $gradeable->getId(), 'quick_link']) . '?'
                . http_build_query(['action' => 'close_submissions']);

            $button = new Button($this->core, [
                "subtitle" => "CLOSE SUBMISSIONS NOW",
                "onclick" => "displayCloseSubmissionsWarning(\"" . $url . "\",\"" . $gradeable->getTitle() . "\");",
                "class" => "btn btn-default btn-nav btn-nav-open",
                "name" => "quick-link-btn"
            ]);
        }

        if ($button !== null) {
            return $button;
        }

        return null;
    }

    public function deleteGradeableForm() {
        return $this->core->getOutput()->renderTwigTemplate(
            "navigation/DeleteGradeableForm.twig",
            ['csrf_token' => $this->core->getCsrfToken()]
        );
    }

    public function closeSubmissionsWarning() {
        return $this->core->getOutput()->renderTwigTemplate("navigation/CloseSubmissionsWarning.twig");
    }
}<|MERGE_RESOLUTION|>--- conflicted
+++ resolved
@@ -75,13 +75,9 @@
         ]
     ];
 
-<<<<<<< HEAD
     const DATE_FORMAT = "m/d/Y @ h:i A T";
 
     public function showGradeables($sections_to_list, $graded_gradeables, array $submit_everyone, $gradeable_ids_and_titles, $show_edit_buttons = true) {
-=======
-    public function showGradeables($sections_to_list, $graded_gradeables, array $submit_everyone, $gradeable_ids_and_titles) {
->>>>>>> 1afad487
         // ======================================================================================
         // DISPLAY CUSTOM BANNER (previously used to display room seating assignments)
         // note: placement of this information this may eventually be re-designed
