--- conflicted
+++ resolved
@@ -54,7 +54,6 @@
 
     <input type='radio' name="grader_assignment_method" value="0" id="rotating_section"
         {{ (gradeable.getGraderAssignmentMethod() == 0) ? 'checked' : '' }}> Rotating Section
-<<<<<<< HEAD
 </fieldset>
 <div id="rotating_data">
     {% if rotating_gradeables|length != 0 and num_rotating_sections > 0 %}
@@ -66,7 +65,7 @@
                 <table id="grader-history">
                     <tr>
                         <th></th>
-                        {% for row in rotating_gradeables if row != gradeable.getId() %}
+                        {% for row in rotating_gradeables|filter((row) => row != gradeable.getId()) %}
                             <th>{{ row }}</th>
                         {% endfor %}
                     </tr>
@@ -75,39 +74,13 @@
                             {% for user in users %}
                                 <tr class="g_history g{{ user_group }}">
                                     <th>{{ user[1] ~ " " ~ user[2] ~ "(" ~ user[0] ~ ")" }} </th>
-                                    {% for g_id in rotating_gradeables if g_id != gradeable.getId() %}
+                                    {% for g_id in rotating_gradeables|filter((g_id) => g_id != gradeable.getId()) %}
                                         <td>{{ gradeable_section_history[user[0]][g_id]|join(',') }}</td>
                                     {% endfor %}
                                 </tr>
-=======
-		
-    <div id="rotating_data">
-        {% if rotating_gradeables|length != 0 and num_rotating_sections > 0 %}
-            <br />
-            Rotating Section History By Grader:
-            <br />
-            <div class="table-wrapper">
-                <div class="table-scroll">
-                    <table id="grader-history">
-                        <tr>
-                            <th></th>
-                            {% for row in rotating_gradeables|filter((row) => row != gradeable.getId()) %}
-                                <th>{{ row }}</th>
-                            {% endfor %}
-                        </tr>
-                        <tr>
-                            {% for user_group,users in graders_from_usertypes %}
-                                {% for user in users %}
-                                    <tr class="g_history g{{ user_group }}">
-                                        <th>{{ user[1] ~ " " ~ user[2] ~ "(" ~ user[0] ~ ")" }} </th>
-                                        {% for g_id in rotating_gradeables|filter((g_id) => g_id != gradeable.getId()) %}
-                                            <td>{{ gradeable_section_history[user[0]][g_id]|join(',') }}</td>
-                                        {% endfor %}
-                                    </tr>
-                                {% endfor %}
->>>>>>> 29c2f6d3
                             {% endfor %}
                         {% endfor %}
+                    </tr>
                 </table>
             </div>
         </div>
