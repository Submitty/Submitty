--- conflicted
+++ resolved
@@ -350,7 +350,6 @@
         // Import custom js for notebook items
         $this->core->getOutput()->addInternalJs('gradeable-notebook.js');
 
-<<<<<<< HEAD
         $this->core->getOutput()->addVendorCss(FileUtils::joinPaths('codemirror', 'codemirror.css'));
         $this->core->getOutput()->addVendorCss(FileUtils::joinPaths('codemirror', 'theme', 'eclipse.css'));
         $this->core->getOutput()->addVendorCss(FileUtils::joinPaths('codemirror', 'theme', 'monokai.css'));
@@ -359,10 +358,8 @@
         $this->core->getOutput()->addVendorJs(FileUtils::joinPaths('codemirror', 'mode', 'python', 'python.js'));
         $this->core->getOutput()->addVendorJs(FileUtils::joinPaths('codemirror', 'mode', 'shell', 'shell.js'));
 
-        $DATE_FORMAT = "m/d/Y @ H:i";
-=======
         $DATE_FORMAT = "m/d/Y @ h:i A";
->>>>>>> 51603d83
+
         return $this->core->getOutput()->renderTwigTemplate('submission/homework/SubmitBox.twig', [
             'base_url' => $this->core->getConfig()->getBaseUrl(),
             'gradeable_id' => $gradeable->getId(),
