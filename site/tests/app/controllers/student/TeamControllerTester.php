--- conflicted
+++ resolved
@@ -62,10 +62,7 @@
                     'user_id' => 'test',
                     'user_givenname' => 'User',
                     'user_familyname' => 'One',
-<<<<<<< HEAD
-=======
                     'user_pronouns' => '',
->>>>>>> 012001a8
                     'user_email' => 'user1@example.com',
                     'user_email_secondary' => null,
                     'user_email_secondary_notify' => false
