<?php

namespace app\models\gradeable;

use app\libraries\DateUtils;
use app\libraries\GradeableType;
use app\exceptions\ValidationException;
use app\exceptions\NotImplementedException;
use app\libraries\Utils;
use app\libraries\FileUtils;
use app\libraries\Core;
use app\models\AbstractModel;
use app\models\grading\AbstractGradeableInput;
use app\models\GradingSection;
use app\models\Team;
use app\models\User;
use app\controllers\admin\AdminGradeableController;

/**
 * All data describing the configuration of a gradeable
 *  Note: All per-student data is in the GradedGradeable class
 *
 *  Note: there is no guarantee of the values of properties not relevant to the gradeable type
 *
 *  Missing validation: student permissions (i.e. view/submit) - low priority
 *
 * @method string getId()
 * @method string getTitle()
 * @method string getInstructionsUrl()
 * @method void setInstructionsUrl($url)
 * @method int getType()
 * @method int getGraderAssignmentMethod()
 * @method void setGraderAssignmentMethod($method)
 * @method \DateTime getTaViewStartDate()
 * @method \DateTime getGradeStartDate()
 * @method \DateTime getGradeDueDate()
 * @method \DateTime getGradeReleasedDate()
 * @method int getMinGradingGroup()
 * @method \DateTime getGradeInquiryStartDate()
 * @method \DateTime getGradeInquiryDueDate()
 * @method string getSyllabusBucket()
 * @method void setSyllabusBucket($bucket)
 * @method string getTaInstructions()
 * @method void setTaInstructions($instructions)
 * @method string getAutogradingConfigPath()
 * @method bool isVcs()
 * @method void setVcs($use_vcs)
 * @method string getVcsSubdirectory()
 * @method void setVcsSubdirectory($subdirectory)
 * @method int getVcsHostType()
 * @method void setVcsHostType($host_type)
 * @method bool isTeamAssignment()
 * @method int getTeamSizeMax()
 * @method \DateTime getTeamLockDate()
 * @method bool isTaGrading()
 * @method bool isScannedExam()
 * @method void setScannedExam($scanned_exam)
 * @method bool isStudentView()
 * @method void setStudentView($can_student_view)
 * @method bool isStudentViewAfterGrades()
 * @method void setStudentViewAfterGrades($can_student_view_after_grades)
 * @method bool isStudentSubmit()
 * @method void setStudentSubmit($can_student_submit)
 * @method void setPeerGrading($use_peer_grading)
 * @method int getPeerGradeSet()
 * @method void setPeerGradeSet($grade_set)
 * @method \DateTime getSubmissionOpenDate()
 * @method \DateTime getSubmissionDueDate()
 * @method int getLateDays()
 * @method bool isLateSubmissionAllowed()
 * @method void setLateSubmissionAllowed($allow_late_submission)
 * @method float getPrecision()
 * @method Component[] getComponents()
 * @method void setAllowedMinutes($minutes)
 * @method bool isRegradeAllowed()
 * @method bool isGradeInquiryPerComponentAllowed()
 * @method void setGradeInquiryPerComponentAllowed($is_grade_inquiry_per_component)
 * @method bool isDiscussionBased()
 * @method void setDiscussionBased($discussion_based)
 * @method string  getDiscussionThreadId()
 * @method void setDiscussionThreadId($discussion_thread_id)
 * @method int getActiveRegradeRequestCount()
 * @method void setHasDueDate($has_due_date)
 * @method void setHasReleaseDate($has_release_date)
 * @method object[] getPeerGradingPairs()
 * @method string getHiddenFiles()
 * @method void setHiddenFiles($hidden_files)
 * @method void setStudentSubmit($can_student_submit)
 * @method void setLimitedAccessBlind($limited_access_blind)
 * @method int getLimitedAccessBlind()
 * @method void setPeerBlind($peer_blind)
 * @method int getPeerBlind()
 * @method void setInstructorBlind($peer_blind)
 * @method int getInstructorBlind()
 */
class Gradeable extends AbstractModel {
    /* Enum range for grader_assignment_method */
    const ROTATING_SECTION = 0;
    const REGISTRATION_SECTION = 1;
    const ALL_ACCESS = 2;

    /**
     * Enum range for blind and unblind grading:
     * 1 is unblind, 2 is single blind, 3 is double blind
    */

    const UNBLIND_GRADING = 1;
    const SINGLE_BLIND_GRADING = 2;
    const DOUBLE_BLIND_GRADING = 3;

    /* Properties for all types of gradeables */

    /** @prop @var string The course-wide unique gradeable id */
    protected $id = "";
    /** @prop @var string The gradeable's title */
    protected $title = "";
    /** @prop @var string The instructions url to give to students */
    protected $instructions_url = "";
    /** @prop @var int The type of gradeable */
    protected $type = GradeableType::ELECTRONIC_FILE;
    /** @prop @var int If the gradeable should be graded by all access (2) by registration section (1) or rotating sections (0) */
    protected $grader_assignment_method = Gradeable::REGISTRATION_SECTION;
    /** @prop @var int The minimum user group that can grade this gradeable (1=instructor) */
    protected $min_grading_group = 1;
    /** @prop @var string The syllabus classification of this gradeable */
    protected $syllabus_bucket = "homework";
    /** @prop @var Component[] An array of all of this gradeable's components */
    protected $components = [];
    /** @prop @var Component[] An array of all gradeable components loaded from the database */
    private $db_components = [];

    /** @prop @var bool If any submitters have active grade inquiries */
    protected $active_regrade_request_count = 0;

    /* (private) Lazy-loaded Properties */

    /** @prop @var bool If any manual grades have been entered for this gradeable */
    private $any_manual_grades = null;
    /** @prop @var bool If any submissions exist */
    private $any_submissions = null;
    /** @prop @var bool If any errors occurred in the build output */
    private $any_build_errors = null;
    /** @prop @var Team[] Any teams that have been formed */
    private $teams = null;
    /** @prop @var string[][] Which graders are assigned to which rotating sections (empty if $grade_by_registration is true)
     *                          Array (indexed by grader id) of arrays of rotating section numbers
     */
    private $rotating_grader_sections = null;
    private $rotating_grader_sections_modified = false;
    /** @prop @var AutogradingConfig The object that contains the autograding config data */
    private $autograding_config = null;
    /** @prop @var array Array of all split pdf uploads. Each key is a filename and then each element is an array
     * that contains filename, file path, and the file size.
     */
    private $split_pdf_files = null;

    /** @prop @var array */
    protected $peer_grading_pairs = [];

    /* Properties exclusive to numeric-text/checkpoint gradeables */

    /** @prop @var string The overall ta instructions for grading (numeric-text/checkpoint only) */
    protected $ta_instructions = "";

    /* Properties exclusive to electronic gradeables */

    /** @prop @var string The location of the autograding configuration file */
    protected $autograding_config_path = "";
    /** @prop @var bool If the gradeable is using vcs upload (true) or manual upload (false) */
    protected $vcs = false;
    /** @prop @var string The subdirectory within the VCS repository for this gradeable */
    protected $vcs_subdirectory = "";
    /** @prop @var int Where are we hosting VCS (-1 -> Not VCS gradeable, 0,1 -> Submitty, 2,3 -> public/private Github) */
    protected $vcs_host_type = -1;
    /** @prop @var bool If the gradeable is a team assignment */
    protected $team_assignment = false;
    /** @prop @var int The maximum team size (if the gradeable is a team assignment) */
    protected $team_size_max = 0;
    /** @prop @var bool If the gradeable is using any manual grading */
    protected $ta_grading = false;
    /** @prop @var bool If the gradeable is a 'scanned exam' */
    protected $scanned_exam = false;
    /** @prop @var bool If students can view submissions */
    protected $student_view = false;
    /** @prop @var bool If students can only view submissions after grades released date */
    protected $student_view_after_grades = false;
    /** @prop @var bool If students can make submissions */
    protected $student_submit = false;
    /** @prop @var int The number of peers each student will be graded by */
    protected $peer_grade_set = 0;
    /** @prop @var bool If submission after student's max deadline
     *      (due date + min(late days allowed, late days remaining)) is allowed
     */
    protected $late_submission_allowed = true;
    /** @prop @var float The point precision for manual grading */
    protected $precision = 0.0;
    /** @prop @var bool If this gradeable has a due date or not */
<<<<<<< HEAD
    protected $has_due_date = true;
    /** @prop @var bool If this gradeable has a grade release date or not */
    protected $has_release_date = true;
=======
    protected $has_due_date = false;
    /** @prop @var int The amount of time given to a default student to complete assignment */
    protected $allowed_minutes = null;
    /** @prop @var array Contains all of the allowed time overrides */
    protected $allowed_minutes_overrides = [];
>>>>>>> ae3367c8

    /* Dates for all types of gradeables */

    /** @prop @var \DateTime The so-called 'TA Beta-Testing' date.  This is when the gradeable appears for TA's */
    protected $ta_view_start_date = null;
    /** @prop @var \DateTime The date that graders may start grading */
    protected $grade_start_date = null;
    /** @prop @var \DateTime The date that graders must have grades in by */
    protected $grade_due_date = null;
    /** @prop @var \DateTime The date that grades will be released to students */
    protected $grade_released_date = null;

    /* Dates for electronic gradeables*/

    /** @prop @var \DateTime The deadline for joining teams (if the gradeable is a team assignment) */
    protected $team_lock_date = null;
    /** @prop @var \DateTime The date students can start making submissions */
    protected $submission_open_date = null;
    /** @prop @var \DateTime The date, before which all students must make a submissions (or be marked late) */
    protected $submission_due_date = null;
    /** @prop @var int The number of late days allowed */
    protected $late_days = 0;
    /** @prop @var \DateTime The Date students can start making grade inquiries */
    protected $grade_inquiry_start_date = null;
    /** @prop @var \DateTime The deadline for submitting a grade inquiry */
    protected $grade_inquiry_due_date = null;
    /** @prop @var bool are grade inquiries enabled for this assignment*/
    protected $regrade_allowed = true;
    /** @prop @var bool are grade inquiries for specific components enabled for this assignment*/
    protected $grade_inquiry_per_component_allowed = false;
    /** @prop @var bool does this assignment have a discussion component*/
    protected $discussion_based = false;
    /** @prop @var string thread id for corresponding to discussion forum thread*/
    protected $discussion_thread_id = '';
    /** @prop @var string are a list of hidden files and the lowest_access_group that can see those files */
    protected $hidden_files = "";
    /** @prop @var bool will limited access graders grade the gradeable blindly*/
    protected $limited_access_blind = 1;
    /** @prop @var bool will peer graders grade the gradeable blindly*/
    protected $peer_blind = 3;
    /** @prop @var bool will instructors have blind peer grading enabled*/
    protected $instructor_blind = 1;

    /**
     * Gradeable constructor.
     * @param Core $core
     * @param array $details
     * @throws \InvalidArgumentException if any of the details were not found or invalid
     * @throws ValidationException If any of the dates are incompatible or invalid
     */
    public function __construct(Core $core, array $details) {
        parent::__construct($core);

        $this->setIdInternal($details['id']);
        $this->setTitle($details['title']);
        $this->setInstructionsUrl($details['instructions_url']);
        $this->setTypeInternal($details['type']);
        $this->setGraderAssignmentMethod($details['grader_assignment_method']);
        $this->setMinGradingGroup($details['min_grading_group']);
        $this->setSyllabusBucket($details['syllabus_bucket']);
        $this->setTaInstructions($details['ta_instructions']);
        if (array_key_exists('peer_graders_list', $details)) {
            $this->setPeerGradersList($details['peer_graders_list']);
        }

        if (array_key_exists('peer_blind', $details)) {
            $this->setPeerBlind($details['peer_blind']);
        }

        if (array_key_exists('limited_access_blind', $details)) {
            $this->setLimitedAccessBlind($details['limited_access_blind']);
        }

        if ($this->getType() === GradeableType::ELECTRONIC_FILE) {
            $this->setAutogradingConfigPath($details['autograding_config_path']);
            $this->setVcs($details['vcs']);
            $this->setVcsSubdirectory($details['vcs_subdirectory']);
            $this->setVcsHostType($details['vcs_host_type']);
            $this->setTeamAssignmentInternal($details['team_assignment']);
            $this->setTeamSizeMax($details['team_size_max']);
            $this->setTaGradingInternal($details['ta_grading']);
            $this->setScannedExam($details['scanned_exam']);
            $this->setStudentView($details['student_view']);
            $this->setStudentViewAfterGrades($details['student_view_after_grades']);
            $this->setStudentSubmit($details['student_submit']);
            $this->setHasDueDate($details['has_due_date']);
            $this->setHasReleaseDate($details['has_release_date']);
            $this->setLateSubmissionAllowed($details['late_submission_allowed']);
            $this->setPrecision($details['precision']);
            $this->setRegradeAllowedInternal($details['regrade_allowed']);
            $this->setGradeInquiryPerComponentAllowed($details['grade_inquiry_per_component_allowed']);
            $this->setDiscussionBased((bool) $details['discussion_based']);
            $this->setDiscussionThreadId($details['discussion_thread_ids']);
            $this->setAllowedMinutes($details['allowed_minutes']);
            if (array_key_exists('hidden_files', $details)) {
                $this->setHiddenFiles($details['hidden_files']);
            }
        }

        $this->setActiveRegradeRequestCount($details['active_regrade_request_count'] ?? 0);

        // Set dates last
        $this->setDates($details);
        $this->modified = false;
    }

    /**
     * Exports all of the components so they can be saved to a json
     * @return array
     */
    public function exportComponents() {
        $component_arrays = [];
        foreach ($this->components as $component) {
            /** @var Component $component */
            $component_arrays[] = $component->export();
        }
        return $component_arrays;
    }

    /**
     * All \DateTime properties for this class
     */
    const date_properties = [
        'ta_view_start_date',
        'submission_open_date',
        'submission_due_date',
        'grade_start_date',
        'grade_due_date',
        'grade_released_date',
        'team_lock_date',
        'grade_inquiry_start_date',
        'grade_inquiry_due_date'
    ];

    /**
     * Display names for the different date properties (for forming error messages)
     */
    const date_display_names = [
        'ta_view_start_date' => 'Beta Testing',
        'submission_open_date' => 'Submission Open',
        'submission_due_date' => 'Submission Due',
        'grade_start_date' => 'Grading Open',
        'grade_due_date' => 'Grading Due',
        'grade_released_date' => 'Grades Released',
        'team_lock_date' => 'Teams Locked',
        'late_days' => 'Late Days',
        'grade_inquiry_start_date' => 'Grade Inquiries Open',
        'grade_inquiry_due_date' => 'Grade Inquiries Due'
    ];

    /**
     * All \DateTime properties that should be validated
     */
    const date_validated_properties = [
        'ta_view_start_date',
        'submission_open_date',
        'submission_due_date',
        'grade_start_date',
        'grade_due_date',
        'grade_released_date',
        'grade_inquiry_start_date',
        'grade_inquiry_due_date'
    ];

    /**
     * All \DateTime properties for NUMERIC_TEXT and CHECKPOINT gradeables
     * Note: this is in validation order
     */
    const date_properties_simple = [
        'ta_view_start_date',
        'grade_start_date',
        'grade_due_date',
        'grade_released_date'
    ];

    /**
     * All \DateTime properties for ELECTRONIC gradeables with ta grading
     * Note: this is in validation order
     */
    const date_properties_elec_ta = [
        'ta_view_start_date',
        'submission_open_date',
        'grade_start_date',
        'grade_due_date',
        'grade_released_date'
    ];

    /**
     * All \DateTime properties for ELECTRONIC gradeables with no ta grading
     * Note: this is in validation order
     */
    const date_properties_elec_no_ta = [
        'ta_view_start_date',
        'submission_open_date',
        'grade_released_date'
    ];

    /**
     * All \DateTime properties for ELECTRONIC exam gradeables
     * Note: this is in validation order
     */
    const date_properties_elec_exam = [
        'ta_view_start_date',
        'grade_start_date',
        'grade_due_date',
        'grade_released_date'
    ];

    /**
     * All \DateTime properties relevant for all types
     * Note: This is also the set for no student upload AND no ta grading
     * Note: this is in validation order
     */
    const date_properties_bare = [
        'ta_view_start_date',
        'grade_released_date'
    ];

    public function toArray() {
        // Use the default behavior for the most part, but convert the dates
        $return = parent::toArray();

        foreach (self::date_properties as $date) {
            $return[$date] = $this->$date !== null ? DateUtils::dateTimeToString($this->$date) : null;
        }

        // Serialize important Lazy-loaded values
        $return['rotating_grader_sections'] = parent::parseObject($this->getRotatingGraderSections());
        $return['autograding_config'] = parent::parseObject($this->getAutogradingConfig());

        return $return;
    }

    /**
     * Gets the component object with the provided component id
     * @param int $component_id
     * @return Component|null The Component with the provided id, or null if not found
     */
    public function getComponent($component_id) {
        foreach ($this->getComponents() as $component) {
            if ($component->getId() === $component_id) {
                return $component;
            }
        }
        throw new \InvalidArgumentException('Component id did not exist in gradeable');
    }

    /**
     * Gets an array of components set to be deleted
     * @return Component[]
     */
    public function getDeletedComponents() {
        return array_udiff($this->db_components, $this->components, Utils::getCompareByReference());
    }

    /**
     * Loads the autograding config file at $this->autograding_config into an array, or null if error/not found
     * @return AutogradingConfig|null
     */
    private function loadAutogradingConfig() {
        $course_path = $this->core->getConfig()->getCoursePath();

        try {
            $details = FileUtils::readJsonFile(FileUtils::joinPaths(
                $course_path,
                'config',
                'build',
                "build_{$this->id}.json"
            ));

            // If the file could not be found, the result will be false, so don't
            //  create the config if the file can't be found
            if ($details !== false) {
                return new AutogradingConfig($this->core, $details);
            }
            return null;
        }
        catch (\Exception $e) {
            // Don't throw an error, just don't make any data
            return null;
        }
    }

    /**
     * Parses array of the date properties to set to force them into a valid format
     * @param array $dates An array containing a combination of \DateTime and string objects indexed by date property name
     * @return \DateTime[] A full array of \DateTime objects (one element for each gradeable date property or null if not provided / bad format)
     *                      with a 'late_days' integer element
     */
    private function parseDates(array $dates) {
        $parsedDates = [];
        foreach (self::date_properties as $date) {
            if (isset($dates[$date]) && $dates[$date] !== null) {
                try {
                    $user = $this->core->getUser();
                    $time_zone = is_null($user) ? $this->core->getConfig()->getTimezone() : $user->getUsableTimeZone();
                    $parsedDates[$date] = DateUtils::parseDateTime($dates[$date], $time_zone);
                }
                catch (\Exception $e) {
                    $parsedDates[$date] = null;
                }
            }
            else {
                $parsedDates[$date] = null;
            }
        }

        // Assume that if no late days provided that there should be zero of them;
        $parsedDates['late_days'] = intval($dates['late_days'] ?? 0);
        return $parsedDates;
    }
    public function setRandomPeerGradersList(&$input) {
        $bad_rows = [];
        foreach ($input as $grader => $grading_list) {
            if ($this->core->getQueries()->getUserById($grading_list[0]) == null) {
                array_push($bad_rows, ($grading_list[0]));
            }
        }
        if (count($input) == 0) {
            $this->core->addErrorMessage("Changes Failed, Not Enough Submissions");
            return;
        }
        if (!empty($bad_rows)) {
            $msg = "The given user id is not valid: ";
            array_walk(
                $bad_rows,
                function ($val) use (&$msg) {
                    $msg .= " {$val}";
                }
            );
            $this->core->addErrorMessage($msg);
        }
        else {
            $this->core->getQueries()->clearPeerGradingAssignment($this->getId());
            $g_id = $this->getId();
            $query_string = "";
            if (count($input[0][1]) < 1) {
                return;
            }
            foreach ($input as $grading_list) {
                $grader = $grading_list[0];
                for ($j = 0; $j < count($grading_list[1]); $j++) {
                    $peer = $grading_list[1][$j];
                    $query_string .= " ('$grader', '$peer','$g_id'),";
                }
            }
            $query_string = chop($query_string, ',');
            $query_string .= ";";
                $this->core->getQueries()->insertBulkPeerGradingAssignment($query_string);
                $this->modified = true;
                $this->peer_grading_pairs = $this->core->getQueries()->getPeerGradingAssignment($this->getId());
        }
    }
    public function setPeerGradersList($input) {
        $bad_rows = [];
        foreach ($input as $row_num => $vals) {
            if ($this->core->getQueries()->getUserById($vals["student"]) === null) {
                array_push($bad_rows, ($vals["student"]));
            }
            if ($this->core->getQueries()->getUserById($vals["grader"]) === null) {
                array_push($bad_rows, ($vals["grader"]));
            }
        }
        if (!empty($bad_rows)) {
            $msg = "The given user id is not valid: ";
            array_walk($bad_rows, function ($val) use (&$msg) {
                $msg .= " {$val}";
            });
            $this->core->addErrorMessage($msg);
        }
        else {
            $query_string = "";
            $this->core->getQueries()->clearPeerGradingAssignment($this->getId());
            $g_id = $this->getId();
            foreach ($input as $row_num => $vals) {
                $grader = $vals["grader"];
                $peer = $vals["student"];
                $query_string .= " ('$grader', '$peer','$g_id'),";
            }
            $query_string = chop($query_string, ',');
            $query_string .= ";";
            $this->core->getQueries()->insertBulkPeerGradingAssignment($query_string);
            $this->modified = true;
            $this->peer_grading_pairs = $this->core->getQueries()->getPeerGradingAssignment($this->getId());
        }
    }

    public function setPeerFeedback($grader_id, $student_id, $feedback) {
        $bad_input = [];
        if ($this->core->getQueries()->getUserById($grader_id) === null) {
            array_push($bad_input, ($grader_id));
        }
        if ($this->core->getQueries()->getUserById($student_id) === null) {
            array_push($bad_input, ($student_id));
        }
        if (!empty($bad_input)) {
            $msg = "The given user id is not valid: ";
            array_walk($bad_input, function ($val) use (&$msg) {
                $msg .= " {$val}";
            });
            $this->core->addErrorMessage($msg);
        }
        else {
            $this->core->getQueries()->insertPeerGradingFeedback($grader_id, $student_id, $this->getId(), $feedback);
        }
    }

    public function getPeerFeedback($grader_id, $anon_id) {
        $user_id = $this->core->getQueries()->getSubmitterIdFromAnonId($anon_id);
        $feedback = $this->core->getQueries()->getPeerFeedbackInstance($this->getId(), $grader_id, $user_id);
        if ($feedback == 'thanks') {
            return 'Thank you!';
        }
        elseif ($feedback == 'helpful') {
            return 'This feedback was helpful to me!';
        }
        elseif ($feedback == 'detailed') {
            return 'This feedback was detailed, specific, and/or technical';
        }
        elseif ($feedback == 'inappropriate') {
            return 'This feedback was inaccurate and/or inappropriate';
        }
        return 'No response';
    }

    /**
     * Validates that a given set dates are strictly increasing
     * @param string[] $date_properties
     * @param \DateTime[] $date_values array of \DateTime objects indexed by $date_properties
     * @return string[] Array of error messages indexed by $date_properties
     */
    private static function validateDateSet(array $date_properties, array $date_values, bool $hasDueDate, bool $hasReleaseDate) {
        // A message to set if the date is null, which happens when: the provided date is null,
        //  or the parsing failed.  In either case, this is an appropriate message
        $invalid_format_message = 'Invalid date-time value!';
        $errors = [];

        $no_due_date_reqs = [
            'ta_view_start_date',
            'submission_open_date',
            'grade_inquiry_start_date',
            'grade_inquiry_due_date'
        ];

        $no_release_date_reqs = [
            'ta_view_start_date',
            'submission_open_date',
            'submission_due_date',
            'grade_start_date',
            'grade_due_date',
            'grade_inquiry_start_date',
            'grade_inquiry_due_date'
        ];

        // Now, check if they are in increasing order
        $prev_property = null;
        foreach ($date_properties as $property) {
            if ($prev_property !== null && ($hasDueDate || in_array($property, $no_due_date_reqs)) && ($hasReleaseDate || in_array($property, $no_release_date_reqs))) {
                if ($date_values[$prev_property] !== null && $date_values[$property] !== null) {
                    if ($date_values[$prev_property] > $date_values[$property]) {
                        $errors[$prev_property] = self::date_display_names[$prev_property] . ' Date must come before '
                            . self::date_display_names[$property] . ' Date';
                    }
                }
                $prev_property = $property;
            }
            if ($prev_property === null) {
                $prev_property = $property;
            }
        }

        return $errors;
    }

    /**
     * Gets the dates that require validation for the gradeable's current configuration.
     * @return string[] array of date property names that need validation
     */
    private function getDateValidationSet() {
        if ($this->type === GradeableType::ELECTRONIC_FILE) {
            if (!$this->isStudentSubmit()) {
                if ($this->isTaGrading()) {
                    $result = self::date_properties_elec_exam;
                }
                else {
                    $result = self::date_properties_bare;
                }
            }
            elseif ($this->isTaGrading()) {
                $result = self::date_properties_elec_ta;
            }
            else {
                $result = self::date_properties_elec_no_ta;
            }

            // Only add in submission due date if student submission is enabled
            if ($this->isStudentSubmit() && $this->hasDueDate()) {
                // Make sure we insert the due date into the correct location (after the open date)
                array_splice($result, array_search('submission_open_date', $result) + 1, 0, 'submission_due_date');
            }

            // Only add in grade inquiry dates if its allowed & enabled
            if ($this->isTaGrading() && $this->core->getConfig()->isRegradeEnabled() && $this->isRegradeAllowed()) {
                $result[] = 'grade_inquiry_start_date';
                $result[] = 'grade_inquiry_due_date';
            }
        }
        else {
            $result = self::date_properties_simple;
        }
        return $result;
    }

    /**
     * Asserts that the provided set of dates are valid for this gradeable's configuration
     * @param \DateTime[] $dates
     * @throws ValidationException With all messages for each invalid property
     */
    private function assertDates(array $dates) {
        // Get the date set we validate against
        $date_set = $this->getDateValidationSet();

        // Get the validation errors
        $errors = self::validateDateSet($date_set, $dates, $this->hasDueDate(), $this->hasReleaseDate());

        // Put any special exceptions to the normal validation rules here...

        if (count($errors) > 0) {
            throw new ValidationException('Date validation failed', $errors);
        }
    }

    /**
     * Takes a complete set of dates relevant to this gradeable and, depending on the gradeable's settings,
     *  coerces all dates to satisfy the database date constraints.  The behavior of this function is undefined
     *  if called before `assertDates`
     * @param \DateTime[] $dates Array of dates, indexed by property name
     * @return \DateTime[] Array of dates, indexed by property name
     */
    private function coerceDates(array $dates) {
        // Takes an array of date properties (in order) and date values (indexed by property)
        //  and returns the modified date values to comply with the provided order, using
        //  a compare function, which returns true when first parameter should be coerced
        //  into the second parameter.
        $coerce_dates = function (array $date_properties, array $black_list, array $date_values, $compare) {
            // coerce them to be in increasing order (and fill in nulls)
            $prev_date = null;
            foreach ($date_properties as $i => $property) {
                // Don't coerce the first date
                if ($prev_date === null) {
                    $prev_date = $date_values[$property];
                    continue;
                }

                // This may be null / not set
                $date = $date_values[$property] ?? null;

                // Don't coerce a date on the black list
                if (in_array($property, $black_list) || $date == null) {
                    continue;
                }

                // Coerce the date if it is out of bounds
                if ($compare($date, $prev_date)) {
                    $date_values[$property] = $prev_date;
                }

                // Get a value for the date to compare against next
                if ($date !== null) {
                    $prev_date = $date;
                }
            }
            return $date_values;
        };

        // Blacklist the dates checked by validation
        $black_list = $this->getDateValidationSet();

        // First coerce in the forward direction, then in the reverse direction
        return $coerce_dates(
            array_reverse(self::date_validated_properties),
            $black_list,
            $coerce_dates(
                self::date_validated_properties,
                $black_list,
                $dates,
                function (\DateTime $val, \DateTime $cmp) {
                    return $val < $cmp;
                }
            ),
            function (\DateTime $val, \DateTime $cmp) {
                return $val > $cmp;
            }
        );
    }

    /**
     * Sets the all of the dates of this gradeable
     * @param array $dates An array of dates/date strings indexed by property name
     * @throws ValidationException With all messages for each invalid property
     */
    public function setDates(array $dates) {
        // Wrangle the input so we have a fully populated array of \DateTime's (or nulls)
        $dates = $this->parseDates($dates);

        // Asserts that this date information is valid
        $this->assertDates($dates);

        // Coerce any dates that have database constraints, but
        //  aren't relevant to the current gradeable configuration
        $dates = $this->coerceDates($dates);

        // Manually set each property (instead of iterating over self::date_properties) so the user
        //  can't set dates irrelevant to the gradeable settings

        $this->ta_view_start_date = $dates['ta_view_start_date'];
        $this->grade_start_date = $dates['grade_start_date'];
        $this->grade_due_date = $dates['grade_due_date'];
        $this->grade_released_date = $dates['grade_released_date'];

        if ($this->type === GradeableType::ELECTRONIC_FILE) {
            // Set team lock date even if not team assignment because it is NOT NULL in the db
            $this->team_lock_date = $dates['team_lock_date'];
            $this->submission_open_date = $dates['submission_open_date'];
            $this->submission_due_date = $dates['submission_due_date'];
            $this->late_days = $dates['late_days'];
            $this->grade_inquiry_start_date = $dates['grade_inquiry_start_date'];
            $this->grade_inquiry_due_date = $dates['grade_inquiry_due_date'];
        }
        $this->modified = true;
    }

    /**
     * Gets all of the gradeable's date values indexed by property name (including late_days)
     * @return mixed[]
     */
    public function getDates() {
        $dates = [];
        foreach (self::date_properties as $property) {
            $dates[$property] = $this->$property;
        }
        $dates['late_days'] = $this->late_days;
        return $dates;
    }

    public function getStringThreadIds() {
        return $this->isDiscussionBased() && is_array(json_decode($this->getDiscussionThreadId()))
            ? implode(',', json_decode($this->getDiscussionThreadId())) : '';
    }

    /**
     * Gets all of the gradeable's date values as strings indexed by property name (including late_days)
     * @param bool $add_utc_offset True to add the UTC offset to the output strings
     * @return string[]
     */
    public function getDateStrings(bool $add_utc_offset = true) {
        $date_strings = [];
        $now = $this->core->getDateTimeNow();
        foreach (self::date_properties as $property) {
            if ($this->$property == null) {
                $date_strings[$property] = null;
            }
            else {
                $date_strings[$property] = DateUtils::dateTimeToString($this->$property, $add_utc_offset);
            }
        }
        $date_strings['late_days'] = strval($this->late_days);
        return $date_strings;
    }

    /**
     * Gets if this gradeable has a due date or not for electronic gradeables
     * @return bool
     */
    public function hasDueDate() {
        return $this->has_due_date;
    }

    /**
     * Gets if this gradeable has a due date or not for electronic gradeables
     * @return bool
     */
    public function hasReleaseDate() {
        if (!$this->hasDueDate()) {
            return false;
        }
        return $this->has_release_date;
    }

    /**
     * Gets the rotating section grader assignment
     * @return array An array (indexed by user id) of arrays of section ids
     */
    public function getRotatingGraderSections() {
        if ($this->rotating_grader_sections === null) {
            $this->setRotatingGraderSections($this->core->getQueries()->getRotatingSectionsByGrader($this->id));
            $this->rotating_grader_sections_modified = false;
        }
        return $this->rotating_grader_sections;
    }

    /**
     * Gets the autograding configuration object
     * @return AutogradingConfig|null returns null if loading from the disk fails
     */
    public function getAutogradingConfig() {
        if ($this->autograding_config === null) {
            $this->autograding_config = $this->loadAutogradingConfig();
        }
        return $this->autograding_config;
    }

    /**
     * Gets whether this gradeable has an autograding config
     * @return bool True if it has an autograding config
     */
    public function hasAutogradingConfig() {
        return $this->getAutogradingConfig() !== null;
    }

    /** @internal */
    public function setTaViewStartDate($date) {
        throw new NotImplementedException('Individual date setters are disabled, use "setDates" instead');
    }

    /** @internal */
    public function setGradeStartDate($date) {
        throw new NotImplementedException('Individual date setters are disabled, use "setDates" instead');
    }

    /** @internal */
    public function setGradeDueDate($date) {
        throw new NotImplementedException('Individual date setters are disabled, use "setDates" instead');
    }

    /** @internal */
    public function setGradeReleasedDate($date) {
        throw new NotImplementedException('Individual date setters are disabled, use "setDates" instead');
    }

    /** @internal */
    public function setTeamLockDate($date) {
        throw new NotImplementedException('Individual date setters are disabled, use "setDates" instead');
    }

    /** @internal */
    public function setSubmissionOpenDate($date) {
        throw new NotImplementedException('Individual date setters are disabled, use "setDates" instead');
    }

    /** @internal */
    public function setSubmissionDueDate($date) {
        throw new NotImplementedException('Individual date setters are disabled, use "setDates" instead');
    }

    public function setAutogradingConfig(AutogradingConfig $autograding_config): void {
        $this->autograding_config = $autograding_config;
    }

    /**
     * Sets the number of active grade inquiries
     * @param int $count
     * @internal
     */
    public function setActiveRegradeRequestCount(int $count) {
        $this->active_regrade_request_count = $count;
    }

    /**
     * Sets the gradeable Id.  Must match the regular expression:  ^[a-zA-Z0-9_-]*$
     * @param string $id The gradeable id to set
     */
    private function setIdInternal($id) {
        preg_match('/^[a-zA-Z0-9_-]*$/', $id, $matches, PREG_OFFSET_CAPTURE);
        if (count($matches) === 0) {
            throw new \InvalidArgumentException('Gradeable id must be alpha-numeric/hyphen/underscore only');
        }
        $this->id = $id;
    }

    /** @internal */
    public function setId($id) {
        throw new \BadFunctionCallException('Cannot change Id of gradeable');
    }

    /**
     * Sets the gradeable Title
     * @param string $title Must not be blank.
     */
    public function setTitle($title) {
        if ($title === '') {
            throw new \InvalidArgumentException('Gradeable title must not be blank');
        }
        $this->title = strval($title);
        $this->modified = true;
    }

    /**
     * Sets the gradeable type
     * @param int $type Must be a valid GradeableType
     */
    private function setTypeInternal($type) {
        // Call this to make an exception if the type is invalid
        GradeableType::typeToString($type);
        $this->type = $type;
    }

    /** @internal */
    public function setType($type) {
        throw new \BadFunctionCallException('Cannot change gradeable type');
    }

    /**
     * gets bool representing if gradeable is set to grade by registration
     * @return boolean
     */
    public function isGradeByRegistration() {
        if ($this->getGraderAssignmentMethod() == Gradeable::REGISTRATION_SECTION) {
            return true;
        }
        return false;
    }

    /**
     * Sets the minimum user level that can grade an assignment.
     * @param int $group Must be at least 1 and no more than 4
     */
    public function setMinGradingGroup(int $group) {
        // Disallow the 0 group (this may catch some potential bugs with instructors not being able to edit gradeables)
        if ($group > 0 && $group <= 4) {
            $this->min_grading_group = $group;
        }
        else {
            throw new \InvalidArgumentException('Grading group must be an integer larger than 0');
        }
        $this->modified = true;
    }

    /**
     * Sets the maximum team size
     * @param int $max_team_size Must be at least 0
     */
    public function setTeamSizeMax(int $max_team_size) {
        if ($max_team_size >= 0) {
            $this->team_size_max = intval($max_team_size);
        }
        else {
            throw new \InvalidArgumentException('Max team size must be a non-negative integer!');
        }
        $this->modified = true;
    }

    /**
     * Sets the precision for grading
     * @param float $precision
     */
    public function setPrecision(float $precision) {
        $this->precision = $precision;
        $this->modified = true;
    }

    /**
     * Sets the peer grading set
     * @param int $peer_grading_set Must be at least 0
     */
    public function setPeerGradingSet(int $peer_grading_set) {
        if ($peer_grading_set >= 0) {
            $this->peer_grade_set = intval($peer_grading_set);
        }
        else {
            throw new \InvalidArgumentException('Peer grade set must be a non-negative integer!');
        }
        $this->modified = true;
    }

    /**
     * Sets the array of components
     * @param Component[] $components Must be an array of only Component
     */
    public function setComponents(array $components) {
        $components = array_values($components);
        foreach ($components as $component) {
            if (!($component instanceof Component)) {
                throw new \InvalidArgumentException('Object in components array wasn\'t a component');
            }
        }

        // Get the implied deleted components from this operation and ensure we aren't deleting any
        //  components that have grades already
        $deleted_components = array_udiff($this->components, $components, Utils::getCompareByReference());
        if (
            in_array(
                true,
                array_map(
                    function (Component $component) {
                        return $component->anyGrades();
                    },
                    $deleted_components
                )
            )
        ) {
            throw new \InvalidArgumentException('Call to setComponents implied deletion of component with grades');
        }

        $this->components = $components;

        // sort by order
        usort($this->components, function (Component $a, Component $b) {
            return $a->getOrder() - $b->getOrder();
        });
    }

    /**
     * Adds a new component to this gradeable with the provided properties
     * @param string $title
     * @param string $ta_comment
     * @param string $student_comment
     * @param float $lower_clamp
     * @param float $default
     * @param float $max_value
     * @param float $upper_clamp
     * @param bool $text
     * @param bool $peer
     * @param int $pdf_page set to Component::PDF_PAGE_NONE if not a pdf assignment
     * @return Component the created component
     */
    public function addComponent(
        string $title,
        string $ta_comment,
        string $student_comment,
        float $lower_clamp,
        float $default,
        float $max_value,
        float $upper_clamp,
        bool $text,
        bool $peer,
        int $pdf_page
    ) {
        $component = new Component($this->core, $this, [
            'title' => $title,
            'ta_comment' => $ta_comment,
            'student_comment' => $student_comment,
            'lower_clamp' => $lower_clamp,
            'default' => $default,
            'max_value' => $max_value,
            'upper_clamp' => $upper_clamp,
            'text' => $text,
            'peer' => $peer,
            'page' => $pdf_page,
            'id' => 0,
            'order' => count($this->components)
        ]);
        $this->components[] = $component;

        return $component;
    }

    /**
     * Adds a new component to this gradeable with the provided properties in array form
     * @param array $details
     * @return Component the created component
     */
    public function importComponent(array $details) {
        $details['id'] = 0;
        $details['order'] = count($this->components);
        $component = Component::import($this->core, $this, $details);
        $this->components[] = $component;
        return $component;
    }

    /**
     * Base method for deleting components.  This isn't exposed as public so
     *  its make very clear that a delete component operation is being forceful.
     * @param Component $component
     * @param bool $force true to delete the component if it has grades
     * @throws \InvalidArgumentException If this gradeable doesn't own the provided component or
     *          $force is false and the component has grades
     */
    private function deleteComponentInner(Component $component, bool $force = false) {
        // Don't delete if the component has grades (and we aren't forcing)
        if ($component->anyGrades() && !$force) {
            throw new \InvalidArgumentException('Attempt to delete a component with grades!');
        }

        // Calculate our components array without the provided component
        $new_components = array_udiff($this->components, [$component], Utils::getCompareByReference());

        // If it wasn't removed from our components, it was either already deleted, or never belonged to us
        if (count($new_components) === count($this->components)) {
            throw new \InvalidArgumentException('Attempt to delete component that did not belong to this gradeable');
        }

        // Finally, set our array to the new one
        $this->components = $new_components;
    }

    /**
     * Deletes a component from this gradeable
     * @param Component $component
     * @throws \InvalidArgumentException If this gradeable doesn't own the provided component or if the component has grades
     */
    public function deleteComponent(Component $component) {
        $this->deleteComponentInner($component, false);
    }

    /**
     * Deletes a component from this gradeable without checking if grades exist for it yet.
     * DANGER: THIS CAN BE A VERY DESTRUCTIVE ACTION -- USE ONLY WHEN EXPLICITLY REQUESTED
     * @param Component $component
     * @throws \InvalidArgumentException If this gradeable doesn't own the provided component
     */
    public function forceDeleteComponent(Component $component) {
        $this->deleteComponentInner($component, true);
    }

    /**
     * Sets the array of the components, only called from the database
     * @param Component[] $components
     * @internal
     */
    public function setComponentsFromDatabase(array $components) {
        $this->setComponents($components);
        $this->db_components = $this->components;
    }

    /**
     * Sets the path to the autograding config
     * @param string $path Must not be blank
     */
    public function setAutogradingConfigPath($path) {
        if ($path === '') {
            throw new \InvalidArgumentException('Autograding configuration file path cannot be blank');
        }
        $this->autograding_config_path = strval($path);
        $this->modified = true;
    }

    /**
     * Sets whether the gradeable is a team gradeable
     * @param bool $use_teams
     */
    private function setTeamAssignmentInternal($use_teams) {
        $this->team_assignment = $use_teams === true;
    }

    /** @internal */
    public function setTeamAssignment($use_teams) {
        throw new \BadFunctionCallException('Cannot change teamness of gradeable');
    }

    /**
     * Sets the rotating grader sections for this gradeable
     * @param array $rotating_grader_sections An array (indexed by grader id) of arrays of section numbers
     */
    public function setRotatingGraderSections($rotating_grader_sections) {
        // Number of total rotating sections
        $num_sections = $this->core->getQueries()->getNumberRotatingSections();

        $parsed_graders_sections = [];
        foreach ($rotating_grader_sections as $user => $grader_sections) {
            if ($grader_sections !== null) {
                if (!is_array($grader_sections)) {
                    throw new \InvalidArgumentException('Rotating grader section for grader was not array');
                }
                // Parse each section array into strings
                $parsed_sections = [];
                foreach ($grader_sections as $section) {
                    if ((is_int($section) || ctype_digit($section)) && intval($section) > 0 && intval($section) <= $num_sections) {
                        $parsed_sections[] = intval($section);
                    }
                    else {
                        throw new \InvalidArgumentException('Grading section must be a positive integer no more than the number of rotating sections!');
                    }
                }
                $parsed_graders_sections[$user] = $parsed_sections;
            }
        }
        $this->rotating_grader_sections = $parsed_graders_sections;
        $this->rotating_grader_sections_modified = true;
    }

    /**
     * Sets whether regrades are allowed for this gradeable
     * @param bool $regrade_allowed
     * @throws ValidationException If date validation fails in this new grade inquiry configuration
     */
    public function setRegradeAllowed(bool $regrade_allowed) {
        $old = $this->regrade_allowed;
        $this->regrade_allowed = $regrade_allowed;

        try {
            // Asserts that this date information is valid after changing this property
            $this->setDates($this->getDates());
        }
        catch (ValidationException $e) {
            // Reset to the old value if validation fails
            $this->regrade_allowed = $old;

            // This line brings me great pain
            throw $e;
        }
        // make sure grade_inquiry_per_component_allowed is false when regrade allowed is false
        if (!$regrade_allowed) {
            $this->grade_inquiry_per_component_allowed = false;
        }
    }

    /**
     * @param bool $regrade_allowed
     * @internal
     */
    private function setRegradeAllowedInternal(bool $regrade_allowed) {
        $this->regrade_allowed = $regrade_allowed;
    }

    /**
     * Sets whether this gradeable will use ta grading
     * @param bool $ta_grading
     * @throws ValidationException If date validation fails in this new TA grading configuration
     */
    public function setTaGrading(bool $ta_grading) {
        $old = $this->ta_grading;
        $this->ta_grading = $ta_grading;

        try {
            // Asserts that this date information is valid after changing this property
            $this->setDates($this->getDates());
        }
        catch (ValidationException $e) {
            // Reset to the old value if validation fails
            $this->ta_grading = $old;

            // This line brings me great pain
            throw $e;
        }
    }

    /**
     * @param bool $ta_grading
     * @internal
     */
    private function setTaGradingInternal(bool $ta_grading) {
        $this->ta_grading = $ta_grading;
    }

    /**
     * Gets all of the teams formed for this gradeable
     * @return Team[]
     */
    public function getTeams() {
        if ($this->teams === null) {
            $this->teams = $this->core->getQueries()->getTeamsByGradeableId($this->getId());
        }
        return $this->teams;
    }

    /**
     * Gets if this gradeable has any active grade inquiries
     * @return bool
     */
    public function anyActiveRegradeRequests() {
        return $this->active_regrade_request_count > 0 && $this->core->getUser()->getGroup() < User::GROUP_STUDENT;
    }

    /**
     * Gets if this gradeable has any manual grades (any GradedGradeables exist)
     * @return bool True if any manual grades exist
     */
    public function anyManualGrades() {
        if ($this->any_manual_grades === null) {
            $this->any_manual_grades = $this->core->getQueries()->getGradeableHasGrades($this->getId());
        }
        return $this->any_manual_grades;
    }

    /**
     * Gets if this gradeable has any submissions yet
     * @return bool
     */
    public function anySubmissions() {
        if ($this->any_submissions === null) {
            // Until we find a submission, assume there are none
            $this->any_submissions = false;
            if ($this->type === GradeableType::ELECTRONIC_FILE) {
                $submission_path = FileUtils::joinPaths(
                    $this->core->getConfig()->getSubmittyPath(),
                    'courses',
                    $this->core->getConfig()->getSemester(),
                    $this->core->getConfig()->getCourse(),
                    'submissions',
                    $this->getId()
                );
                if (is_dir($submission_path)) {
                    $this->any_submissions = true;
                }
            }
        }
        return $this->any_submissions;
    }

    /**
     * Gets if this gradeable had any build errors during the last build attempt
     * @return bool
     */
    public function anyBuildErrors() {
        if ($this->any_build_errors === null) {
            $build_file = FileUtils::joinPaths($this->core->getConfig()->getCoursePath(), 'build', $this->getId(), "log_cmake_output.txt");

            // Default to true so if the file isn't found it counts as a 'build error'
            $this->any_build_errors = true;
            if (file_exists($build_file)) {
                $this->any_build_errors = strpos(file_get_contents($build_file), "error") !== false;
            }
        }
        return $this->any_build_errors;
    }

    /**
     * Gets if this gradeable has any teams formed yet
     * @return bool
     */
    public function anyTeams() {
        return !empty($this->getTeams());
    }

    /**
     * Used to decide whether a gradeable can be deleted or not.
     * This means: No submissions, No manual grades entered, No teams formed, and No VCS repos created
     * @return bool True if the gradeable can be deleted
     */
    public function canDelete() {
        return !$this->anySubmissions() && !$this->anyManualGrades() && !$this->anyTeams() && !($this->isVcs() && !$this->isTeamAssignment());
    }

    /**
     * Gets whether the rotating grader sections were modified
     * @return bool
     */
    public function isRotatingGraderSectionsModified() {
        return $this->rotating_grader_sections_modified;
    }

    /**
     * Gets if this gradeable is pdf-upload
     * @return bool
     */
    public function isPdfUpload() {
        foreach ($this->components as $component) {
            if ($component->getPage() !== Component::PDF_PAGE_NONE) {
                return true;
            }
        }
        return false;
    }

    /**
     * Gets if the students assign pages to components
     * @return bool
     */
    public function isStudentPdfUpload() {
        foreach ($this->components as $component) {
            if ($component->getPage() === Component::PDF_PAGE_STUDENT) {
                return true;
            }
        }
        return false;
    }

    /**
     * Gets the number of numeric components if type is GradeableType::NUMERIC_TEXT
     * @return int
     */
    public function getNumNumeric() {
        if ($this->type !== GradeableType::NUMERIC_TEXT) {
            return 0;
        }
        $count = 0;
        foreach ($this->components as $component) {
            if (!$component->isText()) {
                ++$count;
            }
        }
        return $count;
    }

    /**
     * Gets the number of text components if type is GradeableType::NUMERIC_TEXT
     * @return int
     */
    public function getNumText() {
        if ($this->type !== GradeableType::NUMERIC_TEXT) {
            return 0;
        }
        $count = 0;
        foreach ($this->components as $component) {
            if ($component->isText()) {
                ++$count;
            }
        }
        return $count;
    }

    /**
     * Gets the components that are not for peer grading
     * @return Component[]
     */
    public function getNonPeerComponents() {
        return array_filter($this->components, function (Component $component) {
            return !$component->isPeer();
        });
    }

    /**
     * Gets the components that are for peer grading
     * @return Component[]
     */
    public function getPeerComponents() {
        return array_filter($this->components, function (Component $component) {
            return $component->isPeer();
        });
    }

    /**
     * Gets the percent of grading complete for the provided user for this gradeable
     * @param User $grader
     * @return float The percentage (0 to 1) of grading completed or NAN if none required
     */
    public function getGradingProgress(User $grader) {
        //This code is taken from the ElectronicGraderController, it used to calculate the TA percentage.
        $total_users = [];
        $graded_components = [];
        if ($this->isGradeByRegistration()) {
            if (!$grader->accessFullGrading()) {
                $sections = $grader->getGradingRegistrationSections();
            }
            else {
                $sections = $this->core->getQueries()->getRegistrationSections();
                foreach ($sections as $i => $section) {
                    $sections[$i] = $section['sections_registration_id'];
                }
            }
            $section_key = 'registration_section';
        }
        else {
            if (!$grader->accessFullGrading()) {
                $sections = $this->core->getQueries()->getRotatingSectionsForGradeableAndUser($this->getId(), $grader->getId());
            }
            else {
                $sections = $this->core->getQueries()->getRotatingSections();
                foreach ($sections as $i => $section) {
                    $sections[$i] = $section['sections_rotating_id'];
                }
            }
            $section_key = 'rotating_section';
        }
        $num_submitted = [];
        if (count($sections) > 0) {
            if ($this->isTeamAssignment()) {
                $total_users = $this->core->getQueries()->getTotalTeamCountByGradingSections($this->getId(), $sections, $section_key);
                $graded_components = $this->core->getQueries()->getGradedComponentsCountByTeamGradingSections($this->getId(), $sections, $section_key);
                $num_submitted = $this->core->getQueries()->getTotalSubmittedTeamCountByGradingSections($this->getId(), $sections, $section_key);
            }
            else {
                $total_users = $this->core->getQueries()->getTotalUserCountByGradingSections($sections, $section_key);
                $graded_components = $this->core->getQueries()->getGradedComponentsCountByGradingSections($this->getId(), $sections, $section_key, $this->isTeamAssignment());
                $num_submitted = $this->core->getQueries()->getTotalSubmittedUserCountByGradingSections($this->getId(), $sections, $section_key);
            }
        }

        $num_components = $this->core->getQueries()->getTotalComponentCount($this->getId());
        $sections = [];
        if (count($total_users) > 0) {
            foreach ($num_submitted as $key => $value) {
                $sections[$key] = [
                    'total_components' => $value * $num_components,
                    'graded_components' => 0,
                ];
                if (isset($graded_components[$key])) {
                    // Clamp to total components if unsubmitted assigment is graded for whatever reason
                    $sections[$key]['graded_components'] = min(intval($graded_components[$key]), $sections[$key]['total_components']);
                }
            }
        }
        $components_graded = 0;
        $components_total = 0;
        foreach ($sections as $key => $section) {
            if ($key === "NULL") {
                continue;
            }
            $components_graded += $section['graded_components'];
            $components_total += $section['total_components'];
        }
        if ($components_total === 0) {
            return NAN;
        }
        return $components_graded / $components_total;
    }

    /**
     * Gets the info about split pdf upload files
     * @return array An array (indexed by file name) of arrays each containing file info.
     *      See FileUtils::getAllFiles for more details.
     */
    public function getSplitPdfFiles() {
        if ($this->split_pdf_files === null) {
            $upload_path = FileUtils::joinPaths(
                $this->core->getConfig()->getCoursePath(),
                'uploads',
                'split_pdf',
                $this->id
            );
            $this->split_pdf_files = FileUtils::getAllFiles($upload_path);
        }
        return $this->split_pdf_files;
    }

    /**
     * Gets if the grades released date has passed yet
     * @return bool
     */
    public function isTaGradeReleased() {
        return $this->grade_released_date < $this->core->getDateTimeNow();
    }

    /**
     * Gets if tas can view the gradeable now
     * @return bool
     */
    public function isTaViewOpen() {
        return $this->ta_view_start_date < $this->core->getDateTimeNow();
    }

    /**
     * Gets if the submission open date has passed yet
     * @return bool
     */
    public function isSubmissionOpen() {
        return $this->submission_open_date < $this->core->getDateTimeNow();
    }

    /**
     * Gets if the submission due date has passed yet
     * @return bool
     */
    public function isSubmissionClosed() {
        return $this->submission_due_date < $this->core->getDateTimeNow();
    }

    /**
     * Gets if students can make submissions at this time
     * @return bool
     */
    public function canStudentSubmit() {
        return $this->isStudentSubmit() && $this->isSubmissionOpen() &&
            (!$this->isSubmissionClosed() || $this->isLateSubmissionAllowed());
    }

    /**
     * Gets the total possible non-extra-credit manual grading (ta + peer) points
     * @return float
     */
    public function getManualGradingPoints() {
        return $this->getTaPoints() + $this->getPeerPoints();
    }


    /**
     * Gets the total possible non-extra-credit ta/instructor (non-peer) points
     * @return float
     */
    public function getTaPoints() {
        $total = 0.0;
        foreach ($this->getComponents() as $component) {
            if (!$component->isPeer()) {
                $total += $component->getMaxValue();
            }
        }
        return $total;
    }

    /**
     * Gets the total possible non-extra-credit peer grading points
     * @return float
     */
    public function getPeerPoints() {
        $total = 0.0;
        foreach ($this->getComponents() as $component) {
            if ($component->isPeer()) {
                $total += $component->getMaxValue();
            }
        }
        return $total;
    }

    public function isPeerGrading() {
        foreach ($this->getComponents() as $component) {
            if ($component->isPeer()) {
                return true;
            }
        }
        return false;
    }

    /**
     * Get a list of all grading sections assigned to a given user
     * @param User $user
     * @return GradingSection[]
     */
    public function getGradingSectionsForUser(User $user) {
        if ($this->isPeerGrading() && $user->getGroup() === User::GROUP_STUDENT) {
            if ($this->isTeamAssignment()) {
                $users = $this->core->getQueries()->getUsersById($this->core->getQueries()->getPeerAssignment($this->getId(), $user->getId()));
                $teams = [];
                foreach ($users as $u) {
                    $teamToAdd = $this->core->getQueries()->getTeamByGradeableAndUser($this->getId(), $u->getId());
                    if ($this->core->getQueries()->getTeamByGradeableAndUser($this->getId(), $u->getId()) !== null) {
                        $teams[$teamToAdd->getId()] = $this->core->getQueries()->getTeamByGradeableAndUser($this->getId(), $u->getId());
                    }
                }
                $g_section = new GradingSection($this->core, false, -1, [$user], null, $teams);
                return [$g_section];
            }
            $users = $this->core->getQueries()->getUsersById($this->core->getQueries()->getPeerAssignment($this->getId(), $user->getId()));
            $g_section = new GradingSection($this->core, false, -1, [$user], $users, null);
            return [$g_section];
        }
        else {
            $users = [];
            $teams = [];

            if ($this->isGradeByRegistration()) {
                $section_names = $user->getGradingRegistrationSections();

                if ($this->isTeamAssignment()) {
                    foreach ($section_names as $section) {
                        $teams[$section] = [];
                    }
                    $all_teams = $this->core->getQueries()->getTeamsByGradeableAndRegistrationSections($this->getId(), $section_names);
                    foreach ($all_teams as $team) {
                        /** @var Team $team */
                        $teams[$team->getRegistrationSection()][] = $team;
                    }
                }
                else {
                    foreach ($section_names as $section) {
                        $users[$section] = [];
                    }
                    $all_users = $this->core->getQueries()->getUsersByRegistrationSections($section_names);
                    foreach ($all_users as $user) {
                        /** @var User $user */
                        $users[$user->getRegistrationSection()][] = $user;
                    }
                }
                $graders = $this->core->getQueries()->getGradersForRegistrationSections($section_names);
            }
            else {
                $section_names = $this->core->getQueries()->getRotatingSectionsForGradeableAndUser($this->getId(), $user->getId());

                if ($this->isTeamAssignment()) {
                    foreach ($section_names as $section) {
                        $teams[$section] = [];
                    }
                    $all_teams = $this->core->getQueries()->getTeamsByGradeableAndRotatingSections($this->getId(), $section_names);
                    foreach ($all_teams as $team) {
                        /** @var Team $team */
                        $teams[$team->getRotatingSection()][] = $team;
                    }
                }
                else {
                    foreach ($section_names as $section) {
                        $users[$section] = [];
                    }
                    $all_users = $this->core->getQueries()->getUsersByRotatingSections($section_names);
                    foreach ($all_users as $user) {
                        /** @var User $user */
                        $users[$user->getRotatingSection()][] = $user;
                    }
                }
                $graders = $this->core->getQueries()->getGradersForRotatingSections($this->getId(), $section_names);
            }

            $sections = [];
            foreach ($section_names as $section_name) {
                $sections[] = new GradingSection(
                    $this->core,
                    $this->isGradeByRegistration(),
                    $section_name,
                    $graders[$section_name] ?? [],
                    $users[$section_name] ?? null,
                    $teams[$section_name] ?? null
                );
            }

            return $sections;
        }
    }

    /**
     * Get a list of all grading sections
     * @return GradingSection[]
     */
    public function getAllGradingSections() {
        if ($this->isPeerGrading()) {
            //Todo: What are all sections when you have peer grading?
        }

        $users = [];
        $teams = [];

        $get_method = $this->isGradeByRegistration() ? 'getRegistrationSection' : 'getRotatingSection';

        if ($this->isTeamAssignment()) {
            $all_teams = $this->core->getQueries()->getTeamsByGradeableId($this->getId());
            foreach ($all_teams as $team) {
                /** @var Team $team */
                $teams[$team->$get_method() ?? 'NULL'][] = $team;
            }
        }
        else {
            $all_users = $this->core->getQueries()->getAllUsers();
            foreach ($all_users as $user) {
                /** @var User $user */
                $users[$user->$get_method() ?? 'NULL'][] = $user;
            }
        }

        if ($this->isGradeByRegistration()) {
            $section_names = $this->core->getQueries()->getRegistrationSections();
            foreach ($section_names as $i => $section) {
                $section_names[$i] = $section['sections_registration_id'];
            }
            $graders = $this->core->getQueries()->getGradersForRegistrationSections($section_names);
        }
        else {
            $section_names = $this->core->getQueries()->getRotatingSections();
            foreach ($section_names as $i => $section) {
                $section_names[$i] = $section['sections_rotating_id'];
            }
            $graders = $this->core->getQueries()->getGradersForRotatingSections($this->getId(), $section_names);
        }
        $section_names[] = 'NULL';

        $sections = [];
        foreach ($section_names as $section_name) {
            $sections[] = new GradingSection($this->core, $this->isGradeByRegistration(), $section_name, $graders[$section_name] ?? [], $users[$section_name] ?? null, $teams[$section_name] ?? null);
        }

        return $sections;
    }

    /**
     * return true if students can currently submit regrades for this assignment, false otherwise
     * @return bool
     */
    public function isRegradeOpen() {
        if ($this->core->getConfig()->isRegradeEnabled() == true && ($this->isTaGradeReleased() || !$this->hasReleaseDate()) && $this->regrade_allowed && ($this->grade_inquiry_start_date < $this->core->getDateTimeNow() && $this->grade_inquiry_due_date > $this->core->getDateTimeNow())) {
            return true;
        }
        return false;
    }
    /**
     * return true if the grade-inquiry is about to start for the students, false otherwise
     * @return bool
     */
    public function isGradeInquiryYetToStart() {
        if ($this->core->getConfig()->isRegradeEnabled() == true && $this->isTaGradeReleased() && $this->regrade_allowed && $this->grade_inquiry_start_date > $this->core->getDateTimeNow()) {
            return true;
        }
        return false;
    }

    /**
     * Checks if the grade-inquiry has ended or not
     * @return bool
     */
    public function isGradeInquiryEnded() {
        if ($this->core->getConfig()->isRegradeEnabled() == true && $this->isTaGradeReleased() && $this->regrade_allowed && $this->grade_inquiry_due_date < $this->core->getDateTimeNow()) {
            return true;
        }
        return false;
    }

    /**
     * Creates a new team with the provided members
     * @param User $leader The team leader (first user)
     * @param User[] $members The team members (not including leader).
     * @param string $registration_section Registration section to give team.  Leave blank to inherit from leader. 'NULL' for null section.
     * @param int $rotating_section Rotating section to give team.  Set to -1 to inherit from leader. 0 for null section.
     * @throws \Exception If creating directories for the team fails, or writing team history fails
     *  Note: The team in the database may have already been created if an exception is thrown
     */
    public function createTeam(User $leader, array $members, string $registration_section = '', int $rotating_section = -1) {
        $all_members = $members;
        $all_members[] = $leader;

        // Validate parameters
        $gradeable_id = $this->getId();
        foreach ($all_members as $member) {
            if (!($member instanceof User)) {
                throw new \InvalidArgumentException('User array contained non-user object');
            }
            if ($this->core->getQueries()->getTeamByGradeableAndUser($gradeable_id, $member->getId()) !== null) {
                throw new \InvalidArgumentException("{$member->getId()} is already on a team");
            }
        }

        // Inherit rotating/registration section from leader if not provided
        if ($registration_section === '') {
            $registration_section = $leader->getRegistrationSection();
        }
        elseif ($registration_section === 'NULL') {
            $registration_section = null;
        }
        if ($rotating_section < 0) {
            $rotating_section = $leader->getRotatingSection();
        }
        elseif ($rotating_section === 0) {
            $rotating_section = null;
        }

        // Create the team in the database
        $team_id = $this->core->getQueries()->createTeam($gradeable_id, $leader->getId(), $registration_section, $rotating_section);

        // Force the other team members to accept the invitation from this newly created team
        $this->core->getQueries()->declineAllTeamInvitations($gradeable_id, $leader->getId());
        foreach ($members as $i => $member) {
            $this->core->getQueries()->declineAllTeamInvitations($gradeable_id, $member->getId());
            $this->core->getQueries()->acceptTeamInvitation($team_id, $member->getId());
        }

        // Create the submission directory if it doesn't exist
        $gradeable_path = FileUtils::joinPaths($this->core->getConfig()->getCoursePath(), "submissions", $gradeable_id);
        if (!FileUtils::createDir($gradeable_path)) {
            throw new \Exception("Failed to make folder for this assignment");
        }

        // Create the team submission directory if it doesn't exist
        $user_path = FileUtils::joinPaths($gradeable_path, $team_id);
        if (!FileUtils::createDir($user_path)) {
            throw new \Exception("Failed to make folder for this assignment for the team");
        }

        $current_time = $this->core->getDateTimeNow()->format("Y-m-d H:i:sO")
            . " " . $this->core->getConfig()->getTimezone()->getName();
        $settings_file = FileUtils::joinPaths($user_path, "user_assignment_settings.json");

        $json = ["team_history" => [["action" => "admin_create", "time" => $current_time,
            "admin_user" => $this->core->getUser()->getId(), "first_user" => $leader->getId()]]];
        foreach ($members as $member) {
            $json["team_history"][] = ["action" => "admin_add_user", "time" => $current_time,
                "admin_user" => $this->core->getUser()->getId(), "added_user" => $member->getId()];
        }
        if (!@file_put_contents($settings_file, FileUtils::encodeJson($json))) {
            throw new \Exception("Failed to write to team history to settings file");
        }

        if ($this->isVcs()) {
            $config = $this->core->getConfig();
            AdminGradeableController::enqueueGenerateRepos($config->getSemester(), $config->getCourse(), $gradeable_id);
        }
    }

    public function getRepositoryPath(User $user, Team $team = null) {
        if (strpos($this->getVcsSubdirectory(), '://') !== false || substr($this->getVcsSubdirectory(), 0, 1) === '/') {
            $vcs_path = $this->getVcsSubdirectory();
        }
        else {
            if (strpos($this->core->getConfig()->getVcsBaseUrl(), '://')) {
                $vcs_path = rtrim($this->core->getConfig()->getVcsBaseUrl(), '/') . '/' . $this->getVcsSubdirectory();
            }
            else {
                $vcs_path = FileUtils::joinPaths($this->core->getConfig()->getVcsBaseUrl(), $this->getVcsSubdirectory());
            }
        }
        $repo = $vcs_path;

        $repo = str_replace('{$vcs_type}', $this->core->getConfig()->getVcsType(), $repo);
        $repo = str_replace('{$gradeable_id}', $this->getId(), $repo);
        $repo = str_replace('{$user_id}', $user->getId(), $repo);
        if ($this->isTeamAssignment() && $team !== null) {
            $repo = str_replace('{$team_id}', $team->getId(), $repo);
        }
        return $repo;
    }

    /**
     * Gets if a user or team has a submission for this gradeable
     * @param Submitter $submitter
     * @return bool
     */
    public function hasSubmission(Submitter $submitter) {
        if ($submitter->isTeam() && !$this->isTeamAssignment()) {
            return false;
        }
        if (!$submitter->isTeam() && $this->isTeamAssignment()) {
            $team = $this->core->getQueries()->getTeamByGradeableAndUser($this->getId(), $submitter->getId());
            if ($team === null) {
                return false;
            }
            $submitter = new Submitter($this->core, $team);
        }
        return $this->core->getQueries()->getHasSubmission($this, $submitter);
    }

    /**
     * Gets if a user has a overridden grades for this gradeable
     * @param Submitter $submitter
     * @return bool
     */
    public function hasOverriddenGrades(Submitter $submitter) {
        $userWithOverriddenGrades = $this->core->getQueries()->getAUserWithOverriddenGrades($this->getId(), $submitter->getId());
        if ($userWithOverriddenGrades === null) {
            return false;
        }
        return true;
    }

    /**
     * Gets the number of days late this gradeable would be if submitted now
     * @return int
     */
    public function getWouldBeDaysLate() {
        return max(0, $this->hasDueDate() ? DateUtils::calculateDayDiff($this->getSubmissionDueDate(), null) : 0);
    }

    /**
     * Can a given user view this gradeable
     */
    public function canView(User $user): bool {
        //Remove incomplete gradeables for non-instructors
        if (
            !$user->accessAdmin()
            && $this->getType() == GradeableType::ELECTRONIC_FILE
            && !$this->hasAutogradingConfig()
        ) {
            return false;
        }

        // student users should only see electronic gradeables -- NOTE: for now, we might change this design later
        if ($this->getType() !== GradeableType::ELECTRONIC_FILE && !$user->accessGrading()) {
            return false;
        }

        // if student view false, never show
        if (!$this->isStudentView() && !$user->accessGrading()) {
            return false;
        }

        // if student view is true and they can only view after grades are released, filter appropriately
        if ($this->isStudentView() && $this->isStudentViewAfterGrades() && !$user->accessGrading()) {
            return $this->isTaGradeReleased();
        }

        //If we're not instructor and this is not open to TAs
        $date = $this->core->getDateTimeNow();
        if ($this->getTaViewStartDate() > $date && !$user->accessAdmin()) {
            return false;
        }

        return true;
    }

    /*
     * Gets a multidimensional array containing data for all possible default configuration paths
     *
     * @return array
     */
    public function getDefaultConfigPaths(): array {
        $install_dir = $this->core->getConfig()->getSubmittyInstallPath();
        return [
            ['PROVIDED: upload_only (1 mb maximum total student file submission)',
                FileUtils::joinPaths($install_dir, 'more_autograding_examples/upload_only/config')],
            ['PROVIDED: upload_only (10 mb maximum total student file submission)',
                FileUtils::joinPaths($install_dir, 'more_autograding_examples/upload_only_10mb/config')],
            ['PROVIDED: upload_only (20 mb maximum total student file submission)',
                FileUtils::joinPaths($install_dir, 'more_autograding_examples/upload_only_20mb/config')],
            ['PROVIDED: upload_only (50 mb maximum total student file submission)',
                FileUtils::joinPaths($install_dir, 'more_autograding_examples/upload_only_50mb/config')],
            ['PROVIDED: upload_only (100 mb maximum total student file submission)',
                FileUtils::joinPaths($install_dir, 'more_autograding_examples/upload_only_100mb/config')],
            ['PROVIDED: bulk scanned pdf exam (100 mb maximum total student file submission)',
                FileUtils::joinPaths($install_dir, 'more_autograding_examples/pdf_exam/config')],
            ['PROVIDED: iclicker_upload (for collecting student iclicker IDs)',
                FileUtils::joinPaths($install_dir, 'more_autograding_examples/iclicker_upload/config')],
            ['PROVIDED: left_right_exam_seating (for collecting student handedness for exam seating assignment)',
                FileUtils::joinPaths($install_dir, 'more_autograding_examples/left_right_exam_seating/config')],
            ['PROVIDED: test_notes_upload (expects single file, 2 mb maximum, 2-page pdf student submission)',
                FileUtils::joinPaths($install_dir, 'more_autograding_examples/test_notes_upload/config')],
            ['PROVIDED: test_notes_upload_3page (expects single file, 3 mb maximum, 3-page pdf student submission)',
                FileUtils::joinPaths($install_dir, 'more_autograding_examples/test_notes_upload_3page/config')]
        ];
    }

    /**
     * Determine if $this gradeable is using a configuration that was user uploaded or created by notebook builder.
     *
     * @return bool True if using an uploaded configuration, false otherwise.
     */
    public function isUsingUploadedConfig(): bool {
        $config_upload_path = FileUtils::joinPaths(
            $this->core->getConfig()->getCoursePath(),
            'config_upload'
        );

        return !(strpos($this->getAutogradingConfigPath(), $config_upload_path) === false);
    }

    /**
     * Determine if $this gradeable has an allowed time.
     *
     * @return bool True if has allowed, false otherwise.
     */
    public function hasAllowedTime(): bool {
        return $this->allowed_minutes !== null;
    }

    /**
     * Retrieve users allowed time for this exam
     *
     * @return int Number of minutes allowed
     */
    public function getUserAllowedTime(User $user): ?int {
        if ($this->allowed_minutes === null) {
            return null;
        }
        if (empty($this->allowed_minutes_overrides) || $this->allowed_minutes_overrides === null) {
            return $this->allowed_minutes;
        }
        if (isset($this->allowed_minutes_overrides[$user->getId()])) {
            return $this->allowed_minutes_overrides[$user->getId()];
        }
        else {
            return $this->allowed_minutes;
        }
    }

    /**
     * Setup the allowed time overrides array
     *
     * @return void
     */
    public function setAllowedMinutesOverrides(array $overrides): void {
        foreach ($overrides as $override) {
            $this->allowed_minutes_overrides[$override['user_id']] = $override['allowed_minutes'];
        }
    }
}<|MERGE_RESOLUTION|>--- conflicted
+++ resolved
@@ -195,17 +195,13 @@
     /** @prop @var float The point precision for manual grading */
     protected $precision = 0.0;
     /** @prop @var bool If this gradeable has a due date or not */
-<<<<<<< HEAD
     protected $has_due_date = true;
     /** @prop @var bool If this gradeable has a grade release date or not */
     protected $has_release_date = true;
-=======
-    protected $has_due_date = false;
     /** @prop @var int The amount of time given to a default student to complete assignment */
     protected $allowed_minutes = null;
     /** @prop @var array Contains all of the allowed time overrides */
     protected $allowed_minutes_overrides = [];
->>>>>>> ae3367c8
 
     /* Dates for all types of gradeables */
 
