--- conflicted
+++ resolved
@@ -610,38 +610,9 @@
         $current_user = $this->core->getUser()->getId();
         $thread_content = [];
 
-<<<<<<< HEAD
         foreach ($threads as $thread) {
             $first_post = $thread->getFirstPost();
             if ($first_post === false) {
-=======
-        $is_instructor_full_access = [];
-        $author_user_ids = array_map(function ($thread) {
-            return $thread["created_by"];
-        }, $threads);
-        $author_user_groups = $this->core->getQueries()->getAuthorUserGroups($author_user_ids);
-
-        foreach ($author_user_groups as $author) {
-            $is_instructor_full_access[$author["user_id"]] = $author["user_group"] <= User::GROUP_FULL_ACCESS_GRADER;
-        }
-
-        $thread_ids = array_column($threads, 'id');
-        $first_posts = $this->core->getQueries()->getFirstPostForThreads($thread_ids);
-        $viewed_threads = $this->core->getQueries()->getViewedThreads($current_user, $thread_ids);
-        $authors = $this->core->getQueries()->getUsersById($author_user_ids);
-        $authors_info = $this->core->getQueries()->getDisplayUserInfoFromUserIds($author_user_ids);
-        $thread_duck_list = $this->core->getQueries()->getThreadLikesSum();
-        foreach ($threads as $thread) {
-            // Checks if thread ID is empty. If so, skip this threads.
-            if (empty($thread["id"])) {
-                continue;
-            }
-            if (!isset($thread_duck_list[$thread["id"]])) {
-                $thread_duck_list[$thread["id"]] = 0;
-            }
-            $first_post = $first_posts[$thread['id']] ?? null;
-            if (is_null($first_post)) {
->>>>>>> c5a51378
                 // Thread without any posts(eg. Merged Thread)
                 $first_post = new Post($thread);
                 $date = null;
@@ -764,12 +735,8 @@
                     "is_anon" => $first_post->isAnonymous(),
                     "render_markdown" => $first_post->isRenderMarkdown(),
                     "author_info" => $author_info,
-<<<<<<< HEAD
-                    "deleted" => $first_post->isDeleted()
-=======
-                    "deleted" => $first_post['deleted'],
-                    "sum_ducks" => $thread_duck_list[$thread['id']]
->>>>>>> c5a51378
+                    "deleted" => $first_post->isDeleted(),
+                    "sum_ducks" => $thread->getSumUpducks()
                 ]);
             }
             $thread_content[] = $thread_info;
