#!/usr/bin/env python3

import collections
import os
import time
import signal
import string
import json

import shutil
import contextlib
import datetime
import multiprocessing
from pathlib import Path
from submitty_utils import dateutils, string_utils, ssh_proxy_jump
import operator
import paramiko
import tempfile
import socket
import traceback
import subprocess
import random
import urllib
import re

from enum import Enum
from math import floor
from os import PathLike
from typing import List, Tuple

from autograder import autograding_utils
from autograder import packer_unpacker
from autograder import scheduler
from autograder import config as submitty_config


INTERACTIVE_QUEUE = ''
IN_PROGRESS_PATH = ''
JOB_ID = '~SHIP~'
_COPY_SUFFIX = "_COPYING"


def instantiate_global_variables(config):
    global INTERACTIVE_QUEUE, IN_PROGRESS_PATH
    INTERACTIVE_QUEUE = os.path.join(config.submitty['submitty_data_dir'], "to_be_graded_queue")
    IN_PROGRESS_PATH = os.path.join(config.submitty['submitty_data_dir'], "in_progress_grading")


class GradingStatus(Enum):
    """
    An enumeration to represent statuses that can be returned from
    the worker machine.

    SUCCESS: The job was successfully unpacked and can be further processed.
    WAITING: The worker is still grading the job.
    FAILURE: The worker irrecoverably failed to grade the job.
    """
    SUCCESS = 1
    WAITING = 2
    FAILURE = 3


class CopyDirection(Enum):
    """
    Determines which direction files should be copied in ``copy_files``.
    """
    PUSH = 1
    PULL = 2


def copy_files(
    config: submitty_config.Config,
    address: str,
    files: List[Tuple[PathLike, PathLike]],
    direction: CopyDirection,
):
    """Copy files between two directories.

    Note that this function does *not* handle exceptions, so potential exceptions should be handled
    by the caller.

    Parameters
    ----------
    address : str
        Address of the destination. May be either `localhost` for copying files locally, or some
        `username@hostname` format for copying files to some remote location via SFTP.
    files : list of tuple of paths
        List of (source, destination) paths.
    direction : CopyDirection
        If `address` is a remote address, which way files should move. If `PUSH`, then the source
        file is on localhost and it should be pushed to the destination file in the remote address;
        if `PULL` then the source file is on the remote machine and it should be pulled to the
        source file on the local machine.
    """
    if address == 'localhost':
        for src, dest in files:
            dest_tmp = dest + _COPY_SUFFIX
            if src != dest:
                shutil.copy(src, dest_tmp)
                os.rename(dest_tmp, dest)
    else:
        user, host = address.split('@')
        sftp = ssh = None

        try:
            # NOTE: my_name is used pretty inconsistently across the file:
            # - In one case it's set to user@host
            # - In one case it's set to the name of the running thread
            # - In one case it's set to None
            # Setting it to an empty string shouldn't lose us any debugging information.
            (ssh, intermediate_connection) = establish_ssh_connection(config, '', user, host)
        except Exception as e:
            raise RuntimeError(f"SSH to {address} failed") from e

        try:
            sftp = ssh.open_sftp()
        except Exception as e:
            raise RuntimeError(f"SFTP to {address} failed") from e

        try:
            if direction == CopyDirection.PUSH:
                for local, remote in files:
                    remote_tmp = remote + _COPY_SUFFIX
                    sftp.put(local, remote_tmp)
                    sftp.posix_rename(remote_tmp, remote)
            else:
                for remote, local in files:
                    local_tmp = local + _COPY_SUFFIX
                    sftp.get(remote, local_tmp)
                    os.rename(local_tmp, local)
        finally:
            if sftp is not None:
                sftp.close()
            if ssh is not None:
                ssh.close()
            if intermediate_connection is not None:
                intermediate_connection.close()


def delete_files(
    config: submitty_config.Config,
    address: str,
    files: List[PathLike],
    *,
    ignore_not_found: bool = False
):
    """Remove files from some place.

    Parameters
    ----------
    address : str
        Address of the destination. May be either `localhost` for deleting files locally, or some
        `username@hostname` format for deleting files from some remote location via SFTP.
    files : list of paths
        List of file paths to delete on the target machine.
    ignore_not_found : bool
        (default False) If True, then any `FileNotFoundError` raised from the deletion operation
        will be ignored.
    """
    if address == 'localhost':
        for file in files:
            if not ignore_not_found:
                os.remove(file)
            else:
                with contextlib.suppress(FileNotFoundError):
                    os.remove(file)
    else:
        user, host = address.split('@')
        sftp = ssh = None

        try:
            (ssh, intermediate_connection) = establish_ssh_connection(config, '', user, host)
        except Exception as e:
            raise RuntimeError(f"SSH to {address} failed") from e

        try:
            sftp = ssh.open_sftp()
        except Exception as e:
            raise RuntimeError(f"SFTP to {address} failed") from e

        try:
            for remote in files:
                if not ignore_not_found:
                    sftp.remove(remote)
                else:
                    with contextlib.suppress(FileNotFoundError):
                        sftp.remove(remote)
        finally:
            if sftp is not None:
                sftp.close()
            if ssh is not None:
                ssh.close()
            if intermediate_connection is not None:
                intermediate_connection.close()


def worker_folder(worker_name):
    return os.path.join(IN_PROGRESS_PATH, worker_name)


# ==================================================================================
def initialize(untrusted_queue):
    """
    Initializer function for all our processes. We get one untrusted user off our queue which
    we then set in our Process. We cannot recycle the shipper process as else the untrusted user
    we set for this process will be lost.

    :param untrusted_queue: multiprocessing.queues.Queue that contains all untrusted users left to
                            assign
    """
    multiprocessing.current_process().untrusted = untrusted_queue.get()


# ==================================================================================
def add_fields_to_autograding_worker_json(
    config: submitty_config.Config,
    autograding_worker_json: dict,
    entry: str
):

    submitty_config = os.path.join(
        config.submitty['submitty_install_dir'],
        'config',
        'version.json'
    )

    try:
        with open(submitty_config) as infile:
            submitty_details = json.load(infile)
            installed_commit = submitty_details['installed_commit']
            most_recent_tag = submitty_details['most_recent_git_tag']
    except FileNotFoundError as e:
        config.logger.log_stack_trace(traceback.format_exc())
        raise SystemExit("ERROR, could not locate the submitty.json:", e)

    autograding_worker_json[entry]['server_name'] = socket.getfqdn()
    autograding_worker_json[entry]['primary_commit'] = installed_commit
    autograding_worker_json[entry]['most_recent_tag'] = most_recent_tag
    return autograding_worker_json


# ==================================================================================
def update_remote_autograding_workers(config, autograding_workers):
    success_map = dict()
    for machine, value in autograding_workers.items():
        if value['enabled'] is False:
            print(f"SKIPPING WORKER MACHINE {machine} because it is not enabled")
            success_map[machine] = False
            continue
        print(f"UPDATE CONFIGURATION FOR WORKER MACHINE: {machine}")
        formatted_entry = {machine: value}
        formatted_entry = add_fields_to_autograding_worker_json(config, formatted_entry, machine)
        success = update_worker_json(config, machine, formatted_entry)
        success_map[machine] = success
    return success_map


# ==================================================================================
# Updates the autograding_worker.json in a workers autograding_TODO folder (tells it)
#   how many threads to be running on startup.
def update_worker_json(config: submitty_config.Config, name: str, entry: str):

    fd, tmp_json_path = tempfile.mkstemp()
    foreign_json = os.path.join(
        config.submitty['submitty_data_dir'],
        "autograding_TODO",
        "autograding_worker.json"
    )
    autograding_worker_to_ship = entry

    try:
        user = autograding_worker_to_ship[name]['username']
        host = autograding_worker_to_ship[name]['address']
    except Exception as e:
        print(f"ERROR: autograding_workers.json entry for {e} is malformatted. {name}")
        config.logger.log_message(
            f"ERROR: autograding_workers.json entry for {name} is malformed. {e}"
        )
        config.logger.log_stack_trace(traceback.format_exc())
        return False

    # create a new temporary json with only the entry for the current machine.
    with open(tmp_json_path, 'w') as outfile:
        json.dump(autograding_worker_to_ship, outfile, sort_keys=True, indent=4)

    # Set the address for the copy_files call.
    if host == "localhost":
        address = host
    else:
        address = f'{user}@{host}'

    success = False
    try:
        copy_files(config, address, [
            (tmp_json_path, foreign_json)
        ], CopyDirection.PUSH)
        success = True
    except Exception as e:
        config.logger.log_stack_trace(
            traceback.format_exc(),
            job_id=JOB_ID,
        )
        config.logger.log_message(
            "ERROR: Could not move autograding_TODO/autograding_worker.json to "
            f"{address}: {e}",
            job_id=JOB_ID,
        )
    finally:
        if host != "localhost":
            os.remove(tmp_json_path)
    return success


def establish_ssh_connection(
    config: submitty_config.Config,
    my_name: str,
    user: str,
    host: str,
    only_try_once: bool = False
) -> paramiko.SSHClient:
    """
    Returns a connected paramiko ssh session.
    Tries to connect until a connection is established, unless only_try_once
    is set to true. If only_try_once is true, raise whatever connection error is thrown.
    """
    connected = False
    target_connection = None
    intermediate_connection = None
    retry_delay = .1
    while not connected:
        try:
            (target_connection,
             intermediate_connection) = ssh_proxy_jump.ssh_connection_allowing_proxy_jump(user,
                                                                                          host)
            connected = True
        except Exception:
            if only_try_once:
                raise
            time.sleep(retry_delay)
            retry_delay = min(10, retry_delay * 2)
            config.logger.log_message(
                f"{my_name} Could not establish connection with {user}@{host} going to re-try."
            )
    return (target_connection, intermediate_connection)


# ==================================================================================
def prepare_job(
    config: submitty_config.Config,
    my_name: str,
    which_machine: str,
    which_untrusted: str,
    next_directory: str,
    next_to_grade: str,
    random_identifier: str
):
    # verify the DAEMON_USER is running this script
    if not int(os.getuid()) == int(config.submitty_users['daemon_uid']):
        config.logger.log_message("ERROR: must be run by DAEMON_USER")
        raise SystemExit(
            "ERROR: the submitty_autograding_shipper.py script must be run by the DAEMON_USER"
        )

    if which_machine == 'localhost':
        host = which_machine
    else:
        host = which_machine.split('@')[1]

    # prepare the zip files
    try:
        machine_name = my_name[:my_name.rfind('_')]
        zips = packer_unpacker.prepare_autograding_and_submission_zip(
            config,
            machine_name,
            which_machine,
            which_untrusted,
            next_directory,
            next_to_grade
        )
        autograding_zip_tmp, submission_zip_tmp = zips
        todo_queue_file_tmp_fd, todo_queue_file_tmp = tempfile.mkstemp()

        fully_qualified_domain_name = socket.getfqdn()
        servername_workername = "{0}_{1}".format(fully_qualified_domain_name, host)
        autograding_zip = os.path.join(
            config.submitty['submitty_data_dir'], "autograding_TODO",
            f"{servername_workername}_{which_untrusted}_autograding.zip"
        )
        submission_zip = os.path.join(
            config.submitty['submitty_data_dir'], "autograding_TODO",
            f"{servername_workername}_{which_untrusted}_submission.zip"
        )
        todo_queue_file = os.path.join(
            config.submitty['submitty_data_dir'], "autograding_TODO",
            f"{servername_workername}_{which_untrusted}_queue.json"
        )

        with open(next_to_grade, 'r') as infile:
            queue_obj = json.load(infile)
            queue_obj["which_untrusted"] = which_untrusted
            queue_obj["which_machine"] = which_machine
            queue_obj["ship_time"] = dateutils.write_submitty_date(milliseconds=True)
            queue_obj['identifier'] = random_identifier

    except Exception as e:
        config.logger.log_stack_trace(traceback.format_exc())
        config.logger.log_message(
            f"ERROR: failed preparing submission zip or accessing next to grade {e}"
        )
        print("ERROR: failed preparing submission zip or accessing next to grade ", e)
        return False

    with open(todo_queue_file_tmp, 'w') as outfile:
        json.dump(queue_obj, outfile, sort_keys=True, indent=4)

    try:
        copy_files(config, which_machine, [
            (autograding_zip_tmp, autograding_zip),
            (submission_zip_tmp, submission_zip),
            (todo_queue_file_tmp, todo_queue_file)
        ], CopyDirection.PUSH)
    except Exception as e:
        config.logger.log_stack_trace(traceback.format_exc(), job_id=JOB_ID)
        config.logger.log_message(
            f"ERROR: could not move files due to the following error: {e}", job_id=JOB_ID,
        )
        print(f"ERROR: could not move files due to the following error: {e}")
        return False
    finally:
        os.close(todo_queue_file_tmp_fd)
        with contextlib.suppress(FileNotFoundError):
            os.remove(autograding_zip_tmp)
        with contextlib.suppress(FileNotFoundError):
            os.remove(autograding_zip_tmp + _COPY_SUFFIX)
        with contextlib.suppress(FileNotFoundError):
            os.remove(submission_zip_tmp)
        with contextlib.suppress(FileNotFoundError):
            os.remove(submission_zip_tmp + _COPY_SUFFIX)
        with contextlib.suppress(FileNotFoundError):
            os.remove(todo_queue_file_tmp)
        with contextlib.suppress(FileNotFoundError):
            os.remove(todo_queue_file_tmp + _COPY_SUFFIX)

    # log completion of job preparation
    obj = packer_unpacker.load_queue_file_obj(config, JOB_ID, next_directory, next_to_grade)
    if "generate_output" not in obj:
        partial_path = os.path.join(obj["gradeable"], obj["who"], str(obj["version"]))
        item_name = os.path.join(obj["semester"], obj["course"], "submissions", partial_path)
    elif obj["generate_output"]:
        item_name = os.path.join(
            obj["semester"], obj["course"], "generated_output", obj["gradeable"]
        )
    is_batch = "regrade" in obj and obj["regrade"]
    config.logger.log_message(
        f"Prepared job for {which_machine}",
        jobname=item_name, which_untrusted=which_untrusted, is_batch=is_batch,
    )
    return True


# ==================================================================================
# ==================================================================================
def unpack_job(
    config,
    which_machine,
    which_untrusted,
    next_directory,
    next_to_grade,
    random_identifier
):

    # verify the DAEMON_USER is running this script
    if not int(os.getuid()) == int(config.submitty_users['daemon_uid']):
        config.logger.log_message("ERROR: must be run by DAEMON_USER")
        raise SystemExit(
            "ERROR: the submitty_autograding_shipper.py script must be run by the DAEMON_USER"
        )

    # Grab the path to this assignment for logging purposes
    obj = packer_unpacker.load_queue_file_obj(config, JOB_ID, next_directory, next_to_grade)
    if "generate_output" not in obj:
        partial_path = os.path.join(obj["gradeable"], obj["who"], str(obj["version"]))
        item_name = os.path.join(obj["semester"], obj["course"], "submissions", partial_path)
    elif obj["generate_output"]:
        item_name = os.path.join(obj["semester"], obj["course"], "generated_output")
    is_batch = "regrade" in obj and obj["regrade"]

    # Address is either localhost or a string of the form user@host
    address = which_machine if which_machine == 'localhost' else which_machine.split('@')[1]

    # The full name of the worker associated with the socket
    worker_name = f"{socket.getfqdn()}_{address}_{which_untrusted}"

    target_results_zip = os.path.join(
        config.submitty['submitty_data_dir'], "autograding_DONE",
        f"{worker_name}_results.zip"
    )
    target_done_queue_file = os.path.join(
        config.submitty['submitty_data_dir'], "autograding_DONE",
        f"{worker_name}_queue.json"
    )

    # status will be set to a GradingStatus.
    status = None

    try:
        # Try to pull in the finished files into temporary work files.
        fd1, local_done_queue_file = tempfile.mkstemp()
        fd2, local_results_zip = tempfile.mkstemp()
        copy_files(config, which_machine, [
            (target_results_zip, local_results_zip),
            (target_done_queue_file, local_done_queue_file)
        ], CopyDirection.PULL)
    except (socket.timeout, TimeoutError, FileNotFoundError):
        # These are expected error cases, so we clean up on our end and return a `WAITING` status.
        status = GradingStatus.WAITING
    except Exception as e:
        # Unexpected error case, clean up, log some stuff and return a `FAILURE` status.
        config.logger.log_stack_trace(
            f'{traceback.format_exc()}\n'
            'Consider exception handling for the above error to the shipper.',
            job_id=JOB_ID,
        )
        config.logger.log_message(
            f"ERROR: Could not retrieve the file from the foreign machine {e}", job_id=JOB_ID
        )
        print(f"ERROR: Could not retrieve the file from the foreign machine.\nERROR: {e}")
        status = GradingStatus.FAILURE
    else:
        delete_files(config, which_machine, [
            target_done_queue_file,
            target_results_zip,
        ], ignore_not_found=True)
    finally:
        # Close the unused file descriptors
        with contextlib.suppress(OSError):
            os.close(fd1)
            os.close(fd2)

    if status is not None:
        # We've assigned a value to status, so return the status
        with contextlib.suppress(FileNotFoundError):
            os.remove(local_done_queue_file)
        with contextlib.suppress(FileNotFoundError):
            os.remove(local_done_queue_file + _COPY_SUFFIX)
        with contextlib.suppress(FileNotFoundError):
            os.remove(local_results_zip)
        with contextlib.suppress(FileNotFoundError):
            os.remove(local_results_zip + _COPY_SUFFIX)
        return status

    try:
        with open(local_done_queue_file, 'r') as infile:
            local_done_queue_obj = json.load(infile)

        # Reproduce all stack trace entries in the queue file into our local stack trace log.
        if len(local_done_queue_obj['errors']) > 0:
            config.logger.log_message(
                f"NOTE: Job {item_name} has stack trace messages. "
                "Check the stack traces log for details."
            )
            for trace_obj in local_done_queue_obj['errors']:
                config.logger.log_stack_trace(**trace_obj, echo_source=worker_name)

        # Check to make certain that the job we received was the correct job
        if random_identifier != local_done_queue_obj['identifier']:
            msg = f"{which_machine} returned a stale job (ids don't match). Discarding."
            # Even though this job was not the one we are waiting for, report errors.
            if local_done_queue_obj['autograding_status']['status'] == 'fail':
                msg += ' discarded job failed. Check the stack traces log for details.'
                config.logger.log_stack_trace(
                    f"ERROR: {worker_name} returned the following error for a stale job:\n"
                    f"{local_done_queue_obj['autograding_status']['message']}"
                )
            print(msg)
            config.logger.log_message(
                msg, jobname=item_name, which_untrusted=which_untrusted, is_batch=is_batch,
            )
            # Return waiting, because we haven't received the job we are actually looking for.
            return GradingStatus.WAITING

        status_str = local_done_queue_obj['autograding_status']['status']
        # If the job we received was a good job, check to see if it was a success.
        if status_str == 'success':
            status = GradingStatus.SUCCESS
            print(f'{worker_name} returned a successful job.')
        # otherwise, check to see if the returned status was a failure
        elif status_str == 'fail':
            config.logger.log_message(
                f"ERROR: failure returned by {worker_name}. View stack traces for more info",
                jobname=item_name
            )
            print(f'{worker_name} returned a failed job.')
            status = GradingStatus.FAILURE
        # If we hit this else statement, a bad status was returned.
        else:
            config.logger.log_message(
                f'ERROR: {worker_name} returned unexpected status {status_str}',
                jobname=item_name, which_untrusted=which_untrusted, is_batch=is_batch
            )
            # Report this as a stack trace as well.
            config.logger.log_stack_trace(
                f'ERROR: {worker_name} returned unexpected status {status_str}'
            )
            # Set the status to failure, as we don't know the state of the returned job.
            status = GradingStatus.FAILURE

        # Regardless of the status returned, try to copy the results zip.
        # TODO: make packer_unpacker.unpack_grading_results_zip more robust
        # to partial grading/failures.
        could_unpack = packer_unpacker.unpack_grading_results_zip(
            config, which_machine, which_untrusted, local_results_zip
        )
        # If we couldn't unpack the returned job, we consider it to be a failure.
        if not could_unpack:
            status = GradingStatus.FAILURE
            config.logger.log_stack_trace(
                f'ERROR: {worker_name} could not unpack {local_results_zip}'
            )
            print(f'ERROR: {worker_name} could not unpack {local_results_zip}')
    # If we have thrown an exception, it was very likely either when we tried to load the
    # local_queue_obj or when we called unpack_grading_results_zip. Log the error, set status
    # to failure, and carry on.
    except Exception:
        config.logger.log_stack_trace(traceback.format_exc())
        config.logger.log_message(
            "ERROR: Exception when unpacking results zip. For more details, see traces entry.",
            jobname=item_name,
        )
        print("ERROR: Exception when unpacking results zip.")
        status = GradingStatus.FAILURE
    finally:
        # Whether we succeeded or failed, make sure that we've cleaned up after ourselves.
        with contextlib.suppress(FileNotFoundError):
            os.remove(local_done_queue_file)
        with contextlib.suppress(FileNotFoundError):
            os.remove(local_done_queue_file + _COPY_SUFFIX)
        with contextlib.suppress(FileNotFoundError):
            os.remove(local_results_zip)
        with contextlib.suppress(FileNotFoundError):
            os.remove(local_results_zip + _COPY_SUFFIX)

    if status == GradingStatus.SUCCESS:
        config.logger.log_message(f"Unpacked job from {worker_name}", jobname=item_name)
    return status


# ==================================================================================
def grade_queue_file(config, my_name, which_machine, which_untrusted, queue_file):
    """
    Oversees the autograding of single item from the queue

    :param queue_file: details of what to grade
    :param which_machine: name of machine to send this job to (might be "localhost")
    :param which_untrusted: specific untrusted user for this autograding job
    """

    my_dir, my_file = os.path.split(queue_file)
    directory = os.path.dirname(os.path.realpath(queue_file))
    name = os.path.basename(os.path.realpath(queue_file))
    grading_file = os.path.join(directory, "GRADING_" + name)

    # Try to short-circuit this job. If it's possible, then great! Clean
    # everything up and return.
    try:
        if try_short_circuit(config, queue_file):
            grading_cleanup(config, my_name, queue_file, grading_file)
            return
    except Exception as e:
        # Catch-all to help prevent the shipper from getting into a weird stuck state.
        config.logger.log_message(
            f"Unexpected error when attempting to short-circuit {queue_file}: {e}. "
            f"Attempting to grade normally. See stack traces for more details."
        )
        config.logger.log_stack_trace(
            traceback.format_exc()
        )

    # TODO: break which_machine into id, address, and passphrase.

    try:
        # prepare the job
        shipper_counter = 0
        random_identifier = string_utils.generate_random_string(64)
        while not prepare_job(
            config, my_name, which_machine, which_untrusted, my_dir, queue_file, random_identifier
        ):
            time.sleep(5)

        prep_job_success = True

        if not prep_job_success:
            print(my_name, " ERROR unable to prepare job: ", queue_file)
            config.logger.log_message(f"{my_name} ERROR unable to prepare job: {queue_file}")

        else:
            # then wait for grading to be completed
            shipper_counter = 0
            while unpack_job(
                config, which_machine, which_untrusted, my_dir, queue_file, random_identifier
            ) == GradingStatus.WAITING:
                shipper_counter += 1
                time.sleep(1)
                if shipper_counter >= 10:
                    print(my_name, which_untrusted, "shipper wait for grade: ", queue_file)
                    shipper_counter = 0

    except Exception as e:
        config.logger.log_stack_trace(traceback.format_exc())
        print(my_name, " ERROR attempting to grade item: ", queue_file, " exception=", str(e))
        config.logger.log_message(
            message=f"{my_name} ERROR attempting to grade item: {queue_file} exception={e}"
        )

    grading_cleanup(config, my_name, queue_file, grading_file)


def grading_cleanup(config, my_name, queue_file, grading_file):
    # note: not necessary to acquire lock for these statements, but
    # make sure you remove the queue file, then the grading file
    try:
        os.remove(queue_file)
    except Exception as e:
        config.logger.log_stack_trace(traceback.format_exc())
        print(f"{my_name} ERROR attempting to remove queue file: {queue_file} exception={e}")
        config.logger.log_message(
            f"{my_name} ERROR attempting to remove queue file: {queue_file} exception={e}"
        )
    try:
        os.remove(grading_file)
    except Exception as e:
        config.logger.log_stack_trace(traceback.format_exc())
        print(f"{my_name} ERROR attempting to remove grading file: {grading_file} exception={e}")
        config.logger.log_message(
            f"{my_name} ERROR attempting to remove grading file: {grading_file} exception={e}"
        )


# ==================================================================================
# ==================================================================================
def valid_github_user_id(userid):
    # Github username may only contain alphanumeric characters or
    # hyphens. Github username cannot have multiple consecutive
    # hyphens. Github username cannot begin or end with a hyphen.
    # Maximum is 39 characters.
    #
    # NOTE: We only scrub the input for allowed characters.
    if userid == '':
        # GitHub userid cannot be empty
        return False

    def checklegal(char):
        return char.isalnum() or char == '-'

    filtered_userid = ''.join(list(filter(checklegal, userid)))
    if not userid == filtered_userid:
        return False
    return True


def valid_github_repo_id(repoid):
    # Only characters, numbers, dots, minus and underscore are allowed.
    if repoid == '':
        # GitHub repoid cannot be empty
        return False

    def checklegal(char):
        return char.isalnum() or char == '.' or char == '-' or char == '_'

    filtered_repoid = ''.join(list(filter(checklegal, repoid)))
    if not repoid == filtered_repoid:
        return False
    return True


def calculate_size_cleanup_symlinks(directory):
    total_size = 0
    included_symlinks = False
    for root, subdirectories, files in os.walk(directory):
        for subdirectory in subdirectories:
            sd = os.path.join(root, subdirectory)
            if (os.path.islink(sd)):
                os.remove(sd)
                included_symlinks = True
        for file in files:
            f = os.path.join(root, file)
            if (not os.path.exists(f)):
                os.remove(f)
            elif (os.path.islink(f)):
                os.remove(f)
                included_symlinks = True
            else:
                total_size += os.stat(f).st_size
    return (total_size, included_symlinks)


def checkout_vcs_repo(config, my_file):
    print("SHIPPER CHECKOUT VCS REPO ", my_file)

    with open(my_file, 'r') as infile:
        obj = json.load(infile)

    partial_path = os.path.join(obj["gradeable"], obj["who"], str(obj["version"]))
    course_dir = os.path.join(
        config.submitty['submitty_data_dir'],
        "courses",
        obj["semester"],
        obj["course"]
    )
    submission_path = os.path.join(course_dir, "submissions", partial_path)
    checkout_path = os.path.join(course_dir, "checkout", partial_path)
    results_path = os.path.join(course_dir, "results", partial_path)

    # Load the git branch for autgrading from the course config file
    which_branch = 'main'
    course_config_file = os.path.join(course_dir, "config", "config.json")
    with open(course_config_file) as open_file:
        COURSE_JSON = json.load(open_file)
        if 'git_autograding_branch' in COURSE_JSON['course_details']:
            which_branch = COURSE_JSON['course_details']['git_autograding_branch']
    # verify that the branch only contains alphabetic characters a-z
    if not re.match('^[a-z]+$', which_branch):
        which_branch = 'main'

    vcs_info = packer_unpacker.get_vcs_info(
        config,
        config.submitty['submitty_data_dir'],
        obj["semester"], obj["course"], obj["gradeable"], obj["who"], obj["team"]
    )
    is_vcs, vcs_type, vcs_base_url, vcs_subdirectory = vcs_info

    # cleanup the previous checkout (if it exists)
    shutil.rmtree(checkout_path, ignore_errors=True)
    os.makedirs(checkout_path, exist_ok=True)

    job_id = "~VCS~"

    try:
        # If we are public or private github, we will have an empty vcs_subdirectory
        sub_checkout_path = ''
        if vcs_subdirectory == '':
            with open(
                os.path.join(submission_path, ".submit.VCS_CHECKOUT")
            ) as submission_vcs_file:
                VCS_JSON = json.load(submission_vcs_file)
                git_user_id = VCS_JSON["git_user_id"]
                git_repo_id = VCS_JSON["git_repo_id"]
                if not valid_github_user_id(git_user_id):
                    raise Exception("Invalid GitHub user/organization name: '"+git_user_id+"'")
                if not valid_github_repo_id(git_repo_id):
                    raise Exception("Invalid GitHub repository name: '"+git_repo_id+"'")
                # construct path for GitHub
                vcs_path = "https://www.github.com/"+git_user_id+"/"+git_repo_id

        # is vcs_subdirectory standalone or should it be combined with base_url?
       
        elif vcs_subdirectory[0] == '/' or '://' in vcs_subdirectory:
            if '.git' in vcs_base_url:
                vcs_path = vcs_base_url
                sub_checkout_path = os.path.join(checkout_path, "tmp")               
            else:
                vcs_path = vcs_subdirectory
        else:
            if '://' in vcs_base_url:
                vcs_path = urllib.parse.urljoin(vcs_base_url, vcs_subdirectory)
            else:
                vcs_path = os.path.join(vcs_base_url, vcs_subdirectory)

        # warning: --depth is ignored in local clones; use file:// instead.
        if '://' not in vcs_path and '@' not in vcs_path:
            vcs_path = "file:///" + vcs_path

        Path(results_path+"/logs").mkdir(parents=True, exist_ok=True)
        checkout_log_file = os.path.join(results_path, "logs", "vcs_checkout.txt")

        # -----------------------------------------------------------
        # First see if the course-specified branch exists
        ls_branch_command = [
            '/usr/bin/git', 'ls-remote', '--exit-code', vcs_path, which_branch
        ]
        try:
            subprocess.check_call(ls_branch_command)
        except subprocess.CalledProcessError:
            # Then try to use the 'main' branch -- the recommended default
            # starting in 2020
            which_branch = 'main'
            ls_branch_command[4] = which_branch
            try:
                subprocess.check_call(ls_branch_command)
            except subprocess.CalledProcessError:
                # Last chance use the 'master' branch -- the default until 2020
                which_branch = 'master'

        # -----------------------------------------------------------

        # grab the submission time
        # with open(os.path.join(submission_path, ".submit.timestamp")) as submission_time_file:
        #     submission_string = submission_time_file.read().rstrip()

        # OPTION: A shallow clone with only the most recent commit
        # from the submission timestamp.
        #
        #   NOTE: if the student has set their computer time in the
        #     future, they could be confused that we don't grab their
        #     most recent code.
        #   NOTE: github repos currently fail (a bug?) with an error when
        #     --shallow-since is used:
        #     "fatal: The remote end hung up unexpectedly"
        #
        # clone_command = ['/usr/bin/git', 'clone', vcs_path, checkout_path,
        #                  '--shallow-since='+submission_string, '-b', '<WHICH_BRANCH>']

        # OPTION: A shallow clone, with just the most recent commit.
        #
        #  NOTE: If the server is busy, it might take seconds or
        #     minutes for an available shipper to process the git
        #     clone, and thethe timestamp might be slightly late)
        #
        #  So we choose this option!  (for now)
        #

        if '.git' in vcs_base_url:
            clone_command = [
                '/usr/bin/git', 'clone', vcs_path, sub_checkout_path, '--depth', '1', '-b', which_branch
            ]
        else:
            clone_command = [
                '/usr/bin/git', 'clone', vcs_path, checkout_path, '--depth', '1', '-b', which_branch
            ]

        with open(checkout_log_file, 'a') as f:
            print("VCS CHECKOUT", file=f)
            print('vcs_base_url', vcs_base_url, file=f)
            print('vcs_subdirectory', vcs_subdirectory, file=f)
            print('vcs_path', vcs_path, file=f)
            print(' '.join(clone_command), file=f)
            print("\n====================================\n", file=f)

        # git clone may fail -- because repository does not exist,
        # or because we don't have appropriate access credentials
        try:
            subprocess.check_call(clone_command)
            if '.git' in vcs_base_url:
                os.chdir(sub_checkout_path)
            else:
                os.chdir(checkout_path)

            # determine which version we need to checkout
            # if the repo is empty or the specified branch does not exist, this command will fail
            try:
                what_version = subprocess.check_output(['git', 'rev-list', '-n', '1',
                                                        which_branch, '--'])
                # old method:  when we had the full history, roll-back to a version by date
                # what_version = subprocess.check_output(['git', 'rev-list', '-n', '1',
                #                                         '--before="'+submission_string+'"',
                #                                         which_branch])
                what_version = str(what_version.decode('utf-8')).rstrip()
                if what_version == "":
                    # oops, pressed the grade button before a valid commit
                    shutil.rmtree(checkout_path, ignore_errors=True)
                # old method:
                # else:
                #    # and check out the right version
                #    subprocess.call(['git', 'checkout', '-b', 'grade', what_version])

<<<<<<< HEAD
                # copy the subdirectory we want to the old checkout path and remove the rest
                if sub_checkout_path != "":
                    try:
                        os.chdir(sub_checkout_path)
                        if vcs_subdirectory[0] == '/':
                            vcs_subdirectory = vcs_subdirectory[1:]
                        files = os.listdir(os.path.join(sub_checkout_path, vcs_subdirectory))
                        if files:
                            for f in files:
                                shutil.move(
                                            os.path.join(
                                                        sub_checkout_path,
                                                        vcs_subdirectory,
                                                        f),
                                            checkout_path)
                            shutil.rmtree(sub_checkout_path)

                    except BaseException as error:
                        shutil.rmtree(sub_checkout_path)
                        config.logger.log_message(
                            f"ERROR: failed to find files in the {vcs_subdirectory} subdirectory",
                            job_id=job_id
                        )
                        os.chdir(checkout_path)
                        error_path = os.path.join(
                            checkout_path, "failed_subdirectory_empty.txt"
                        )
                        with open(error_path, 'w') as f:
                            print(str(error), file=f)
                            print("\n", file=f)
                            print("Check to be sure the subdirectory is not empty.\n", file=f)
                            print("Check to be sure the repository has been committed with the " +
                                "subdirectory and relevant files present.\n", file=f)
                            
                subprocess.call(['ls', '-lR', checkout_path], stdout=open(checkout_log_file, 'a'))
                print(
                    "\n====================================\n",
                    file=open(checkout_log_file, 'a')
                )
                subprocess.call(['du', '-skh', checkout_path], stdout=open(checkout_log_file, 'a'))
=======
                with open(checkout_log_file, 'a') as log_file:
                    subprocess.call(['ls', '-lR', checkout_path], stdout=log_file)
                    print("\n====================================\n", file=log_file)
                    subprocess.call(['du', '-skh', checkout_path], stdout=log_file)
>>>>>>> 00d119c8
                obj['revision'] = what_version

            # exception on git rev-list
            except subprocess.CalledProcessError as error:
                config.logger.log_message(
                    f"ERROR: failed to determine version on {which_branch} branch {error}",
                    job_id=job_id
                )
                os.chdir(checkout_path)
                error_path = os.path.join(
                    checkout_path, "failed_to_determine_version_on_specifed_branch.txt"
                )
                with open(error_path, 'w') as f:
                    print(str(error), file=f)
                    print("\n", file=f)
                    print("Check to be sure the repository is not empty.\n", file=f)
                    print("Check to be sure the repository has a " + which_branch +
                          " branch.\n", file=f)
                    print(
                        "And check to be sure the timestamps on the " + which_branch +
                        " branch are reasonable.\n",
                        file=f
                    )

        # exception on git clone
        except subprocess.CalledProcessError as error:
            config.logger.log_message(f"ERROR: failed to clone repository {error}", job_id=job_id)
            os.chdir(checkout_path)
            error_path = os.path.join(checkout_path, "failed_to_clone_repository.txt")
            with open(error_path, 'w') as f:
                print(str(error), file=f)
                print("\n", file=f)
                print("Check to be sure the repository exists.\n", file=f)
                print(
                    "And check to be sure the submitty_daemon user has appropriate access "
                    "credentials.\n",
                    file=f
                )

    # exception in constructing full git repository url/path
    except Exception as error:
        config.logger.log_message(
            f"ERROR: failed to construct valid repository url/path {error}",
            job_id=job_id
        )
        os.chdir(checkout_path)
        error_path = os.path.join(checkout_path, "failed_to_construct_valid_repository_url.txt")
        with open(error_path, 'w') as f:
            print(str(error), file=f)
            print("\n", file=f)
            print("Check to be sure the repository exists.\n", file=f)
            print(
                "And check to be sure the submitty_daemon user has appropriate access "
                "credentials.\n",
                file=f)

    # remove the .git directory (storing full history and metafiles)
    git_path = os.path.join(checkout_path, ".git")
    shutil.rmtree(git_path, ignore_errors=True)

    # calculate total file size, and remove symlinks
    (checkout_size, checkout_included_symlinks) = calculate_size_cleanup_symlinks(checkout_path)

    obj["checkout_total_size"] = checkout_size
    obj["checkout_included_symlinks"] = checkout_included_symlinks

    return obj


# ==================================================================================
def get_job(config, my_name, which_machine, my_capabilities, which_untrusted):
    """
    Pick a job from the queue.
    """

    time_get_job_begin = dateutils.get_current_time()

    folder = worker_folder(my_name)

    '''
    ----------------------------------------------------------------
    Our first priority is to perform any awaiting VCS checkouts

    Note: This design is imperfect:

        * If all shippers are busy working on long-running autograding
        tasks there will be a delay of seconds or minutes between
        a student pressing the submission button and clone happening.
        This is a minor exploit allowing them to theoretically
        continue working on their submission past the deadline for
        the time period of the delay.
        -- This is not a significant, practical problem.

        * If multiple and/or large git submissions arrive close
        together, this shipper job will be tied up performing these
        clone operations.  Because we don't release the lock, any
        other shippers that complete their work will also be blocked
        from either helping with the clones or tackling the next
        autograding job.
        -- Based on experience with actual submission patterns, we
            do not anticipate that this will be a significant
            bottleneck at this time.

        * If a git clone takes a very long time and/or hangs because of
        network problems, this could halt all work on the server.
        -- We'll need to monitor the production server.

    We plan to do a complete overhaul of the
    scheduler/shipper/worker and refactoring this design should be
    part of the project.
    ----------------------------------------------------------------
    '''  # noqa: B018

    # Grab all the VCS files currently in the folder...
    vcs_files = [str(f) for f in Path(folder).glob('VCS__*')]
    for f in vcs_files:
        vcs_file = f[len(folder)+1:]
        no_vcs_file = f[len(folder)+1+5:]
        # do the checkout
        updated_obj = checkout_vcs_repo(config, folder+"/"+vcs_file)
        # save the regular grading queue file
        with open(os.path.join(folder, no_vcs_file), "w") as queue_file:
            json.dump(updated_obj, queue_file)
        # cleanup the vcs queue file
        os.remove(folder+"/"+vcs_file)
    # ----------------------------------------------------------------

    # Grab all the files currently in the folder, sorted by creation
    # time, and put them in the queue to be graded
    files = [str(f) for f in Path(folder).glob('*')]
    files_and_times = list()
    for f in files:
        try:
            my_time = os.path.getctime(f)
        except Exception:
            continue
        tup = (f, my_time)
        files_and_times.append(tup)

    files_and_times = sorted(files_and_times, key=operator.itemgetter(1))
    my_job = ""

    for full_path_file, _file_time in files_and_times:
        # get the file name (without the path)
        just_file = full_path_file[len(folder)+1:]

        # skip items that are already being graded
        if just_file.startswith("GRADING_"):
            continue
        grading_file = os.path.join(folder, "GRADING_"+just_file)
        if grading_file in files:
            continue

        # skip items (very recently added!) that are already waiting for a VCS checkout
        if just_file.startswith("VCS__"):
            continue

        # found something to do
        try:
            with open(full_path_file, 'r') as infile:
                queue_obj = json.load(infile)
        except Exception:
            continue

        # Check to make sure that we are capable of grading this submission
        required_capabilities = queue_obj["required_capabilities"]
        if required_capabilities not in my_capabilities:
            continue

        # prioritize interactive jobs over (batch) regrades
        # if you've found an interactive job, exit early (since they are sorted by timestamp)
        if "regrade" not in queue_obj or not queue_obj["regrade"]:
            my_job = just_file
            break

        # otherwise it's a regrade, and if we don't already have a
        # job, take it, but we have to search the rest of the list
        if my_job == "":
            my_job = just_file

    if not my_job == "":
        grading_file = os.path.join(folder, "GRADING_" + my_job)
        # create the grading file
        with open(os.path.join(grading_file), "w") as queue_file:
            json.dump({"untrusted": which_untrusted, "machine": which_machine}, queue_file)

    time_get_job_end = dateutils.get_current_time()

    time_delta = time_get_job_end-time_get_job_begin
    if time_delta > datetime.timedelta(milliseconds=100):
        print(my_name, " WARNING: submitty_autograding shipper get_job time ", time_delta)
        config.logger.log_message(
            f"{my_name} WARNING: submitty_autograding shipper get_job time {time_delta}"
        )

    return (my_job)


# ==================================================================================
# ==================================================================================
def shipper_process(config, my_name, my_data, full_address, which_untrusted):
    """
    Each shipper process spins in a loop, looking for a job that
    matches the capabilities of this machine, and then oversees the
    autograding of that job.  Interactive jobs are prioritized over
    batch (regrade) jobs.  If no jobs are available, the shipper waits
    on an event editing one of the queues.
    """

    which_machine = full_address
    my_capabilities = my_data['capabilities']
    my_folder = worker_folder(my_name)

    # ignore keyboard interrupts in the shipper processes
    signal.signal(signal.SIGINT, signal.SIG_IGN)

    counter = 0
    while True:
        try:
            my_job = get_job(config, my_name, which_machine, my_capabilities, which_untrusted)
            if not my_job == "":
                counter = 0
                grade_queue_file(
                    config, my_name, which_machine, which_untrusted, os.path.join(my_folder, my_job)
                )
                continue
            else:
                if counter == 0 or counter >= 10:
                    # do not log this message, only print it to console when manual testing &
                    # debugging
                    print("{0} {1}: no available job".format(my_name, which_untrusted))
                    counter = 0
                counter += 1
                time.sleep(1)

        except Exception as e:
            config.logger.log_stack_trace(traceback.format_exc())
            my_message = (
                f"ERROR in get_job {which_machine} {which_untrusted} {str(e)}. "
                "For more details, see traces entry"
            )
            config.logger.log_message(my_message)
            time.sleep(1)


# ==================================================================================
# ==================================================================================
def is_testcase_submission_limit(testcase: dict) -> bool:
    """Check whether the given testcase object is a submission limit check."""
    return (
        testcase['type'] == 'FileCheck' and
        testcase['title'] == 'Submission Limit'
    )


def can_short_circuit(config_obj: dict) -> bool:
    """Check if a job can be short-circuited.

    Currently, a job can be short-circuited if either:

    * It has no autograding test cases
    * It has one autograding test case and that test case is the submission limit check.
    """

    base_testcases = config_obj['testcases']
    num_testcases = len(base_testcases)

    if 'item_pool' in config_obj:
        for item in config_obj['item_pool']:
            if 'testcases' in item:
                num_testcases += len(item['testcases'])

    # If there are no itempool or base testcases, we can short circuit
    if num_testcases == 0:
        # No test cases, so this is trivially short-circuitable.
        return True
    # If there is only one testcase and it is a base testcase, check if it is submission limit
    elif len(base_testcases) == 1 and num_testcases == 1:
        # We have only one test case; check if it's a submission limit check
        return is_testcase_submission_limit(base_testcases[0])
    else:
        return False


def check_submission_limit_penalty_inline(
    config_obj: dict,
    queue_obj: dict
) -> dict:
    """Check if a submission violates the submission limit.

    Note that this function makes the assumption that the file being graded is
    short-circuitable (i.e. only has one test case; the sentinel "submission
    limit" test case).
    """

    ###########################################################################
    #
    # NOTE: Editing this? Make sure this function stays in-sync with the
    #       my_testcase.isSubmissionLimit() branch in
    #       grading/main_validator.cpp::ValidateATestCase()
    #
    ###########################################################################

    # regrade.py seems to make this into a str, so force into int
    subnum = int(queue_obj['version'])
    testcase = config_obj['testcases'][0]
    penalty = testcase['penalty']
    possible_points = testcase['points']
    max_submissions = testcase['max_submissions']

    excessive = max(subnum - max_submissions, 0)
    points = floor(excessive * penalty)
    points = max(points, possible_points)
    view_testcase = points != 0

    return {
        'test_name': f"Test 1 {testcase['title']}",
        'view_testcase': view_testcase,
        'points_awarded': points
    }


def history_short_circuit_helper(
    base_path: str,
    course_path: str,
    queue_obj: dict,
    gradeable_config_obj: dict
) -> dict:
    """Figure out parameter values for just_write_grade_history."""
    user_path = os.path.join(
        course_path,
        'submissions',
        queue_obj['gradeable'],
        queue_obj['who'],
        str(queue_obj['version'])
    )
    submit_timestamp_path = os.path.join(
        user_path,
        '.submit.timestamp'
    )
    user_assignment_access_path = os.path.join(
        user_path,
        '.user_assignment_access.json'
    )

    gradeable_deadline = gradeable_config_obj['date_due']
    with open(submit_timestamp_path) as fd:
        submit_timestamp = dateutils.read_submitty_date(fd.read().rstrip())
    submit_time = dateutils.write_submitty_date(submit_timestamp)

    # compute lateness (if there is a due date / submission deadline)
    if gradeable_deadline is None:
        seconds_late = 0
    else:
        gradeable_deadline_dt = dateutils.read_submitty_date(gradeable_deadline)
        seconds_late = int((submit_timestamp - gradeable_deadline_dt).total_seconds())

    first_access = ''
    access_duration = -1
    if os.path.exists(user_assignment_access_path):
        with open(user_assignment_access_path) as fd:
            obj = json.load(fd, object_pairs_hook=collections.OrderedDict)
        if len(obj) == 0:
            # this can happen if the student never clicks on the page and the
            # instructor makes a submission for the student
            pass
        else:
            first_access = obj[0]['timestamp']
            first_access_dt = dateutils.read_submitty_date(first_access)
            access_duration = int((submit_timestamp - first_access_dt).total_seconds())

    return {
        'gradeable_deadline': gradeable_deadline,
        'submission': submit_time,
        'seconds_late': seconds_late,
        'first_access': first_access,
        'access_duration': access_duration
    }


def try_short_circuit(config: dict, queue_file: str) -> bool:
    """Attempt to short-circuit the job represented by the given queue file.

    Returns True if the job is short-circuitable and was successfully
    short-circuited.

    This function will first check if the queue file represents a gradeable
    that supports short-circuiting. If so, then this function will attempt to
    short-circuit the job within this child shipper process.

    Once the job is finished grading, then this function will write the history
    JSON file, zip up the results, and use the standard
    unpack_grading_results_zip function to place the results where they are
    expected. If something goes wrong during this process, then this function
    will return False, signaling to the caller that this job should be graded
    normally.
    """
    with open(queue_file) as fd:
        queue_obj = json.load(fd)

    gradeable_id = f"{queue_obj['semester']}/{queue_obj['course']}/{queue_obj['gradeable']}"

    course_path = os.path.join(
        config.submitty['submitty_data_dir'],
        'courses',
        queue_obj['semester'],
        queue_obj['course']
    )

    config_path = os.path.join(
        course_path,
        'config',
        'complete_config',
        f'complete_config_{queue_obj["gradeable"]}.json'
    )

    gradeable_config_path = os.path.join(
        course_path, 'config', 'form', f'form_{queue_obj["gradeable"]}.json'
    )

    # Some of the config files may disappear if we're running this step and the gradeable is
    # currently in the process of being re-built. In this case, we give up on trying to
    # short-circuit and let the full autograder handle it. Best-case scenario, the config once
    # again exists and we can grade it normally. Worst-case scenario, the config is still out of
    # commission, but the grader is better-equipped to handle this scenario.
    try:
        with open(config_path) as fd:
            config_obj = json.load(fd)
        with open(gradeable_config_path) as fd:
            gradeable_config_obj = json.load(fd)
    except FileNotFoundError as e:
        config.logger.log_message(
            f"Error when short-circuiting: could not find configs for {gradeable_id}: {e}. "
            f"Attempting to grade normally.",
            jobname=gradeable_id,
        )
        return False

    if not can_short_circuit(config_obj):
        return False

    job_id = ''.join(random.choice(string.ascii_letters + string.digits) for _ in range(6))
    config.logger.log_message(f"Short-circuiting {gradeable_id}", job_id=job_id)

    # Augment the queue object
    base, path = os.path.split(queue_file)
    queue_time = packer_unpacker.get_queue_time(base, path)
    queue_time_longstring = dateutils.write_submitty_date(queue_time)
    grading_began = dateutils.get_current_time()
    wait_time = (grading_began - queue_time).total_seconds()

    queue_obj.update(
        queue_time=queue_time_longstring,
        regrade=queue_obj.get('regrade', False),
        waittime=wait_time,
        job_id=job_id
    )

    base_dir = tempfile.mkdtemp()

    results_dir = os.path.join(base_dir, 'TMP_RESULTS')
    results_json_path = os.path.join(results_dir, 'results.json')
    grade_txt_path = os.path.join(results_dir, 'grade.txt')
    queue_file_json_path = os.path.join(results_dir, 'queue_file.json')
    history_json_path = os.path.join(results_dir, 'history.json')
    logs_dir = os.path.join(results_dir, 'logs')

    os.makedirs(results_dir, exist_ok=True)
    os.makedirs(logs_dir, exist_ok=True)

    testcases = config_obj['testcases']
    testcase_outputs = []

    # This will probably always run, but it gives us a degree of
    # future-proofing.
    if len(testcases) > 0:
        testcase_outputs.append(
            check_submission_limit_penalty_inline(config_obj, queue_obj)
        )

    autograde_result_msg = write_grading_outputs(
        testcases,
        testcase_outputs,
        results_json_path,
        grade_txt_path
    )

    grading_finished = dateutils.get_current_time()
    grading_time = (grading_finished - grading_began).total_seconds()

    queue_obj['gradingtime'] = grading_time
    queue_obj['grade_result'] = autograde_result_msg
    queue_obj['which_untrusted'] = '(short-circuited)'
    queue_obj['which_machine'] = '(short-circuited)'

    # Save the augmented queue object
    with open(queue_file_json_path, 'w') as fd:
        json.dump(
            queue_obj, fd, indent=4, sort_keys=True, separators=(',', ':')
        )

    h = history_short_circuit_helper(
        base_dir,
        course_path,
        queue_obj,
        gradeable_config_obj
    )

    try:
        autograding_utils.just_write_grade_history(
            history_json_path,
            h['gradeable_deadline'],
            h['submission'],
            h['seconds_late'],
            h['first_access'],
            h['access_duration'],
            queue_obj['queue_time'],
            'BATCH' if queue_obj.get('regrade', False) else 'INTERACTIVE',
            dateutils.write_submitty_date(grading_began),
            int(queue_obj['waittime']),
            dateutils.write_submitty_date(grading_finished),
            int(grading_time),
            autograde_result_msg,
            queue_obj.get('revision', None)
        )

        results_zip_path = os.path.join(base_dir, 'results.zip')
        autograding_utils.zip_my_directory(results_dir, results_zip_path)
        packer_unpacker.unpack_grading_results_zip(
            config, '(short-circuit)', '(short-circuit)', results_zip_path
        )
    except Exception:
        config.logger.log_message(
            f"Short-circuit failed for {gradeable_id} (check stack traces). "
            "Falling back to standard grade.", job_id=job_id,
        )
        config.logger.log_stack_trace(traceback.format_exc(), job_id=job_id)
        return False
    finally:
        shutil.rmtree(base_dir, ignore_errors=True)

    config.logger.log_message(f"Successfully short-circuited {gradeable_id}!", job_id=job_id)
    return True


def write_grading_outputs(
    testcases: list,
    testcase_outputs: list,
    results_json: str,
    grade_txt: str
) -> str:
    """Write the grading output data to the specified paths."""

    ###########################################################################
    #
    # NOTE: Editing this file? Make sure that this function stays in-sync with
    #       grading/main_validator.cpp::validateTestCase()
    #
    ###########################################################################

    results = {'testcases': testcase_outputs}
    with open(results_json, 'w') as fd:
        json.dump(results, fd, indent=4)

    max_auto_points = sum(tc['points'] for tc in testcases)
    max_nonhidden_auto_points = sum(
        tc['points'] for tc in testcases if not tc.get('hidden', False)
    )

    auto_points = sum(r['points_awarded'] for r in testcase_outputs)
    nonhidden_auto_points = sum(
        r['points_awarded']
        for r, tc in zip(testcase_outputs, testcases)
        if not tc.get('hidden', False)
    )

    with open(grade_txt, 'w') as fd:
        # Write each test case's individual output
        for i, tc in enumerate(testcases):
            title = tc['title']
            extra_credit = tc.get('extra_credit', False)
            max_points = tc['points']
            points = testcase_outputs[i]['points_awarded']
            fd.write(f"Testcase {i:3}: {title:<50} ")

            if extra_credit:
                if points > 0:
                    fd.write(f"+{points:2} points")
                else:
                    fd.write(' ' * 10)
            elif max_points < 0:
                if points < 0:
                    fd.write(f"{points:3} points")
                else:
                    fd.write(' ' * 10)
            else:
                fd.write(f"{points:3} / {max_points:3}  ")

            if tc.get('hidden', False):
                fd.write("  [ HIDDEN ]")
            fd.write('\n')

        # Write the final lines
        autograde_total_msg = (
            f"{'Automatic grading total:':<64}{auto_points:3} /"
            f"{max_auto_points:3}\n"
        )
        fd.write(autograde_total_msg)
        fd.write(f"{'Non-hidden automatic grading total:':<64}{nonhidden_auto_points:3} /"
                 f"{max_nonhidden_auto_points:3}\n")
    return autograde_total_msg


# ==================================================================================
# ==================================================================================
def cleanup_shippers(config, worker_status_map, autograding_workers):
    print("CLEANUP SHIPPERS")
    config.logger.log_message("cleanup prior to launching submitty_autograding_shipper.py")

    # remove the temporary files for any incomplete autograding
    for file_path in Path(
        config.submitty['submitty_data_dir'],
        "autograding_TODO"
    ).glob("untrusted*"):
        file_path = str(file_path)
        config.logger.log_message(f"Remove autograding TODO file: {file_path}")
        os.remove(file_path)

    for file_path in Path(config.submitty['submitty_data_dir'], "autograding_DONE").glob("*"):
        file_path = str(file_path)
        config.logger.log_message(f"Remove autograding DONE file: {file_path}")
        os.remove(file_path)

    # clean up the worker queue files and queue directories (they will be recreated)
    for p in Path(IN_PROGRESS_PATH).glob('*'):
        for f in Path(p).glob('*'):
            dname, fname = os.path.split(f)
            if fname.startswith("GRADING_"):
                os.remove(f)
                print(f"canceling in progress job: {fname}")
            else:
                try:
                    shutil.move(str(f), INTERACTIVE_QUEUE)
                    print(f"Returned job to the to_be_graded_queue: {fname}")
                except Exception as e:
                    print(f"WARNING: Failed to return job: {fname} ERROR: {e}")
                    os.remove(f)
        os.rmdir(p)
        print(f"cleaned up directory: {p}")


# ==================================================================================
# ==================================================================================
def launch_shippers(config, worker_status_map, autograding_workers) -> List[scheduler.Worker]:
    print("LAUNCH SHIPPERS")
    config.logger.log_message("submitty_autograding_shipper.py launched")

    # Launch a shipper process for every worker on the primary machine and each worker machine
    shippers = []
    for name, machine in autograding_workers.items():
        # SKIP MACHINES THAT ARE NOT ENABLED OR NOT REACHABLE
        if not machine['enabled']:
            print(f"NOTE: MACHINE {name} is not enabled")
            config.logger.log_message(f"NOTE: MACHINE {name} is not enabled")
            continue
        if not worker_status_map[name]:
            print(f"ERROR: MACHINE {name} could not be reached => no shipper threads.")
            config.logger.log_message(
                f"ERROR: MACHINE {name} could not be reached => no shipper threads."
            )
            continue

        # CREATE THE QUEUE FILE DIRECTORIES
        num_workers_on_machine = machine["num_autograding_workers"]
        if num_workers_on_machine < 0:
            raise SystemExit(
                f"ERROR: num_workers_on_machine for '{machine}' must be non-negative."
            )
        worker_folders = [worker_folder(f'{name}_{i}') for i in range(num_workers_on_machine)]
        for folder in worker_folders:
            os.makedirs(folder, exist_ok=True)

        # PREPARE FULL ADDRESS
        try:
            full_address = ""
            if machine["address"] != "localhost":
                if machine["username"] == "":
                    raise SystemExit(
                        f"ERROR: empty username for worker machine {machine['address']}"
                    )
                full_address = f'{machine["username"]}@{machine["address"]}'
            else:
                if not machine["username"] == "":
                    raise SystemExit('ERROR: username for primary (localhost) must be ""')
                full_address = machine['address']
            single_machine_data = {name: machine}
            single_machine_data = add_fields_to_autograding_worker_json(
                config,
                single_machine_data,
                name
            )
        except Exception as e:
            config.logger.log_stack_trace(traceback.format_exc())
            print(f"ERROR: autograding_workers.json entry for {name} contains an error: {e}. "
                  "For more details, see trace entry.")
            config.logger.log_message(
                f"ERROR: autograding_workers.json entry for {name} contains an error: {e} "
                "For more details, see trace entry."
            )
            continue

        # LAUNCH SHIPPER THREADS
        for i in range(num_workers_on_machine):
            thread_name = f'{name}_{i}'
            u = "untrusted" + str(i).zfill(2)
            p = multiprocessing.Process(
                target=shipper_process,
                args=(config, thread_name, single_machine_data[name], full_address, u)
            )
            p.start()
            shipper = scheduler.Worker(config, thread_name, machine, p)
            shippers.append(shipper)

    return shippers


def get_job_requirements(job_file):
    try:
        with open(job_file, 'r') as infile:
            job_obj = json.load(infile)
        return job_obj["required_capabilities"]
    except Exception:
        print(f"ERROR: This job does not have required capabilities: {job_file}")
        return None


def worker_job_match(worker, autograding_workers, job_requirements):
    try:
        machine = worker.split("_")[0]
        capabilities = autograding_workers[machine]["capabilities"]
        return job_requirements in capabilities
    except Exception:
        print(f"ERROR: This worker / machine does not have capabilities {worker}")
        return None


def monitoring_loop(
    config: submitty_config.Config,
    processes: List[scheduler.Worker]
):

    print("MONITORING LOOP")
    sched = scheduler.FCFSScheduler(config, processes)
    total_num_workers = len(processes)

    # main monitoring loop
    try:
        while True:
            sched.update_and_schedule()
            time.sleep(1)

    except KeyboardInterrupt:
        config.logger.log_message("grade_scheduler.py keyboard interrupt")
        # just kill everything in this group id right now
        # NOTE:  this may be a bug if the grandchildren have a different group id and not be killed
        os.kill(-os.getpid(), signal.SIGKILL)

        # run this to check if everything is dead
        #    ps  xao pid,ppid,pgid,sid,comm,user  | grep untrust

        # everything's dead, including the main process so the rest of this will be ignored
        # but this was mostly working...

        # terminate the jobs
        for i in range(0, total_num_workers):
            processes[i].terminate()
        # wait for them to join
        for i in range(0, total_num_workers):
            processes[i].join()

    config.logger.log_message("grade_scheduler.py terminated")


# ==================================================================================
def load_autograding_workers_json(config: submitty_config.Config):
    print("LOAD AUTOGRADING WORKERS JSON")

    # The names of the worker machines, the capabilities of each
    # worker machine, and the number of workers per machine are stored
    # in the autograding_workers json.
    try:
        autograding_workers_path = os.path.join(
            config.submitty['submitty_install_dir'], 'config', "autograding_workers.json"
        )
        with open(autograding_workers_path, 'r') as infile:
            autograding_workers = json.load(infile)
    except Exception as e:
        config.logger.log_stack_trace(traceback.format_exc())
        raise SystemExit(f"ERROR: could not locate the autograding workers json: {e}")

    # There must always be a primary machine, it may or may not have
    # autograding workers.
    if "primary" not in autograding_workers:
        raise SystemExit("ERROR: autograding_workers.json contained no primary machine.")

    # One (or more) of the machines must accept "default" jobs.
    default_present = False
    for _name, machine in autograding_workers.items():
        if not machine["enabled"]:
            continue
        if "default" in machine["capabilities"]:
            default_present = True
            break
    if not default_present:
        raise SystemExit(
            "ERROR: autograding_workers.json contained no enabled machine with default capabilities"
        )

    return autograding_workers


# ==================================================================================
if __name__ == "__main__":

    config_dir = os.path.join(os.path.dirname(os.path.realpath(__file__)), '..', 'config')
    config = submitty_config.Config.path_constructor(config_dir, JOB_ID)

    instantiate_global_variables(config)

    # verify the DAEMON_USER is running this script
    if not int(os.getuid()) == int(config.submitty_users['daemon_uid']):
        raise SystemExit(
            "ERROR: the submitty_autograding_shipper.py script must be run by the DAEMON_USER"
        )

    autograding_workers = load_autograding_workers_json(config)
    worker_status_map = update_remote_autograding_workers(config, autograding_workers)
    cleanup_shippers(config, worker_status_map, autograding_workers)
    processes = launch_shippers(config, worker_status_map, autograding_workers)
    monitoring_loop(config, processes)<|MERGE_RESOLUTION|>--- conflicted
+++ resolved
@@ -963,7 +963,6 @@
                 #    # and check out the right version
                 #    subprocess.call(['git', 'checkout', '-b', 'grade', what_version])
 
-<<<<<<< HEAD
                 # copy the subdirectory we want to the old checkout path and remove the rest
                 if sub_checkout_path != "":
                     try:
@@ -998,18 +997,10 @@
                             print("Check to be sure the repository has been committed with the " +
                                 "subdirectory and relevant files present.\n", file=f)
                             
-                subprocess.call(['ls', '-lR', checkout_path], stdout=open(checkout_log_file, 'a'))
-                print(
-                    "\n====================================\n",
-                    file=open(checkout_log_file, 'a')
-                )
-                subprocess.call(['du', '-skh', checkout_path], stdout=open(checkout_log_file, 'a'))
-=======
                 with open(checkout_log_file, 'a') as log_file:
                     subprocess.call(['ls', '-lR', checkout_path], stdout=log_file)
                     print("\n====================================\n", file=log_file)
                     subprocess.call(['du', '-skh', checkout_path], stdout=log_file)
->>>>>>> 00d119c8
                 obj['revision'] = what_version
 
             # exception on git rev-list
