<?php

namespace app\controllers;

use app\libraries\Core;
use app\libraries\response\MultiResponse;
use app\libraries\response\WebResponse;
use app\libraries\response\JsonResponse;
use app\libraries\response\RedirectResponse;
use Symfony\Component\Routing\Annotation\Route;
use app\models\OfficeHoursQueueModel;
use app\libraries\routers\AccessControl;
use app\libraries\socket\Client;
use app\libraries\Logger;
use WebSocket;

/**
 * Class OfficeHoursQueueController
 *
 */
class OfficeHoursQueueController extends AbstractController {

    public function __construct(Core $core) {
        parent::__construct($core);
    }

    /**
     * @Route("/courses/{_semester}/{_course}/office_hours_queue", methods={"GET"})
     * @return MultiResponse
     */
    public function showQueue($full_history = false) {
        if (!$this->core->getConfig()->isQueueEnabled()) {
            return MultiResponse::RedirectOnlyResponse(
                new RedirectResponse($this->core->buildCourseUrl(['home']))
            );
        }

        return MultiResponse::webOnlyResponse(
            new WebResponse(
                'OfficeHoursQueue',
                'showTheQueue',
                new OfficeHoursQueueModel($this->core, $full_history)
            )
        );
    }

    /**
     * @Route("/courses/{_semester}/{_course}/office_hours_queue", methods={"POST"})
     * @AccessControl(role="LIMITED_ACCESS_GRADER")
     * @return MultiResponse
     */
    public function openQueue() {
        if (empty($_POST['code'])) {
            $this->core->addErrorMessage("Missing queue name");
            return MultiResponse::RedirectOnlyResponse(
                new RedirectResponse($this->core->buildCourseUrl(['office_hours_queue']))
            );
        }

<<<<<<< HEAD
        if (empty($_POST['token'])) {
            $this->core->addErrorMessage("Missing secret code");
            return MultiResponse::RedirectOnlyResponse(
                new RedirectResponse($this->core->buildCourseUrl(['office_hours_queue']))
            );
        }

        $require_contact_info = $_POST['require_contact_information'] == "on";

=======
>>>>>>> 36e2ef47
        //Replace whitespace with "_"
        $queue_code = trim($_POST['code']);
        $token = trim($_POST['token'] ?? '');

        $re = '/^[\sa-zA-Z0-9_\-]+$/m';
        preg_match_all($re, $queue_code, $matches_code, PREG_SET_ORDER, 0);
        $matches_token = 1;
        if ($token !== "") {
            preg_match_all($re, $token, $matches_token, PREG_SET_ORDER, 0);
        }
        if (count($matches_code) !== 1 || count($matches_token) !== 1) {
            $this->core->addErrorMessage('Queue name and secret code must only contain letters, numbers, spaces, "_", and "-"');
            return MultiResponse::RedirectOnlyResponse(
                new RedirectResponse($this->core->buildCourseUrl(['office_hours_queue']))
            );
        }
        $regex_pattern = isset($_POST['regex']) ? trim($_POST['regex']) : '';
        if ($this->core->getQueries()->openQueue($queue_code, $token, $regex_pattern, $require_contact_info)) {
            $this->core->addSuccessMessage("New queue added");
            Logger::logQueueActivity($this->core->getConfig()->getSemester(), $this->core->getDisplayedCourseName(), $queue_code, "CREATED");
        }
        else {
            $this->core->addErrorMessage("Unable to add queue. Make sure you have a unique queue name");
        }

        return MultiResponse::RedirectOnlyResponse(
            new RedirectResponse($this->core->buildCourseUrl(['office_hours_queue']))
        );
    }


    /**
     * @Route("/courses/{_semester}/{_course}/office_hours_queue/{queue_code}/add", methods={"POST"})
     * @return MultiResponse
     */
    public function addPerson($queue_code) {
        if (empty($_POST['name'])) {
            $this->core->addErrorMessage("Missing user's name");
            return MultiResponse::RedirectOnlyResponse(
                new RedirectResponse($this->core->buildCourseUrl(['office_hours_queue']))
            );
        }

        if (empty($queue_code)) {
            $this->core->addErrorMessage("Missing queue name");
            return MultiResponse::RedirectOnlyResponse(
                new RedirectResponse($this->core->buildCourseUrl(['office_hours_queue']))
            );
        }

<<<<<<< HEAD
        if (empty($_POST['token'])) {
            $this->core->addErrorMessage("Missing secret code");
            return MultiResponse::RedirectOnlyResponse(
                new RedirectResponse($this->core->buildCourseUrl(['office_hours_queue']))
            );
        }
=======
>>>>>>> 36e2ef47
        $contact_info = null;
        if ($this->core->getQueries()->getQueueHasContactInformation($queue_code)) {
            if (!isset($_POST['contact_info'])) {
                $this->core->addErrorMessage("Missing contact info");
                return MultiResponse::RedirectOnlyResponse(
                    new RedirectResponse($this->core->buildCourseUrl(['office_hours_queue']))
                );
            }
            else {
                $contact_info = trim($_POST['contact_info']);
                //make sure contact information matches instructors regex pattern
                $regex_pattern = $this->core->getQueries()->getQueueRegex($queue_code)[0]['regex_pattern'];
                if ($regex_pattern !== '') {
                    $regex_pattern = '#' . $regex_pattern . '#';
                    if (preg_match($regex_pattern, $contact_info) == 0) {
                        $this->core->addErrorMessage("Invalid contact information format.  Please re-read the course-specific instructions about the necessary information you should provide when you join this office hours queue.");
                        return MultiResponse::RedirectOnlyResponse(
                            new RedirectResponse($this->core->buildCourseUrl(['office_hours_queue']))
                        );
                    }
                }
            }
        }
        $queue_code = trim($queue_code);
        $token = trim($_POST['token'] ?? '');

        $validated_code = $this->core->getQueries()->isValidCode($queue_code, $token);
        if (!$validated_code) {
            $this->core->addErrorMessage("Invalid secret code");
            return MultiResponse::RedirectOnlyResponse(
                new RedirectResponse($this->core->buildCourseUrl(['office_hours_queue']))
            );
        }

        if ($this->core->getQueries()->alreadyInAQueue()) {
            $this->core->addErrorMessage("You are already in the queue");
            return MultiResponse::RedirectOnlyResponse(
                new RedirectResponse($this->core->buildCourseUrl(['office_hours_queue']))
            );
        }

        $this->core->getQueries()->addToQueue($validated_code, $this->core->getUser()->getId(), $_POST['name'], $contact_info);
        $this->sendSocketMessage(['type' => 'queue_update']);
        $this->core->addSuccessMessage("Added to queue");
        return MultiResponse::RedirectOnlyResponse(
            new RedirectResponse($this->core->buildCourseUrl(['office_hours_queue']))
        );
    }


    /**
     * @Route("/courses/{_semester}/{_course}/office_hours_queue/{queue_code}/remove", methods={"POST"})
     * @return MultiResponse
     */
    public function removePerson($queue_code) {
        if (empty($_POST['user_id'])) {
            $this->core->addErrorMessage("Missing user ID");
            return MultiResponse::RedirectOnlyResponse(
                new RedirectResponse($this->core->buildCourseUrl(['office_hours_queue']))
            );
        }

        if (empty($queue_code)) {
            $this->core->addErrorMessage("Missing queue name");
            return MultiResponse::RedirectOnlyResponse(
                new RedirectResponse($this->core->buildCourseUrl(['office_hours_queue']))
            );
        }

        if (!$this->core->getUser()->accessGrading() && $this->core->getUser()->getId() !== $_POST['user_id']) {
            $this->core->addErrorMessage("Permission denied to remove that person");
            return MultiResponse::RedirectOnlyResponse(
                new RedirectResponse($this->core->buildCourseUrl(['office_hours_queue']))
            );
        }

        $remove_type = 'removed';//Mentor or ta removed you
        if ($this->core->getUser()->getId() === $_POST['user_id']) {
            $remove_type = 'self';//You removed yourself
        }


        $this->core->getQueries()->removeUserFromQueue($_POST['user_id'], $remove_type, $queue_code);
        $this->sendSocketMessage(['type' => 'full_update']);
        $this->core->addSuccessMessage("Removed from queue");
        return MultiResponse::RedirectOnlyResponse(
            new RedirectResponse($this->core->buildCourseUrl(['office_hours_queue']))
        );
    }

    /**
     * @Route("/courses/{_semester}/{_course}/office_hours_queue/togglePause", methods={"POST"})
     * @return MultiResponse
     */
    public function setQueuePauseState() {
        if (empty($_POST['pause_state'])) {
            $this->core->addErrorMessage("Missing queue position pause state");
            return MultiResponse::RedirectOnlyResponse(
                new RedirectResponse($this->core->buildCourseUrl(['office_hours_queue']))
            );
        }

        $this->core->getQueries()->setQueuePauseState($_POST['pause_state'] === 'true');
        $this->core->addSuccessMessage($_POST['pause_state'] === 'true' ? "Position in queue paused" : "Position in queue unpaused");
        $this->sendSocketMessage(['type' => 'queue_update']);
        return MultiResponse::RedirectOnlyResponse(
            new RedirectResponse($this->core->buildCourseUrl(['office_hours_queue']))
        );
    }

    /**
     * @Route("/courses/{_semester}/{_course}/office_hours_queue/{queue_code}/restore", methods={"POST"})
     * @AccessControl(role="LIMITED_ACCESS_GRADER")
     * @return MultiResponse
     */
    public function restorePerson($queue_code) {
        if (empty($_POST['entry_id'])) {
            $this->core->addErrorMessage("Missing entry ID");
            return MultiResponse::RedirectOnlyResponse(
                new RedirectResponse($this->core->buildCourseUrl(['office_hours_queue']))
            );
        }

        if (empty($queue_code)) {
            $this->core->addErrorMessage("Missing queue name");
            return MultiResponse::RedirectOnlyResponse(
                new RedirectResponse($this->core->buildCourseUrl(['office_hours_queue']))
            );
        }

        $this->core->getQueries()->restoreUserToQueue($_POST['entry_id']);
        $this->sendSocketMessage(['type' => 'queue_status_update']);
        return MultiResponse::RedirectOnlyResponse(
            new RedirectResponse($this->core->buildCourseUrl(['office_hours_queue']))
        );
    }

    /**
     * @Route("/courses/{_semester}/{_course}/office_hours_queue/{queue_code}/startHelp", methods={"POST"})
     * @AccessControl(role="LIMITED_ACCESS_GRADER")
     * @return MultiResponse
     */
    public function startHelpPerson($queue_code) {
        if (empty($_POST['user_id'])) {
            $this->core->addErrorMessage("Missing user ID");
            return MultiResponse::RedirectOnlyResponse(
                new RedirectResponse($this->core->buildCourseUrl(['office_hours_queue']))
            );
        }

        if (empty($queue_code)) {
            $this->core->addErrorMessage("Missing queue name");
            return MultiResponse::RedirectOnlyResponse(
                new RedirectResponse($this->core->buildCourseUrl(['office_hours_queue']))
            );
        }

        $this->core->getQueries()->startHelpUser($_POST['user_id'], $queue_code);
        $this->sendSocketMessage(['type' => 'queue_status_update']);
        $this->core->addSuccessMessage("Started helping student");
        return MultiResponse::RedirectOnlyResponse(
            new RedirectResponse($this->core->buildCourseUrl(['office_hours_queue']))
        );
    }

    /**
     * @Route("/courses/{_semester}/{_course}/office_hours_queue/{queue_code}/finishHelp", methods={"POST"})
     * @return MultiResponse
     */
    public function finishHelpPerson($queue_code) {
        if (empty($_POST['user_id'])) {
            $this->core->addErrorMessage("Missing entry ID");
            return MultiResponse::RedirectOnlyResponse(
                new RedirectResponse($this->core->buildCourseUrl(['office_hours_queue']))
            );
        }

        if (empty($queue_code)) {
            $this->core->addErrorMessage("Missing queue name");
            return MultiResponse::RedirectOnlyResponse(
                new RedirectResponse($this->core->buildCourseUrl(['office_hours_queue']))
            );
        }

        if (!$this->core->getUser()->accessGrading() && $this->core->getUser()->getId() !== $_POST['user_id']) {
            $this->core->addErrorMessage("Permission denied to finish helping that person");
            return MultiResponse::RedirectOnlyResponse(
                new RedirectResponse($this->core->buildCourseUrl(['office_hours_queue']))
            );
        }

        $remove_type = 'helped';
        if ($this->core->getUser()->getId() === $_POST['user_id']) {
            $remove_type = 'self_helped';//You helped yourself
        }


        $this->core->getQueries()->finishHelpUser($_POST['user_id'], $queue_code, $remove_type);
        $this->sendSocketMessage(['type' => 'full_update']);
        $this->core->addSuccessMessage("Finished helping student");
        return MultiResponse::RedirectOnlyResponse(
            new RedirectResponse($this->core->buildCourseUrl(['office_hours_queue']))
        );
    }

    /**
     * @Route("/courses/{_semester}/{_course}/office_hours_queue/{queue_code}/empty", methods={"POST"})
     * @AccessControl(role="LIMITED_ACCESS_GRADER")
     * @return MultiResponse
     */
    public function emptyQueue($queue_code) {
        if (empty($queue_code)) {
            $this->core->addErrorMessage("Missing queue name");
            return MultiResponse::RedirectOnlyResponse(
                new RedirectResponse($this->core->buildCourseUrl(['office_hours_queue']))
            );
        }

        Logger::logQueueActivity($this->core->getConfig()->getSemester(), $this->core->getDisplayedCourseName(), $queue_code, "EMPTIED");
        $this->core->getQueries()->emptyQueue($queue_code);
        $this->core->addSuccessMessage("Queue emptied");
        $this->sendSocketMessage(['type' => 'full_update']);
        return MultiResponse::RedirectOnlyResponse(
            new RedirectResponse($this->core->buildCourseUrl(['office_hours_queue']))
        );
    }

    /**
     * @Route("/courses/{_semester}/{_course}/office_hours_queue/{queue_code}/toggle", methods={"POST"})
     * @AccessControl(role="LIMITED_ACCESS_GRADER")
     * @return MultiResponse
     */
    public function toggleQueue($queue_code) {
        if (empty($queue_code)) {
            $this->core->addErrorMessage("Missing queue name");
            return MultiResponse::RedirectOnlyResponse(
                new RedirectResponse($this->core->buildCourseUrl(['office_hours_queue']))
            );
        }
        if (!isset($_POST['queue_state'])) {//Must be set as isset because empty(0) will return false even though 0 is a value
            $this->core->addErrorMessage("Missing queue state");
            return MultiResponse::RedirectOnlyResponse(
                new RedirectResponse($this->core->buildCourseUrl(['office_hours_queue']))
            );
        }
        Logger::logQueueActivity($this->core->getConfig()->getSemester(), $this->core->getDisplayedCourseName(), $queue_code, $_POST['queue_state'] === "1" ? 'CLOSED' : 'OPENED');
        $this->core->getQueries()->toggleQueue($queue_code, $_POST['queue_state']);
        $this->core->addSuccessMessage(($_POST['queue_state'] === "1" ? 'Closed' : 'Opened') . ' queue: "' . $queue_code . '"');
        $this->sendSocketMessage(['type' => 'toggle_queue']);

        return MultiResponse::RedirectOnlyResponse(
            new RedirectResponse($this->core->buildCourseUrl(['office_hours_queue']))
        );
    }

    /**
     * @Route("/courses/{_semester}/{_course}/office_hours_queue/{queue_code}/deleteQueue", methods={"POST"})
     * @AccessControl(role="LIMITED_ACCESS_GRADER")
     * @return MultiResponse
     */
    public function deleteQueue($queue_code) {
        if (empty($queue_code)) {
            $this->core->addErrorMessage("Missing queue name");
            return MultiResponse::RedirectOnlyResponse(
                new RedirectResponse($this->core->buildCourseUrl(['office_hours_queue']))
            );
        }

        $this->core->getQueries()->deleteQueue($queue_code);
        $this->core->addSuccessMessage("Queue deleted");
        $this->sendSocketMessage(['type' => 'full_update']);
        return MultiResponse::RedirectOnlyResponse(
            new RedirectResponse($this->core->buildCourseUrl(['office_hours_queue']))
        );
    }


    /**
     * @Route("/courses/{_semester}/{_course}/office_hours_queue/{queue_code}/change_token", methods={"POST"})
     * @AccessControl(role="LIMITED_ACCESS_GRADER")
     * @return MultiResponse
     */
    public function changeToken($queue_code) {
        if (empty($queue_code)) {
            $this->core->addErrorMessage("Missing queue name");
            return MultiResponse::RedirectOnlyResponse(
                new RedirectResponse($this->core->buildCourseUrl(['office_hours_queue']))
            );
        }


        //Replace whitespace with "_"
        $token = trim($_POST['token']);
        $re = '/^[\sa-zA-Z0-9_\-]+$/m';
        preg_match_all($re, $token, $matches_token, PREG_SET_ORDER, 0);
        if (count($matches_token) !== 1) {
            $this->core->addErrorMessage('Queue secret code must only contain letters, numbers, spaces, "_", and "-"');
            return MultiResponse::RedirectOnlyResponse(
                new RedirectResponse($this->core->buildCourseUrl(['office_hours_queue']))
            );
        }

        $queue_code = trim($queue_code);
        $this->core->getQueries()->changeQueueToken($token, $queue_code);
        $this->core->addSuccessMessage("Queue Access Code Changed");
        return MultiResponse::RedirectOnlyResponse(
            new RedirectResponse($this->core->buildCourseUrl(['office_hours_queue']))
        );
    }

    /**
     * @Route("/courses/{_semester}/{_course}/office_hours_queue/{queue_code}/change_regex", methods={"POST"})
     * @AccessControl(role="LIMITED_ACCESS_GRADER")
     * @return MultiResponse
     */
    public function changeRegex($queue_code) {
        if (empty($queue_code)) {
            $this->core->addErrorMessage("Missing queue name");
            return MultiResponse::RedirectOnlyResponse(
                new RedirectResponse($this->core->buildCourseUrl(['office_hours_queue']))
            );
        }

        $regex_pattern = trim($_POST['regex']);

        $queue_code = trim($_POST['code']);
        $this->core->getQueries()->changeQueueRegex($regex_pattern, $queue_code);
        $this->core->addSuccessMessage("Queue Regex Pattern Changed");
        return MultiResponse::RedirectOnlyResponse(
            new RedirectResponse($this->core->buildCourseUrl(['office_hours_queue']))
        );
    }

    /**
     * @Route("/courses/{_semester}/{_course}/office_hours_queue/{queue_code}/change_contact_information", methods={"POST"})
     * @AccessControl(role="LIMITED_ACCESS_GRADER")
     * @return RedirectResponse
     */
    public function changeContactInformation($queue_code) {
        if (!isset($queue_code)) {
            $this->core->addErrorMessage("Missing queue name");
            return new RedirectResponse($this->core->buildCourseUrl(['office_hours_queue']));
        }

        $contact_information = $_POST['contact_information'] === "true";

        $queue_code = trim($_POST['code']);
        $this->core->getQueries()->changeQueueContactInformation($contact_information, $queue_code);
        $this->core->addSuccessMessage("Queue Contact Information Changed");
        return new RedirectResponse($this->core->buildCourseUrl(['office_hours_queue']));

    }

    /**
     * @Route("/courses/{_semester}/{_course}/office_hours_queue/current_queue", methods={"GET"})
     * @return MultiResponse
     */
    public function showCurrentQueue() {
        if (!$this->core->getConfig()->isQueueEnabled()) {
            return MultiResponse::RedirectOnlyResponse(
                new RedirectResponse($this->core->buildCourseUrl(['home']))
            );
        }

        $this->core->getOutput()->useHeader(false);
        $this->core->getOutput()->useFooter(false);
        return MultiResponse::webOnlyResponse(
            new WebResponse(
                'OfficeHoursQueue',
                'renderCurrentQueue',
                new OfficeHoursQueueModel($this->core)
            )
        );
    }

    /**
     * @Route("/courses/{_semester}/{_course}/office_hours_queue/queue_history", methods={"GET"})
     * @return MultiResponse
     */
    public function showQueueHistory($full_history = false) {
        if (!$this->core->getConfig()->isQueueEnabled()) {
            return MultiResponse::RedirectOnlyResponse(
                new RedirectResponse($this->core->buildCourseUrl(['home']))
            );
        }

        $this->core->getOutput()->useHeader(false);
        $this->core->getOutput()->useFooter(false);
        return MultiResponse::webOnlyResponse(
            new WebResponse(
                'OfficeHoursQueue',
                'renderQueueHistory',
                new OfficeHoursQueueModel($this->core, $full_history)
            )
        );
    }

    /**
     * @Route("/courses/{_semester}/{_course}/office_hours_queue/new_status", methods={"GET"})
     * @return MultiResponse
     */
    public function showNewStatus() {
        if (!$this->core->getConfig()->isQueueEnabled()) {
            return MultiResponse::RedirectOnlyResponse(
                new RedirectResponse($this->core->buildCourseUrl(['home']))
            );
        }

        $this->core->getOutput()->useHeader(false);
        $this->core->getOutput()->useFooter(false);
        return MultiResponse::webOnlyResponse(
            new WebResponse(
                'OfficeHoursQueue',
                'renderNewStatus',
                new OfficeHoursQueueModel($this->core)
            )
        );
    }

    /**
     * @Route("/courses/{_semester}/{_course}/office_hours_queue/update_announcement", methods={"POST"})
     * @AccessControl(role="LIMITED_ACCESS_GRADER")
     * @return MultiResponse
     */
    public function updateAnnouncement() {
        if (!isset($_POST['queue_announcement_message'])) {
            $this->core->addErrorMessage("Missing announcement content");
            return MultiResponse::RedirectOnlyResponse(
                new RedirectResponse($this->core->buildCourseUrl(['office_hours_queue']))
            );
        }

        $config_json = $this->core->getConfig()->getCourseJson();
        $config_json['course_details']['queue_announcement_message'] = $_POST['queue_announcement_message'];
        if (!$this->core->getConfig()->saveCourseJson(['course_details' => $config_json['course_details']])) {
            return MultiResponse::JsonOnlyResponse(
                JsonResponse::getFailResponse('Could not save config file')
            );
        }
        $this->core->addSuccessMessage("Updated announcement");
        $this->sendSocketMessage(['type' => 'announcement_update']);
        return MultiResponse::RedirectOnlyResponse(
            new RedirectResponse($this->core->buildCourseUrl(['office_hours_queue']))
        );
    }


    /**
     * @Route("/courses/{_semester}/{_course}/office_hours_queue/stats", methods={"GET"})
     */
    public function showQueueStats() {
        if (!$this->core->getConfig()->isQueueEnabled()) {
            $this->core->addErrorMessage("Office hours queue disabled");
            return new RedirectResponse($this->core->buildCourseUrl(['home']));
        }

        $viewer = new OfficeHoursQueueModel($this->core);
        return new WebResponse(
            'OfficeHoursQueue',
            'showQueueStats',
            $viewer->getQueueDataOverall(),
            $viewer->getQueueDataToday(),
            $viewer->getQueueDataByWeekDayThisWeek(),
            $viewer->getQueueDataByWeekDay(),
            $viewer->getQueueDataByQueue(),
            $viewer->getQueueDataByWeekNumber()
        );
    }


    /**
     * @Route("/courses/{_semester}/{_course}/office_hours_queue/new_announcement", methods={"GET"})
     */
    public function showNewAnnouncement() {
        if (!$this->core->getConfig()->isQueueEnabled()) {
            return MultiResponse::RedirectOnlyResponse(
                new RedirectResponse($this->core->buildCourseUrl(['home']))
            );
        }

        $this->core->getOutput()->useHeader(false);
        $this->core->getOutput()->useFooter(false);
        return MultiResponse::webOnlyResponse(
            new WebResponse(
                'OfficeHoursQueue',
                'renderNewAnnouncement',
                new OfficeHoursQueueModel($this->core)
            )
        );
    }

    /**
     * @Route("/courses/{_semester}/{_course}/office_hours_queue/student_stats", methods={"GET"})
     * @AccessControl(role="INSTRUCTOR")
     */
    public function showQueueStudentStats() {
        if (!$this->core->getConfig()->isQueueEnabled()) {
            return new RedirectResponse($this->core->buildCourseUrl(['home']));
        }

        $viewer = new OfficeHoursQueueModel($this->core);
        return new WebResponse(
            'OfficeHoursQueue',
            'showQueueStudentStats',
            $viewer->getQueueDataStudent()
        );
    }

    /**
     * this function opens a WebSocket client and sends a message with the corresponding update
     * @param array $msg_array
     */
    private function sendSocketMessage(array $msg_array): void {
        $msg_array['user_id'] = $this->core->getUser()->getId();
        $msg_array['page'] = $this->core->getConfig()->getSemester() . '-' . $this->core->getConfig()->getCourse() . "-office_hours_queue";
        try {
            $client = new Client($this->core);
            $client->send($msg_array);
        }
        catch (WebSocket\ConnectionException $e) {
            $this->core->addNoticeMessage("WebSocket Server is down, page won't load dynamically.");
        }
    }
}<|MERGE_RESOLUTION|>--- conflicted
+++ resolved
@@ -57,7 +57,6 @@
             );
         }
 
-<<<<<<< HEAD
         if (empty($_POST['token'])) {
             $this->core->addErrorMessage("Missing secret code");
             return MultiResponse::RedirectOnlyResponse(
@@ -67,8 +66,7 @@
 
         $require_contact_info = $_POST['require_contact_information'] == "on";
 
-=======
->>>>>>> 36e2ef47
+
         //Replace whitespace with "_"
         $queue_code = trim($_POST['code']);
         $token = trim($_POST['token'] ?? '');
@@ -119,15 +117,13 @@
             );
         }
 
-<<<<<<< HEAD
         if (empty($_POST['token'])) {
             $this->core->addErrorMessage("Missing secret code");
             return MultiResponse::RedirectOnlyResponse(
                 new RedirectResponse($this->core->buildCourseUrl(['office_hours_queue']))
             );
         }
-=======
->>>>>>> 36e2ef47
+
         $contact_info = null;
         if ($this->core->getQueries()->getQueueHasContactInformation($queue_code)) {
             if (!isset($_POST['contact_info'])) {
