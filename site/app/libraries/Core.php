--- conflicted
+++ resolved
@@ -54,13 +54,12 @@
     /** @var Access $access */
     private $access = null;
 
-<<<<<<< HEAD
     /** @var Forum $forum */
     private $forum  = null;
-=======
+
     /** @var Router */
     private $router;
->>>>>>> ea3ec3b8
+
 
     /**
      * Core constructor.
