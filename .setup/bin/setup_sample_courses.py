--- conflicted
+++ resolved
@@ -30,24 +30,16 @@
 import uuid
 import os.path
 import string
-<<<<<<< HEAD
-=======
 import pdb
->>>>>>> 54067222
 import docker
 from tempfile import TemporaryDirectory
 
 from submitty_utils import dateutils
 
-<<<<<<< HEAD
-from sqlalchemy import create_engine, Table, MetaData, bindparam, select
-import yaml
-=======
 from ruamel.yaml import YAML
 from sqlalchemy import create_engine, Table, MetaData, bindparam, select, join
 
 yaml = YAML(typ='safe')
->>>>>>> 54067222
 
 CURRENT_PATH = os.path.dirname(os.path.realpath(__file__))
 SETUP_DATA_PATH = os.path.join(CURRENT_PATH, "..", "data")
