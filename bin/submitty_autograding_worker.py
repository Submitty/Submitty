--- conflicted
+++ resolved
@@ -42,18 +42,17 @@
     while True:
         if os.path.exists(todo_queue_file):
             try:
-                print("Grading")
                 results_zip_tmp = grade_item.grade_from_zip(autograding_zip,submission_zip,which_untrusted)
-                print("Graded")
                 results_zip = os.path.join(SUBMITTY_DATA_DIR,"autograding_DONE",which_untrusted+"_results.zip")
                 done_queue_file = os.path.join(SUBMITTY_DATA_DIR,"autograding_DONE",which_untrusted+"_queue.json")
-                print("Moving")
-                shutil.move(results_zip_tmp,results_zip)
-                print("Moved")
+                #move doesn't inherit permissions of destination directory. Copyfile does.
+                shutil.copyfile(results_zip_tmp,results_zip)
+                os.remove(results_zip_tmp)
+
                 with open(todo_queue_file, 'r') as infile:
                     queue_obj = json.load(infile)
                     queue_obj["done_time"]=dateutils.write_submitty_date(microseconds=True)
-                print("QUEUE OBJECT: ", queue_obj)
+
                 with open(done_queue_file, 'w') as outfile:
                     json.dump(queue_obj, outfile, sort_keys=True, indent=4)        
             except Exception as e:
@@ -68,12 +67,6 @@
                 os.remove(todo_queue_file)
             counter = 0
         else:
-<<<<<<< HEAD
-            print("COULDN'T FIND ", todo_queue_file)
-            time.sleep(1)
-            counter+=1
-=======
->>>>>>> 63e025b0
             if counter >= 10:
                 print (which_machine,which_untrusted,"wait")
                 counter = 0
