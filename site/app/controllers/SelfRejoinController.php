<?php

namespace app\controllers;

use app\controllers\AbstractController;
use app\libraries\DateUtils;
use Symfony\Component\Routing\Annotation\Route;
use app\libraries\response\RedirectResponse;
use app\models\Email;
use app\models\User;

class SelfRejoinController extends AbstractController {
    /**
     *
     * Creates the No Access page that gives the student a chance to rejoin
     * if they meet the right conditions.
     * @return void
     */
    #[Route("/courses/{_semester}/{_course}/no_access")]
    public function noAccess(): void {
        $user_id = $this->core->getUser()->getId();
        $course = $this->core->getConfig()->getCourse();
        $term = $this->core->getConfig()->getTerm();

        $this->core->getOutput()->renderOutput(
            'Error',
            'noAccessCourse',
            $this->canRejoinCourse($user_id, $course, $term),
            $this->core->buildCourseUrl(["rejoin_course"])
        );
    }

    /**
     * Returns if the user is allowed to self-readd to a course after being dropped.
     * This function can be called from a non-coure context.
     *
<<<<<<< HEAD
     * @return bool True if can readd, false otherwise.
=======
     * @return bool True if can re-add, false otherwise.
>>>>>>> 0c55a461
     */
    public function canRejoinCourse(string $user_id, string $course, string $term): bool {
        $user = $this->core->getUser();
        if ($user_id !== $user->getId()) {
            $user = $this->core->getQueries()->getUserById($user_id);
        }

        $reload_previous_course = false;
        $previous_course_name = "";
        $previous_course_term = "";
        $config = $this->core->getConfig();
        if (
            !$config->isCourseLoaded()
            || $config->getCourse() !== $course
            || $config->getTerm() !== $term
        ) {
            // We need to store the current course's name if there is a current course
            // so we can reload it at the end of the function
            // to avoid state change.
            $reload_previous_course = $config->isCourseLoaded();
            if ($reload_previous_course) {
                $previous_course_name = $config->getCourse();
                $previous_course_term = $config->getTerm();
            }

            $this->core->loadCourseConfig($term, $course);
            $this->core->loadCourseDatabase();
        }

        // Wrap logic in helper so that we can then clean up afterwards.
        $answer = $this->canRejoinCourseHelper($user, $course, $term);

        if ($reload_previous_course) {
            $this->core->loadCourseConfig($previous_course_term, $previous_course_name);
            $this->core->loadCourseDatabase();
        }
        return $answer;
    }

    /**
     * Actually determines the answer for canRejoinCourse.
     * Should only be called by canRejoinCourse.
     *
     * @param User $user User we're investigating
     * @param string $course Course we're checking if we can rejoin
     * @param string $term Term the course is in.
     * @return bool True if we can rejoin the course.
     */
    private function canRejoinCourseHelper(User $user, string $course, string $term): bool {
        $user_id = $user->getId();
        $course = $this->core->getConfig()->getCourse();
        $term = $this->core->getConfig()->getTerm();

        // --------------------------------
        // Reasons why you can't rejoin:

        // Can't rejoin courses you were never in.
        if (!$this->core->getQueries()->wasStudentEverInCourse($user_id, $course, $term)) {
            return false;
        }

        // Can't rejoin a course if you're still registered.
        if ($user->getRegistrationSection() !== null) {
            return false;
        }

        // Can't rejoin archived courses.
        $course_status = $this->core->getQueries()->getCourseStatus($term, $course);
        if ($course_status === 2) {
            return false;
        }

        // If manually removed from course, this was probably intentional removal.
        if ($user->isManualRegistration()) {
            return false;
        }
        // --------------------------------


        // --------------------------------
        // Meeting the requirements to rejoin

        $accesses = $this->core->getQueries()->getAttendanceInfoOneStudent($user_id);
        foreach ($accesses as $access_place => $timestamp) {
            if (is_null($timestamp)) {
                continue;
            }
            if (abs(DateUtils::calculateDayDiff($timestamp)) <= 3) {
                return true;
            }
        }

        $term_start_date = $this->core->getQueries()->getTermStartDate($term, $user);
<<<<<<< HEAD
        // If never accessed course but today is within first two weeks of term, can re-add self.
=======
        // If never accessed course but today is within first two weeks of term, can readd self.
>>>>>>> 0c55a461
        if (abs(DateUtils::calculateDayDiff($term_start_date)) <= 14) {
            return true;
        }
        // --------------------------------


        // If don't meet requirements to rejoin, then can't rejoin.
        return false;
    }

    /**
     *
     * @return RedirectResponse Course url if the student met the conditions to be re-added.
     */
    #[Route("/courses/{_semester}/{_course}/rejoin_course", methods: ["POST"])]
    public function rejoinCourse(): RedirectResponse {
        $user = $this->core->getUser();
        $user_id = $user->getId();

        $course = $this->core->getConfig()->getCourse();
        $term = $this->core->getConfig()->getTerm();

        if (!$this->canRejoinCourse($user_id, $course, $term)) {
            $this->core->addErrorMessage("You do not meet the conditions to rejoin.");
            return new RedirectResponse($this->core->buildCourseUrl(["no_access"]));
        }

        $to_join_section = $this->core->getQueries()->
            getPreviousRegistrationSection(
                $user_id,
                $term,
                $course
            );
        $to_join_rotating_section = $this->core->getQueries()->
            getPreviousRotatingSection($user_id);

        $user->setRegistrationSection($to_join_section);
        if ($to_join_rotating_section !== null) {
            $user->setRotatingSection($to_join_rotating_section);
        }

        $this->core->getQueries()->updateUser($user, $term, $course);

        $this->sendRejoinedStudentEmail($to_join_section);
        return new RedirectResponse($this->core->buildCourseUrl());
    }


    /**
     * Sends emails to instructors that a student re-added themselves to the course.
     *
     * @param string $joined_section The section that the student has rejoined.
     * @return void
     */
    private function sendRejoinedStudentEmail($joined_section): void {
        $user = $this->core->getUser();
        $user_id = $user->getId();
        $first_name = $user->getPreferredGivenName();
        if (empty($first_name)) {
            $first_name = $user->getLegalGivenName();
        }
        $last_name = $user->getPreferredFamilyName();
        if (empty($last_name)) {
            $last_name = $user->getLegalFamilyName();
        }

        $course = $this->core->getConfig()->getCourse();
        $term = $this->core->getConfig()->getTerm();

        $subject = "User Rejoin: $first_name $last_name ($user_id) of $term $course";
        $body = <<<EMAIL
            The student $first_name $last_name ($user_id), who had been automatically removed
            from the course $course of term $term, has re-added themselves in section $joined_section.

            Please move them to their appropriate section. If this rejoin was a mistake,
            you may move the student to the Null section.
        EMAIL;

        $instructor_ids = $this->core->getQueries()->getActiveUserIds(true, false, false, false, false);
        $emails = [];
        $details = ["subject" => $subject, "body" => $body];
        foreach ($instructor_ids as $instructor_id) {
            $details["to_user_id"] = $instructor_id;
            $email = new Email($this->core, $details);
            $emails[] = $email;
        }
        $sysadamin_email = $this->core->getConfig()->getSysAdminEmail();
        if (!$sysadamin_email !== null && $sysadamin_email !== "") {
            unset($details["to_user_id"]);
            $details["email_address"] = $sysadamin_email;
            $details["to_name"] = "Sysadmin";
            $email = new Email($this->core, $details);
            $emails[] = $email;
        }

        $this->core->getNotificationFactory()->sendEmails($emails);
    }
}<|MERGE_RESOLUTION|>--- conflicted
+++ resolved
@@ -34,11 +34,7 @@
      * Returns if the user is allowed to self-readd to a course after being dropped.
      * This function can be called from a non-coure context.
      *
-<<<<<<< HEAD
-     * @return bool True if can readd, false otherwise.
-=======
      * @return bool True if can re-add, false otherwise.
->>>>>>> 0c55a461
      */
     public function canRejoinCourse(string $user_id, string $course, string $term): bool {
         $user = $this->core->getUser();
@@ -132,11 +128,7 @@
         }
 
         $term_start_date = $this->core->getQueries()->getTermStartDate($term, $user);
-<<<<<<< HEAD
         // If never accessed course but today is within first two weeks of term, can re-add self.
-=======
-        // If never accessed course but today is within first two weeks of term, can readd self.
->>>>>>> 0c55a461
         if (abs(DateUtils::calculateDayDiff($term_start_date)) <= 14) {
             return true;
         }
