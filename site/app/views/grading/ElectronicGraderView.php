<?php

namespace app\views\grading;

use app\controllers\student\LateDaysTableController;
use app\libraries\DateUtils;
use app\libraries\FileUtils;
use app\libraries\Utils;
use app\models\gradeable\Gradeable;
use app\models\gradeable\AutoGradedVersion;
use app\models\gradeable\GradedGradeable;
use app\models\gradeable\LateDayInfo;
use app\models\gradeable\RegradeRequest;
use app\models\SimpleStat;
use app\models\Team;
use app\models\User;
use app\views\AbstractView;
use app\libraries\NumberUtils;
use app\libraries\CodeMirrorUtils;

class ElectronicGraderView extends AbstractView {
    /**
     * @param Gradeable $gradeable
     * @param array[] $sections
     * @param SimpleStat[] $component_averages
     * @param SimpleStat|null $autograded_average
     * @param SimpleStat|null $overall_average
     * @param int $total_submissions
     * @param int $registered_but_not_rotating
     * @param int $rotating_but_not_registered
     * @param int $viewed_grade
     * @param string $section_type
     * @param int $regrade_requests
     * @param bool $show_warnings
     * @return string
     */

    public function statusPage(
        Gradeable $gradeable,
        array $sections,
        array $component_averages,
        $autograded_average,
        $overall_scores,
        $overall_average,
        $histogram_data,
        int $total_submissions,
        int $individual_viewed_grade,
        int $total_students_submitted,
        int $registered_but_not_rotating,
        int $rotating_but_not_registered,
        int $viewed_grade,
        string $section_type,
        int $regrade_requests,
        bool $show_warnings
    ) {

        $peer = false;
        if ($gradeable->hasPeerComponent()) {
            $peer = true;
        }
        $graded = 0;
        $total = 0;
        $no_team_total = 0;
        $team_total = 0;
        $team_percentage = 0;
        $total_students = 0;
        $graded_total = 0;
        $submitted_total = 0;
        $submitted_percentage = 0;
        $submitted_percentage_peer = 0;
        $peer_total = 0;
        $peer_graded = 0;
        $peer_percentage = 0;
        $entire_peer_graded = 0;
        $entire_peer_total = 0;
        $total_grading_percentage = 0;
        $entire_peer_percentage = 0;
        $viewed_total = 0;
        $viewed_percent = 0;
        $overall_total = 0;
        $overall_percentage = 0;
        $autograded_percentage = 0;
        $component_percentages = [];
        $component_overall_score = 0;
        $component_overall_max = 0;
        $component_overall_percentage = 0;
        $this->core->getOutput()->addVendorJs(FileUtils::joinPaths('plotly', 'plotly.js'));

        foreach ($sections as $key => $section) {
            if ($key === "NULL") {
                continue;
            }
            $graded += $section['graded_components'];
            $total += $section['total_components'];
            if ($gradeable->isTeamAssignment()) {
                $no_team_total += $section['no_team'];
                $team_total += $section['team'];
            }
        }
        if ($total === 0 && $no_team_total === 0) {
            $graded_percentage = -1;
        }
        elseif ($total === 0 && $no_team_total > 0) {
            $graded_percentage = 0;
        }
        else {
            $graded_percentage = number_format(($graded / $total) * 100, 1);
        }

        if ($graded_percentage !== -1) {
            if ($gradeable->isTeamAssignment()) {
                $total_students = $team_total + $no_team_total;
            }
            else {
                $total_students = $total_submissions;
            }
            $num_peer_components = 0;
            $num_non_peer_components = count($gradeable->getNonPeerComponents());
            $num_components = $num_peer_components + $num_non_peer_components;
            $submitted_total = $num_components > 0 ? $total : 0;
            $graded_total = $num_components > 0 ? round($graded / $num_components, 2) : 0;
            if ($submitted_total > 0) {
                $total_grading_percentage =  number_format(($graded_total / $submitted_total ) * 100, 1);
            }
            else {
                $total_grading_percentage = 0;
            }
            if ($peer) {
                $num_peer_components = count($gradeable->getPeerComponents());
                $num_non_peer_components = count($gradeable->getNonPeerComponents());
                $num_components = $num_peer_components + $num_non_peer_components;
                $graded_total = $num_non_peer_components > 0 ? round($graded / $num_non_peer_components, 2) : 0;
                $submitted_total = $num_components > 0 ? $total : 0;
            }
            if ($total_submissions != 0) {
                $submitted_percentage = round((($submitted_total) / $total_submissions) * 100, 1);
            }
            //Add warnings to the warnings array to display them to the instructor.
            $warnings = [];
            if ($section_type === "rotating_section" && $show_warnings) {
                if ($registered_but_not_rotating > 0) {
                    array_push($warnings, "There are " . $registered_but_not_rotating . " registered students without a rotating section.");
                }
                if ($rotating_but_not_registered > 0) {
                    array_push($warnings, "There are " . $rotating_but_not_registered . " unregistered students with a rotating section.");
                }
            }

            if ($gradeable->isTeamAssignment()) {
                $team_percentage = $total_students != 0 ? round(($team_total / $total_students) * 100, 1) : 0;
            }
            if ($peer) {
                $peer_count = count($gradeable->getPeerComponents());
                $entire_peer_total = 0;
                $total_students_submitted = 0;
                $total_grading_percentage = 0;
                $entire_peer_graded = 0;
                $entire_peer_percentage = 0;
                if ($peer_count > 0 && array_key_exists("peer_stu_grad", $sections)) {
                    if ($num_peer_components > 0) {
                        $total_students_submitted =  floor(($sections['peer_stu_grad']['total_who_submitted']));
                        $submitted_percentage_peer = round((($total_students_submitted) / $total_submissions) * 100, 1);
                        $total_grading_percentage =  number_format(($graded_total / $total_students_submitted ) * 100, 1);
                        $entire_peer_total =  floor(($sections['peer_stu_grad']['total_who_submitted']));
                        $entire_peer_graded =  $sections['peer_stu_grad']['view_peer_graded_components'] / $num_peer_components;
                    }
                    if ($entire_peer_total > 0) {
                        $entire_peer_percentage = number_format(($entire_peer_graded / ($entire_peer_total) ) * 100, 1);
                    }
                    else {
                        $entire_peer_percentage = 0;
                    }
                }
                if ($peer_count > 0 && array_key_exists("stu_grad", $sections)) {
                    if ($num_components > 0) {
                        $peer_total =  floor(($sections['stu_grad']['total_components']) / $num_peer_components);
                        $peer_graded =  round($sections['stu_grad']['graded_components'] / $num_peer_components, 2);
                        $peer_percentage = number_format(($sections['stu_grad']['graded_components'] / ($sections['stu_grad']['total_components'] * $sections['stu_grad']['num_gradeables'])) * 100, 1);
                        // Correct the below code when Teams work well with randomization
                        if ($gradeable->isTeamAssignment()) {
                            $peer_total =  floor(($sections['stu_grad']['total_components']) / $num_peer_components);
                            $peer_percentage = number_format(($sections['stu_grad']['graded_components'] / ($sections['stu_grad']['total_components'] * $sections['stu_grad']['num_gradeables'])) * 100, 1);
                        }
                    }
                    if ($peer_total > 0) {
                        $peer_percentage = number_format(($peer_graded / ($peer_total) ) * 100, 1);
                    }
                    else {
                        $peer_percentage = 0;
                    }
                }
            }
            foreach ($sections as $key => &$section) {
                $non_peer_components_count = count($gradeable->getNonPeerComponents());
                $non_zero_non_peer_components_count = $non_peer_components_count != 0 ? $non_peer_components_count : 1;
                $section['graded'] = round($section['graded_components'] / $non_zero_non_peer_components_count, 1);
                $section['total'] = $section['total_components'];
                if ($section['total_components'] == 0) {
                    $section['percentage'] = 0;
                }
                else {
                    $section['percentage'] = number_format(($section['graded'] / $section['total']) * 100, 1);
                }
            }
                unset($section); // Clean up reference

            if ($gradeable->isTaGradeReleased()) {
                if ($peer) {
                    $viewed_total = $entire_peer_total;
                }
                else {
                    $viewed_total = $total;
                }
                $viewed_percent = number_format(($viewed_grade / max($viewed_total, 1)) * 100, 1);
                $individual_viewed_percent = $total_submissions == 0 ? 0 :
                    number_format(($individual_viewed_grade / $total_submissions) * 100, 1);
            }
            if (!$peer) {
                if ($overall_average !== null) {
                    $overall_total = $overall_average->getMaxValue() + $gradeable->getAutogradingConfig()->getTotalNonExtraCredit();
                    if ($overall_total != 0) {
                        $overall_percentage = round($overall_average->getAverageScore() / $overall_total * 100);
                    }
                }
                if ($autograded_average !== null) {
                    if ($gradeable->getAutogradingConfig()->getTotalNonExtraCredit() !== 0 && $autograded_average->getCount() !== 0) {
                        $autograded_percentage = round($autograded_average->getAverageScore() / $gradeable->getAutogradingConfig()->getTotalNonExtraCredit() * 100);
                    }
                }
                if (count($component_averages) !== 0) {
                    foreach ($component_averages as $comp) {
                        /* @var SimpleStat $comp */
                        $component_overall_score += $comp->getAverageScore();
                        $component_overall_max += $comp->getMaxValue();
                        $percentage = 0;
                        if ($comp->getMaxValue() != 0) {
                            $percentage = round($comp->getAverageScore() / $comp->getMaxValue() * 100);
                        }
                        $component_percentages[] = $percentage;
                    }
                    if ($component_overall_max != 0) {
                        $component_overall_percentage = round($component_overall_score / $component_overall_max * 100);
                    }
                }
                //This else encompasses the above calculations for Teamss
                //END OF ELSE
            }
        }

        //determines if there are any valid rotating sections
        $no_rotating_sections = false;
        if (count($sections) === 0) {
            $no_rotating_sections = true;
        }
        else {
            if ($gradeable->isTeamAssignment()) {
                $valid_teams_or_students = 0;
                foreach ($sections as $section) {
                    $valid_teams_or_students += $section['no_team'] + $section['team'];
                }
                $no_rotating_sections = $valid_teams_or_students === 0;
            }
        }
        $details_url = $this->core->buildCourseUrl(['gradeable', $gradeable->getId(), 'grading', 'details']);
        $this->core->getOutput()->addInternalCss('admin-gradeable.css');
        return $this->core->getOutput()->renderTwigTemplate("grading/electronic/ta_status/StatusBase.twig", [
            "gradeable_id" => $gradeable->getId(),
            "gradeable_title" => $gradeable->getTitle(),
            "team_assignment" => $gradeable->isTeamAssignment(),
            "ta_grades_released" => $gradeable->isTaGradeReleased(),
            "rotating_sections_error" => (!$gradeable->isGradeByRegistration()) && $no_rotating_sections
                && $this->core->getUser()->getGroup() == User::GROUP_INSTRUCTOR,
            "autograding_non_extra_credit" => $gradeable->getAutogradingConfig()->getTotalNonExtraCredit(),
            "peer" => $peer,
            "blind_status" => $gradeable->getPeerBlind(),
            "team_total" => $team_total,
            "team_percentage" => $team_percentage,
            "total_students" => $total_students,
            "total_submissions" => $total_submissions,
            "no_team_total"   => $no_team_total,
            "submitted_total" => $submitted_total,
            "submitted_percentage" => $submitted_percentage,
            "submitted_percentage_peer" => $submitted_percentage_peer,
            "graded_total" => $graded_total,
            "graded_percentage" => $graded_percentage,
            "peer_total" => $peer_total,
            "peer_graded" => $peer_graded,
            "peer_percentage" => $peer_percentage,
            "entire_peer_total" => $entire_peer_total,
            "total_grading_percentage" => $total_grading_percentage,
            "entire_peer_graded" => $entire_peer_graded,
            "entire_peer_percentage" => $entire_peer_percentage,
            "sections" => $sections,
            "viewed_grade" => $viewed_grade,
            "viewed_total" => $viewed_total,
            "viewed_percent" => $viewed_percent,
            "overall_average" => $overall_average,
            "overall_scores" => $overall_scores,
            "overall_total" => $overall_total,
            "overall_percentage" => $overall_percentage,
            "autograded_percentage" => $autograded_percentage,
            "autograded_average" => $autograded_average,
            "component_averages" => $component_averages,
            "component_percentages" => $component_percentages,
            "component_overall_score" => $component_overall_score,
            "component_overall_max" => $component_overall_max,
            "component_overall_percentage" => $component_overall_percentage,
            "individual_viewed_grade" => $individual_viewed_grade,
            "total_students_submitted" => $total_students_submitted,
            "individual_viewed_percent" => $individual_viewed_percent ?? 0,
            "regrade_requests" => $regrade_requests,
            "download_zip_url" => $this->core->buildCourseUrl(['gradeable', $gradeable->getId(), 'grading', 'download_zip']),
            "bulk_stats_url" => $this->core->buildCourseUrl(['gradeable', $gradeable->getId(), 'bulk_stats']),
            "details_url" => $details_url,
            "details_view_all_url" => $details_url . '?' . http_build_query(['view' => 'all']),
            "grade_url" => $this->core->buildCourseUrl(['gradeable', $gradeable->getId(), 'grading', 'grade']),
            "regrade_allowed" => $this->core->getConfig()->isRegradeEnabled(),
            "grade_inquiry_per_component_allowed" => $gradeable->isGradeInquiryPerComponentAllowed(),
            "include_overridden" => array_key_exists('include_overridden', $_COOKIE) ? $_COOKIE['include_overridden'] : 'omit',
            "histograms" => $histogram_data
        ]);
    }

    public function statPage($users) {

        $gradeable_id = $_REQUEST['gradeable_id'] ?? '';

        $return = <<<HTML

		<div class="content_upload_content">

HTML;
        $this->core->getOutput()->addBreadcrumb("Bulk Upload Forensics", $this->core->buildCourseUrl(['gradeable', $gradeable_id, 'bulk_stats']));

        $return .= <<<HTML
			<div style="padding-left:20px;padding-bottom: 10px;border-radius:3px;padding-right:20px;">
				<table class="table table-striped table-bordered persist-area" id="content_upload_table">
					<tr>
				        <th style = "cursor:pointer;width:25%" id="user_down">User &darr;</th>
				        <th style = "cursor:pointer;width:25%" id="upload_down">Upload Timestamp</th>
				        <th style = "cursor:pointer;width:25%" id="submission_down">Submission Timestamp</th>
				        <th style = "cursor:pointer;width:25%" id="filepath_down">Filepath</th>
					</tr>
HTML;

        foreach ($users as $user => $details) {
            $first_name = htmlspecialchars($details["first_name"]);
            $last_name = htmlspecialchars($details["last_name"]);
            $upload_timestamp = $details["upload_time"];
            $submit_timestamp = $details["submit_time"];
            $filepath = htmlspecialchars($details["file"]);

            $return .= <<<HTML
			<tbody>
				<tr>
					<td>{$last_name}, {$first_name}</td>
                    <td>{$upload_timestamp}</td>
                    <td>{$submit_timestamp}</td>
                    <td>{$filepath}</td>
				</tr>
			</tbody>
HTML;
        }

        $return .= <<<HTML
				</table>
			</div>
			</div>

			<script>
				$("td").click(function(){
					if($(this).attr('id')=="user_down"){
						sortTable(0);
					}
					if($(this).attr('id')=="upload_down"){
						sortTable(1);
					}
					if($(this).attr('id')=="submission_down"){
						sortTable(2);
					}
					if($(this).attr('id')=="filepath_down"){
						sortTable(3);
					}

				});

				function sortTable(sort_element_index){
					var table = document.getElementById("content_upload_table");
					var switching = true;
					while(switching){
						switching=false;
						var rows = table.getElementsByTagName("TBODY");
						for(var i=1;i<rows.length-1;i++){

							var a = rows[i].getElementsByTagName("TR")[0].getElementsByTagName("TD")[sort_element_index];
							var b = rows[i+1].getElementsByTagName("TR")[0].getElementsByTagName("TD")[sort_element_index];
                            // sorted alphabetically by last name or by earliest time
							if((sort_element_index >= 0 && sort_element_index <= 3) ? a.innerHTML>b.innerHTML : parseInt(a.innerHTML) < parseInt(b.innerHTML)){
								rows[i].parentNode.insertBefore(rows[i+1],rows[i]);
								switching=true;
							}
						}
					}

					var row0 = table.getElementsByTagName("TBODY")[0].getElementsByTagName("TR")[0];
					var headers = row0.getElementsByTagName("TD");

					for(var i = 0;i<headers.length;i++){
						var index = headers[i].innerHTML.indexOf(' ↓');

						if(index> -1){

							headers[i].innerHTML = headers[i].innerHTML.substr(0, index);
							break;
						}
					}

					headers[sort_element_index].innerHTML = headers[sort_element_index].innerHTML + ' ↓';

				}

			</script>
HTML;
        return $return;
    }



    /**
     * @param Gradeable $gradeable
     * @param GradedGradeable[] $graded_gradeables,
     * @param User[] $teamless_users
     * @param array $graders
     * @param Team[] $empty_teams
     * @param bool $show_all_sections_button
     * @param bool $show_import_teams_button
     * @param bool $show_export_teams_button
     * @param bool $show_edit_teams
     * @return string
     */
    public function detailsPage(Gradeable $gradeable, $graded_gradeables, $teamless_users, $graders, $empty_teams, $show_all_sections_button, $show_import_teams_button, $show_export_teams_button, $show_edit_teams, $past_grade_start_date, $view_all, $sort, $direction, $anon_mode) {
        $peer = false;
        if ($gradeable->hasPeerComponent() && $this->core->getUser()->getGroup() == User::GROUP_STUDENT) {
            $peer = true;
        }
        //Each table column is represented as an array with the following entries:
        // width => how wide the column should be on the page, <td width=X>
        // title => displayed title in the table header
        // function => maps to a macro in Details.twig:render_student
        $columns = [];
        if ($peer || $anon_mode) {
            $columns[]         = ["width" => "5%",  "title" => "",                 "function" => "index"];
            if ($gradeable->isTeamAssignment()) {
                if ($gradeable->getPeerBlind() === Gradeable::DOUBLE_BLIND_GRADING || $anon_mode) {
                    $columns[] = ["width" => "30%", "title" => "Team Members",     "function" => "team_members_anon"];
                }
                else {
                    $columns[] = ["width" => "32%", "title" => "Team Members",     "function" => "team_members"];
                }
            }
            elseif ($gradeable->getPeerBlind() !== Gradeable::DOUBLE_BLIND_GRADING && !$anon_mode) {
                $columns[]         = ["width" => "30%", "title" => "Student",          "function" => "user_id"];
            }
            else {
                $columns[]         = ["width" => "30%", "title" => "Student",          "function" => "user_id_anon"];
            }
            if ($gradeable->isTaGrading()) {
                $columns[]     = ["width" => "8%",  "title" => "Graded Questions", "function" => "graded_questions"];
            }
            // NOTE/REDESIGN FIXME: We might have autograding that is
            // penalty only.  The available positive autograding
            // points might be zero.  Testing for autograding > 1 is
            // ignoring the submission limit test case... but this is
            // also imperfect.  We want to render the column if any
            // student has received the penalty.  But if no one has
            // received the penalty maybe we omit it?  (expensive?/confusing?)
            // See also note in ElectronicGradeController.php
            if (count($gradeable->getAutogradingConfig()->getAllTestCases()) > 1) {
                //if ($gradeable->getAutogradingConfig()->getTotalNonHiddenNonExtraCredit() !== 0) {
                $columns[]     = ["width" => "15%", "title" => "Autograding",      "function" => "autograding_peer"];
                if ($gradeable->isTeamAssignment() || $gradeable->getPeerBlind() !== Gradeable::DOUBLE_BLIND_GRADING) {
                    $columns[]     = ["width" => "20%", "title" => "Grading",          "function" => "grading"];
                }
                else {
                    $columns[]     = ["width" => "20%", "title" => "Grading",          "function" => "grading_blind"];
                }
                $columns[]     = ["width" => "15%", "title" => "Total",            "function" => "total_peer"];
                $columns[]     = ["width" => "15%", "title" => "Active Version",   "function" => "active_version"];
            }
            else {
                if ($gradeable->isTeamAssignment() || $gradeable->getPeerBlind() !== Gradeable::DOUBLE_BLIND_GRADING) {
                    $columns[]     = ["width" => "20%", "title" => "Grading",          "function" => "grading"];
                }
                else {
                    $columns[]     = ["width" => "20%", "title" => "Grading",          "function" => "grading_blind"];
                }
                $columns[]     = ["width" => "20%", "title" => "Total",            "function" => "total_peer"];
                $columns[]     = ["width" => "15%", "title" => "Active Version",   "function" => "active_version"];
            }
        }
        else {
            if ($gradeable->isTeamAssignment()) {
                if ($show_edit_teams) {
                    $columns[] = ["width" => "2%",  "title" => "",                 "function" => "index"];
                    $columns[] = ["width" => "8%",  "title" => "Section",          "function" => "section"];
                    $columns[] = ["width" => "5%",  "title" => "Edit Teams",       "function" => "team_edit"];
                    $columns[] = ["width" => "10%", "title" => "Team Id",          "function" => "team_id", "sort_type" => "id"];
                    $columns[] = ["width" => "32%", "title" => "Team Members",     "function" => "team_members"];
                }
                else {
                    $columns[] = ["width" => "3%",  "title" => "",                 "function" => "index"];
                    $columns[] = ["width" => "5%",  "title" => "Section",          "function" => "section"];
                    $columns[] = ["width" => "50%", "title" => "Team Members",     "function" => "team_members"];
                }
            }
            else {
                $columns[]     = ["width" => "2%",  "title" => "",                 "function" => "index"];
                $columns[]     = ["width" => "8%", "title" => "Section",          "function" => "section"];
                if ($this->core->getUser()->getGroup() == User::GROUP_LIMITED_ACCESS_GRADER && $gradeable->getLimitedAccessBlind() == 2) {
                    $columns[]         = ["width" => "43%", "title" => "Student",          "function" => "user_id_anon"];
                }
                else {
                    $columns[]     = ["width" => "13%", "title" => "User ID",          "function" => "user_id", "sort_type" => "id"];
                    $columns[]     = ["width" => "15%", "title" => "First Name",       "function" => "user_first", "sort_type" => "first"];
                    $columns[]     = ["width" => "15%", "title" => "Last Name",        "function" => "user_last", "sort_type" => "last"];
                }
            }
            // NOTE/REDESIGN FIXME: Same note as above.
            if (count($gradeable->getAutogradingConfig()->getAllTestCases()) > 1) {
                //if ($gradeable->getAutogradingConfig()->getTotalNonExtraCredit() !== 0) {
                $columns[]     = ["width" => "9%",  "title" => "Autograding",      "function" => "autograding"];
                if ($gradeable->isTaGrading()) {
                    $columns[]     = ["width" => "8%",  "title" => "Graded Questions", "function" => "graded_questions"];
                }
                if ($this->core->getUser()->getGroup() == User::GROUP_LIMITED_ACCESS_GRADER && $gradeable->getLimitedAccessBlind() == 2) {
                    $columns[]     = ["width" => "8%",  "title" => "TA Grading",       "function" => "grading_blind"];
                }
                else {
                    $columns[]     = ["width" => "8%",  "title" => "TA Grading",       "function" => "grading"];
                }
                $columns[]     = ["width" => "7%",  "title" => "Total",            "function" => "total"];
                $columns[]     = ["width" => "10%", "title" => "Active Version",   "function" => "active_version"];
                if ($gradeable->isTaGradeReleased()) {
                    $columns[] = ["width" => "8%",  "title" => "Viewed Grade",     "function" => "viewed_grade"];
                }
            }
            else {
                if ($gradeable->isTaGrading()) {
                    $columns[]     = ["width" => "8%",  "title" => "Graded Questions", "function" => "graded_questions"];
                }
                if ($this->core->getUser()->getGroup() == User::GROUP_LIMITED_ACCESS_GRADER && $gradeable->getLimitedAccessBlind() == 2) {
                    $columns[]     = ["width" => "12%", "title" => "TA Grading",       "function" => "grading_blind"];
                }
                else {
                    $columns[]     = ["width" => "8%",  "title" => "TA Grading",       "function" => "grading"];
                }
                $columns[]     = ["width" => "12%", "title" => "Total",            "function" => "total"];
                $columns[]     = ["width" => "10%", "title" => "Active Version",   "function" => "active_version"];
                if ($gradeable->isTaGradeReleased()) {
                    $columns[] = ["width" => "8%",  "title" => "Viewed Grade",     "function" => "viewed_grade"];
                }
            }
        }

        //Convert rows into sections and prepare extra row info for things that
        // are too messy to calculate in the template.
        $sections = [];
        /** @var GradedGradeable $row */
        foreach ($graded_gradeables as $row) {
            //Extra info for the template
            $info = [
                "graded_gradeable" => $row
            ];

            if ($peer) {
                $section_title = "PEER STUDENT GRADER";
            }
            elseif ($gradeable->isGradeByRegistration()) {
                $section_title = $row->getSubmitter()->getRegistrationSection();
            }
            else {
                $section_title = $row->getSubmitter()->getRotatingSection();
            }
            if ($section_title === null) {
                $section_title = "NULL";
            }

            if (isset($graders[$section_title]) && count($graders[$section_title]) > 0) {
                $section_grader_ids = [];
                foreach ($graders[$section_title] as $user) {
                    if ($user->getGroup() <= $gradeable->getMinGradingGroup()) {
                        $section_grader_ids[] = $user->getId();
                    }
                }
                if (count($section_grader_ids) > 0) {
                    $section_graders = implode(", ", $section_grader_ids);
                }
                else {
                    $section_graders = "Nobody";
                }
            }
            else {
                $section_graders = "Nobody";
            }

            if ($peer) {
                $section_graders = $this->core->getUser()->getId();
            }

            //Team edit button, specifically the onclick event.
            if ($gradeable->isTeamAssignment()) {
                $reg_section = ($row->getSubmitter()->getRegistrationSection() === null) ? "NULL" : $row->getSubmitter()->getRegistrationSection();
                $rot_section = ($row->getSubmitter()->getRotatingSection() === null) ? "NULL" : $row->getSubmitter()->getRotatingSection();
                $user_assignment_setting_json = json_encode($row->getSubmitter()->getTeam()->getAssignmentSettings($gradeable));
                $members = json_encode($row->getSubmitter()->getTeam()->getMembers());
                $pending_members = $row->getSubmitter()->getTeam()->getInvitations();
                $pending_members_json = json_encode($pending_members);
                $multiple_invites = [];
                foreach ($pending_members as $pending_member_id) {
                    $pending_member = $this->core->getQueries()->getUserById($pending_member_id);
                    $multiple_invites[] = $pending_member->hasMultipleTeamInvites($gradeable->getId());
                }
                $multiple_invites_json = json_encode($multiple_invites);
                $lock_date = DateUtils::dateTimeToString($gradeable->getTeamLockDate(), false);
                $info["team_edit_onclick"] = "adminTeamForm(false, '{$row->getSubmitter()->getId()}', '{$reg_section}', '{$rot_section}', {$user_assignment_setting_json}, {$members}, {$pending_members_json}, {$multiple_invites_json}, {$gradeable->getTeamSizeMax()},'{$lock_date}');";
                $team_history = ($row->getSubmitter()->getTeam()->getAssignmentSettings($gradeable))["team_history"] ?? null;
                $last_edit_date = ($team_history == null || count($team_history) == 0) ? null : $team_history[count($team_history) - 1]["time"];
                $edited_past_lock_date = ($last_edit_date == null) ? false : (DateUtils::calculateDayDiff($last_edit_date, $gradeable->getTeamLockDate()) < 0);
                $info["edited_past_lock_date"] = $edited_past_lock_date;
            }

            //List of graded components
            $info["graded_groups"] = [];
            foreach ($gradeable->getComponents() as $component) {
                $graded_component = $row->getOrCreateTaGradedGradeable()->getGradedComponent($component, $this->core->getUser());
                $grade_inquiry = $graded_component !== null ? $row->getGradeInquiryByGcId($graded_component->getComponentId()) : null;

                if ($component->isPeerComponent() && $row->getOrCreateTaGradedGradeable()->isComplete()) {
                    $info["graded_groups"][] = 4;
                }
                elseif (($component->isPeerComponent() && $graded_component != null)) {
                    //peer submitted and graded
                    $info["graded_groups"][] = 4;
                }
                elseif (($component->isPeerComponent() && $graded_component === null)) {
                    //peer submitted but not graded
                    $info["graded_groups"][] = "peer-null";
                }
                elseif ($component->isPeerComponent() && !$row->getOrCreateTaGradedGradeable()->isComplete()) {
                    //peer not submitted
                    $info["graded_groups"][] = "peer-no-submission";
                }
                elseif ($graded_component === null) {
                    //non-peer not graded
                    $info["graded_groups"][] = "NULL";
                }
                elseif ($grade_inquiry !== null && $grade_inquiry->getStatus() == RegradeRequest::STATUS_ACTIVE && $gradeable->isGradeInquiryPerComponentAllowed()) {
                    $info["graded_groups"][] = "grade-inquiry";
                }
                elseif (!$graded_component->getVerifier()) {
                    //no verifier exists, show the grader group
                    $info["graded_groups"][] = $graded_component->getGrader()->getGroup();
                }
                elseif ($graded_component->getGrader()->accessFullGrading()) {
                    //verifier exists and original grader is full access, show verifier grader group
                    $info["graded_groups"][] = $graded_component->getVerifier()->getGroup();
                }
                else {
                    //verifier exists and limited access grader, change the group to show semicircle on the details page
                    $info["graded_groups"][] = "verified";
                }
            }

            //More complicated info generation should go here


            //-----------------------------------------------------------------
            // Now insert this student into the list of sections

            $found = false;
            for ($i = 0; $i < count($sections); $i++) {
                if ($sections[$i]["title"] === $section_title) {
                    $found = true;
                    $sections[$i]["rows"][] = $info;
                    break;
                }
            }
            //Not found? Create it
            if (!$found) {
                $sections[] = ["title" => $section_title, "rows" => [$info], "graders" => $section_graders];
            }
        }

        // TODO: this duplication is not ideal
        foreach ($teamless_users as $teamless_user) {
            //Extra info for the template
            $info = [
                "user" => $teamless_user
            ];

            if ($peer) {
                $section_title = "PEER STUDENT GRADER";
            }
            elseif ($gradeable->isGradeByRegistration()) {
                $section_title = $teamless_user->getRegistrationSection();
            }
            else {
                $section_title = $teamless_user->getRotatingSection();
            }
            if ($section_title === null) {
                $section_title = "NULL";
            }

            if (isset($graders[$section_title]) && count($graders[$section_title]) > 0) {
                $section_graders = implode(", ", array_map(function (User $user) {
                    return $user->getId();
                }, $graders[$section_title]));
            }
            else {
                $section_graders = "Nobody";
            }
            if ($peer) {
                $section_graders = $this->core->getUser()->getId();
            }

            //Team edit button, specifically the onclick event.
            $reg_section = $teamless_user->getRegistrationSection() ?? 'NULL';
            $rot_section = $teamless_user->getRotatingSection() ?? 'NULL';
            $lock_date = DateUtils::dateTimeToString($gradeable->getTeamLockDate(), false);
            $info['new_team_onclick'] = "adminTeamForm(true, '{$teamless_user->getId()}', '{$reg_section}', '{$rot_section}', [], [], [], [], {$gradeable->getTeamSizeMax()},'{$lock_date}');";

            //-----------------------------------------------------------------
            // Now insert this student into the list of sections

            $found = false;
            for ($i = 0; $i < count($sections); $i++) {
                if ($sections[$i]["title"] === $section_title) {
                    $found = true;
                    $sections[$i]["teamless_users"][] = $info;
                    break;
                }
            }
            //Not found? Create it
            if (!$found) {
                $sections[] = ["title" => $section_title, "teamless_users" => [$info], "graders" => $section_graders];
            }
        }

        //sorts sections numerically, NULL always at the end
        usort($sections, function ($a, $b) {
            return ($a['title'] == 'NULL' || $b['title'] == 'NULL') ? ($a['title'] == 'NULL') : ($a['title'] > $b['title']);
        });


        $empty_team_info = [];
        foreach ($empty_teams as $team) {
            /* @var Team $team */
            $user_assignment_setting_json = json_encode($row->getSubmitter()->getTeam()->getAssignmentSettings($gradeable));
            $reg_section = ($team->getRegistrationSection() === null) ? "NULL" : $team->getRegistrationSection();
            $rot_section = ($team->getRotatingSection() === null) ? "NULL" : $team->getRotatingSection();
            $lock_date = DateUtils::dateTimeToString($gradeable->getTeamLockDate(), false);

            $empty_team_info[] = [
                "team_edit_onclick" => "adminTeamForm(false, '{$team->getId()}', '{$reg_section}', '{$rot_section}', {$user_assignment_setting_json}, [], [], [], {$gradeable->getTeamSizeMax()},'{$lock_date}');"
            ];
        }

        $team_gradeable_view_history = $gradeable->isTeamAssignment() ? $this->core->getQueries()->getAllTeamViewedTimesForGradeable($gradeable) : [];
        foreach ($team_gradeable_view_history as $team_id => $team) {
            $not_viewed_yet = true;
            $hover_over_string = "";
            ksort($team_gradeable_view_history[$team_id]);
            ksort($team);
            foreach ($team as $user => $value) {
                if ($value != null) {
                    $not_viewed_yet = false;
                    $date_object = new \DateTime($value);
                    $hover_over_string .= "Viewed by " . $user . " at " . $date_object->format('F d, Y g:i') . "\n";
                }
                else {
                    $hover_over_string .= "Not viewed by " . $user . "\n";
                }
            }

            if ($not_viewed_yet) {
                $team_gradeable_view_history[$team_id]['hover_string'] = '';
            }
            else {
                $team_gradeable_view_history[$team_id]['hover_string'] = $hover_over_string;
            }
        }
        $details_base_url = $this->core->buildCourseUrl(['gradeable', $gradeable->getId(), 'grading', 'details']);
        $this->core->getOutput()->addInternalCss('details.css');
        $this->core->getOutput()->addInternalCss('admin-gradeable.css');
        $this->core->getOutput()->addInternalJs('details.js');
        $this->core->getOutput()->addInternalJs('collapsible-panels.js');
        $this->core->getOutput()->addInternalCss('admin-team-form.css');
        $this->core->getOutput()->addInternalJs('admin-team-form.js');
        $this->core->getOutput()->addInternalJs('drag-and-drop.js');
        $this->core->getOutput()->addVendorJs('bootstrap/js/bootstrap.bundle.min.js');
        $this->core->getOutput()->enableMobileViewport();
        return $this->core->getOutput()->renderTwigTemplate("grading/electronic/Details.twig", [
            "gradeable" => $gradeable,
            "sections" => $sections,
            "graders" => $graders,
            "empty_teams" => $empty_teams,
            "empty_team_info" => $empty_team_info,
            "team_gradeable_view_history" => $team_gradeable_view_history,
            "view_all" => $view_all,
            "anon_mode" => $anon_mode,
            "toggle_anon_button" => ($this->core->getUser()->getGroup() == User::GROUP_INSTRUCTOR || $this->core->getUser()->getGroup() == User::GROUP_FULL_ACCESS_GRADER),
            "show_all_sections_button" => $show_all_sections_button,
            "show_import_teams_button" => $show_import_teams_button,
            "show_export_teams_button" => $show_export_teams_button,
            "past_grade_start_date" => $past_grade_start_date,
            "columns" => $columns,
            "export_teams_url" => $this->core->buildCourseUrl(['gradeable', $gradeable->getId(), 'grading', 'teams', 'export']),
            "randomize_team_rotating_sections_url" => $this->core->buildCourseUrl(['gradeable', $gradeable->getId(), 'grading', 'teams', 'randomize_rotating']),
            "grade_url" => $this->core->buildCourseUrl(['gradeable', $gradeable->getId(), 'grading', 'grade']),
            "peer" => $peer,
            "details_base_url" => $details_base_url,
            "view_all_toggle_url" => $details_base_url . '?' .
                http_build_query(['view' => $view_all ? null : 'all', 'sort' => $sort, 'direction' => $sort === 'random' ? null : $direction, 'anon_mode' => $anon_mode]),
            "order_toggle_url" => $details_base_url . '?' .
                http_build_query(['view' => $view_all ? 'all' : null, 'sort' => $sort === 'random' ? null : 'random', 'anon_mode' => $anon_mode]),
            "sort" => $sort,
            "direction" => $direction,
            "can_regrade" => $this->core->getUser()->getGroup() == User::GROUP_INSTRUCTOR,
            "is_team" => $gradeable->isTeamAssignment(),
            "is_vcs" => $gradeable->isVcs()
        ]);
    }

    public function adminTeamForm(Gradeable $gradeable, $all_reg_sections, $all_rot_sections, $students) {
        $student_full = Utils::getAutoFillData($students);

        return $this->core->getOutput()->renderTwigTemplate("grading/AdminTeamForm.twig", [
            "gradeable_id" => $gradeable->getId(),
            "student_full" => $student_full,
            "view" => isset($_REQUEST["view"]) ? $_REQUEST["view"] : null,
            "all_reg_sections" => $all_reg_sections,
            "all_rot_sections" => $all_rot_sections,
            "csrf_token" => $this->core->getCsrfToken(),
            "team_submit_url" => $this->core->buildCourseUrl(['gradeable', $gradeable->getId(), 'grading', 'teams', 'new'])
        ]);
    }

    public function importTeamForm(Gradeable $gradeable) {
        return $this->core->getOutput()->renderTwigTemplate("grading/ImportTeamForm.twig", [
            "gradeable_id" => $gradeable->getId(),
            "csrf_token" => $this->core->getCsrfToken(),
            "team_import_url" => $this->core->buildCourseUrl(['gradeable', $gradeable->getId(), 'grading', 'teams', 'import'])
        ]);
    }


    public function randomizeButtonWarning(Gradeable $gradeable) {
        return $this->core->getOutput()->renderTwigTemplate("grading/electronic/RandomizeButtonWarning.twig", [
            "gradeable_id" => $gradeable->getId(),
            "randomize_team_rotating_sections_url" => $this->core->buildCourseUrl(['gradeable', $gradeable->getId(), 'grading', 'teams', 'randomize_rotating'])
        ]);
    }

    //The student not in section variable indicates that an full access grader is viewing a student that is not in their
    //assigned section. canViewWholeGradeable determines whether hidden testcases can be viewed.
    public function hwGradingPage(Gradeable $gradeable, GradedGradeable $graded_gradeable, int $display_version, float $progress, bool $show_hidden_cases, bool $can_inquiry, bool $can_verify, bool $show_verify_all, bool $show_silent_edit, string $late_status, $rollbackSubmission, $sort, $direction, $from, array $solution_ta_notes, array $submitter_itempool_map, $anon_mode, $blind_grading) {
        $this->core->getOutput()->addInternalCss('admin-gradeable.css');
        $isPeerPanel = false;
        $isStudentInfoPanel = true;
        $isDiscussionPanel = false;
        $isRegradePanel = false;
        $is_peer_grader = false;
        // WIP: Replace this logic when there is a definitive way to get my peer-ness
        // If this is a peer gradeable but I am not allowed to view the peer panel, then I must be a peer.
        if ($gradeable->hasPeerComponent()) {
            $anon_mode = false;
            if ($this->core->getUser()->getGroup() !== 4) {
                $isPeerPanel = true;
                $isStudentInfoPanel = true;
            }
            else {
                $isPeerPanel = false;
                $isStudentInfoPanel = false;
                $is_peer_grader = true;
            }
        }
        if ($graded_gradeable->getGradeable()->isDiscussionBased()) {
            $isDiscussionPanel = true;
        }
        if ($this->core->getConfig()->isRegradeEnabled()) {
            $isRegradePanel = true;
        }
        $limimted_access_blind = false;
        if ($gradeable->getLimitedAccessBlind() == 2 && $this->core->getUser()->getGroup() == User::GROUP_LIMITED_ACCESS_GRADER) {
            $limimted_access_blind = true;
            $isStudentInfoPanel = false;
        }
        $this->core->getOutput()->addVendorJs(FileUtils::joinPaths('mermaid', 'mermaid.min.js'));
        $this->core->getOutput()->enableMobileViewport();

        $display_version_instance = $graded_gradeable->getAutoGradedGradeable()->getAutoGradedVersionInstance($display_version);

        $return = "";
        $is_notebook = $gradeable->getAutogradingConfig()->isNotebookGradeable();

        //$ta_grading is used in AutoGradingView to determine if hidden autograding points will be shown, we want to always show them to graders unless they are peer graders
        $ta_grading = $this->core->getUser()->getGroup() !== User::GROUP_STUDENT;

        $this->core->getOutput()->addInternalJs("resizable-panels.js");

        $error_message = [
            "color" => "",
            "message" => ""
        ];
        if ($graded_gradeable->hasOverriddenGrades()) {
            $error_message = [
                "color" => "var(--standard-vibrant-yellow)", // canary yellow
                "message" => "Overridden grades"
            ];
        }
        elseif ($graded_gradeable->getAutoGradedGradeable()->getActiveVersion() === 0) {
            if ($graded_gradeable->getAutoGradedGradeable()->hasSubmission()) {
                $error_message = [
                    "color" => "var(--standard-creamsicle-orange)", // mango orange
                    "message" => "Cancelled Submission"
                ];
            }
            else {
                $error_message = [
                    "color" => "var(--standard-light-pink)", // lipstick pink (purple)
                    "message" => "No Submission"
                ];
            }
        }
        elseif ($rollbackSubmission != -1) {
            $error_message = [
                "color" => "var(--standard-creamsicle-orange)", // fire engine red
                "message" => "Late Submission (Rollback to on-time submission - " . $rollbackSubmission . ")"
            ];
        }
        elseif ($late_status != LateDayInfo::STATUS_GOOD && $late_status != LateDayInfo::STATUS_LATE) {
            $error_message = [
                "color" => "var(--standard-red-orange)", // fire engine red
                "message" => "Late Submission (No on time submission available)"
            ];
        }
        elseif ($graded_gradeable->getAutoGradedGradeable()->hasSubmission() && count($display_version_instance->getFiles()["submissions"]) > 1 && $graded_gradeable->getGradeable()->isScannedExam()) {
            $pattern1 = "upload.pdf";
            $pattern2 = "/upload_page_\d+/";
            $pattern3 = "/upload_version_\d+_page\d+/";
            $pattern4 = ".submit.timestamp";
            $pattern5 = "bulk_upload_data.json";

            $pattern_match_flag = false;
            foreach ($display_version_instance->getFiles()["submissions"] as $key => $value) {
                if ($pattern1 != $key && !preg_match($pattern2, $key) && !preg_match($pattern3, $key) && $pattern4 != $key && $pattern5 != $key) {
                    $pattern_match_flag = true;
                }
            }

            // This would be more dynamic if $display_version_instance included an expected number, requires more database changes
            if ($pattern_match_flag == true) {
                $error_message = [
                    "message" => "Multiple files within submissions"
                ];
            }
        }

        $return .= <<<HTML
        		<div class="content" id="electronic-gradeable-container">
        		    <div class="content-items-container">
                    <div class="content-item content-item-right">
HTML;
<<<<<<< HEAD
            $return .= $this->core->getOutput()->renderTemplate(['grading', 'ElectronicGrader'], 'renderNavigationBar', $graded_gradeable, $progress, $gradeable->isPeerGrading(), $sort, $direction, $from, ($this->core->getUser()->getGroup() == User::GROUP_LIMITED_ACCESS_GRADER && $gradeable->getLimitedAccessBlind() == 2), $anon_mode, $blind_grading, $error_message['color'], $error_message['message']);
=======
            $return .= $this->core->getOutput()->renderTemplate(['grading', 'ElectronicGrader'], 'renderNavigationBar', $graded_gradeable, $progress, $gradeable->hasPeerComponent(), $sort, $direction, $from, ($this->core->getUser()->getGroup() == User::GROUP_LIMITED_ACCESS_GRADER && $gradeable->getLimitedAccessBlind() == 2), $anon_mode, $blind_grading);
>>>>>>> 804598dd
            $return .= $this->core->getOutput()->renderTemplate(
                ['grading', 'ElectronicGrader'],
                'renderGradingPanelHeader',
                $isPeerPanel,
                $isStudentInfoPanel,
                $isDiscussionPanel,
                $isRegradePanel,
                $gradeable->getAutogradingConfig()->isNotebookGradeable(),
                $error_message['color'],
                $error_message['message']
            );

            $return .= <<<HTML
                <div class="panels-container">
                    <h3 id="panel-instructions">Click above to select a panel for display</h3>
                    <div class="two-panel-cont">
                         <div class="two-panel-item two-panel-left active">
                            <div class="panel-item-section left-top"></div>
                            <div class="panel-item-section-drag-bar panel-item-left-drag"></div>
                            <div class="panel-item-section left-bottom"></div>
                         </div>
                         <div class="two-panel-drag-bar active">
                         </div>
                         <div class="two-panel-item two-panel-right">
                            <div class="panel-item-section right-top"></div>
                            <div class="panel-item-section-drag-bar panel-item-right-drag"></div>
                            <div class="panel-item-section right-bottom"></div>
                         </div>
                    </div>
HTML;



        $return .= $this->core->getOutput()->renderTemplate(['grading', 'ElectronicGrader'], 'renderAutogradingPanel', $display_version_instance, $show_hidden_cases, $ta_grading, $graded_gradeable);
        $return .= $this->core->getOutput()->renderTemplate(['grading', 'ElectronicGrader'], 'renderSubmissionPanel', $graded_gradeable, $display_version);
        //If TA grading isn't enabled, the rubric won't actually show up, but the template should be rendered anyway to prevent errors, as the code references the rubric panel
        $return .= $this->core->getOutput()->renderTemplate(['grading', 'ElectronicGrader'], 'renderRubricPanel', $graded_gradeable, $display_version, $can_verify, $show_verify_all, $show_silent_edit, $is_peer_grader);
        $return .= $this->core->getOutput()->renderTemplate(['grading', 'ElectronicGrader'], 'renderSolutionTaNotesPanel', $gradeable, $solution_ta_notes, $submitter_itempool_map);

        if ($isPeerPanel) {
            $return .= $this->core->getOutput()->renderTemplate(['grading', 'ElectronicGrader'], 'renderPeerPanel', $graded_gradeable, $display_version);
            $return .= $this->core->getOutput()->renderTemplate(['grading', 'ElectronicGrader'], 'renderPeerEditMarksPanel', $graded_gradeable);
        }
        if ($isDiscussionPanel) {
            $return .= $this->core->getOutput()->renderTemplate(['grading', 'ElectronicGrader'], 'renderDiscussionForum', json_decode($graded_gradeable->getGradeable()->getDiscussionThreadId(), true), $graded_gradeable->getSubmitter(), $graded_gradeable->getGradeable()->isTeamAssignment());
        }

        if ($is_notebook) {
            $this->core->getOutput()->addInternalJs('gradeable-notebook.js');
            $this->core->getOutput()->addInternalCss('gradeable-notebook.css');
            $this->core->getOutput()->addInternalCss('submitbox.css');
            /*Prevents notebook from throwing errors since it depends
            * on file upload to be initialized but might not be good
            * to import the entire drag-and-drop js file into grading
            */
            $this->core->getOutput()->addInternalJs('drag-and-drop.js');

            $notebook_model = $gradeable->getAutogradingConfig()->getUserSpecificNotebook(
                $graded_gradeable->getSubmitter()->getId()
            );

            $notebook = $notebook_model->getNotebook();
            $image_data = $notebook_model->getImagePaths();
            $testcase_messages = $display_version_instance !== null ? $display_version_instance->getTestcaseMessages() : [];
            $highest_version = $graded_gradeable->getAutoGradedGradeable()->getHighestVersion();

            $notebook_data = $notebook_model->getMostRecentNotebookSubmissions(
                $display_version,
                $notebook,
                $graded_gradeable->getSubmitter()->getId()
            );

            $old_files = [];
            if ($display_version_instance !== null) {
                for ($i = 1; $i <= $notebook_model->getNumParts(); $i++) {
                    foreach ($display_version_instance->getPartFiles($i)['submissions'] as $file) {
                        $old_files[] = [
                            'name' => str_replace('\'', '\\\'', $file['name']),
                            'size' => number_format($file['size'] / 1024, 2),
                            'part' => $i,
                            'path' => $file['path']
                        ];
                    }
                }
            }

            $return .= $this->core->getOutput()->renderTemplate(
                ['grading', 'ElectronicGrader'],
                'renderNotebookPanel',
                $notebook_data,
                $testcase_messages,
                $image_data,
                $gradeable->getId(),
                $highest_version,
                $old_files,
                $graded_gradeable->getSubmitter()->getId()
            );
        }

        CodeMirrorUtils::loadDefaultDependencies($this->core);

        if ($this->core->getUser()->getGroup() < User::GROUP_LIMITED_ACCESS_GRADER || ($gradeable->getLimitedAccessBlind() !== 2 && $this->core->getUser()->getGroup() == User::GROUP_LIMITED_ACCESS_GRADER)) {
            $return .= $this->core->getOutput()->renderTemplate(['grading', 'ElectronicGrader'], 'renderInformationPanel', $graded_gradeable, $display_version_instance);
        }
        if ($this->core->getConfig()->isRegradeEnabled() && $this->core->getUser()->getGroup() < 4) {
            $return .= $this->core->getOutput()->renderTemplate(['grading', 'ElectronicGrader'], 'renderRegradePanel', $graded_gradeable, $can_inquiry);
        }

        return $return . <<<HTML
                                             </div>
                                         </div>
                                     </div>
                         		</div>
HTML;
    }

    /**
     * @param GradedGradeable $graded_gradeable
     * @param float $progress
     * @param string $prev_id
     * @param string $next_id
     * @param bool $peer
     * @param string $sort
     * @param string $direction
     * @return string
     */
    public function renderNavigationBar(GradedGradeable $graded_gradeable, float $progress, bool $peer, $sort, $direction, $from, $limited_access_blind, $anon_mode, $blind_grading) {
        $this->core->getOutput()->addVendorJs('bootstrap/js/bootstrap.bundle.min.js');

        $gradeable = $graded_gradeable->getGradeable();
        $isBlind = false;
        if ($gradeable->getLimitedAccessBlind() == 2) {
            $isBlind = true;
        }
        $home_url = $this->core->buildCourseUrl(['gradeable', $graded_gradeable->getGradeableId(), 'grading', 'details']) . '?' . http_build_query(['sort' => $sort, 'direction' => $direction, 'view' => (count($this->core->getUser()->getGradingRegistrationSections()) == 0) ? 'all' : null ]);

        $studentBaseUrl = $this->core->buildCourseUrl(['gradeable', $graded_gradeable->getGradeableId(), 'grading', 'grade']);

        // Setup urls for prev and next students
        $prev_student_url = $studentBaseUrl . '?' . http_build_query(['sort' => $sort, 'direction' => $direction, 'from' => $from, 'to' => 'prev']);
        $next_student_url = $studentBaseUrl . '?' . http_build_query(['sort' => $sort, 'direction' => $direction, 'from' => $from, 'to' => 'next']);

        $i_am_a_peer = false;
        if ($peer && $this->core->getUser()->getGroup() == 4) {
            $i_am_a_peer = true;
        }
        return $this->core->getOutput()->renderTwigTemplate("grading/electronic/NavigationBar.twig", [
            "anon_mode" => $anon_mode,
            "peer_blind_grading" => $blind_grading,
            "progress" => $progress,
            "peer_gradeable" => $peer,
            "i_am_a_peer" => $i_am_a_peer,
            "limited_access_blind" => $limited_access_blind,
            "prev_student_url" => $prev_student_url,
            "next_student_url" => $next_student_url,
            "home_url" => $home_url,
            'regrade_panel_available' => $this->core->getConfig()->isRegradeEnabled() && $this->core->getUser()->getGroup() < 4,
            'grade_inquiry_pending' => $graded_gradeable->hasActiveRegradeRequest(),
            'discussion_based' => $graded_gradeable->getGradeable()->isDiscussionBased(),
            'submitter' => $graded_gradeable->getSubmitter(),
            'team_assignment' => $gradeable->isTeamAssignment(),
            'isBlind' => $isBlind
        ]);
    }

    public function renderGradingPanelHeader(bool $isPeerPanel, bool $isStudentInfoPanel, bool $isDiscussionPanel, bool $isRegradePanel, bool $is_notebook, string $error_color, string $error_message): string {
        return $this->core->getOutput()->renderTwigTemplate("grading/electronic/GradingPanelHeader.twig", [
            'isPeerPanel' => $isPeerPanel,
            'isStudentInfoPanel' => $isStudentInfoPanel,
            'isDiscussionPanel' => $isDiscussionPanel,
            'isRegradePanel' => $isRegradePanel,
            'is_notebook' => $is_notebook,
            "student_grader" => $this->core->getUser()->getGroup() == User::GROUP_STUDENT,
            "error_color" => $error_color,
            "error_message" => $error_message
        ]);
    }

    /**
     * Render the Autograding Testcases panel
     * @param AutoGradedVersion $version_instance
     * @param bool $show_hidden_cases
     * @param GradedGradeable $graded_gradeable
     * @return string
     */


    public function renderAutogradingPanel($version_instance, bool $show_hidden_cases, bool $ta_grading, GradedGradeable $graded_gradeable) {
        $this->core->getOutput()->addInternalJs('submission-page.js');
        $this->core->getOutput()->addInternalJs('drag-and-drop.js');
        $this->core->getOutput()->addVendorJs('bootstrap/js/bootstrap.bundle.min.js');
        $gradeable = $graded_gradeable->getGradeable();
        //get user id for regrading, if team assignment user id is the id of the first team member, team id and who id will be determined later
        if ($gradeable->isTeamAssignment()) {
            $id = $graded_gradeable->getSubmitter()->getTeam()->getMemberUsers()[0]->getId();
        }
        else {
            $id = $graded_gradeable->getSubmitter()->getId();
        }

        return $this->core->getOutput()->renderTwigTemplate("grading/electronic/AutogradingPanel.twig", [
            "version_instance" => $version_instance,
            "show_hidden_cases" => $show_hidden_cases,
            "highest_version" =>  $graded_gradeable->getAutoGradedGradeable()->getHighestVersion(),
            "max_submissions" => $gradeable->getAutogradingConfig()->getMaxSubmissions(),
            "is_vcs" => $gradeable->isVcs(),
            "gradeable_id" => $gradeable->getId(),
            "user_id" => $id,
            "can_regrade" => $this->core->getUser()->getGroup() == User::GROUP_INSTRUCTOR,
            "ta_grading" => $ta_grading
        ]);
    }

    public function renderDiscussionForum($threadIds, $submitter, $isTeam = false) {
        $posts_view = <<<HTML
            <span class="col grading_label">Discussion Posts</span>
HTML;

        $currentCourse = $this->core->getConfig()->getCourse();

        //Empty thread input
        if ($threadIds === "{}") {
            $threadIds = [];
        }
        $id = '';
        $submitters = [];
        if ($isTeam) {
            $submitters = explode(", ", $submitter->getTeam()->getMemberList());
            $id = $submitter->getTeam()->getId();
        }
        else {
            $id = $submitter->getId();
            $submitters = [$id];
        }
        foreach ($threadIds as $threadId) {
            $posts = [];
            foreach ($submitters as $s_id) {
                $posts = array_merge($posts, $this->core->getQueries()->getPostsForThread($this->core->getUser()->getId(), $threadId, false, 'time', $s_id));
            }
            if (count($posts) > 0) {
                $posts_view .= $this->core->getOutput()->renderTemplate('forum\ForumThread', 'generatePostList', $threadId, $posts, [], $currentCourse, false, true, $id);
            }
            else {
                $posts_view .= <<<HTML
                    <h3 style="text-align: center;">No posts for thread id: {$threadId}</h3> <br/>
HTML;
            }

            $posts_view .= <<<HTML
                    <a href="{$this->core->buildCourseUrl(['forum', 'threads', $threadId])}" target="_blank" rel="noopener nofollow" class="btn btn-default btn-sm" style="margin-top:15px; text-decoration: none;" onClick=""> Go to thread</a>
                    <hr style="border-top:1px solid #999;margin-bottom: 5px;" /> <br/>
HTML;
        }

        if (empty($threadIds)) {
            $posts_view .= <<<HTML
                <h3 style="text-align: center;">No thread id specified.</h3> <br/>
HTML;
        }

        return $this->core->getOutput()->renderTwigTemplate("grading/electronic/DiscussionForumPanel.twig", [
            "discussion_forum_content" => $posts_view
        ]);
    }

    /**
     * Replace the userId with the corresponding anon_id in the given file_path
     * @param string $file_path
     * @return string $anon_path
     */
    public function setAnonPath($file_path) {
        $file_path_parts = explode("/", $file_path);
        $anon_path = "";
        for ($index = 1; $index < count($file_path_parts); $index++) {
            if ($index == 9) {
                $user_id[] = $file_path_parts[$index];
                $anon_id = $this->core->getQueries()->getUsersOrTeamsById($user_id)[$user_id[0]]->getAnonId();
                $anon_path = $anon_path . "/" . $anon_id;
            }
            else {
                $anon_path = $anon_path . "/" . $file_path_parts[$index];
            }
        }
        return $anon_path;
    }

    /**
     * Render the Submissions and Results Browser panel
     * @param GradedGradeable $graded_gradeable
     * @param int $display_version
     * @return string by reference
     */
    public function renderSubmissionPanel(GradedGradeable $graded_gradeable, int $display_version) {
        $add_files = function (&$files, $new_files, $start_dir_name, $graded_gradeable) {
            $files[$start_dir_name] = [];
            $hidden_files = $graded_gradeable->getGradeable()->getHiddenFiles();
            if ($new_files) {
                foreach ($new_files as $file) {
                    $skipping = false;
                    foreach (explode(",", $hidden_files) as $file_regex) {
                        if (fnmatch($file_regex, $file["name"]) && $this->core->getUser()->getGroup() > 3) {
                            $skipping = true;
                        }
                    }
                    if (!$skipping) {
                        if ($start_dir_name == "submissions") {
                            $file["path"] = $this->setAnonPath($file["path"]);
                        }
                        $path = explode('/', $file['relative_name']);
                        array_pop($path);
                        $working_dir = &$files[$start_dir_name];
                        foreach ($path as $dir) {
                            if (!isset($working_dir[$dir])) {
                                $working_dir[$dir] = [];
                            }
                            $working_dir = &$working_dir[$dir];
                        }
                        $working_dir[$file['name']] = $file['path'];
                    }
                }
            }
        };
        $submissions = [];
        $results = [];
        $results_public = [];
        $checkout = [];

        // NOTE TO FUTURE DEVS: There is code around line 830 (ctrl-f openAll) which depends on these names,
        // if you change here, then change there as well
        // order of these statements matter I believe
        $display_version_instance = $graded_gradeable->getAutoGradedGradeable()->getAutoGradedVersionInstance($display_version);
        $isVcs = $graded_gradeable->getGradeable()->isVcs();
        if ($display_version_instance !==  null) {
            $meta_files = $display_version_instance->getMetaFiles();
            $files = $display_version_instance->getFiles();

            $add_files($submissions, array_merge($meta_files['submissions'], $files['submissions']), 'submissions', $graded_gradeable);
            $add_files($checkout, array_merge($meta_files['checkout'], $files['checkout']), 'checkout', $graded_gradeable);
            $add_files($results, $display_version_instance->getResultsFiles(), 'results', $graded_gradeable);
            $add_files($results_public, $display_version_instance->getResultsPublicFiles(), 'results_public', $graded_gradeable);
        }
        $student_grader = false;
        if ($this->core->getUser()->getGroup() == User::GROUP_STUDENT) {
            $student_grader = true;
        }
        $submitter_id = $graded_gradeable->getSubmitter()->getId();
        $anon_submitter_id = $graded_gradeable->getSubmitter()->getAnonId();
        $user_ids[$anon_submitter_id] = $submitter_id;
        $toolbar_css = $this->core->getOutput()->timestampResource(FileUtils::joinPaths('pdf', 'toolbar_embedded.css'), 'css');
        $this->core->getOutput()->addInternalJs(FileUtils::joinPaths('pdfjs', 'pdf.min.js'), 'vendor');
        $this->core->getOutput()->addInternalJs(FileUtils::joinPaths('pdfjs', 'pdf_viewer.js'), 'vendor');
        $this->core->getOutput()->addInternalJs(FileUtils::joinPaths('pdfjs', 'pdf.worker.min.js'), 'vendor');
        $this->core->getOutput()->addInternalJs(FileUtils::joinPaths('pdf-annotate.js', 'pdf-annotate.min.js'), 'vendor');
        $this->core->getOutput()->addInternalJs(FileUtils::joinPaths('pdf', 'PDFAnnotateEmbedded.js'), 'js');
        return $this->core->getOutput()->renderTwigTemplate("grading/electronic/SubmissionPanel.twig", [
            "gradeable_id" => $graded_gradeable->getGradeableId(),
            "submitter_id" => $submitter_id,
            "student_grader" => $student_grader,
            "anon_submitter_id" => $anon_submitter_id,
            "has_vcs_files" => $isVcs,
            "user_ids" => $user_ids,
            "submissions" => $submissions,
            "checkout" => $checkout,
            "results" => $results,
            "results_public" => $results_public,
            "active_version" => $display_version,
            'toolbar_css' => $toolbar_css,
            "display_file_url" => $this->core->buildCourseUrl(['display_file'])
        ]);
    }

    /**
     * @param GradedGradeable $graded_gradeable
     * @param AutoGradedVersion|null $display_version_instance
     * @return string
     */
    public function renderInformationPanel(GradedGradeable $graded_gradeable, $display_version_instance) {
        $gradeable = $graded_gradeable->getGradeable();
        $query = [];
        parse_str(parse_url($_SERVER["REQUEST_URI"], PHP_URL_QUERY), $query);
        unset($query["gradeable_version"]);
        $version_change_url = $this->core->buildCourseUrl(['gradeable', $gradeable->getId(), 'grading', 'grade']) . '?'
            . http_build_query($query) . '&gradeable_version=';
        $onChange = "versionChange('{$version_change_url}', this)";

        $tables = [];

        //Late day calculation
        if ($gradeable->isTeamAssignment()) {
            foreach ($graded_gradeable->getSubmitter()->getTeam()->getMemberUsers() as $team_member) {
                $tables[] = LateDaysTableController::renderLateTable($this->core, $team_member, $gradeable->getId());
            }
        }
        else {
            $tables[] = LateDaysTableController::renderLateTable($this->core, $graded_gradeable->getSubmitter()->getUser(), $gradeable->getId());
        }

        if ($display_version_instance === null) {
            $display_version = 0;
            $submission_time = null;
        }
        else {
            $display_version = $display_version_instance->getVersion();
            $submission_time = $display_version_instance->getSubmissionTime();
        }

        // TODO: this is duplicated in Homework View
        $version_data = array_map(function (AutoGradedVersion $version) use ($gradeable) {
            return [
                'points' => $version->getNonHiddenPoints(),
                'days_late' => $gradeable->isStudentSubmit() && $gradeable->hasDueDate() ? $version->getDaysLate() : 0
            ];
        }, $graded_gradeable->getAutoGradedGradeable()->getAutoGradedVersions());

        //sort array by version number after values have been mapped
        ksort($version_data);

        $submitter_id = $graded_gradeable->getSubmitter()->getId();
        $active_version = $graded_gradeable->getAutoGradedGradeable()->getActiveVersion();
        $new_version = $display_version === $active_version ? 0 : $display_version;

        $this->core->getOutput()->addInternalCss('table.css');

        return $this->core->getOutput()->renderTwigTemplate("grading/electronic/StudentInformationPanel.twig", [
            "gradeable_id" => $gradeable->getId(),
            "submission_time" => $submission_time,
            "submitter_id" => $submitter_id,
            "submitter" => $graded_gradeable->getSubmitter(),
            "team_assignment" => $gradeable->isTeamAssignment(),
            "display_version" => $display_version,
            "highest_version" => $graded_gradeable->getAutoGradedGradeable()->getHighestVersion(),
            "active_version" => $active_version,
            "on_change" => $onChange,
            "tables" => $tables,
            "versions" => $version_data,
            'total_points' => $gradeable->getAutogradingConfig()->getTotalNonHiddenNonExtraCredit(),
            "csrf_token" => $this->core->getCsrfToken(),
            "update_version_url" => $this->core->buildCourseUrl(['gradeable', $gradeable->getId(), 'version', $new_version])
                . '?' . http_build_query(['ta' => 'true', 'who' => $submitter_id])
        ]);
    }

    /**
     * Render the Grading Rubric panel
     * @param GradedGradeable $graded_gradeable
     * @param int $display_version
     * @param bool $can_verify
     * @param bool $show_verify_all
     * @param bool $show_silent_edit
     * @return string
     */
    public function renderRubricPanel(GradedGradeable $graded_gradeable, int $display_version, bool $can_verify, bool $show_verify_all, bool $show_silent_edit, bool $is_peer_grader) {
        $return = "";
        $student_anon_ids = [];
        $gradeable = $graded_gradeable->getGradeable();
        if ($gradeable->isTeamAssignment()) {
            $team = $this->core->getQueries()->getTeamById($graded_gradeable->getSubmitter()->getId());
            foreach ($team->getMemberUsers() as $user) {
                $student_anon_ids[] = $user->getAnonId();
            }
        }
        else {
            $student_anon_ids[] = $graded_gradeable->getSubmitter()->getAnonId();
        }
        // Disable grading if the requested version isn't the active one
        $grading_disabled = $graded_gradeable->getAutoGradedGradeable()->getActiveVersion() == 0
            || $display_version != $graded_gradeable->getAutoGradedGradeable()->getActiveVersion();

        $version_conflict = $graded_gradeable->getAutoGradedGradeable()->getActiveVersion() !== $display_version;
        $has_active_version = $graded_gradeable->getAutoGradedGradeable()->hasActiveVersion();
        $has_submission = $graded_gradeable->getAutoGradedGradeable()->hasSubmission();
        $has_overridden_grades = $graded_gradeable->hasOverriddenGrades();

        $this->core->getOutput()->addVendorJs(FileUtils::joinPaths('twigjs', 'twig.min.js'));
        $this->core->getOutput()->addInternalJs('ta-grading-keymap.js');
        $this->core->getOutput()->addInternalJs(FileUtils::joinPaths('pdf', 'PDFAnnotateEmbedded.js'));
        $this->core->getOutput()->addInternalJs(FileUtils::joinPaths('pdf', 'PDFInitToolbar.js'));
        $this->core->getOutput()->addInternalJs('ta-grading-rubric-conflict.js');
        $this->core->getOutput()->addInternalJs('gradeable.js');
        $this->core->getOutput()->addInternalJs('ta-grading-rubric.js');

        $this->core->getOutput()->addInternalJs('ta-grading.js');
        $this->core->getOutput()->addInternalJs('panel-selector-modal.js');
        return $return . $this->core->getOutput()->renderTwigTemplate("grading/electronic/RubricPanel.twig", [
                "gradeable" => $gradeable,
                "student_anon_ids" => $student_anon_ids,
                "anon_id" => $graded_gradeable->getSubmitter()->getAnonId(),
                "gradeable_id" => $gradeable->getId(),
                "is_ta_grading" => $gradeable->isTaGrading(),
                "show_verify_all" => $show_verify_all,
                "can_verify" => $can_verify,
                "grading_disabled" => $grading_disabled,
                "has_submission" => $has_submission,
                "has_overridden_grades" => $has_overridden_grades,
                "has_active_version" => $has_active_version,
                "version_conflict" => $version_conflict,
                "show_silent_edit" => $show_silent_edit,
                "student_grader" => $this->core->getUser()->getGroup() == User::GROUP_STUDENT,
                "grader_id" => $this->core->getUser()->getId(),
                "display_version" => $display_version,
                "allow_custom_marks" => $gradeable->getAllowCustomMarks(),
                "is_peer_grader" => $is_peer_grader
            ]);
    }

    /**
     * @param Gradeable $gradeable
     * @param array $solution_array
     * @param array $submitter_itempool_map
     * @return string
     */
    public function renderSolutionTaNotesPanel($gradeable, $solution_array, $submitter_itempool_map) {
        $this->core->getOutput()->addInternalJs('solution-ta-notes.js');
        $is_student = $this->core->getUser()->getGroup() == User::GROUP_STUDENT;
        $r_components = $gradeable->getComponents();
        $solution_components = [];
        foreach ($r_components as $key => $value) {
            if ($value->isPeerComponent() || !$is_student) {
                $id = $value->getId();
                $solution_components[] = [
                    'id' => $id,
                    'title' => $value->getTitle(),
                    'is_first_edit' => !isset($solution_array[$id]),
                    'author' => isset($solution_array[$id]) ? $solution_array[$id]['author'] : '',
                    'solution_notes' => isset($solution_array[$id]) ? $solution_array[$id]['solution_notes'] : '',
                    'edited_at' => isset($solution_array[$id])
                        ? DateUtils::convertTimeStamp(
                            $this->core->getUser(),
                            $solution_array[$id]['edited_at'],
                            $this->core->getConfig()->getDateTimeFormat()->getFormat('solution_ta_notes')
                        ) : null,
                    'is_itempool_linked' => $value->getIsItempoolLinked(),
                    'itempool_item' => $value->getItempool() === "" ? "" : $submitter_itempool_map[$value->getItempool()]
                ];
            }
        }
        return $this->core->getOutput()->renderTwigTemplate("grading/electronic/SolutionTaNotesPanel.twig", [
            'gradeable_id' => $gradeable->getId(),
            'solution_components' => $solution_components,
            'current_user_id' => $this->core->getUser()->getId(),
        ]);
    }

    /**
     * Render the Grading Rubric panel
     * @param GradedGradeable $graded_gradeable
     * @param int $display_version
     * @return string
     */
    public function renderPeerPanel(GradedGradeable $graded_gradeable, int $display_version) {
        $gradeable = $graded_gradeable->getGradeable();

        $grading_disabled = true;

        $version_conflict = $graded_gradeable->getAutoGradedGradeable()->getActiveVersion() !== $display_version;
        $has_active_version = $graded_gradeable->getAutoGradedGradeable()->hasActiveVersion();
        $has_submission = $graded_gradeable->getAutoGradedGradeable()->hasSubmission();
        $has_overridden_grades = $graded_gradeable->hasOverriddenGrades();

        $this->core->getOutput()->addVendorJs(FileUtils::joinPaths('twigjs', 'twig.min.js'));
        $this->core->getOutput()->addInternalJs('ta-grading-keymap.js');
        $this->core->getOutput()->addInternalJs('ta-grading-rubric-conflict.js');
        $this->core->getOutput()->addInternalJs('ta-grading-rubric.js');
        $this->core->getOutput()->addInternalJs('gradeable.js');
        $this->core->getOutput()->addInternalCss('table.css');

        $this->core->getOutput()->addInternalJs('ta-grading.js');
        $this->core->getOutput()->addInternalJs('panel-selector-modal.js');

        return $this->core->getOutput()->renderTwigTemplate("grading/electronic/PeerPanel.twig", [
                "gradeable_id" => $gradeable->getId(),
                "is_ta_grading" => $gradeable->isTaGrading(),
                "anon_id" => $graded_gradeable->getSubmitter()->getAnonId(),
                "grading_disabled" => $grading_disabled,
                "has_submission" => $has_submission,
                "has_overridden_grades" => $has_overridden_grades,
                "has_active_version" => $has_active_version,
                "version_conflict" => $version_conflict,
                "grader_id" => $this->core->getUser()->getId(),
                "display_version" => $display_version
            ]);
    }

    /**
     * Render the Grade Inquiry panel
     * @param GradedGradeable $graded_gradeable
     * @return string
     */
    public function renderPeerEditMarksPanel(GradedGradeable $graded_gradeable) {
        $gradeable = $graded_gradeable->getGradeable();
        $submitter = $graded_gradeable->getSubmitter()->getId();
        $peers_to_list = $this->core->getQueries()->getPeerGradingAssignmentForSubmitter($gradeable->getId(), $submitter);
        if ($gradeable->isTeamAssignment()) {
            foreach ($this->core->getQueries()->getTeamById($submitter)->getMemberUserIds() as $student_id) {
                $peers_to_list = array_merge($peers_to_list, $this->core->getQueries()->getPeerGradingAssignmentForSubmitter($gradeable->getId(), $student_id));
            }
        }
        $components = $gradeable->getComponents();
        $components_details_array = [];
        $peer_details = [];
        $component_scores = [];
        $peer_details["graders"] = [];
        $marks = [];
        foreach ($components as $component) {
            if ($component->isPeerComponent()) {
                foreach ($peers_to_list as $peer) {
                    $graded_component = $graded_gradeable->getOrCreateTaGradedGradeable()->getGradedComponent($component, $this->core->getQueries()->getUsersById([$peer])[$peer]);
                    if ($graded_component !== null) {
                        $peer_details["graders"][$component->getId()][] = $peer;
                        $peer_details["marks_assigned"][$component->getId()][$peer] = $graded_component->getMarkIds();
                        $component_scores[$component->getId()][$peer] = $graded_component->getTotalScore();
                    }
                }
                $component_details["title"] = $component->getTitle();
                $component_details["marks"] = [];
                $component_details["max"] = $component->getMaxValue();
                $component_details["id"] = strval($component->getId());
                foreach ($component->getMarks() as $mark) {
                    $component_details["marks"][] = $mark->getId();
                    $marks[$mark->getId()]["title"] = $mark->getTitle();
                    $marks[$mark->getId()]["points"] = $mark->getPoints();
                }
                $components_details_array[] = $component_details;
            }
        }
        return $this->core->getOutput()->renderTwigTemplate("grading/electronic/EditPeerComponentsForm.twig", [
            "gradeable_id" => $gradeable->getId(),
            "peers" => $peers_to_list,
            "submitter_id" => $submitter,
            "peer_details" => $peer_details,
            "components" => $components_details_array,
            "csrf_token" => $this->core->getCsrfToken(),
            "component_scores" => $component_scores,
            "marks" => $marks
        ]);
    }

    /**
     * Render the Grade Inquiry panel
     * @param GradedGradeable $graded_gradeable
     * @param bool $can_inquiry
     * @return string
     */
    public function renderRegradePanel(GradedGradeable $graded_gradeable, bool $can_inquiry) {
        return $this->core->getOutput()->renderTwigTemplate("grading/electronic/RegradePanel.twig", [
            "graded_gradeable" => $graded_gradeable,
            "can_inquiry" => $can_inquiry
        ]);
    }

    public function popupStudents() {
        return $this->core->getOutput()->renderTwigTemplate("grading/electronic/ReceivedMarkForm.twig");
    }

    public function popupMarkConflicts() {
        return $this->core->getOutput()->renderTwigTemplate('grading/electronic/MarkConflictPopup.twig');
    }

    public function popupSettings() {
        return $this->core->getOutput()->renderTwigTemplate("grading/SettingsForm.twig");
    }


    public function renderNotebookPanel(array $notebook, array $testcase_messages, array $image_data, string $gradeable_id, int $highest_version, array $old_files, string $student_id): string {
        return $this->core->getOutput()->renderTwigTemplate(
            "grading/electronic/NotebookPanel.twig",
            [
            "notebook" => $notebook,
            "testcase_messages" => $testcase_messages,
            "image_data" => $image_data,
            'numberUtils' => new class () {
                //needed to show student multiple choices in random order
                public function getRandomIndices(int $array_length, string $student_id, string $gradeable_id): array {
                    return NumberUtils::getRandomIndices($array_length, '' . $student_id . $gradeable_id);
                }
            },
            "student_id" => $student_id,
            "gradeable_id" => $gradeable_id,
            "highest_version" => $highest_version,
            'max_file_size' => Utils::returnBytes(ini_get('upload_max_filesize')),
            "old_files" => $old_files,
            "is_grader_view" => true
            ]
        );
    }
}<|MERGE_RESOLUTION|>--- conflicted
+++ resolved
@@ -971,11 +971,8 @@
         		    <div class="content-items-container">
                     <div class="content-item content-item-right">
 HTML;
-<<<<<<< HEAD
-            $return .= $this->core->getOutput()->renderTemplate(['grading', 'ElectronicGrader'], 'renderNavigationBar', $graded_gradeable, $progress, $gradeable->isPeerGrading(), $sort, $direction, $from, ($this->core->getUser()->getGroup() == User::GROUP_LIMITED_ACCESS_GRADER && $gradeable->getLimitedAccessBlind() == 2), $anon_mode, $blind_grading, $error_message['color'], $error_message['message']);
-=======
+
             $return .= $this->core->getOutput()->renderTemplate(['grading', 'ElectronicGrader'], 'renderNavigationBar', $graded_gradeable, $progress, $gradeable->hasPeerComponent(), $sort, $direction, $from, ($this->core->getUser()->getGroup() == User::GROUP_LIMITED_ACCESS_GRADER && $gradeable->getLimitedAccessBlind() == 2), $anon_mode, $blind_grading);
->>>>>>> 804598dd
             $return .= $this->core->getOutput()->renderTemplate(
                 ['grading', 'ElectronicGrader'],
                 'renderGradingPanelHeader',
