--- conflicted
+++ resolved
@@ -1188,23 +1188,7 @@
         $this->core->getOutput()->addInternalJs('ta-grading-rubric.js');
         $this->core->getOutput()->addInternalJs('gradeable.js');
         return $return . $this->core->getOutput()->renderTwigTemplate("grading/electronic/RubricPanel.twig", [
-<<<<<<< HEAD
-            "gradeable_id" => $gradeable->getId(),
-            "is_ta_grading" => $gradeable->isTaGrading(),
-            "anon_id" => $graded_gradeable->getSubmitter()->getAnonId(),
-            "show_verify_all" => $show_verify_all,
-            "can_verify" => $can_verify,
-            "grading_disabled" => $grading_disabled,
-            "has_submission" => $has_submission,
-            "has_overridden_grades" => $has_overridden_grades,
-            "has_active_version" => $has_active_version,
-            "version_conflict" => $version_conflict,
-            "show_silent_edit" => $show_silent_edit,
-            "grader_id" => $this->core->getUser()->getId(),
-            "display_version" => $display_version,
-        ]);
-=======
-                "showNewInterface" => $showNewInterface,
+                 "showNewInterface" => $showNewInterface,
                 "gradeable" => $gradeable,
                 "student_anon_ids" => $student_anon_ids,
                 "anon_id" => $graded_gradeable->getSubmitter()->getAnonId(),
@@ -1221,7 +1205,6 @@
                 "grader_id" => $this->core->getUser()->getId(),
                 "display_version" => $display_version,
             ]);
->>>>>>> 437921fc
     }
 
     /**
