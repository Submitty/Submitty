<meta name="viewport" content="width=device-width, initial-scale=1, shrink-to-fit=no" />

<div class="content">
    <header>
        <h1>Course Settings</h1>
        <div class="btn-wrapper">
            <a href="{{ theme_url }}" class="btn btn-default">Customize Website Theme</a>
        </div>
    </header>
    <div id="config">
        <input type="hidden" name="csrf_token" value="{{ csrf_token }}" />

        <h2>Course Info</h2>
        <hr>

        <label for="course-name" class="config-row">
            <div class="option-title">Full Course Name</div>
            <div class="option-alt">Input the course name that should appear in the header of the site (your course code is {{ core.getConfig().getCourse() }})</div>
        </label>
        <input class="config-row" type="text" name="course_name" id="course-name" value="{{ fields['course_name'] }}" />

        <label for="course-home-url" class="config-row">
            <div class="option-title">Course Home URL</div>
            <div class="option-alt">Input the url that will link to your course page from the Course Name</div>
        </label>
        <input class="config-row" type="text" name="course_home_url" id="course-home-url" value="{{ fields['course_home_url'] }}" />

        <div id="forum-enabled-wrapper" class="config-row checkbox-row">
            <input type="checkbox" name="forum_enabled" id="forum-enabled" value="true" {{ fields['forum_enabled'] ? 'checked': '' }} />
            <label for="forum-enabled">
                <div class="option-title">Enable Discussion Forum</div>
                <div class="option-alt">Choose whether to enable a forum for this course.</div>
                <a id="forum-enabled-message" href="{{ manage_categories_url }}" alt="Customize Categories">Customize categories.</a>
            </label>
        </div>

        <h2>Submissions</h2>
        <hr>

        <label for="upload-message" class="config-row">
            <div class="option-title">Upload Message</div>
            <div class="option-alt">
                What is the message that should be shown to students above the upload area on the submission page.
            </div>
        </label>
        <textarea class="config-row" name="upload_message" id="upload-message">{{ fields['upload_message'] }}</textarea>

        <label for="private-repository" class="config-row">
            <div class="option-title">Course Autograding Config Directory</div>
            <div class="option-alt">
                Use your own directories for storing gradeable configs. Will appear in the create/edit gradeable page.
                To enter multiple directories, type the full paths separated by a comma.
                Leave blank if you do not have a private repository for gradeable configurations.
            </div>
        </label>
        <input class="config-row" type="text" name="private_repository" id="private-repository" value="{{ fields['private_repository'] }}" />

        <div class="config-row checkbox-row">
            <input type="checkbox" name="keep_previous_files" id="keep-previous-files" value="true" {{ fields['keep_previous_files'] ? 'checked' : '' }} />
            <label for="keep-previous-files">
                <div class="option-title">Keep previous files uploaded</div>
                <div class="option-alt">Should the files from previous submission be in the upload box by default.</div>
            </label>
        </div>

        <fieldset class="config-row">
            <legend>
                <div class="option-title">Version Control System (VCS) Type</div>
                <div class="option-alt">Choose the type of VCS if students are submitting via VCS repository.</div>
            </legend>
            <div id="vcs-options" class="option-input flex-row">
                <label for="vcs-type-git">
                    <input type="radio" name="vcs_type" id="vcs-type-git" value="git" {{ (fields['vcs_type'] == 'git') ? 'checked' : '' }}/>
                    Git
                </label>
                {#
                <input type="radio" name="vcs_type" value="svn" {{ (fields['vcs_type'] == 'svn') ? 'checked' : '' }}/> <label for="vcs_type_svn">SVN</label>
                <input type="radio" name="vcs_type" value="mer" {{ (fields['vcs_type'] == 'mer') ? 'checked' : '' }}/> <label for="vcs_type_mer">Mercurial</label>
                #}
            </div>
        </fieldset>

        <label for="vcs-base-url" class="config-row">
            <div class="option-title">Version Control System (VCS) Base URL</div>
            <div class="option-alt">
                Base URL if students are submitting via VCS repository.<br />
                external ex. <kbd>https://github.com/test-course</kbd><br />
                internal ex. <kbd>ssh+svn://192.168.56.101/test-course</kbd>
            </div>
        </label>
        <input class="config-row" type="text" name="vcs_base_url" id="vcs-base-url" value="{{ fields['vcs_base_url'] }}" />

        <h2>Late Days</h2>
        <hr>

        <label for="default-student-late-days" class="config-row">
            <div class="option-title">Initial Allowed Late Days (Per Student, Per Semester)</div>
            <div class="option-alt">
                Number of allowed late days given to each student when they are added to
                the course.  Additional late days can be granted (e.g., as incentives)
                using the "Late Days Allowed" form.
            </div>
        </label>
        <input class="config-row" type="number" name="default_student_late_days" id="default-student-late-days" value="{{ fields['default_student_late_days'] }}" />

        <label for="default-hw-late-days" class="config-row">
            <div class="option-title">Default Maximum Late Days Per Assignment</div>
            <div class="option-alt">
                Specify the default number of late days that may be used on a single homework.  This can be adjusted
                per assignment on the "Create/Edit Gradeable" form.
            </div>
        </label>
        <input class="config-row" type="number" name="default_hw_late_days" id="default-hw-late-days" value="{{ fields['default_hw_late_days'] }}" />

        <h2>Grading</h2>
        <hr>

        <label for="course-email" class="config-row">
            <div class="option-title">Grades Returned Message</div>
            <div class="option-alt">Input the message shown on grades returned to students.  Include instructions for grade inquiries and the course staff mailing list.</div>
        </label>
        <textarea class="config-row" name="course_email" id="course-email" />{{ fields['course_email'] }}</textarea>

        <div class="config-row checkbox-row">
            <input type="checkbox" name="regrade_enabled" id="regrade-enabled" value="true" {{ fields['regrade_enabled'] ? 'checked': '' }} />
            <label for="regrade-enabled">
                <div class="option-title">Grade Inquiries Allowed</div>
                <div class="option-alt">Allow students to submit grade inquiries for assignments.</div>
            </label>
        </div>

        <label for="regrade-message" class="config-row">
            <div class="option-title">Grade Inquiry Warning Message</div>
            <div class="option-alt">Input the warning message show to students while submitting a grade inquiry.</div>
        </label>
        <textarea class="config-row" name="regrade_message" id="regrade-message" rows="4"/>{{ fields['regrade_message'] }}</textarea>

        {# TODO: Not sure what this is
            <label for="zero_rubric_grades">
                <div class="option-title">Zero Rubric Grading</div>
                <div class="option-alt">Should each rubric item score default to zero?  If disabled, the grading rubric will
                    default at full credit.   Note: Assignments that are not submitted/submitted too late always be set to zero.</div>
            </label>
            <div class="option-input"><input type="checkbox" name="zero_rubric_grades" id="zero_rubric_grades" value="true" {{ fields['zero_rubric_grades'] ? 'checked' : '' }} /></div>
        #}

        <h2>Student Features</h2>
        <hr>

        <div class="config-row checkbox-row">
            <input type="checkbox" name="display_rainbow_grades_summary" id="display-rainbow-grades-summary" value="true" {{ fields['display_rainbow_grades_summary'] ? 'checked' : '' }} />
            <label for="display-rainbow-grades-summary">
                <div class="option-title">Display Rainbow Grades Summary</div>
                <div class="option-alt">
                    Show Rainbow Grades summaries to students.
                    <strong>Note:</strong>
                    <a target=_blank href="http://submitty.org/instructor/rainbow_grades/">
                    You must manually run rainbow grades. <i style="font-style:normal;" class="helpicon"></i></a>
                </div>
            </label>
        </div>

<<<<<<< HEAD
        {# Only show this option if submitty-admin user is available and ready #}
        {% if fields['show_auto_rainbow_grades'] %}
            <div class="config-row checkbox-row">
                <input type="checkbox" name="auto_rainbow_grades" value="true" {{ fields['auto_rainbow_grades'] ? 'checked' : '' }} />
                <label for="auto_rainbow_grades">
                    <div class="option-title">Automatic Rainbow Grades Generation</div>
                    <div class="option-alt">
                        After providing a configuration, Submitty will run Rainbow Grades on a nightly basis and update student grades.
                    </div>
                </label>
            </div>
        {% endif %}

        <label for="room_seating_gradeable_id" class="config-row">
=======
        <label for="room-seating-gradeable-id" class="config-row">
>>>>>>> e5485b9c
            <div class="option-title">Display Room Seating Guide</div>
            <div class="option-alt">Pick a gradeable for which seating will be shown to students. Select --None-- to hide seating guide.</div>
        </label>
        <div id="instructor-seating" class="config-row">
            <select name="room_seating_gradeable_id" id="room-seating-gradeable-id">
                {% for seating_option in gradeable_seating_options %}
                    <option value="{{ seating_option['g_id'] }}"{{ fields['room_seating_gradeable_id'] == seating_option['g_id'] ? ' selected' : ''}}>
                        {{ seating_option['g_title'] }} {{ seating_option['g_id'] != "" ? "<" ~ seating_option['g_id'] ~ ">" : "" }}
                    </option>
                {% endfor %}
            </select>
            <label id="seating-only-label" class="option-alt" for="seating-only-for-instructor">
                Visible only to Instructors?
                <input type="checkbox" name="seating-only-for-instructor" id="seating-only-for-instructor" value="true"{{ fields['seating_only_for_instructor'] ? 'checked' : '' }} />
            </label>
        </div>

        <div id="email-seating-assignment-label" class="option-desc option-title config-row">
            Customize an email to send to each students
        </div>
        {% if not email_enabled %}
            <p class="yellow-message">Emails are disabled: contact your System Admin to enable emails</p>
        {% else %}
            <button id="email-seating-assignment" class ="option-alt bare-button"> 
                <a href="{{ email_room_seating_url }}" class="btn btn-primary">
                    Email Seating Assignments
                </a> 
            </button>
        {% endif %}

        <div class="config-row checkbox-row">
            <input type="checkbox" name="display_custom_message" id="display-custom-message" value="true" {{ fields['display_custom_message'] ? 'checked' : '' }} />
            <label for="display-custom-message">
                <div class="option-title">Display Custom Message</div>
                <div class="option-alt">Show a custom message to students at the top of the navigation page.</div>
            </label>
        </div>
    </div>
</div><|MERGE_RESOLUTION|>--- conflicted
+++ resolved
@@ -160,12 +160,11 @@
             </label>
         </div>
 
-<<<<<<< HEAD
         {# Only show this option if submitty-admin user is available and ready #}
         {% if fields['show_auto_rainbow_grades'] %}
             <div class="config-row checkbox-row">
                 <input type="checkbox" name="auto_rainbow_grades" value="true" {{ fields['auto_rainbow_grades'] ? 'checked' : '' }} />
-                <label for="auto_rainbow_grades">
+                <label for="auto-rainbow-grades">
                     <div class="option-title">Automatic Rainbow Grades Generation</div>
                     <div class="option-alt">
                         After providing a configuration, Submitty will run Rainbow Grades on a nightly basis and update student grades.
@@ -174,10 +173,7 @@
             </div>
         {% endif %}
 
-        <label for="room_seating_gradeable_id" class="config-row">
-=======
         <label for="room-seating-gradeable-id" class="config-row">
->>>>>>> e5485b9c
             <div class="option-title">Display Room Seating Guide</div>
             <div class="option-alt">Pick a gradeable for which seating will be shown to students. Select --None-- to hide seating guide.</div>
         </label>
