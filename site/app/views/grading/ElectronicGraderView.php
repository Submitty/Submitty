--- conflicted
+++ resolved
@@ -23,22 +23,10 @@
      * @param int $rotating_but_not_registered
      * @param int $viewed_grade
      * @param string $section_type
+     * @param int $regrade_requests
      * @return string
      */
     public function statusPage(
-<<<<<<< HEAD
-        $gradeable,
-        $sections,
-        $component_averages,
-        $autograded_average,
-        $overall_average,
-        $total_submissions,
-        $registered_but_not_rotating,
-        $rotating_but_not_registered,
-        $viewed_grade,
-        $section_type,
-        $regrade_requests) {
-=======
         Gradeable $gradeable,
         array $sections,
         array $component_averages,
@@ -48,8 +36,8 @@
         int $registered_but_not_rotating,
         int $rotating_but_not_registered,
         int $viewed_grade,
-        string $section_type) {
->>>>>>> 8d53b3cb
+        string $section_type,
+        int $regrade_requests) {
 
         $peer = false;
         if($gradeable->getPeerGrading() && $this->core->getUser()->getGroup() == 4) {
@@ -159,19 +147,6 @@
                     $viewed_total = $total/$num_components;
                     $viewed_percent = number_format(($viewed_grade / max($viewed_total, 1)) * 100, 1);
                 }
-<<<<<<< HEAD
-                if($this->core->getConfig()->isRegradeEnabled()){
-                $return .= <<<HTML
-             <div>
-                Number of students who have ongoing regrade requests: {$regrade_requests}
-        </div>
-HTML;
-            }
-        $return .= <<<HTML
-        </div>
-HTML;
-=======
->>>>>>> 8d53b3cb
             }
             if(!$peer) {
                 if ($overall_average !== null) {
@@ -234,7 +209,8 @@
             "component_percentages" => $component_percentages,
             "component_overall_score" => $component_overall_score,
             "component_overall_max" => $component_overall_max,
-            "component_overall_percentage" => $component_overall_percentage
+            "component_overall_percentage" => $component_overall_percentage,
+            "regrade_requests" => $regrade_requests
         ]);
     }
 
@@ -374,60 +350,6 @@
                 }
             }
 
-<<<<<<< HEAD
-                <td></td>
-HTML;
-                    $btn_class = "btn-primary";
-                    $contents = "Grade";
-                }
-            }
-            if($peer) {
-                $box_background = "";
-                $peer_cmpts = $row->getComponentsGradedBy($this->core->getUser()->getId());
-                if(count($peer_cmpts) == 0) {
-                    $contents = "Grade";
-                    $btn_class = "btn-primary";
-                }
-                else {
-                    $score =0;
-                    foreach($peer_cmpts as $cmpts) {
-                        //getScore is only the custom "mark" need to write a getTotalComponentScore and also make it clear or change name of Score
-                        $score += $cmpts->getScore();
-                    }
-                    $graded = $autograding_score + $score;
-                    // instead of autograding_score it should be total autograding possible
-                    // I don't think total_peer_grading_non_extra_credit ever gets set...it should be set in the gradeable constructor
-                    $total_possible = $autograding_score + $row->getTotalPeerGradingNonExtraCredit();
-                    $contents = "{$score}&nbsp;/&nbsp;{$row->getTotalPeerGradingNonExtraCredit()}";
-                    $btn_class = "btn-default";
-                }
-            }
-            else {
-                $box_background = "";
-                if ($row->getActiveDaysLate() > $row->getAllowedLateDays()) {
-                    $box_background = "late-box";
-                }
-                if (!($row->hasSubmitted())) {
-                    $btn_class = "btn-default";
-                    $contents = "No Submission";
-                }
-                else if ($active_version === 0) {
-                    $btn_class = "btn-default";
-                    $contents = "Cancelled Submission";
-                }
-                else if ($row->beenTAgraded()) {
-                    if($row->validateVersions()) {
-                        if($row->getRegradeStatus() === 0){
-                            $btn_class = "btn-default";
-                            $contents = "{$row->getGradedTAPoints()}&nbsp;/&nbsp;{$row->getTotalTANonExtraCreditPoints()}";
-                            $graded += $row->getGradedTAPoints();
-                        }
-                    }
-                    else{
-                        $btn_class = "btn-primary";
-                        if(!$row->isFullyGraded()){
-                            $contents = "Grading Incomplete";
-=======
             //List of graded components
             $info["graded_components"] = [];
             foreach ($row->getComponents() as $component) {
@@ -436,56 +358,14 @@
                         if ($cmpt->getGrader() == null) {
                             $question = $cmpt;
                             break;
->>>>>>> 8d53b3cb
                         }
                         if ($cmpt->getGrader()->getId() == $this->core->getUser()->getId()) {
                             $question = $cmpt;
                             break;
                         }
                     }
-<<<<<<< HEAD
-                    if($row->getRegradeStatus() === -1){
-                        $btn_class = "btn-danger";
-                        $contents = "Regrade Requested";
-                    }
-                }
-                else {
-                    $btn_class = "btn-primary";
-                    $contents = "Grade";
-                }
-            }
-            if($row->isTeamAssignment() && $row->getTeam()===null) {
-                $return .= <<<HTML
-                <td><b><i>No Team</i></b></td>
-HTML;
-            }
-            else {
-                $return .= <<<HTML
-                <td>
-HTML;
-                $temp_counter = 1;
-
-                //prints the graded questions
-                foreach ($row->getComponents() as $component) {
-                	$first = true;
-                    if(is_array($component)) {
-                        foreach($component as $cmpt) {
-                            if($cmpt->getGrader() == null) {
-                                $question = $cmpt;
-                                break;
-                            }
-                            if($cmpt->getGrader()->getId() == $this->core->getUser()->getId()) {
-                                $question = $cmpt;
-                                break;
-                            }
-                        }
-                        if($question === null) {
-                            $question = $component[0];
-                        }
-=======
                     if ($question === null) {
                         $question = $component[0];
->>>>>>> 8d53b3cb
                     }
                 } else {
                     $question = $component;
@@ -585,21 +465,13 @@
 
         $user = $gradeable->getUser();
         if(!$peer) {
-<<<<<<< HEAD
-            $return .= <<<HTML
-    <i title="Show/Hide Student Information (Press S)" class="fa fa-user icon-header" onclick="toggleInfo(); updateCookies();"></i>
-HTML;
-            if($gradeable->getRegradeStatus() !== 0){
-                //$class = ($gradeable->getRegradeStatus() === -1) ? 'btn btn-danger' : 'btn btn-default';
-                $return .= <<<HTML
-                <i title="Show/Hide Regrade Information (Press X)" class="fa fa-hand-paper-o icon-header" onclick="toggleRegrade(); updateCookies();"></i>
-HTML;
-        }
-=======
             $return .= $this->core->getOutput()->renderTemplate(array('grading', 'ElectronicGrader'), 'renderInformationPanel', $gradeable, $user);
         }
         if($gradeable->useTAGrading()) {
             $return .= $this->core->getOutput()->renderTemplate(array('grading', 'ElectronicGrader'), 'renderRubricPanel', $gradeable, $user);
+        }
+        if($gradeable->getRegradeStatus() !== 0){
+            $return .= $this->core->getOutput()->renderTemplate(array('grading', 'ElectronicGrader'), 'renderRegradePanel', $gradeable);
         }
         
         if ($gradeable->getActiveVersion() == 0) {
@@ -614,7 +486,6 @@
                     "message" => "No Submission"
                 ]);
             }
->>>>>>> 8d53b3cb
         }
 
         return $return;
@@ -898,51 +769,7 @@
         //References need to be cleaned up
         unset($component);
 
-<<<<<<< HEAD
-        $setRegradeVisible="";
-        if($gradeable->getRegradeStatus() !== 0){
-        $return .= <<<HTML
-</div>
-<div id="regrade_info" class = "draggable rubric_panel" style="{$setRegradeVisible} right: 15px; bottom: 40px;width: 48%; height: 30%">
-        <div class = "draggable_content">
-        <div class = "inner-container" style="padding:20px;">
-HTML;
-                $return .= $this->core->getOutput()->renderTemplate('submission\Homework', 'showRequestForm', $gradeable);
-                $return .= $this->core->getOutput()->renderTemplate('submission\Homework', 'showRegradeDiscussion', $gradeable);
-                $return .= <<<HTML
-        </div>
-    </div>
-</div>
-HTML;
-}
-$return.= <<<HTML
-<script type="text/javascript">
-    function openFrame(html_file, url_file, num) {
-        var iframe = $('#file_viewer_' + num);
-        if (!iframe.hasClass('open')) {
-            var iframeId = "file_viewer_" + num + "_iframe";
-            var directory = "";
-            if (url_file.includes("submissions")) {
-                directory = "submissions";
-            }
-            else if (url_file.includes("results")) {
-                directory = "results";
-            }
-            else if (url_file.includes("checkout")) {
-                directory = "checkout";
-            }
-            // handle pdf
-            if (url_file.substring(url_file.length - 3) === "pdf") {
-                iframe.html("<iframe id='" + iframeId + "' src='{$this->core->getConfig()->getSiteUrl()}&component=misc&page=display_file&dir=" + directory + "&file=" + html_file + "&path=" + url_file + "&ta_grading=true' width='95%' height='1200px' style='border: 0'></iframe>");
-            }
-            else {
-                iframe.html("<iframe id='" + iframeId + "' onload='resizeFrame(\"" + iframeId + "\");' src='{$this->core->getConfig()->getSiteUrl()}&component=misc&page=display_file&dir=" + directory + "&file=" + html_file + "&path=" + url_file + "&ta_grading=true' width='95%' style='border: 0'></iframe>");
-            }
-            iframe.addClass('open');
-        }
-=======
         $grading_data = json_encode($grading_data, JSON_PRETTY_PRINT);
->>>>>>> 8d53b3cb
 
         $this->core->getOutput()->addInternalJs('ta-grading.js');
         $this->core->getOutput()->addInternalJs('ta-grading-mark.js');
@@ -955,6 +782,22 @@
             "user" => $user,
             "grading_data" => $grading_data
         ]);
+        return $return;
+    }
+
+    public function renderRegradePanel(Gradeable $gradeable) {
+        $return = <<<HTML
+<div id="regrade_info" class = "draggable rubric_panel" style="right: 15px; bottom: 40px;width: 48%; height: 30%">
+    <div class = "draggable_content">
+        <div class = "inner-container" style="padding:20px;">
+HTML;
+        $return .= $this->core->getOutput()->renderTemplate('submission\Homework', 'showRequestForm', $gradeable);
+        $return .= $this->core->getOutput()->renderTemplate('submission\Homework', 'showRegradeDiscussion', $gradeable);
+        $return .= <<<HTML
+        </div>
+    </div>
+</div>
+HTML;
         return $return;
     }
 
