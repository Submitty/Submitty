--- conflicted
+++ resolved
@@ -27,20 +27,6 @@
         </div>
     </div>
     <div class="row" id="overall-comments">
-<<<<<<< HEAD
-        <label for="overall-comment-{{overall_comment["logged_in_user"]["user_id"] | escape }}" tabIndex="0" class="screen-reader">Overall Comment From {{overall_comment["logged_in_user"]["user_id"]|escape}}</label>
-        <textarea
-                id="overall-comment-{{overall_comment["logged_in_user"]["user_id"] | escape }}"
-                rows="5"
-                data-previous-comment="{{overall_comment["logged_in_user"]["comment"]|escape }}"
-                class="general-comment-entry noscroll key_to_click" tabindex="0"
-                onkeydown="auto_grow(this)"
-                onchange="{{ grading_disabled ? '' : 'onChangeOverallComment()'}}"
-                placeholder="Overall message for student about the gradeable...">{{overall_comment["logged_in_user"]["comment"]|escape }}</textarea>
-        {% for user, comment in overall_comment["other_graders"] %}
-            <label for="overall-comment-{{user | escape }}" tabIndex="0" class="screen-reader">Overall Comment From {{user|escape}}</label>
-            <textarea disabled
-=======
         {% include "../misc/MarkdownArea.twig" with {
             markdown_area_id : "overall-comment-" ~ (overall_comment["logged_in_user"]["user_id"]|escape) ,
             markdown_area_name : '',
@@ -59,10 +45,12 @@
         } only %}
         {% for user, comment in overall_comment["other_graders"] %}
             <div
->>>>>>> d76e545d
-                    id="overall-comment-{{user | escape }}"
-                    style="display:none;"
-                    class="general-comment-entry markdown-preview noscroll key_to_click" tabindex="0">{{comment|escape }}</div>
+              id="overall-comment-{{user | escape }}"
+              style="display:none;"
+              class="general-comment-entry markdown-preview noscroll key_to_click" tabindex="0"
+            >
+              {{comment|escape }}
+            </div>
         {% endfor %}
     </div>
     <script>
