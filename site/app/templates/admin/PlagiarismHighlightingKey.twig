--- conflicted
+++ resolved
@@ -3,22 +3,12 @@
 {% block title %}Plagiarism Highlighting Key{% endblock %}
 {% block body %}
 <div>
-<<<<<<< HEAD
-    <div id="_test"></div>
-    <i style="color:white;" class="fas fa-square" aria-label="White Box"></i> Unique <br />
-    <i style="color:#cccccc;" class="fas fa-square" aria-label="Gray Box"></i> Common (matches many/all students) <br />
-    <i style="color:#b5e3b5;" class="fas fa-square" aria-label="Green Box"></i> Matches instructor provided file <br />
-    <i style="color:yellow;" class="fas fa-square" aria-label="Yellow Box"></i> Matches other student(s) <br />
-    <i style="color:#ffa500;" class="fas fa-square" aria-label="Orange Box"></i> General match between selected users <br />
-    <i style="color:red;" class="fas fa-square" aria-label="Red Box"></i> Specific match between selected users <br />
-=======
     <i style="color:white;" class="fas fa-square plag-legend" aria-label="White Box"></i> Unique <br />
     <i style="color:#cccccc;" class="fas fa-square plag-legend" aria-label="Gray Box"></i> Common (matches many/all students) <br />
     <i style="color:#b5e3b5;" class="fas fa-square plag-legend" aria-label="Green Box"></i> Matches instructor provided file <br />
     <i style="color:yellow;" class="fas fa-square plag-legend" aria-label="Yellow Box"></i> Matches other student(s) <br />
     <i style="color:#ffa500;" class="fas fa-square plag-legend" aria-label="Orange Box"></i> General match between selected users <br />
     <i style="color:red;" class="fas fa-square plag-legend" aria-label="Red Box"></i> Specific match between selected users <br />
->>>>>>> 6a7d8832
 </div>
 {% endblock %}
 {% block buttons %}
