--- conflicted
+++ resolved
@@ -32,11 +32,7 @@
     public function __construct(Core $core, GradedGradeable $graded_gradeable, array $details) {
         parent::__construct($core);
 
-<<<<<<< HEAD
         if ($graded_gradeable === null) {
-=======
-        if($graded_gradeable === null) {
->>>>>>> 8a0bc1fd
             throw new \InvalidArgumentException('Graded gradeable cannot be null');
         }
         $this->setActiveVersion($details['active_version'] ?? 0);
