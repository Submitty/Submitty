--- conflicted
+++ resolved
@@ -279,12 +279,8 @@
 
         $array = array('course_name', 'course_home_url', 'default_hw_late_days', 'default_student_late_days',
             'zero_rubric_grades', 'upload_message', 'keep_previous_files', 'display_rainbow_grades_summary',
-<<<<<<< HEAD
-            'display_custom_message', 'course_email', 'vcs_base_url', 'vcs_type', 'forum_enabled', 'regrade_enabled',
-            'wrapper_enabled');
-=======
-            'display_custom_message', 'course_email', 'vcs_base_url', 'vcs_type', 'private_repository', 'forum_enabled', 'regrade_enabled');
->>>>>>> 05cf557b
+            'display_custom_message', 'course_email', 'vcs_base_url', 'vcs_type', 'private_repository', 'forum_enabled',
+            'regrade_enabled', 'wrapper_enabled');
         $this->setConfigValues($this->course_ini, 'course_details', $array);
 
         if (isset($this->course_ini['hidden_details'])) {
