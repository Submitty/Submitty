--- conflicted
+++ resolved
@@ -27,11 +27,7 @@
     { RLIMIT_DATA,       500*1000*1000     }, // 500 MB heap
     { RLIMIT_STACK,      500*1000*1000     }, // 500 MB stack   }, // FIXME: could make smaller, 1 MB per thread 
     { RLIMIT_CORE,       0                 }, // don't allow core files 
-<<<<<<< HEAD
-    { RLIMIT_RSS,        1000*1000*1000    }, // 1 GB RSS  --- the rlimit is deprecated, but we're use this for a non rlimit implementation
-=======
     { RLIMIT_RSS,        1*1000*1000*1000  }, // 1 GB RSS  --- the rlimit is deprecated, but we're use this for a non rlimit implementation
->>>>>>> ed4c6034
     { RLIMIT_NPROC,      0                 }, // no additional processes  
     { RLIMIT_NOFILE,     100               }, // 100 file descriptors 
     { RLIMIT_MEMLOCK,    500*1000*1000     }, // 500 MB RAM             }, // FIXME: set to 0
