--- conflicted
+++ resolved
@@ -10,16 +10,12 @@
     padding-left: 20px;
 }
 
-<<<<<<< HEAD
 #details-table tbody.details-content td {
     text-align: center;
 }
 
-.expand-icon, .collapse-icon {
-=======
 .expand-icon,
 .collapse-icon {
->>>>>>> 804598dd
     display: none;
     position: absolute;
     transform: translate(50%, -50%);
