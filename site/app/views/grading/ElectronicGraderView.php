--- conflicted
+++ resolved
@@ -533,38 +533,6 @@
                     $sections[$i]["rows"][] = $info;
                     break;
                 }
-<<<<<<< HEAD
-
-                $who_id = ($row->isTeamAssignment() ? $row->getTeam()->getId() : $row->getUser()->getId());
-                $return .= <<<HTML
-                </td>
-                <td>
-                    <a class="btn {$btn_class}" href="{$this->core->buildUrl(array('component'=>'grading', 'page'=>'electronic', 'action'=>'grade', 'gradeable_id'=>$gradeable->getId(), 'who_id'=>$who_id))}">
-                        {$contents}
-                    </a>
-                </td>
-HTML;
-            }
-
-            if($row->validateVersions()) {
-                $return .= <<<HTML
-
-                <td><div class="{$box_background}">{$graded}&nbsp;/&nbsp;{$total_possible}</div></td>
-HTML;
-            }
-            else{
-                $return .= <<<HTML
-
-                <td></td>
-HTML;
-            }
-            if($highest_version == 0) {
-                $return .= <<<HTML
-
-                <td></td>
-HTML;
-=======
->>>>>>> cacf332f
             }
             //Not found? Create it
             if (!$found) {
