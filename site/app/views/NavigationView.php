--- conflicted
+++ resolved
@@ -100,12 +100,6 @@
         // CREATE NEW IMAGES & GRADEABLE BUTTON -- only visible to instructors
         // ======================================================================================
         if ($this->core->getUser()->accessAdmin()) {
-<<<<<<< HEAD
-            $return .= <<<HTML
-        <a class="btn btn-primary" href="{$this->core->buildUrl(array('component' => 'admin', 'page' => 'admin_gradeable', 'action' => 'view_gradeable_page'))}">New Gradeable</a>
-        <a class="btn btn-primary" href="{$this->core->buildUrl(array('component' => 'admin', 'page' => 'gradeable', 'action' => 'upload_config'))}">Upload Config & Review Build Output</a>
-HTML;
-=======
             $top_buttons[] = new Button($this->core, [
                 "href" => $this->core->buildUrl(array('component' => 'admin', 'page' => 'admin_gradeable', 'action' => 'view_gradeable_page')),
                 "title" => "New Gradeable",
@@ -117,7 +111,6 @@
                 "class" => "btn btn-primary"
             ]);
 
->>>>>>> f90b9fd9
         }
         // ======================================================================================
         // LATE DAYS TABLE BUTTON
@@ -130,15 +123,7 @@
         ]);
         // ======================================================================================
         // FORUM BUTTON
-<<<<<<< HEAD
-        // ======================================================================================
-
-        if($this->core->getConfig()->isForumEnabled()) {
-            $return .= <<<HTML
-            <a class="btn btn-primary" href="{$this->core->buildUrl(array('component' => 'forum', 'page' => 'view_thread'))}">Discussion Forum</a>
-HTML;
-=======
-        // ====================================================================================== 
+        // ======================================================================================
 
         if ($this->core->getConfig()->isForumEnabled()) {
             $top_buttons[] = new Button($this->core, [
@@ -146,7 +131,6 @@
                 "title" => "Discussion Forum",
                 "class" => "btn btn-primary"
             ]);
->>>>>>> f90b9fd9
         }
         // ======================================================================================
         // GRADES SUMMARY BUTTON
@@ -163,56 +147,10 @@
         // ======================================================================================
         // INDEX OF ALL GRADEABLES
         // ======================================================================================
-<<<<<<< HEAD
-        $return .= <<<HTML
-    <table class="gradeable_list" style="width:100%;">
-HTML;
-	//What title is displayed to the user for each category
-        $title_to_category_title = array(
-            "FUTURE" => "FUTURE &nbsp;&nbsp; <em>visible only to Instructors</em>",
-            "BETA" => "BETA &nbsp;&nbsp; <em>open for testing by TAs</em>",
-            "OPEN" => "OPEN",
-            "CLOSED" => "PAST DUE",
-            "ITEMS BEING GRADED" => "CLOSED &nbsp;&nbsp; <em>being graded by TA/Instructor</em>",
-            "GRADED" => "GRADES AVAILABLE"
-        );
-        //What bootstrap button the student button will be. Information about bootstrap buttons can be found here:
-        //https://www.w3schools.com/bootstrap/bootstrap_buttons.asp
-        $title_to_button_type_submission = array(
-            "FUTURE" => "btn-default",
-            "BETA" => "btn-default",
-            "OPEN" => "btn-primary" ,
-            "CLOSED" => "btn-danger",
-            "ITEMS BEING GRADED" => "btn-default",
-            "GRADED" => 'btn-success'
-        );
-        //What bootstrap button the instructor/TA button will be
-        $title_to_button_type_grading = array(
-            "FUTURE" => "btn-default",
-            "BETA" => "btn-default",
-            "OPEN" => "btn-default" ,
-            "CLOSED" => "btn-default",
-            "ITEMS BEING GRADED" => "btn-primary",
-            "GRADED" => 'btn-danger');
-        //The general text of the button under the category
-        //It is general since the text could change depending if the user submitted something or not and other factors.
-        $title_to_prefix = array(
-            "FUTURE" => "ALPHA SUBMIT",
-            "BETA" => "BETA SUBMIT",
-            "OPEN" => "SUBMIT",
-            "CLOSED" => "LATE SUBMIT",
-            "ITEMS BEING GRADED" => "VIEW SUBMISSION",
-            "GRADED" => "VIEW GRADE"
-        );
-
-        $found_assignment = false;
-        foreach ($sections_to_list as $title => $gradeable_list) {
-=======
 
         $render_sections = [];
 
         foreach ($sections_to_list as $list_section => $gradeable_list) {
->>>>>>> f90b9fd9
             /** @var Gradeable[] $gradeable_list */
 
             $render_gradeables = [];
@@ -353,465 +291,6 @@
                 $team_button_type = 'btn-default';
                 $team_button_text = 'VIEW TEAM';
             }
-<<<<<<< HEAD
-            $lower_title = str_replace(" ", "_", strtolower($title));
-            $return .= <<<HTML
-        <tr class="bar"><td colspan="10"></td></tr>
-        <tr class="colspan nav-title-row" id="{$lower_title}"><td colspan="4">{$title_to_category_title[$title]}</td></tr>
-        <tbody id="{$lower_title}_tbody">
-HTML;
-            $title_save = $title;
-            $btn_title_save = $title_to_button_type_submission[$title];
-            foreach ($gradeable_list as $gradeable => $g_data) {
-                if (!$this->core->getUser()->accessGrading()){
-
-                    if ($g_data->getActiveVersion() === 0 && $g_data->getCurrentVersionNumber() != 0){
-                        $submission_status = array(
-                            "SUBMITTED" => "<em style='font-size: .8em;'></em><br>",
-                            "AUTOGRADE" => ""
-                        );
-                    }
-                    else if ($g_data->getActiveVersion() === 0 && $g_data->getCurrentVersionNumber() === 0){
-                        $submission_status = array(
-                            "SUBMITTED" => "<em style='font-size: .8em;'></em><br>",
-                            "AUTOGRADE" => ""
-                        );
-                    }
-                    else{
-                        if ($g_data->getTotalNonHiddenNonExtraCreditPoints() == array() && ($title_save != "GRADED" && $title_save != "ITEMS BEING GRADED")){
-                            $submission_status = array(
-                                "SUBMITTED" => "<em style='font-size: .8em;'></em><br>",
-                                "AUTOGRADE" => ""
-                            );
-                        }
-                        else if ($g_data->getTotalNonHiddenNonExtraCreditPoints() != array() && ($title_save != "GRADED" && $title_save != "ITEMS BEING GRADED")){
-                            $autograde_points_earned = $g_data->getGradedNonHiddenPoints();
-                            $autograde_points_total = $g_data->getTotalNonHiddenNonExtraCreditPoints();
-                            $submission_status = array(
-                                "SUBMITTED" => "",
-                                "AUTOGRADE" => "<em style='font-size: .8em;'></em><br>"
-                            );
-                        }
-                        else if ($g_data->getTotalNonHiddenNonExtraCreditPoints() != array() && ($title_save == "GRADED" || $title_save == "ITEMS BEING GRADED")){
-                            $submission_status = array(
-                                "SUBMITTED" => "",
-                                "AUTOGRADE" => ""
-                            );
-                        }
-                        else{
-                            $autograde_points_earned = $g_data->getGradedNonHiddenPoints();
-                            $autograde_points_total = $g_data->getTotalNonHiddenNonExtraCreditPoints();
-                            $submission_status = array(
-                                "SUBMITTED" => "",
-                            //    "AUTOGRADE" => "<em style='font-size: .8em;'>(" . $autograde_points_earned . "/" . $autograde_points_total . ")</em><br>"
-                            );
-
-                        }
-                    }
-                }
-                else{ //don't show submission_status to instructors
-                    $submission_status = array(
-                        "SUBMITTED" => "<br>",
-                        "AUTOGRADE" => ""
-                    );
-                }
-                $title = $title_save;
-                $title_to_button_type_submission[$title_save] = $btn_title_save;
-                // student users should only see electronic gradeables -- NOTE: for now, we might change this design later
-                if ($g_data->getType() != GradeableType::ELECTRONIC_FILE && !$this->core->getUser()->accessGrading()) {
-                    continue;
-                }
-                // if student view false, never show
-                if (!$g_data->getStudentView() && !$this->core->getUser()->accessGrading()) {
-                    continue;
-                }
-                if ($g_data->getActiveVersion() < 1){
-                    if ($title == "GRADED" || $title == "ITEMS BEING GRADED"){
-                        $title = "CLOSED";
-                    }
-                }
-                if ($g_data->useTAGrading() && $g_data->beenTAgraded() && $g_data->getUserViewedDate() !== null){
-                    $title_to_button_type_submission['GRADED'] = "btn-default";
-                }
-                /** @var Gradeable $g_data */
-                $date = new \DateTime("now", $this->core->getConfig()->getTimezone());
-                if($g_data->getTAViewDate()->format('Y-m-d H:i:s') > $date->format('Y-m-d H:i:s') && !$this->core->getUser()->accessAdmin()){
-                    continue;
-                }
-                $time = " @ H:i";
-                $gradeable_grade_range = 'PREVIEW GRADING<br><span style="font-size:smaller;">(grading opens '.$g_data->getGradeStartDate()->format("m/d/Y{$time}").")</span>";
-                if ($g_data->getType() == GradeableType::ELECTRONIC_FILE) {
-                  if ($g_data->useTAGrading()) {
-                    $gradeable_grade_range = 'PREVIEW GRADING<br><span style="font-size:smaller;">(grading opens '.$g_data->getGradeStartDate()->format("m/d/Y{$time}")."</span>)";
-                  } else {
-                    $gradeable_grade_range = 'VIEW SUBMISSIONS<br><span style="font-size:smaller;">(<em>no manual grading</em></span>)';
-                  }
-                }
-                $temp_regrade_text = "";
-                if ($title_save=='ITEMS BEING GRADED') {
-                  $gradeable_grade_range = 'GRADE<br><span style="font-size:smaller;">(grades due '.$g_data->getGradeReleasedDate()->format("m/d/Y{$time}").'</span>)';
-                  $temp_regrade_text = 'REGRADE<br><span style="font-size:smaller;">(grades due '.$g_data->getGradeReleasedDate()->format("m/d/Y{$time}").'</span>)';
-                }
-                if ($title_save=='GRADED') {
-                  if ($g_data->getType() == GradeableType::ELECTRONIC_FILE) {
-                    if ($g_data->useTAGrading()) {
-                      $gradeable_grade_range = 'GRADE';
-                    } else {
-                      $gradeable_grade_range = 'VIEW SUBMISSIONS';
-                    }
-                  } else {
-                    $gradeable_grade_range = 'REGRADE';
-                  }
-                }
-                if(trim($g_data->getInstructionsURL())!=''){
-                    $gradeable_title = '<label>'.$g_data->getName().'</label><a class="external" href="'.$g_data->getInstructionsURL().'" target="_blank"><i style="margin-left: 10px;" class="fa fa-external-link"></i></a>';
-                }
-                else{
-                    if ($g_data->getType() == GradeableType::ELECTRONIC_FILE) {
-                        # no_team_flag is true if there are no teams else false. Note deleting a gradeable is not allowed is no_team_flag is false.
-                        $no_teams_flag=true;
-                        $all_teams = $this->core->getQueries()->getTeamsByGradeableId($gradeable);
-                        if (!empty($all_teams)) {
-                            $no_teams_flag=false;
-                        }
-                        # no_submission_flag is true if there are no submissions for assignement else false. Note deleting a gradeable is not allowed is no_submission_flag is false.
-                        $no_submission_flag=true;
-                        $semester = $this->core->getConfig()->getSemester();
-                        $course = $this->core->getConfig()->getCourse();
-                        $submission_path = "/var/local/submitty/courses/".$semester."/".$course."/"."submissions/".$gradeable;
-                        if(is_dir($submission_path)) {
-                            $no_submission_flag=false;
-                        }
-                        if($this->core->getUser()->accessAdmin() && $no_submission_flag && $no_teams_flag) {
-                            $form_action=$this->core->buildUrl(array('component' => 'admin', 'page' => 'admin_gradeable', 'action' => 'delete_gradeable', 'id' => $gradeable ));
-                            $gradeable_title = <<<HTML
-                    <label>{$g_data->getName()}</label>&nbsp;
-                    <i class="fa fa-times" style="color:red; cursor:pointer;" aria-hidden="true" onclick='newDeleteGradeableForm("{$form_action}","{$g_data->getName()}");'></i>
-HTML;
-                        }
-                        else {
-                            $gradeable_title = '<label>'.$g_data->getName().'</label>';
-                        }
-                    }
-                    else if(($g_data->getType() == GradeableType::NUMERIC_TEXT) || (($g_data->getType() == GradeableType::CHECKPOINTS))) {
-                        if($this->core->getUser()->accessAdmin() && $this->core->getQueries()->getNumUsersGraded($gradeable) === 0) {
-                            $form_action=$this->core->buildUrl(array('component' => 'admin', 'page' => 'admin_gradeable', 'action' => 'delete_gradeable', 'id' => $gradeable ));
-                            $gradeable_title = <<<HTML
-                    <label>{$g_data->getName()}</label>&nbsp;
-                    <i class="fa fa-times" style="color:red; cursor:pointer;" aria-hidden="true" onclick='newDeleteGradeableForm("{$form_action}","{$g_data->getName()}");'></i>
-HTML;
-                        }
-                        else {
-                            $gradeable_title = '<label>'.$g_data->getName().'</label>';
-                        }
-
-                    }
-                }
-                if ($g_data->getType() == GradeableType::ELECTRONIC_FILE){
-                    $display_date = ($title == "FUTURE" || $title == "BETA") ? "<span style=\"font-size:smaller;\">(opens ".$g_data->getOpenDate()->format("m/d/Y{$time}")."</span>)" : "<span style=\"font-size:smaller;\">(due ".$g_data->getDueDate()->format("m/d/Y{$time}")."</span>)";
-                    if ($title=="GRADED" || $title=="ITEMS BEING GRADED") { $display_date = ""; }
-                    if ($g_data->getActiveVersion() >= 1 && $title == "OPEN") { //if the user submitted something on time
-                        $button_text = "RESUBMIT {$submission_status["SUBMITTED"]} {$submission_status["AUTOGRADE"]} {$display_date}";
-                    }
-                    else if($g_data->getActiveVersion() >= 1 && $title_save == "CLOSED") { //if the user submitted something past time
-                        $button_text = "LATE RESUBMIT {$submission_status["SUBMITTED"]} {$submission_status["AUTOGRADE"]} {$display_date}";
-                    }
-                    else if(($title_save == "GRADED" || $title_save == "ITEMS BEING GRADED") && $g_data->getActiveVersion() < 1) {
-                    	//to change the text to overdue submission if nothing was submitted on time
-                        $button_text = "OVERDUE SUBMISSION {$submission_status["SUBMITTED"]} {$submission_status["AUTOGRADE"]} {$display_date}";
-                    } //when there is no TA grade and due date passed
-                    else if($title_save == "GRADED" && $g_data->useTAGrading() && !$g_data->beenTAgraded()) {
-                        $button_text = "TA GRADE NOT AVAILABLE {$submission_status["SUBMITTED"]}
-                        	{$submission_status["AUTOGRADE"]} {$display_date}";
-                        $title_to_button_type_submission['GRADED'] = "btn-default";
-                    }
-                    else if($title_save == "GRADED" && !$g_data->useTAGrading()) {
-                        $button_text = "{$title_to_prefix[$title]} {$submission_status["SUBMITTED"]} {$submission_status["AUTOGRADE"]} {$display_date}";
-                        $title_to_button_type_submission['GRADED'] = "btn-default";
-                    } // electronic gradeable with no ta grading should never be green
-                    else {
-                    	$button_text = "{$title_to_prefix[$title]} {$submission_status["SUBMITTED"]} {$submission_status["AUTOGRADE"]} {$display_date}";
-                    }
-                    if ($g_data->hasConfig()) {
-                        //calculate the point percentage
-                    	if ($g_data->getTotalNonHiddenNonExtraCreditPoints() == 0) {
-                    		$points_percent = 0;
-                    	}
-                    	else {
-                    		$points_percent = $g_data->getGradedNonHiddenPoints() / $g_data->getTotalNonHiddenNonExtraCreditPoints();
-                    	}
-						$points_percent = $points_percent * 100;
-						if ($points_percent > 100) {
-                            $points_percent = 100;
-                        }
-                        if (($g_data->isTeamAssignment() && $g_data->getTeam() === null) && (!$this->core->getUser()->accessAdmin())){
-                            $gradeable_open_range = <<<HTML
-                <a class="btn {$title_to_button_type_submission[$title]} btn-nav" disabled>
-                     MUST BE ON A TEAM TO SUBMIT<br>{$display_date}
-                </a>
-HTML;
-                        }
-						else if ($g_data->beenAutograded() && $g_data->getTotalNonHiddenNonExtraCreditPoints() != 0 && $g_data->getActiveVersion() >= 1
-							&& $title_save == "CLOSED" && $points_percent >= 50) {
-						$gradeable_open_range = <<<HTML
-                 <a class="btn btn-default btn-nav" href="{$site_url}&component=student&gradeable_id={$gradeable}">
-                     {$button_text}
-                 </a>
-HTML;
-						}
-						else {
-							$gradeable_open_range = <<<HTML
-                 <a class="btn {$title_to_button_type_submission[$title]} btn-nav" href="{$site_url}&component=student&gradeable_id={$gradeable}">
-                     {$button_text}
-                 </a>
-HTML;
-						}
-
-
-						//If the button is autograded and has been submitted once, give a progress bar.
-						if ($g_data->beenAutograded() && $g_data->getTotalNonHiddenNonExtraCreditPoints() != 0 && $g_data->getActiveVersion() >= 1
-							&& ($title_save == "CLOSED" || $title_save == "OPEN"))
-						{
-							//from https://css-tricks.com/css3-progress-bars/
-							if ($points_percent >= 50) {
-								$gradeable_open_range .= <<<HTML
-								<style type="text/css">
-									.meter1 {
-										height: 10px;
-										position: relative;
-										background: rgb(224,224,224);
-										padding: 0px;
-									}
-									.meter1 > span {
-							  			display: block;
-							  			height: 100%;
-							  			background-color: rgb(92,184,92);
-							  			position: relative;
-									}
-								</style>
-								<div class="meter1">
-  									<span style="width: {$points_percent}%"></span>
-								</div>
-HTML;
-							}
-							else {
-								$gradeable_open_range .= <<<HTML
-								<style type="text/css">
-								.meter2 {
-									height: 10px;
-									position: relative;
-									background: rgb(224,224,224);
-									padding: 0px;
-								}
-								.meter2 > span {
-								  	display: block;
-								  	height: 100%;
-								  	background-color: rgb(92,184,92);
-								  	position: relative;
-								}
-								</style>
-HTML;
-                                //Give them an imaginary progress point
-								if ($g_data->getGradedNonHiddenPoints() == 0) {
-									$gradeable_open_range .= <<<HTML
-									<div class="meter2">
-	  								<span style="width: 2%"></span>
-									</div>
-HTML;
-								}
-								else {
-									$gradeable_open_range .= <<<HTML
-									<div class="meter2">
-	  								<span style="width: {$points_percent}%"></span>
-								</div>
-HTML;
-								}
-							}
-						}
-                        //This code is taken from the ElectronicGraderController, it used to calculate the TA percentage.
-                        $gradeable_core = $this->core->getQueries()->getGradeable($gradeable);
-                        $gradeable_id = $gradeable_core->getId();
-                        $total_users = array();
-                        $no_team_users = array();
-                        $graded_components = array();
-                        $graders = array();
-                        if ($gradeable_core->isGradeByRegistration()) {
-                            if(!$this->core->getUser()->accessFullGrading()){
-                                $sections = $this->core->getUser()->getGradingRegistrationSections();
-                            }
-                            else {
-                                $sections = $this->core->getQueries()->getRegistrationSections();
-                                foreach ($sections as $i => $section) {
-                                    $sections[$i] = $section['sections_registration_id'];
-                                }
-                            }
-                            $section_key='registration_section';
-                            if (count($sections) > 0) {
-                                $graders = $this->core->getQueries()->getGradersForRegistrationSections($sections);
-                            }
-                        }
-                        else {
-                            if(!$this->core->getUser()->accessFullGrading()){
-                                $sections = $this->core->getQueries()->getRotatingSectionsForGradeableAndUser($gradeable_id, $this->core->getUser()->getId());
-                            }
-                            else {
-                                $sections = $this->core->getQueries()->getRotatingSections();
-                                foreach ($sections as $i => $section) {
-                                    $sections[$i] = $section['sections_rotating_id'];
-                                }
-                            }
-                            $section_key='rotating_section';
-                            if (count($sections) > 0) {
-                                $graders = $this->core->getQueries()->getGradersForRotatingSections($gradeable_id, $sections);
-                            }
-                        }
-                        if (count($sections) > 0) {
-                            if ($gradeable_core->isTeamAssignment()) {
-                                $total_users = $this->core->getQueries()->getTotalTeamCountByGradingSections($gradeable_id, $sections, $section_key);
-                                $no_team_users = $this->core->getQueries()->getUsersWithoutTeamByGradingSections($gradeable_id, $sections, $section_key);
-                                $graded_components = $this->core->getQueries()->getGradedComponentsCountByTeamGradingSections($gradeable_id, $sections, $section_key);
-                            }
-                            else {
-                                $total_users = $this->core->getQueries()->getTotalUserCountByGradingSections($sections, $section_key);
-                                $no_team_users = array();
-                                $graded_components = $this->core->getQueries()->getGradedComponentsCountByGradingSections($gradeable_id, $sections, $section_key, $gradeable_core->isTeamAssignment());
-                            }
-                        }
-
-                        $num_components = $this->core->getQueries()->getTotalComponentCount($gradeable_id);
-                        $num_submitted = $this->core->getQueries()->getTotalSubmittedUserCountByGradingSections($gradeable_id, $sections, $section_key);
-                        $sections = array();
-                        if (count($total_users) > 0) {
-                            foreach ($num_submitted as $key => $value) {
-                                $sections[$key] = array(
-                                    'total_components' => $value * $num_components,
-                                    'graded_components' => 0,
-                                    'graders' => array()
-                                );
-                                if ($gradeable_core->isTeamAssignment()) {
-                                    $sections[$key]['no_team'] = $no_team_users[$key];
-                                }
-                                if (isset($graded_components[$key])) {
-                                    // Clamp to total components if unsubmitted assigment is graded for whatever reason
-                                    $sections[$key]['graded_components'] = min(intval($graded_components[$key]), $sections[$key]['total_components']);
-                                }
-                                if (isset($graders[$key])) {
-                                    $sections[$key]['graders'] = $graders[$key];
-                                }
-                            }
-                        }
-                        $components_graded = 0;
-                        $components_total = 0;
-                        foreach ($sections as $key => $section) {
-                            if ($key === "NULL") {
-                                continue;
-                            }
-                            $components_graded += $section['graded_components'];
-                            $components_total += $section['total_components'];
-                        }
-                        $TA_percent = 0;
-                        if ($components_total == 0) { $TA_percent = 0; }
-                        else {
-                            $TA_percent = $components_graded / $components_total;
-                            $TA_percent = $TA_percent * 100;
-                        }
-                        //if $TA_percent is 100, change the text to REGRADE
-                        if ($TA_percent == 100 && $title_save=='ITEMS BEING GRADED') {
-                            $gradeable_grade_range = <<<HTML
-                            <a class="btn btn-default btn-nav" \\
-                            href="{$this->core->buildUrl(array('component' => 'grading', 'page' => 'electronic', 'gradeable_id' => $gradeable))}">
-                            {$temp_regrade_text}</a>
-HTML;
-                        } else if ($TA_percent == 100 && $title_save=='GRADED') {
-                            $gradeable_grade_range = <<<HTML
-                            <a class="btn btn-default btn-nav" \\
-                            href="{$this->core->buildUrl(array('component' => 'grading', 'page' => 'electronic', 'gradeable_id' => $gradeable))}">
-                            REGRADE</a>
-HTML;
-                        } else {
-                            $button_type = $title_to_button_type_grading[$title_save];
-                            if (!$g_data->useTAGrading()) {
-                              $button_type = 'btn-default';
-                            }
-                            $gradeable_grade_range = <<<HTML
-                            <a class="btn {$button_type} btn-nav" \\
-                            href="{$this->core->buildUrl(array('component' => 'grading', 'page' => 'electronic', 'gradeable_id' => $gradeable))}">
-                            {$gradeable_grade_range}</a>
-HTML;
-                        }
-                        //Give the TAs a progress bar too
-                        if (($title_save == "GRADED" || $title_save == "ITEMS BEING GRADED") && $components_total != 0 && $g_data->useTAGrading()) {
-                            $gradeable_grade_range .= <<<HTML
-                            <style type="text/css">
-                                .meter3 {
-                                    height: 10px;
-                                    position: relative;
-                                    background: rgb(224,224,224);
-                                    padding: 0px;
-                                }
-                                .meter3 > span {
-                                    display: block;
-                                    height: 100%;
-                                    background-color: rgb(92,184,92);
-                                    position: relative;
-                                }
-                            </style>
-                            <div class="meter3">
-                                <span style="width: {$TA_percent}%"></span>
-                            </div>
-HTML;
-                        }
-                    }
-                    else {
-                        $gradeable_open_range = <<<HTML
-                 <button class="btn {$title_to_button_type_submission[$title]}" style="width:100%;" disabled>
-                     Need to run BUILD_{$this->core->getConfig()->getCourse()}.sh
-                 </button>
-HTML;
-                        $gradeable_grade_range = <<<HTML
-                <button class="btn {$title_to_button_type_grading[$title]}" style="width:100%;" disabled>
-                    Need to run BUILD_{$this->core->getConfig()->getCourse()}.sh
-                </button>
-HTML;
-                    }
-                }
-                else{
-                    $gradeable_open_range = '';
-                    if($g_data->getType() == GradeableType::CHECKPOINTS){
-                       $gradeable_grade_range = <<<HTML
-                <a class="btn {$title_to_button_type_grading[$title]} btn-nav" \\
-                href="{$this->core->buildUrl(array('component' => 'grading', 'page' => 'simple', 'action' => 'lab', 'g_id' => $gradeable))}">
-                {$gradeable_grade_range}</a>
-HTML;
-                    }
-                    elseif($g_data->getType() == GradeableType::NUMERIC_TEXT){
-                        $gradeable_grade_range = <<<HTML
-                <a class="btn {$title_to_button_type_grading[$title]} btn-nav" \\
-                href="{$this->core->buildUrl(array('component' => 'grading', 'page' => 'simple', 'action' => 'numeric', 'g_id' => $gradeable))}">
-                {$gradeable_grade_range}</a>
-HTML;
-                    }
-                }
-                // Team management button, only visible on team assignments
-                $gradeable_team_range = '';
-                if (($g_data->isTeamAssignment()) ) {
-                    if ($g_data->getTeam() === null) {
-                        if ($date->format('Y-m-d H:i:s') < $g_data->getTeamLockDate()->format('Y-m-d H:i:s')) {
-                            $button_type = 'btn-primary';
-                            $display_date = "<br><span style=\"font-size:smaller;\">(teams lock {$g_data->getTeamLockDate()->format("m/d/Y{$time}")})</span>";
-                        }
-                        else {
-                            $button_type = 'btn-danger';
-                            $display_date = '';
-                        }
-                        $button_text = 'CREATE TEAM';
-                        $teams = $this->core->getQueries()->getTeamsByGradeableId($g_data->getId());
-                        foreach($teams as $t) {
-                            if ($t->sentInvite($this->core->getUser()->getId())) {
-                                $button_text = 'CREATE/JOIN TEAM';
-                                break;
-                            }
-=======
         }
 
         $button = new Button($this->core, [
@@ -990,7 +469,6 @@
                             //You forgot somebody
                             $class = 'btn-danger';
                             $title = 'GRADE';
->>>>>>> f90b9fd9
                         }
                     }
 
