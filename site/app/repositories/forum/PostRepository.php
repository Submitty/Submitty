--- conflicted
+++ resolved
@@ -12,14 +12,15 @@
     public function getPostWithHistory(int $post_id): ?Post {
         $qb = $this->_em->createQueryBuilder();
         $qb->select('post')
-<<<<<<< HEAD
-            ->from(Post::class, 'post')
             ->addSelect('history')
             ->addSelect('attachments')
             ->addSelect('author')
+            ->addSelect('edit_author')
+            ->from(Post::class, 'post')
             ->leftJoin('post.history', 'history')
             ->leftJoin('post.attachments', 'attachments')
-            ->leftJoin('post.author', 'author')
+            ->join('post.author', 'author')
+            ->join('history.edit_author', 'edit_author')
             ->where('post.id = :post_id')
             ->setParameter('post_id', $post_id);
 
@@ -42,17 +43,6 @@
             ->leftJoin('post.thread', 'thread')
             ->leftJoin('thread.posts', 'threadPosts', Expr\Join::WITH, 'threadPosts.parent = -1')
             ->leftJoin('post.upduckers', 'upduckers')
-=======
-            ->addSelect('history')
-            ->addSelect('attachments')
-            ->addSelect('author')
-            ->addSelect('edit_author')
-            ->from(Post::class, 'post')
-            ->leftJoin('post.history', 'history')
-            ->leftJoin('post.attachments', 'attachments')
-            ->join('post.author', 'author')
-            ->join('history.edit_author', 'edit_author')
->>>>>>> c5a51378
             ->where('post.id = :post_id')
             ->setParameter('post_id', $post_id);
 
