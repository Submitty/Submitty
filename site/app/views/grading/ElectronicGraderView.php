<?php

namespace app\views\grading;

use app\controllers\student\LateDaysTableController;
use app\libraries\FileUtils;
use app\libraries\Utils;
use app\models\gradeable\Gradeable;
use app\models\gradeable\AutoGradedVersion;
use app\models\gradeable\GradedGradeable;
use app\models\gradeable\LateDayInfo;
use app\models\gradeable\RegradeRequest;
use app\models\SimpleStat;
use app\models\Team;
use app\models\User;
use app\views\AbstractView;

class ElectronicGraderView extends AbstractView {
    /**
     * @param Gradeable $gradeable
     * @param array[] $sections
     * @param SimpleStat[] $component_averages
     * @param SimpleStat|null $autograded_average
     * @param SimpleStat|null $overall_average
     * @param int $total_submissions
     * @param int $registered_but_not_rotating
     * @param int $rotating_but_not_registered
     * @param int $viewed_grade
     * @param string $section_type
     * @param int $regrade_requests
     * @param bool $show_warnings
     * @return string
     */
    
    public function statusPage(
        Gradeable $gradeable,
        array $sections,
        array $component_averages,
        $autograded_average,
        $overall_scores,
        $overall_average,
        int $total_submissions,
        int $individual_viewed_grade,
        int $total_students_submitted,
        int $registered_but_not_rotating,
        int $rotating_but_not_registered,
        int $viewed_grade,
        string $section_type,
        int $regrade_requests,
        bool $show_warnings
    ) {

        $peer = false;
        if ($gradeable->isPeerGrading()) {
            $peer = true;
        }
        $graded = 0;
        $total = 0;
        $no_team_total = 0;
        $team_total = 0;
        $team_percentage = 0;
        $total_students = 0;
        $graded_total = 0;
        $submitted_total = 0;
        $submitted_percentage = 0;
        $peer_total = 0;
        $peer_graded = 0;
        $peer_percentage = 0;
        $entire_peer_graded = 0;
        $entire_peer_total = 0;
        $total_students_submitted = 0;
        $total_grading_percentage = 0;
        $entire_peer_percentage = 0;
        $viewed_total = 0;
        $viewed_percent = 0;
        $overall_total = 0;
        $overall_percentage = 0;
        $autograded_percentage = 0;
        $ta_graded_percentage = 0;
        $component_percentages = [];
        $component_overall_score = 0;
        $component_overall_max = 0;
        $component_overall_percentage = 0;
        $this->core->getOutput()->addVendorJs(FileUtils::joinPaths('plotly', 'plotly.js'));

        foreach ($sections as $key => $section) {
            if ($key === "NULL") {
                continue;
            }
            $graded += $section['ta_graded_components'];
            $total += $section['total_components'];
            if ($gradeable->isTeamAssignment()) {
                $no_team_total += $section['no_team'];
                $team_total += $section['team'];
            }
        }
        if ($total === 0 && $no_team_total === 0) {
            $graded_percentage = -1;
        }
        elseif ($total === 0 && $no_team_total > 0) {
            $graded_percentage = 0;
        }
        else {
            $graded_percentage = number_format(($graded / $total) * 100, 1);
        }

        if ($graded_percentage !== -1) {
            if ($gradeable->isTeamAssignment()) {
                $total_students = $team_total + $no_team_total;
            }
            else {
                $total_students = $total_submissions;
            }
            $num_peer_components = 0;
            $ta_graded_percentage = 0;
            $num_non_peer_components = count($gradeable->getNonPeerComponents());
            $num_components = $num_peer_components + $num_non_peer_components;
            $submitted_total = $num_components > 0 ? $total / $num_components : 0;
            $graded_total = $num_components > 0 ? round($graded / $num_components, 2) : 0;
            if ($peer) {
                $num_peer_components = count($gradeable->getPeerComponents());
                $num_non_peer_components = count($gradeable->getNonPeerComponents());
                $num_components = $num_peer_components + $num_non_peer_components;
                $graded_total = $num_non_peer_components > 0 ? $graded / $num_non_peer_components : 0;
<<<<<<< HEAD
                $submitted_total =
=======
                $submitted_total = $num_components > 0 ? $total / $num_components : 0;
>>>>>>> 1c183b83
                $ta_graded_percentage = number_format(($graded_total / $submitted_total ) * 100, 1);
            }
            if ($total_submissions != 0) {
                $submitted_percentage = round(($submitted_total / $total_submissions) * 100, 1);
            }
            //Add warnings to the warnings array to display them to the instructor.
            $warnings = [];
            if ($section_type === "rotating_section" && $show_warnings) {
                if ($registered_but_not_rotating > 0) {
                    array_push($warnings, "There are " . $registered_but_not_rotating . " registered students without a rotating section.");
                }
                if ($rotating_but_not_registered > 0) {
                    array_push($warnings, "There are " . $rotating_but_not_registered . " unregistered students with a rotating section.");
                }
            }

            if ($gradeable->isTeamAssignment()) {
                $team_percentage = $total_students != 0 ? round(($team_total / $total_students) * 100, 1) : 0;
            }
            if ($peer) {
                $peer_count = count($gradeable->getPeerComponents());
                $peer_percentage = 0;
                $peer_total = 0;
                $peer_graded = 0;
                $entire_peer_total = 0;
                $total_students_submitted = 0;
                $total_grading_percentage = 0;
                $entire_peer_graded = 0;
                $entire_peer_percentage = 0;
               
                if ($peer_count > 0 && array_key_exists("peer_stu_grad", $sections)) {
                    if ($num_peer_components > 0) {
                        $total_students_submitted =  floor(($sections['peer_stu_grad']['total_who_submitted']));
                        $total_grading_percentage =  number_format(($graded_total / $total_students_submitted ) * 100, 1);
                        $entire_peer_total =  floor(($sections['peer_stu_grad']['total_who_submitted']));
                        $entire_peer_graded =  $sections['peer_stu_grad']['graded_components'] / $num_peer_components;
                    }
                    else {
                        $entire_peer_total = 0;
                        $entire_peer_graded = 0;
                    }
                 
                    $entire_peer_percentage = number_format(($entire_peer_graded / ($entire_peer_total) ) * 100, 1);
                }
                if ($peer_count > 0 && array_key_exists("stu_grad", $sections)) {
                    if ($num_components > 0) {
                        $peer_total =  floor(($sections['stu_grad']['total_components']) / $num_peer_components);
                        $peer_graded =  $sections['stu_grad']['graded_components'] / $num_peer_components;
                    }
                    else {
                        $peer_total = 0;
                        $peer_graded = 0;
                    }
                 
                    $peer_percentage = number_format(($peer_graded / ($peer_total) ) * 100, 1);
                }
            }
            {
            foreach ($sections as $key => &$section) {
                if ($section['total_components'] == 0) {
                    $section['percentage'] = 0;
                }
                else {
                    $section['percentage'] = number_format(($section['graded_components'] / $section['total_components']) * 100, 1);
                }
                $section['graded'] = round($section['graded_components'] / $num_components, 1);
                $section['total'] = round($section['total_components'] / $num_components, 1);
            }
                unset($section); // Clean up reference

            if ($gradeable->isTaGradeReleased()) {
                $viewed_total = $total / $num_components;
                $viewed_percent = number_format(($viewed_grade / max($viewed_total, 1)) * 100, 1);
                $individual_viewed_percent = $total_students_submitted == 0 ? 0 :
                    number_format(($individual_viewed_grade / $total_students_submitted) * 100, 1);
            }
            }
            if (!$peer) {
                if ($overall_average !== null) {
                    $overall_total = $overall_average->getMaxValue() + $gradeable->getAutogradingConfig()->getTotalNonExtraCredit();
                    if ($overall_total != 0) {
                        $overall_percentage = round($overall_average->getAverageScore() / $overall_total * 100);
                    }
                }
                if ($autograded_average !== null) {
                    if ($gradeable->getAutogradingConfig()->getTotalNonExtraCredit() !== 0 && $autograded_average->getCount() !== 0) {
                        $autograded_percentage = round($autograded_average->getAverageScore() / $gradeable->getAutogradingConfig()->getTotalNonExtraCredit() * 100);
                    }
                }
                if (count($component_averages) !== 0) {
                    foreach ($component_averages as $comp) {
                        /* @var SimpleStat $comp */
                        $component_overall_score += $comp->getAverageScore();
                        $component_overall_max += $comp->getMaxValue();
                        $percentage = 0;
                        if ($comp->getMaxValue() != 0) {
                            $percentage = round($comp->getAverageScore() / $comp->getMaxValue() * 100);
                        }
                        $component_percentages[] = $percentage;
                    }
                    if ($component_overall_max != 0) {
                        $component_overall_percentage = round($component_overall_score / $component_overall_max * 100);
                    }
                }
                //This else encompasses the above calculations for Teamss
                //END OF ELSE
            }
        }

        //determines if there are any valid rotating sections
        $no_rotating_sections = false;
        if (count($sections) === 0) {
            $no_rotating_sections = true;
        }
        else {
            if ($gradeable->isTeamAssignment()) {
                $valid_teams_or_students = 0;
                foreach ($sections as $section) {
                    $valid_teams_or_students += $section['no_team'] + $section['team'];
                }
                $no_rotating_sections = $valid_teams_or_students === 0;
            }
        }
        $details_url = $this->core->buildCourseUrl(['gradeable', $gradeable->getId(), 'grading', 'details']);
        $this->core->getOutput()->addInternalCss('admin-gradeable.css');
        return $this->core->getOutput()->renderTwigTemplate("grading/electronic/Status.twig", [
            "gradeable_id" => $gradeable->getId(),
            "gradeable_title" => $gradeable->getTitle(),
            "team_assignment" => $gradeable->isTeamAssignment(),
            "ta_grades_released" => $gradeable->isTaGradeReleased(),
            "rotating_sections_error" => (!$gradeable->isGradeByRegistration()) && $no_rotating_sections
                && $this->core->getUser()->getGroup() == User::GROUP_INSTRUCTOR,
            "autograding_non_extra_credit" => $gradeable->getAutogradingConfig()->getTotalNonExtraCredit(),
            "peer" => $peer,
            "team_total" => $team_total,
            "team_percentage" => $team_percentage,
            "total_students" => $total_students,
            "total_submissions" => $total_submissions,
            "submitted_total" => $submitted_total,
            "submitted_percentage" => $submitted_percentage,
            "graded_total" => $graded_total,
            "graded_percentage" => $graded_percentage,
            "ta_graded_percentage" => $ta_graded_percentage,
            "peer_total" => $peer_total,
            "peer_graded" => $peer_graded,
            "peer_percentage" => $peer_percentage,
            "entire_peer_total" => $entire_peer_total,
            "total_students_submitted" => $total_students_submitted,
            "total_grading_percentage" => $total_grading_percentage,
            "entire_peer_graded" => $entire_peer_graded,
            "entire_peer_percentage" => $entire_peer_percentage,
            "sections" => $sections,
            "viewed_grade" => $viewed_grade,
            "viewed_total" => $viewed_total,
            "viewed_percent" => $viewed_percent,
            "overall_average" => $overall_average,
            "overall_scores" => $overall_scores,
            "overall_total" => $overall_total,
            "overall_percentage" => $overall_percentage,
            "autograded_percentage" => $autograded_percentage,
            "autograded_average" => $autograded_average,
            "component_averages" => $component_averages,
            "component_percentages" => $component_percentages,
            "component_overall_score" => $component_overall_score,
            "component_overall_max" => $component_overall_max,
            "component_overall_percentage" => $component_overall_percentage,
            "individual_viewed_grade" => $individual_viewed_grade,
            "total_students_submitted" => $total_students_submitted,
            "individual_viewed_percent" => $individual_viewed_percent ?? 0,
            "regrade_requests" => $regrade_requests,
            "download_zip_url" => $this->core->buildCourseUrl(['gradeable', $gradeable->getId(), 'grading', 'download_zip']),
            "bulk_stats_url" => $this->core->buildCourseUrl(['gradeable', $gradeable->getId(), 'bulk_stats']),
            "details_url" => $details_url,
            "details_view_all_url" => $details_url . '?' . http_build_query(['view' => 'all']),
            "grade_url" => $this->core->buildCourseUrl(['gradeable', $gradeable->getId(), 'grading', 'grade']),
            "regrade_allowed" => $this->core->getConfig()->isRegradeEnabled(),
            "grade_inquiry_per_component_allowed" => $gradeable->isGradeInquiryPerComponentAllowed(),
        ]);
    }

    public function statPage($users) {

        $gradeable_id = $_REQUEST['gradeable_id'] ?? '';

        $return = <<<HTML

		<div class="content_upload_content">

HTML;
        $this->core->getOutput()->addBreadcrumb("Bulk Upload Forensics", $this->core->buildCourseUrl(['gradeable', $gradeable_id, 'bulk_stats']));

        $return .= <<<HTML
			<div style="padding-left:20px;padding-bottom: 10px;border-radius:3px;padding-right:20px;">
				<table class="table table-striped table-bordered persist-area" id="content_upload_table">
					<tr>
				        <th style = "cursor:pointer;width:25%" id="user_down">User &darr;</th>
				        <th style = "cursor:pointer;width:25%" id="upload_down">Upload Timestamp</th>
				        <th style = "cursor:pointer;width:25%" id="submission_down">Submission Timestamp</th>
				        <th style = "cursor:pointer;width:25%" id="filepath_down">Filepath</th>
					</tr>
HTML;

        foreach ($users as $user => $details) {
            $first_name = htmlspecialchars($details["first_name"]);
            $last_name = htmlspecialchars($details["last_name"]);
            $upload_timestamp = $details["upload_time"];
            $submit_timestamp = $details["submit_time"];
            $filepath = htmlspecialchars($details["file"]);

            $return .= <<<HTML
			<tbody>
				<tr>
					<td>{$last_name}, {$first_name}</td>
                    <td>{$upload_timestamp}</td>
                    <td>{$submit_timestamp}</td>
                    <td>{$filepath}</td>
				</tr>
			</tbody>
HTML;
        }

        $return .= <<<HTML
				</table>
			</div>
			</div>

			<script>
				$("td").click(function(){
					if($(this).attr('id')=="user_down"){
						sortTable(0);
					}
					if($(this).attr('id')=="upload_down"){
						sortTable(1);
					}
					if($(this).attr('id')=="submission_down"){
						sortTable(2);
					}
					if($(this).attr('id')=="filepath_down"){
						sortTable(3);
					}

				});

				function sortTable(sort_element_index){
					var table = document.getElementById("content_upload_table");
					var switching = true;
					while(switching){
						switching=false;
						var rows = table.getElementsByTagName("TBODY");
						for(var i=1;i<rows.length-1;i++){

							var a = rows[i].getElementsByTagName("TR")[0].getElementsByTagName("TD")[sort_element_index];
							var b = rows[i+1].getElementsByTagName("TR")[0].getElementsByTagName("TD")[sort_element_index];
                            // sorted alphabetically by last name or by earliest time
							if((sort_element_index >= 0 && sort_element_index <= 3) ? a.innerHTML>b.innerHTML : parseInt(a.innerHTML) < parseInt(b.innerHTML)){
								rows[i].parentNode.insertBefore(rows[i+1],rows[i]);
								switching=true;
							}
						}
					}

					var row0 = table.getElementsByTagName("TBODY")[0].getElementsByTagName("TR")[0];
					var headers = row0.getElementsByTagName("TD");

					for(var i = 0;i<headers.length;i++){
						var index = headers[i].innerHTML.indexOf(' ↓');

						if(index> -1){

							headers[i].innerHTML = headers[i].innerHTML.substr(0, index);
							break;
						}
					}

					headers[sort_element_index].innerHTML = headers[sort_element_index].innerHTML + ' ↓';

				}

			</script>
HTML;
        return $return;
    }



    /**
     * @param Gradeable $gradeable
     * @param GradedGradeable[] $graded_gradeables,
     * @param User[] $teamless_users
     * @param array $graders
     * @param Team[] $empty_teams
     * @param bool $show_all_sections_button
     * @param bool $show_import_teams_button
     * @param bool $show_export_teams_button
     * @param bool $show_edit_teams
     * @return string
     */
    public function detailsPage(Gradeable $gradeable, $graded_gradeables, $teamless_users, $graders, $empty_teams, $show_all_sections_button, $show_import_teams_button, $show_export_teams_button, $show_edit_teams, $past_grade_start_date, $view_all, $sort, $direction) {

        $peer = false;
        if ($gradeable->isPeerGrading() && $this->core->getUser()->getGroup() == User::GROUP_STUDENT) {
            $peer = true;
        }
        
        //Each table column is represented as an array with the following entries:
        // width => how wide the column should be on the page, <td width=X>
        // title => displayed title in the table header
        // function => maps to a macro in Details.twig:render_student
        $columns = [];
        if ($peer) {
            $columns[]         = ["width" => "5%",  "title" => "",                 "function" => "index"];
            if ($gradeable->isTeamAssignment()) {
                $columns[] = ["width" => "30%", "title" => "Team Members",     "function" => "team_members_anon"];
            }
            else {
                $columns[]         = ["width" => "30%", "title" => "Student",          "function" => "user_id_anon"];
            }
            if ($gradeable->isTaGrading()) {
                $columns[]     = ["width" => "8%",  "title" => "Graded Questions", "function" => "graded_questions"];
            }
            if ($gradeable->getAutogradingConfig()->getTotalNonHiddenNonExtraCredit() !== 0) {
                $columns[]     = ["width" => "15%", "title" => "Autograding",      "function" => "autograding_peer"];
                $columns[]     = ["width" => "20%", "title" => "Manual Grading",          "function" => "grading_peer"];
                $columns[]     = ["width" => "15%", "title" => "Total",            "function" => "total_peer"];
                $columns[]     = ["width" => "15%", "title" => "Active Version",   "function" => "active_version"];
            }
            else {
                $columns[]     = ["width" => "30%", "title" => "Grading",          "function" => "grading_peer"];
                $columns[]     = ["width" => "20%", "title" => "Total",            "function" => "total_peer"];
                $columns[]     = ["width" => "15%", "title" => "Active Version",   "function" => "active_version"];
            }
        }
        else {
            if ($gradeable->isTeamAssignment()) {
                if ($show_edit_teams) {
                    $columns[] = ["width" => "2%",  "title" => "",                 "function" => "index"];
                    $columns[] = ["width" => "8%",  "title" => "Section",          "function" => "section"];
                    $columns[] = ["width" => "5%",  "title" => "Edit Teams",       "function" => "team_edit"];
                    $columns[] = ["width" => "10%", "title" => "Team Id",          "function" => "team_id", "sort_type" => "id"];
                    $columns[] = ["width" => "32%", "title" => "Team Members",     "function" => "team_members"];
                }
                else {
                    $columns[] = ["width" => "3%",  "title" => "",                 "function" => "index"];
                    $columns[] = ["width" => "5%",  "title" => "Section",          "function" => "section"];
                    $columns[] = ["width" => "50%", "title" => "Team Members",     "function" => "team_members"];
                }
            }
            else {
                $columns[]     = ["width" => "2%",  "title" => "",                 "function" => "index"];
                $columns[]     = ["width" => "8%", "title" => "Section",          "function" => "section"];
                $columns[]     = ["width" => "13%", "title" => "User ID",          "function" => "user_id", "sort_type" => "id"];
                $columns[]     = ["width" => "15%", "title" => "First Name",       "function" => "user_first", "sort_type" => "first"];
                $columns[]     = ["width" => "15%", "title" => "Last Name",        "function" => "user_last", "sort_type" => "last"];
            }
            if ($gradeable->getAutogradingConfig()->getTotalNonExtraCredit() !== 0) {
                $columns[]     = ["width" => "9%",  "title" => "Autograding",      "function" => "autograding"];
                if ($gradeable->isTaGrading()) {
                    $columns[]     = ["width" => "8%",  "title" => "Graded Questions", "function" => "graded_questions"];
                }
                $columns[]     = ["width" => "8%",  "title" => "Manual Grading",       "function" => "grading"];
                $columns[]     = ["width" => "7%",  "title" => "Total",            "function" => "total"];
                $columns[]     = ["width" => "10%", "title" => "Active Version",   "function" => "active_version"];
                if ($gradeable->isTaGradeReleased()) {
                    $columns[] = ["width" => "8%",  "title" => "Viewed Grade",     "function" => "viewed_grade"];
                }
            }
            else {
                if ($gradeable->isTaGrading()) {
                    $columns[]     = ["width" => "8%",  "title" => "Graded Questions", "function" => "graded_questions"];
                }
                $columns[]     = ["width" => "12%", "title" => "Manual Grading",       "function" => "grading"];
                $columns[]     = ["width" => "12%", "title" => "Total",            "function" => "total"];
                $columns[]     = ["width" => "10%", "title" => "Active Version",   "function" => "active_version"];
                if ($gradeable->isTaGradeReleased()) {
                    $columns[] = ["width" => "8%",  "title" => "Viewed Grade",     "function" => "viewed_grade"];
                }
            }
        }

        //Convert rows into sections and prepare extra row info for things that
        // are too messy to calculate in the template.
        $sections = [];
        /** @var GradedGradeable $row */
        foreach ($graded_gradeables as $row) {
            //Extra info for the template
            $info = [
                "graded_gradeable" => $row
            ];

            if ($peer) {
                $section_title = "PEER STUDENT GRADER";
            }
            elseif ($gradeable->isGradeByRegistration()) {
                $section_title = $row->getSubmitter()->getRegistrationSection();
            }
            else {
                $section_title = $row->getSubmitter()->getRotatingSection();
            }
            if ($section_title === null) {
                $section_title = "NULL";
            }

            if (isset($graders[$section_title]) && count($graders[$section_title]) > 0) {
                $section_grader_ids = [];
                foreach ($graders[$section_title] as $user) {
                    if ($user->getGroup() <= $gradeable->getMinGradingGroup()) {
                        $section_grader_ids[] = $user->getId();
                    }
                }
                if (count($section_grader_ids) > 0) {
                    $section_graders = implode(", ", $section_grader_ids);
                }
                else {
                    $section_graders = "Nobody";
                }
            }
            else {
                $section_graders = "Nobody";
            }

            if ($peer) {
                $section_graders = $this->core->getUser()->getId();
            }

            //Team edit button, specifically the onclick event.
            if ($gradeable->isTeamAssignment()) {
                $reg_section = ($row->getSubmitter()->getRegistrationSection() === null) ? "NULL" : $row->getSubmitter()->getRegistrationSection();
                $rot_section = ($row->getSubmitter()->getRotatingSection() === null) ? "NULL" : $row->getSubmitter()->getRotatingSection();
                $user_assignment_setting_json = json_encode($row->getSubmitter()->getTeam()->getAssignmentSettings($gradeable));
                $members = json_encode($row->getSubmitter()->getTeam()->getMembers());
                $pending_members = json_encode($row->getSubmitter()->getTeam()->getInvitations());
                $info["team_edit_onclick"] = "adminTeamForm(false, '{$row->getSubmitter()->getId()}', '{$reg_section}', '{$rot_section}', {$user_assignment_setting_json}, {$members}, {$pending_members},{$gradeable->getTeamSizeMax()});";
            }

            //List of graded components
            $info["graded_groups"] = [];
            foreach ($gradeable->getComponents() as $component) {
                $graded_component = $row->getOrCreateTaGradedGradeable()->getGradedComponent($component, $this->core->getUser());
                $grade_inquiry = $graded_component !== null ? $row->getGradeInquiryByGcId($graded_component->getComponentId()) : null;

                if ($component->isPeer() && $row->getOrCreateTaGradedGradeable()->isComplete()) {
                    $info["graded_groups"][] = 4;
                }
                elseif (($component->isPeer() && $graded_component != null)) {
                    //peer submitted and graded
                    $info["graded_groups"][] = 4;
                }
                elseif (($component->isPeer() && $graded_component === null)) {
                    //peer submitted but not graded
                    $info["graded_groups"][] = "peer-null";
                }
                elseif ($component->isPeer() && !$row->getOrCreateTaGradedGradeable()->isComplete()) {
                    //peer not submitted
                    $info["graded_groups"][] = "peer-no-submission";
                }
                elseif ($graded_component === null) {
                    //non-peer not graded
                    $info["graded_groups"][] = "NULL";
                }
                elseif ($grade_inquiry !== null && $grade_inquiry->getStatus() == RegradeRequest::STATUS_ACTIVE && $gradeable->isGradeInquiryPerComponentAllowed()) {
                    $info["graded_groups"][] = "grade-inquiry";
                }
                elseif (!$graded_component->getVerifier()) {
                    //no verifier exists, show the grader group
                    $info["graded_groups"][] = $graded_component->getGrader()->getGroup();
                }
                elseif ($graded_component->getGrader()->accessFullGrading()) {
                    //verifier exists and original grader is full access, show verifier grader group
                    $info["graded_groups"][] = $graded_component->getVerifier()->getGroup();
                }
                else {
                    //verifier exists and limited access grader, change the group to show semicircle on the details page
                    $info["graded_groups"][] = "verified";
                }
            }

            //More complicated info generation should go here


            //-----------------------------------------------------------------
            // Now insert this student into the list of sections

            $found = false;
            for ($i = 0; $i < count($sections); $i++) {
                if ($sections[$i]["title"] === $section_title) {
                    $found = true;
                    $sections[$i]["rows"][] = $info;
                    break;
                }
            }
            //Not found? Create it
            if (!$found) {
                $sections[] = ["title" => $section_title, "rows" => [$info], "graders" => $section_graders];
            }
        }

        // TODO: this duplication is not ideal
        foreach ($teamless_users as $teamless_user) {
            //Extra info for the template
            $info = [
                "user" => $teamless_user
            ];

            if ($peer) {
                $section_title = "PEER STUDENT GRADER";
            }
            elseif ($gradeable->isGradeByRegistration()) {
                $section_title = $teamless_user->getRegistrationSection();
            }
            else {
                $section_title = $teamless_user->getRotatingSection();
            }
            if ($section_title === null) {
                $section_title = "NULL";
            }

            if (isset($graders[$section_title]) && count($graders[$section_title]) > 0) {
                $section_graders = implode(", ", array_map(function (User $user) {
                    return $user->getId();
                }, $graders[$section_title]));
            }
            else {
                $section_graders = "Nobody";
            }
            if ($peer) {
                $section_graders = $this->core->getUser()->getId();
            }

            //Team edit button, specifically the onclick event.
            $reg_section = $teamless_user->getRegistrationSection() ?? 'NULL';
            $rot_section = $teamless_user->getRotatingSection() ?? 'NULL';
            $info['new_team_onclick'] = "adminTeamForm(true, '{$teamless_user->getId()}', '{$reg_section}', '{$rot_section}', [], [], [],{$gradeable->getTeamSizeMax()});";

            //-----------------------------------------------------------------
            // Now insert this student into the list of sections

            $found = false;
            for ($i = 0; $i < count($sections); $i++) {
                if ($sections[$i]["title"] === $section_title) {
                    $found = true;
                    $sections[$i]["teamless_users"][] = $info;
                    break;
                }
            }
            //Not found? Create it
            if (!$found) {
                $sections[] = ["title" => $section_title, "teamless_users" => [$info], "graders" => $section_graders];
            }
        }

        //sorts sections numerically, NULL always at the end
        usort($sections, function ($a, $b) {
            return ($a['title'] == 'NULL' || $b['title'] == 'NULL') ? ($a['title'] == 'NULL') : ($a['title'] > $b['title']);
        });


        $empty_team_info = [];
        foreach ($empty_teams as $team) {
            /* @var Team $team */
            $user_assignment_setting_json = json_encode($row->getSubmitter()->getTeam()->getAssignmentSettings($gradeable));
            $reg_section = ($team->getRegistrationSection() === null) ? "NULL" : $team->getRegistrationSection();
            $rot_section = ($team->getRotatingSection() === null) ? "NULL" : $team->getRotatingSection();

            $empty_team_info[] = [
                "team_edit_onclick" => "adminTeamForm(false, '{$team->getId()}', '{$reg_section}', '{$rot_section}', {$user_assignment_setting_json}, [], [],{$gradeable->getTeamSizeMax()});"
            ];
        }

        $team_gradeable_view_history = $gradeable->isTeamAssignment() ? $this->core->getQueries()->getAllTeamViewedTimesForGradeable($gradeable) : [];
        foreach ($team_gradeable_view_history as $team_id => $team) {
            $not_viewed_yet = true;
            $hover_over_string = "";
            ksort($team_gradeable_view_history[$team_id]);
            ksort($team);
            foreach ($team as $user => $value) {
                if ($value != null) {
                    $not_viewed_yet = false;
                    $date_object = new \DateTime($value);
                    $hover_over_string .= "Viewed by " . $user . " at " . $date_object->format('F d, Y g:i') . "\n";
                }
                else {
                    $hover_over_string .= "Not viewed by " . $user . "\n";
                }
            }

            if ($not_viewed_yet) {
                $team_gradeable_view_history[$team_id]['hover_string'] = '';
            }
            else {
                $team_gradeable_view_history[$team_id]['hover_string'] = $hover_over_string;
            }
        }
        $details_base_url = $this->core->buildCourseUrl(['gradeable', $gradeable->getId(), 'grading', 'details']);
        $this->core->getOutput()->addInternalCss('details.css');
        $this->core->getOutput()->addInternalJs('details.js');

        $this->core->getOutput()->enableMobileViewport();

        return $this->core->getOutput()->renderTwigTemplate("grading/electronic/Details.twig", [
            "gradeable" => $gradeable,
            "sections" => $sections,
            "graders" => $graders,
            "empty_teams" => $empty_teams,
            "empty_team_info" => $empty_team_info,
            "team_gradeable_view_history" => $team_gradeable_view_history,
            "view_all" => $view_all,
            "show_all_sections_button" => $show_all_sections_button,
            "show_import_teams_button" => $show_import_teams_button,
            "show_export_teams_button" => $show_export_teams_button,
            "past_grade_start_date" => $past_grade_start_date,
            "columns" => $columns,
            "export_teams_url" => $this->core->buildCourseUrl(['gradeable', $gradeable->getId(), 'grading', 'teams', 'export']),
            "randomize_team_rotating_sections_url" => $this->core->buildCourseUrl(['gradeable', $gradeable->getId(), 'grading', 'teams', 'randomize_rotating']),
            "grade_url" => $this->core->buildCourseUrl(['gradeable', $gradeable->getId(), 'grading', 'grade']),
            "peer" => $peer,
            "details_base_url" => $details_base_url,
            "view_all_toggle_url" => $details_base_url . '?' .
                http_build_query(['view' => $view_all ? null : 'all', 'sort' => $sort, 'direction' => $sort === 'random' ? null : $direction]),
            "order_toggle_url" => $details_base_url . '?' .
                http_build_query(['view' => $view_all ? 'all' : null, 'sort' => $sort === 'random' ? null : 'random']),
            "sort" => $sort,
            "direction" => $direction
        ]);
    }

    public function adminTeamForm(Gradeable $gradeable, $all_reg_sections, $all_rot_sections, $students) {
        $student_full = Utils::getAutoFillData($students);

        return $this->core->getOutput()->renderTwigTemplate("grading/AdminTeamForm.twig", [
            "gradeable_id" => $gradeable->getId(),
            "student_full" => $student_full,
            "view" => isset($_REQUEST["view"]) ? $_REQUEST["view"] : null,
            "all_reg_sections" => $all_reg_sections,
            "all_rot_sections" => $all_rot_sections,
            "csrf_token" => $this->core->getCsrfToken(),
            "team_submit_url" => $this->core->buildCourseUrl(['gradeable', $gradeable->getId(), 'grading', 'teams', 'new'])
        ]);
    }

    public function importTeamForm(Gradeable $gradeable) {
        return $this->core->getOutput()->renderTwigTemplate("grading/ImportTeamForm.twig", [
            "gradeable_id" => $gradeable->getId(),
            "csrf_token" => $this->core->getCsrfToken(),
            "team_import_url" => $this->core->buildCourseUrl(['gradeable', $gradeable->getId(), 'grading', 'teams', 'import'])
        ]);
    }


    public function randomizeButtonWarning(Gradeable $gradeable) {
        return $this->core->getOutput()->renderTwigTemplate("grading/electronic/RandomizeButtonWarning.twig", [
            "gradeable_id" => $gradeable->getId(),
            "randomize_team_rotating_sections_url" => $this->core->buildCourseUrl(['gradeable', $gradeable->getId(), 'grading', 'teams', 'randomize_rotating'])
        ]);
    }

    //The student not in section variable indicates that an full access grader is viewing a student that is not in their
    //assigned section. canViewWholeGradeable determines whether hidden testcases can be viewed.
    public function hwGradingPage(Gradeable $gradeable, GradedGradeable $graded_gradeable, int $display_version, float $progress, bool $show_hidden_cases, bool $can_inquiry, bool $can_verify, bool $show_verify_all, bool $show_silent_edit, string $late_status, $rollbackSubmission, $sort, $direction, $from) {

        $this->core->getOutput()->addInternalCss('admin-gradeable.css');
        $peer = false;
        // WIP: Replace this logic when there is a definitive way to get my peer-ness
        // If this is a peer gradeable but I am not allowed to view the peer panel, then I must be a peer.
        if ($gradeable->isPeerGrading() && $this->core->getUser()->getGroup() == 4) {
            $peer = true;
        }
        $this->core->getOutput()->addVendorJs(FileUtils::joinPaths('mermaid', 'mermaid.min.js'));

        $display_version_instance = $graded_gradeable->getAutoGradedGradeable()->getAutoGradedVersionInstance($display_version);

        $return = "";
        $return .= $this->core->getOutput()->renderTemplate(['grading', 'ElectronicGrader'], 'renderNavigationBar', $graded_gradeable, $progress, $gradeable->isPeerGrading(), $sort, $direction, $from);
        $return .= $this->core->getOutput()->renderTemplate(['grading', 'ElectronicGrader'], 'renderAutogradingPanel', $display_version_instance, $show_hidden_cases);
        $return .= $this->core->getOutput()->renderTemplate(['grading', 'ElectronicGrader'], 'renderSubmissionPanel', $graded_gradeable, $display_version);
        //If TA grading isn't enabled, the rubric won't actually show up, but the template should be rendered anyway to prevent errors, as the code references the rubric panel
        $return .= $this->core->getOutput()->renderTemplate(['grading', 'ElectronicGrader'], 'renderRubricPanel', $graded_gradeable, $display_version, $can_verify, $show_verify_all, $show_silent_edit);

        if ($gradeable->isPeerGrading() && $this->core->getUser()->getGroup() < 4) {
            $return .= $this->core->getOutput()->renderTemplate(['grading', 'ElectronicGrader'], 'renderPeerPanel', $graded_gradeable, $display_version);
        }
        if ($graded_gradeable->getGradeable()->isDiscussionBased()) {
            $return .= $this->core->getOutput()->renderTemplate(['grading', 'ElectronicGrader'], 'renderDiscussionForum', json_decode($graded_gradeable->getGradeable()->getDiscussionThreadId(), true), $graded_gradeable->getSubmitter(), $graded_gradeable->getGradeable()->isTeamAssignment());
        }

        $this->core->getOutput()->addVendorCss(FileUtils::joinPaths('codemirror', 'codemirror.css'));
        $this->core->getOutput()->addVendorCss(FileUtils::joinPaths('codemirror', 'theme', 'eclipse.css'));
        $this->core->getOutput()->addVendorJs(FileUtils::joinPaths('codemirror', 'codemirror.js'));

        if (!$peer) {
            $return .= $this->core->getOutput()->renderTemplate(['grading', 'ElectronicGrader'], 'renderInformationPanel', $graded_gradeable, $display_version_instance);
        }
        if ($this->core->getConfig()->isRegradeEnabled()) {
            $return .= $this->core->getOutput()->renderTemplate(['grading', 'ElectronicGrader'], 'renderRegradePanel', $graded_gradeable, $can_inquiry);
        }

        if ($graded_gradeable->hasOverriddenGrades()) {
            $return .= $this->core->getOutput()->renderTwigTemplate("grading/electronic/ErrorMessage.twig", [
                "color" => "var(--standard-vibrant-yellow)", // canary yellow
                "message" => "Overridden grades"
            ]);
        }
        elseif ($graded_gradeable->getAutoGradedGradeable()->getActiveVersion() === 0) {
            if ($graded_gradeable->getAutoGradedGradeable()->hasSubmission()) {
                $return .= $this->core->getOutput()->renderTwigTemplate("grading/electronic/ErrorMessage.twig", [
                    "color" => "var(--standard-creamsicle-orange)", // mango orange
                    "message" => "Cancelled Submission"
                ]);
            }
            else {
                $return .= $this->core->getOutput()->renderTwigTemplate("grading/electronic/ErrorMessage.twig", [
                    "color" => "var(--standard-light-pink)", // lipstick pink (purple)
                    "message" => "No Submission"
                ]);
            }
        }
        elseif ($rollbackSubmission != -1) {
            $return .= $this->core->getOutput()->renderTwigTemplate("grading/electronic/ErrorMessage.twig", [
                "color" => "var(--standard-creamsicle-orange)", // fire engine red
                "message" => "Late Submission (Rollback to on-time submission - " . $rollbackSubmission . ")"
            ]);
        }
        elseif ($late_status != LateDayInfo::STATUS_GOOD && $late_status != LateDayInfo::STATUS_LATE) {
            $return .= $this->core->getOutput()->renderTwigTemplate("grading/electronic/ErrorMessage.twig", [
                "color" => "var(--standard-red-orange)", // fire engine red
                "message" => "Late Submission (No on time submission available)"
            ]);
        }
        elseif ($graded_gradeable->getAutoGradedGradeable()->hasSubmission() && count($display_version_instance->getFiles()["submissions"]) > 1 && $graded_gradeable->getGradeable()->isScannedExam()) {
            $pattern1 = "upload.pdf";
            $pattern2 = "/upload_page_\d+/";
            $pattern3 = "/upload_version_\d+_page\d+/";
            $pattern4 = ".submit.timestamp";
            $pattern5 = "bulk_upload_data.json";

            $pattern_match_flag = false;
            foreach ($display_version_instance->getFiles()["submissions"] as $key => $value) {
                if ($pattern1 != $key && !preg_match($pattern2, $key) && !preg_match($pattern3, $key) && $pattern4 != $key && $pattern5 != $key) {
                    $pattern_match_flag = true;
                }
            }

            // This would be more dynamic if $display_version_instance included an expected number, requires more database changes
            if ($pattern_match_flag == true) {
                $return .= $this->core->getOutput()->renderTwigTemplate("grading/electronic/InformationMessage.twig", [
                "message" => "Multiple files within submissions"
                ]);
            }
        }
        return $return;
    }

    /**
     * @param GradedGradeable $graded_gradeable
     * @param float $progress
     * @param string $prev_id
     * @param string $next_id
     * @param bool $peer
     * @param string $sort
     * @param string $direction
     * @return string
     */
    public function renderNavigationBar(GradedGradeable $graded_gradeable, float $progress, bool $peer, $sort, $direction, $from) {
        $home_url = $this->core->buildCourseUrl(['gradeable', $graded_gradeable->getGradeableId(), 'grading', 'details']) . '?' . http_build_query(['sort' => $sort, 'direction' => $direction, 'view' => (count($this->core->getUser()->getGradingRegistrationSections()) == 0) ? 'all' : null ]);

        // Setup urls for prev and next students
        $prev_student_url = $this->core->buildCourseUrl(['gradeable', $graded_gradeable->getGradeableId(), 'grading', 'grade']) . '?' . http_build_query(['sort' => $sort, 'direction' => $direction, 'from' => $from, 'to' => 'prev', 'to_ungraded' => 'false' ]);
        $next_student_url = $this->core->buildCourseUrl(['gradeable', $graded_gradeable->getGradeableId(), 'grading', 'grade']) . '?' . http_build_query(['sort' => $sort, 'direction' => $direction, 'from' => $from, 'to' => 'next', 'to_ungraded' => 'false' ]);

        // Setup urls for prev and next ungraded students
        $prev_ungraded_student_url = $this->core->buildCourseUrl(['gradeable', $graded_gradeable->getGradeableId(), 'grading', 'grade']) . '?' . http_build_query(['sort' => $sort, 'direction' => $direction, 'from' => $from, 'to' => 'prev', 'to_ungraded' => 'true']);
        $next_ungraded_student_url =  $this->core->buildCourseUrl(['gradeable', $graded_gradeable->getGradeableId(), 'grading', 'grade']) . '?' . http_build_query(['sort' => $sort, 'direction' => $direction, 'from' => $from, 'to' => 'next', 'to_ungraded' => 'true']);

        $i_am_a_peer = false;
        if ($peer && $this->core->getUser()->getGroup() == 4) {
            $i_am_a_peer = true;
        }

        return $this->core->getOutput()->renderTwigTemplate("grading/electronic/NavigationBar.twig", [
            "progress" => $progress,
            "peer_gradeable" => $peer,
            // WIP. Replace this with a better function call once there is a definitive way to determine my peer-ness.
            // For now, I am a peer if I cannot access the peer panel.
            "i_am_a_peer" => $i_am_a_peer,
            "prev_student_url" => $prev_student_url,
            "prev_ungraded_student_url" => $prev_ungraded_student_url,
            "next_student_url" => $next_student_url,
            "next_ungraded_student_url" => $next_ungraded_student_url,
            "home_url" => $home_url,
            'regrade_panel_available' => $this->core->getConfig()->isRegradeEnabled(),
            'grade_inquiry_pending' => $graded_gradeable->hasActiveRegradeRequest(),
            'discussion_based' => $graded_gradeable->getGradeable()->isDiscussionBased()
        ]);
    }

    /**
     * Render the Autograding Testcases panel
     * @param AutoGradedVersion $version_instance
     * @param bool $show_hidden_cases
     * @return string
     */
    public function renderAutogradingPanel($version_instance, bool $show_hidden_cases) {
        $this->core->getOutput()->addInternalJs('submission-page.js');
        return $this->core->getOutput()->renderTwigTemplate("grading/electronic/AutogradingPanel.twig", [
            "version_instance" => $version_instance,
            "show_hidden_cases" => $show_hidden_cases,
        ]);
    }

    public function renderDiscussionForum($threadIds, $submitter, $isTeam = false) {
        $posts_view = <<<HTML
            <span class="col grading_label">Discussion Posts</span>
HTML;

        $currentCourse = $this->core->getConfig()->getCourse();

        //Empty thread input
        if ($threadIds === "{}") {
            $threadIds = [];
        }
        $id = '';
        $submitters = [];
        if ($isTeam) {
            $submitters = explode(", ", $submitter->getTeam()->getMemberList());
            $id = $submitter->getTeam()->getId();
        }
        else {
            $id = $submitter->getId();
            $submitters = [$id];
        }
        foreach ($threadIds as $threadId) {
            $posts = [];
            foreach ($submitters as $s_id) {
                $posts = array_merge($posts, $this->core->getQueries()->getPostsForThread($this->core->getUser()->getId(), $threadId, false, 'time', $s_id));
            }
            if (count($posts) > 0) {
                $posts_view .= $this->core->getOutput()->renderTemplate('forum\ForumThread', 'generatePostList', $threadId, $posts, [], $currentCourse, false, true, $id);
            }
            else {
                $posts_view .= <<<HTML
                    <h3 style="text-align: center;">No posts for thread id: {$threadId}</h3> <br/>
HTML;
            }

            $posts_view .= <<<HTML
                    <a href="{$this->core->buildCourseUrl(['forum', 'threads', $threadId])}" target="_blank" rel="noopener nofollow" class="btn btn-default btn-sm" style="margin-top:15px; text-decoration: none;" onClick=""> Go to thread</a>
                    <hr style="border-top:1px solid #999;margin-bottom: 5px;" /> <br/>
HTML;
        }

        if (empty($threadIds)) {
            $posts_view .= <<<HTML
                <h3 style="text-align: center;">No thread id specified.</h3> <br/>
HTML;
        }

        return $this->core->getOutput()->renderTwigTemplate("grading/electronic/DiscussionForumPanel.twig", [
            "discussion_forum_content" => $posts_view
        ]);
    }
    
    /**
     * Replace the userId with the corresponding anon_id in the given file_path
     * @param string $file_path
     * @return string $anon_path
     */
    public function setAnonPath($file_path) {
        $file_path_parts = explode("/", $file_path);
        $anon_path = "";
        for ($index = 1; $index < count($file_path_parts); $index++) {
            if ($index == 9) {
                $user_id[] = $file_path_parts[$index];
                $anon_id = $this->core->getQueries()->getUsersOrTeamsById($user_id)[$user_id[0]]->getAnonId();
                $anon_path = $anon_path . "/" . $anon_id;
            }
            else {
                $anon_path = $anon_path . "/" . $file_path_parts[$index];
            }
        }
        return $anon_path;
    }

    /**
     * Render the Submissions and Results Browser panel
     * @param GradedGradeable $graded_gradeable
     * @param int $display_version
     * @return string by reference
     */
    public function renderSubmissionPanel(GradedGradeable $graded_gradeable, int $display_version) {
        $add_files = function (&$files, $new_files, $start_dir_name) {
            $files[$start_dir_name] = [];
            if ($new_files) {
                foreach ($new_files as $file) {
                    if ($start_dir_name == "submissions") {
                        $file["path"] = $this->setAnonPath($file["path"]);
                    }
                    $path = explode('/', $file['relative_name']);
                    array_pop($path);
                    $working_dir = &$files[$start_dir_name];
                    foreach ($path as $dir) {
                        if (!isset($working_dir[$dir])) {
                            $working_dir[$dir] = [];
                        }
                        $working_dir = &$working_dir[$dir];
                    }
                    $working_dir[$file['name']] = $file['path'];
                }
            }
        };
        $submissions = [];
        $results = [];
        $results_public = [];
        $checkout = [];

        // NOTE TO FUTURE DEVS: There is code around line 830 (ctrl-f openAll) which depends on these names,
        // if you change here, then change there as well
        // order of these statements matter I believe
        $display_version_instance = $graded_gradeable->getAutoGradedGradeable()->getAutoGradedVersionInstance($display_version);
        $isVcs = $graded_gradeable->getGradeable()->isVcs();
        if ($display_version_instance !==  null) {
            $meta_files = $display_version_instance->getMetaFiles();
            $files = $display_version_instance->getFiles();

            $add_files($submissions, array_merge($meta_files['submissions'], $files['submissions']), 'submissions');
            $add_files($checkout, array_merge($meta_files['checkout'], $files['checkout']), 'checkout');
            $add_files($results, $display_version_instance->getResultsFiles(), 'results');
            $add_files($results_public, $display_version_instance->getResultsPublicFiles(), 'results_public');
        }
        $student_grader = false;
        if ($this->core->getUser()->getGroup() == User::GROUP_STUDENT) {
            $student_grader = true;
        }
        $submitter_id = $graded_gradeable->getSubmitter()->getId();
        $anon_submitter_id = $graded_gradeable->getSubmitter()->getAnonId();
        $user_ids[$anon_submitter_id] = $submitter_id;
        $toolbar_css = $this->core->getOutput()->timestampResource(FileUtils::joinPaths('pdf', 'toolbar_embedded.css'), 'css');
        $this->core->getOutput()->addInternalJs(FileUtils::joinPaths('pdfjs', 'pdf.min.js'), 'vendor');
        $this->core->getOutput()->addInternalJs(FileUtils::joinPaths('pdfjs', 'pdf_viewer.js'), 'vendor');
        $this->core->getOutput()->addInternalJs(FileUtils::joinPaths('pdfjs', 'pdf.worker.min.js'), 'vendor');
        $this->core->getOutput()->addInternalJs(FileUtils::joinPaths('pdf-annotate.js', 'pdf-annotate.min.js'), 'vendor');
        $this->core->getOutput()->addInternalJs(FileUtils::joinPaths('pdf', 'PDFAnnotateEmbedded.js'), 'js');
        return $this->core->getOutput()->renderTwigTemplate("grading/electronic/SubmissionPanel.twig", [
            "gradeable_id" => $graded_gradeable->getGradeableId(),
            "submitter_id" => $submitter_id,
            "student_grader" => $student_grader,
            "anon_submitter_id" => $anon_submitter_id,
            "has_vcs_files" => $isVcs,
            "user_ids" => $user_ids,
            "submissions" => $submissions,
            "checkout" => $checkout,
            "results" => $results,
            "results_public" => $results_public,
            "active_version" => $display_version,
            'toolbar_css' => $toolbar_css,
            "display_file_url" => $this->core->buildCourseUrl(['display_file'])
        ]);
    }

    /**
     * @param GradedGradeable $graded_gradeable
     * @param AutoGradedVersion|null $display_version_instance
     * @return string
     */
    public function renderInformationPanel(GradedGradeable $graded_gradeable, $display_version_instance) {
        $gradeable = $graded_gradeable->getGradeable();
        $version_change_url = $this->core->buildCourseUrl(['gradeable', $gradeable->getId(), 'grading', 'grade']) . '?'
            . http_build_query(['who_id' => $graded_gradeable->getSubmitter()->getId()]) . '&gradeable_version=';
        $onChange = "versionChange('{$version_change_url}', this)";

        $tables = [];

        //Late day calculation
        if ($gradeable->isTeamAssignment()) {
            foreach ($graded_gradeable->getSubmitter()->getTeam()->getMemberUsers() as $team_member) {
                $tables[] = LateDaysTableController::renderLateTable($this->core, $team_member, $gradeable->getId());
            }
        }
        else {
            $tables[] = LateDaysTableController::renderLateTable($this->core, $graded_gradeable->getSubmitter()->getUser(), $gradeable->getId());
        }

        if ($display_version_instance === null) {
            $display_version = 0;
            $submission_time = null;
        }
        else {
            $display_version = $display_version_instance->getVersion();
            $submission_time = $display_version_instance->getSubmissionTime();
        }

        // TODO: this is duplicated in Homework View
        $version_data = array_map(function (AutoGradedVersion $version) use ($gradeable) {
            return [
                'points' => $version->getNonHiddenPoints(),
                'days_late' => $gradeable->isStudentSubmit() && $gradeable->hasDueDate() ? $version->getDaysLate() : 0
            ];
        }, $graded_gradeable->getAutoGradedGradeable()->getAutoGradedVersions());

        //sort array by version number after values have been mapped
        ksort($version_data);

        $submitter_id = $graded_gradeable->getSubmitter()->getId();
        $active_version = $graded_gradeable->getAutoGradedGradeable()->getActiveVersion();
        $new_version = $display_version === $active_version ? 0 : $display_version;

        $this->core->getOutput()->addInternalCss('table.css');

        return $this->core->getOutput()->renderTwigTemplate("grading/electronic/StudentInformationPanel.twig", [
            "gradeable_id" => $gradeable->getId(),
            "submission_time" => $submission_time,
            "submitter_id" => $submitter_id,
            "submitter" => $graded_gradeable->getSubmitter(),
            "team_assignment" => $gradeable->isTeamAssignment(),
            "display_version" => $display_version,
            "highest_version" => $graded_gradeable->getAutoGradedGradeable()->getHighestVersion(),
            "active_version" => $active_version,
            "on_change" => $onChange,
            "tables" => $tables,
            "versions" => $version_data,
            'total_points' => $gradeable->getAutogradingConfig()->getTotalNonHiddenNonExtraCredit(),
            "csrf_token" => $this->core->getCsrfToken(),
            "update_version_url" => $this->core->buildCourseUrl(['gradeable', $gradeable->getId(), 'version', $new_version])
                . '?' . http_build_query(['ta' => 'true', 'who' => $submitter_id])
        ]);
    }

    /**
     * Render the Grading Rubric panel
     * @param GradedGradeable $graded_gradeable
     * @return string
     */
    public function renderRubricPanel(GradedGradeable $graded_gradeable, int $display_version, bool $can_verify, bool $show_verify_all, bool $show_silent_edit) {
        $return = "";
        $gradeable = $graded_gradeable->getGradeable();

        // Disable grading if the requested version isn't the active one
        $grading_disabled = $graded_gradeable->getAutoGradedGradeable()->getActiveVersion() == 0
            || $display_version != $graded_gradeable->getAutoGradedGradeable()->getActiveVersion();

        $version_conflict = $graded_gradeable->getAutoGradedGradeable()->getActiveVersion() !== $display_version;
        $has_active_version = $graded_gradeable->getAutoGradedGradeable()->hasActiveVersion();
        $has_submission = $graded_gradeable->getAutoGradedGradeable()->hasSubmission();
        $has_overridden_grades = $graded_gradeable->hasOverriddenGrades();

        $this->core->getOutput()->addVendorJs(FileUtils::joinPaths('twigjs', 'twig.min.js'));
        $this->core->getOutput()->addInternalJs('ta-grading-keymap.js');
        $this->core->getOutput()->addInternalJs('ta-grading.js');
        $this->core->getOutput()->addInternalJs(FileUtils::joinPaths('pdf', 'PDFAnnotateEmbedded.js'));
        $this->core->getOutput()->addInternalJs(FileUtils::joinPaths('pdf', 'PDFInitToolbar.js'));
        $this->core->getOutput()->addInternalJs('ta-grading-rubric-conflict.js');
        $this->core->getOutput()->addInternalJs('ta-grading-rubric.js');
        $this->core->getOutput()->addInternalJs('gradeable.js');
        return $return . $this->core->getOutput()->renderTwigTemplate("grading/electronic/RubricPanel.twig", [
            "gradeable_id" => $gradeable->getId(),
            "is_ta_grading" => $gradeable->isTaGrading(),
            "anon_id" => $graded_gradeable->getSubmitter()->getAnonId(),
            "show_verify_all" => $show_verify_all,
            "can_verify" => $can_verify,
            "grading_disabled" => $grading_disabled,
            "has_submission" => $has_submission,
            "has_overridden_grades" => $has_overridden_grades,
            "has_active_version" => $has_active_version,
            "version_conflict" => $version_conflict,
            "show_silent_edit" => $show_silent_edit,
            "grader_id" => $this->core->getUser()->getId(),
            "display_version" => $display_version,
        ]);
    }

    /**
     * Render the Grading Rubric panel
     * @param GradedGradeable $graded_gradeable
     * @return string
     */
    public function renderPeerPanel(GradedGradeable $graded_gradeable, int $display_version) {
        $return = "";
        $gradeable = $graded_gradeable->getGradeable();

        $grading_disabled = true;

        $version_conflict = $graded_gradeable->getAutoGradedGradeable()->getActiveVersion() !== $display_version;
        $has_active_version = $graded_gradeable->getAutoGradedGradeable()->hasActiveVersion();
        $has_submission = $graded_gradeable->getAutoGradedGradeable()->hasSubmission();
        $has_overridden_grades = $graded_gradeable->hasOverriddenGrades();

        $this->core->getOutput()->addVendorJs(FileUtils::joinPaths('twigjs', 'twig.min.js'));
        $this->core->getOutput()->addInternalJs('ta-grading-keymap.js');
        $this->core->getOutput()->addInternalJs('ta-grading.js');
        $this->core->getOutput()->addInternalJs('ta-grading-rubric-conflict.js');
        $this->core->getOutput()->addInternalJs('ta-grading-rubric.js');
        $this->core->getOutput()->addInternalJs('gradeable.js');
        $this->core->getOutput()->addInternalCss('table.css');
        return $return . $this->core->getOutput()->renderTwigTemplate("grading/electronic/PeerPanel.twig", [
            "gradeable_id" => $gradeable->getId(),
            "is_ta_grading" => $gradeable->isTaGrading(),
            "anon_id" => $graded_gradeable->getSubmitter()->getAnonId(),
            "grading_disabled" => $grading_disabled,
            "has_submission" => $has_submission,
            "has_overridden_grades" => $has_overridden_grades,
            "has_active_version" => $has_active_version,
            "version_conflict" => $version_conflict,
            "grader_id" => $this->core->getUser()->getId(),
            "display_version" => $display_version
        ]);
    }

    /**
     * Render the Grade Inquiry panel
     * @param GradedGradeable $graded_gradeable
     * @param bool $can_inquiry
     * @return string
     */
    public function renderRegradePanel(GradedGradeable $graded_gradeable, bool $can_inquiry) {
        return $this->core->getOutput()->renderTwigTemplate("grading/electronic/RegradePanel.twig", [
            "graded_gradeable" => $graded_gradeable,
            "can_inquiry" => $can_inquiry
        ]);
    }

    public function popupStudents() {
        return $this->core->getOutput()->renderTwigTemplate("grading/electronic/ReceivedMarkForm.twig");
    }

    public function popupMarkConflicts() {
        return $this->core->getOutput()->renderTwigTemplate('grading/electronic/MarkConflictPopup.twig');
    }

    public function popupSettings() {
        return $this->core->getOutput()->renderTwigTemplate("grading/SettingsForm.twig");
    }
}<|MERGE_RESOLUTION|>--- conflicted
+++ resolved
@@ -122,11 +122,7 @@
                 $num_non_peer_components = count($gradeable->getNonPeerComponents());
                 $num_components = $num_peer_components + $num_non_peer_components;
                 $graded_total = $num_non_peer_components > 0 ? $graded / $num_non_peer_components : 0;
-<<<<<<< HEAD
-                $submitted_total =
-=======
                 $submitted_total = $num_components > 0 ? $total / $num_components : 0;
->>>>>>> 1c183b83
                 $ta_graded_percentage = number_format(($graded_total / $submitted_total ) * 100, 1);
             }
             if ($total_submissions != 0) {
