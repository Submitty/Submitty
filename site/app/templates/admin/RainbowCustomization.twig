<div class="content">
    <div id="rg_web_ui_loading">
        <p>Loading...</p>
    </div>
    <div id="rg_web_ui">
        <h1>Rainbow Grades Customization</h1>

        {% if limited_functionality_mode %}
            <div id="limited_func_messages">
                <p><strong>Notice:</strong> Rainbow Grades tools are running in limited functionality mode.  This means that grades summaries must be
                    manually generated prior to each use of this interface.  To generate grade summaries navigate to the Grade
                    Reports page, and click the "Generate Grade Summaries" button.</p>
                <p>For more information about limited functionality mode visit the
                    <a href="http://www.submitty.org/instructor/course_settings/rainbow_grades/automatic_setup">rainbow grades documentation</a>.</p>
            </div>
        {% endif %}

        <div id="save_status_container" class="customization_item">
            <div id="build_buttons">
                <button
                    id="btn-build-customization"
                    data-testid="btn-build-customization"
                    class="btn btn-primary"
                    tabindex="0"
                    type="button"
                    onclick="runBuild()"
                >
                    <i class="fas fa-magic-wand-sparkles" title="Build customization"></i>
                    Build
                </button>
            </div>
            <span id="status_label" style="padding-right: 4px;">Status: </span>
            <div id="save_status" data-testid="save-status">
                No changes to save
            </div>
            <div id="save_status_buttons">
<<<<<<< HEAD
                <button style="display: inline-block; padding-left: 4px; padding: 5px 12px; clear: both;" class="btn" id="show_log_button" data-testid="log-button" type="button">
=======
                <button style="display: inline-block; padding-left: 4px; padding: 5px 12px;" class="btn" id="show_log_button" type="button">
>>>>>>> 05797bf6
                    Log
                </button>
            </div>
            <div id="save_status_log"></div>
        </div>
        <div id="list_wrapper">

            <div id="upload_and_download" class="customization_item">
                <div id="grade-report-customization-upload" class="card">
                    <div class="title-cont">
                    </div>
                    <div class="card-btn-cont">
                        <form action="{{ customization_upload_url }}" method="POST" enctype="multipart/form-data">
                            <input type="hidden" name="csrf_token" value="{{csrfToken}}">
                            <input type="file" id="config-upload" data-testid="config-upload" name="config_upload" style="display:none">

                            <button
                                id="btn-upload-customization"
                                data-testid="btn-upload-customization"
                                class="btn btn-default key_to_click"
                                tabindex="0"
                                type="button"
                                title="Upload a Rainbow Grades customization.json directly to Submitty"
                            >
                                <i class="fas fa-upload" title="Download the file"></i>
                                Upload Manual Customization
                            </button>
                            <button
                                id="btn-download-customization"
                                data-testid="btn-download-manual-customization"
                                class="btn btn-default key_to_click"
                                tabindex="0"
                                type="button"
                                title="Download the manual customization"
                                onclick="window.location.href='{{ manual_customization_download_url }}'"
                            >
                                <i class="fas fa-download" title="Download the file"></i>
                                Download Manual Customization
                            </button>

                            <button
                                id="btn-download-gui-customization"
                                data-testid="btn-download-gui-customization"
                                class="btn btn-default key_to_click"
                                tabindex="0"
                                type="button"
                                title="Download the GUI customization"
                                onclick="window.location.href='{{ gui_customization_download_url }}'"
                            >
                                <i class="fas fa-download" title="Download the file"></i>
                                Download GUI Customization
                            </button>
                        </form>
                    </div>
                </div>
            </div>

            {% if manual_customization_exists %}
            <div id="ask_which_customization" data-testid="ask-which-customization" class="customization_item" style="display:block;">
            {% else %}
            <div id="ask_which_customization" data-testid="ask-which-customization" class="customization_item" style="display:none;">
            {% endif %}
                <fieldset>
                    <legend><h2>Customization</h2></legend>
                    <input type="hidden" name="csrf_token" value="{{ csrfToken }}" />
                    <form id="customizationForm">
                        <div id="customization-options" style="display:block;">
                            <p>It appears that a manual customization file has been provided. Please specify the preferred file to be utilized for rendering Rainbow Grades:</p>
                            <div>
                                <input type="radio" id="manual_customization" data-testid="manual-customization-option" name="customization" value="manual" {{ manual_customization_exists ? 'checked' : '' }}>
                                <label for="manual_customization">Manual Customization</label>
                            </div>
                            <div>
                                <input type="radio" id="gui_customization" data-testid="gui-customization-option" name="customization" value="gui" {{ manual_customization_exists ? '' : 'checked' }}>
                                <label for="gui_customization">GUI Customization</label>
                            </div>
                        </div>
                    </form>
                </fieldset>
            </div>
                
            <div id="display" class="customization_item">
                <fieldset>
                    <legend><h2>Display</h2></legend>
                    {% set counter = 0 %}
                    {% for display_option in display %}
                        {% set description = display_description[counter] %}
                        <div style="display: table;">
                            <input type="checkbox" id="display_{{ display_option.id }}" name="display" value="{{ display_option.id }}" data-testid="display-{{ display_option.id|replace({'_': '-'}) }}"
                                   {% if display_option.isUsed == true %}checked{% endif %}
                            >
                            <label style="display: table-cell; width: 150px;" for="display_{{ display_option.id }}">{{ display_option.id }}</label>
                            <span style=" display: table-cell;"><em>{{ description | raw }}</em></span>
                        </div>
                        {% set counter = counter + 1 %}
                    {% endfor %}
                </fieldset>
            </div>
            <div id="cust_messages" data-testid="cust-messages" class="customization_item">
                <h2>Messages</h2>
                <label for="cust_messages_textarea" class="rg_info_message">You may enter a message that will appear above the student's rainbow grades.</label>
                <textarea id="cust_messages_textarea" data-testid="cust-messages-textarea">{% if 0 in messages|keys %}{{ messages[0] }}{% endif %}</textarea>
            </div>
            <div id="gradeables" data-testid="gradeables" class="customization_item">
                <h2>Gradeables</h2>
                <div style="width:45%;float:left;" id="buckets_used">
                    <h3>Assigned Buckets</h3>
                    <ol id="buckets_used_list" data-testid="buckets-used-list" style="min-height:50px;background-color:var(--standard-beige);">
                        {% for bucket in used_buckets %}
                            <li>
                                <div class="bucket-percent" style="display: inline;">
                                    <input aria-label="{{ bucket|capitalize }} percent" type="text" class="gradeable-custom-item-input" value="{{ bucket_percentages[bucket] }}" onblur="ClampPercent(this);" id="percent-{{ bucket }}"><span style="margin-right: 10px;">%</span>
                                </div>
                                {{ bucket|capitalize }} ({{ customization_data[bucket]|length }} items)
                            </li>
                        {% endfor %}
                    </ol>
                    Total: <span id="used_percentage">{% if 'used_percentage' in bucket_percentages|keys %}{{ bucket_percentages['used_percentage'] }}{% else %}0{% endif %}%</span>
                </div>
                <div style="width:45%;display:inline-block;margin-left:50px;" id="buckets_available">
                    <h3>Available Buckets</h3>
                    <ol id="buckets_available_list" data-testid="buckets-available-list" style="min-height:50px;background-color:var(--standard-light-green);">
                        {% for bucket in available_buckets %}
                            <li>
                                <div class="bucket-percent" style="display: none;">
                                    <input aria-label="{{ bucket|capitalize }} percent" type="text" class="gradeable-custom-item-input" value="0" onblur="ClampPercent(this);" id="percent-{{ bucket }}"><span style="margin-right: 10px;">%</span>
                                </div>
                                {{ bucket|capitalize }} ({{ customization_data[bucket]|length }} items)
                            </li>
                        {% endfor %}
                    </ol>
                </div>
                <div id="gradeable_config" data-testid="gradeable-config" style="background-color:var(--standard-peachpuff);margin-top:50px;width:1000px;padding:5px;">
                    <h2>Category/Gradeable Configuration:
                        <i id="pencilIcon" class="fas fa-pencil-alt black-btn"></i>
                    </h2>
                    <div id="checkboxControls" style="display: none;">
                        <label>Extra credit:
                            <input id="extra_credit_checkbox" type="checkbox" name="extra_credit">
                        </label><br>

                        <label>Remove lowest:
                            <input id="drop_lowest_checkbox" type="checkbox" name="drop_lowest">
                        </label>
                    </div>


                    <div id="config-wrapper">
                        {% for bucket, gradeables in customization_data %}
                            <div id="config-{{ bucket }}" style="margin-top:25px;min-height:100px;display:none;" class="bucket_detail_div">
                                <div class="input-field">
                                    <h3 style="display:inline">{{ bucket|capitalize }}</h3>:
                                    <input
                                        type="text"
                                        class="gradeable-custom-item-input"
                                        aria-label="{{ bucket|capitalize }} config count"
                                        value="{{ bucket_counts[bucket] }}"
                                        id="config-count-{{ bucket }}"
                                    >
                                    items
                                    <span style="margin-left: 100px;"></span>
                                    <div id="dropLowestDiv-{{ bucket }}" style="display: none;">
                                        <label>
                                            Remove lowest:
                                            <input
                                                type="text"
                                                class="gradeable-custom-item-input"
                                                aria-label="{{ bucket|capitalize }} drop-howmany"
                                                value="{{ bucket_remove_lowest[bucket] }}"
                                                id="config-remove_lowest-{{ bucket }}"
                                            >
                                        </label>
                                        items
                                    </div>
                                </div>
                                <div style="margin-top:10px">
                                    <ol style="list-style-type: none;" id="gradeables-list-{{ bucket }}">
                                        {% for gradeable in gradeables %}
                                            <li class="gradeable-li pt-1" style="border-top: 1px solid #FFFFFF;">
                                                <input type="text"
                                                       class="gradeable-custom-item-input"
                                                       aria-label="{{gradeable["title"]}} max score"
                                                       class="{{ gradeable["override"] ? "override" : "" }}"
                                                       placeholder="{{ gradeable["max_score"] }}"
                                                       value="{{ gradeable["override"] ? gradeable["override_max"] : gradeable["max_score"] }}"
                                                       id="maxscore-{{ gradeable["id"] }}"
                                                       data-grade-release-date="{{ gradeable["grade_release_date"] }}"
                                                       style="margin-right: 10px;"
                                                       onblur="ClampPoints(this);"
                                                       onkeyup="DetectMaxOverride(this);">
                                                <div class="gradeable-li-right-of-input">
                                                    <div class="gradeable-li-info">
                                                        <i class="fas fa-exclamation-triangle fa-rb tooltip">
                                                            <span class="tooltiptext tooltipbottom">
                                                                WARNING: Max Score has been overridden in Rainbow Grades
                                                                <br><br>
                                                                Actual Max Score: {{ gradeable["max_score"] }}
                                                                <br>
                                                                Override Max Score: <span id="override-maxscore-{{ gradeable["id"] }}"></span>
                                                            </span>
                                                        </i>
                                                        <i class="fas fa-chart-line fa-gradeable-curve fa-rb" id="gradeable-curve-button-{{ gradeable['id'] }}"></i>
                                                        {{ gradeable["title"] }}
                                                        <span style="font-style: italic;font-size: 0.8em;" class="gradeable-id">{{ gradeable["id"] }}</span>
                                                    </div>
                                                    <div class="gradeable-li-curve" id="gradeable-curve-div-{{ gradeable['id'] }}">
                                                        {# Generate input boxes for each per-gradeable curve input #}
                                                        {% set curve_points = ['A-', 'B-', 'C-', 'D'] %}

                                                        {% if per_gradeable_curves[bucket][gradeable['id']] is defined %}
                                                            {% set curve_point_value = per_gradeable_curves[bucket][gradeable['id']] %}
                                                        {% else %}
                                                            {% set curve_point_value = ['', '', '', ''] %}
                                                        {% endif %}

                                                        {% for i in range(0, 3) %}
                                                            {% set html_id = 'per-gradeable-curve-' ~ gradeable['id'] ~ '-' ~ benchmarks_with_input_fields[i] %}

                                                            <label for="{{ html_id }}" class="{{ benchmarks_with_input_fields[i] }}">{{ curve_points[i] }} :</label>
                                                            <input type="text" id="{{ html_id }}" class="per-gradeable-curve-input {{ benchmarks_with_input_fields[i] }}" data-benchmark="{{ benchmarks_with_input_fields[i] }}" value="{{ curve_point_value[i] }}">
                                                        {% endfor %}
                                                        <i class="far fa-question-circle fa-rb" title="You may apply a curve on a per gradeable basis.

These values should be entered in points, not percentages.

For example, if the maximum points a student could earn
on this gradeable was 20, and you wanted to adjust
the minimum percent needed to earn an A- on this gradeable
to 50%, you would enter 10 in the A- box.

To remove a curve simply blank all boxes."></i>
                                                    </div>
                                                </div>
                                            </li>
                                        {% endfor %}
                                    </ol>
                                </div>
                            </div>
                        {% endfor %}
                    </div>
                </div>
            </div>
            <div id="display_benchmarks" class="customization_item">
                <fieldset>
                    <legend><h2>Display Benchmarks</h2></legend>
                    {% for benchmark in display_benchmarks %}
                        <p>
                            <input type="checkbox" id="display_benchmarks_{{ benchmark.id }}" name="display_benchmarks" value="{{ benchmark.id }}" data-testid="display_benchmarks_{{ benchmark.id }}"
                                   {% if benchmark.isUsed == true %}checked{% endif %}
                            >
                            <label for="display_benchmarks_{{ benchmark.id }}">{{ benchmark.id }}</label>
                        </p>
                    {% endfor %}
                </fieldset>
            </div>
            <div id="benchmark_percents" data-testid="benchmark-percents" class="customization_item">
                <h2>Benchmark Percents</h2>
                <p class="rg_info_message">You may adjust the minimum percent required to receive certain letter grades.  Enter this percentage as a decimal number.<br />As an example 90% would be entered as .9</p>
                <div class="input-boxes">
                    {% for benchmark in benchmarks_with_input_fields %}
                        {% if benchmark_percents[benchmark] is defined %}
                            {% set percent = benchmark_percents[benchmark] %}
                        {% else %}
                            {% set percent = '' %}
                        {% endif %}

                        <label for="benchmark_{{ benchmark }}" class="{{ benchmark }} input-label">{{ benchmark }}</label>
                        <input type="text" id="benchmark_{{ benchmark }}" data-testid="benchmark_{{ benchmark }}" class="benchmark_percent_input {{ benchmark }}" data-benchmark="{{ benchmark }}" value="{{ percent }}">
                    {% endfor %}
                </div>
            </div>
            <div id="section_labels" data-testid="section-labels" class="customization_item">
                <h2>Section Labels</h2>
                <p class="rg_info_message">You may use this area to assign a label to each section number, for example the name of the TA or TAs
                    handling the section.  You may also leave it as the default, but it may not be blank.</p>
                <div class="input-boxes">
                    {% for section, label in sections_and_labels %}
                        <label for="section_and_labels_{{ section }}" class="input-label">{{ section }}</label>
                        <input type="text" data-section="{{ section }}" class="sections_and_labels" id="section_and_labels_{{ section }}" data-testid="section_and_labels_{{ section }}" name="section_and_labels_{{ section }}" value="{{ label }}">
                    {% endfor %}
                </div>
            </div>
            <div id="final_grade_cutoffs" data-testid="final-grade-cutoffs" class="customization_item">
                <h2>Final Grade Cutoffs</h2>
                <p class="rg_info_message">You may adjust the minimum percent required to receive certain final letter grades.  Enter this percentage as a decimal number out of 100.<br />As an example 90% would be entered as 90.0</p>
                <div class="input-boxes">
                    {% for cutoff_input in final_cutoff_input_fields %}
                        {% if final_cutoff[cutoff_input] is defined %}
                            {% set percent = final_cutoff[cutoff_input] %}
                        {% else %}
                            {% set percent = '' %}
                        {% endif %}

                        <label for="cutoff_{{ cutoff_input }}" class="{{ cutoff_input }} input-label">{{ cutoff_input }}</label>
                        <input type="text" id="cutoff_{{ cutoff_input }}" data-testid="cutoff_{{ cutoff_input }}" class="final_cutoff_input {{ cutoff_input }}" name="final_grade_cutoffs" data-benchmark="{{ cutoff_input }}" value="{{ percent }}">
                    {% endfor %}
                </div>
            </div>
            <div id="manual-grading" data-testid="manual-grading" class="customization_item">
                <h2>Manual Grading</h2>
                <p class="rg_info_message">You may manually assign final grades to specific students. The note is only visible to the instructor, and it will only appear if instructor_notes is enabled under Display.</p>
                <input type="hidden" name="csrf_token" value="{{ csrfToken }}" />
                <input type="hidden" name="option" value="-1" />
                <div class="option">
                    <label for="manual-grading-user-id">
                        <span>USER ID:</span>
                        <input class="option-input" type="text" name="manual-grading-user-id" id="manual-grading-user-id" data-testid="manual-grading-user-id">
                    </label>
                    <label for="manual-grading-grade">
                        <span>Final Grade:</span>
                        <select name="manual-grading-grade" id="manual-grading-grade" data-testid="manual-grading-grade">
                            <option disabled selected value> -- select an option -- </option>
                            {% for grade in allowed_grades %}
                                <option value="{{ grade }}">{{ grade }}</option>
                            {% endfor %}
                        </select>
                    </label>
                    <label for="manual-grading-note">
                        <span>Note:</span>
                        <input class="option-input" type="text" name="manual-grading-note" id="manual-grading-note" data-testid="manual-grading-note">
                    </label>
                    <button type="submit" class="btn btn-primary" onclick="addToTable('manualGrade')" aria-label="submit" data-testid="manual-grading-submit">
                        <i class="fas fa-plus"></i>
                    </button>
                    {# This is a data table #}
                    <table id="manual-grading-table" class="table table-striped table-bordered persist-area mobile-table">
                        <thead>
                            <tr>
                                <th>USER ID</th>
                                <th>Final Grade</th>
                                <th>Note</th>
                                <th>Delete</th>
                            </tr>
                        </thead>
                        <tbody id="manual-grading-table-body" data-testid="manual-grading-table-body">
                            {% for entry in manual_grade %}
                                <tr>
                                    <td>{{ entry.user }}</td>
                                    <td>{{ entry.grade }}</td>
                                    <td>{{ entry.note }}</td>
                                    <td><a onclick="deleteRow(this)"><i class="fas fa-trash"></i></a></td>
                                </tr>
                            {% endfor %}
                        </tbody>
                    </table>
                </div>
            </div>
            <div id="plagiarism" data-testid="plagiarism" class="customization_item">
                <h2>Penalties for Academic Dishonesty and Plagiarism</h2>
                <p class="rg_info_message">All students will receive a zero for the specified gradeable.  Additionally if a non-zero penalty value is indicated they will receive an additional reduction on the semester grade.  Penalty = 1 is a full letter grade.  Penalty = 0.5 is a half letter grade.  Penalty = 0.33 is a one third letter grade.</p>
                <input type="hidden" name="csrf_token" value="{{ csrfToken }}" />
                <input type="hidden" name="option" value="-1" />
                <div class="option">
                    <label for="plagiarism-user-id">
                        <span>USER ID:</span>
                        <input class="option-input" type="text" name="plagiarism-user-id" id="plagiarism-user-id" data-testid="plagiarism-user-id">
                    </label>
                    <label for="g_id" class="option">Gradeable:</label>
                    <select name="g_id" id="g_id" data-testid="plagiarism-gradeable-id">
                        <option disabled selected value> -- select an option -- </option>
                        {% for index, value in gradeables %}
                            <option value="{{value['g_id']}}" >{{ value['g_title'] }}</option>
                        {% endfor %}
                    </select>
                    <label for="marks">
                        <span>Penalty:</span>
                        <input class="option-input" type="text" name="marks" id="marks" data-testid="plagiarism-marks">
                    </label>
                    <button type="submit" class="btn btn-primary" onclick="addToTable('plagiarism')" aria-label="submit" data-testid="plagiarism-submit">
                        <i class="fas fa-plus"></i>
                    </button>
                    {# This is a data table #}
                    <table id="plagiarism-table" class="table table-striped table-bordered persist-area mobile-table">
                        <caption id="title"></caption>
                        <thead>
                        <tr style="text-align:left">
                            <th>USER ID</th>
                            <th>Gradeable</th>
                            <th>Penalty</th>
                            <th>Delete</th>
                        </tr>
                        </thead>
                        <tbody id="plagiarism-table-body" data-testid="plagiarism-table-body" style="text-align:left">
                        {% for entry in plagiarism %}
                            <tr>
                                <td>{{ entry.user }}</td>
                                <td>{{ entry.gradeable }}</td>
                                <td>{{ entry.penalty }}</td>
                                <td><a onclick="deleteRow(this)"><i class="fas fa-trash"></i></a></td>
                            </tr>
                        {% endfor %}
                        </tbody>
                    </table>
                </div>
            </div>
        </div>
    </div>



    <script>
        window.manualCustomizationExists = {{ manual_customization_exists ? 'true' : 'false' }};

        $('.gradeable-li-info .tooltip').on('mouseenter', function(){
            const gradeable = $(this).closest('.gradeable-li');
            const override = gradeable.find('.override');
            const gradeable_id = override.attr('id');
            $(`#override-${gradeable_id}`).html(override.val());
        });

        ["#plagiarism-user-id", "#manual-grading-user-id"].forEach(function(user_id) {
            $(user_id).autocomplete({
                source: {{ student_full|raw }}
            });
        });
        var studentFullData = {{ student_full|raw }};
        var old_index;
        var new_index;
        var old_parent;
        var new_parent;
        var bucket_lists = $("#buckets_available_list,#buckets_used_list");
        var available_list = $("#buckets_available_list");
        var used_list = $("#buckets_used_list");
        bucket_lists.sortable({
            connectWith: "#buckets_available_list,#buckets_used_list",
            start: function(e,u){
                old_index = u.item.index();
                old_parent = u.item.parent().attr("id");
            },
            update: function(e,u){
                /* TODO: The UI either needs to be visually clear or we need to do some sort of height adjustment
                 * to make sure that one list isn't way longer than the other, otherwise it won't be intuitive where
                 * the user can and can't drop a bucket successfully.
                 */

                new_index = u.item.index();
                new_parent = u.item.parent().attr("id");
                //console.log("Moved " + u.item.text() + " from " + old_parent + "," + old_index.toString() + " to " + new_parent + "," + new_index.toString());

                //Change position of an existing used item
                if (old_parent === new_parent && new_parent === "buckets_used_list"){
                    //console.log("Rearranging!");
                    UpdateVisibilityBuckets();
                }
                else if(old_parent !==  new_parent && this.id === new_parent){
                    //XXX: In case of an update that moves across lists, we make it the new parent's job
                    var percent_input = $(u.item).find(".bucket-percent");

                    //Added a new bucket from available->used
                    if(new_parent === "buckets_used_list"){
                        //console.log("Adding!");
                        percent_input.css("display","inline");
                    }
                    else{ //Removed a bucket from used
                        //console.log("Removing!");
                        percent_input.css("display","none");
                    }
                    UpdateVisibilityBuckets();
                    UpdateUsedPercentage();
                }

            }
        });
        bucket_lists.disableSelection();

        var gradeables_lists = $("ol[id^='gradeables-list']").sortable();
        gradeables_lists.disableSelection();

        $(document).ready(function(){
            UpdateVisibilityBuckets();
        });
    </script>
</div><|MERGE_RESOLUTION|>--- conflicted
+++ resolved
@@ -34,11 +34,7 @@
                 No changes to save
             </div>
             <div id="save_status_buttons">
-<<<<<<< HEAD
-                <button style="display: inline-block; padding-left: 4px; padding: 5px 12px; clear: both;" class="btn" id="show_log_button" data-testid="log-button" type="button">
-=======
-                <button style="display: inline-block; padding-left: 4px; padding: 5px 12px;" class="btn" id="show_log_button" type="button">
->>>>>>> 05797bf6
+                <button style="display: inline-block; padding-left: 4px; padding: 5px 12px;" class="btn" id="show_log_button" data-testid="log-button" type="button">
                     Log
                 </button>
             </div>
