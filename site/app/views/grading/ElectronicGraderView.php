<?php

namespace app\views\grading;

use app\controllers\student\LateDaysTableController;
use app\libraries\DateUtils;
use app\libraries\FileUtils;
use app\libraries\Utils;
use app\models\gradeable\Gradeable;
use app\models\gradeable\AutoGradedVersion;
use app\models\gradeable\GradedGradeable;
use app\models\gradeable\LateDayInfo;
use app\models\gradeable\RegradeRequest;
use app\models\SimpleStat;
use app\models\Team;
use app\models\User;
use app\views\AbstractView;
use app\libraries\NumberUtils;
use app\libraries\CodeMirrorUtils;

class ElectronicGraderView extends AbstractView {
    /**
     * @param Gradeable $gradeable
     * @param array[] $sections
     * @param SimpleStat[] $component_averages
     * @param SimpleStat|null $autograded_average
     * @param SimpleStat|null $overall_average
     * @param int $total_submissions
     * @param int $registered_but_not_rotating
     * @param int $rotating_but_not_registered
     * @param int $viewed_grade
     * @param string $section_type
     * @param int $regrade_requests
     * @param bool $show_warnings
     * @return string
     */

    public function statusPage(
        Gradeable $gradeable,
        array $sections,
        array $component_averages,
        $autograded_average,
        $overall_scores,
        $overall_average,
        int $total_submissions,
        int $individual_viewed_grade,
        int $total_students_submitted,
        int $registered_but_not_rotating,
        int $rotating_but_not_registered,
        int $viewed_grade,
        string $section_type,
        int $regrade_requests,
        bool $show_warnings
    ) {

        $peer = false;
        if ($gradeable->isPeerGrading()) {
            $peer = true;
        }
        $graded = 0;
        $non_late_graded = 0;
        $total = 0;
        $non_late_total = 0;
        $no_team_total = 0;
        $team_total = 0;
        $team_percentage = 0;
        $total_students = 0;
        $graded_total = 0;
        $non_late_graded_total = 0;
        $submitted_total = 0;
        $non_late_submitted_total = 0;
        $submitted_percentage = 0;
<<<<<<< HEAD
        $non_late_submitted_percentage = 0;
=======
        $submitted_percentage_peer = 0;
>>>>>>> 04fab605
        $peer_total = 0;
        $peer_graded = 0;
        $peer_percentage = 0;
        $entire_peer_graded = 0;
        $entire_peer_total = 0;
        $total_grading_percentage = 0;
        $entire_peer_percentage = 0;
        $viewed_total = 0;
        $viewed_percent = 0;
        $overall_total = 0;
        $overall_percentage = 0;
        $autograded_percentage = 0;
        $component_percentages = [];
        $component_overall_score = 0;
        $component_overall_max = 0;
        $component_overall_percentage = 0;
        $this->core->getOutput()->addVendorJs(FileUtils::joinPaths('plotly', 'plotly.js'));

        foreach ($sections as $key => $section) {
            if ($key === "NULL") {
                continue;
            }
            $graded += $section['graded_components'];
            $total += $section['total_components'];
            $non_late_total += $section['non_late_components'];
            $non_late_graded += $section['non_late_graded_components'];
            if ($gradeable->isTeamAssignment()) {
                $no_team_total += $section['no_team'];
                $team_total += $section['team'];
            }
        }
        if ($total === 0 && $no_team_total === 0) {
            $graded_percentage = -1;
            $non_late_graded_percentage = -1;
        }
        elseif ($total === 0 && $no_team_total > 0) {
            $graded_percentage = 0;
            $non_late_graded_percentage = 0;
        }
        else {
            $graded_percentage = number_format(($graded / $total) * 100, 1);
            $non_late_graded_percentage = $non_late_total > 0 ? number_format(($non_late_graded / $non_late_total) * 100, 1) : 0;
        }

        if ($graded_percentage !== -1) {
            if ($gradeable->isTeamAssignment()) {
                $total_students = $team_total + $no_team_total;
            }
            else {
                $total_students = $total_submissions;
            }
            $num_peer_components = 0;
            $num_non_peer_components = count($gradeable->getNonPeerComponents());
            $num_components = $num_peer_components + $num_non_peer_components;
            $submitted_total = $num_components > 0 ? $total : 0;
            $graded_total = $num_components > 0 ? round($graded / $num_components, 2) : 0;
<<<<<<< HEAD
            $non_late_submitted_total = $num_components > 0 ? $non_late_total / $num_components : 0;
            $non_late_graded_total = $num_components > 0 ? round($non_late_graded / $num_components, 2) : 0;
            if ($peer) {
                $num_components = count($gradeable->getPeerComponents()) * $gradeable->getPeerGradeSet();
                $graded_total = $num_components > 0 ? $graded / $num_components : 0;
                $submitted_total = $num_components > 0 ? $total / $num_components : 0;
                $non_late_graded_total = $num_components > 0 ? $non_late_graded / $num_components : 0;
                $non_late_submitted_total = $num_components > 0 ? $non_late_total / $num_components : 0;
            }
            if ($total_submissions != 0) {
                $submitted_percentage = round(($submitted_total / $total_submissions) * 100, 1);
                $non_late_submitted_percentage = $non_late_submitted_total > 0 ? round(($non_late_submitted_total / $submitted_total) * 100, 1) : 0;
=======
            if ($submitted_total > 0) {
                $total_grading_percentage =  number_format(($graded_total / $submitted_total ) * 100, 1);
            }
            else {
                $total_grading_percentage = 0;
            }
            if ($peer) {
                $num_peer_components = count($gradeable->getPeerComponents());
                $num_non_peer_components = count($gradeable->getNonPeerComponents());
                $num_components = $num_peer_components + $num_non_peer_components;
                $graded_total = $num_non_peer_components > 0 ? round($graded / $num_non_peer_components, 2) : 0;
                $submitted_total = $num_components > 0 ? $total : 0;
            }
            if ($total_submissions != 0) {
                $submitted_percentage = round((($submitted_total) / $total_submissions) * 100, 1);
>>>>>>> 04fab605
            }
            //Add warnings to the warnings array to display them to the instructor.
            $warnings = [];
            if ($section_type === "rotating_section" && $show_warnings) {
                if ($registered_but_not_rotating > 0) {
                    array_push($warnings, "There are " . $registered_but_not_rotating . " registered students without a rotating section.");
                }
                if ($rotating_but_not_registered > 0) {
                    array_push($warnings, "There are " . $rotating_but_not_registered . " unregistered students with a rotating section.");
                }
            }

            if ($gradeable->isTeamAssignment()) {
                $team_percentage = $total_students != 0 ? round(($team_total / $total_students) * 100, 1) : 0;
            }
            if ($peer) {
                $peer_count = count($gradeable->getPeerComponents());
                $entire_peer_total = 0;
                $total_students_submitted = 0;
                $total_grading_percentage = 0;
                $entire_peer_graded = 0;
                $entire_peer_percentage = 0;
                if ($peer_count > 0 && array_key_exists("peer_stu_grad", $sections)) {
                    if ($num_peer_components > 0) {
                        $total_students_submitted =  floor(($sections['peer_stu_grad']['total_who_submitted']));
                        $submitted_percentage_peer = round((($total_students_submitted) / $total_submissions) * 100, 1);
                        $total_grading_percentage =  number_format(($graded_total / $total_students_submitted ) * 100, 1);
                        $entire_peer_total =  floor(($sections['peer_stu_grad']['total_who_submitted']));
                        $entire_peer_graded =  $sections['peer_stu_grad']['view_peer_graded_components'] / $num_peer_components;
                    }
                    if ($entire_peer_total > 0) {
                        $entire_peer_percentage = number_format(($entire_peer_graded / ($entire_peer_total) ) * 100, 1);
                    }
                    else {
                        $entire_peer_percentage = 0;
                    }
                }
<<<<<<< HEAD
            }
            else {
                foreach ($sections as $key => &$section) {
                    if ($section['total_components'] == 0) {
                        $section['percentage'] = 0;
                        $section['non_late_percentage'] = 0;
                    }
                    else {
                        $section['percentage'] = number_format(($section['graded_components'] / $section['total_components']) * 100, 1);
                        $section['non_late_percentage'] = $section['non_late_components'] > 0 ? number_format(($section['non_late_graded_components'] / $section['non_late_components']) * 100, 1) : 0;
                    }
                    $section['graded'] = round($section['graded_components'] / $num_components, 1);
                    $section['non_late_graded'] = round($section['non_late_graded_components'] / $num_components, 1);
                    $section['total'] = $section['total_components'] / $num_components;
                    $section['non_late_total'] = $section['non_late_components'] / $num_components;
=======
                if ($peer_count > 0 && array_key_exists("stu_grad", $sections)) {
                    if ($num_components > 0) {
                        $peer_total =  floor(($sections['stu_grad']['total_components']) / $num_peer_components);
                        $peer_graded =  round($sections['stu_grad']['graded_components'] / $num_peer_components, 2);
                        $peer_percentage = number_format(($sections['stu_grad']['graded_components'] / ($sections['stu_grad']['total_components'] * $sections['stu_grad']['num_gradeables'])) * 100, 1);
                        // Correct the below code when Teams work well with randomization
                        if ($gradeable->isTeamAssignment()) {
                            $peer_total =  floor(($sections['stu_grad']['total_components']) / $num_peer_components);
                            $peer_percentage = number_format(($sections['stu_grad']['graded_components'] / ($sections['stu_grad']['total_components'] * $sections['stu_grad']['num_gradeables'])) * 100, 1);
                        }
                    }
                    if ($peer_total > 0) {
                        $peer_percentage = number_format(($peer_graded / ($peer_total) ) * 100, 1);
                    }
                    else {
                        $peer_percentage = 0;
                    }
>>>>>>> 04fab605
                }
            }
            foreach ($sections as $key => &$section) {
                $non_peer_components_count = count($gradeable->getNonPeerComponents());
                $non_zero_non_peer_components_count = $non_peer_components_count != 0 ? $non_peer_components_count : 1;
                $section['graded'] = round($section['graded_components'] / $non_zero_non_peer_components_count, 1);
                $section['total'] = $section['total_components'];
                if ($section['total_components'] == 0) {
                    $section['percentage'] = 0;
                }
                else {
                    $section['percentage'] = number_format(($section['graded'] / $section['total']) * 100, 1);
                }
            }
                unset($section); // Clean up reference

            if ($gradeable->isTaGradeReleased()) {
                if ($peer) {
                    $viewed_total = $entire_peer_total;
                }
                else {
                    $viewed_total = $total;
                }
                $viewed_percent = number_format(($viewed_grade / max($viewed_total, 1)) * 100, 1);
                $individual_viewed_percent = $total_submissions == 0 ? 0 :
                    number_format(($individual_viewed_grade / $total_submissions) * 100, 1);
            }
            if (!$peer) {
                if ($overall_average !== null) {
                    $overall_total = $overall_average->getMaxValue() + $gradeable->getAutogradingConfig()->getTotalNonExtraCredit();
                    if ($overall_total != 0) {
                        $overall_percentage = round($overall_average->getAverageScore() / $overall_total * 100);
                    }
                }
                if ($autograded_average !== null) {
                    if ($gradeable->getAutogradingConfig()->getTotalNonExtraCredit() !== 0 && $autograded_average->getCount() !== 0) {
                        $autograded_percentage = round($autograded_average->getAverageScore() / $gradeable->getAutogradingConfig()->getTotalNonExtraCredit() * 100);
                    }
                }
                if (count($component_averages) !== 0) {
                    foreach ($component_averages as $comp) {
                        /* @var SimpleStat $comp */
                        $component_overall_score += $comp->getAverageScore();
                        $component_overall_max += $comp->getMaxValue();
                        $percentage = 0;
                        if ($comp->getMaxValue() != 0) {
                            $percentage = round($comp->getAverageScore() / $comp->getMaxValue() * 100);
                        }
                        $component_percentages[] = $percentage;
                    }
                    if ($component_overall_max != 0) {
                        $component_overall_percentage = round($component_overall_score / $component_overall_max * 100);
                    }
                }
                //This else encompasses the above calculations for Teamss
                //END OF ELSE
            }
        }

        //determines if there are any valid rotating sections
        $no_rotating_sections = false;
        if (count($sections) === 0) {
            $no_rotating_sections = true;
        }
        else {
            if ($gradeable->isTeamAssignment()) {
                $valid_teams_or_students = 0;
                foreach ($sections as $section) {
                    $valid_teams_or_students += $section['no_team'] + $section['team'];
                }
                $no_rotating_sections = $valid_teams_or_students === 0;
            }
        }
        $details_url = $this->core->buildCourseUrl(['gradeable', $gradeable->getId(), 'grading', 'details']);
        $this->core->getOutput()->addInternalCss('admin-gradeable.css');
        return $this->core->getOutput()->renderTwigTemplate("grading/electronic/Status.twig", [
            "gradeable_id" => $gradeable->getId(),
            "gradeable_title" => $gradeable->getTitle(),
            "team_assignment" => $gradeable->isTeamAssignment(),
            "ta_grades_released" => $gradeable->isTaGradeReleased(),
            "rotating_sections_error" => (!$gradeable->isGradeByRegistration()) && $no_rotating_sections
                && $this->core->getUser()->getGroup() == User::GROUP_INSTRUCTOR,
            "autograding_non_extra_credit" => $gradeable->getAutogradingConfig()->getTotalNonExtraCredit(),
            "peer" => $peer,
            "team_total" => $team_total,
            "team_percentage" => $team_percentage,
            "total_students" => $total_students,
            "total_submissions" => $total_submissions,
            "no_team_total"   => $no_team_total,
            "submitted_total" => $submitted_total,
            "non_late_submitted_total" => $non_late_submitted_total,
            "submitted_percentage" => $submitted_percentage,
<<<<<<< HEAD
            "non_late_submitted_percentage" => $non_late_submitted_percentage,
=======
            "submitted_percentage_peer" => $submitted_percentage_peer,
>>>>>>> 04fab605
            "graded_total" => $graded_total,
            "non_late_graded_total" => $non_late_graded_total,
            "graded_percentage" => $graded_percentage,
            "non_late_graded_percentage" => $non_late_graded_percentage,
            "peer_total" => $peer_total,
            "peer_graded" => $peer_graded,
            "peer_percentage" => $peer_percentage,
            "entire_peer_total" => $entire_peer_total,
            "total_grading_percentage" => $total_grading_percentage,
            "entire_peer_graded" => $entire_peer_graded,
            "entire_peer_percentage" => $entire_peer_percentage,
            "sections" => $sections,
            "viewed_grade" => $viewed_grade,
            "viewed_total" => $viewed_total,
            "viewed_percent" => $viewed_percent,
            "overall_average" => $overall_average,
            "overall_scores" => $overall_scores,
            "overall_total" => $overall_total,
            "overall_percentage" => $overall_percentage,
            "autograded_percentage" => $autograded_percentage,
            "autograded_average" => $autograded_average,
            "component_averages" => $component_averages,
            "component_percentages" => $component_percentages,
            "component_overall_score" => $component_overall_score,
            "component_overall_max" => $component_overall_max,
            "component_overall_percentage" => $component_overall_percentage,
            "individual_viewed_grade" => $individual_viewed_grade,
            "total_students_submitted" => $total_students_submitted,
            "individual_viewed_percent" => $individual_viewed_percent ?? 0,
            "regrade_requests" => $regrade_requests,
            "download_zip_url" => $this->core->buildCourseUrl(['gradeable', $gradeable->getId(), 'grading', 'download_zip']),
            "bulk_stats_url" => $this->core->buildCourseUrl(['gradeable', $gradeable->getId(), 'bulk_stats']),
            "details_url" => $details_url,
            "details_view_all_url" => $details_url . '?' . http_build_query(['view' => 'all']),
            "grade_url" => $this->core->buildCourseUrl(['gradeable', $gradeable->getId(), 'grading', 'grade']),
            "regrade_allowed" => $this->core->getConfig()->isRegradeEnabled(),
            "grade_inquiry_per_component_allowed" => $gradeable->isGradeInquiryPerComponentAllowed(),
            "show_late" => array_key_exists('show_late', $_COOKIE) ? $_COOKIE['show_late'] === 'true' : true
        ]);
    }

    public function statPage($users) {

        $gradeable_id = $_REQUEST['gradeable_id'] ?? '';

        $return = <<<HTML

		<div class="content_upload_content">

HTML;
        $this->core->getOutput()->addBreadcrumb("Bulk Upload Forensics", $this->core->buildCourseUrl(['gradeable', $gradeable_id, 'bulk_stats']));

        $return .= <<<HTML
			<div style="padding-left:20px;padding-bottom: 10px;border-radius:3px;padding-right:20px;">
				<table class="table table-striped table-bordered persist-area" id="content_upload_table">
					<tr>
				        <th style = "cursor:pointer;width:25%" id="user_down">User &darr;</th>
				        <th style = "cursor:pointer;width:25%" id="upload_down">Upload Timestamp</th>
				        <th style = "cursor:pointer;width:25%" id="submission_down">Submission Timestamp</th>
				        <th style = "cursor:pointer;width:25%" id="filepath_down">Filepath</th>
					</tr>
HTML;

        foreach ($users as $user => $details) {
            $first_name = htmlspecialchars($details["first_name"]);
            $last_name = htmlspecialchars($details["last_name"]);
            $upload_timestamp = $details["upload_time"];
            $submit_timestamp = $details["submit_time"];
            $filepath = htmlspecialchars($details["file"]);

            $return .= <<<HTML
			<tbody>
				<tr>
					<td>{$last_name}, {$first_name}</td>
                    <td>{$upload_timestamp}</td>
                    <td>{$submit_timestamp}</td>
                    <td>{$filepath}</td>
				</tr>
			</tbody>
HTML;
        }

        $return .= <<<HTML
				</table>
			</div>
			</div>

			<script>
				$("td").click(function(){
					if($(this).attr('id')=="user_down"){
						sortTable(0);
					}
					if($(this).attr('id')=="upload_down"){
						sortTable(1);
					}
					if($(this).attr('id')=="submission_down"){
						sortTable(2);
					}
					if($(this).attr('id')=="filepath_down"){
						sortTable(3);
					}

				});

				function sortTable(sort_element_index){
					var table = document.getElementById("content_upload_table");
					var switching = true;
					while(switching){
						switching=false;
						var rows = table.getElementsByTagName("TBODY");
						for(var i=1;i<rows.length-1;i++){

							var a = rows[i].getElementsByTagName("TR")[0].getElementsByTagName("TD")[sort_element_index];
							var b = rows[i+1].getElementsByTagName("TR")[0].getElementsByTagName("TD")[sort_element_index];
                            // sorted alphabetically by last name or by earliest time
							if((sort_element_index >= 0 && sort_element_index <= 3) ? a.innerHTML>b.innerHTML : parseInt(a.innerHTML) < parseInt(b.innerHTML)){
								rows[i].parentNode.insertBefore(rows[i+1],rows[i]);
								switching=true;
							}
						}
					}

					var row0 = table.getElementsByTagName("TBODY")[0].getElementsByTagName("TR")[0];
					var headers = row0.getElementsByTagName("TD");

					for(var i = 0;i<headers.length;i++){
						var index = headers[i].innerHTML.indexOf(' ↓');

						if(index> -1){

							headers[i].innerHTML = headers[i].innerHTML.substr(0, index);
							break;
						}
					}

					headers[sort_element_index].innerHTML = headers[sort_element_index].innerHTML + ' ↓';

				}

			</script>
HTML;
        return $return;
    }



    /**
     * @param Gradeable $gradeable
     * @param GradedGradeable[] $graded_gradeables,
     * @param User[] $teamless_users
     * @param array $graders
     * @param Team[] $empty_teams
     * @param bool $show_all_sections_button
     * @param bool $show_import_teams_button
     * @param bool $show_export_teams_button
     * @param bool $show_edit_teams
     * @return string
     */
    public function detailsPage(Gradeable $gradeable, $graded_gradeables, $teamless_users, $graders, $empty_teams, $show_all_sections_button, $show_import_teams_button, $show_export_teams_button, $show_edit_teams, $past_grade_start_date, $view_all, $sort, $direction) {

        $peer = false;
        if ($gradeable->isPeerGrading() && $this->core->getUser()->getGroup() == User::GROUP_STUDENT) {
            $peer = true;
        }

        //Each table column is represented as an array with the following entries:
        // width => how wide the column should be on the page, <td width=X>
        // title => displayed title in the table header
        // function => maps to a macro in Details.twig:render_student
        $columns = [];
        if ($peer) {
            $columns[]         = ["width" => "5%",  "title" => "",                 "function" => "index"];
            if ($gradeable->isTeamAssignment()) {
                $columns[] = ["width" => "30%", "title" => "Team Members",     "function" => "team_members_anon"];
            }
            else {
                $columns[]         = ["width" => "30%", "title" => "Student",          "function" => "user_id_anon"];
            }
            if ($gradeable->isTaGrading()) {
                $columns[]     = ["width" => "8%",  "title" => "Graded Questions", "function" => "graded_questions"];
            }
            if ($gradeable->getAutogradingConfig()->getTotalNonHiddenNonExtraCredit() !== 0) {
                $columns[]     = ["width" => "15%", "title" => "Autograding",      "function" => "autograding_peer"];
                $columns[]     = ["width" => "20%", "title" => "Manual Grading",          "function" => "grading_peer"];
                $columns[]     = ["width" => "15%", "title" => "Total",            "function" => "total_peer"];
                $columns[]     = ["width" => "15%", "title" => "Active Version",   "function" => "active_version"];
            }
            else {
                $columns[]     = ["width" => "30%", "title" => "Grading",          "function" => "grading_peer"];
                $columns[]     = ["width" => "20%", "title" => "Total",            "function" => "total_peer"];
                $columns[]     = ["width" => "15%", "title" => "Active Version",   "function" => "active_version"];
            }
        }
        else {
            if ($gradeable->isTeamAssignment()) {
                if ($show_edit_teams) {
                    $columns[] = ["width" => "2%",  "title" => "",                 "function" => "index"];
                    $columns[] = ["width" => "8%",  "title" => "Section",          "function" => "section"];
                    $columns[] = ["width" => "5%",  "title" => "Edit Teams",       "function" => "team_edit"];
                    $columns[] = ["width" => "10%", "title" => "Team Id",          "function" => "team_id", "sort_type" => "id"];
                    $columns[] = ["width" => "32%", "title" => "Team Members",     "function" => "team_members"];
                }
                else {
                    $columns[] = ["width" => "3%",  "title" => "",                 "function" => "index"];
                    $columns[] = ["width" => "5%",  "title" => "Section",          "function" => "section"];
                    $columns[] = ["width" => "50%", "title" => "Team Members",     "function" => "team_members"];
                }
            }
            else {
                $columns[]     = ["width" => "2%",  "title" => "",                 "function" => "index"];
                $columns[]     = ["width" => "8%", "title" => "Section",          "function" => "section"];
                $columns[]     = ["width" => "13%", "title" => "User ID",          "function" => "user_id", "sort_type" => "id"];
                $columns[]     = ["width" => "15%", "title" => "First Name",       "function" => "user_first", "sort_type" => "first"];
                $columns[]     = ["width" => "15%", "title" => "Last Name",        "function" => "user_last", "sort_type" => "last"];
            }
            if ($gradeable->getAutogradingConfig()->getTotalNonExtraCredit() !== 0) {
                $columns[]     = ["width" => "9%",  "title" => "Autograding",      "function" => "autograding"];
                if ($gradeable->isTaGrading()) {
                    $columns[]     = ["width" => "8%",  "title" => "Graded Questions", "function" => "graded_questions"];
                }
                $columns[]     = ["width" => "8%",  "title" => "Manual Grading",       "function" => "grading"];
                $columns[]     = ["width" => "7%",  "title" => "Total",            "function" => "total"];
                $columns[]     = ["width" => "10%", "title" => "Active Version",   "function" => "active_version"];
                if ($gradeable->isTaGradeReleased()) {
                    $columns[] = ["width" => "8%",  "title" => "Viewed Grade",     "function" => "viewed_grade"];
                }
            }
            else {
                if ($gradeable->isTaGrading()) {
                    $columns[]     = ["width" => "8%",  "title" => "Graded Questions", "function" => "graded_questions"];
                }
                $columns[]     = ["width" => "12%", "title" => "Manual Grading",       "function" => "grading"];
                $columns[]     = ["width" => "12%", "title" => "Total",            "function" => "total"];
                $columns[]     = ["width" => "10%", "title" => "Active Version",   "function" => "active_version"];
                if ($gradeable->isTaGradeReleased()) {
                    $columns[] = ["width" => "8%",  "title" => "Viewed Grade",     "function" => "viewed_grade"];
                }
            }
        }

        //Convert rows into sections and prepare extra row info for things that
        // are too messy to calculate in the template.
        $sections = [];
        /** @var GradedGradeable $row */
        foreach ($graded_gradeables as $row) {
            //Extra info for the template
            $info = [
                "graded_gradeable" => $row
            ];

            if ($peer) {
                $section_title = "PEER STUDENT GRADER";
            }
            elseif ($gradeable->isGradeByRegistration()) {
                $section_title = $row->getSubmitter()->getRegistrationSection();
            }
            else {
                $section_title = $row->getSubmitter()->getRotatingSection();
            }
            if ($section_title === null) {
                $section_title = "NULL";
            }

            if (isset($graders[$section_title]) && count($graders[$section_title]) > 0) {
                $section_grader_ids = [];
                foreach ($graders[$section_title] as $user) {
                    if ($user->getGroup() <= $gradeable->getMinGradingGroup()) {
                        $section_grader_ids[] = $user->getId();
                    }
                }
                if (count($section_grader_ids) > 0) {
                    $section_graders = implode(", ", $section_grader_ids);
                }
                else {
                    $section_graders = "Nobody";
                }
            }
            else {
                $section_graders = "Nobody";
            }

            if ($peer) {
                $section_graders = $this->core->getUser()->getId();
            }

            //Team edit button, specifically the onclick event.
            if ($gradeable->isTeamAssignment()) {
                $reg_section = ($row->getSubmitter()->getRegistrationSection() === null) ? "NULL" : $row->getSubmitter()->getRegistrationSection();
                $rot_section = ($row->getSubmitter()->getRotatingSection() === null) ? "NULL" : $row->getSubmitter()->getRotatingSection();
                $user_assignment_setting_json = json_encode($row->getSubmitter()->getTeam()->getAssignmentSettings($gradeable));
                $members = json_encode($row->getSubmitter()->getTeam()->getMembers());
                $pending_members = json_encode($row->getSubmitter()->getTeam()->getInvitations());
                $info["team_edit_onclick"] = "adminTeamForm(false, '{$row->getSubmitter()->getId()}', '{$reg_section}', '{$rot_section}', {$user_assignment_setting_json}, {$members}, {$pending_members},{$gradeable->getTeamSizeMax()});";
            }

            //List of graded components
            $info["graded_groups"] = [];
            foreach ($gradeable->getComponents() as $component) {
                $graded_component = $row->getOrCreateTaGradedGradeable()->getGradedComponent($component, $this->core->getUser());
                $grade_inquiry = $graded_component !== null ? $row->getGradeInquiryByGcId($graded_component->getComponentId()) : null;

                if ($component->isPeer() && $row->getOrCreateTaGradedGradeable()->isComplete()) {
                    $info["graded_groups"][] = 4;
                }
                elseif (($component->isPeer() && $graded_component != null)) {
                    //peer submitted and graded
                    $info["graded_groups"][] = 4;
                }
                elseif (($component->isPeer() && $graded_component === null)) {
                    //peer submitted but not graded
                    $info["graded_groups"][] = "peer-null";
                }
                elseif ($component->isPeer() && !$row->getOrCreateTaGradedGradeable()->isComplete()) {
                    //peer not submitted
                    $info["graded_groups"][] = "peer-no-submission";
                }
                elseif ($graded_component === null) {
                    //non-peer not graded
                    $info["graded_groups"][] = "NULL";
                }
                elseif ($grade_inquiry !== null && $grade_inquiry->getStatus() == RegradeRequest::STATUS_ACTIVE && $gradeable->isGradeInquiryPerComponentAllowed()) {
                    $info["graded_groups"][] = "grade-inquiry";
                }
                elseif (!$graded_component->getVerifier()) {
                    //no verifier exists, show the grader group
                    $info["graded_groups"][] = $graded_component->getGrader()->getGroup();
                }
                elseif ($graded_component->getGrader()->accessFullGrading()) {
                    //verifier exists and original grader is full access, show verifier grader group
                    $info["graded_groups"][] = $graded_component->getVerifier()->getGroup();
                }
                else {
                    //verifier exists and limited access grader, change the group to show semicircle on the details page
                    $info["graded_groups"][] = "verified";
                }
            }

            //More complicated info generation should go here


            //-----------------------------------------------------------------
            // Now insert this student into the list of sections

            $found = false;
            for ($i = 0; $i < count($sections); $i++) {
                if ($sections[$i]["title"] === $section_title) {
                    $found = true;
                    $sections[$i]["rows"][] = $info;
                    break;
                }
            }
            //Not found? Create it
            if (!$found) {
                $sections[] = ["title" => $section_title, "rows" => [$info], "graders" => $section_graders];
            }
        }

        // TODO: this duplication is not ideal
        foreach ($teamless_users as $teamless_user) {
            //Extra info for the template
            $info = [
                "user" => $teamless_user
            ];

            if ($peer) {
                $section_title = "PEER STUDENT GRADER";
            }
            elseif ($gradeable->isGradeByRegistration()) {
                $section_title = $teamless_user->getRegistrationSection();
            }
            else {
                $section_title = $teamless_user->getRotatingSection();
            }
            if ($section_title === null) {
                $section_title = "NULL";
            }

            if (isset($graders[$section_title]) && count($graders[$section_title]) > 0) {
                $section_graders = implode(", ", array_map(function (User $user) {
                    return $user->getId();
                }, $graders[$section_title]));
            }
            else {
                $section_graders = "Nobody";
            }
            if ($peer) {
                $section_graders = $this->core->getUser()->getId();
            }

            //Team edit button, specifically the onclick event.
            $reg_section = $teamless_user->getRegistrationSection() ?? 'NULL';
            $rot_section = $teamless_user->getRotatingSection() ?? 'NULL';
            $info['new_team_onclick'] = "adminTeamForm(true, '{$teamless_user->getId()}', '{$reg_section}', '{$rot_section}', [], [], [],{$gradeable->getTeamSizeMax()});";

            //-----------------------------------------------------------------
            // Now insert this student into the list of sections

            $found = false;
            for ($i = 0; $i < count($sections); $i++) {
                if ($sections[$i]["title"] === $section_title) {
                    $found = true;
                    $sections[$i]["teamless_users"][] = $info;
                    break;
                }
            }
            //Not found? Create it
            if (!$found) {
                $sections[] = ["title" => $section_title, "teamless_users" => [$info], "graders" => $section_graders];
            }
        }

        //sorts sections numerically, NULL always at the end
        usort($sections, function ($a, $b) {
            return ($a['title'] == 'NULL' || $b['title'] == 'NULL') ? ($a['title'] == 'NULL') : ($a['title'] > $b['title']);
        });


        $empty_team_info = [];
        foreach ($empty_teams as $team) {
            /* @var Team $team */
            $user_assignment_setting_json = json_encode($row->getSubmitter()->getTeam()->getAssignmentSettings($gradeable));
            $reg_section = ($team->getRegistrationSection() === null) ? "NULL" : $team->getRegistrationSection();
            $rot_section = ($team->getRotatingSection() === null) ? "NULL" : $team->getRotatingSection();

            $empty_team_info[] = [
                "team_edit_onclick" => "adminTeamForm(false, '{$team->getId()}', '{$reg_section}', '{$rot_section}', {$user_assignment_setting_json}, [], [],{$gradeable->getTeamSizeMax()});"
            ];
        }

        $team_gradeable_view_history = $gradeable->isTeamAssignment() ? $this->core->getQueries()->getAllTeamViewedTimesForGradeable($gradeable) : [];
        foreach ($team_gradeable_view_history as $team_id => $team) {
            $not_viewed_yet = true;
            $hover_over_string = "";
            ksort($team_gradeable_view_history[$team_id]);
            ksort($team);
            foreach ($team as $user => $value) {
                if ($value != null) {
                    $not_viewed_yet = false;
                    $date_object = new \DateTime($value);
                    $hover_over_string .= "Viewed by " . $user . " at " . $date_object->format('F d, Y g:i') . "\n";
                }
                else {
                    $hover_over_string .= "Not viewed by " . $user . "\n";
                }
            }

            if ($not_viewed_yet) {
                $team_gradeable_view_history[$team_id]['hover_string'] = '';
            }
            else {
                $team_gradeable_view_history[$team_id]['hover_string'] = $hover_over_string;
            }
        }
        $details_base_url = $this->core->buildCourseUrl(['gradeable', $gradeable->getId(), 'grading', 'details']);
        $this->core->getOutput()->addInternalCss('details.css');
        $this->core->getOutput()->addInternalJs('details.js');
        $this->core->getOutput()->addInternalJs('collapsible-panels.js');

        $this->core->getOutput()->enableMobileViewport();

        return $this->core->getOutput()->renderTwigTemplate("grading/electronic/Details.twig", [
            "gradeable" => $gradeable,
            "sections" => $sections,
            "graders" => $graders,
            "empty_teams" => $empty_teams,
            "empty_team_info" => $empty_team_info,
            "team_gradeable_view_history" => $team_gradeable_view_history,
            "view_all" => $view_all,
            "show_all_sections_button" => $show_all_sections_button,
            "show_import_teams_button" => $show_import_teams_button,
            "show_export_teams_button" => $show_export_teams_button,
            "past_grade_start_date" => $past_grade_start_date,
            "columns" => $columns,
            "export_teams_url" => $this->core->buildCourseUrl(['gradeable', $gradeable->getId(), 'grading', 'teams', 'export']),
            "randomize_team_rotating_sections_url" => $this->core->buildCourseUrl(['gradeable', $gradeable->getId(), 'grading', 'teams', 'randomize_rotating']),
            "grade_url" => $this->core->buildCourseUrl(['gradeable', $gradeable->getId(), 'grading', 'grade']),
            "peer" => $peer,
            "details_base_url" => $details_base_url,
            "view_all_toggle_url" => $details_base_url . '?' .
                http_build_query(['view' => $view_all ? null : 'all', 'sort' => $sort, 'direction' => $sort === 'random' ? null : $direction]),
            "order_toggle_url" => $details_base_url . '?' .
                http_build_query(['view' => $view_all ? 'all' : null, 'sort' => $sort === 'random' ? null : 'random']),
            "sort" => $sort,
            "direction" => $direction
        ]);
    }

    public function adminTeamForm(Gradeable $gradeable, $all_reg_sections, $all_rot_sections, $students) {
        $student_full = Utils::getAutoFillData($students);

        return $this->core->getOutput()->renderTwigTemplate("grading/AdminTeamForm.twig", [
            "gradeable_id" => $gradeable->getId(),
            "student_full" => $student_full,
            "view" => isset($_REQUEST["view"]) ? $_REQUEST["view"] : null,
            "all_reg_sections" => $all_reg_sections,
            "all_rot_sections" => $all_rot_sections,
            "csrf_token" => $this->core->getCsrfToken(),
            "team_submit_url" => $this->core->buildCourseUrl(['gradeable', $gradeable->getId(), 'grading', 'teams', 'new'])
        ]);
    }

    public function importTeamForm(Gradeable $gradeable) {
        return $this->core->getOutput()->renderTwigTemplate("grading/ImportTeamForm.twig", [
            "gradeable_id" => $gradeable->getId(),
            "csrf_token" => $this->core->getCsrfToken(),
            "team_import_url" => $this->core->buildCourseUrl(['gradeable', $gradeable->getId(), 'grading', 'teams', 'import'])
        ]);
    }


    public function randomizeButtonWarning(Gradeable $gradeable) {
        return $this->core->getOutput()->renderTwigTemplate("grading/electronic/RandomizeButtonWarning.twig", [
            "gradeable_id" => $gradeable->getId(),
            "randomize_team_rotating_sections_url" => $this->core->buildCourseUrl(['gradeable', $gradeable->getId(), 'grading', 'teams', 'randomize_rotating'])
        ]);
    }

    //The student not in section variable indicates that an full access grader is viewing a student that is not in their
    //assigned section. canViewWholeGradeable determines whether hidden testcases can be viewed.
    public function hwGradingPage(Gradeable $gradeable, GradedGradeable $graded_gradeable, int $display_version, float $progress, bool $show_hidden_cases, bool $can_inquiry, bool $can_verify, bool $show_verify_all, bool $show_silent_edit, string $late_status, $rollbackSubmission, $sort, $direction, $from, array $solution_ta_notes, array $submitter_itempool_map, $showNewInterface) {

        $this->core->getOutput()->addInternalCss('admin-gradeable.css');
        $isPeerPanel = false;
        $isStudentInfoPanel = true;
        $isDiscussionPanel = false;
        $isRegradePanel = false;
        // WIP: Replace this logic when there is a definitive way to get my peer-ness
        // If this is a peer gradeable but I am not allowed to view the peer panel, then I must be a peer.
        if ($gradeable->isPeerGrading()) {
            if ($this->core->getUser()->getGroup() !== 4) {
                $isPeerPanel = true;
                $isStudentInfoPanel = true;
            }
            else {
                $isPeerPanel = false;
                $isStudentInfoPanel = false;
            }
        }
        if ($graded_gradeable->getGradeable()->isDiscussionBased()) {
            $isDiscussionPanel = true;
        }
        if ($this->core->getConfig()->isRegradeEnabled()) {
            $isRegradePanel = true;
        }
        $this->core->getOutput()->addVendorJs(FileUtils::joinPaths('mermaid', 'mermaid.min.js'));
        $this->core->getOutput()->enableMobileViewport();

        $display_version_instance = $graded_gradeable->getAutoGradedGradeable()->getAutoGradedVersionInstance($display_version);

        $return = "";
        $is_notebook = $gradeable->getAutogradingConfig()->isNotebookGradeable();
        if ($showNewInterface) {
            $this->core->getOutput()->addInternalJs("resizable-panels.js");

            $return .= <<<HTML
        		<div class="content" id="electronic-gradeable-container">
        		    <div class="content-items-container">
                    <div class="content-item content-item-right">
HTML;
            $return .= $this->core->getOutput()->renderTemplate(['grading', 'ElectronicGrader'], 'renderNavigationBar', $graded_gradeable, $progress, $gradeable->isPeerGrading(), $sort, $direction, $from, $showNewInterface);
            $return .= $this->core->getOutput()->renderTemplate(
                ['grading', 'ElectronicGrader'],
                'renderGradingPanelHeader',
                $isPeerPanel,
                $isStudentInfoPanel,
                $isDiscussionPanel,
                $isRegradePanel,
                $gradeable->getAutogradingConfig()->isNotebookGradeable()
            );

            $return .= <<<HTML
                <div class="panels-container">
                    <div class="two-panel-cont">
                         <div class="two-panel-item two-panel-left active">
                            <div class="panel-item-section left-top"></div>
                            <div class="panel-item-section-drag-bar panel-item-left-drag"></div>
                            <div class="panel-item-section left-bottom"></div>
                         </div>
                         <div class="two-panel-drag-bar active">
                         </div>
                         <div class="two-panel-item two-panel-right">
                            <div class="panel-item-section right-top"></div>
                            <div class="panel-item-section-drag-bar panel-item-right-drag"></div>
                            <div class="panel-item-section right-bottom"></div>
                         </div>   
                    </div>
HTML;
        }
        else {
            $return .= $this->core->getOutput()->renderTemplate(['grading', 'ElectronicGrader'], 'renderNavigationBar', $graded_gradeable, $progress, $gradeable->isPeerGrading(), $sort, $direction, $from, $showNewInterface);
        }

        $return .= $this->core->getOutput()->renderTemplate(['grading', 'ElectronicGrader'], 'renderAutogradingPanel', $display_version_instance, $show_hidden_cases, $showNewInterface);
        $return .= $this->core->getOutput()->renderTemplate(['grading', 'ElectronicGrader'], 'renderSubmissionPanel', $graded_gradeable, $display_version, $showNewInterface);
        //If TA grading isn't enabled, the rubric won't actually show up, but the template should be rendered anyway to prevent errors, as the code references the rubric panel
        $return .= $this->core->getOutput()->renderTemplate(['grading', 'ElectronicGrader'], 'renderRubricPanel', $graded_gradeable, $display_version, $can_verify, $show_verify_all, $show_silent_edit, $showNewInterface);
        $return .= $this->core->getOutput()->renderTemplate(['grading', 'ElectronicGrader'], 'renderSolutionTaNotesPanel', $gradeable, $solution_ta_notes, $submitter_itempool_map, $showNewInterface);

        if ($isPeerPanel) {
            $return .= $this->core->getOutput()->renderTemplate(['grading', 'ElectronicGrader'], 'renderPeerPanel', $graded_gradeable, $display_version, $showNewInterface);
            $return .= $this->core->getOutput()->renderTemplate(['grading', 'ElectronicGrader'], 'renderPeerEditMarksPanel', $graded_gradeable);
        }
        if ($isDiscussionPanel) {
            $return .= $this->core->getOutput()->renderTemplate(['grading', 'ElectronicGrader'], 'renderDiscussionForum', json_decode($graded_gradeable->getGradeable()->getDiscussionThreadId(), true), $graded_gradeable->getSubmitter(), $graded_gradeable->getGradeable()->isTeamAssignment(), $showNewInterface);
        }

        if ($is_notebook) {
            $this->core->getOutput()->addInternalJs('gradeable-notebook.js');
            $this->core->getOutput()->addInternalCss('gradeable-notebook.css');
            $this->core->getOutput()->addInternalCss('submitbox.css');
            /*Prevents notebook from throwing errors since it depends
            * on file upload to be initialized but might not be good
            * to import the entire drag-and-drop js file into grading
            */
            $this->core->getOutput()->addInternalJs('drag-and-drop.js');

            $notebook_model = $gradeable->getAutogradingConfig()->getUserSpecificNotebook(
                $graded_gradeable->getSubmitter()->getId(),
                $gradeable->getId()
            );

            $notebook = $notebook_model->getNotebook();
            $image_data = $notebook_model->getImagePaths();
            $testcase_messages = $display_version_instance !== null ? $display_version_instance->getTestcaseMessages() : [];
            $highest_version = $graded_gradeable->getAutoGradedGradeable()->getHighestVersion();

            $notebook_data = $notebook_model->getMostRecentNotebookSubmissions(
                $highest_version,
                $notebook,
                $graded_gradeable->getSubmitter()->getId()
            );

            $old_files = [];
            for ($i = 1; $i <= $notebook_model->getNumParts(); $i++) {
                foreach ($display_version_instance->getPartFiles($i)['submissions'] as $file) {
                    $old_files[] = [
                        'name' => str_replace('\'', '\\\'', $file['name']),
                        'size' => number_format($file['size'] / 1024, 2),
                        'part' => $i
                    ];
                }
            }

            $return .= $this->core->getOutput()->renderTemplate(
                ['grading', 'ElectronicGrader'],
                'renderNotebookPanel',
                $notebook_data,
                $testcase_messages,
                $image_data,
                $gradeable->getId(),
                $highest_version,
                $old_files,
                $graded_gradeable->getSubmitter()->getId()
            );
        }

        CodeMirrorUtils::loadDefaultDependencies($this->core);

        if ($isStudentInfoPanel) {
            $return .= $this->core->getOutput()->renderTemplate(['grading', 'ElectronicGrader'], 'renderInformationPanel', $graded_gradeable, $display_version_instance, $showNewInterface);
        }
        if ($this->core->getConfig()->isRegradeEnabled() && $this->core->getUser()->getGroup() < 4) {
            $return .= $this->core->getOutput()->renderTemplate(['grading', 'ElectronicGrader'], 'renderRegradePanel', $graded_gradeable, $can_inquiry, $showNewInterface);
        }

        if ($graded_gradeable->hasOverriddenGrades()) {
            $return .= $this->core->getOutput()->renderTwigTemplate("grading/electronic/ErrorMessage.twig", [
                "color" => "var(--standard-vibrant-yellow)", // canary yellow
                "message" => "Overridden grades"
            ]);
        }
        elseif ($graded_gradeable->getAutoGradedGradeable()->getActiveVersion() === 0) {
            if ($graded_gradeable->getAutoGradedGradeable()->hasSubmission()) {
                $return .= $this->core->getOutput()->renderTwigTemplate("grading/electronic/ErrorMessage.twig", [
                    "color" => "var(--standard-creamsicle-orange)", // mango orange
                    "message" => "Cancelled Submission"
                ]);
            }
            else {
                $return .= $this->core->getOutput()->renderTwigTemplate("grading/electronic/ErrorMessage.twig", [
                    "color" => "var(--standard-light-pink)", // lipstick pink (purple)
                    "message" => "No Submission"
                ]);
            }
        }
        elseif ($rollbackSubmission != -1) {
            $return .= $this->core->getOutput()->renderTwigTemplate("grading/electronic/ErrorMessage.twig", [
                "color" => "var(--standard-creamsicle-orange)", // fire engine red
                "message" => "Late Submission (Rollback to on-time submission - " . $rollbackSubmission . ")"
            ]);
        }
        elseif ($late_status != LateDayInfo::STATUS_GOOD && $late_status != LateDayInfo::STATUS_LATE) {
            $return .= $this->core->getOutput()->renderTwigTemplate("grading/electronic/ErrorMessage.twig", [
                "color" => "var(--standard-red-orange)", // fire engine red
                "message" => "Late Submission (No on time submission available)"
            ]);
        }
        elseif ($graded_gradeable->getAutoGradedGradeable()->hasSubmission() && count($display_version_instance->getFiles()["submissions"]) > 1 && $graded_gradeable->getGradeable()->isScannedExam()) {
            $pattern1 = "upload.pdf";
            $pattern2 = "/upload_page_\d+/";
            $pattern3 = "/upload_version_\d+_page\d+/";
            $pattern4 = ".submit.timestamp";
            $pattern5 = "bulk_upload_data.json";

            $pattern_match_flag = false;
            foreach ($display_version_instance->getFiles()["submissions"] as $key => $value) {
                if ($pattern1 != $key && !preg_match($pattern2, $key) && !preg_match($pattern3, $key) && $pattern4 != $key && $pattern5 != $key) {
                    $pattern_match_flag = true;
                }
            }

            // This would be more dynamic if $display_version_instance included an expected number, requires more database changes
            if ($pattern_match_flag == true) {
                $return .= $this->core->getOutput()->renderTwigTemplate("grading/electronic/InformationMessage.twig", [
                    "message" => "Multiple files within submissions"
                ]);
            }
        }
        if ($showNewInterface) {
            $return .= <<<HTML
                    </div>
                </div>
            </div>
		</div>
HTML;
        }
        return $return;
    }

    /**
     * @param GradedGradeable $graded_gradeable
     * @param float $progress
     * @param string $prev_id
     * @param string $next_id
     * @param bool $peer
     * @param string $sort
     * @param string $direction
     * @return string
     */
    public function renderNavigationBar(GradedGradeable $graded_gradeable, float $progress, bool $peer, $sort, $direction, $from, $showNewInterface) {
        $home_url = $this->core->buildCourseUrl(['gradeable', $graded_gradeable->getGradeableId(), 'grading', 'details']) . '?' . http_build_query(['sort' => $sort, 'direction' => $direction, 'view' => (count($this->core->getUser()->getGradingRegistrationSections()) == 0) ? 'all' : null ]);

        $studentBaseUrl = $this->core->buildCourseUrl(['gradeable', $graded_gradeable->getGradeableId(), 'grading', 'grade']);
        $templateFile = "grading/electronic/NavigationBar.twig";
        if ($showNewInterface) {
            $studentBaseUrl = $this->core->buildCourseUrl(['gradeable', $graded_gradeable->getGradeableId(), 'grading', 'grade', 'beta']);
            $templateFile = "grading/electronic/NavigationBarV2.twig";
        }
        // Setup urls for prev and next students
        $prev_student_url = $studentBaseUrl . '?' . http_build_query(['sort' => $sort, 'direction' => $direction, 'from' => $from, 'to' => 'prev', 'to_ungraded' => 'false' ]);
        $next_student_url = $studentBaseUrl . '?' . http_build_query(['sort' => $sort, 'direction' => $direction, 'from' => $from, 'to' => 'next', 'to_ungraded' => 'false' ]);

        // Setup urls for prev and next ungraded students
        $prev_ungraded_student_url = $studentBaseUrl . '?' . http_build_query(['sort' => $sort, 'direction' => $direction, 'from' => $from, 'to' => 'prev', 'to_ungraded' => 'true']);
        $next_ungraded_student_url =  $studentBaseUrl . '?' . http_build_query(['sort' => $sort, 'direction' => $direction, 'from' => $from, 'to' => 'next', 'to_ungraded' => 'true']);

        $i_am_a_peer = false;
        if ($peer && $this->core->getUser()->getGroup() == 4) {
            $i_am_a_peer = true;
        }

        return $this->core->getOutput()->renderTwigTemplate($templateFile, [
            "progress" => $progress,
            "peer_gradeable" => $peer,
            // WIP. Replace this with a better function call once there is a definitive way to determine my peer-ness.
            // For now, I am a peer if I cannot access the peer panel.
            "i_am_a_peer" => $i_am_a_peer,
            "prev_student_url" => $prev_student_url,
            "prev_ungraded_student_url" => $prev_ungraded_student_url,
            "next_student_url" => $next_student_url,
            "next_ungraded_student_url" => $next_ungraded_student_url,
            "home_url" => $home_url,
            'regrade_panel_available' => $this->core->getConfig()->isRegradeEnabled() && $this->core->getUser()->getGroup() < 4,
            'grade_inquiry_pending' => $graded_gradeable->hasActiveRegradeRequest(),
            'discussion_based' => $graded_gradeable->getGradeable()->isDiscussionBased()
        ]);
    }

    public function renderGradingPanelHeader(bool $isPeerPanel, bool $isStudentInfoPanel, bool $isDiscussionPanel, bool $isRegradePanel, bool $is_notebook): string {
        return $this->core->getOutput()->renderTwigTemplate("grading/electronic/GradingPanelHeader.twig", [
            'isPeerPanel' => $isPeerPanel,
            'isStudentInfoPanel' => $isStudentInfoPanel,
            'isDiscussionPanel' => $isDiscussionPanel,
            'isRegradePanel' => $isRegradePanel,
            'is_notebook' => $is_notebook
        ]);
    }

    /**
     * Render the Autograding Testcases panel
     * @param AutoGradedVersion $version_instance
     * @param bool $show_hidden_cases
     * @param bool $showNewInterface
     * @return string
     */
    public function renderAutogradingPanel($version_instance, bool $show_hidden_cases, bool $showNewInterface) {
        $this->core->getOutput()->addInternalJs('submission-page.js');
        return $this->core->getOutput()->renderTwigTemplate("grading/electronic/AutogradingPanel.twig", [
            "showNewInterface" => $showNewInterface,
            "version_instance" => $version_instance,
            "show_hidden_cases" => $show_hidden_cases,
        ]);
    }

    public function renderDiscussionForum($threadIds, $submitter, $isTeam = false, $showNewInterface = false) {
        $posts_view = <<<HTML
            <span class="col grading_label">Discussion Posts</span>
HTML;

        $currentCourse = $this->core->getConfig()->getCourse();

        //Empty thread input
        if ($threadIds === "{}") {
            $threadIds = [];
        }
        $id = '';
        $submitters = [];
        if ($isTeam) {
            $submitters = explode(", ", $submitter->getTeam()->getMemberList());
            $id = $submitter->getTeam()->getId();
        }
        else {
            $id = $submitter->getId();
            $submitters = [$id];
        }
        foreach ($threadIds as $threadId) {
            $posts = [];
            foreach ($submitters as $s_id) {
                $posts = array_merge($posts, $this->core->getQueries()->getPostsForThread($this->core->getUser()->getId(), $threadId, false, 'time', $s_id));
            }
            if (count($posts) > 0) {
                $posts_view .= $this->core->getOutput()->renderTemplate('forum\ForumThread', 'generatePostList', $threadId, $posts, [], $currentCourse, false, true, $id);
            }
            else {
                $posts_view .= <<<HTML
                    <h3 style="text-align: center;">No posts for thread id: {$threadId}</h3> <br/>
HTML;
            }

            $posts_view .= <<<HTML
                    <a href="{$this->core->buildCourseUrl(['forum', 'threads', $threadId])}" target="_blank" rel="noopener nofollow" class="btn btn-default btn-sm" style="margin-top:15px; text-decoration: none;" onClick=""> Go to thread</a>
                    <hr style="border-top:1px solid #999;margin-bottom: 5px;" /> <br/>
HTML;
        }

        if (empty($threadIds)) {
            $posts_view .= <<<HTML
                <h3 style="text-align: center;">No thread id specified.</h3> <br/>
HTML;
        }

        return $this->core->getOutput()->renderTwigTemplate("grading/electronic/DiscussionForumPanel.twig", [
            "showNewInterface" => $showNewInterface,
            "discussion_forum_content" => $posts_view
        ]);
    }

    /**
     * Replace the userId with the corresponding anon_id in the given file_path
     * @param string $file_path
     * @return string $anon_path
     */
    public function setAnonPath($file_path) {
        $file_path_parts = explode("/", $file_path);
        $anon_path = "";
        for ($index = 1; $index < count($file_path_parts); $index++) {
            if ($index == 9) {
                $user_id[] = $file_path_parts[$index];
                $anon_id = $this->core->getQueries()->getUsersOrTeamsById($user_id)[$user_id[0]]->getAnonId();
                $anon_path = $anon_path . "/" . $anon_id;
            }
            else {
                $anon_path = $anon_path . "/" . $file_path_parts[$index];
            }
        }
        return $anon_path;
    }

    /**
     * Render the Submissions and Results Browser panel
     * @param GradedGradeable $graded_gradeable
     * @param int $display_version
     * @param bool $showNewInterface
     * @return string by reference
     */
    public function renderSubmissionPanel(GradedGradeable $graded_gradeable, int $display_version, bool $showNewInterface) {
        $add_files = function (&$files, $new_files, $start_dir_name) {
            $files[$start_dir_name] = [];
            if ($new_files) {
                foreach ($new_files as $file) {
                    if ($start_dir_name == "submissions") {
                        $file["path"] = $this->setAnonPath($file["path"]);
                    }
                    $path = explode('/', $file['relative_name']);
                    array_pop($path);
                    $working_dir = &$files[$start_dir_name];
                    foreach ($path as $dir) {
                        if (!isset($working_dir[$dir])) {
                            $working_dir[$dir] = [];
                        }
                        $working_dir = &$working_dir[$dir];
                    }
                    $working_dir[$file['name']] = $file['path'];
                }
            }
        };
        $submissions = [];
        $results = [];
        $results_public = [];
        $checkout = [];

        // NOTE TO FUTURE DEVS: There is code around line 830 (ctrl-f openAll) which depends on these names,
        // if you change here, then change there as well
        // order of these statements matter I believe
        $display_version_instance = $graded_gradeable->getAutoGradedGradeable()->getAutoGradedVersionInstance($display_version);
        $isVcs = $graded_gradeable->getGradeable()->isVcs();
        if ($display_version_instance !==  null) {
            $meta_files = $display_version_instance->getMetaFiles();
            $files = $display_version_instance->getFiles();

            $add_files($submissions, array_merge($meta_files['submissions'], $files['submissions']), 'submissions');
            $add_files($checkout, array_merge($meta_files['checkout'], $files['checkout']), 'checkout');
            $add_files($results, $display_version_instance->getResultsFiles(), 'results');
            $add_files($results_public, $display_version_instance->getResultsPublicFiles(), 'results_public');
        }
        $student_grader = false;
        if ($this->core->getUser()->getGroup() == User::GROUP_STUDENT) {
            $student_grader = true;
        }
        $submitter_id = $graded_gradeable->getSubmitter()->getId();
        $anon_submitter_id = $graded_gradeable->getSubmitter()->getAnonId();
        $user_ids[$anon_submitter_id] = $submitter_id;
        $toolbar_css = $this->core->getOutput()->timestampResource(FileUtils::joinPaths('pdf', 'toolbar_embedded.css'), 'css');
        $this->core->getOutput()->addInternalJs(FileUtils::joinPaths('pdfjs', 'pdf.min.js'), 'vendor');
        $this->core->getOutput()->addInternalJs(FileUtils::joinPaths('pdfjs', 'pdf_viewer.js'), 'vendor');
        $this->core->getOutput()->addInternalJs(FileUtils::joinPaths('pdfjs', 'pdf.worker.min.js'), 'vendor');
        $this->core->getOutput()->addInternalJs(FileUtils::joinPaths('pdf-annotate.js', 'pdf-annotate.min.js'), 'vendor');
        $this->core->getOutput()->addInternalJs(FileUtils::joinPaths('pdf', 'PDFAnnotateEmbedded.js'), 'js');
        return $this->core->getOutput()->renderTwigTemplate("grading/electronic/SubmissionPanel.twig", [
            "showNewInterface" => $showNewInterface,
            "gradeable_id" => $graded_gradeable->getGradeableId(),
            "submitter_id" => $submitter_id,
            "student_grader" => $student_grader,
            "anon_submitter_id" => $anon_submitter_id,
            "has_vcs_files" => $isVcs,
            "user_ids" => $user_ids,
            "submissions" => $submissions,
            "checkout" => $checkout,
            "results" => $results,
            "results_public" => $results_public,
            "active_version" => $display_version,
            'toolbar_css' => $toolbar_css,
            "display_file_url" => $this->core->buildCourseUrl(['display_file'])
        ]);
    }

    /**
     * @param GradedGradeable $graded_gradeable
     * @param AutoGradedVersion|null $display_version_instance
     * @param bool $showNewInterface
     * @return string
     */
    public function renderInformationPanel(GradedGradeable $graded_gradeable, $display_version_instance, bool $showNewInterface) {
        $gradeable = $graded_gradeable->getGradeable();
        $version_change_url = $this->core->buildCourseUrl(['gradeable', $gradeable->getId(), 'grading', 'grade']) . '?'
            . http_build_query(['who_id' => $graded_gradeable->getSubmitter()->getId()]) . '&gradeable_version=';
        $onChange = "versionChange('{$version_change_url}', this)";

        $tables = [];

        //Late day calculation
        if ($gradeable->isTeamAssignment()) {
            foreach ($graded_gradeable->getSubmitter()->getTeam()->getMemberUsers() as $team_member) {
                $tables[] = LateDaysTableController::renderLateTable($this->core, $team_member, $gradeable->getId());
            }
        }
        else {
            $tables[] = LateDaysTableController::renderLateTable($this->core, $graded_gradeable->getSubmitter()->getUser(), $gradeable->getId());
        }

        if ($display_version_instance === null) {
            $display_version = 0;
            $submission_time = null;
        }
        else {
            $display_version = $display_version_instance->getVersion();
            $submission_time = $display_version_instance->getSubmissionTime();
        }

        // TODO: this is duplicated in Homework View
        $version_data = array_map(function (AutoGradedVersion $version) use ($gradeable) {
            return [
                'points' => $version->getNonHiddenPoints(),
                'days_late' => $gradeable->isStudentSubmit() && $gradeable->hasDueDate() ? $version->getDaysLate() : 0
            ];
        }, $graded_gradeable->getAutoGradedGradeable()->getAutoGradedVersions());

        //sort array by version number after values have been mapped
        ksort($version_data);

        $submitter_id = $graded_gradeable->getSubmitter()->getId();
        $active_version = $graded_gradeable->getAutoGradedGradeable()->getActiveVersion();
        $new_version = $display_version === $active_version ? 0 : $display_version;

        $this->core->getOutput()->addInternalCss('table.css');

        return $this->core->getOutput()->renderTwigTemplate("grading/electronic/StudentInformationPanel.twig", [
            "showNewInterface" => $showNewInterface,
            "gradeable_id" => $gradeable->getId(),
            "submission_time" => $submission_time,
            "submitter_id" => $submitter_id,
            "submitter" => $graded_gradeable->getSubmitter(),
            "team_assignment" => $gradeable->isTeamAssignment(),
            "display_version" => $display_version,
            "highest_version" => $graded_gradeable->getAutoGradedGradeable()->getHighestVersion(),
            "active_version" => $active_version,
            "on_change" => $onChange,
            "tables" => $tables,
            "versions" => $version_data,
            'total_points' => $gradeable->getAutogradingConfig()->getTotalNonHiddenNonExtraCredit(),
            "csrf_token" => $this->core->getCsrfToken(),
            "update_version_url" => $this->core->buildCourseUrl(['gradeable', $gradeable->getId(), 'version', $new_version])
                . '?' . http_build_query(['ta' => 'true', 'who' => $submitter_id])
        ]);
    }

    /**
     * Render the Grading Rubric panel
     * @param GradedGradeable $graded_gradeable
     * @param int $display_version
     * @param bool $can_verify
     * @param bool $show_verify_all
     * @param bool $show_silent_edit
     * @param bool $showNewInterface
     * @return string
     */
    public function renderRubricPanel(GradedGradeable $graded_gradeable, int $display_version, bool $can_verify, bool $show_verify_all, bool $show_silent_edit, bool $showNewInterface) {
        $return = "";
        $student_anon_ids = [];
        $gradeable = $graded_gradeable->getGradeable();
        if ($gradeable->isTeamAssignment()) {
            $team = $this->core->getQueries()->getTeamById($graded_gradeable->getSubmitter()->getId());
            foreach ($team->getMemberUsers() as $user) {
                $student_anon_ids[] = $user->getAnonId();
            }
        }
        else {
            $student_anon_ids[] = $graded_gradeable->getSubmitter()->getAnonId();
        }
        // Disable grading if the requested version isn't the active one
        $grading_disabled = $graded_gradeable->getAutoGradedGradeable()->getActiveVersion() == 0
            || $display_version != $graded_gradeable->getAutoGradedGradeable()->getActiveVersion();

        $version_conflict = $graded_gradeable->getAutoGradedGradeable()->getActiveVersion() !== $display_version;
        $has_active_version = $graded_gradeable->getAutoGradedGradeable()->hasActiveVersion();
        $has_submission = $graded_gradeable->getAutoGradedGradeable()->hasSubmission();
        $has_overridden_grades = $graded_gradeable->hasOverriddenGrades();

        $this->core->getOutput()->addVendorJs(FileUtils::joinPaths('twigjs', 'twig.min.js'));
        $this->core->getOutput()->addInternalJs('ta-grading-keymap.js');
        $this->core->getOutput()->addInternalJs(FileUtils::joinPaths('pdf', 'PDFAnnotateEmbedded.js'));
        $this->core->getOutput()->addInternalJs(FileUtils::joinPaths('pdf', 'PDFInitToolbar.js'));
        $this->core->getOutput()->addInternalJs('ta-grading-rubric-conflict.js');
        $this->core->getOutput()->addInternalJs('gradeable.js');
        $this->core->getOutput()->addInternalJs('ta-grading-rubric.js');

        if ($showNewInterface) {
            $this->core->getOutput()->addInternalJs('ta-grading-v2.js');
            $this->core->getOutput()->addInternalJs('panel-selector-modal.js');
        }
        else {
            $this->core->getOutput()->addInternalJs('ta-grading.js');
        }

        return $return . $this->core->getOutput()->renderTwigTemplate("grading/electronic/RubricPanel.twig", [
                "showNewInterface" => $showNewInterface,
                "gradeable" => $gradeable,
                "student_anon_ids" => $student_anon_ids,
                "anon_id" => $graded_gradeable->getSubmitter()->getAnonId(),
                "gradeable_id" => $gradeable->getId(),
                "is_ta_grading" => $gradeable->isTaGrading(),
                "show_verify_all" => $show_verify_all,
                "can_verify" => $can_verify,
                "grading_disabled" => $grading_disabled,
                "has_submission" => $has_submission,
                "has_overridden_grades" => $has_overridden_grades,
                "has_active_version" => $has_active_version,
                "version_conflict" => $version_conflict,
                "show_silent_edit" => $show_silent_edit,
                "grader_id" => $this->core->getUser()->getId(),
                "display_version" => $display_version,
            ]);
    }

    /**
     * @param Gradeable $gradeable
     * @param array $solution_array
     * @param array $submitter_itempool_map
     * @param bool $showNewInterface
     * @return string
     */
    public function renderSolutionTaNotesPanel($gradeable, $solution_array, $submitter_itempool_map, $showNewInterface) {
        if (!$showNewInterface) {
            return '';
        }
        $this->core->getOutput()->addInternalJs('solution-ta-notes.js');

        $r_components = $gradeable->getComponents();
        $solution_components = [];
        foreach ($r_components as $key => $value) {
            $id = $value->getId();
            $solution_components[] = [
                'id' => $id,
                'title' => $value->getTitle(),
                'is_first_edit' => !isset($solution_array[$id]),
                'author' => isset($solution_array[$id]) ? $solution_array[$id]['author'] : '',
                'solution_notes' => isset($solution_array[$id]) ? $solution_array[$id]['solution_notes'] : '',
                'edited_at' => isset($solution_array[$id])
                    ? DateUtils::convertTimeStamp(
                        $this->core->getUser(),
                        $solution_array[$id]['edited_at'],
                        $this->core->getConfig()->getDateTimeFormat()->getFormat('solution_ta_notes')
                    ) : null,
                'is_itempool_linked' => $value->getIsItempoolLinked(),
                'itempool_item' => $value->getItempool() === "" ? "" : $submitter_itempool_map[$value->getItempool()]
            ];
        }
        return $this->core->getOutput()->renderTwigTemplate("grading/electronic/SolutionTaNotesPanel.twig", [
            'gradeable_id' => $gradeable->getId(),
            'solution_components' => $solution_components,
            'current_user_id' => $this->core->getUser()->getId(),
        ]);
    }

    /**
     * Render the Grading Rubric panel
     * @param GradedGradeable $graded_gradeable
     * @param int $display_version
     * @param bool $showNewInterface
     * @return string
     */
    public function renderPeerPanel(GradedGradeable $graded_gradeable, int $display_version, bool $showNewInterface) {
        $return = "";
        $gradeable = $graded_gradeable->getGradeable();

        $grading_disabled = true;

        $version_conflict = $graded_gradeable->getAutoGradedGradeable()->getActiveVersion() !== $display_version;
        $has_active_version = $graded_gradeable->getAutoGradedGradeable()->hasActiveVersion();
        $has_submission = $graded_gradeable->getAutoGradedGradeable()->hasSubmission();
        $has_overridden_grades = $graded_gradeable->hasOverriddenGrades();

        $this->core->getOutput()->addVendorJs(FileUtils::joinPaths('twigjs', 'twig.min.js'));
        $this->core->getOutput()->addInternalJs('ta-grading-keymap.js');
        $this->core->getOutput()->addInternalJs('ta-grading-rubric-conflict.js');
        $this->core->getOutput()->addInternalJs('ta-grading-rubric.js');
        $this->core->getOutput()->addInternalJs('gradeable.js');
        $this->core->getOutput()->addInternalCss('table.css');

        if ($showNewInterface) {
            $this->core->getOutput()->addInternalJs('ta-grading-v2.js');
            $this->core->getOutput()->addInternalJs('panel-selector-modal.js');
        }
        else {
            $this->core->getOutput()->addInternalJs('ta-grading.js');
        }

        return $return . $this->core->getOutput()->renderTwigTemplate("grading/electronic/PeerPanel.twig", [
                "showNewInterface" => $showNewInterface,
                "gradeable_id" => $gradeable->getId(),
                "is_ta_grading" => $gradeable->isTaGrading(),
                "anon_id" => $graded_gradeable->getSubmitter()->getAnonId(),
                "grading_disabled" => $grading_disabled,
                "has_submission" => $has_submission,
                "has_overridden_grades" => $has_overridden_grades,
                "has_active_version" => $has_active_version,
                "version_conflict" => $version_conflict,
                "grader_id" => $this->core->getUser()->getId(),
                "display_version" => $display_version
            ]);
    }
    
    /**
     * Render the Grade Inquiry panel
     * @param GradedGradeable $graded_gradeable
     * @return string
     */
    public function renderPeerEditMarksPanel(GradedGradeable $graded_gradeable) {
        $gradeable = $graded_gradeable->getGradeable();
        $submitter = $graded_gradeable->getSubmitter()->getId();
        $peers_to_list = $this->core->getQueries()->getPeerGradingAssignmentForSubmitter($gradeable->getId(), $submitter);
        if ($gradeable->isTeamAssignment()) {
            foreach ($this->core->getQueries()->getTeamById($submitter)->getMemberUserIds() as $student_id) {
                $peers_to_list = array_merge($peers_to_list, $this->core->getQueries()->getPeerGradingAssignmentForSubmitter($gradeable->getId(), $student_id));
            }
        }
        $components = $gradeable->getComponents();
        $components_details_array = [];
        $peer_details = [];
        $component_scores = [];
        $peer_details["graders"] = [];
        $marks = [];
        foreach ($components as $component) {
            if ($component->isPeer()) {
                foreach ($peers_to_list as $peer) {
                    $graded_component = $graded_gradeable->getOrCreateTaGradedGradeable()->getGradedComponent($component, $this->core->getQueries()->getUsersById([$peer])[$peer]);
                    if ($graded_component !== null) {
                        $peer_details["graders"][$component->getId()][] = $peer;
                        $peer_details["marks_assigned"][$component->getId()][$peer] = $graded_component->getMarkIds();
                        $component_scores[$component->getId()][$peer] = $graded_component->getTotalScore();
                    }
                }
                $component_details["title"] = $component->getTitle();
                $component_details["marks"] = [];
                $component_details["max"] = $component->getMaxValue();
                $component_details["id"] = strval($component->getId());
                foreach ($component->getMarks() as $mark) {
                    $component_details["marks"][] = $mark->getId();
                    $marks[$mark->getId()]["title"] = $mark->getTitle();
                    $marks[$mark->getId()]["points"] = $mark->getPoints();
                }
                $components_details_array[] = $component_details;
            }
        }
        return $this->core->getOutput()->renderTwigTemplate("grading/electronic/EditPeerComponentsForm.twig", [
            "gradeable_id" => $gradeable->getId(),
            "peers" => $peers_to_list,
            "submitter_id" => $submitter,
            "peer_details" => $peer_details,
            "components" => $components_details_array,
            "csrf_token" => $this->core->getCsrfToken(),
            "component_scores" => $component_scores,
            "marks" => $marks
        ]);
    }

    /**
     * Render the Grade Inquiry panel
     * @param GradedGradeable $graded_gradeable
     * @param bool $can_inquiry
     * @param bool $showNewInterface
     * @return string
     */
    public function renderRegradePanel(GradedGradeable $graded_gradeable, bool $can_inquiry, bool $showNewInterface) {
        return $this->core->getOutput()->renderTwigTemplate("grading/electronic/RegradePanel.twig", [
            "showNewInterface" => $showNewInterface,
            "graded_gradeable" => $graded_gradeable,
            "can_inquiry" => $can_inquiry
        ]);
    }

    public function popupStudents() {
        return $this->core->getOutput()->renderTwigTemplate("grading/electronic/ReceivedMarkForm.twig");
    }

    public function popupMarkConflicts() {
        return $this->core->getOutput()->renderTwigTemplate('grading/electronic/MarkConflictPopup.twig');
    }

    public function popupSettings() {
        return $this->core->getOutput()->renderTwigTemplate("grading/SettingsForm.twig");
    }


    public function renderNotebookPanel(array $notebook, array $testcase_messages, array $image_data, string $gradeable_id, int $highest_version, array $old_files, string $student_id): string {
        return $this->core->getOutput()->renderTwigTemplate(
            "grading/electronic/NotebookPanel.twig",
            [
            "notebook" => $notebook,
            "testcase_messages" => $testcase_messages,
            "image_data" => $image_data,
            'numberUtils' => new class () {
                //needed to show student multiple choices in random order
                public function getRandomIndices(int $array_length, string $student_id, string $gradeable_id): array {
                    return NumberUtils::getRandomIndices($array_length, '' . $student_id . $gradeable_id);
                }
            },
            "student_id" => $student_id,
            "gradeable_id" => $gradeable_id,
            "highest_version" => $highest_version,
            'max_file_size' => Utils::returnBytes(ini_get('upload_max_filesize')),
            "old_files" => $old_files,
            "is_grader_view" => true
            ]
        );
    }
}<|MERGE_RESOLUTION|>--- conflicted
+++ resolved
@@ -66,21 +66,16 @@
         $team_percentage = 0;
         $total_students = 0;
         $graded_total = 0;
-        $non_late_graded_total = 0;
         $submitted_total = 0;
-        $non_late_submitted_total = 0;
         $submitted_percentage = 0;
-<<<<<<< HEAD
-        $non_late_submitted_percentage = 0;
-=======
         $submitted_percentage_peer = 0;
->>>>>>> 04fab605
         $peer_total = 0;
         $peer_graded = 0;
         $peer_percentage = 0;
         $entire_peer_graded = 0;
         $entire_peer_total = 0;
         $total_grading_percentage = 0;
+        $non_late_total_grading_percentage = 0;
         $entire_peer_percentage = 0;
         $viewed_total = 0;
         $viewed_percent = 0;
@@ -94,13 +89,16 @@
         $this->core->getOutput()->addVendorJs(FileUtils::joinPaths('plotly', 'plotly.js'));
 
         foreach ($sections as $key => $section) {
+            // $section['non_late_graded_components'] = 0;//$section['graded_components'];
+            // $section['non_late_total_components'] = 0;//$section['total_components'];
+
             if ($key === "NULL") {
                 continue;
             }
             $graded += $section['graded_components'];
             $total += $section['total_components'];
-            $non_late_total += $section['non_late_components'];
             $non_late_graded += $section['non_late_graded_components'];
+            $non_late_total += $section['non_late_total_components'];
             if ($gradeable->isTeamAssignment()) {
                 $no_team_total += $section['no_team'];
                 $team_total += $section['team'];
@@ -108,15 +106,12 @@
         }
         if ($total === 0 && $no_team_total === 0) {
             $graded_percentage = -1;
-            $non_late_graded_percentage = -1;
         }
         elseif ($total === 0 && $no_team_total > 0) {
             $graded_percentage = 0;
-            $non_late_graded_percentage = 0;
         }
         else {
             $graded_percentage = number_format(($graded / $total) * 100, 1);
-            $non_late_graded_percentage = $non_late_total > 0 ? number_format(($non_late_graded / $non_late_total) * 100, 1) : 0;
         }
 
         if ($graded_percentage !== -1) {
@@ -130,26 +125,21 @@
             $num_non_peer_components = count($gradeable->getNonPeerComponents());
             $num_components = $num_peer_components + $num_non_peer_components;
             $submitted_total = $num_components > 0 ? $total : 0;
+            $non_late_submitted_total = $num_components > 0 ? $non_late_total : 0;
             $graded_total = $num_components > 0 ? round($graded / $num_components, 2) : 0;
-<<<<<<< HEAD
-            $non_late_submitted_total = $num_components > 0 ? $non_late_total / $num_components : 0;
             $non_late_graded_total = $num_components > 0 ? round($non_late_graded / $num_components, 2) : 0;
-            if ($peer) {
-                $num_components = count($gradeable->getPeerComponents()) * $gradeable->getPeerGradeSet();
-                $graded_total = $num_components > 0 ? $graded / $num_components : 0;
-                $submitted_total = $num_components > 0 ? $total / $num_components : 0;
-                $non_late_graded_total = $num_components > 0 ? $non_late_graded / $num_components : 0;
-                $non_late_submitted_total = $num_components > 0 ? $non_late_total / $num_components : 0;
-            }
-            if ($total_submissions != 0) {
-                $submitted_percentage = round(($submitted_total / $total_submissions) * 100, 1);
-                $non_late_submitted_percentage = $non_late_submitted_total > 0 ? round(($non_late_submitted_total / $submitted_total) * 100, 1) : 0;
-=======
             if ($submitted_total > 0) {
                 $total_grading_percentage =  number_format(($graded_total / $submitted_total ) * 100, 1);
             }
             else {
                 $total_grading_percentage = 0;
+            }
+
+            if ($non_late_submitted_total > 0) {
+                $non_late_total_grading_percentage =  number_format(($non_late_graded_total / $non_late_submitted_total ) * 100, 1);
+            }
+            else {
+                $non_late_total_grading_percentage = 0;
             }
             if ($peer) {
                 $num_peer_components = count($gradeable->getPeerComponents());
@@ -160,8 +150,9 @@
             }
             if ($total_submissions != 0) {
                 $submitted_percentage = round((($submitted_total) / $total_submissions) * 100, 1);
->>>>>>> 04fab605
-            }
+                $non_late_submitted_percentage = $non_late_submitted_total > 0 ? round((($non_late_submitted_total) / $total_submissions) * 100, 1) : 0;
+            }
+
             //Add warnings to the warnings array to display them to the instructor.
             $warnings = [];
             if ($section_type === "rotating_section" && $show_warnings) {
@@ -198,23 +189,6 @@
                         $entire_peer_percentage = 0;
                     }
                 }
-<<<<<<< HEAD
-            }
-            else {
-                foreach ($sections as $key => &$section) {
-                    if ($section['total_components'] == 0) {
-                        $section['percentage'] = 0;
-                        $section['non_late_percentage'] = 0;
-                    }
-                    else {
-                        $section['percentage'] = number_format(($section['graded_components'] / $section['total_components']) * 100, 1);
-                        $section['non_late_percentage'] = $section['non_late_components'] > 0 ? number_format(($section['non_late_graded_components'] / $section['non_late_components']) * 100, 1) : 0;
-                    }
-                    $section['graded'] = round($section['graded_components'] / $num_components, 1);
-                    $section['non_late_graded'] = round($section['non_late_graded_components'] / $num_components, 1);
-                    $section['total'] = $section['total_components'] / $num_components;
-                    $section['non_late_total'] = $section['non_late_components'] / $num_components;
-=======
                 if ($peer_count > 0 && array_key_exists("stu_grad", $sections)) {
                     if ($num_components > 0) {
                         $peer_total =  floor(($sections['stu_grad']['total_components']) / $num_peer_components);
@@ -232,7 +206,6 @@
                     else {
                         $peer_percentage = 0;
                     }
->>>>>>> 04fab605
                 }
             }
             foreach ($sections as $key => &$section) {
@@ -240,11 +213,21 @@
                 $non_zero_non_peer_components_count = $non_peer_components_count != 0 ? $non_peer_components_count : 1;
                 $section['graded'] = round($section['graded_components'] / $non_zero_non_peer_components_count, 1);
                 $section['total'] = $section['total_components'];
+                $section['non_late_graded'] = round($section['non_late_graded_components'] / $non_zero_non_peer_components_count, 1);
+                $section['non_late_total'] = $section['non_late_total_components'];// / $non_zero_non_peer_components_count;
+
                 if ($section['total_components'] == 0) {
                     $section['percentage'] = 0;
                 }
                 else {
                     $section['percentage'] = number_format(($section['graded'] / $section['total']) * 100, 1);
+                }
+
+                if ($section['non_late_total'] == 0) {
+                    $section['non_late_percentage'] = 0;
+                }
+                else {
+                    $section['non_late_percentage'] = number_format(($section['non_late_graded'] / $section['non_late_total']) * 100, 1);
                 }
             }
                 unset($section); // Clean up reference
@@ -325,20 +308,17 @@
             "submitted_total" => $submitted_total,
             "non_late_submitted_total" => $non_late_submitted_total,
             "submitted_percentage" => $submitted_percentage,
-<<<<<<< HEAD
             "non_late_submitted_percentage" => $non_late_submitted_percentage,
-=======
             "submitted_percentage_peer" => $submitted_percentage_peer,
->>>>>>> 04fab605
             "graded_total" => $graded_total,
             "non_late_graded_total" => $non_late_graded_total,
             "graded_percentage" => $graded_percentage,
-            "non_late_graded_percentage" => $non_late_graded_percentage,
             "peer_total" => $peer_total,
             "peer_graded" => $peer_graded,
             "peer_percentage" => $peer_percentage,
             "entire_peer_total" => $entire_peer_total,
             "total_grading_percentage" => $total_grading_percentage,
+            "non_late_total_grading_percentage" => $non_late_total_grading_percentage, //****
             "entire_peer_graded" => $entire_peer_graded,
             "entire_peer_percentage" => $entire_peer_percentage,
             "sections" => $sections,
@@ -376,21 +356,19 @@
         $gradeable_id = $_REQUEST['gradeable_id'] ?? '';
 
         $return = <<<HTML
-
-		<div class="content_upload_content">
-
+        <div class="content_upload_content">
 HTML;
         $this->core->getOutput()->addBreadcrumb("Bulk Upload Forensics", $this->core->buildCourseUrl(['gradeable', $gradeable_id, 'bulk_stats']));
 
         $return .= <<<HTML
-			<div style="padding-left:20px;padding-bottom: 10px;border-radius:3px;padding-right:20px;">
-				<table class="table table-striped table-bordered persist-area" id="content_upload_table">
-					<tr>
-				        <th style = "cursor:pointer;width:25%" id="user_down">User &darr;</th>
-				        <th style = "cursor:pointer;width:25%" id="upload_down">Upload Timestamp</th>
-				        <th style = "cursor:pointer;width:25%" id="submission_down">Submission Timestamp</th>
-				        <th style = "cursor:pointer;width:25%" id="filepath_down">Filepath</th>
-					</tr>
+            <div style="padding-left:20px;padding-bottom: 10px;border-radius:3px;padding-right:20px;">
+                <table class="table table-striped table-bordered persist-area" id="content_upload_table">
+                    <tr>
+                        <th style = "cursor:pointer;width:25%" id="user_down">User &darr;</th>
+                        <th style = "cursor:pointer;width:25%" id="upload_down">Upload Timestamp</th>
+                        <th style = "cursor:pointer;width:25%" id="submission_down">Submission Timestamp</th>
+                        <th style = "cursor:pointer;width:25%" id="filepath_down">Filepath</th>
+                    </tr>
 HTML;
 
         foreach ($users as $user => $details) {
@@ -401,75 +379,64 @@
             $filepath = htmlspecialchars($details["file"]);
 
             $return .= <<<HTML
-			<tbody>
-				<tr>
-					<td>{$last_name}, {$first_name}</td>
+            <tbody>
+                <tr>
+                    <td>{$last_name}, {$first_name}</td>
                     <td>{$upload_timestamp}</td>
                     <td>{$submit_timestamp}</td>
                     <td>{$filepath}</td>
-				</tr>
-			</tbody>
+                </tr>
+            </tbody>
 HTML;
         }
 
         $return .= <<<HTML
-				</table>
-			</div>
-			</div>
-
-			<script>
-				$("td").click(function(){
-					if($(this).attr('id')=="user_down"){
-						sortTable(0);
-					}
-					if($(this).attr('id')=="upload_down"){
-						sortTable(1);
-					}
-					if($(this).attr('id')=="submission_down"){
-						sortTable(2);
-					}
-					if($(this).attr('id')=="filepath_down"){
-						sortTable(3);
-					}
-
-				});
-
-				function sortTable(sort_element_index){
-					var table = document.getElementById("content_upload_table");
-					var switching = true;
-					while(switching){
-						switching=false;
-						var rows = table.getElementsByTagName("TBODY");
-						for(var i=1;i<rows.length-1;i++){
-
-							var a = rows[i].getElementsByTagName("TR")[0].getElementsByTagName("TD")[sort_element_index];
-							var b = rows[i+1].getElementsByTagName("TR")[0].getElementsByTagName("TD")[sort_element_index];
+                </table>
+            </div>
+            </div>
+            <script>
+                $("td").click(function(){
+                    if($(this).attr('id')=="user_down"){
+                        sortTable(0);
+                    }
+                    if($(this).attr('id')=="upload_down"){
+                        sortTable(1);
+                    }
+                    if($(this).attr('id')=="submission_down"){
+                        sortTable(2);
+                    }
+                    if($(this).attr('id')=="filepath_down"){
+                        sortTable(3);
+                    }
+                });
+                function sortTable(sort_element_index){
+                    var table = document.getElementById("content_upload_table");
+                    var switching = true;
+                    while(switching){
+                        switching=false;
+                        var rows = table.getElementsByTagName("TBODY");
+                        for(var i=1;i<rows.length-1;i++){
+                            var a = rows[i].getElementsByTagName("TR")[0].getElementsByTagName("TD")[sort_element_index];
+                            var b = rows[i+1].getElementsByTagName("TR")[0].getElementsByTagName("TD")[sort_element_index];
                             // sorted alphabetically by last name or by earliest time
-							if((sort_element_index >= 0 && sort_element_index <= 3) ? a.innerHTML>b.innerHTML : parseInt(a.innerHTML) < parseInt(b.innerHTML)){
-								rows[i].parentNode.insertBefore(rows[i+1],rows[i]);
-								switching=true;
-							}
-						}
-					}
-
-					var row0 = table.getElementsByTagName("TBODY")[0].getElementsByTagName("TR")[0];
-					var headers = row0.getElementsByTagName("TD");
-
-					for(var i = 0;i<headers.length;i++){
-						var index = headers[i].innerHTML.indexOf(' ↓');
-
-						if(index> -1){
-
-							headers[i].innerHTML = headers[i].innerHTML.substr(0, index);
-							break;
-						}
-					}
-
-					headers[sort_element_index].innerHTML = headers[sort_element_index].innerHTML + ' ↓';
-
-				}
-
-			</script>
+                            if((sort_element_index >= 0 && sort_element_index <= 3) ? a.innerHTML>b.innerHTML : parseInt(a.innerHTML) < parseInt(b.innerHTML)){
+                                rows[i].parentNode.insertBefore(rows[i+1],rows[i]);
+                                switching=true;
+                            }
+                        }
+                    }
+                    var row0 = table.getElementsByTagName("TBODY")[0].getElementsByTagName("TR")[0];
+                    var headers = row0.getElementsByTagName("TD");
+                    for(var i = 0;i<headers.length;i++){
+                        var index = headers[i].innerHTML.indexOf(' ↓');
+                        if(index> -1){
+                            headers[i].innerHTML = headers[i].innerHTML.substr(0, index);
+                            break;
+                        }
+                    }
+                    headers[sort_element_index].innerHTML = headers[sort_element_index].innerHTML + ' ↓';
+                }
+            </script>
 HTML;
         return $return;
     }
@@ -885,8 +852,8 @@
             $this->core->getOutput()->addInternalJs("resizable-panels.js");
 
             $return .= <<<HTML
-        		<div class="content" id="electronic-gradeable-container">
-        		    <div class="content-items-container">
+                <div class="content" id="electronic-gradeable-container">
+                    <div class="content-items-container">
                     <div class="content-item content-item-right">
 HTML;
             $return .= $this->core->getOutput()->renderTemplate(['grading', 'ElectronicGrader'], 'renderNavigationBar', $graded_gradeable, $progress, $gradeable->isPeerGrading(), $sort, $direction, $from, $showNewInterface);
@@ -1053,7 +1020,7 @@
                     </div>
                 </div>
             </div>
-		</div>
+        </div>
 HTML;
         }
         return $return;
