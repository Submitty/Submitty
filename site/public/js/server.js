var siteUrl = undefined;
var csrfToken = undefined;

function setSiteDetails(url, setCsrfToken) {
    siteUrl = url;
    csrfToken = setCsrfToken;
}

/**
 * Acts in a similar fashion to Core->buildUrl() function within the PHP code
 * so that we do not have to pass in fully built URL to JS functions, but rather
 * construct them there as it makes sense (which helps on cutting down on potential
 * duplication of effort where we can replicate JS functions across multiple pages).
 *
 * @param {object} parts - Object representing URL parts to append to the URL
 * @returns {string} - Built up URL to use
 */
function buildUrl(parts) {
    var url = siteUrl;
    var constructed = "";
    for (var part in parts) {
        if (parts.hasOwnProperty(part)) {
            constructed += "&" + part + "=" + parts[part];
        }
    }
    return url + constructed;
}

/**
 *
 */
function editUserForm(user_id) {
    var url = buildUrl({'component': 'admin', 'page': 'users', 'action': 'get_user_details', 'user_id': user_id});
    $.ajax({
        url: url,
        success: function(data) {
            var json = JSON.parse(data);
            var form = $("#edit-user-form");
            form.css("display", "block");
            $('[name="edit_user"]', form).val("true");
            var user = $('[name="user_id"]', form);
            user.val(json['user_id']);
            user.attr('readonly', 'readonly');
            if (!user.hasClass('readonly')) {
                user.addClass('readonly');
            }
            $('[name="user_firstname"]', form).val(json['user_firstname']);
            if (json['user_preferred_firstname'] === null) {
                json['user_preferred_firstname'] = "";
            }
            $('[name="user_preferred_firstname"]', form).val(json['user_preferred_firstname']);
            $('[name="user_lastname"]', form).val(json['user_lastname']);
            $('[name="user_email"]', form).val(json['user_email']);
            var registration_section;
            if (json['registration_section'] === null) {
                registration_section = "null";
            }
            else {
                registration_section = json['registration_section'].toString();
            }
            var rotating_section;
            if (json['rotating_section'] === null) {
                rotating_section = "null";
            }
            else {
                rotating_section = json['rotating_section'].toString();
            }
            $('[name="registered_section"] option[value="' + registration_section + '"]', form).prop('selected', true);
            $('[name="rotating_section"] option[value="' + rotating_section + '"]', form).prop('selected', true);
            $('[name="manual_registration"]', form).prop('checked', json['manual_registration']);
            $('[name="user_group"] option[value="' + json['user_group'] + '"]', form).prop('selected', true);
            $("[name='grading_registration_section[]']").prop('checked', false);
            if (json['grading_registration_sections'] !== null && json['grading_registration_sections'] !== undefined) {
                json['grading_registration_sections'].forEach(function(val) {
                    $('#grs_' + val).prop('checked', true);
                });
            }

        },
        error: function() {
            alert("Could not load user data, please refresh the page and try again.");
        }
    })
}

function newUserForm() {
    var form = $("#edit-user-form");
    form.css("display", "block");
    $('[name="edit_user"]', form).val("false");
    $('[name="user_id"]', form).removeClass('readonly').removeAttr('readonly').val("");
    $('[name="user_firstname"]', form).val("");
    $('[name="user_preferred_firstname"]', form).val("");
    $('[name="user_lastname"]', form).val("");
    $('[name="user_email"]', form).val("");
    $('[name="registered_section"] option[value="null"]', form).prop('selected', true);
    $('[name="rotating_section"] option[value="null"]', form).prop('selected', true);
    $('[name="manual_registration"]', form).prop('checked', true);
    $('[name="user_group"] option[value="4"]', form).prop('selected', true);
    $("[name='grading_registration_section[]']").prop('checked', false);
}

/**
 * Toggles the page details box of the page, showing or not showing various information
 * such as number of queries run, length of time for script execution, and other details
 * useful for developers, but shouldn't be shown to normal users
 */
function togglePageDetails() {
    if (document.getElementById('page-info').style.visibility == 'visible') {
        document.getElementById('page-info').style.visibility = 'hidden';
    }
    else {
        document.getElementById('page-info').style.visibility = 'visible';
    }
}

/**
 * Remove an alert message from display. This works for successes, warnings, or errors to the
 * user
 * @param elem
 */
function removeMessagePopup(elem) {
    $('#' + elem).fadeOut('slow', function() {
        $('#' + elem).remove();
    });
}

function gradeableChange(url, sel){
    url = url + sel.value;
    window.location.href = url;
}
function versionChange(url, sel){
    url = url + sel.value;
    window.location.href = url;
}

function checkVersionChange(days_late, late_days_allowed){
    if(days_late > late_days_allowed){
        var message = "The max late days allowed for this assignment is " + late_days_allowed + " days. ";
        message += "You are not supposed to change your active version after this time unless you have permission from the instructor. Are you sure you want to continue?";
        return confirm(message);
    }
    return true;
}

function checkVersionsUsed(gradeable, versions_used, versions_allowed) {
    versions_used = parseInt(versions_used);
    versions_allowed = parseInt(versions_allowed);
    if (versions_used >= versions_allowed) {
        return confirm("Are you sure you want to upload for " + gradeable + "? You have already used up all of your free submissions (" + versions_used + " / " + versions_allowed + "). Uploading may result in loss of points.");
    }
    return true;
}

function toggleDiv(id) {
    $("#" + id).toggle();
    return true;
}


function checkRefreshSubmissionPage(url) {
    setTimeout(function() {
        check_server(url)
    }, 1000);
}

function check_server(url) {
    $.post(url,
        function(data) {
            if (data.indexOf("REFRESH_ME") > -1) {
                location.reload(true);
            } else {
                checkRefreshSubmissionPage(url);
            }
        }
    );
}

function openDiv(id) {
    var elem = $('#' + id);
    if (elem.hasClass('open')) {
        elem.hide();
        elem.removeClass('open');
        $('#' + id + '-span').removeClass('icon-folder-open').addClass('icon-folder-closed');
    }
    else {
        elem.show();
        elem.addClass('open');
        $('#' + id + '-span').removeClass('icon-folder-closed').addClass('icon-folder-open');
    }
    return false;
}

function openUrl(url) {
    window.open(url, "_blank", "toolbar=no, scrollbars=yes, resizable=yes, width=700, height=600");
    return false;
}

function openFrame(url, id, filename) {
    var iframe = $('#file_viewer_' + id);
    if (!iframe.hasClass('open')) {
        var iframeId = "file_viewer_" + id + "_iframe";
        // handle pdf
        if(filename.substring(filename.length - 3) === "pdf") {
            iframe.html("<iframe id='" + iframeId + "' src='" + url + "' width='750px' height='600px' style='border: 0'></iframe>");
        }
        else {
            iframe.html("<iframe id='" + iframeId + "' onload='resizeFrame(\"" + iframeId + "\");' src='" + url + "' width='750px' style='border: 0'></iframe>");
        }
        iframe.addClass('open');
    }

    if (!iframe.hasClass('shown')) {
        iframe.show();
        iframe.addClass('shown');
        $($($(iframe.parent().children()[0]).children()[0]).children()[0]).removeClass('icon-plus').addClass('icon-minus');
    }
    else {
        iframe.hide();
        iframe.removeClass('shown');
        $($($(iframe.parent().children()[0]).children()[0]).children()[0]).removeClass('icon-minus').addClass('icon-plus');
    }
    return false;
}

function resizeFrame(id) {
    var height = parseInt($("iframe#" + id).contents().find("body").css('height').slice(0,-2));
    if (height > 500) {
        document.getElementById(id).height= "500px";
    }
    else {
        document.getElementById(id).height = (height+18) + "px";
    }
}

function batchImportJSON(url, csrf_token){
    $.ajax(url, {
        type: "POST",
        data: {
            csrf_token: csrf_token
        }
    })
    .done(function(response) {
        window.alert(response);
        location.reload(true);
    })
    .fail(function() {
        window.alert("[AJAX ERROR] Refresh page");
    });
}

/*
var hasNav = false;

function UpdateTableHeaders() {
    var count = 0;
    var scrollTop = parseInt($(window).scrollTop());
    $(".persist-area").each(function() {
        var el = $(".persist-thead", this);
        var height = parseFloat(el.height());
        var offset = parseFloat(el.offset().top);
        var floatingHeader = $(".floating-thead", this);
        if (scrollTop > (offset - height)) {
            if (floatingHeader.css("visibility") != "visible") {
                var cnt = 0;
                $("#floating-thead-0>td").each(function() {
                    $(this).css("width", $($("#anchor-thead").children()[cnt]).width());
                    cnt++;
                });
                floatingHeader.css("visibility", "visible");
            }
        }
        else {
            floatingHeader.css("visibility", "hidden");
        }
        $(".persist-header", this).each(function() {
            floatingHeader = $("#floating-header-" + count);
            el = $(this);
            height = parseFloat(el.height());
            offset = parseFloat(el.offset().top);
            if (scrollTop > (offset - height)) {
                if (floatingHeader.css("visibility") != "visible") {
                    floatingHeader.css("visibility", "visible");
                    var cnt = 0;
                    $("#floating-header-" + count + ">td").each(function() {
                        $(this).css("width", $($("#anchor-head-" + count).children()[cnt]).width());
                        cnt++;
                    });
                }
            }
            else {
                floatingHeader.css("visibility", "hidden");
            }
            count++;
        });
    });
}

$(function() {
    //hasNav = $("#nav").length > 0;
    hasNav = false; // nav doesn't float anymore so we don't have to account for it.
    // Each persist-area can have multiple persist-headers, we need to create each one with a new z-index
    var persist = $(".persist-area");
    var z_index = 900;
    var count = 0;
    persist.each(function() {
        var el = $(".persist-thead>tr", this);
        el.attr('id', 'anchor-thead');

        el.before(el.clone()).css({"width": el.width(), "top": "30px", "z-index": "899"}).addClass('floating-thead')
            .attr('id', 'floating-thead-' + count);
        $(".floating-thead", this).each(function() {
           $(this).children().removeAttr('width');
        });
        $(".persist-header", this).each(function() {
            $(this).attr('id', 'anchor-head-' + count);
            var clone = $(this);
            clone.before(clone.clone()).css({
                "width": clone.width(),
                "top": (30 + el.height()) + "px",
                "z-index": "" + z_index
            }).addClass("floating-header").removeClass("persist-header").attr('id', 'floating-header-' + count);
            z_index++;
            count++;
        });
    });

    if (persist.length > 0) {
        $(window).scroll(UpdateTableHeaders).trigger("scroll");
    }

    if (window.location.hash != "") {
        if ($(window.location.hash).offset().top > 0) {
            var minus = 60;
            if (hasNav) {
                minus += 30;
            }
            $("html, body").animate({scrollTop: ($(window.location.hash).offset().top - minus)}, 800);
        }
    }

    setTimeout(function() {
        $('.inner-message').fadeOut();
    }, 5000);
});
*/

function updateCheckpointCell(elem, setFull) {
    elem = $(elem);
    if (!setFull && elem.data("score") === 1.0) {
        elem.data("score", 0.5);
        elem.css("background-color", "#88d0f4");
        elem.css("border-right", "15px solid #f9f9f9");
    }
    else if (!setFull && elem.data("score") === 0.5) {
        elem.data("score", 0);
        elem.css("background-color", "");
        elem.css("border-right", "15px solid #ddd");
    }
    else {
        elem.data("score", 1);
        elem.css("background-color", "#149bdf");
        elem.css("border-right", "15px solid #f9f9f9");
    }
}

function submitAJAX(url, data, callbackSuccess, callbackFailure) {
    $.ajax(url, {
        type: "POST",
        data: data
    })
    .done(function(response) {
        try{
            response = JSON.parse(response);
            if (response['status'] === 'success') {
                console.log("Success");
                callbackSuccess();
            }
            else {
                console.log(response['message']);
                callbackFailure();
                if (response['status'] === 'error') {
                    window.alert("[SAVE ERROR] Refresh Page");
                }

            }
        }
        catch (e) {
            console.log(response);
            callbackFailure();
            window.alert("[SAVE ERROR] Refresh Page");
        }
    })
    .fail(function() {
        window.alert("[SAVE ERROR] Refresh Page");
    });
}

function setupCheckboxCells() {
    $("td[class^=cell-]").click(function() {
        var parent = $(this).parent();
        var elems = [];
        if ($(this).hasClass('cell-all')) {
            var lastScore = null;
            var setFull = false;
            parent.children(".cell-grade").each(function() {
                if (lastScore === null) {
                    lastScore = $(this).data("score");
                }
                else if (lastScore !== $(this).data("score")) {
                    setFull = true;
                }
            });
            parent.children(".cell-grade").each(function() {
                updateCheckpointCell(this, setFull);
                elems.push(this);
            });
        }
        else {
            updateCheckpointCell(this);
            elems.push(this);
        }
        var scores = {};
        scores[$(this).data('id')] = $(this).data('score');

        submitAJAX(
            buildUrl({'component': 'grading', 'page': 'simple', 'action': 'save_lab'}),
            {
              'csrf_token': csrfToken,
              'user_id': parent.data("user"),
              'g_id': parent.data('gradeable'),
              'scores': scores
            },
            function() {
                elems.forEach(function(elem) {
                    $(elem).animate({"border-right-width": "0px"}, 400);
                });
            },
            function() {
                elems.forEach(function(elem) {
                    console.log(elem);
                    $(elem).css("border-right-width", "15px");
                    $(elem).stop(true, true).animate({"border-right-color": "#DA4F49"}, 400);
                });
            }
        );
    });
}

function setupNumericTextCells() {
  $("input[class=option-small-box]").keydown(function(key){
    var cell=this.id.split('-');
    // right
    if(key.keyCode === 39){
      if(this.selectionEnd == this.value.length){
        $('#cell-'+cell[1]+'-'+(++cell[2])).focus();
      }
    }
    // left
    else if(key.keyCode == 37){
      if(this.selectionStart == 0){
        $('#cell-'+cell[1]+'-'+(--cell[2])).focus();
      }
    }
    // up
    else if(key.keyCode == 38){
      $('#cell-'+(--cell[1])+'-'+cell[2]).focus();

    }
    // down
    else if(key.keyCode == 40){
      $('#cell-'+(++cell[1])+'-'+cell[2]).focus();
    }
  });

  $("input[class=option-small-box]").change(function() {
    var elem = this;
    if(this.value == 0){
      $(this).css("color", "#bbbbbb");
    }
    else{
      $(this).css("color", "");
    }
    var scores = {};
    var total = 0;
    var parent = $(this).parent().parent();
    scores[$(this).data('id')] = this.value;

    $(this).parent().parent().children("td.option-small-input, td.option-small-output").each(function() {
      $(this).children(".option-small-box").each(function(){
        if($(this).data('num') === true){
          total += parseFloat(this.value);
        }
        if($(this).data('total') === true){
          this.value = total;
        }
      });
    });

    submitAJAX(
      buildUrl({'component': 'grading', 'page': 'simple', 'action': 'save_numeric'}),
      {
        'csrf_token': csrfToken,
        'user_id': parent.data('user'),
        'g_id': parent.data('gradeable'),
        scores: scores
      },
      function() {
        $(elem).css("background-color", "#ffffff");
      },
      function() {
        $(elem).css("background-color", "#ff7777");
      }
    );
  });
}

$(function() {
    if (window.location.hash !== "") {
        if ($(window.location.hash).offset().top > 0) {
            var minus = 60;
            $("html, body").animate({scrollTop: ($(window.location.hash).offset().top - minus)}, 800);
        }
    }

    setTimeout(function() {
        $('.inner-message').fadeOut();
    }, 5000);

    setupCheckboxCells();
    setupNumericTextCells();

<<<<<<< HEAD
});
=======
});

function setupNumericTextCells() {
    $("input[class=option-small-box]").keydown(function(key){
        var cell=this.id.split('-');
        // right
        if(key.keyCode === 39){
            if(this.selectionEnd == this.value.length){
                $('#cell-'+cell[1]+'-'+(++cell[2])).focus();
            }
        }
        // left
        else if(key.keyCode == 37){
            if(this.selectionStart == 0){
                $('#cell-'+cell[1]+'-'+(--cell[2])).focus();
            }
        }
        // up
        else if(key.keyCode == 38){
            $('#cell-'+(--cell[1])+'-'+cell[2]).focus();

        }
        // down
        else if(key.keyCode == 40){
            $('#cell-'+(++cell[1])+'-'+cell[2]).focus();
        }
    });

    $("input[class=option-small-box]").change(function() {
        elem = this;
        if(this.value == 0){
            $(this).css("color", "#bbbbbb");
        }
        else{
            $(this).css("color", "");
        }
        var scores = {};
        var total = 0;
        $(this).parent().parent().children("td.option-small-input, td.option-small-output").each(function() {
            $(this).children(".option-small-box").each(function(){
                if($(this).data('num') === true){
                    total += parseFloat(this.value);
                }
                if($(this).data('total') === true){
                    this.value = total;
                }
                else{
                    scores[$(this).data("id")] = this.value;
                }
            });
        });

        submitAJAX(
            buildUrl({'component': 'grading', 'page': 'simple', 'action': 'save_numeric'}),
            {'csrf_token': csrfToken, 'user_id': $(this).parent().parent().data("user"), 'g_id': $(this).parent().parent().data('gradeable'), 'scores': scores},
            function() {
                $(elem).css("background-color", "#ffffff");
            },
            function() {
                $(elem).css("background-color", "#ff7777");
            }
        );
    });
}

function updateHomeworkExtensions(data) {
    var fd = new FormData($('#excusedAbsenseForm').get(0));
    var url = buildUrl({'component': 'admin', 'page': 'late', 'action': 'update_extension'});
    $.ajax({
        url: url,
        type: "POST",
        data: fd,
        processData: false,
        cache: false,
        contentType: false,
        success: function(data) {
            var json = JSON.parse(data);
            if(json['error']){
                var message ='<div class="inner-message alert alert-error" style="position: fixed;top: 40px;left: 50%;width: 40%;margin-left: -20%;" id="theid"><a class="fa fa-times message-close" onClick="removeMessagePopup(\'theid\');"></a><i class="fa fa-times-circle"></i>' + json['error'] + '</div>';
                $('#messages').append(message);
                return;
            }
            var form = $("#load-homework-extensions");
            $('#my_table tr:gt(0)').remove();
            var title = '<div class="option-title" id="title">Current Extensions for ' + json['gradeable_id'] + '</div>';
            $('#title').replaceWith(title);
            if(json['users'].length === 0){
                $('#my_table').append('<tr><td colspan="4">There are no extensions for this homework</td></tr>');
            }
            json['users'].forEach(function(elem){
                var bits = ['<tr><td>' + elem['user_id'], elem['user_firstname'], elem['user_lastname'], elem['late_day_exceptions'] + '</td></tr>'];
                $('#my_table').append(bits.join('</td><td>'));
            });
            $('#user_id').val(this.defaultValue);
            $('#late_days').val(this.defaultValue);
            $('#csv_upload').val(this.defaultValue);
            var message ='<div class="inner-message alert alert-success" style="position: fixed;top: 40px;left: 50%;width: 40%;margin-left: -20%;" id="theid"><a class="fa fa-times message-close" onClick="removeMessagePopup(\'theid\');"></a><i class="fa fa-times-circle"></i>Updated exceptions for ' + json['gradeable_id'] + '.</div>';
            $('#messages').append(message);
        },
        error: function() {
            window.alert("Something went wrong. Please try again.");
        }
    })
    return false;
}

function loadHomeworkExtensions(g_id) {
    var url = buildUrl({'component': 'admin', 'page': 'late', 'action': 'get_extension_details', 'g_id': g_id});
    $.ajax({
        url: url,
        success: function(data) {
            var json = JSON.parse(data);
            var form = $("#load-homework-extensions");
            $('#my_table tr:gt(0)').remove();
            var title = '<div class="option-title" id="title">Current Extensions for ' + json['gradeable_id'] + '</div>';
            $('#title').replaceWith(title);
            if(json['users'].length === 0){
                $('#my_table').append('<tr><td colspan="4">There are no extensions for this homework</td></tr>');
            }
            json['users'].forEach(function(elem){
                var bits = ['<tr><td>' + elem['user_id'], elem['user_firstname'], elem['user_lastname'], elem['late_day_exceptions'] + '</td></tr>'];
                $('#my_table').append(bits.join('</td><td>'));
            });
        },
        error: function() {
            window.alert("Something went wrong. Please try again.");
        }
    });
}


function updateLateDays(data) {
    var fd = new FormData($('#lateDayForm').get(0));
    var url = buildUrl({'component': 'admin', 'page': 'late', 'action': 'update_late'});
    $.ajax({
        url: url,
        type: "POST",
        data: fd,
        processData: false,
        contentType: false,
        success: function(data) {
            var json = JSON.parse(data);
            if(json['error']){
                var message ='<div class="inner-message alert alert-error" style="position: fixed;top: 40px;left: 50%;width: 40%;margin-left: -20%;" id="theid"><a class="fa fa-times message-close" onClick="removeMessagePopup(\'theid\');"></a><i class="fa fa-times-circle"></i>' + json['error'] + '</div>';
                $('#messages').append(message);
                return;
            }
            var form = $("#load-late-days");
            $('#late_day_table tr:gt(0)').remove();
            if(json['users'].length === 0){
                $('#late_day_table').append('<tr><td colspan="4">No late days are currently entered.</td></tr>');
            }
            json['users'].forEach(function(elem){
                var bits = ['<tr><td>' + elem['user_id'], elem['user_firstname'], elem['user_lastname'], elem['late_days'], elem['datestamp'] + '</td></tr>'];
                $('#late_day_table').append(bits.join('</td><td>'));
            });
            $('#user_id').val(this.defaultValue);
            $('#datestamp').val(this.defaultValue);
            $('#late_days').val(this.defaultValue);
            $('#csv_upload').val(this.defaultValue);
            var message ='<div class="inner-message alert alert-success" style="position: fixed;top: 40px;left: 50%;width: 40%;margin-left: -20%;" id="theid"><a class="fa fa-times message-close" onClick="removeMessagePopup(\'theid\');"></a><i class="fa fa-times-circle"></i>Late days have been updated.</div>';
            $('#messages').append(message);
        },
        error: function() {
            window.alert("Something went wrong. Please try again.");
        }
    })
    return false;
}
>>>>>>> ec9e1970
<|MERGE_RESOLUTION|>--- conflicted
+++ resolved
@@ -528,10 +528,6 @@
 
     setupCheckboxCells();
     setupNumericTextCells();
-
-<<<<<<< HEAD
-});
-=======
 });
 
 function setupNumericTextCells() {
@@ -700,5 +696,4 @@
         }
     })
     return false;
-}
->>>>>>> ec9e1970
+}