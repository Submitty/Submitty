--- conflicted
+++ resolved
@@ -104,14 +104,10 @@
                 iframe.html("<iframe id='" + iframeId + "' src='{{ site_url|escape("js") }}&component=misc&page=display_file&dir=" + directory + "&file=" + html_file + "&path=" + url_file + "&ta_grading=true' width='95%' height='1200px' style='border: 0'></iframe>");
             }
             else {
-<<<<<<< HEAD
                 iframe.html("<iframe id='" + iframeId + "' onload='resizeFrame(\"" + iframeId + "\");' src='{{ core.getConfig().getSiteUrl() }}&component=misc&page=display_file&dir=" + directory + "&file=" + html_file + "&path=" + url_file + "&ta_grading=true' width='95%' style='border: 0'></iframe>");
                 if(iframe.hasClass("full_panel")){
                     $('#'+iframeId).attr("height", "2000px");
                 }
-=======
-                iframe.html("<iframe id='" + iframeId + "' onload='resizeFrame(\"" + iframeId + "\");' src='{{ site_url|escape("js") }}&component=misc&page=display_file&dir=" + directory + "&file=" + html_file + "&path=" + url_file + "&ta_grading=true' width='95%' style='border: 0'></iframe>");
->>>>>>> c488f407
             }
             iframe.addClass('open');
         }
