--- conflicted
+++ resolved
@@ -504,23 +504,6 @@
         return $generated_post_list;
     }
 
-<<<<<<< HEAD
-    public function showAlteredDisplayList($threads, $filtering, $thread_id, $categories_ids, bool $is_full_page, $ajax = false) {
-        $tempArray = [];
-        $threadAnnouncement = false;
-        $activeThreadTitle = "";
-        $thread = "";
-        if ($ajax) {
-            for ($i = 0; $i < count($threads); $i++) {
-                if ($threads[$i]["id"] == $thread_id) {
-                    $thread = $threads[$i];
-                    break;
-                }
-            }
-            $threads = [$thread];
-        }
-        return $this->displayThreadList($threads, $filtering, $threadAnnouncement, $activeThreadTitle, $tempArray, $thread_id, $categories_ids, true, $is_full_page);
-=======
     /**
      * Renders scroll content or new posts from websocket.
      * @param Thread[] $threads
@@ -528,7 +511,6 @@
      */
     public function showAlteredDisplayList(array $threads): string {
         return $this->displayThreadList($threads, true, true);
->>>>>>> 21b63489
     }
 
     public function contentMarkdownToPlain($str) {
@@ -721,12 +703,8 @@
                 "tooltip" => $tooltip,
                 "is_locked" => $thread->isLocked(),
                 "date" => $date_content,
-<<<<<<< HEAD
-                "current_user_posted" => $thread["current_user_posted"],
-                "sum_ducks" => $thread_duck_list[$thread['id']]
-=======
-                "current_user_posted" => $thread->getAuthor()->getId() === $current_user,
->>>>>>> 21b63489
+                "sum_ducks" => $thread_duck_list[$thread['id']],
+                "current_user_posted" => $thread->getAuthor()->getId() === $current_user
             ];
 
             if ($is_full_page) {
@@ -758,12 +736,8 @@
                     "is_anon" => $first_post->isAnonymous(),
                     "render_markdown" => $first_post->isRenderMarkdown(),
                     "author_info" => $author_info,
-<<<<<<< HEAD
-                    "deleted" => $first_post['deleted']
-=======
                     "deleted" => $first_post->isDeleted(),
-                    "sum_ducks" => $thread->getSumUpducks()
->>>>>>> 21b63489
+
                 ]);
             }
             $thread_content[] = $thread_info;
