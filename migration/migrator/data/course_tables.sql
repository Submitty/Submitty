--
-- PostgreSQL database dump
--


SET statement_timeout = 0;
SET lock_timeout = 0;
SET idle_in_transaction_session_timeout = 0;
SET client_encoding = 'UTF8';
SET standard_conforming_strings = on;
SET check_function_bodies = false;
SET xmloption = content;
SET client_min_messages = warning;
SET row_security = off;

--
-- Name: plpgsql; Type: EXTENSION; Schema: -; Owner: -
--

CREATE EXTENSION IF NOT EXISTS plpgsql WITH SCHEMA pg_catalog;


--
-- Name: EXTENSION plpgsql; Type: COMMENT; Schema: -; Owner: -
--

COMMENT ON EXTENSION plpgsql IS 'PL/pgSQL procedural language';


--
-- Name: notifications_component; Type: TYPE; Schema: public; Owner: -
--

CREATE TYPE public.notifications_component AS ENUM (
    'forum',
    'student',
    'grading',
    'team'
);


--
-- Name: check_valid_score(numeric, integer); Type: FUNCTION; Schema: public; Owner: -
--

CREATE FUNCTION public.check_valid_score(numeric, integer) RETURNS boolean
    LANGUAGE plpgsql
    AS $_$
declare
valid_score BOOLEAN;
BEGIN
   SELECT
   CASE WHEN gc_max_value >=0 THEN $1<=gc_max_value AND $1>=0
        ELSE $1>=gc_max_value AND $1<=0
   END INTO valid_score FROM gradeable_component AS gc WHERE gc.gc_id=$2;
   RETURN valid_score;
END;
$_$;


--
-- Name: csv_to_numeric_gradeable(text[], text, text); Type: FUNCTION; Schema: public; Owner: -
--

CREATE FUNCTION public.csv_to_numeric_gradeable(vcode text[], gradeable_id text, grader_id text) RETURNS boolean
    LANGUAGE plpgsql
    AS $$
  DECLARE
    -- Size of first array after splitting
    size INTEGER;
    -- Array of individual line after splitting
    line TEXT[];
    -- Variable to store each line in the array
    i TEXT;
    -- Array of gc_ids for this gradeable
    gcids INTEGER[];
    -- gradeable_data id for this gradeable for this student
    gdid INTEGER;
    -- Array counter
    j INTEGER;
    -- Is this gradeable component text?
    istext BOOLEAN[];
    --Score to be inserted
    score NUMERIC;
  BEGIN
    gcids := ARRAY(SELECT gc_id FROM gradeable_component WHERE g_id = gradeable_id);
    istext := ARRAY(SELECT gc_is_text FROM gradeable_component WHERE g_id = gradeable_id);
    -- Get the number of gradeable components for this gradeable. Will be used to test
    -- for uniform sized arrays
    size := array_length(gcids, 1);
    FOREACH i IN ARRAY vcode
      LOOP
        -- Split the current line
        line := string_to_array(i, ',');
        -- Check for uniform size
        IF array_length(line, 1) <> size + 1 THEN
          RAISE EXCEPTION 'INVALID SIZE: Arrays are jagged.';
        END IF;

        -- Remove any existing record for this student for this gradeable
        DELETE FROM gradeable_data WHERE gd_user_id = line[1] AND g_id = gradeable_id;

        INSERT INTO gradeable_data(g_id, gd_user_id, gd_overall_comment) VALUES (gradeable_id, line[1], '', 1);

        SELECT gd_id INTO gdid FROM gradeable_data WHERE g_id = gradeable_id AND gd_user_id = line[1];

        FOR j IN 1..size
        LOOP
          IF istext[j] THEN
          --COME BACK AND FIX: need to put in gcd_grade_time...double check to see that CSV upload still works for numeric/text
            INSERT INTO gradeable_component_data(gc_id, gd_id, gcd_component_comment, gcd_grader_id, gcd_graded_version, gcd_grade_time) VALUES (gcids[j], gdid, line[j+1], grader_id, NULL);
          ELSE
            score := CAST(line[j+1] AS NUMERIC);
            INSERT INTO gradeable_component_data(gc_id, gd_id, gcd_score, gcd_grader_id, gcd_graded_version, gcd_grade_time) VALUES (gcids[j], gdid, score, grader_id, NULL);
          END IF;
        END LOOP;

      END LOOP;
    RETURN TRUE ;
  END;
  $$;


--
-- Name: get_allowed_late_days(character varying, timestamp with time zone); Type: FUNCTION; Schema: public; Owner: -
--

CREATE FUNCTION public.get_allowed_late_days(character varying, timestamp with time zone) RETURNS integer
    LANGUAGE sql
    AS $_$
SELECT allowed_late_days FROM late_days WHERE user_id = $1 AND since_timestamp <= $2 ORDER BY since_timestamp DESC LIMIT 1;
$_$;


SET default_tablespace = '';

SET default_with_oids = false;

--
-- Name: categories_list; Type: TABLE; Schema: public; Owner: -
--

CREATE TABLE public.categories_list (
    category_id integer NOT NULL,
    category_desc character varying NOT NULL,
    rank integer,
    color character varying DEFAULT '#000080'::character varying NOT NULL
);


--
-- Name: categories_list_category_id_seq; Type: SEQUENCE; Schema: public; Owner: -
--

CREATE SEQUENCE public.categories_list_category_id_seq
    AS integer
    START WITH 1
    INCREMENT BY 1
    NO MINVALUE
    NO MAXVALUE
    CACHE 1;


--
-- Name: categories_list_category_id_seq; Type: SEQUENCE OWNED BY; Schema: public; Owner: -
--

ALTER SEQUENCE public.categories_list_category_id_seq OWNED BY public.categories_list.category_id;


--
-- Name: electronic_gradeable; Type: TABLE; Schema: public; Owner: -
--

CREATE TABLE public.electronic_gradeable (
    g_id character varying(255) NOT NULL,
    eg_config_path character varying(1024) NOT NULL,
    eg_is_repository boolean NOT NULL,
    eg_subdirectory character varying(1024) NOT NULL,
    eg_vcs_host_type integer DEFAULT 0 NOT NULL,
    eg_team_assignment boolean NOT NULL,
    eg_max_team_size integer NOT NULL,
    eg_team_lock_date timestamp(6) with time zone NOT NULL,
    eg_use_ta_grading boolean NOT NULL,
    eg_scanned_exam boolean DEFAULT false NOT NULL,
    eg_student_view boolean NOT NULL,
    eg_student_view_after_grades boolean DEFAULT false NOT NULL,
    eg_student_submit boolean NOT NULL,
    eg_submission_open_date timestamp(6) with time zone NOT NULL,
    eg_submission_due_date timestamp(6) with time zone NOT NULL,
    eg_has_due_date boolean DEFAULT true NOT NULL,
    eg_late_days integer DEFAULT '-1'::integer NOT NULL,
    eg_allow_late_submission boolean DEFAULT true NOT NULL,
    eg_precision numeric NOT NULL,
    eg_regrade_allowed boolean DEFAULT true NOT NULL,
    eg_grade_inquiry_per_component_allowed boolean DEFAULT false NOT NULL,
    eg_grade_inquiry_due_date timestamp(6) with time zone NOT NULL,
    eg_thread_ids json DEFAULT '{}'::json NOT NULL,
    eg_has_discussion boolean DEFAULT false NOT NULL,
    eg_limited_access_blind integer DEFAULT 1,
    eg_peer_blind integer DEFAULT 3,
    eg_grade_inquiry_start_date timestamp(6) with time zone NOT NULL,
    eg_hidden_files character varying(1024),
    CONSTRAINT eg_grade_inquiry_due_date_max CHECK ((eg_grade_inquiry_due_date <= '9999-03-01 00:00:00-05'::timestamp with time zone)),
    CONSTRAINT eg_grade_inquiry_start_date_max CHECK ((eg_grade_inquiry_start_date <= '9999-03-01 00:00:00-05'::timestamp with time zone)),
    CONSTRAINT eg_regrade_allowed_true CHECK (((eg_regrade_allowed IS TRUE) OR (eg_grade_inquiry_per_component_allowed IS FALSE))),
    CONSTRAINT eg_submission_date CHECK ((eg_submission_open_date <= eg_submission_due_date)),
    CONSTRAINT eg_submission_due_date_max CHECK ((eg_submission_due_date <= '9999-03-01 00:00:00-05'::timestamp with time zone)),
    CONSTRAINT eg_team_lock_date_max CHECK ((eg_team_lock_date <= '9999-03-01 00:00:00-05'::timestamp with time zone))
);


--
-- Name: electronic_gradeable_data; Type: TABLE; Schema: public; Owner: -
--

CREATE TABLE public.electronic_gradeable_data (
    g_id character varying(255) NOT NULL,
    user_id character varying(255),
    team_id character varying(255),
    g_version integer NOT NULL,
    autograding_non_hidden_non_extra_credit numeric DEFAULT 0 NOT NULL,
    autograding_non_hidden_extra_credit numeric DEFAULT 0 NOT NULL,
    autograding_hidden_non_extra_credit numeric DEFAULT 0 NOT NULL,
    autograding_hidden_extra_credit numeric DEFAULT 0 NOT NULL,
    submission_time timestamp(6) with time zone NOT NULL,
    autograding_complete boolean DEFAULT false NOT NULL,
    CONSTRAINT egd_user_team_id_check CHECK (((user_id IS NOT NULL) OR (team_id IS NOT NULL)))
);


--
-- Name: electronic_gradeable_version; Type: TABLE; Schema: public; Owner: -
--

CREATE TABLE public.electronic_gradeable_version (
    g_id character varying(255) NOT NULL,
    user_id character varying(255),
    team_id character varying(255),
    active_version integer,
    CONSTRAINT egv_user_team_id_check CHECK (((user_id IS NOT NULL) OR (team_id IS NOT NULL)))
);


--
-- Name: forum_posts_history; Type: TABLE; Schema: public; Owner: -
--

CREATE TABLE public.forum_posts_history (
    post_id integer NOT NULL,
    edit_author character varying NOT NULL,
    content text NOT NULL,
    edit_timestamp timestamp with time zone NOT NULL
);


--
-- Name: grade_override; Type: TABLE; Schema: public; Owner: -
--

CREATE TABLE public.grade_override (
    user_id character varying(255) NOT NULL,
    g_id character varying(255) NOT NULL,
    marks double precision NOT NULL,
    comment character varying
);


--
-- Name: gradeable; Type: TABLE; Schema: public; Owner: -
--

CREATE TABLE public.gradeable (
    g_id character varying(255) NOT NULL,
    g_title character varying(255) NOT NULL,
    g_instructions_url character varying NOT NULL,
    g_overall_ta_instructions character varying NOT NULL,
    g_gradeable_type integer NOT NULL,
    g_grader_assignment_method integer NOT NULL,
    g_ta_view_start_date timestamp(6) with time zone NOT NULL,
    g_grade_start_date timestamp(6) with time zone NOT NULL,
    g_grade_due_date timestamp(6) with time zone NOT NULL,
    g_grade_released_date timestamp(6) with time zone NOT NULL,
    g_min_grading_group integer NOT NULL,
    g_syllabus_bucket character varying(255) NOT NULL,
    g_allowed_minutes integer,
    g_allow_custom_marks boolean DEFAULT true NOT NULL,
    CONSTRAINT g_grade_due_date CHECK ((g_grade_due_date <= g_grade_released_date)),
    CONSTRAINT g_grade_start_date CHECK ((g_grade_start_date <= g_grade_due_date)),
    CONSTRAINT g_ta_view_start_date CHECK ((g_ta_view_start_date <= g_grade_start_date))
);


--
-- Name: gradeable_access; Type: TABLE; Schema: public; Owner: -
--

CREATE TABLE public.gradeable_access (
    id integer NOT NULL,
    g_id character varying(255) NOT NULL,
    user_id character varying(255),
    team_id character varying(255),
    accessor_id character varying(255),
    "timestamp" timestamp with time zone NOT NULL,
    CONSTRAINT access_team_id_check CHECK (((user_id IS NOT NULL) OR (team_id IS NOT NULL)))
);


--
-- Name: gradeable_access_id_seq; Type: SEQUENCE; Schema: public; Owner: -
--

CREATE SEQUENCE public.gradeable_access_id_seq
    AS integer
    START WITH 1
    INCREMENT BY 1
    NO MINVALUE
    NO MAXVALUE
    CACHE 1;


--
-- Name: gradeable_access_id_seq; Type: SEQUENCE OWNED BY; Schema: public; Owner: -
--

ALTER SEQUENCE public.gradeable_access_id_seq OWNED BY public.gradeable_access.id;


--
-- Name: gradeable_allowed_minutes_override; Type: TABLE; Schema: public; Owner: -
--

CREATE TABLE public.gradeable_allowed_minutes_override (
    g_id character varying(255) NOT NULL,
    user_id character varying(255) NOT NULL,
    allowed_minutes integer NOT NULL
);


--
-- Name: gradeable_component; Type: TABLE; Schema: public; Owner: -
--

CREATE TABLE public.gradeable_component (
    gc_id integer NOT NULL,
    g_id character varying(255) NOT NULL,
    gc_title character varying(255) NOT NULL,
    gc_ta_comment character varying NOT NULL,
    gc_student_comment character varying NOT NULL,
    gc_lower_clamp numeric NOT NULL,
    gc_default numeric NOT NULL,
    gc_max_value numeric NOT NULL,
    gc_upper_clamp numeric NOT NULL,
    gc_is_text boolean NOT NULL,
    gc_is_peer boolean NOT NULL,
    gc_order integer NOT NULL,
    gc_page integer NOT NULL,
    gc_is_itempool_linked boolean DEFAULT false NOT NULL,
    gc_itempool character varying(100) DEFAULT ''::character varying NOT NULL
);


--
-- Name: gradeable_component_data; Type: TABLE; Schema: public; Owner: -
--

CREATE TABLE public.gradeable_component_data (
    gc_id integer NOT NULL,
    gd_id integer NOT NULL,
    gcd_score numeric NOT NULL,
    gcd_component_comment character varying NOT NULL,
    gcd_grader_id character varying(255) NOT NULL,
    gcd_graded_version integer,
    gcd_grade_time timestamp(6) with time zone NOT NULL,
    gcd_verifier_id character varying(255),
    gcd_verify_time timestamp without time zone
);


--
-- Name: gradeable_component_gc_id_seq; Type: SEQUENCE; Schema: public; Owner: -
--

CREATE SEQUENCE public.gradeable_component_gc_id_seq
    START WITH 1
    INCREMENT BY 1
    NO MINVALUE
    NO MAXVALUE
    CACHE 1;


--
-- Name: gradeable_component_gc_id_seq; Type: SEQUENCE OWNED BY; Schema: public; Owner: -
--

ALTER SEQUENCE public.gradeable_component_gc_id_seq OWNED BY public.gradeable_component.gc_id;


--
-- Name: gradeable_component_mark; Type: TABLE; Schema: public; Owner: -
--

CREATE TABLE public.gradeable_component_mark (
    gcm_id integer NOT NULL,
    gc_id integer NOT NULL,
    gcm_points numeric NOT NULL,
    gcm_note character varying NOT NULL,
    gcm_publish boolean DEFAULT false,
    gcm_order integer NOT NULL
);


--
-- Name: gradeable_component_mark_data; Type: TABLE; Schema: public; Owner: -
--

CREATE TABLE public.gradeable_component_mark_data (
    gc_id integer NOT NULL,
    gd_id integer NOT NULL,
    gcd_grader_id character varying(255) NOT NULL,
    gcm_id integer NOT NULL
);


--
-- Name: gradeable_component_mark_gcm_id_seq; Type: SEQUENCE; Schema: public; Owner: -
--

CREATE SEQUENCE public.gradeable_component_mark_gcm_id_seq
    START WITH 1
    INCREMENT BY 1
    NO MINVALUE
    NO MAXVALUE
    CACHE 1;


--
-- Name: gradeable_component_mark_gcm_id_seq; Type: SEQUENCE OWNED BY; Schema: public; Owner: -
--

ALTER SEQUENCE public.gradeable_component_mark_gcm_id_seq OWNED BY public.gradeable_component_mark.gcm_id;


--
-- Name: gradeable_data; Type: TABLE; Schema: public; Owner: -
--

CREATE TABLE public.gradeable_data (
    gd_id integer NOT NULL,
    g_id character varying(255) NOT NULL,
    gd_user_id character varying(255),
    gd_team_id character varying(255),
    gd_overall_comment character varying NOT NULL,
    gd_user_viewed_date timestamp(6) with time zone DEFAULT NULL::timestamp with time zone
);


--
-- Name: gradeable_data_gd_id_seq; Type: SEQUENCE; Schema: public; Owner: -
--

CREATE SEQUENCE public.gradeable_data_gd_id_seq
    START WITH 1
    INCREMENT BY 1
    NO MINVALUE
    NO MAXVALUE
    CACHE 1;


--
-- Name: gradeable_data_gd_id_seq; Type: SEQUENCE OWNED BY; Schema: public; Owner: -
--

ALTER SEQUENCE public.gradeable_data_gd_id_seq OWNED BY public.gradeable_data.gd_id;


--
-- Name: gradeable_data_overall_comment; Type: TABLE; Schema: public; Owner: -
--

CREATE TABLE public.gradeable_data_overall_comment (
    goc_id integer NOT NULL,
    g_id character varying(255) NOT NULL,
    goc_user_id character varying(255),
    goc_team_id character varying(255),
    goc_grader_id character varying(255) NOT NULL,
    goc_overall_comment character varying NOT NULL,
    CONSTRAINT goc_user_team_id_check CHECK (((goc_user_id IS NOT NULL) OR (goc_team_id IS NOT NULL)))
);


--
-- Name: gradeable_data_overall_comment_goc_id_seq; Type: SEQUENCE; Schema: public; Owner: -
--

CREATE SEQUENCE public.gradeable_data_overall_comment_goc_id_seq
    START WITH 1
    INCREMENT BY 1
    NO MINVALUE
    NO MAXVALUE
    CACHE 1;


--
-- Name: gradeable_data_overall_comment_goc_id_seq; Type: SEQUENCE OWNED BY; Schema: public; Owner: -
--

ALTER SEQUENCE public.gradeable_data_overall_comment_goc_id_seq OWNED BY public.gradeable_data_overall_comment.goc_id;


--
-- Name: gradeable_teams; Type: TABLE; Schema: public; Owner: -
--

CREATE TABLE public.gradeable_teams (
    team_id character varying(255) NOT NULL,
    g_id character varying(255) NOT NULL,
    anon_id character varying(255),
    registration_section character varying(255),
    rotating_section integer
);


--
-- Name: grading_registration; Type: TABLE; Schema: public; Owner: -
--

CREATE TABLE public.grading_registration (
    sections_registration_id character varying(255) NOT NULL,
    user_id character varying NOT NULL
);


--
-- Name: grading_rotating; Type: TABLE; Schema: public; Owner: -
--

CREATE TABLE public.grading_rotating (
    sections_rotating_id integer NOT NULL,
    user_id character varying NOT NULL,
    g_id character varying NOT NULL
);


--
-- Name: late_day_exceptions; Type: TABLE; Schema: public; Owner: -
--

CREATE TABLE public.late_day_exceptions (
    user_id character varying(255) NOT NULL,
    g_id character varying(255) NOT NULL,
    late_day_exceptions integer NOT NULL
);


--
-- Name: late_days; Type: TABLE; Schema: public; Owner: -
--

CREATE TABLE public.late_days (
    user_id character varying(255) NOT NULL,
    allowed_late_days integer NOT NULL,
    since_timestamp date NOT NULL
);


--
-- Name: migrations_course; Type: TABLE; Schema: public; Owner: -
--

CREATE TABLE public.migrations_course (
    id character varying(100) NOT NULL,
    commit_time timestamp without time zone DEFAULT CURRENT_TIMESTAMP NOT NULL,
    status numeric(1,0) DEFAULT 0 NOT NULL
);


--
-- Name: notification_settings; Type: TABLE; Schema: public; Owner: -
--

CREATE TABLE public.notification_settings (
    user_id character varying NOT NULL,
    merge_threads boolean DEFAULT false NOT NULL,
    all_new_threads boolean DEFAULT false NOT NULL,
    all_new_posts boolean DEFAULT false NOT NULL,
    all_modifications_forum boolean DEFAULT false NOT NULL,
    reply_in_post_thread boolean DEFAULT false NOT NULL,
    team_invite boolean DEFAULT true NOT NULL,
    team_joined boolean DEFAULT true NOT NULL,
    team_member_submission boolean DEFAULT true NOT NULL,
    self_notification boolean DEFAULT false NOT NULL,
    merge_threads_email boolean DEFAULT false NOT NULL,
    all_new_threads_email boolean DEFAULT false NOT NULL,
    all_new_posts_email boolean DEFAULT false NOT NULL,
    all_modifications_forum_email boolean DEFAULT false NOT NULL,
    reply_in_post_thread_email boolean DEFAULT false NOT NULL,
    team_invite_email boolean DEFAULT true NOT NULL,
    team_joined_email boolean DEFAULT true NOT NULL,
    team_member_submission_email boolean DEFAULT true NOT NULL,
    self_notification_email boolean DEFAULT false NOT NULL
);


--
-- Name: notifications; Type: TABLE; Schema: public; Owner: -
--

CREATE TABLE public.notifications (
    id integer NOT NULL,
    component public.notifications_component NOT NULL,
    metadata text NOT NULL,
    content text NOT NULL,
    from_user_id character varying(255),
    to_user_id character varying(255) NOT NULL,
    created_at timestamp with time zone NOT NULL,
    seen_at timestamp with time zone
);


--
-- Name: notifications_id_seq; Type: SEQUENCE; Schema: public; Owner: -
--

CREATE SEQUENCE public.notifications_id_seq
    AS integer
    START WITH 1
    INCREMENT BY 1
    NO MINVALUE
    NO MAXVALUE
    CACHE 1;


--
-- Name: notifications_id_seq; Type: SEQUENCE OWNED BY; Schema: public; Owner: -
--

ALTER SEQUENCE public.notifications_id_seq OWNED BY public.notifications.id;


--
-- Name: peer_assign; Type: TABLE; Schema: public; Owner: -
--

CREATE TABLE public.peer_assign (
    g_id character varying NOT NULL,
    grader_id character varying NOT NULL,
    user_id character varying NOT NULL
);


--
-- Name: peer_feedback; Type: TABLE; Schema: public; Owner: -
--

CREATE TABLE public.peer_feedback (
    grader_id character varying(255) NOT NULL,
    user_id character varying(255) NOT NULL,
    g_id character varying(255) NOT NULL,
    feedback character varying(255)
);


--
-- Name: poll_options; Type: TABLE; Schema: public; Owner: -
--

CREATE TABLE public.poll_options (
    option_id integer NOT NULL,
    order_id integer NOT NULL,
    poll_id integer,
    response text NOT NULL,
    correct boolean NOT NULL
);


--
-- Name: poll_responses; Type: TABLE; Schema: public; Owner: -
--

CREATE TABLE public.poll_responses (
    poll_id integer NOT NULL,
    student_id text NOT NULL,
    option_id integer NOT NULL
);


--
-- Name: polls; Type: TABLE; Schema: public; Owner: -
--

CREATE TABLE public.polls (
    poll_id integer NOT NULL,
    name text NOT NULL,
    question text NOT NULL,
    status text NOT NULL,
    release_date date NOT NULL,
    image_path text,
    question_type character varying(35) DEFAULT 'single-response-multiple-correct'::character varying
);


--
-- Name: polls_poll_id_seq; Type: SEQUENCE; Schema: public; Owner: -
--

CREATE SEQUENCE public.polls_poll_id_seq
    AS integer
    START WITH 1
    INCREMENT BY 1
    NO MINVALUE
    NO MAXVALUE
    CACHE 1;


--
-- Name: polls_poll_id_seq; Type: SEQUENCE OWNED BY; Schema: public; Owner: -
--

ALTER SEQUENCE public.polls_poll_id_seq OWNED BY public.polls.poll_id;


--
-- Name: posts; Type: TABLE; Schema: public; Owner: -
--

CREATE TABLE public.posts (
    id integer NOT NULL,
    thread_id integer NOT NULL,
    parent_id integer DEFAULT '-1'::integer,
    author_user_id character varying NOT NULL,
    content text NOT NULL,
    "timestamp" timestamp with time zone NOT NULL,
    anonymous boolean NOT NULL,
    deleted boolean DEFAULT false NOT NULL,
    endorsed_by character varying,
    type integer NOT NULL,
    has_attachment boolean NOT NULL,
    render_markdown boolean DEFAULT false NOT NULL
);


--
-- Name: posts_id_seq; Type: SEQUENCE; Schema: public; Owner: -
--

CREATE SEQUENCE public.posts_id_seq
    AS integer
    START WITH 1
    INCREMENT BY 1
    NO MINVALUE
    NO MAXVALUE
    CACHE 1;


--
-- Name: posts_id_seq; Type: SEQUENCE OWNED BY; Schema: public; Owner: -
--

ALTER SEQUENCE public.posts_id_seq OWNED BY public.posts.id;


--
-- Name: queue; Type: TABLE; Schema: public; Owner: -
--

CREATE TABLE public.queue (
    entry_id integer NOT NULL,
    current_state text NOT NULL,
    removal_type text,
    queue_code text NOT NULL,
    user_id text NOT NULL,
    name text NOT NULL,
    time_in timestamp with time zone NOT NULL,
    time_out timestamp with time zone,
    added_by text NOT NULL,
    help_started_by text,
    removed_by text,
    contact_info text,
    last_time_in_queue timestamp with time zone,
    time_help_start timestamp with time zone,
    paused boolean DEFAULT false NOT NULL,
    time_paused integer DEFAULT 0 NOT NULL,
    time_paused_start timestamp with time zone
);


--
-- Name: queue_entry_id_seq; Type: SEQUENCE; Schema: public; Owner: -
--

CREATE SEQUENCE public.queue_entry_id_seq
    AS integer
    START WITH 1
    INCREMENT BY 1
    NO MINVALUE
    NO MAXVALUE
    CACHE 1;


--
-- Name: queue_entry_id_seq; Type: SEQUENCE OWNED BY; Schema: public; Owner: -
--

ALTER SEQUENCE public.queue_entry_id_seq OWNED BY public.queue.entry_id;


--
-- Name: queue_settings; Type: TABLE; Schema: public; Owner: -
--

CREATE TABLE public.queue_settings (
    id integer NOT NULL,
    open boolean NOT NULL,
    code text NOT NULL,
    token text NOT NULL
);


--
-- Name: queue_settings_id_seq; Type: SEQUENCE; Schema: public; Owner: -
--

CREATE SEQUENCE public.queue_settings_id_seq
    AS integer
    START WITH 1
    INCREMENT BY 1
    NO MINVALUE
    NO MAXVALUE
    CACHE 1;


--
-- Name: queue_settings_id_seq; Type: SEQUENCE OWNED BY; Schema: public; Owner: -
--

ALTER SEQUENCE public.queue_settings_id_seq OWNED BY public.queue_settings.id;


--
-- Name: regrade_discussion; Type: TABLE; Schema: public; Owner: -
--

CREATE TABLE public.regrade_discussion (
    id integer NOT NULL,
    regrade_id integer NOT NULL,
    "timestamp" timestamp with time zone NOT NULL,
    user_id character varying(255) NOT NULL,
    content text,
    deleted boolean DEFAULT false NOT NULL,
    gc_id integer
);


--
-- Name: regrade_discussion_id_seq; Type: SEQUENCE; Schema: public; Owner: -
--

CREATE SEQUENCE public.regrade_discussion_id_seq
    AS integer
    START WITH 1
    INCREMENT BY 1
    NO MINVALUE
    NO MAXVALUE
    CACHE 1;


--
-- Name: regrade_discussion_id_seq; Type: SEQUENCE OWNED BY; Schema: public; Owner: -
--

ALTER SEQUENCE public.regrade_discussion_id_seq OWNED BY public.regrade_discussion.id;


--
-- Name: regrade_requests; Type: TABLE; Schema: public; Owner: -
--

CREATE TABLE public.regrade_requests (
    id integer NOT NULL,
    g_id character varying(255) NOT NULL,
    "timestamp" timestamp with time zone NOT NULL,
    user_id character varying(255),
    team_id character varying(255),
    status integer DEFAULT 0 NOT NULL,
    gc_id integer
);


--
-- Name: regrade_requests_id_seq; Type: SEQUENCE; Schema: public; Owner: -
--

CREATE SEQUENCE public.regrade_requests_id_seq
    AS integer
    START WITH 1
    INCREMENT BY 1
    NO MINVALUE
    NO MAXVALUE
    CACHE 1;


--
-- Name: regrade_requests_id_seq; Type: SEQUENCE OWNED BY; Schema: public; Owner: -
--

ALTER SEQUENCE public.regrade_requests_id_seq OWNED BY public.regrade_requests.id;


--
-- Name: sections_registration; Type: TABLE; Schema: public; Owner: -
--

CREATE TABLE public.sections_registration (
    sections_registration_id character varying(255) NOT NULL
);


--
-- Name: sections_rotating; Type: TABLE; Schema: public; Owner: -
--

CREATE TABLE public.sections_rotating (
    sections_rotating_id integer NOT NULL
);


--
-- Name: seeking_team; Type: TABLE; Schema: public; Owner: -
--

CREATE TABLE public.seeking_team (
    g_id character varying(255) NOT NULL,
    user_id character varying NOT NULL,
    message character varying
);


--
-- Name: solution_ta_notes; Type: TABLE; Schema: public; Owner: -
--

CREATE TABLE public.solution_ta_notes (
    g_id character varying(255) NOT NULL,
    component_id integer NOT NULL,
    solution_notes text NOT NULL,
    author character varying NOT NULL,
    edited_at timestamp with time zone NOT NULL,
    itempool_item character varying(100) DEFAULT ''::character varying NOT NULL
);


--
-- Name: student_favorites; Type: TABLE; Schema: public; Owner: -
--

CREATE TABLE public.student_favorites (
    id integer NOT NULL,
    user_id character varying NOT NULL,
    thread_id integer
);


--
-- Name: student_favorites_id_seq; Type: SEQUENCE; Schema: public; Owner: -
--

CREATE SEQUENCE public.student_favorites_id_seq
    AS integer
    START WITH 1
    INCREMENT BY 1
    NO MINVALUE
    NO MAXVALUE
    CACHE 1;


--
-- Name: student_favorites_id_seq; Type: SEQUENCE OWNED BY; Schema: public; Owner: -
--

ALTER SEQUENCE public.student_favorites_id_seq OWNED BY public.student_favorites.id;


--
-- Name: teams; Type: TABLE; Schema: public; Owner: -
--

CREATE TABLE public.teams (
    team_id character varying(255) NOT NULL,
    user_id character varying(255) NOT NULL,
    state integer NOT NULL,
    last_viewed_time timestamp(6) with time zone DEFAULT NULL::timestamp with time zone
);


--
-- Name: thread_categories; Type: TABLE; Schema: public; Owner: -
--

CREATE TABLE public.thread_categories (
    thread_id integer NOT NULL,
    category_id integer NOT NULL
);


--
-- Name: threads; Type: TABLE; Schema: public; Owner: -
--

CREATE TABLE public.threads (
    id integer NOT NULL,
    title character varying NOT NULL,
    created_by character varying NOT NULL,
    pinned boolean DEFAULT false NOT NULL,
    deleted boolean DEFAULT false NOT NULL,
    merged_thread_id integer DEFAULT '-1'::integer,
    merged_post_id integer DEFAULT '-1'::integer,
    is_visible boolean NOT NULL,
    status integer DEFAULT 0 NOT NULL,
    lock_thread_date timestamp with time zone,
<<<<<<< HEAD
    announced timestamp(6) with time zone DEFAULT NULL::timestamp with time zone,
=======
    pinned_expiration timestamp with time zone DEFAULT '1900-01-01 00:00:00-05'::timestamp with time zone NOT NULL,
>>>>>>> 4904c9b6
    CONSTRAINT threads_status_check CHECK ((status = ANY (ARRAY['-1'::integer, 0, 1])))
);


--
-- Name: threads_id_seq; Type: SEQUENCE; Schema: public; Owner: -
--

CREATE SEQUENCE public.threads_id_seq
    AS integer
    START WITH 1
    INCREMENT BY 1
    NO MINVALUE
    NO MAXVALUE
    CACHE 1;


--
-- Name: threads_id_seq; Type: SEQUENCE OWNED BY; Schema: public; Owner: -
--

ALTER SEQUENCE public.threads_id_seq OWNED BY public.threads.id;


--
-- Name: users; Type: TABLE; Schema: public; Owner: -
--

CREATE TABLE public.users (
    user_id character varying NOT NULL,
    anon_id character varying,
    user_numeric_id character varying,
    user_firstname character varying NOT NULL,
    user_preferred_firstname character varying,
    user_lastname character varying NOT NULL,
    user_preferred_lastname character varying,
    user_email character varying NOT NULL,
    user_group integer NOT NULL,
    registration_section character varying(255),
    rotating_section integer,
    user_updated boolean DEFAULT false NOT NULL,
    instructor_updated boolean DEFAULT false NOT NULL,
    manual_registration boolean DEFAULT false,
    last_updated timestamp(6) with time zone,
    time_zone character varying DEFAULT 'NOT_SET/NOT_SET'::character varying NOT NULL,
    display_image_state character varying DEFAULT 'system'::character varying NOT NULL,
    registration_subsection character varying(255) DEFAULT ''::character varying NOT NULL,
    user_email_secondary character varying(255) DEFAULT ''::character varying NOT NULL,
    user_email_secondary_notify boolean DEFAULT false,
    CONSTRAINT users_user_group_check CHECK (((user_group >= 1) AND (user_group <= 4)))
);


--
-- Name: viewed_responses; Type: TABLE; Schema: public; Owner: -
--

CREATE TABLE public.viewed_responses (
    thread_id integer NOT NULL,
    user_id character varying NOT NULL,
    "timestamp" timestamp with time zone NOT NULL
);


--
-- Name: categories_list category_id; Type: DEFAULT; Schema: public; Owner: -
--

ALTER TABLE ONLY public.categories_list ALTER COLUMN category_id SET DEFAULT nextval('public.categories_list_category_id_seq'::regclass);


--
-- Name: gradeable_access id; Type: DEFAULT; Schema: public; Owner: -
--

ALTER TABLE ONLY public.gradeable_access ALTER COLUMN id SET DEFAULT nextval('public.gradeable_access_id_seq'::regclass);


--
-- Name: gradeable_component gc_id; Type: DEFAULT; Schema: public; Owner: -
--

ALTER TABLE ONLY public.gradeable_component ALTER COLUMN gc_id SET DEFAULT nextval('public.gradeable_component_gc_id_seq'::regclass);


--
-- Name: gradeable_component_mark gcm_id; Type: DEFAULT; Schema: public; Owner: -
--

ALTER TABLE ONLY public.gradeable_component_mark ALTER COLUMN gcm_id SET DEFAULT nextval('public.gradeable_component_mark_gcm_id_seq'::regclass);


--
-- Name: gradeable_data gd_id; Type: DEFAULT; Schema: public; Owner: -
--

ALTER TABLE ONLY public.gradeable_data ALTER COLUMN gd_id SET DEFAULT nextval('public.gradeable_data_gd_id_seq'::regclass);


--
-- Name: gradeable_data_overall_comment goc_id; Type: DEFAULT; Schema: public; Owner: -
--

ALTER TABLE ONLY public.gradeable_data_overall_comment ALTER COLUMN goc_id SET DEFAULT nextval('public.gradeable_data_overall_comment_goc_id_seq'::regclass);


--
-- Name: notifications id; Type: DEFAULT; Schema: public; Owner: -
--

ALTER TABLE ONLY public.notifications ALTER COLUMN id SET DEFAULT nextval('public.notifications_id_seq'::regclass);


--
-- Name: polls poll_id; Type: DEFAULT; Schema: public; Owner: -
--

ALTER TABLE ONLY public.polls ALTER COLUMN poll_id SET DEFAULT nextval('public.polls_poll_id_seq'::regclass);


--
-- Name: posts id; Type: DEFAULT; Schema: public; Owner: -
--

ALTER TABLE ONLY public.posts ALTER COLUMN id SET DEFAULT nextval('public.posts_id_seq'::regclass);


--
-- Name: queue entry_id; Type: DEFAULT; Schema: public; Owner: -
--

ALTER TABLE ONLY public.queue ALTER COLUMN entry_id SET DEFAULT nextval('public.queue_entry_id_seq'::regclass);


--
-- Name: queue_settings id; Type: DEFAULT; Schema: public; Owner: -
--

ALTER TABLE ONLY public.queue_settings ALTER COLUMN id SET DEFAULT nextval('public.queue_settings_id_seq'::regclass);


--
-- Name: regrade_discussion id; Type: DEFAULT; Schema: public; Owner: -
--

ALTER TABLE ONLY public.regrade_discussion ALTER COLUMN id SET DEFAULT nextval('public.regrade_discussion_id_seq'::regclass);


--
-- Name: regrade_requests id; Type: DEFAULT; Schema: public; Owner: -
--

ALTER TABLE ONLY public.regrade_requests ALTER COLUMN id SET DEFAULT nextval('public.regrade_requests_id_seq'::regclass);


--
-- Name: student_favorites id; Type: DEFAULT; Schema: public; Owner: -
--

ALTER TABLE ONLY public.student_favorites ALTER COLUMN id SET DEFAULT nextval('public.student_favorites_id_seq'::regclass);


--
-- Name: threads id; Type: DEFAULT; Schema: public; Owner: -
--

ALTER TABLE ONLY public.threads ALTER COLUMN id SET DEFAULT nextval('public.threads_id_seq'::regclass);


--
-- Name: categories_list categories_list_pk; Type: CONSTRAINT; Schema: public; Owner: -
--

ALTER TABLE ONLY public.categories_list
    ADD CONSTRAINT categories_list_pk PRIMARY KEY (category_id);


--
-- Name: categories_list category_unique; Type: CONSTRAINT; Schema: public; Owner: -
--

ALTER TABLE ONLY public.categories_list
    ADD CONSTRAINT category_unique UNIQUE (category_desc);


--
-- Name: electronic_gradeable_data egd_g_user_team_id_unique; Type: CONSTRAINT; Schema: public; Owner: -
--

ALTER TABLE ONLY public.electronic_gradeable_data
    ADD CONSTRAINT egd_g_user_team_id_unique UNIQUE (g_id, user_id, team_id, g_version);


--
-- Name: electronic_gradeable_version egv_g_user_team_id_unique; Type: CONSTRAINT; Schema: public; Owner: -
--

ALTER TABLE ONLY public.electronic_gradeable_version
    ADD CONSTRAINT egv_g_user_team_id_unique UNIQUE (g_id, user_id, team_id);


--
-- Name: electronic_gradeable electronic_gradeable_g_id_pkey; Type: CONSTRAINT; Schema: public; Owner: -
--

ALTER TABLE ONLY public.electronic_gradeable
    ADD CONSTRAINT electronic_gradeable_g_id_pkey PRIMARY KEY (g_id);


--
-- Name: gradeable_data g_id_gd_team_id_unique; Type: CONSTRAINT; Schema: public; Owner: -
--

ALTER TABLE ONLY public.gradeable_data
    ADD CONSTRAINT g_id_gd_team_id_unique UNIQUE (g_id, gd_team_id);


--
-- Name: grade_override grade_override_pkey; Type: CONSTRAINT; Schema: public; Owner: -
--

ALTER TABLE ONLY public.grade_override
    ADD CONSTRAINT grade_override_pkey PRIMARY KEY (user_id, g_id);


--
-- Name: gradeable_access gradeable_access_pkey; Type: CONSTRAINT; Schema: public; Owner: -
--

ALTER TABLE ONLY public.gradeable_access
    ADD CONSTRAINT gradeable_access_pkey PRIMARY KEY (id);


--
-- Name: gradeable_component_data gradeable_component_data_pkey; Type: CONSTRAINT; Schema: public; Owner: -
--

ALTER TABLE ONLY public.gradeable_component_data
    ADD CONSTRAINT gradeable_component_data_pkey PRIMARY KEY (gc_id, gd_id, gcd_grader_id);


--
-- Name: gradeable_component_mark_data gradeable_component_mark_data_pkey; Type: CONSTRAINT; Schema: public; Owner: -
--

ALTER TABLE ONLY public.gradeable_component_mark_data
    ADD CONSTRAINT gradeable_component_mark_data_pkey PRIMARY KEY (gcm_id, gc_id, gd_id, gcd_grader_id);


--
-- Name: gradeable_component_mark gradeable_component_mark_pkey; Type: CONSTRAINT; Schema: public; Owner: -
--

ALTER TABLE ONLY public.gradeable_component_mark
    ADD CONSTRAINT gradeable_component_mark_pkey PRIMARY KEY (gcm_id);


--
-- Name: gradeable_component gradeable_component_pkey; Type: CONSTRAINT; Schema: public; Owner: -
--

ALTER TABLE ONLY public.gradeable_component
    ADD CONSTRAINT gradeable_component_pkey PRIMARY KEY (gc_id);


--
-- Name: gradeable_data_overall_comment gradeable_data_overall_comment_pkey; Type: CONSTRAINT; Schema: public; Owner: -
--

ALTER TABLE ONLY public.gradeable_data_overall_comment
    ADD CONSTRAINT gradeable_data_overall_comment_pkey PRIMARY KEY (goc_id);


--
-- Name: gradeable_data_overall_comment gradeable_data_overall_comment_team_unique; Type: CONSTRAINT; Schema: public; Owner: -
--

ALTER TABLE ONLY public.gradeable_data_overall_comment
    ADD CONSTRAINT gradeable_data_overall_comment_team_unique UNIQUE (g_id, goc_team_id, goc_grader_id);


--
-- Name: gradeable_data_overall_comment gradeable_data_overall_comment_user_unique; Type: CONSTRAINT; Schema: public; Owner: -
--

ALTER TABLE ONLY public.gradeable_data_overall_comment
    ADD CONSTRAINT gradeable_data_overall_comment_user_unique UNIQUE (g_id, goc_user_id, goc_grader_id);


--
-- Name: gradeable_data gradeable_data_pkey; Type: CONSTRAINT; Schema: public; Owner: -
--

ALTER TABLE ONLY public.gradeable_data
    ADD CONSTRAINT gradeable_data_pkey PRIMARY KEY (gd_id);


--
-- Name: gradeable gradeable_pkey; Type: CONSTRAINT; Schema: public; Owner: -
--

ALTER TABLE ONLY public.gradeable
    ADD CONSTRAINT gradeable_pkey PRIMARY KEY (g_id);


--
-- Name: regrade_requests gradeable_team_gc_id; Type: CONSTRAINT; Schema: public; Owner: -
--

ALTER TABLE ONLY public.regrade_requests
    ADD CONSTRAINT gradeable_team_gc_id UNIQUE (team_id, g_id, gc_id);


--
-- Name: gradeable_teams gradeable_teams_pkey; Type: CONSTRAINT; Schema: public; Owner: -
--

ALTER TABLE ONLY public.gradeable_teams
    ADD CONSTRAINT gradeable_teams_pkey PRIMARY KEY (team_id);


--
-- Name: gradeable_data gradeable_unqiue; Type: CONSTRAINT; Schema: public; Owner: -
--

ALTER TABLE ONLY public.gradeable_data
    ADD CONSTRAINT gradeable_unqiue UNIQUE (g_id, gd_user_id);


--
-- Name: regrade_requests gradeable_user_gc_id; Type: CONSTRAINT; Schema: public; Owner: -
--

ALTER TABLE ONLY public.regrade_requests
    ADD CONSTRAINT gradeable_user_gc_id UNIQUE (user_id, g_id, gc_id);


--
-- Name: grading_registration grading_registration_pkey; Type: CONSTRAINT; Schema: public; Owner: -
--

ALTER TABLE ONLY public.grading_registration
    ADD CONSTRAINT grading_registration_pkey PRIMARY KEY (sections_registration_id, user_id);


--
-- Name: grading_rotating grading_rotating_pkey; Type: CONSTRAINT; Schema: public; Owner: -
--

ALTER TABLE ONLY public.grading_rotating
    ADD CONSTRAINT grading_rotating_pkey PRIMARY KEY (sections_rotating_id, user_id, g_id);


--
-- Name: late_day_exceptions late_day_exceptions_pkey; Type: CONSTRAINT; Schema: public; Owner: -
--

ALTER TABLE ONLY public.late_day_exceptions
    ADD CONSTRAINT late_day_exceptions_pkey PRIMARY KEY (g_id, user_id);


--
-- Name: late_days late_days_pkey; Type: CONSTRAINT; Schema: public; Owner: -
--

ALTER TABLE ONLY public.late_days
    ADD CONSTRAINT late_days_pkey PRIMARY KEY (user_id, since_timestamp);


--
-- Name: migrations_course migrations_course_pkey; Type: CONSTRAINT; Schema: public; Owner: -
--

ALTER TABLE ONLY public.migrations_course
    ADD CONSTRAINT migrations_course_pkey PRIMARY KEY (id);


--
-- Name: notification_settings notification_settings_pkey; Type: CONSTRAINT; Schema: public; Owner: -
--

ALTER TABLE ONLY public.notification_settings
    ADD CONSTRAINT notification_settings_pkey PRIMARY KEY (user_id);


--
-- Name: notifications notifications_pkey; Type: CONSTRAINT; Schema: public; Owner: -
--

ALTER TABLE ONLY public.notifications
    ADD CONSTRAINT notifications_pkey PRIMARY KEY (id);


--
-- Name: peer_assign peer_assign_pkey; Type: CONSTRAINT; Schema: public; Owner: -
--

ALTER TABLE ONLY public.peer_assign
    ADD CONSTRAINT peer_assign_pkey PRIMARY KEY (g_id, grader_id, user_id);


--
-- Name: peer_feedback peer_feedback_pkey; Type: CONSTRAINT; Schema: public; Owner: -
--

ALTER TABLE ONLY public.peer_feedback
    ADD CONSTRAINT peer_feedback_pkey PRIMARY KEY (g_id, grader_id, user_id);


--
-- Name: polls polls_pkey; Type: CONSTRAINT; Schema: public; Owner: -
--

ALTER TABLE ONLY public.polls
    ADD CONSTRAINT polls_pkey PRIMARY KEY (poll_id);


--
-- Name: posts posts_pk; Type: CONSTRAINT; Schema: public; Owner: -
--

ALTER TABLE ONLY public.posts
    ADD CONSTRAINT posts_pk PRIMARY KEY (id);


--
-- Name: queue queue_pkey; Type: CONSTRAINT; Schema: public; Owner: -
--

ALTER TABLE ONLY public.queue
    ADD CONSTRAINT queue_pkey PRIMARY KEY (entry_id);


--
-- Name: queue_settings queue_settings_pkey; Type: CONSTRAINT; Schema: public; Owner: -
--

ALTER TABLE ONLY public.queue_settings
    ADD CONSTRAINT queue_settings_pkey PRIMARY KEY (id);


--
-- Name: regrade_discussion regrade_discussion_pkey; Type: CONSTRAINT; Schema: public; Owner: -
--

ALTER TABLE ONLY public.regrade_discussion
    ADD CONSTRAINT regrade_discussion_pkey PRIMARY KEY (id);


--
-- Name: regrade_requests regrade_requests_pkey; Type: CONSTRAINT; Schema: public; Owner: -
--

ALTER TABLE ONLY public.regrade_requests
    ADD CONSTRAINT regrade_requests_pkey PRIMARY KEY (id);


--
-- Name: sections_registration sections_registration_pkey; Type: CONSTRAINT; Schema: public; Owner: -
--

ALTER TABLE ONLY public.sections_registration
    ADD CONSTRAINT sections_registration_pkey PRIMARY KEY (sections_registration_id);


--
-- Name: sections_rotating sections_rotating_pkey; Type: CONSTRAINT; Schema: public; Owner: -
--

ALTER TABLE ONLY public.sections_rotating
    ADD CONSTRAINT sections_rotating_pkey PRIMARY KEY (sections_rotating_id);


--
-- Name: seeking_team seeking_team_pkey; Type: CONSTRAINT; Schema: public; Owner: -
--

ALTER TABLE ONLY public.seeking_team
    ADD CONSTRAINT seeking_team_pkey PRIMARY KEY (g_id, user_id);


--
-- Name: student_favorites student_favorites_pk; Type: CONSTRAINT; Schema: public; Owner: -
--

ALTER TABLE ONLY public.student_favorites
    ADD CONSTRAINT student_favorites_pk PRIMARY KEY (id);


--
-- Name: teams teams_pkey; Type: CONSTRAINT; Schema: public; Owner: -
--

ALTER TABLE ONLY public.teams
    ADD CONSTRAINT teams_pkey PRIMARY KEY (team_id, user_id);


--
-- Name: thread_categories thread_and_category_unique; Type: CONSTRAINT; Schema: public; Owner: -
--

ALTER TABLE ONLY public.thread_categories
    ADD CONSTRAINT thread_and_category_unique UNIQUE (thread_id, category_id);


--
-- Name: threads threads_pk; Type: CONSTRAINT; Schema: public; Owner: -
--

ALTER TABLE ONLY public.threads
    ADD CONSTRAINT threads_pk PRIMARY KEY (id);


--
-- Name: student_favorites user_and_thread_unique; Type: CONSTRAINT; Schema: public; Owner: -
--

ALTER TABLE ONLY public.student_favorites
    ADD CONSTRAINT user_and_thread_unique UNIQUE (user_id, thread_id);


--
-- Name: users users_pkey; Type: CONSTRAINT; Schema: public; Owner: -
--

ALTER TABLE ONLY public.users
    ADD CONSTRAINT users_pkey PRIMARY KEY (user_id);


--
-- Name: viewed_responses viewed_responses_pkey; Type: CONSTRAINT; Schema: public; Owner: -
--

ALTER TABLE ONLY public.viewed_responses
    ADD CONSTRAINT viewed_responses_pkey PRIMARY KEY (thread_id, user_id);


--
-- Name: forum_posts_history_edit_timestamp_index; Type: INDEX; Schema: public; Owner: -
--

CREATE INDEX forum_posts_history_edit_timestamp_index ON public.forum_posts_history USING btree (edit_timestamp DESC);


--
-- Name: forum_posts_history_post_id_index; Type: INDEX; Schema: public; Owner: -
--

CREATE INDEX forum_posts_history_post_id_index ON public.forum_posts_history USING btree (post_id);


--
-- Name: gradeable_component_data_no_grader_index; Type: INDEX; Schema: public; Owner: -
--

CREATE INDEX gradeable_component_data_no_grader_index ON public.gradeable_component_data USING btree (gc_id, gd_id);


--
-- Name: gradeable_team_unique; Type: INDEX; Schema: public; Owner: -
--

CREATE UNIQUE INDEX gradeable_team_unique ON public.regrade_requests USING btree (team_id, g_id) WHERE (gc_id IS NULL);


--
-- Name: gradeable_user_unique; Type: INDEX; Schema: public; Owner: -
--

CREATE UNIQUE INDEX gradeable_user_unique ON public.regrade_requests USING btree (user_id, g_id) WHERE (gc_id IS NULL);


--
-- Name: users_user_numeric_id_idx; Type: INDEX; Schema: public; Owner: -
--

CREATE INDEX users_user_numeric_id_idx ON public.users USING btree (user_numeric_id);


--
-- Name: electronic_gradeable_data electronic_gradeable_data_gid; Type: FK CONSTRAINT; Schema: public; Owner: -
--

ALTER TABLE ONLY public.electronic_gradeable_data
    ADD CONSTRAINT electronic_gradeable_data_gid FOREIGN KEY (g_id) REFERENCES public.gradeable(g_id) ON UPDATE CASCADE ON DELETE CASCADE;


--
-- Name: electronic_gradeable_data electronic_gradeable_data_team; Type: FK CONSTRAINT; Schema: public; Owner: -
--

ALTER TABLE ONLY public.electronic_gradeable_data
    ADD CONSTRAINT electronic_gradeable_data_team FOREIGN KEY (team_id) REFERENCES public.gradeable_teams(team_id) ON UPDATE CASCADE;


--
-- Name: electronic_gradeable_data electronic_gradeable_data_user; Type: FK CONSTRAINT; Schema: public; Owner: -
--

ALTER TABLE ONLY public.electronic_gradeable_data
    ADD CONSTRAINT electronic_gradeable_data_user FOREIGN KEY (user_id) REFERENCES public.users(user_id) ON UPDATE CASCADE;


--
-- Name: electronic_gradeable electronic_gradeable_g_id_fkey; Type: FK CONSTRAINT; Schema: public; Owner: -
--

ALTER TABLE ONLY public.electronic_gradeable
    ADD CONSTRAINT electronic_gradeable_g_id_fkey FOREIGN KEY (g_id) REFERENCES public.gradeable(g_id) ON DELETE CASCADE;


--
-- Name: electronic_gradeable_version electronic_gradeable_version; Type: FK CONSTRAINT; Schema: public; Owner: -
--

ALTER TABLE ONLY public.electronic_gradeable_version
    ADD CONSTRAINT electronic_gradeable_version FOREIGN KEY (g_id, user_id, team_id, active_version) REFERENCES public.electronic_gradeable_data(g_id, user_id, team_id, g_version) ON UPDATE CASCADE ON DELETE CASCADE;


--
-- Name: electronic_gradeable_version electronic_gradeable_version_g_id; Type: FK CONSTRAINT; Schema: public; Owner: -
--

ALTER TABLE ONLY public.electronic_gradeable_version
    ADD CONSTRAINT electronic_gradeable_version_g_id FOREIGN KEY (g_id) REFERENCES public.gradeable(g_id) ON DELETE CASCADE;


--
-- Name: electronic_gradeable_version electronic_gradeable_version_team; Type: FK CONSTRAINT; Schema: public; Owner: -
--

ALTER TABLE ONLY public.electronic_gradeable_version
    ADD CONSTRAINT electronic_gradeable_version_team FOREIGN KEY (team_id) REFERENCES public.gradeable_teams(team_id) ON UPDATE CASCADE;


--
-- Name: electronic_gradeable_version electronic_gradeable_version_user; Type: FK CONSTRAINT; Schema: public; Owner: -
--

ALTER TABLE ONLY public.electronic_gradeable_version
    ADD CONSTRAINT electronic_gradeable_version_user FOREIGN KEY (user_id) REFERENCES public.users(user_id) ON UPDATE CASCADE;


--
-- Name: forum_posts_history forum_posts_history_edit_author_fk; Type: FK CONSTRAINT; Schema: public; Owner: -
--

ALTER TABLE ONLY public.forum_posts_history
    ADD CONSTRAINT forum_posts_history_edit_author_fk FOREIGN KEY (edit_author) REFERENCES public.users(user_id);


--
-- Name: forum_posts_history forum_posts_history_post_id_fk; Type: FK CONSTRAINT; Schema: public; Owner: -
--

ALTER TABLE ONLY public.forum_posts_history
    ADD CONSTRAINT forum_posts_history_post_id_fk FOREIGN KEY (post_id) REFERENCES public.posts(id);


--
-- Name: grade_override grade_override_g_id_fkey; Type: FK CONSTRAINT; Schema: public; Owner: -
--

ALTER TABLE ONLY public.grade_override
    ADD CONSTRAINT grade_override_g_id_fkey FOREIGN KEY (g_id) REFERENCES public.gradeable(g_id) ON DELETE CASCADE;


--
-- Name: grade_override grade_override_user_id_fkey; Type: FK CONSTRAINT; Schema: public; Owner: -
--

ALTER TABLE ONLY public.grade_override
    ADD CONSTRAINT grade_override_user_id_fkey FOREIGN KEY (user_id) REFERENCES public.users(user_id) ON UPDATE CASCADE;


--
-- Name: gradeable_access gradeable_access_fk0; Type: FK CONSTRAINT; Schema: public; Owner: -
--

ALTER TABLE ONLY public.gradeable_access
    ADD CONSTRAINT gradeable_access_fk0 FOREIGN KEY (g_id) REFERENCES public.gradeable(g_id) ON DELETE CASCADE;


--
-- Name: gradeable_access gradeable_access_fk1; Type: FK CONSTRAINT; Schema: public; Owner: -
--

ALTER TABLE ONLY public.gradeable_access
    ADD CONSTRAINT gradeable_access_fk1 FOREIGN KEY (user_id) REFERENCES public.users(user_id) ON DELETE CASCADE;


--
-- Name: gradeable_access gradeable_access_fk2; Type: FK CONSTRAINT; Schema: public; Owner: -
--

ALTER TABLE ONLY public.gradeable_access
    ADD CONSTRAINT gradeable_access_fk2 FOREIGN KEY (team_id) REFERENCES public.gradeable_teams(team_id);


--
-- Name: gradeable_access gradeable_access_fk3; Type: FK CONSTRAINT; Schema: public; Owner: -
--

ALTER TABLE ONLY public.gradeable_access
    ADD CONSTRAINT gradeable_access_fk3 FOREIGN KEY (accessor_id) REFERENCES public.users(user_id) ON DELETE CASCADE;


--
-- Name: gradeable_component_data gradeable_component_data_gc_id_fkey; Type: FK CONSTRAINT; Schema: public; Owner: -
--

ALTER TABLE ONLY public.gradeable_component_data
    ADD CONSTRAINT gradeable_component_data_gc_id_fkey FOREIGN KEY (gc_id) REFERENCES public.gradeable_component(gc_id) ON DELETE CASCADE;


--
-- Name: gradeable_component_data gradeable_component_data_gcd_grader_id_fkey; Type: FK CONSTRAINT; Schema: public; Owner: -
--

ALTER TABLE ONLY public.gradeable_component_data
    ADD CONSTRAINT gradeable_component_data_gcd_grader_id_fkey FOREIGN KEY (gcd_grader_id) REFERENCES public.users(user_id) ON UPDATE CASCADE;


--
-- Name: gradeable_component_data gradeable_component_data_gd_id_fkey; Type: FK CONSTRAINT; Schema: public; Owner: -
--

ALTER TABLE ONLY public.gradeable_component_data
    ADD CONSTRAINT gradeable_component_data_gd_id_fkey FOREIGN KEY (gd_id) REFERENCES public.gradeable_data(gd_id) ON DELETE CASCADE;


--
-- Name: gradeable_component_data gradeable_component_data_verifier_id_fkey; Type: FK CONSTRAINT; Schema: public; Owner: -
--

ALTER TABLE ONLY public.gradeable_component_data
    ADD CONSTRAINT gradeable_component_data_verifier_id_fkey FOREIGN KEY (gcd_verifier_id) REFERENCES public.users(user_id);


--
-- Name: gradeable_component gradeable_component_g_id_fkey; Type: FK CONSTRAINT; Schema: public; Owner: -
--

ALTER TABLE ONLY public.gradeable_component
    ADD CONSTRAINT gradeable_component_g_id_fkey FOREIGN KEY (g_id) REFERENCES public.gradeable(g_id) ON DELETE CASCADE;


--
-- Name: gradeable_component_mark_data gradeable_component_mark_data_gcm_id_fkey; Type: FK CONSTRAINT; Schema: public; Owner: -
--

ALTER TABLE ONLY public.gradeable_component_mark_data
    ADD CONSTRAINT gradeable_component_mark_data_gcm_id_fkey FOREIGN KEY (gcm_id) REFERENCES public.gradeable_component_mark(gcm_id) ON DELETE CASCADE;


--
-- Name: gradeable_component_mark_data gradeable_component_mark_data_gd_id_and_gc_id_fkey; Type: FK CONSTRAINT; Schema: public; Owner: -
--

ALTER TABLE ONLY public.gradeable_component_mark_data
    ADD CONSTRAINT gradeable_component_mark_data_gd_id_and_gc_id_fkey FOREIGN KEY (gd_id, gc_id, gcd_grader_id) REFERENCES public.gradeable_component_data(gd_id, gc_id, gcd_grader_id) ON UPDATE CASCADE ON DELETE CASCADE;


--
-- Name: gradeable_component_mark gradeable_component_mark_gc_id_fkey; Type: FK CONSTRAINT; Schema: public; Owner: -
--

ALTER TABLE ONLY public.gradeable_component_mark
    ADD CONSTRAINT gradeable_component_mark_gc_id_fkey FOREIGN KEY (gc_id) REFERENCES public.gradeable_component(gc_id) ON DELETE CASCADE;


--
-- Name: gradeable_data gradeable_data_g_id_fkey; Type: FK CONSTRAINT; Schema: public; Owner: -
--

ALTER TABLE ONLY public.gradeable_data
    ADD CONSTRAINT gradeable_data_g_id_fkey FOREIGN KEY (g_id) REFERENCES public.gradeable(g_id) ON DELETE CASCADE;


--
-- Name: gradeable_data gradeable_data_gd_team_id_fkey; Type: FK CONSTRAINT; Schema: public; Owner: -
--

ALTER TABLE ONLY public.gradeable_data
    ADD CONSTRAINT gradeable_data_gd_team_id_fkey FOREIGN KEY (gd_team_id) REFERENCES public.gradeable_teams(team_id) ON UPDATE CASCADE;


--
-- Name: gradeable_data gradeable_data_gd_user_id_fkey; Type: FK CONSTRAINT; Schema: public; Owner: -
--

ALTER TABLE ONLY public.gradeable_data
    ADD CONSTRAINT gradeable_data_gd_user_id_fkey FOREIGN KEY (gd_user_id) REFERENCES public.users(user_id) ON UPDATE CASCADE;


--
-- Name: gradeable_data_overall_comment gradeable_data_overall_comment_g_id_fkey; Type: FK CONSTRAINT; Schema: public; Owner: -
--

ALTER TABLE ONLY public.gradeable_data_overall_comment
    ADD CONSTRAINT gradeable_data_overall_comment_g_id_fkey FOREIGN KEY (g_id) REFERENCES public.gradeable(g_id) ON DELETE CASCADE;


--
-- Name: gradeable_data_overall_comment gradeable_data_overall_comment_goc_grader_id; Type: FK CONSTRAINT; Schema: public; Owner: -
--

ALTER TABLE ONLY public.gradeable_data_overall_comment
    ADD CONSTRAINT gradeable_data_overall_comment_goc_grader_id FOREIGN KEY (goc_grader_id) REFERENCES public.users(user_id) ON DELETE CASCADE;


--
-- Name: gradeable_data_overall_comment gradeable_data_overall_comment_goc_team_id_fkey; Type: FK CONSTRAINT; Schema: public; Owner: -
--

ALTER TABLE ONLY public.gradeable_data_overall_comment
    ADD CONSTRAINT gradeable_data_overall_comment_goc_team_id_fkey FOREIGN KEY (goc_team_id) REFERENCES public.gradeable_teams(team_id) ON DELETE CASCADE;


--
-- Name: gradeable_data_overall_comment gradeable_data_overall_comment_goc_user_id_fkey; Type: FK CONSTRAINT; Schema: public; Owner: -
--

ALTER TABLE ONLY public.gradeable_data_overall_comment
    ADD CONSTRAINT gradeable_data_overall_comment_goc_user_id_fkey FOREIGN KEY (goc_user_id) REFERENCES public.users(user_id) ON DELETE CASCADE;


--
-- Name: gradeable_teams gradeable_teams_g_id_fkey; Type: FK CONSTRAINT; Schema: public; Owner: -
--

ALTER TABLE ONLY public.gradeable_teams
    ADD CONSTRAINT gradeable_teams_g_id_fkey FOREIGN KEY (g_id) REFERENCES public.gradeable(g_id) ON DELETE CASCADE;


--
-- Name: gradeable_teams gradeable_teams_registration_section_fkey; Type: FK CONSTRAINT; Schema: public; Owner: -
--

ALTER TABLE ONLY public.gradeable_teams
    ADD CONSTRAINT gradeable_teams_registration_section_fkey FOREIGN KEY (registration_section) REFERENCES public.sections_registration(sections_registration_id);


--
-- Name: gradeable_teams gradeable_teams_rotating_section_fkey; Type: FK CONSTRAINT; Schema: public; Owner: -
--

ALTER TABLE ONLY public.gradeable_teams
    ADD CONSTRAINT gradeable_teams_rotating_section_fkey FOREIGN KEY (rotating_section) REFERENCES public.sections_rotating(sections_rotating_id);


--
-- Name: grading_registration grading_registration_sections_registration_id_fkey; Type: FK CONSTRAINT; Schema: public; Owner: -
--

ALTER TABLE ONLY public.grading_registration
    ADD CONSTRAINT grading_registration_sections_registration_id_fkey FOREIGN KEY (sections_registration_id) REFERENCES public.sections_registration(sections_registration_id);


--
-- Name: grading_registration grading_registration_user_id_fkey; Type: FK CONSTRAINT; Schema: public; Owner: -
--

ALTER TABLE ONLY public.grading_registration
    ADD CONSTRAINT grading_registration_user_id_fkey FOREIGN KEY (user_id) REFERENCES public.users(user_id) ON UPDATE CASCADE;


--
-- Name: grading_rotating grading_rotating_g_id_fkey; Type: FK CONSTRAINT; Schema: public; Owner: -
--

ALTER TABLE ONLY public.grading_rotating
    ADD CONSTRAINT grading_rotating_g_id_fkey FOREIGN KEY (g_id) REFERENCES public.gradeable(g_id) ON DELETE CASCADE;


--
-- Name: grading_rotating grading_rotating_sections_rotating_fkey; Type: FK CONSTRAINT; Schema: public; Owner: -
--

ALTER TABLE ONLY public.grading_rotating
    ADD CONSTRAINT grading_rotating_sections_rotating_fkey FOREIGN KEY (sections_rotating_id) REFERENCES public.sections_rotating(sections_rotating_id) ON DELETE CASCADE;


--
-- Name: grading_rotating grading_rotating_user_id_fkey; Type: FK CONSTRAINT; Schema: public; Owner: -
--

ALTER TABLE ONLY public.grading_rotating
    ADD CONSTRAINT grading_rotating_user_id_fkey FOREIGN KEY (user_id) REFERENCES public.users(user_id) ON UPDATE CASCADE;


--
-- Name: late_day_exceptions late_day_exceptions_g_id_fkey; Type: FK CONSTRAINT; Schema: public; Owner: -
--

ALTER TABLE ONLY public.late_day_exceptions
    ADD CONSTRAINT late_day_exceptions_g_id_fkey FOREIGN KEY (g_id) REFERENCES public.gradeable(g_id) ON DELETE CASCADE;


--
-- Name: late_day_exceptions late_day_exceptions_user_id_fkey; Type: FK CONSTRAINT; Schema: public; Owner: -
--

ALTER TABLE ONLY public.late_day_exceptions
    ADD CONSTRAINT late_day_exceptions_user_id_fkey FOREIGN KEY (user_id) REFERENCES public.users(user_id) ON UPDATE CASCADE;


--
-- Name: late_days late_days_user_id_fkey; Type: FK CONSTRAINT; Schema: public; Owner: -
--

ALTER TABLE ONLY public.late_days
    ADD CONSTRAINT late_days_user_id_fkey FOREIGN KEY (user_id) REFERENCES public.users(user_id) ON UPDATE CASCADE;


--
-- Name: notification_settings notification_settings_fkey; Type: FK CONSTRAINT; Schema: public; Owner: -
--

ALTER TABLE ONLY public.notification_settings
    ADD CONSTRAINT notification_settings_fkey FOREIGN KEY (user_id) REFERENCES public.users(user_id) ON UPDATE CASCADE;


--
-- Name: notifications notifications_from_user_id_fkey; Type: FK CONSTRAINT; Schema: public; Owner: -
--

ALTER TABLE ONLY public.notifications
    ADD CONSTRAINT notifications_from_user_id_fkey FOREIGN KEY (from_user_id) REFERENCES public.users(user_id) ON UPDATE CASCADE;


--
-- Name: notifications notifications_to_user_id_fkey; Type: FK CONSTRAINT; Schema: public; Owner: -
--

ALTER TABLE ONLY public.notifications
    ADD CONSTRAINT notifications_to_user_id_fkey FOREIGN KEY (to_user_id) REFERENCES public.users(user_id) ON UPDATE CASCADE;


--
-- Name: peer_assign peer_assign_g_id_fkey; Type: FK CONSTRAINT; Schema: public; Owner: -
--

ALTER TABLE ONLY public.peer_assign
    ADD CONSTRAINT peer_assign_g_id_fkey FOREIGN KEY (g_id) REFERENCES public.gradeable(g_id) ON UPDATE CASCADE ON DELETE CASCADE;


--
-- Name: peer_assign peer_assign_grader_id_fkey; Type: FK CONSTRAINT; Schema: public; Owner: -
--

ALTER TABLE ONLY public.peer_assign
    ADD CONSTRAINT peer_assign_grader_id_fkey FOREIGN KEY (grader_id) REFERENCES public.users(user_id) ON UPDATE CASCADE;


--
-- Name: peer_assign peer_assign_user_id_fkey; Type: FK CONSTRAINT; Schema: public; Owner: -
--

ALTER TABLE ONLY public.peer_assign
    ADD CONSTRAINT peer_assign_user_id_fkey FOREIGN KEY (user_id) REFERENCES public.users(user_id) ON UPDATE CASCADE;


--
-- Name: peer_feedback peer_feedback_g_id_fkey; Type: FK CONSTRAINT; Schema: public; Owner: -
--

ALTER TABLE ONLY public.peer_feedback
    ADD CONSTRAINT peer_feedback_g_id_fkey FOREIGN KEY (g_id) REFERENCES public.gradeable(g_id) ON DELETE CASCADE;


--
-- Name: peer_feedback peer_feedback_grader_id_fkey; Type: FK CONSTRAINT; Schema: public; Owner: -
--

ALTER TABLE ONLY public.peer_feedback
    ADD CONSTRAINT peer_feedback_grader_id_fkey FOREIGN KEY (grader_id) REFERENCES public.users(user_id) ON DELETE CASCADE;


--
-- Name: peer_feedback peer_feedback_user_id_fkey; Type: FK CONSTRAINT; Schema: public; Owner: -
--

ALTER TABLE ONLY public.peer_feedback
    ADD CONSTRAINT peer_feedback_user_id_fkey FOREIGN KEY (user_id) REFERENCES public.users(user_id) ON DELETE CASCADE;


--
-- Name: poll_options poll_options_poll_id_fkey; Type: FK CONSTRAINT; Schema: public; Owner: -
--

ALTER TABLE ONLY public.poll_options
    ADD CONSTRAINT poll_options_poll_id_fkey FOREIGN KEY (poll_id) REFERENCES public.polls(poll_id);


--
-- Name: poll_responses poll_responses_poll_id_fkey; Type: FK CONSTRAINT; Schema: public; Owner: -
--

ALTER TABLE ONLY public.poll_responses
    ADD CONSTRAINT poll_responses_poll_id_fkey FOREIGN KEY (poll_id) REFERENCES public.polls(poll_id);


--
-- Name: poll_responses poll_responses_student_id_fkey; Type: FK CONSTRAINT; Schema: public; Owner: -
--

ALTER TABLE ONLY public.poll_responses
    ADD CONSTRAINT poll_responses_student_id_fkey FOREIGN KEY (student_id) REFERENCES public.users(user_id);


--
-- Name: posts posts_fk0; Type: FK CONSTRAINT; Schema: public; Owner: -
--

ALTER TABLE ONLY public.posts
    ADD CONSTRAINT posts_fk0 FOREIGN KEY (thread_id) REFERENCES public.threads(id);


--
-- Name: posts posts_fk1; Type: FK CONSTRAINT; Schema: public; Owner: -
--

ALTER TABLE ONLY public.posts
    ADD CONSTRAINT posts_fk1 FOREIGN KEY (author_user_id) REFERENCES public.users(user_id);


--
-- Name: queue queue_added_by_fkey; Type: FK CONSTRAINT; Schema: public; Owner: -
--

ALTER TABLE ONLY public.queue
    ADD CONSTRAINT queue_added_by_fkey FOREIGN KEY (added_by) REFERENCES public.users(user_id);


--
-- Name: queue queue_help_started_by_fkey; Type: FK CONSTRAINT; Schema: public; Owner: -
--

ALTER TABLE ONLY public.queue
    ADD CONSTRAINT queue_help_started_by_fkey FOREIGN KEY (help_started_by) REFERENCES public.users(user_id);


--
-- Name: queue queue_removed_by_fkey; Type: FK CONSTRAINT; Schema: public; Owner: -
--

ALTER TABLE ONLY public.queue
    ADD CONSTRAINT queue_removed_by_fkey FOREIGN KEY (removed_by) REFERENCES public.users(user_id);


--
-- Name: queue queue_user_id_fkey; Type: FK CONSTRAINT; Schema: public; Owner: -
--

ALTER TABLE ONLY public.queue
    ADD CONSTRAINT queue_user_id_fkey FOREIGN KEY (user_id) REFERENCES public.users(user_id);


--
-- Name: regrade_discussion regrade_discussion_fk0; Type: FK CONSTRAINT; Schema: public; Owner: -
--

ALTER TABLE ONLY public.regrade_discussion
    ADD CONSTRAINT regrade_discussion_fk0 FOREIGN KEY (regrade_id) REFERENCES public.regrade_requests(id);


--
-- Name: regrade_discussion regrade_discussion_fk1; Type: FK CONSTRAINT; Schema: public; Owner: -
--

ALTER TABLE ONLY public.regrade_discussion
    ADD CONSTRAINT regrade_discussion_fk1 FOREIGN KEY (user_id) REFERENCES public.users(user_id);


--
-- Name: regrade_discussion regrade_discussion_regrade_requests_id_fk; Type: FK CONSTRAINT; Schema: public; Owner: -
--

ALTER TABLE ONLY public.regrade_discussion
    ADD CONSTRAINT regrade_discussion_regrade_requests_id_fk FOREIGN KEY (regrade_id) REFERENCES public.regrade_requests(id) ON UPDATE CASCADE;


--
-- Name: regrade_requests regrade_requests_fk0; Type: FK CONSTRAINT; Schema: public; Owner: -
--

ALTER TABLE ONLY public.regrade_requests
    ADD CONSTRAINT regrade_requests_fk0 FOREIGN KEY (g_id) REFERENCES public.gradeable(g_id);


--
-- Name: regrade_requests regrade_requests_fk1; Type: FK CONSTRAINT; Schema: public; Owner: -
--

ALTER TABLE ONLY public.regrade_requests
    ADD CONSTRAINT regrade_requests_fk1 FOREIGN KEY (user_id) REFERENCES public.users(user_id);


--
-- Name: regrade_requests regrade_requests_fk2; Type: FK CONSTRAINT; Schema: public; Owner: -
--

ALTER TABLE ONLY public.regrade_requests
    ADD CONSTRAINT regrade_requests_fk2 FOREIGN KEY (team_id) REFERENCES public.gradeable_teams(team_id);


--
-- Name: regrade_requests regrade_requests_fk3; Type: FK CONSTRAINT; Schema: public; Owner: -
--

ALTER TABLE ONLY public.regrade_requests
    ADD CONSTRAINT regrade_requests_fk3 FOREIGN KEY (gc_id) REFERENCES public.gradeable_component(gc_id);


--
-- Name: seeking_team seeking_team_g_id_fkey; Type: FK CONSTRAINT; Schema: public; Owner: -
--

ALTER TABLE ONLY public.seeking_team
    ADD CONSTRAINT seeking_team_g_id_fkey FOREIGN KEY (g_id) REFERENCES public.gradeable(g_id) ON UPDATE CASCADE ON DELETE CASCADE;


--
-- Name: solution_ta_notes solution_ta_notes_author_fk; Type: FK CONSTRAINT; Schema: public; Owner: -
--

ALTER TABLE ONLY public.solution_ta_notes
    ADD CONSTRAINT solution_ta_notes_author_fk FOREIGN KEY (author) REFERENCES public.users(user_id);


--
-- Name: solution_ta_notes solution_ta_notes_g_id_fk; Type: FK CONSTRAINT; Schema: public; Owner: -
--

ALTER TABLE ONLY public.solution_ta_notes
    ADD CONSTRAINT solution_ta_notes_g_id_fk FOREIGN KEY (g_id) REFERENCES public.gradeable(g_id);


--
-- Name: student_favorites student_favorites_fk0; Type: FK CONSTRAINT; Schema: public; Owner: -
--

ALTER TABLE ONLY public.student_favorites
    ADD CONSTRAINT student_favorites_fk0 FOREIGN KEY (user_id) REFERENCES public.users(user_id);


--
-- Name: student_favorites student_favorites_fk1; Type: FK CONSTRAINT; Schema: public; Owner: -
--

ALTER TABLE ONLY public.student_favorites
    ADD CONSTRAINT student_favorites_fk1 FOREIGN KEY (thread_id) REFERENCES public.threads(id);


--
-- Name: teams teams_team_id_fkey; Type: FK CONSTRAINT; Schema: public; Owner: -
--

ALTER TABLE ONLY public.teams
    ADD CONSTRAINT teams_team_id_fkey FOREIGN KEY (team_id) REFERENCES public.gradeable_teams(team_id) ON DELETE CASCADE;


--
-- Name: teams teams_user_id_fkey; Type: FK CONSTRAINT; Schema: public; Owner: -
--

ALTER TABLE ONLY public.teams
    ADD CONSTRAINT teams_user_id_fkey FOREIGN KEY (user_id) REFERENCES public.users(user_id) ON UPDATE CASCADE;


--
-- Name: thread_categories thread_categories_fk0; Type: FK CONSTRAINT; Schema: public; Owner: -
--

ALTER TABLE ONLY public.thread_categories
    ADD CONSTRAINT thread_categories_fk0 FOREIGN KEY (thread_id) REFERENCES public.threads(id);


--
-- Name: thread_categories thread_categories_fk1; Type: FK CONSTRAINT; Schema: public; Owner: -
--

ALTER TABLE ONLY public.thread_categories
    ADD CONSTRAINT thread_categories_fk1 FOREIGN KEY (category_id) REFERENCES public.categories_list(category_id);


--
-- Name: users users_registration_section_fkey; Type: FK CONSTRAINT; Schema: public; Owner: -
--

ALTER TABLE ONLY public.users
    ADD CONSTRAINT users_registration_section_fkey FOREIGN KEY (registration_section) REFERENCES public.sections_registration(sections_registration_id);


--
-- Name: users users_rotating_section_fkey; Type: FK CONSTRAINT; Schema: public; Owner: -
--

ALTER TABLE ONLY public.users
    ADD CONSTRAINT users_rotating_section_fkey FOREIGN KEY (rotating_section) REFERENCES public.sections_rotating(sections_rotating_id);


--
-- Name: viewed_responses viewed_responses_fk0; Type: FK CONSTRAINT; Schema: public; Owner: -
--

ALTER TABLE ONLY public.viewed_responses
    ADD CONSTRAINT viewed_responses_fk0 FOREIGN KEY (thread_id) REFERENCES public.threads(id);


--
-- Name: viewed_responses viewed_responses_fk1; Type: FK CONSTRAINT; Schema: public; Owner: -
--

ALTER TABLE ONLY public.viewed_responses
    ADD CONSTRAINT viewed_responses_fk1 FOREIGN KEY (user_id) REFERENCES public.users(user_id);


--
-- PostgreSQL database dump complete
--<|MERGE_RESOLUTION|>--- conflicted
+++ resolved
@@ -1018,11 +1018,8 @@
     is_visible boolean NOT NULL,
     status integer DEFAULT 0 NOT NULL,
     lock_thread_date timestamp with time zone,
-<<<<<<< HEAD
+    pinned_expiration timestamp with time zone DEFAULT '1900-01-01 00:00:00-05'::timestamp with time zone NOT NULL,
     announced timestamp(6) with time zone DEFAULT NULL::timestamp with time zone,
-=======
-    pinned_expiration timestamp with time zone DEFAULT '1900-01-01 00:00:00-05'::timestamp with time zone NOT NULL,
->>>>>>> 4904c9b6
     CONSTRAINT threads_status_check CHECK ((status = ANY (ARRAY['-1'::integer, 0, 1])))
 );
 
