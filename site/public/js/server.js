--- conflicted
+++ resolved
@@ -1347,17 +1347,12 @@
         var category_color = category[2];
         var selection_class;
         if(selected_button.has(category_id)) {
-            selection_class = "cat-selected btn-primary";
+            selection_class = "cat-selected";
         } else {
-            selection_class = "cat-notselected btn-default";
-        }
-<<<<<<< HEAD
-        var element = ' <a class="btn cat-buttons '+selection_class+'" cat-color="'+category_color+'">'+category_desc+'\
-                                <input type="hidden" name="cat[]" value="'+category_id+'"/>\
-=======
-        var element = ' <a class="btn cat-buttons '+selection_class+' btn-default">'+category_desc+'\
+            selection_class = "cat-notselected";
+        }
+        var element = ' <a class="btn cat-buttons '+selection_class+' btn-default" cat-color="'+category_color+'">'+category_desc+'\
                             <input type="checkbox" name="cat[]" value="'+category_id+'">\
->>>>>>> d0d0e33a
                         </a>';
         $('#categories-pick-list').append(element);
     });
@@ -1376,24 +1371,14 @@
         if($(this).hasClass("cat-selected")) {
             $(this).removeClass("cat-selected");
             $(this).addClass("cat-notselected");
-<<<<<<< HEAD
-            $(this).trigger("eventChangeCatClass");
+             $(this).find("input[type='checkbox']").prop("checked", false);
         } else {
             $(this).removeClass("cat-notselected");
             $(this).addClass("cat-selected");
-            $(this).trigger("eventChangeCatClass");
-=======
-            $(this).addClass("btn-default");
-            $(this).removeClass("btn-primary");
-            $(this).find("input[type='checkbox']").prop("checked", false);
-        } else {
-            $(this).removeClass("cat-notselected");
-            $(this).addClass("cat-selected");
-            $(this).removeClass("btn-default");
-            $(this).addClass("btn-primary");
             $(this).find("input[type='checkbox']").prop("checked", true);
->>>>>>> d0d0e33a
-        }
+            
+        }
+        $(this).trigger("eventChangeCatClass");
     });
 
     $(".cat-buttons").bind("eventChangeCatClass", function(){
