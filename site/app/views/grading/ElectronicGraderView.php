--- conflicted
+++ resolved
@@ -903,21 +903,7 @@
         		    <div class="content-items-container">
                     <div class="content-item content-item-right">
 HTML;
-<<<<<<< HEAD
-        $return .= $this->core->getOutput()->renderTemplate(['grading', 'ElectronicGrader'], 'renderNavigationBar', $graded_gradeable, $progress, $gradeable->isPeerGrading(), $sort, $direction, $from);
-        $return .= $this->core->getOutput()->renderTemplate(
-            ['grading', 'ElectronicGrader'],
-            'renderGradingPanelHeader',
-            $isPeerPanel,
-            $isStudentInfoPanel,
-            $isDiscussionPanel,
-            $isRegradePanel,
-            $gradeable->getAutogradingConfig()->isNotebookGradeable()
-        );
-
-        $return .= <<<HTML
-=======
-            $return .= $this->core->getOutput()->renderTemplate(['grading', 'ElectronicGrader'], 'renderNavigationBar', $graded_gradeable, $progress, $gradeable->isPeerGrading(), $sort, $direction, $from, ($this->core->getUser()->getGroup() == User::GROUP_LIMITED_ACCESS_GRADER && $gradeable->getLimitedAccessBlind() == 2), $showNewInterface);
+            $return .= $this->core->getOutput()->renderTemplate(['grading', 'ElectronicGrader'], 'renderNavigationBar', $graded_gradeable, $progress, $gradeable->isPeerGrading(), $sort, $direction, $from,  ($this->core->getUser()->getGroup() == User::GROUP_LIMITED_ACCESS_GRADER && $gradeable->getLimitedAccessBlind() == 2));
             $return .= $this->core->getOutput()->renderTemplate(
                 ['grading', 'ElectronicGrader'],
                 'renderGradingPanelHeader',
@@ -927,8 +913,8 @@
                 $isRegradePanel,
                 $gradeable->getAutogradingConfig()->isNotebookGradeable()
             );
+
             $return .= <<<HTML
->>>>>>> a7a94805
                 <div class="panels-container">
                     <div class="two-panel-cont">
                          <div class="two-panel-item two-panel-left active">
@@ -945,13 +931,6 @@
                          </div>
                     </div>
 HTML;
-<<<<<<< HEAD
-=======
-        }
-        else {
-            $return .= $this->core->getOutput()->renderTemplate(['grading', 'ElectronicGrader'], 'renderNavigationBar', $graded_gradeable, $progress, $gradeable->isPeerGrading(), $sort, $direction, $from, ($this->core->getUser()->getGroup() == User::GROUP_LIMITED_ACCESS_GRADER && $gradeable->getLimitedAccessBlind() == 2), $showNewInterface);
-        }
->>>>>>> a7a94805
 
         $return .= $this->core->getOutput()->renderTemplate(['grading', 'ElectronicGrader'], 'renderAutogradingPanel', $display_version_instance, $show_hidden_cases);
         $return .= $this->core->getOutput()->renderTemplate(['grading', 'ElectronicGrader'], 'renderSubmissionPanel', $graded_gradeable, $display_version);
@@ -1020,13 +999,8 @@
 
         CodeMirrorUtils::loadDefaultDependencies($this->core);
 
-<<<<<<< HEAD
-        if ($isStudentInfoPanel) {
+        if ($this->core->getUser()->getGroup() !== User::GROUP_STUDENT && $gradeable->getLimitedAccessBlind() !== 2) {
             $return .= $this->core->getOutput()->renderTemplate(['grading', 'ElectronicGrader'], 'renderInformationPanel', $graded_gradeable, $display_version_instance);
-=======
-        if ($this->core->getUser()->getGroup() !== User::GROUP_STUDENT && $gradeable->getLimitedAccessBlind() !== 2) {
-            $return .= $this->core->getOutput()->renderTemplate(['grading', 'ElectronicGrader'], 'renderInformationPanel', $graded_gradeable, $display_version_instance, $showNewInterface);
->>>>>>> a7a94805
         }
         if ($this->core->getConfig()->isRegradeEnabled() && $this->core->getUser()->getGroup() < 4) {
             $return .= $this->core->getOutput()->renderTemplate(['grading', 'ElectronicGrader'], 'renderRegradePanel', $graded_gradeable, $can_inquiry);
@@ -1104,11 +1078,7 @@
      * @param string $direction
      * @return string
      */
-<<<<<<< HEAD
-    public function renderNavigationBar(GradedGradeable $graded_gradeable, float $progress, bool $peer, $sort, $direction, $from) {
-=======
-    public function renderNavigationBar(GradedGradeable $graded_gradeable, float $progress, bool $peer, $sort, $direction, $from, $limited_access_blind, $showNewInterface) {
->>>>>>> a7a94805
+    public function renderNavigationBar(GradedGradeable $graded_gradeable, float $progress, bool $peer, $sort, $direction, $from, $limited_access_blind) {
         $home_url = $this->core->buildCourseUrl(['gradeable', $graded_gradeable->getGradeableId(), 'grading', 'details']) . '?' . http_build_query(['sort' => $sort, 'direction' => $direction, 'view' => (count($this->core->getUser()->getGradingRegistrationSections()) == 0) ? 'all' : null ]);
 
         $studentBaseUrl = $this->core->buildCourseUrl(['gradeable', $graded_gradeable->getGradeableId(), 'grading', 'grade']);
@@ -1245,13 +1215,8 @@
      * @param int $display_version
      * @return string by reference
      */
-<<<<<<< HEAD
     public function renderSubmissionPanel(GradedGradeable $graded_gradeable, int $display_version) {
-        $add_files = function (&$files, $new_files, $start_dir_name) {
-=======
-    public function renderSubmissionPanel(GradedGradeable $graded_gradeable, int $display_version, bool $showNewInterface) {
         $add_files = function (&$files, $new_files, $start_dir_name, $graded_gradeable) {
->>>>>>> a7a94805
             $files[$start_dir_name] = [];
             $hidden_files = $graded_gradeable->getGradeable()->getHiddenFiles();
             if ($new_files) {
