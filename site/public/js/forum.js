--- conflicted
+++ resolved
@@ -163,7 +163,6 @@
                 return;
             }
 
-<<<<<<< HEAD
             var course = document.body.dataset.courseUrl.split('/').pop();
             var thread_id = json['data']['thread_id'];
             if (is_thread){
@@ -175,13 +174,6 @@
               reply_level = reply_level < 7 ? reply_level+1 : reply_level;
               window.socketClient.send({'course': course, 'type': "new_post", 'thread_id': thread_id, 'post_id': post_id, 'reply_level': reply_level});
             }
-=======
-            if (is_thread){
-              var thread_id = json['data']['thread_id'];
-              var course = document.body.dataset.courseUrl.split('/').pop();
-              window.socketClient.send({'course': course, 'type': "new_thread", 'thread_id': thread_id});
-            }
->>>>>>> 5ebe5c69
             window.location.href = json['data']['next_page'];
         },
         error: function(){
@@ -217,7 +209,6 @@
     }
 }
 
-<<<<<<< HEAD
 function socketNewOrEditPostHandler(post_id, reply_level, edit=false) {
   $.ajax({
     type: 'POST',
@@ -289,9 +280,6 @@
 }
 
 function socketNewOrEditThreadHandler(thread_id, edit=false){
-=======
-function socketNewThreadHandler(thread_id){
->>>>>>> 5ebe5c69
   $.ajax({
     type: 'POST',
     url: buildCourseUrl(['forum', 'threads', 'single']),
@@ -300,7 +288,6 @@
       try {
         var new_thread = JSON.parse(response).data;
 
-<<<<<<< HEAD
         if (!edit){
           if ($(new_thread).find(".thread-announcement").length != 0) {
             var last_bookmarked_announcement = $('.thread-announcement').siblings('.thread-favorite').last().parent().parent();
@@ -328,28 +315,7 @@
           original_thread.next().remove();
           original_thread.remove();
         }
-=======
-        if ($(new_thread).find(".thread-announcement").length != 0) {
-          var last_bookmarked_announcement = $('.thread-announcement').siblings('.thread-favorite').last().parent().parent();
-          if (last_bookmarked_announcement.length != 0) {
-            $(new_thread).insertAfter(last_bookmarked_announcement.next()).hide().fadeIn("slow");
-          } else {
-            $(new_thread).insertBefore($('.thread_box_link').first()).hide().fadeIn("slow");
-          }
-        }
-        else {
-          var last_announcement = $('.thread-announcement').last().parent().parent();
-          var last_bookmarked = $('.thread-favorite').last().parent().parent();
-          var last = last_bookmarked.length == 0 ? last_announcement : last_bookmarked;
-
-          if (last.length == 0) {
-            $(new_thread).insertBefore($('.thread_box_link').first()).hide().fadeIn("slow");
-          } else {
-            $(new_thread).insertAfter(last.next()).hide().fadeIn("slow");
-          }
-        }
-
->>>>>>> 5ebe5c69
+
         $('[data-thread_id="' + thread_id + '"] .thread_box').removeClass("active");
       } catch(err) {
         var message ='<div class="inner-message alert alert-error" style="position: fixed;top: 40px;left: 50%;width: 40%;margin-left: -20%;" id="theid"><a class="fas fa-times message-close" onClick="removeMessagePopup(\'theid\');"></a><i class="fas fa-times-circle"></i>Error parsing new thread. Please refresh the page.</div>';
@@ -591,11 +557,7 @@
     if (msg.course === document.body.dataset.courseUrl.split('/').pop()) {
       switch (msg.type) {
         case "new_thread":
-<<<<<<< HEAD
           socketNewOrEditThreadHandler(msg.thread_id);
-=======
-          socketNewThreadHandler(msg.thread_id);
->>>>>>> 5ebe5c69
           break;
         case "delete_thread":
           socketDeleteOrMergeThreadHandler(msg.thread_id);
@@ -612,7 +574,6 @@
         case "merge_thread":
           socketDeleteOrMergeThreadHandler(msg.thread_id, true, msg.merge_thread_id);
           break;
-<<<<<<< HEAD
         case "new_post":
           if ($('data#current-thread').val() == msg.thread_id)
             socketNewOrEditPostHandler(msg.post_id, msg.reply_level);
@@ -635,8 +596,6 @@
             socketDeletePostHandler(msg.post_id);
           socketNewOrEditThreadHandler(msg.new_thread_id, false);
           break;
-=======
->>>>>>> 5ebe5c69
         default:
           console.log("Undefined message recieved.");
       }
@@ -1549,18 +1508,11 @@
                 var course = document.body.dataset.courseUrl.split('/').pop();
                 switch(json['data']['type']){
                     case "thread":
-<<<<<<< HEAD
-=======
-                      var course = document.body.dataset.courseUrl.split('/').pop();
->>>>>>> 5ebe5c69
                       window.socketClient.send({'course': course, 'type': "delete_thread", 'thread_id': thread_id});
                       new_url = buildCourseUrl(['forum', 'threads']);
                       break;
                     case "post":
-<<<<<<< HEAD
                       window.socketClient.send({'course': course, 'type': "delete_post", 'thread_id': thread_id, 'post_id': post_id});
-=======
->>>>>>> 5ebe5c69
                       new_url = buildCourseUrl(['forum', 'threads', thread_id]);
                       break;
                     default:
