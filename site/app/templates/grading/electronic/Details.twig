<div class="content">
    {#
        Default is viewing your sections
        Limited grader does not have "View All" option
        If nothing to grade, Instructor will see all sections
    #}
    <div class="details-header-row">
    <h1>Grade Details for {{ gradeable.getTitle() }}</h1>
        <div class="markers-container">
            <ul id="details-legend">
                <li>
                    <i class="fas fa-circle grader-NULL"></i>
                    Ungraded component
                </li>
                <li>
                    <i class="fas fa-circle grader-3"></i>
                    Component graded by a limited access grader
                </li>
                <li>
                    <i class="fas fa-circle grader-4"></i>
                    Peer component graded by a student
                </li>
                <li>
                    <i class="fas fa-circle grader-1"></i>
                    Component graded by a full access grader
                </li>
                <li>
                    <i class="fas fa-circle grader-verified"></i>
                    Limited access grader verified
                </li>
                <li>
                    <i class="fas fa-circle grader-double"></i>
                    Component double-graded by a full access grader or instructor
                </li>
            </ul>

            <div class="action-btn-cont">
                {% if show_all_sections_button %}
                <button class="btn btn-default" data-testid="view-sections" onclick="changeSections()">
                    {{ view_all ? "View Your Sections" : "View All" }}
                </button>
                {% endif %}
                <button class="btn btn-default" data-testid="random-default-order"
                   onclick="changeSortOrder()">
                    {{ sort == 'random' ? "Switch to Default Order" : "Switch to Random Order" }}
                </button>
                {% if toggle_anon_button %}
                <button class="btn btn-default" id="toggle-anon-button" data-testid="toggle-anon-button"
                    onclick="changeAnon('{{ gradeable.getId() }}')">
                    {{ anon_mode ? "Disable Anonymous Mode" : "Enable Anonymous Mode" }}
                </button>
                {% endif %}
                {% if grade_inquiry_only_button %}
<<<<<<< HEAD
                <button class="btn btn-default" id="inquiryButton" onclick="change_inquiry()">
                    {{ inquiry_status ? "Grade Inquiry Only: On" : "Grade Inquiry Only: Off" }}
=======
                <button class="btn btn-default" id="inquiryButton" data-testid="toggle-grade-inquiry" onclick="change_inquiry()">
                    {{ inquiry_status ? "Grade Inquiry Only: Off" : "Grade Inquiry Only: On" }}
>>>>>>> c2745935
                </button>
                {% endif %}
            </div>
        </div>
    </div>
    {% if grade_inquiry_only_button %}
        <script>
            $(document).ready(function(){
                inquiry_update();
            })
        </script>
    {% endif %}
    {% if not is_student %}
        <a href="{{ stats_url }}" class="btn btn-primary" data-testid="grading-stats">Grading Stats</a>
    {% endif %}
    {% if not is_instructor %}
        <button class="btn btn-default" onclick="showGradeableMessage()" data-testid="grader-responsibility">Responsibilities as a Grader</button>
    {% endif %}
    {% if can_regrade %}
        <div class="btn-group">
            <button type="button" class="btn btn-primary regrade-btn" onclick="ajaxCountRegrade(0,event,confirmMessage);">Regrade Active Versions for All students</button>
            <button type="button" class="btn btn-primary dropdown-toggle dropdown-toggle-split" data-toggle="dropdown" aria-haspopup="true" aria-expanded="false">
                <span class="sr-only">Toggle Dropdown</span>
            </button>
            <div class="dropdown-menu">
                <a class="dropdown-item regrade-btn-all" onclick="ajaxCountRegrade(1,event,confirmMessage);">Regrade All Versions for All students</a>
            </div>
        </div>
    {% endif %}
    <button type="button" class="btn btn-primary" onclick="collapseAllSections()" data-testid="collapse-all-sections">Collapse All Sections</button>
    <button type="button" class="btn btn-primary" onclick="expandAllSections()" data-testid="expand-all-sections">Expand All Sections</button>
    {% if message is not empty %}
    <div class="details-warning-box{% if message_warning %} details-warning-highlight{% else %} details-warning-neutral{% endif %}">
        {{ message|nl2br }}
    </div>
    {% endif %}
    <div class="details-action-box">
        {# Import+Export teams buttons #}
        {% if show_import_teams_button %}
            <a class="btn btn-primary" data-testid="export-team-members"
               href="{{ export_teams_url }}"
            >Export Teams Members</a>
        {% endif %}
        {% if show_export_teams_button %}
            <button class="btn btn-primary key_to_click"
                    tabindex="0"
                    onclick="importTeamForm();"
            >
                Import Teams Members
            </button>
        {% endif %}
        {# /Import+Export teams buttons #}

        {# Randomize team button #}
        {% if (not gradeable.isGradeByRegistration()) and (show_export_teams_button or show_import_teams_button) %}
            {% if past_grade_start_date %}
                <button class="btn btn-default key_to_click"
                        tabindex="0"
                        data-testid="randomly-reassign-teams"
                        onclick="randomizeRotatingGroupsButton()"
                >
                    Randomly Re-Assign Teams to Rotating Sections
                </button>
            {% else %}
                <a class="btn btn-default"
                   href="{{ randomize_team_rotating_sections_url }}"
                    >
                    Randomly Re-Assign Teams to Rotating Sections
                </a>
            {% endif %}
        {% endif %}
    </div>

    {# This is a data table #}
    <table id="details-table" data-testid="details-table" class="table table-striped table-bordered persist-area table-text-left" data-details-base-path="{{ details_base_path }}">
        <caption />
        {# Table header #}
        <thead>
            <tr>
                {% for column in columns %}
                    {% if column.sort_type is defined %}
                        <th style="width:{{ column.width }}; text-align: center" data-col-title="{{ column.title }}">
                            <a href="#" onclick= "sortTableByColumn('{{ column.sort_type }}', '{{ sort == column.sort_type ? (direction == 'ASC' ? 'DESC' : 'ASC') : 'ASC' }}')"
                            {% if sort == column.sort_type %}
                                class="active-sort"
                            {% endif %}
                            >
                                {{ column.title }}
                                {% if sort == column.sort_type %}
                                    <i class="fa {{ direction == 'ASC' ? 'fa-sort-up' : 'fa-sort-down' }}"></i>
                                {% else %}
                                    <i class="fa fa-sort"></i>
                                {% endif %}
                            </a>
                        </th>
                    {% else %}
                        <th style="width:{{ column.width }}; text-align: center" data-col-title="{{ column.title }}">{{ column.title }}</th>
                    {% endif %}
                {% endfor %}
            </tr>
        </thead>
        {# /Table header #}
        {# Sections #}
        {% if sections|length == 0 %}
            <tbody class="empty-info-header">
                <tr class="info">
                    <td colspan="{{ columns|length }}" style="text-align: center"> No Grading To Be Done! :) </td>
                </tr>
            </tbody>
        {% else %}
            {% for section in sections %}
                {# Section heading #}
                <tbody class="details-info-header{% if section.title not in collapsed_sections %} panel-head-active{% endif %}" id="details-content-section-{{section.title}}" data-section-id="{{section.title}}">
                    <tr class="info">
                        {% if core.getUser().accessGrading() %}
                            <td colspan="{{ columns|length }}" style="text-align: center">
                                <i class="collapse-icon fas fa-caret-right"></i>
                                <i class="expand-icon fas fa-caret-down"></i>
                                {% if gradeable.isGradeByRegistration()%}
                                    Students Enrolled in Registration Section {{ section.title }}
                                {% else %}
                                    Students Assigned to Rotating Section {{ section.title }}
                                {% endif %}
                            </td>
                        {% endif %}
                    </tr>
                    <tr class="info">
                        <td colspan="{{ columns|length }}" style="text-align: center">Graders: {{ section.graders }}</td>
                    </tr>
                </tbody>
                {# /Section heading #}
                {# Student list #}
                <tbody class="details-content panel-content-active"{% if section.title in collapsed_sections %} style="display: none"{% endif %}>
                    {% if section.rows is defined %}
                        {% for info in section.rows %}
                            {{ _self.render_student(_context, section, info.graded_gradeable, loop.index, info, columns, team_gradeable_view_history, overrides, anon_ids, max_team_name_length) }}
                        {% endfor %}
                    {% endif %}
                    {% if section.teamless_users is defined %}
                        {% for info in section.teamless_users %}
                            {{ _self.render_teamless_user(_context, section, info.user, info.new_team_onclick, loop.index + (section.rows is defined ? section.rows|length : 0), columns) }}
                        {% endfor %}
                    {% endif %}
                </tbody>
                {# /Student list #}
            {% endfor %}
        {% endif %}
        {# /Sections #}
        {# Empty teams #}
        {% if gradeable.isTeamAssignment() and empty_teams|length > 0 %}
            <tbody class="details-info-header{% if 'empty-teams' not in collapsed_sections %} panel-head-active{% endif %}" id="details-content-section-empty-teams" data-section-id="empty-teams">
                <tr class="info">
                    {% if core.getUser().accessGrading() %}
                    <td colspan="{{ columns|length }}" style="text-align: center">
                        <i class="collapse-icon fas fa-caret-right"></i>
                        <i class="expand-icon fas fa-caret-down"></i>
                    </td>
                    {% endif %}
                </tr>
                <tr class="info">
                    <td colspan="{{ columns|length }}" style="text-align: center">Empty teams</td>
                </tr>
            </tbody>
            <tbody class="details-content panel-content-active">
                {% for team in empty_teams %}
                    {% set reg_section = team.getRegistrationSection() ?? "NULL" %}
                    {% set rot_section = team.getRotatingSection() ?? "NULL" %}
                    {% set display_section = gradeable.isGradeByRegistration() ? reg_section : rot_section %}
                    <tr id="empty-team-row-{{ team.getId() }}">
                        <td>
                            {{ loop.index }}
                        </td>
                        <td>
                            {{ display_section }}
                        </td>
                        <td>
                            <a onclick="{{ empty_team_info[loop.index0].team_edit_onclick }}" aria-label="Edit Team" class="key_to_click" tabindex="0">
                                <i class="fas fa-pencil-alt"></i>
                            </a>
                        </td>
                        <td>{{ team.getId() }}</td>
                        <td colspan="{{ columns|length - 4 }}"></td>
                    </tr>
                {% endfor %}
            </tbody>
        {% endif %}
        {# /Empty teams #}
    </table>
</div>

{% macro render_student(context, section, graded_gradeable, index, info, columns, team_gradeable_view_history, overrides, anon_ids, max_team_name_length) %}
    <tr class="grade-table" data-testid="grade-table"
        {% if not graded_gradeable.getSubmitter().isTeam() and graded_gradeable.getSubmitter().getUser().accessGrading() %}
            style='background: #7bd0f7;'
        {% endif %}
    >
        {% for column in context.columns %}
            {#
                This is basically a switch statement. It calls the function we need for
                the current column and that will give us the table cell.
            #}
            {% if column.function == "active_version" %}
                {{ _self.render_column_active_version(context, section, graded_gradeable, index, info, column) }}
            {% elseif column.function == "autograding" %}
                {{ _self.render_column_autograding(context, section, graded_gradeable, index, info, column) }}
            {% elseif column.function == "autograding_peer" %}
                {{ _self.render_column_autograding_peer(context, section, graded_gradeable, index, info, column) }}
            {% elseif column.function == "graded_questions" %}
                {{ _self.render_column_graded_questions(context, section, graded_gradeable, index, info, column) }}
            {% elseif column.function == "grading" %}
                {{ _self.render_column_grading(context, section, graded_gradeable, index, info, column, overrides, anon_ids) }}
            {% elseif column.function == "grading_blind" %}
                {{ _self.render_column_grading_blind(context, section, graded_gradeable, index, info, column, overrides, anon_ids) }}
            {% elseif column.function == "grading_blind" %}
                {{ _self.render_column_grading_peer(context, section, graded_gradeable, index, info, column) }}
            {% elseif column.function == "index" %}
                {{ _self.render_column_index(context, section, graded_gradeable, index, info, column) }}
            {% elseif column.function == "section" %}
                {{ _self.render_column_section(context, section, graded_gradeable, index, info, column) }}
            {% elseif column.function == "team_edit" %}
                {{ _self.render_column_team_edit(context, section, graded_gradeable, index, info.team_edit_onclick, column, info.edited_past_lock_date) }}
            {% elseif column.function == "team_id" %}
                {{ _self.render_column_team_id(context, section, graded_gradeable, index, info, column) }}
            {% elseif column.function == "team_id_anon" %}
                {{ _self.render_column_team_id_anon(context, section, graded_gradeable, index, info, column, anon_ids) }}
            {% elseif column.function == "team_name" %}
                {{ _self.render_column_team_name(context, section, graded_gradeable, index, info, column, max_team_name_length) }}
            {% elseif column.function == "team_members" %}
                {{ _self.render_column_team_members(context, section, graded_gradeable, index, info, column) }}
            {% elseif column.function == "total" %}
                {{ _self.render_column_total(context, section, graded_gradeable, index, info, column) }}
            {% elseif column.function == "user_given" %}
                {{ _self.render_column_user_given(context, section, graded_gradeable, index, info, column) }}
            {% elseif column.function == "user_id" %}
                {{ _self.render_column_user_id(context, section, graded_gradeable, index, info, column, anon_ids) }}
            {% elseif column.function == "user_id_anon" %}
                {{ _self.render_column_user_id_anon(context, section, graded_gradeable, index, info, column, anon_ids) }}
            {% elseif column.function == "team_members_anon" %}
                {{ _self.render_column_team_members_anon(context, section, graded_gradeable, index, info, column, anon_ids) }}
            {% elseif column.function == "user_family" %}
                {{ _self.render_column_user_family(context, section, graded_gradeable, index, info, column) }}
            {% elseif column.function == "viewed_grade" %}
                {{ _self.render_column_viewed_grade(context, section, graded_gradeable, index, info, column, team_gradeable_view_history) }}
            {% endif %}
        {% endfor %}
    </tr>
{% endmacro %}

{% macro render_teamless_user(context, section, user, new_team_onclick, index, columns, edited_past_lock_date) %}
    <tr>
        {% for column in columns %}
            {#
                This is basically a switch statement. It calls the function we need for
                the current column and that will give us the table cell.
            #}
            {% if column.function == "active_version" %}
                <td></td>
            {% elseif column.function == "autograding" %}
                <td></td>
            {% elseif column.function == "autograding_peer" %}
                <td></td>
            {% elseif column.function == "graded_questions" %}
                <td></td>
            {% elseif column.function == "grading" %}
                <td><b><i>No Team</i></b></td>
            {% elseif column.function == "grading_peer" %}
                <td></td>
            {% elseif column.function == "index" %}
                {{ _self.render_column_index(context, section, null, index, null, column) }}
            {% elseif column.function == "section" %}
                {{ _self.render_column_section(context, section, null, index, null, column) }}
            {% elseif column.function == "team_edit" %}
                {{ _self.render_column_team_edit(context, section, null, index, new_team_onclick, column, edited_past_lock_date) }}
            {% elseif column.function == "team_id" %}
                <td></td>
             {% elseif column.function == "team_id_anon" %}
                <td></td>
            {% elseif column.function == "team_name" %}
                <td></td>
            {% elseif column.function == "team_members" %}
                <td>
                    {{ user.getDisplayedGivenName() }}
                    {{ user.getDisplayedFamilyName() }}
                </td>
            {% elseif column.function == "team_members_anon" %}
                <td></td>
            {% elseif column.function == "total" %}
                <td></td>
            {% elseif column.function == "total_peer" %}
                <td></td>
            {% elseif column.function == "user_given" %}
                <td></td>
            {% elseif column.function == "user_id" %}
                <td></td>
            {% elseif column.function == "user_id_anon" %}
                <td></td>
            {% elseif column.function == "user_family" %}
                <td></td>
            {% elseif column.function == "viewed_grade" %}
                <td></td>
            {% endif %}
        {% endfor %}
    </tr>
{% endmacro %}

{# Column functions #}

{# Active Version #}
{% macro render_column_active_version(context, section, graded_gradeable, index, info, column) %}
    {% if graded_gradeable.getAutoGradedGradeable().getHighestVersion() == 0 %}
        <td></td>
    {% elseif graded_gradeable.getAutoGradedGradeable().getActiveVersion() == graded_gradeable.getAutoGradedGradeable().getHighestVersion() %}
        <td style="text-align: center;">{{ graded_gradeable.getAutoGradedGradeable().getActiveVersion() }}</td>
    {% else %}
        <td style="text-align: center;">{{ graded_gradeable.getAutoGradedGradeable().getActiveVersion() }} / {{ graded_gradeable.getAutoGradedGradeable().getHighestVersion() }}</td>
    {% endif %}
{% endmacro %}

{# Autograding #}
{% macro render_column_autograding(context, section, graded_gradeable, index, info, column) %}
    <td>
        {% if graded_gradeable.getAutoGradedGradeable().getHighestVersion() != 0 %}
            {% if graded_gradeable.getAutoGradedGradeable().getActiveVersion() != 0  %}
                {{ graded_gradeable.getAutoGradedGradeable().getTotalPoints() }} / {{ graded_gradeable.getGradeable().getAutogradingConfig().getTotalNonExtraCredit() }}
            {% endif %}
        {% endif %}
    </td>
{% endmacro %}

{# Autograding (peer) #}
{% macro render_column_autograding_peer(context, section, graded_gradeable, index, info, column) %}
    <td>
        {% if graded_gradeable.getAutoGradedGradeable().getHighestVersion() != 0 and graded_gradeable.getAutoGradedGradeable().getActiveVersionInstance() is not null %}
            {{ graded_gradeable.getAutoGradedGradeable().getActiveVersionInstance().getNonHiddenPoints() }} / {{ graded_gradeable.getGradeable.getAutogradingConfig().getTotalNonHiddenNonExtraCredit() }}
        {% endif %}
    </td>
{% endmacro %}

{# Graded Questions #}
{% macro render_column_graded_questions(context, section, graded_gradeable, index, info, column) %}
    <td class="td-graded-questions" style="text-align: center">
        <span>
            {%- for index in 0..info.graded_groups|length-1 -%}
            {# Non-Peer View for Stoplights #}
            {% if core.getUser().accessGrading() %}
                    {%  if graded_gradeable.getAutoGradedGradeable().getActiveVersion() == 0%}
                        <i title="{{graded_gradeable.getGradeable().getComponents()[index].getTitle()}}" class="fas fa-circle grader-NULL"></i>
                    {% else %}
                        {% if info.graded_groups[index] =="peer-null"   %}
                            {# Indicates Peer Component #}
                            <i title="{{graded_gradeable.getGradeable().getComponents()[index].getTitle()}}" class="fas fa-circle grader-NULL"></i>
                        {% elseif info.graded_groups[index] == 4   %}
                            {# Indicates Graded Peer Component #}
                            <i title="{{graded_gradeable.getGradeable().getComponents()[index].getTitle()}}" class="fas fa-circle grader-{{- info.graded_groups[index] -}}"></i>
                        {% else %}
                            {# Indicates Non-Peer Component (Visible)#}
                            <i title="{{graded_gradeable.getGradeable().getComponents()[index].getTitle()}}" class="fas fa-circle grader-{{- info.graded_groups[index] -}}"></i>
                        {% endif %}
                    {% endif %}
            {% endif %}
            {# Peer View for Stoplights #}
            {% if core.getUser().getGroup() == 4 %}
                    {# If no submission has been made, non peer should not be visible to peer grader #}
                    {%  if graded_gradeable.getAutoGradedGradeable().getActiveVersion() == 0  %}
                        {% if info.graded_groups[index] =="peer-null"   %}
                            {# Indicates Ungraded Peer Component #}
                            <i title="{{graded_gradeable.getGradeable().getComponents()[index].getTitle()}}" class="fas fa-
                            circle grader-NULL }}"></i>
                        {% else %}
                            {# Indicates Non-Peer Component (Hidden)#}
                            <i title="{{graded_gradeable.getGradeable().getComponents()[index].getTitle()}}" class="fas fa-circle hide-highlights"></i>
                        {% endif %}
                    {% else %}
                        {# If submission has been made but not graded, non peer information should not be visible to peer grader #}
                        {%  if info.graded_groups[index] == "peer-no-submission" %}
                            {# Indicates Not Submitted Peer Component #}
                            <i title="{{graded_gradeable.getGradeable().getComponents()[index].getTitle()}}" class="fas fa-circle grader-NULL"></i>
                        {% elseif info.graded_groups[index] =="peer-null"   %}
                            {# Indicates Submitted but Ungraded Peer Component #}
                            <i title="{{graded_gradeable.getGradeable().getComponents()[index].getTitle()}}" class="fas fa-circle grader-NULL"></i>
                        {% elseif info.graded_groups[index] == 4 %}
                            {# Indicates Submitted and Graded Peer Component #}
                             <i title="{{graded_gradeable.getGradeable().getComponents()[index].getTitle()}}" class="fas fa-circle grader-{{- info.graded_groups[index] -}}"></i>
                        {% else %}
                            {# Indicates Non-Peer Component (Hidden)#}
                            <i title="{{graded_gradeable.getGradeable().getComponents()[index].getTitle()}}" class="fas fa-circle hide-highlights"></i>
                        {% endif %}
                    {% endif %}
                {% endif %}
            {%- endfor -%}
        </span>
    </td>
{% endmacro %}

{# Grading Button #}
{% macro render_column_grading(context, section, graded_gradeable, index, info, column, overrides, anon_ids) %}
    {% set badge_count = 0 %}

    {% if graded_gradeable.getSubmitter().getId() in overrides %}
        {% set contents = "Overridden" %}
        {% set btn_class = "btn-default" %}


    {% elseif not graded_gradeable.getAutoGradedGradeable().hasSubmission() %}
        {% set contents = "No Submission" %}
        {% set btn_class = "btn-default" %}

    {% elseif graded_gradeable.getAutoGradedGradeable().getActiveVersion() == 0 %}
        {% set contents = "Cancelled Submission" %}
        {% set btn_class = "btn-default" %}

    {% elseif info.on_time_submission == false %}
        {% set contents = "Too Many Days Late" %}
        {% set btn_class = "btn-danger" %}

    {% elseif graded_gradeable.getGradeable().isTaGrading() %}
            {% set contents = "Grade" %}
            {% set btn_class = "btn-primary" %}

        {% if graded_gradeable.getOrCreateTaGradedGradeable().anyGrades() %}
            {% if graded_gradeable.getTaGradedGradeable().hasVersionConflict() %}
                {% set contents = "Version Conflict" %}
                {% set btn_class = "btn-primary" %}
            {% elseif not graded_gradeable.isTaGradingComplete() and core.getUser().accessGrading() or core.getUser().getGroup() == 4 and not graded_gradeable.isPeerGradingComplete() %}
                {% set contents = "Grading Incomplete" %}
            {% elseif graded_gradeable.isTaGradingComplete() and core.getUser().getGroup() == 4 and graded_gradeable.isPeerGradingComplete() %}
                {% set contents = graded_gradeable.getTaGradedGradeable.getTotalScore(core.getUser()) ~ " / " ~ graded_gradeable.getGradeable().getPeerPoints() %}
                {% set btn_class = "btn-default" %}
            {% elseif not graded_gradeable.isTaGradingComplete() and core.getUser().getGroup() == 4 and graded_gradeable.isPeerGradingComplete() %}
                {% set contents = graded_gradeable.getTaGradedGradeable.getTotalScore(core.getUser()) ~ " / " ~ graded_gradeable.getGradeable().getPeerPoints() %}
                {% set btn_class = "btn-default" %}
            {% elseif graded_gradeable.isTaGradingComplete() and core.getUser().accessGrading() and graded_gradeable.isPeerGradingComplete() %}
                {% set contents = graded_gradeable.getTaGradedGradeable.getTotalScore() ~ " / " ~ graded_gradeable.getGradeable().getManualGradingPoints() %}
                {% set btn_class = "btn-default" %}
            {% endif %}
        {% endif %}
    {% else %}
        {% set contents = "View" %}
        {% set btn_class = "btn-primary" %}
    {% endif %}
    {% if graded_gradeable.hasActiveGradeInquiry() %}
        {% set contents = contents ~ " + Grade Inquiry" %}
        {% set btn_class = "btn-danger" %}
        {% set badge_count = graded_gradeable.getActiveGradeInquiryCount()  %}
    {%  endif %}
    <td style="text-align: center;">
        <a data-testid="grade-button" {% if graded_gradeable.hasActiveGradeInquiry() %}data-grade-inquiry="true"{% endif %} class="grade-button btn {{ btn_class }}" href="{{ context.grade_url }}?who_id={{ anon_ids[graded_gradeable.getSubmitter().getId()] }}&sort={{ context.sort }}&direction={{ context.direction }}">
            {{ contents }}
            {% if badge_count > 0 and graded_gradeable.getGradeable().isGradeInquiryPerComponentAllowed()%}
                <span class="notification-badge">{{ badge_count }}</span>
            {% endif %}
        </a>
    </td>
{% endmacro %}

{# Grading Button (peer) TODO: fix this for peer grading support #}
{% macro render_column_grading_blind(context, section, graded_gradeable, index, info, column, overrides, anon_ids) %}
    {% if  graded_gradeable.getSubmitter().getId() in overrides %}
        {% set contents = "Overridden" %}
        {% set btn_class = "btn-default" %}
    {% elseif not graded_gradeable.getAutoGradedGradeable().hasSubmission() %}
        {% set contents = "No Submission" %}
        {% set btn_class = "btn-default" %}
    {% elseif graded_gradeable.getAutoGradedGradeable().getActiveVersion() == 0 %}
        {% set contents = "Cancelled Submission" %}
        {% set btn_class = "btn-default" %}
    {% elseif graded_gradeable.getGradeable().isTaGrading() %}
        {% set contents = "Grade" %}
        {% set btn_class = "btn-primary" %}
        {% if graded_gradeable.getOrCreateTaGradedGradeable().anyGrades() %}
            {% if graded_gradeable.getTaGradedGradeable().hasVersionConflict() %}
                {% set contents = "Version Conflict" %}
                {% set btn_class = "btn-primary" %}
            {% elseif not graded_gradeable.isTaGradingComplete() and core.getUser().accessGrading() or core.getUser().getGroup() == 4 and not graded_gradeable.isPeerGradingComplete() %}
                {% set contents = "Grading Incomplete" %}
            {% elseif graded_gradeable.isTaGradingComplete() and core.getUser().getGroup() == 4 and graded_gradeable.isPeerGradingComplete() %}
                {% set contents = graded_gradeable.getTaGradedGradeable.getTotalScore(core.getUser()) ~ " / " ~ graded_gradeable.getGradeable().getPeerPoints() %}
                {% set btn_class = "btn-default" %}
            {% elseif not graded_gradeable.isTaGradingComplete() and core.getUser().getGroup() == 4 and graded_gradeable.isPeerGradingComplete() %}
                {% set contents = graded_gradeable.getTaGradedGradeable.getTotalScore(core.getUser()) ~ " / " ~ graded_gradeable.getGradeable().getPeerPoints() %}
                {% set btn_class = "btn-default" %}
            {% elseif graded_gradeable.isTaGradingComplete() and core.getUser().accessGrading() and graded_gradeable.isPeerGradingComplete() %}
                {% set contents = graded_gradeable.getTaGradedGradeable.getTotalScore() ~ " / " ~ graded_gradeable.getGradeable().getManualGradingPoints() %}
                {% set btn_class = "btn-default" %}
            {% endif %}
        {% endif %}
    {% else %}
        {% set contents = "View" %}
        {% set btn_class = "btn-primary" %}
    {% endif %}
    {% if graded_gradeable.hasActiveGradeInquiry() %}
        {% set contents = contents ~ " + Grade Inquiry" %}
        {% set btn_class = "btn-danger" %}
        {% set badge_count = graded_gradeable.getActiveGradeInquiryCount()  %}
    {%  endif %}
    <td style="text-align: center;">
        <a data-testid="grade-button" {% if graded_gradeable.hasActiveGradeInquiry() %}data-grade-inquiry="true"{% endif %} class="grade-button btn {{ btn_class }}" href="{{ context.grade_url }}?who_id={{ anon_ids[graded_gradeable.getSubmitter().getId()] }}&sort={{ context.sort }}&direction={{ context.direction }}">
            {{ contents }}
            {% if badge_count is defined and badge_count > 0 and graded_gradeable.getGradeable().isGradeInquiryPerComponentAllowed()%}
                <span class="notification-badge">{{ badge_count }}</span>
            {% endif %}
        </a>
    </td>
{% endmacro %}


{# Index #}
{% macro render_column_index(context, section, graded_gradeable, index, info, column) %}
    <td>{{ index }}</td>
{% endmacro %}

{# Section Number #}
{% macro render_column_section(context, section, graded_gradeable, index, info, column) %}
    <td>{{ section.title }}</td>
{% endmacro %}

{# Edit Team #}
{% macro render_column_team_edit(context, section, graded_gradeable, index, team_edit_onclick, column, edited_past_lock_date) %}
    <td>
        <div>
            <a onclick="{{ team_edit_onclick }}" title="Edit Team" aria-label="Edit Team" class="key_to_click" tabindex="0"><i class="fas fa-pencil-alt"></i></a>
            {% if edited_past_lock_date %}
                <div style="display:inline-block;" title="Edited Past Lock Date" aria-label="Edited Past Lock Date"><i class="fas fa-exclamation red-message"></i></div>
            {% endif %}
        </div>
    </td>
{% endmacro %}

{# Team ID #}
{% macro render_column_team_id(context, section, graded_gradeable, index, info, column) %}
    <td>
        {% if graded_gradeable.getGradeable().isTeamAssignment() %}
            {{ graded_gradeable.getSubmitter.getId() }}
        {% endif %}
    </td>
{% endmacro %}
{# Anonymous Team ID #}
{% macro render_column_team_id_anon(context, section, graded_gradeable, index, info, column, anon_ids) %}
    <td>
        {{anon_ids[graded_gradeable.getSubmitter().getId()]}}
    </td>
{% endmacro %}

{# Team Name #}
{% macro render_column_team_name(context, section, graded_gradeable, index, info, column, max_team_name_length) %}
    <td>
        {# existing teams names over max length get truncated down on display #}
        {% if graded_gradeable.getSubmitter().getTeam().getTeamName()|length > max_team_name_length %}
          {{ graded_gradeable.getSubmitter().getTeam().getTeamName()|slice(0, max_team_name_length) ~ '...' }}
        {% else %}
          {{ graded_gradeable.getSubmitter().getTeam().getTeamName() }}
        {% endif %}
    </td>
{% endmacro %}

{# Team Members #}
{% macro render_column_team_members(context, section, graded_gradeable, index, info, column) %}
    <td>
        {% if not graded_gradeable.getGradeable().isTeamAssignment() %}
            {{ graded_gradeable.getSubmitter().getUser().getDisplayedGivenName() }}
            {{ graded_gradeable.getSubmitter().getUser().getDisplayedFamilyName() }}
        {% else %}
            {%- for member in graded_gradeable.getSubmitter().getTeam().getMemberUsersSorted() -%}
                {%- if loop.index != 1 -%}, {% endif -%}
                {{- member.getDisplayedGivenName() }}
                {{ member.getDisplayedFamilyName() -}}
            {%- endfor -%}
        {% endif %}
    <div style="font-style: italic; display: inline; color: var(--standard-medium-dark-gray);">
        {% if graded_gradeable.getGradeable().isTeamAssignment() %}
            {%- for member in graded_gradeable.getSubmitter().getTeam().getInvitedUsers() -%}
                {%- if loop.index == 1 -%}Pending: {% endif -%}
                {%- if loop.index != 1 -%}, {% endif -%}
                {{- member.getDisplayedGivenName() }}
                {{ member.getDisplayedFamilyName() -}}
                {%- if member.hasMultipleTeamInvites(graded_gradeable.getGradeableId()) -%}
                    <div style="display:inline-block;" title="Multiple Pending Invites" aria-label="Multiple Pending Invites">(<i class="fas fa-exclamation-triangle" style="color: var(--standard-medium-dark-gray);"></i>)</div>
                {%- endif -%}
            {%- endfor -%}
        {% endif %}
    </div>
    </td>
{% endmacro %}

{# Total Point Summary #}
{% macro render_column_total(context, section, graded_gradeable, index, info, column) %}

    {% set box_background = (graded_gradeable.getAutoGradedGradeable().getActiveVersionInstance() is not null and graded_gradeable.getAutoGradedGradeable().getActiveVersionInstance().getDaysLate() > graded_gradeable.getGradeable().getLateDays()) ? "late-box" : "" %}

    {# todo: this is a lot of math for the view, we should move this into the Gradeable model #}

    {# Always get autograder points #}
    {% set graded = graded_gradeable.getAutoGradedGradeable().getActiveVersionInstance().getTotalPoints() | default(0) %}
    {# If they have a valid, graded submission then they get points from it #}
    {% if graded_gradeable.getAutoGradedGradeable().hasSubmission() and graded_gradeable.getAutoGradedGradeable().getActiveVersion() != 0 and graded_gradeable.isTaGradingComplete() and not graded_gradeable.getOrCreateTaGradedGradeable().hasVersionConflict() %}
        {% set graded = graded + graded_gradeable.getOrCreateTaGradedGradeable().getTotalScore() %}
    {% endif %}
    {# Negative grades are not possible #}
    {% if graded < 0 %}
        {% set graded = 0 %}
    {% endif %}

    {% set total_possible = graded_gradeable.getGradeable().getAutoGradingConfig().getTotalNonExtraCredit() + graded_gradeable.getGradeable().getManualGradingPoints() %}
    <td>
        {% if not graded_gradeable.getOrCreateTaGradedGradeable().hasVersionConflict() and graded_gradeable.isTaGradingComplete() %}
                <div class="{{ box_background }}" style="white-space: nowrap;">{{ graded }} / {{ total_possible }}</div>
        {% endif %}
    </td>
{% endmacro %}

{# User ID #}
{% macro render_column_user_id(context, section, graded_gradeable, index, info, column) %}
    <td>
        {% if not graded_gradeable.getGradeable().isTeamAssignment() %}
            {{ graded_gradeable.getSubmitter.getId() }}
        {% endif %}

    </td>
{% endmacro %}

{# Anonymous ID #}
{% macro render_column_user_id_anon(context, section, graded_gradeable, index, info, column, anon_ids) %}
    <td>{{ anon_ids[graded_gradeable.getSubmitter().getId()] }}</td>
{% endmacro %}

{% macro render_column_team_members_anon(context, section, graded_gradeable, index, info, column, anon_ids) %}
    <td>
        {% if not graded_gradeable.getGradeable().isTeamAssignment() %}
            {{ anon_ids[graded_gradeable.getSubmitter().getId()] }}
        {% else %}
            {%- for member in graded_gradeable.getSubmitter().getTeam().getMemberUsersSorted() -%}
                {%- if loop.index != 1 -%}, {% endif -%}
                {{- anon_ids[member.getId()] -}}
            {%- endfor -%}
        {% endif %}
    <div style="font-style: italic; display: inline; color: grey;">
        {% if graded_gradeable.getGradeable().isTeamAssignment() %}
            {%- for member in graded_gradeable.getSubmitter().getTeam().getInvitedUsers() -%}
                {%- if loop.index == 1 -%}Pending: {% endif -%}
                {%- if loop.index != 1 -%}, {% endif -%}
                {{- anon_ids[member.getId()] -}}
            {%- endfor -%}
        {% endif %}
    </div>
    </td>
{% endmacro %}

{# Given Name #}
{% macro render_column_user_given(context, section, graded_gradeable, index, info, column) %}
    <td>{{ graded_gradeable.getSubmitter().getUser().getDisplayedGivenName() }}</td>
{% endmacro %}

{# Family Name #}
{% macro render_column_user_family(context, section, graded_gradeable, index, info, column) %}
    <td>{{ graded_gradeable.getSubmitter().getUser().getDisplayedFamilyName() }}</td>
{% endmacro %}

{# Viewed Grade #}
{% macro render_column_viewed_grade(context, section, graded_gradeable, index, info, column, team_gradeable_view_history) %}
    {% if graded_gradeable.getAutoGradedGradeable().getActiveVersion() > 0 %}
        {% if graded_gradeable.getSubmitter().isTeam() %}
            {% if team_gradeable_view_history[graded_gradeable.getSubmitter().getId()]['hover_string'] == '' %}
                <td class="viewed-red-x" title="">&#10008;</td>
            {% else %}
                <td class="td-viewed-grade" id="team-check-marks" title="{{ team_gradeable_view_history[graded_gradeable.getSubmitter().getId()]['hover_string'] }}">
                    {% for user_id, time in team_gradeable_view_history[graded_gradeable.getSubmitter().getId()]|filter((time, user_id) => user_id != 'hover_string') %}
				        {% if time == null %}
                            <i class="viewed-white-check">&#x2714;</i>
                        {% else %}
                            <i class="viewed-green-check">&#x2714;</i>
                        {% endif %}
                    {% endfor %}
                </td>
            {% endif %}
        {% else %}
            {% if graded_gradeable.getOrCreateTaGradedGradeable().getUserViewedDate() == null %}
                <td class="viewed-red-x" title="">&#10008;</td>
            {% else %}
                <td class="viewed-green-check" title="Last Viewed: {{ graded_gradeable.getOrCreateTaGradedGradeable().getUserViewedDate()|date }}">&#x2714;</td>
            {% endif %}
        {% endif %}
    {% else %}
        <td></td>
    {% endif %}
{% endmacro %}

{# /Column functions #}
<script>
    function changeSections() {
        const status = {{ view_all ? 1 : 0 }};
        if (status) {
            Cookies.set('view', 'assigned', { path: '/' });
            localStorage.setItem("general-setting-navigate-assigned-students-only", "true");
        } else {
            Cookies.set('view', 'all', { path: '/' });
            localStorage.setItem("general-setting-navigate-assigned-students-only", "false");
        }
        location.reload();
    }

    function changeAnon(gradeable_id) {
        Cookies.set(`default_anon_mode_${gradeable_id}_override`, 'on');
        const status = {{ anon_mode ? 1 : 0}};
        if (status) {
            Cookies.set(`anon_mode_${gradeable_id}`, 'off');
        }
        else {
            Cookies.set(`anon_mode_${gradeable_id}`, 'on');
        }
        location.reload();
    }

    function change_inquiry() {
        const status = {{ inquiry_status ? 1 : 0}};
        if (status) {
            Cookies.set('inquiry_status', 'off');
        } 
        else {
            Cookies.set('inquiry_status', 'on');
        }
        location.reload();
    }

    
    function changeSortOrder() {
        if ({{ sort == 'random' ? "true" : "false" }}) {
            Cookies.set('sort', 'id');
        }
        else {
            Cookies.set('sort', 'random');
        }
        location.reload();
    }

    function sortTableByColumn(sort_type = 'id', direction) {
        Cookies.set('sort', sort_type);
        Cookies.set('direction', direction);
        location.reload();
    }

    //function to count how many submissions are being regraded so that a confirm message can be displayed if necessary
    function ajaxCountRegrade(choice,e,confirmMessage) {
        const submit_url = buildCourseUrl(['gradeable', "{{ gradeable.getId }}", 'regrade', 'count']);
        let formData = new FormData();
        formData.append('csrf_token', csrfToken);
        formData.append('gradeable_id', "{{ gradeable.getId }}");
        //if regrading all versions
        if (choice) {
            formData.append('regrade_all', 'true');
        }
        else {
            formData.append('regrade_all', 'false');
        }
        $.ajax({
            url: submit_url,
            data: formData,
            processData: false,
            type: 'POST',
            headers : {
                Accept: "application/json"
            },
            contentType: false,
            success: function(data) {
                data = JSON.parse(data);
                if (data['status'] === 'success') {
                    confirmMessage(e, data['data'], choice);
                }
                else {
                    alert("ERROR! Please contact administrator with following error:\n\n" + data['message']);
                }
            }
        });
    }
    function confirmMessage(e,count, choice) {
        if(count > 50) {
            e.preventDefault();
            if (window.confirm("Are you sure you want to add " + count + " submissions to the queue ?")) {
                //if regrading all versions
                if (choice) {
                    handleRegrade(0, csrfToken, "{{ gradeable.getId }}", '', false, false, false, true)
                }
                else {
                    handleRegrade(0, csrfToken, "{{ gradeable.getId }}", '', false, false, true)
                }
            }
        }
        else {
            //if regrading all versions
            if (choice) {
                handleRegrade(0, csrfToken, "{{ gradeable.getId }}", '', false, false, false, true)
            }
            else {
                handleRegrade(0, csrfToken, "{{ gradeable.getId }}", '', false, false, true)
            }
        }
    }
</script>

{% include 'grading/electronic/GradeableMessage.twig' with {
    "course": course,
    "semester": semester,
    "gradeable_id": gradeable.getId,
    "blind_status": blind_status
}%}<|MERGE_RESOLUTION|>--- conflicted
+++ resolved
@@ -51,13 +51,8 @@
                 </button>
                 {% endif %}
                 {% if grade_inquiry_only_button %}
-<<<<<<< HEAD
-                <button class="btn btn-default" id="inquiryButton" onclick="change_inquiry()">
-                    {{ inquiry_status ? "Grade Inquiry Only: On" : "Grade Inquiry Only: Off" }}
-=======
                 <button class="btn btn-default" id="inquiryButton" data-testid="toggle-grade-inquiry" onclick="change_inquiry()">
                     {{ inquiry_status ? "Grade Inquiry Only: Off" : "Grade Inquiry Only: On" }}
->>>>>>> c2745935
                 </button>
                 {% endif %}
             </div>
