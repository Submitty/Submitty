{% set user_group = core.getUser().getGroup() %}

{% if show_more %}
	<script>

		$(document).ready(function() { 

			$('#{{ more_data[0]["filter_option"] }}').parent().removeClass("active");
			$('#{{ more_data[0]["filter_option"] }}').addClass("active");

			var del = $('#delete');
			var merge  = $('#merge_thread');

			var deleteActive = typeof del[0] !== typeof undefined && del[0].hasAttribute('class') && del.attr('class').includes('active');
			var deleteMerge  = merge[0].hasAttribute('class')  && merge.attr('class').includes('active');

			if('{{ more_data[0]["filter_option"] }}' === 'tree' && !deleteActive && !deleteMerge) {
				$('#dropdownLabel').removeClass("active");
			} else {
				$('#dropdownLabel').addClass("active");
			}

		 });

	</script>
{% endif %}

<div id="forum_bar">

	<div class="row">

	<div class="col-8">


		{% if thread_exists %}

			<form id="search_block" method="post" action="{{ core.buildUrl({'component':'forum', 'page':'search_threads'}) }}">
			<div class="row">
				<div class="col-7">
					<input type="text" placeholder="Search here..." name="search_content" id="search_content" onchange="$(this).val($(this).val().trim())" required aria-label="Forum Search Input Box" />
				</div>
				<div class="col-4">
					<button type="submit" name="search" title="Submit search" class="btn btn-primary">
		  				Search
					</button>

					{% for button in forum_bar_buttons_left %}
						{% if user_group <= button.required_rank %}
							{% set link = (button.link[0]) ? 'href=' ~ button.link[1] %}
							{% set onclick = (button.onclick[0]) ? 'onclick=' ~ button.onclick[1] %}
							{% if link | length > 0 %}
								<a class="btn btn-primary {{ button.optional_class }}" style="{{ button.style }}" {{ link }} title="{{ button.title }}" {{ onclick }} role="button" >
									{{ button.display_text|raw }}
								</a>
							{% else %}
								<button type="button" class="btn btn-primary {{ button.optional_class }}" style="{{ button.style }}" title="{{ button.title }}" {{ onclick }} >
									{{ button.display_text|raw }}
								</button>
							{% endif %}

						{% endif %}
					{% endfor %}

<<<<<<< HEAD
					<span id="forum_filters">Filters: <span id="filter_names">None</span> &middot; <a onclick="clearForumFilter()" id="filter_close">Clear </a></span>
=======
>>>>>>> e0360c44
				</div>

			</div>

			</form>

		{% endif %}

		</div>
		
	<div class="col-4">

		{% for button in forum_bar_buttons_right %}
			{% if user_group <= button.required_rank %}
				{% set link = (button.link[0]) ? 'href=' ~ button.link[1] %}
				{% set onclick = (button.onclick[0]) ? 'onclick=' ~ button.onclick[1] %}
				{% if link | length > 0 %}
					<a role="button" class="btn btn-primary {{ button.optional_class }}" style="{{ button.style }}" {{ link }} title="{{ button.title }}" {{ onclick }} >
						{{ button.display_text | raw }}
					</a>
				{% else %}
					<button type="button" class="btn btn-primary {{ button.optional_class }}" style="{{ button.style }}" title="{{ button.title }}" {{ onclick }} >
						{{ button.display_text | raw }}
					</button>
				{% endif %}
			{% endif %}
		{% endfor %}




	{% if show_more %}
	    <div class="dropdown more-dropdown">
	        <a title="More options" id="dropdownLabel" role="button" data-toggle="dropdown" class="btn btn-default dropdown-toggle" data-target="#" href="#">
	            More <span class="caret"></span>
	        </a>
			<ul class="dropdown-menu multi-level" role="menu" aria-labelledby="dropdownLabel">
			{% for more in more_data|slice(1) %}
				{% if user_group <= more.required_rank %}
					{% set onclick = (more.onclick[0]) ? 'onclick=' ~ more.onclick[1] %}
					{% set optional_class = (more.optional_class[0]) ? 'class=' ~ more.optional_class[1] %}
	          		<li class='dropdown-item'><a id="{{ more.id }}" title="{{ more.title }}" {{ optional_class }} href="{{ more.link }}" {{ onclick }}>{{ more.display_text }}</a></li>
	          	{% endif %}
	        {% endfor %}
	          <li class="dropdown-divider"></li>
	              <li title="Sort posts by reply hierarchy" id="tree" class='dropdown-item'><a tabindex="-1" onclick="changeDisplayOptions('tree')" href="#">Hierarchical</a></li>
	              <li title="Sort posts by ascending chronological order" id="time" class='dropdown-item'><a href="#" onclick="changeDisplayOptions('time')">Chronological  <i class="fas fa-angle-up"></i> </a></li>
				  <li title="Sort posts by descending chronological order" id="reverse-time" class='dropdown-item'><a href="#" onclick="changeDisplayOptions('reverse-time')">Chronological  <i class="fas fa-angle-down"></i> </a></li>
	              {% if user_group <= core.getUser().accessGrading() %}
	              	<li title="Sort posts by author's last name" id="alpha" class='dropdown-item'><a href="#" onclick="changeDisplayOptions('alpha')">Alphabetical</a></li>
	              {% endif %}
	        </ul>
	    </div>
	{% endif %}
	</div>
	<div id="forum_filters">Filters: <span id="filter_names">None</span> &middot; <a onclick="clearForumFilter()" id="filter_close">Clear </a></div>
</div>
</div>
<hr/><|MERGE_RESOLUTION|>--- conflicted
+++ resolved
@@ -61,10 +61,6 @@
 						{% endif %}
 					{% endfor %}
 
-<<<<<<< HEAD
-					<span id="forum_filters">Filters: <span id="filter_names">None</span> &middot; <a onclick="clearForumFilter()" id="filter_close">Clear </a></span>
-=======
->>>>>>> e0360c44
 				</div>
 
 			</div>
