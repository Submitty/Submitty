--- conflicted
+++ resolved
@@ -236,14 +236,10 @@
         return $this->current_queue_state['time_paused_start'];
     }
 
-<<<<<<< HEAD
     public function getCurrentStarType(): ?string {
         return $this->current_queue_state['star_type'];
     }
 
-    public function cleanForId($str) {
-        return $this->core->getQueries()->getQueueId($str);
-=======
     public function cleanForId($queue_code) {
         // Not ideal, but faster than querying from the DB over and over.  There should be a small number of queues.
         foreach ($this->all_queues as $q) {
@@ -252,7 +248,6 @@
             }
         }
         return null; // Error
->>>>>>> 310fedbd
     }
 
     public function getFullHistory() {
