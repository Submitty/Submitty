{% import _self as self %}

<html lang="en">
<head>
    <title>{{ page_title }}</title>
    <link rel="shortcut icon" href="{{ base_url }}img/favicon.ico" type="image/x-icon" />

    {% for css_ref in css %}
    <link rel='stylesheet' type='text/css' href='{{ css_ref }}' />
    {% endfor %}

    {# TODO, eventually remove these form individual twig files and enable this one
        <meta name="viewport" content="width=device-width, initial-scale=1, shrink-to-fit=no" /> 
    #}

    {% for js_ref in js %}
    <script type='text/javascript' src='{{ js_ref }}'></script>
    {% endfor %}
</head>
<script>var onAjaxInit;</script>
<body data-site-url="{{ site_url }}" data-base-url="{{ base_url }}" data-course-url="{{ course_url }}" data-csrf-token="{{ csrf_token }}" onload="if (onAjaxInit) { onAjaxInit(); }">
<a id="skip-nav" href="#main">Skip to main content</a>
    {% if wrapper_urls['top_bar.html'] != null %}
        {# uploaded homepage redirect can go here? #}
        <iframe sandbox="allow-top-navigation-by-user-activation allow-top-navigation" id="top_bar" src="{{ wrapper_urls['top_bar.html'] }}" frameborder="0"></iframe>
    {% endif %}
        {% if wrapper_urls['left_sidebar.html'] != null %}
            {# uploaded sidebar can go here? #}
            <iframe sandbox="allow-top-navigation-by-user-activation allow-top-navigation" id="left_sidebar" src="{{ wrapper_urls['left_sidebar.html'] }}" frameborder="0"></iframe>
        {% endif %}
        {# separates our content from user custom bars #}
        <div id="submitty-body" class="flex-col">
            <div id="mobile-menu">
                <div id="menu-header" class="flex-row">
                <a href="{{ base_url }}" aria-label="Go to Submitty Home"><h1>Submitty</h1></a>
                    <button id="menu-exit"><span class="screen-reader">Close Menu</span><i class="fas fa-times"></i></button>
                </div>
                <ul>
                    {% set total_notifications = 0 %}
                    {% for button in sidebar_buttons %}
                        {% if button.getTitle() != "Collapse Sidebar" %}
                            {{ self.render_sidebar_button(button, true) }}
                        {% endif %}
<<<<<<< HEAD
                        {% if button.getBadge() %}
                            {% set total_notifications = total_notifications + button.getBadge() %}
                        {% endif %}
                    {% endfor %}
                </ul>
=======
                        {{ message.error | nl2br }}
                    </div>
                {% endfor %}
>>>>>>> db93dfbe
            </div>
            <div id="menu-overlay"></div>
            <nav class="flex-row shadow">
                <div id="nav-links">
                    <a id="home-button" class="black-btn" href="{{ base_url }}" aria-label="Go to Submitty Home"><i class="fas fa-home"></i></a>
                    <div id="breadcrumbs">
                        {% for b in breadcrumbs %}
                            {% if loop.index0 > 0 %}
                                <span>&gt;</span> {# span required to give conditional rendering #}
                            {% endif %}
                            {% if b.getUrl() is not empty and not loop.last %}
                                <a href='{{ b.getUrl() }}'>{{ b.getTitle() }}</a>
                            {% else %}
                                <span>{{ b.getTitle() }}</span>
                            {% endif %}
                            {% if b.getExternalUrl() is not empty %}
                                <a class="external" href="{{ b.getExternalUrl() }}" target="_blank" aria-label="Go to {{ b.getTitle() }}"><i class="fas fa-external-link-alt"></i></a>
                            {% endif %}
                        {% endfor %}
                    </div>
                </div>
                <a class="flex-col" id="logo-box" href="http://submitty.org" target="_blank" aria-label="Visit submitty dot org">
                    <img id="logo-submitty" src="{{ base_url }}/img/submitty_logo.png" alt="Submitty Logo">
                </a>
                {# assuming that if sidebar_buttons only has len 2 it contains logout and collapse (on index page only) #}
                {% if sidebar_buttons|length > 2 %}
                    <button id="menu-button" class="black-btn">
                        MENU
                        {% if total_notifications %}
                            <span class="notification-badge">{{  total_notifications }}</span>
                        {% endif %}
                    </button>
                {% elseif sidebar_buttons|length %}
                    <a id="logout-button" class="black-btn" href="{{ core.buildNewUrl(['authentication', 'logout']) }}" aria-label="Logout"><i class="fas fa-sign-out-alt"></i></a>
                {% endif %}
            </nav>
            <noscript class="system-message danger">
                You must have JavaScript enabled for Submitty to function properly. Please re-enable it when browsing this site.
            </noscript>
            {% if system_message is not null and system_message|length > 0 %}
            <div class="system-message warning">
                {{ system_message }}
            </div>
            {% endif %}
            <div id='messages'>
                {% for message in messages %}
                    <div id='{{ message.type }}-{{ message.key }}' class="inner-message alert alert-{{ message.type }}">
                        <span>
                            {% if message.type == "error" %}
                            <i class="fas fa-times-circle"></i>
                            {% else %}
                            <i class="fas fa-check-circle"></i>
                            {% endif %}
                            {{ message.error }}
                        </span>
                        <a class="fas fa-times" onClick="removeMessagePopup('{{ message.type }}-{{ message.key }}');"></a>
                    </div>
                {% endfor %}
            </div>
            <div id="wrapper">
                {% if sidebar_buttons|length > 0 %}
                    <aside>
                        <ul>
                            {% for button in sidebar_buttons %}
                                {{ self.render_sidebar_button(button, false) }}
                            {% endfor %}
                        </ul>
                    </aside>
                {% endif %}
                <main id="main">
{# Looks mismatched because this lines up with GlobalFooter.twig #}

{% macro render_sidebar_button(button, mobile) %}
    {% if button.getTitle() == "" %}
        <hr />
    {% else %}
        <li>
            {% if button.getHref() == null %}
                <span
                    class="flex-row {{ button.getClass() }}"
                    {% if button.getId() != "" %}
                        id="{{ [mobile ? 'mobile-' : '', button.getId()]|join }}"
                    {% endif %}
                >
                    <span> {# col in flex-row #}
                        {% if button.getIcon() != null %}
                            <i class="fa {{ button.getIcon() }}"></i>
                        {% endif %}

                        {{ button.getTitle() }}
                    </span>
                    {% if button.getBadge() > 0 %}
                        <span class="notification-badge">{{  button.getBadge() }} </span>
                    {% endif %}
                </span>
            {% else %}
                <a href="{{ button.getHref() }}"
                    title="{{ button.getTitle() }}"
                    class="flex-row {{ button.getClass() }}"
                    {% if button.getId() != "" %}
                        id="{{ [mobile ? 'mobile-' : '', button.getId()]|join }}"
                    {% endif %}
                    {% if not mobile %}
                        data-toggle="tooltip"
                    {% endif %}
                >
                    <span> {# col in flex-row #}
                        {% if button.getIcon() != null %}
                            <i class="fa {{ button.getIcon() }}"></i>
                        {% endif %}

                        <span class="icon-title"> {{ button.getTitle() }} </span>
                    </span>
                    {% if button.getBadge() > 0 %}
                        <span class="notification-badge">{{  button.getBadge() }} </span>
                    {% endif %}
                </a>

            {% endif %}
        </li>
    {% endif %}
{% endmacro %}<|MERGE_RESOLUTION|>--- conflicted
+++ resolved
@@ -41,17 +41,11 @@
                         {% if button.getTitle() != "Collapse Sidebar" %}
                             {{ self.render_sidebar_button(button, true) }}
                         {% endif %}
-<<<<<<< HEAD
                         {% if button.getBadge() %}
                             {% set total_notifications = total_notifications + button.getBadge() %}
                         {% endif %}
                     {% endfor %}
                 </ul>
-=======
-                        {{ message.error | nl2br }}
-                    </div>
-                {% endfor %}
->>>>>>> db93dfbe
             </div>
             <div id="menu-overlay"></div>
             <nav class="flex-row shadow">
@@ -105,7 +99,7 @@
                             {% else %}
                             <i class="fas fa-check-circle"></i>
                             {% endif %}
-                            {{ message.error }}
+                            {{ message.error | nl2br }}
                         </span>
                         <a class="fas fa-times" onClick="removeMessagePopup('{{ message.type }}-{{ message.key }}');"></a>
                     </div>
