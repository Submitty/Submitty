--- conflicted
+++ resolved
@@ -1685,7 +1685,6 @@
     padding: 0;
 }
 
-<<<<<<< HEAD
 .std-margin {
     margin: 1em 0;
 }
@@ -1698,11 +1697,11 @@
 
 header > * {
     margin-bottom: 20px
-=======
+}
+
 .full-width {
     width: 100% !important;
     display: block;
->>>>>>> 8bc6c3a4
 }
 
 .align-left {
