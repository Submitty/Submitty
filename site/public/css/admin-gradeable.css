--- conflicted
+++ resolved
@@ -329,7 +329,6 @@
     font-style: italic;
 }
 
-<<<<<<< HEAD
 .raw-config-info {
     margin-top: 30px;
     margin-bottom: 30px;
@@ -349,7 +348,7 @@
 
 #gradeable-config-edit-bar {
     display: none;
-=======
+
 .warning-banner {
     display: none;
     margin: 0 0 1em;
@@ -368,5 +367,4 @@
 
 .text-table {
     max-width: 25%;
->>>>>>> f28ee832
 }