<div class="content">
    <div style="float: right; margin-bottom: 20px;">
<<<<<<< HEAD
        <a onclick="newDownloadForm()" class="btn btn-primary">Download Graders</a>
        <a onclick="newGraderListForm()" class="btn btn-primary">Upload Grader List</a>
        <a onclick="newUserForm(true)" class="btn btn-primary">New Grader</a>
		<a onclick="editRegistrationSectionsForm()" class="btn btn-primary">Assign Registration Sections for Grading</a>
=======
        <a href="javascript:newDownloadForm()" class="btn btn-primary">Download Graders</a>
        <a href="javascript:newGraderListForm()" class="btn btn-primary">Upload Grader List</a>
        <a href="javascript:newGraderForm()" class="btn btn-primary">New Grader</a>
		<a href="javascript:editRegistrationSectionsForm()" class="btn btn-primary">Assign Registration Sections for Grading</a>
>>>>>>> 3f6342fb
    </div>
    <h1>Manage Graders</h1>
    {# This is a data table #}
    <table class="table table-striped table-bordered persist-area">
        <caption />
        <thead class="persist-thead">
            <tr>
                <th width="4%"></th>
                <th width="20%" style="text-align: left">User ID</th>
                <th width="30%" colspan="2">Name</th>
                <th width="23%">User Group</th>
                <th width="20%">Registration Sections</th>
                <th width="3%"></th>
            </tr>
        </thead>
        <tbody>
        {% if graders[1]|length + graders[2]|length + graders[3]|length > 0 %}
			{% for grading_group in 1..3 %}
				{% if graders[grading_group]|length > 0 %}
					<tr class="info persist-header">
						<td colspan="8" style="text-align: center">{{groups[grading_group].name}}</td>
					</tr>
					{% for grader in graders[grading_group] %}
						<tr id="user-{{ grader.getId() }}">
							<td>{{ loop.index }}</td>
							<td style="text-align: left">{{ grader.getId() }}</td>
							<td style="text-align: left">{{ grader.getDisplayedFirstName() }}</td>
							<td style="text-align: left">{{ grader.getDisplayedLastName() }}</td>
							<td>{{ groups[grader.getGroup()].name }}</td>
							<td>{{ grader.getGradingRegistrationSections()|join(", ") }}</td>
							<td><a onclick="editUserForm('{{ grader.getId() }}');" aria-label="edit user {{ grader.getId() }}"><i class="fas fa-pencil-alt" aria-hidden="true"></i></a></td>
						</tr>
					{% endfor %}
				{% else %}
					<tr class="info persist-header">
						<td colspan="8" style="text-align: center">No {{groups[grading_group].name|replace({'Grader':'Graders'})}}</td>
					</tr>
				{% endif %}
			{% endfor %}
        {% else %}
            <tr>
                <td colspan="3">No graders found</td>
            </tr>
        {% endif %}
        </tbody>
    </table>
</div>
{% include('admin/users/UserForm.twig') with {'mode': 'grader'} %}
{% include('admin/users/GraderListForm.twig') %}
{% include('admin/users/RegistrationSectionsForm.twig') %}
{% include('admin/users/DownloadForm.twig') with { 'code': 'grader' } %}

<script>

    function fixCheckBoxes(grader_id,all_box) {

        if(all_box) {
            //update all check boxes for that user with the "all" box state
            var value = $('#' + grader_id + '_all').is(':checked');
            {% for section in reg_sections %}
                $('#' + grader_id + '_' + '{{section['sections_registration_id']}}').prop('checked', value);
            {% endfor %}
        }
        else { // if all boxes are checked, then check the 'all' box
			var all_checked = true
            {% for section in reg_sections %}
                && $('#' + grader_id + '_' + '{{section['sections_registration_id']}}').is(':checked')
            {% endfor %}
            ;
            $('#' + grader_id + '_all').prop('checked', all_checked);
        }
    }


</script><|MERGE_RESOLUTION|>--- conflicted
+++ resolved
@@ -1,16 +1,11 @@
 <div class="content">
     <div style="float: right; margin-bottom: 20px;">
-<<<<<<< HEAD
-        <a onclick="newDownloadForm()" class="btn btn-primary">Download Graders</a>
-        <a onclick="newGraderListForm()" class="btn btn-primary">Upload Grader List</a>
-        <a onclick="newUserForm(true)" class="btn btn-primary">New Grader</a>
-		<a onclick="editRegistrationSectionsForm()" class="btn btn-primary">Assign Registration Sections for Grading</a>
-=======
+
         <a href="javascript:newDownloadForm()" class="btn btn-primary">Download Graders</a>
         <a href="javascript:newGraderListForm()" class="btn btn-primary">Upload Grader List</a>
-        <a href="javascript:newGraderForm()" class="btn btn-primary">New Grader</a>
+        <a href="javascript:newUserForm(true)" class="btn btn-primary">New Grader</a>
 		<a href="javascript:editRegistrationSectionsForm()" class="btn btn-primary">Assign Registration Sections for Grading</a>
->>>>>>> 3f6342fb
+    
     </div>
     <h1>Manage Graders</h1>
     {# This is a data table #}
