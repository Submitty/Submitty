--- conflicted
+++ resolved
@@ -747,12 +747,8 @@
         $rows = $this->course_db->rows();
         $modified_rows = [];
         foreach($rows as $row) {
-<<<<<<< HEAD
-            $modified_rows[$row['user_id']] = $this->course_db->fromDatabaseToPHPArray($row['sections']);
-=======
             $row['sections'] = json_decode($row['sections']);
             $modified_rows[$row['user_id']] = $row;
->>>>>>> 674f2a53
         }
         return $modified_rows;
     }
