/* FILENAME: myersDiff.cpp
 * YEAR: 2014
 * AUTHORS: Please refer to 'AUTHORS.md' for a list of contributors
 * LICENSE: Please refer to 'LICENSE.md' for the conditions of using this code
 *
 * RELEVANT DOCUMENTATION:
 */

#include <unistd.h>
#include <algorithm>

#include "myersDiff.h"
#include "json.hpp"
#include "tokens.h"
#include "clean.h"

#include "execute.h"
#include "window_utils.h"


// ==============================================================================
// ==============================================================================


TestResults* fileExists_doit (const TestCase &tc, const nlohmann::json& j) {

  // grab the required files
  std::vector<std::string> filenames = stringOrArrayOfStrings(j,"actual_file");
  if (filenames.size() == 0) {
    return new TestResults(0.0,{std::make_pair(MESSAGE_FAILURE,"ERROR: no required files specified")});
  }
  for (int f = 0; f < filenames.size(); f++) {
    if (!tc.isCompilation()) {
      //filenames[f] = tc.getPrefix() + "_" + filenames[f];
      //filenames[f] = tc.getPrefix() + "_" + filenames[f];
      //filenames[f] = replace_slash_with_double_underscore(filenames[f]);
    }
  }

  // is it required to have all of these files or just one of these files?
  bool one_of = j.value("one_of",false);

  // loop over all of the listed files
  int found_count = 0;
  std::string files_not_found;
  for (int f = 0; f < filenames.size(); f++) {
    std::cout << "  file exists check: '" << filenames[f] << "' : ";
    std::vector<std::string> files;
    wildcard_expansion(files, filenames[f], std::cout);
    wildcard_expansion(files, tc.getPrefix() + "_" + filenames[f], std::cout);
    bool found = false;
    // loop over the available files
    for (int i = 0; i < files.size(); i++) {
      std::cout << "FILE CANDIDATE: " << files[i] << std::endl;
      if (access( files[i].c_str(), F_OK|R_OK ) != -1) { // file exists
        std::cout << "FOUND '" << files[i] << "'" << std::endl;
        found = true;
      } else {
        std::cout << "OOPS, does not exist: " << files[i] << std::endl;
      }
    }
    if (found) {
      found_count++;
    } else {
      files_not_found += " " + filenames[f];
    }
  }

  // the answer
  if (one_of) {
    if (found_count > 0) {
      return new TestResults(1.0);
    } else {
      std::cout << "FILE NOT FOUND " + files_not_found << std::endl;
      return new TestResults(0.0,{std::make_pair(MESSAGE_FAILURE,"ERROR: required file not found: " + files_not_found)});
    }
  } else {
    if (found_count == filenames.size()) {
      return new TestResults(1.0);
    } else {
      std::cout << "FILES NOT FOUND " + files_not_found << std::endl;
      return new TestResults(0.0,{std::make_pair(MESSAGE_FAILURE,"ERROR: required files not found: " + files_not_found)});
    }
  }
}


TestResults* warnIfNotEmpty_doit (const TestCase &tc, const nlohmann::json& j) {
  std::vector<std::pair<TEST_RESULTS_MESSAGE_TYPE, std::string> > messages;
  std::cout << "WARNING IF NOT EMPTY DO IT" << std::endl;
  std::string student_file_contents;
  if (!openStudentFile(tc,j,student_file_contents,messages)) { 
    return new TestResults(1.0,messages);
  }
  if (student_file_contents != "") {
    return new TestResults(1.0,{std::make_pair(MESSAGE_WARNING,"WARNING: This file should be empty")});
  }
  return new TestResults(1.0);
}


TestResults* errorIfNotEmpty_doit (const TestCase &tc, const nlohmann::json& j) {
  std::vector<std::pair<TEST_RESULTS_MESSAGE_TYPE, std::string> > messages;
  std::string student_file_contents;
  if (!openStudentFile(tc,j,student_file_contents,messages)) { 
    return new TestResults(0.0,messages);
  }
  if (student_file_contents != "") {
    if (student_file_contents.find("error") != std::string::npos)
      return new TestResults(0.0,{std::make_pair(MESSAGE_FAILURE,"ERROR: This file should be empty!")},"",true,true);
    else if (student_file_contents.find("warning") != std::string::npos)
      return new TestResults(0.0,{std::make_pair(MESSAGE_FAILURE,"ERROR: This file should be empty!")},"",false,true);
    else
      return new TestResults(0.0,{std::make_pair(MESSAGE_FAILURE,"ERROR: This file should be empty!")});
  }
  return new TestResults(1.0);
}


TestResults* warnIfEmpty_doit (const TestCase &tc, const nlohmann::json& j) {
  std::vector<std::pair<TEST_RESULTS_MESSAGE_TYPE, std::string> > messages;
  std::string student_file_contents;
  if (!openStudentFile(tc,j,student_file_contents,messages)) { 
    return new TestResults(1.0,messages);
  }
  if (student_file_contents == "") {
    return new TestResults(1.0,{std::make_pair(MESSAGE_WARNING,"WARNING: This file should not be empty")});
  }
  return new TestResults(1.0);
}


TestResults* errorIfEmpty_doit (const TestCase &tc, const nlohmann::json& j) {
  std::vector<std::pair<TEST_RESULTS_MESSAGE_TYPE, std::string> > messages;
  std::string student_file_contents;
  if (!openStudentFile(tc,j,student_file_contents,messages)) { 
    return new TestResults(0.0,messages);
  }
  if (student_file_contents == "") {
    return new TestResults(0.0,{std::make_pair(MESSAGE_FAILURE,"ERROR: This file should not be empty!")});
  }
  return new TestResults(1.0);
}

// ==============================================================================
// ==============================================================================

TestResults* myersDiffbyLinebyWord_doit (const TestCase &tc, const nlohmann::json& j) {
  std::vector<std::pair<TEST_RESULTS_MESSAGE_TYPE, std::string> > messages;
  std::string student_file_contents;
  std::string expected_file_contents;
  if (!openStudentFile(tc,j,student_file_contents,messages)) { 
    return new TestResults(0.0,messages);
  }
  if (!openExpectedFile(tc,j,expected_file_contents,messages)) { 
    return new TestResults(0.0,messages);
  }
  if (student_file_contents.size() > MYERS_DIFF_MAX_FILE_SIZE_MODERATE &&
      student_file_contents.size() > 10* expected_file_contents.size()) {
    return new TestResults(0.0,{std::make_pair(MESSAGE_FAILURE,"ERROR: Student file too large for grader")});
  }
  vectorOfWords text_a = stringToWords( student_file_contents );
  vectorOfWords text_b = stringToWords( expected_file_contents );
  Difference* diff = ses(j, &text_a, &text_b, true );
  diff->type = ByLineByWord;
  return diff;
}


TestResults* myersDiffbyLineNoWhite_doit (const TestCase &tc, const nlohmann::json& j) {
  std::vector<std::pair<TEST_RESULTS_MESSAGE_TYPE, std::string> > messages;
  std::string student_file_contents;
  std::string expected_file_contents;
  if (!openStudentFile(tc,j,student_file_contents,messages)) { 
    return new TestResults(0.0,messages);
  }
  if (!openExpectedFile(tc,j,expected_file_contents,messages)) { 
    return new TestResults(0.0,messages);
  }
  if (student_file_contents.size() > MYERS_DIFF_MAX_FILE_SIZE_MODERATE &&
      student_file_contents.size() > 10* expected_file_contents.size()) {
    return new TestResults(0.0,{std::make_pair(MESSAGE_FAILURE,"ERROR: Student file too large for grader")});
  }
  vectorOfWords text_a = stringToWordsLimitLineLength( student_file_contents );
  vectorOfWords text_b = stringToWordsLimitLineLength( expected_file_contents );
  Difference* diff = ses(j, &text_a, &text_b, false );
  diff->type = ByLineByWord;
  return diff;
}


TestResults* myersDiffbyLine_doit (const TestCase &tc, const nlohmann::json& j) {
  std::vector<std::pair<TEST_RESULTS_MESSAGE_TYPE, std::string> > messages;
  std::string student_file_contents;
  std::string expected_file_contents;
  if (!openStudentFile(tc,j,student_file_contents,messages)) { 
    return new TestResults(0.0,messages);
  }
  if (!openExpectedFile(tc,j,expected_file_contents,messages)) { 
    return new TestResults(0.0,messages);
  }
  if (student_file_contents.size() > MYERS_DIFF_MAX_FILE_SIZE_MODERATE &&
      student_file_contents.size() > 10* expected_file_contents.size()) {
    return new TestResults(0.0,{std::make_pair(MESSAGE_FAILURE,"ERROR: Student file too large for grader")});
  }
  vectorOfLines text_a = stringToLines( student_file_contents, j );
  vectorOfLines text_b = stringToLines( expected_file_contents, j );

  bool extraStudentOutputOk = j.value("extra_student_output",false);

  Difference* diff = ses(j, &text_a, &text_b, false,extraStudentOutputOk);
  diff->type = ByLineByChar;
  return diff;
}

TestResults* ImageDiff_doit(const TestCase &tc, const nlohmann::json& j) {
  std::string actual_file = j.value("actual_file","");
  std::string expected_file = j.value("expected_file","");
  std::string acceptable_threshold_str = j.value("acceptable_threshold","");

  if(actual_file == "" || expected_file == "" || acceptable_threshold_str == ""){
    return new TestResults(0.0, {std::make_pair(MESSAGE_FAILURE, "ERROR: Error in configuration. Please speak to your professor.")});
  }

  actual_file = tc.getPrefix() + "_" + actual_file;
  actual_file = replace_slash_with_double_underscore(actual_file);

  if (access(expected_file.c_str(), F_OK|R_OK ) == -1)
  {
        return new TestResults(0.0, {std::make_pair(MESSAGE_FAILURE, "Professor's image was not found.")});
  }

  float acceptable_threshold = stringToFloat(acceptable_threshold_str,6); //window_utils function.

  std::cout << "About to compare " << actual_file << " and " << expected_file << std::endl;


  std::string command = "compare -metric RMSE " + actual_file + " " + expected_file + " NULL: 2>&1";
  std::string output = output_of_system_command(command.c_str()); //get the string
  std::cout << "captured the following:\n" << output << "\n" <<std::endl;

  std::vector<float> values = extractFloatsFromString(output); //window_utils function.
  if(values.size() < 2){
    return new TestResults(0.0, {std::make_pair(MESSAGE_FAILURE, "Image comparison failed; Images are incomparable.")});
  }

  float difference = values[1];
  float similarity = 1 - difference;

  std::string diff_file_name = "differences.png";
  diff_file_name = tc.getPrefix() + "_" + diff_file_name;
  diff_file_name = replace_slash_with_double_underscore(diff_file_name);

  std::cout << "About to compose." << std::endl;
  std::string command2 = "compare " + actual_file + " " + expected_file + " -compose Src " + diff_file_name;
  system(command2.c_str());
  std::cout << "COMPOSED" <<std::endl;

  if(difference >= acceptable_threshold){
<<<<<<< HEAD
    return new TestResults(0.0, {"ERROR: Your image does not match the instructor's."});
=======
    return new TestResults(0.0, {std::make_pair(MESSAGE_FAILURE, "ERROR: Your image does not match the professor's.")});
>>>>>>> 63026286
  }
   else{
         return new TestResults(1.0, {std::make_pair(MESSAGE_SUCCESS, "")});
  }


  //   return new TestResults(0.0, {"ERROR: File comparison failed."});

}


TestResults* myersDiffbyLinebyChar_doit (const TestCase &tc, const nlohmann::json& j) {
  std::vector<std::pair<TEST_RESULTS_MESSAGE_TYPE, std::string> > messages;
  std::string student_file_contents;
  std::string expected_file_contents;
  if (!openStudentFile(tc,j,student_file_contents,messages)) { 
    return new TestResults(0.0,messages);
  }
  if (!openExpectedFile(tc,j,expected_file_contents,messages)) { 
    return new TestResults(0.0,messages);
  }
  if (student_file_contents.size() > MYERS_DIFF_MAX_FILE_SIZE_MODERATE &&
      student_file_contents.size() > 10* expected_file_contents.size()) {
    return new TestResults(0.0,{std::make_pair(MESSAGE_FAILURE,"ERROR: Student file too large for grader")});
  }

  bool extraStudentOutputOk = j.value("extra_student_output",false);

  vectorOfLines text_a = stringToLines( student_file_contents, j );
  vectorOfLines text_b = stringToLines( expected_file_contents, j );
  Difference* diff = ses(j, &text_a, &text_b, true, extraStudentOutputOk );
  diff->type = ByLineByChar;
  return diff;
}

// ==============================================================================
// ==============================================================================

void LineHighlight(std::stringstream &swap_difference, bool &first_diff, int student_line, 
                   int expected_line, bool only_student, bool only_expected) {
  if (!first_diff) {
    swap_difference << "  ,\n";
  }
  using json = nlohmann::json;

  json j;
  j["actual"]["start"] = student_line;

  if (!only_expected) {
    json i;
    i["line_number"] = student_line;
    j["actual"]["line"] = { i };
  }

  std::cout << "LINE HIGHLIGHT " << expected_line << std::endl;
  j["expected"]["start"] = expected_line;

  if (!only_student) {
    json i;
    i["line_number"] = expected_line;
    j["expected"]["line"] = { i };
  }
  swap_difference << j.dump(4) << std::endl;
  first_diff = false;
}


// FIXME: might be nice to highlight small errors on a line
//
TestResults* diffLineSwapOk_doit (const TestCase &tc, const nlohmann::json& j) {
  std::vector<std::pair<TEST_RESULTS_MESSAGE_TYPE, std::string> > messages;
  std::string student_file_contents;
  std::string expected_file_contents;
  if (!openStudentFile(tc,j,student_file_contents,messages)) { 
    return new TestResults(0.0,messages);
  }
  if (!openExpectedFile(tc,j,expected_file_contents,messages)) { 
    return new TestResults(0.0,messages);
  }


  // break each file (at the newlines) into vectors of strings
  vectorOfLines student = stringToLines( student_file_contents, j );
  vectorOfLines expected = stringToLines( expected_file_contents, j );

  // check for an empty solution file
  if (expected.size() < 1) {
    return new TestResults(0.0,{std::make_pair(MESSAGE_FAILURE,"ERROR!  expected file is empty")});
  }
  assert (expected.size() > 0);

  // where we will temporarily write the line highlighting json file.
  // FIXME: currently coloring all problems the same color... could
  // extend to specify a difference color for incorrect vs. missing
  // vs. duplicate
  std::stringstream swap_difference;
  swap_difference << "{\n";
  swap_difference << "\"differences\":[\n";
  bool first_diff = true;
  ;
  // counts of problems between the student & expected file
  int incorrect = 0;
  int duplicates = 0;
  int missing = 0;

  // for each line of the expected file, count the number of lines in
  // the student file that match it.
  std::vector<int> matches(expected.size(),0);

  // walk through the student file, trying to find a unique match in
  // the expected file.
  // FIXME: Currently assuming all lines in the expected file are
  // unique...  could make this more sophisticated.
  for (unsigned int i = 0; i < student.size(); i++) {
    bool match = false;
    bool duplicate = false;
    for (unsigned int j = 0; j < expected.size(); j++) {
      if (student[i] == expected[j]) {
        if (matches[j] > 0) duplicate = true;
        matches[j]++;
        match = true;
        break;
      }
    }
    if (!match) {
      incorrect++;
    }
    if (!match || duplicate) {
      std::cout << "!match or duplicate" <<std::endl;
      LineHighlight(swap_difference,first_diff,i,expected.size()+10,true,false);
      //LineHighlight(swap_difference,first_diff,i,0,true,false);
    }
  }

  // count the number of missing lines
  for (unsigned int j = 0; j < expected.size(); j++) {
    if (matches[j] == 0) {
      missing++;
      std::cout << "missing" <<std::endl;
      LineHighlight(swap_difference,first_diff,student.size()+10,j,false,true);
      //LineHighlight(swap_difference,first_diff,0,j,false,true);
    }
    if (matches[j] > 1) duplicates+= (matches[j]-1);
  }
  swap_difference << "]\n";
  swap_difference << "}\n";

  // calculate the score
  int wrong = std::max(missing,duplicates+incorrect);
  double score = double(int(expected.size())-wrong)/double(expected.size());
  score = std::max(0.0,score);

  // prepare the graded message for the student
  std::stringstream ss;
  if (incorrect > 0) {
    ss << "ERROR: " << incorrect << " incorrect line(s)";
  }
  if (duplicates > 0) {
    if (ss.str().size() > 0) {
      ss << ", ";
    }
    ss << "ERROR: " << duplicates << " duplicate line(s)";
  }
  if (missing > 0) {
    if (ss.str().size() > 0) {
      ss << ", ";
    }
    ss << "ERROR: " << missing << " missing line(s)";
  }

  return new TestResults(score,{std::make_pair(MESSAGE_FAILURE,ss.str())},swap_difference.str());
}

// ===============================================================================
// ===============================================================================

// Runs all the ses functions
/*
@param T* student_output - a pointer to a vector<vector<string> > that is the student output file
@param T* inst_output - a pointer to a vector<vector<stirng> > that is the expected output file
@param bool secondary 
@param bool extraStudentOutputOk - boolean that tells if it is okay to have extra student
       output at the end of the student output file 
*/
template<class T> Difference* ses (const nlohmann::json& j, T* student_output, T* inst_output, bool secondary, bool extraStudentOutputOk  ) {

  metaData< T > meta_diff = sesSnapshots( ( T* ) student_output, ( T* ) inst_output, extraStudentOutputOk );
  sesSnakes( meta_diff,  extraStudentOutputOk  );

  Difference* diff = sesChanges( meta_diff, extraStudentOutputOk );
  if ( secondary ) {
    if (j != nlohmann::json()) { /*std::cout << "do a secondary" << std::endl; */ }
    sesSecondary( diff, meta_diff, extraStudentOutputOk );
  } else {
    if (j != nlohmann::json()) { /*std::cout << "no secondary" << std::endl; */ }
  }

  diff->only_whitespace_changes = true;

  
  diff->line_added = 0;
  diff->line_deleted = 0; 
  diff->total_line = 0;
  diff->char_added = 0;
  diff->char_deleted = 0; 
  diff->total_char = 0;

  diff->total_line += (*inst_output).size();
  for (int i = 0; i < (*inst_output).size(); i++) {
    diff->total_char+=(*inst_output)[i].size();
  }

  for (int x = 0; x < diff->changes.size(); x++) {
    INSPECT_IMPROVE_CHANGES(std::cout,
        diff->changes[x],
        *student_output,
        *inst_output,
        j,
        diff->only_whitespace_changes,extraStudentOutputOk,
        diff->line_added, diff->line_deleted, 
        diff->char_added, diff->char_deleted);
  }

  if (j != nlohmann::json()) {
    if (diff->only_whitespace_changes) {
      std::cout << "ONLY WHITESPACE CHANGES!!!!!!!!!!!!!" << std::endl;
    } else {
      std::cout << "FILE HAS NON WHITESPACE CHANGES!!!!!!!!!!!!!" << std::endl;
    }
    //std::cout << "INSPECT CHANGES   lines  added=" << diff->line_added << "  deleted=" << diff->line_deleted << "  total=" << diff->total_line;
    //std::cout << "   chars  added=" << diff->char_added << "  deleted=" << diff->char_deleted << "  total=" << diff->total_char << std::endl;
  }

  if (j != nlohmann::json()) {
    diff->PrepareGrade(j);
  }
  return diff;
}

// runs shortest edit script. Saves traces in snapshots,
// the edit distance in distance and pointers to objects a and b
/*
@param T* student_output - a pointer to a vector<vector<string> > that is the student output file
@param T* inst_output - a pointer to a vector<vector<stirng> > that is the expected output file
@param bool extraStudentOutputOk - boolean that tells if it is okay to have extra student
       output at the end of the student output file 
*/
template<class T> metaData< T > sesSnapshots ( T* student_output, T* inst_output, bool extraStudentOutputOk ) {
  //takes 2 strings or vectors of values and finds the shortest edit script
  //to convert a into b
        int student_output_size = ( int ) student_output->size();
  int inst_output_size = ( int ) inst_output->size();
  metaData< T > text_diff;
  if ( student_output_size == 0 && inst_output_size == 0 ) {
    return text_diff;
  }
  text_diff.m = inst_output_size;
  text_diff.n = student_output_size;
    // DISTANCE -1 MEANS WHAT?
    text_diff.distance = -1;
    text_diff.a = student_output;
    text_diff.b = inst_output;

  // WHAT IS V?
  //std::vector< int > v( ( a_size + b_size ) * 2, 0 );
  // TODO: BOUNDS ERROR, is this the appropriate fix?
  std::vector< int > v( ( student_output_size + inst_output_size ) * 2 + 1, 0 );

  //loop until the correct diff (d) value is reached, or until end is reached
  for ( int d = 0; d <= ( student_output_size + inst_output_size ); d++ ) {
    // find all the possibile k lines represented by  y = x-k from the max
    // negative diff value to the max positive diff value
    // represents the possibilities for additions and deletions at diffrent
    // points in the file
    for ( int k = -d; k <= d; k += 2 ) {
      //which is the farthest path reached in the previous iteration?
      bool down = ( k == -d ||
                  ( k != d && v[ ( k - 1 ) + ( student_output_size + inst_output_size )]
              < v[ ( k + 1 ) + ( student_output_size + inst_output_size )] ) );
      int k_prev, a_start, a_end, b_end;
      if ( down ) {
        k_prev = k + 1;
        a_start = v[k_prev + ( student_output_size + inst_output_size )];
        a_end = a_start;
      } else {
        k_prev = k - 1;
        a_start = v[k_prev + ( student_output_size + inst_output_size )];
        a_end = a_start + 1;
      }

      b_end = a_end - k;
      // follow diagonal
      while ( a_end < student_output_size && b_end < inst_output_size && ( *student_output )[a_end] == ( *inst_output )[b_end] ) {
        a_end++;
        b_end++;
      }

      // save end point
      if (k+(student_output_size+inst_output_size) < 0 || k+(student_output_size+inst_output_size) >= v.size()) {
        std::cerr << "ERROR VALUE " << k+(student_output_size+inst_output_size) << " OUT OF RANGE " << v.size() << " k=" << k 
                  << " student_output_size=" << student_output_size << " inst_output_size=" << inst_output_size << std::endl;
      }
      v[k + ( student_output_size + inst_output_size )] = a_end;
      // check for solution
      if ( a_end >= student_output_size && b_end >= inst_output_size ) { /* solution has been found */
        text_diff.distance = d;
        text_diff.snapshots.push_back( v );
        return text_diff;
      }
    }
    text_diff.snapshots.push_back( v );


    //std::cout << "TEXTDIFF " << std::endl;

    //std::cout << "SNAPSHOTS\n" << text_diff.snapshots << std::endl;

  }
  return text_diff;
}

// takes a metaData object with snapshots and parses to find the "snake"
// - a path that leads from the start to the end of both of a and b
/*
@param metaData<T> & meta_diff - container that has the two file sizes, pointers to the file,
       and a vector of the snapshots found
@param bool extraStudentOutputOk - boolean that tells if it is okay to have extra student
       output at the end of the student output file 
*/
template<class T> metaData< T > sesSnakes ( metaData< T > & meta_diff, bool extraStudentOutputOk  ) {
  int n = meta_diff.n;
  int m = meta_diff.m;

  meta_diff.snakes.clear();

  int point[2] = { n, m };
  // loop through the snapshots until all differences have been recorded
  for ( int d = int( meta_diff.snapshots.size() - 1 );
      ( point[0] > 0 || point[1] > 0 ) && d >= 0; d-- ) {

    std::vector< int > v( meta_diff.snapshots[d] );
    int k = point[0] - point[1]; // find the k value from y = x-k
    int a_end = v[k + ( n + m )];
    int b_end = a_end - k;

    //which is the farthest path reached in the previous iteration?
    bool down = ( k == -d
        || ( k != d && v[k - 1 + ( n + m )] < v[k + 1 + ( n + m )] ) );

    int k_prev;

    if ( down ) {
      k_prev = k + 1;
    } else {
      k_prev = k - 1;
    }
    // follow diagonal
    int a_start = v[k_prev + ( n + m )];
    int b_start = a_start - k_prev;

    int a_mid;

    if ( down ) {
      a_mid = a_start;
    } else {
      a_mid = a_start + 1;
    }

    int b_mid = a_mid - k;

    // FIXME: a snake is always 6 integers?  This is a
    // terribly confusing representation, why a
    // vector<int>?  should be its own data type perhaps?

    std::vector< int > snake;
    // add beginning, middle, and end points
    snake.push_back( a_start );
    snake.push_back( b_start );
    snake.push_back( a_mid );
    snake.push_back( b_mid );
    snake.push_back( a_end );
    snake.push_back( b_end );

    // is this just a push_front wanna be?
    // should this be switched to a list?
    // is the order important?
    meta_diff.snakes.insert( meta_diff.snakes.begin(), snake );

    point[0] = a_start;
    point[1] = b_start;
  }

  //std::cout << "META DIFF LENGTH " << meta_diff.snakes.size() << std::endl;

  //std::cout << "SNAKES\n" << meta_diff.snakes << std::endl;


  // free up memory by deleting the snapshots
  meta_diff.snapshots.clear();


  return meta_diff;
}

// Takes a metaData object and parses the snake to constuct a vector of
// Change objects, which each hold the diffrences between a and b, lumped
// by if they are neighboring. Also fills diff_a and diff_b with the diffrences
// All differences are stored by element number
template<class T> Difference* sesChanges ( metaData< T > & meta_diff, bool extraStudentOutputOk ) {
       Difference* diff = new Difference();
       diff->extraStudentOutputOk = extraStudentOutputOk;
       diff->edit_distance = meta_diff.distance;
    if (meta_diff.a != NULL){
        diff->output_length_a = ( int ) meta_diff.a->size();
    }
    else{
        diff->output_length_a = 0;
    }
    if (meta_diff.b != NULL){
        diff->output_length_b = ( int ) meta_diff.b->size();
    }
    else{
        diff->output_length_b = 0;
    }
  int added = abs( diff->output_length_a - diff->output_length_b );
  diff->setDistance( ( meta_diff.distance - added ) / 2 );
  diff->setDistance( diff->getDistance() + added );

  if ( meta_diff.snakes.size() == 0 ) {
    diff->setGrade(1);
    return diff;
  }
  Change change_var;
  change_var.clear();
  std::vector< std::vector< int > > change_groups;
  int a = 1;
  if ( meta_diff.snakes[0][0] != -1 && meta_diff.snakes[0][1] != -1 ) {
    a = 0;
  }
  for ( ; a < meta_diff.snakes.size(); a++ ) {
    int * a_start = &meta_diff.snakes[a][0];
    int * b_start = &meta_diff.snakes[a][1];
    int * a_mid = &meta_diff.snakes[a][2];
    int * b_mid = &meta_diff.snakes[a][3];
    int * a_end = &meta_diff.snakes[a][4];
    int * b_end = &meta_diff.snakes[a][5];

    if ( *a_start != *a_mid ) { //if "a" was changed, add the line/char number
      change_var.a_changes.push_back( *a_mid - 1 );
      if ( change_var.a_start == -1
          || change_var.a_changes.size() == 1 ) {
        change_var.a_start = *a_mid - 1;
        if ( change_var.b_start == -1 && *b_start == *b_mid ) {
          change_var.b_start = *b_mid - 1;
        }
      }
    }

    if ( *b_start != *b_mid ) { //if "b" was changed, add the line/char number
      change_var.b_changes.push_back( *b_mid - 1 );
      if ( change_var.b_start == -1
          || change_var.b_changes.size() == 1 ) {
        change_var.b_start = *b_mid - 1;
        if ( change_var.a_start == -1 && *a_start == *a_mid ) {
          change_var.a_start = *a_mid - 1;
        }
      }
    }
    if ( *a_mid != *a_end || *b_mid != *b_end ) {
      //if a section of identical text is reached, push back the change
      diff->changes.push_back( change_var );
      for ( int b = 0; b < change_var.a_changes.size(); b++ ) {
        diff->diff_a.push_back( change_var.a_changes[b] );
      }
      for ( int b = 0; b < change_var.b_changes.size(); b++ ) {
        diff->diff_b.push_back( change_var.b_changes[b] );
      }
      //start again
      change_var.clear();
    }
  }
  if ( change_var.a_changes.size() != 0
      || change_var.b_changes.size() != 0 ) {
    diff->changes.push_back( change_var );
    for ( int b = 0; b < change_var.a_changes.size(); b++ ) {
      diff->diff_a.push_back( change_var.a_changes[b] );
    }
    for ( int b = 0; b < change_var.b_changes.size(); b++ ) {
      diff->diff_b.push_back( change_var.b_changes[b] );
    }
    change_var.clear();
  }

  return diff;

}


// =================================================================
// =================================================================

void Difference::PrepareGrade(const nlohmann::json& j) {
  std::cout << "%%%%%%%%%%%%%%%%%%%%%%%%%%%%%%%%%%%%%%%%%%%%%%%%%%%%%%%%%%" << std::endl;
  std::cout << "PREPARE GRADE" << std::endl;


  // --------------------------------------------------------
  //std::cout << "json " << j.dump(4) << std::endl;
  if (j.find("max_char_changes") != j.end()) {
    std::cout << "MAX CHAR CHANGES" << std::endl;

    int max_char_changes = j.value("max_char_changes", -1);
    assert (max_char_changes > 0);
    int min_char_changes = j.value("min_char_changes",0);
    assert (min_char_changes >= 0);
    assert (min_char_changes < max_char_changes);

    assert (total_char > 0);
    if (max_char_changes > total_char) {
      std::cout << "WARNING!  max_char_changes > total_char)" << std::endl;
      max_char_changes = total_char;
      if (min_char_changes > max_char_changes) {
        min_char_changes = max_char_changes-1;
      }
      assert (min_char_changes >= 0);
    }
    assert (max_char_changes <= total_char);

    int char_changes = char_added + char_deleted;

    std::cout << "char_changes=" << char_changes << " min=" << min_char_changes << " max=" << max_char_changes << std::endl;

    int min_max_diff = max_char_changes-min_char_changes;
    int lower_bar = std::max(0,min_char_changes-min_max_diff);
    int upper_bar = max_char_changes + min_max_diff;
    
    assert (0 <= lower_bar &&
      lower_bar <= min_char_changes &&
      min_char_changes <= max_char_changes &&
      max_char_changes <= upper_bar);

    float grade;
    if (char_changes < lower_bar) {
      std::cout << "too few char changes (zero credit)" << std::endl;
      messages.push_back(std::make_pair(MESSAGE_FAILURE,"ERROR!  Approx " + std::to_string(char_changes) + " characters added and/or deleted.  Significantly fewer character changes than allowed."));
    } else if (char_changes < min_char_changes) {
      std::cout << "less than min char changes (partial credit)" << std::endl;
      float numer = min_char_changes - char_changes;
      float denom = min_max_diff;
      std::cout << "numer " << numer << " denom= " << denom << std::endl;
      assert (denom > 0);
      grade = 1 - numer/denom;
      messages.push_back(std::make_pair(MESSAGE_FAILURE,"ERROR!  Approx " + std::to_string(char_changes) + " characters added and/or deleted.  Fewer character changes than allowed."));
    } else if (char_changes < max_char_changes) {
      messages.push_back(std::make_pair(MESSAGE_SUCCESS,"Approx " + std::to_string(char_changes) + " characters added and/or deleted.  Character changes within allowed range."));
      std::cout << "between min and max char changes (full credit)" << std::endl;
      grade = 1.0;
    } else if (char_changes < upper_bar) {
      std::cout << "more than max char changes (partial credit)" << std::endl;
      float numer = char_changes - max_char_changes;
      float denom = min_max_diff;
      assert (denom > 0);
      grade = 1 - numer/denom;
      std::cout << "numer " << numer << " denom= " << denom << std::endl;
      messages.push_back(std::make_pair(MESSAGE_FAILURE,"ERROR!  Approx " + std::to_string(char_changes) + " characters added and/or deleted.  More character changes than allowed."));
    } else {
      std::cout << "too many char changes (zero credit)" << std::endl;
      messages.push_back(std::make_pair(MESSAGE_FAILURE,"ERROR!  Approx " + std::to_string(char_changes) + " characters added and/or deleted.  Significantly more character changes than allowed."));
      grade = 0.0;
    }
    std::cout << "grade " << grade << std::endl;
    assert (grade >= -0.00001 & grade <= 1.00001);
    this->setGrade(grade);
  }

  // --------------------------------------------------------
  else if (this->extraStudentOutputOk) {
    // only missing lines (deletions) are a problem
    int count_of_missing_lines = 0;
    for (int x = 0; x < this->changes.size(); x++) {
      int num_b_lines = this->changes[x].b_changes.size();
      if (num_b_lines > 0) {
        count_of_missing_lines += num_b_lines;
      }
    }
    int output_length = this->output_length_b;
    std::cout << "COMPARE outputlength=" << output_length << " missinglines=" << count_of_missing_lines << std::endl;
    assert (count_of_missing_lines <= output_length);
    float grade = 1.0;
    if (output_length > 0) {
      //std::cout << "SES [ESOO] calculating grade " << this->distance << "/" << output_length << std::endl;
      //grade -= (this->distance / (float) output_length );
      grade -= count_of_missing_lines / float(output_length);
      std::cout <<
        "grade:  missing_lines [ " << count_of_missing_lines <<
        "] / output_length " << output_length << "]\n";
      //std::cout << "SES [ESOO] calculated grade = " << std::setprecision(1) << std::fixed << std::setw(5) << grade << " " << std::setw(5) << (int)floor(5*grade) << std::endl;
      if (grade < 1.0 && this->only_whitespace_changes) {
        std::cout << "ONLY WHITESPACE DIFFERENCES! adjusting grade: " << grade << " -> ";
        // FIXME:  Ugly, but with rounding, this will be only a -1 point grade for this test case
        grade = std::max(grade,0.99f);
        std::cout << grade << std::endl;
      } else {
        std::cout << "MORE THAN JUST WHITESPACE DIFFERENCES! " << std::endl;
      }
    } else {
      assert (output_length == 0);
      std::cout << "NO OUTPUT, GRADE IS ZERO" << std::endl;
      grade = 0;
    }

    std::cout << "this test grade = " << grade << std::endl;
    this->setGrade(grade);
  }

  // --------------------------------------------------------
  else {
    // both missing lines (deletions) and extra lines are a deduction
    int max_output_length = std::max(this->output_length_a, this->output_length_b);
    float grade = 1.0;
    if (max_output_length == 0) {
      grade = 0;
    } else {
      //std::cout << "SES  calculating grade " << this->distance << "/" << max_output_length << std::endl;
      grade -= (this->distance / (float) max_output_length );
      std::cout <<
        "grade:  this->distance [ " << this->distance <<
        "] / max_output_length " << max_output_length << "]\n";
      //std::cout << "SES calculated grade = " << grade << std::endl;
    }
    this->setGrade(grade);
  }
  // ===================================================
  std::cout << "%%%%%%%%%%%%%%%%%%%%%%%%%%%%%%%%%%%%%%%%%%%%%%%%%%%%%%%%%%" << std::endl;
}


// =================================================================
// =================================================================


// Takes a Difference object that has it's changes vector filled and parses to
// find substitution chunks. It then runs a secondary diff to find diffrences
// between the elements of each version of the line
template<class T> Difference* sesSecondary ( Difference* text_diff,
               metaData< T > & meta_diff, bool extraStudentOutputOk  ) {
  for ( int a = 0; a < text_diff->changes.size(); a++ ) {
    Change* current = &text_diff->changes[a];
    if ( current->a_changes.size() == 0
        || current->b_changes.size() == 0 ) {
      continue;
    } else if ( current->a_changes.size() == current->b_changes.size() ) {
      for ( int b = 0; b < current->a_changes.size(); b++ ) {

// FIXME: This code is not sufficiently commented to allow reader
// understanding and long term  maintenance

              // FIXME: does not compile with clang -std=c++11
              //metaData< typeof(*meta_diff.a)[current->a_changes[b]] > meta_second_diff;

        Difference* second_diff;

        // FIXME: so added auto instead
        // code is fragile to change in compiler options
        auto meta_second_diff = sesSnapshots(
            &( *meta_diff.a )[current->a_changes[b]],
            &( *meta_diff.b )[current->b_changes[b]], extraStudentOutputOk );

        sesSnakes( meta_second_diff,  extraStudentOutputOk  );
        second_diff = sesChanges( meta_second_diff, extraStudentOutputOk );
        current->a_characters.push_back( second_diff->diff_a );
        current->b_characters.push_back( second_diff->diff_b );
        delete second_diff;
      }
    }
//        else{
//            current->a_characters.push_back(std::vector<int>());
//            current->b_characters.push_back(std::vector<int>());
//        }
  }
  return text_diff;
}
// formats and outputs a Difference object to the ofstream<|MERGE_RESOLUTION|>--- conflicted
+++ resolved
@@ -257,11 +257,7 @@
   std::cout << "COMPOSED" <<std::endl;
 
   if(difference >= acceptable_threshold){
-<<<<<<< HEAD
-    return new TestResults(0.0, {"ERROR: Your image does not match the instructor's."});
-=======
-    return new TestResults(0.0, {std::make_pair(MESSAGE_FAILURE, "ERROR: Your image does not match the professor's.")});
->>>>>>> 63026286
+    return new TestResults(0.0, {std::make_pair(MESSAGE_FAILURE, "ERROR: Your image does not match the instructor's.")});
   }
    else{
          return new TestResults(1.0, {std::make_pair(MESSAGE_SUCCESS, "")});
