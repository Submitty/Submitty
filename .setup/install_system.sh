#!/usr/bin/env bash

# this script must be run by root or sudo
if [[ "$UID" -ne "0" ]] ; then
    echo "ERROR: This script must be run by root or sudo"
    exit
fi

# TIMEZONE
timedatectl set-timezone America/New_York

#################################################################
# CONSTANTS
#################

# PATHS
SOURCE="${BASH_SOURCE[0]}"
CURRENT_DIR="$( cd -P "$( dirname "$SOURCE" )" && pwd )"
SUBMITTY_REPOSITORY=/usr/local/submitty/GIT_CHECKOUT_Submitty
SUBMITTY_INSTALL_DIR=/usr/local/submitty
SUBMITTY_DATA_DIR=/var/local/submitty

# Groups
COURSE_BUILDERS_GROUP=course_builders

#################################################################
# PROVISION SETUP
#################

if [[ $1 == vagrant ]]; then
  echo "Non-interactive vagrant script..."
  export VAGRANT=1
  export DEBIAN_FRONTEND=noninteractive
else
  #TODO: We should get options for ./.setup/CONFIGURE_SUBMITTY.py script
  export VAGRANT=0
fi

#################################################################
# DISTRO SETUP
#################

source ${CURRENT_DIR}/distro_setup/setup_distro.sh

if [ ${VAGRANT} == 1 ]; then
    # We only might build analysis tools from source while using vagrant
    echo "Installing stack (haskell)"
    curl -sSL https://get.haskellstack.org/ | sh
fi

# Check to make sure you got the right setup by typing:
#   apache2ctl -V | grep MPM
# (it should say event)
apachectl -V | grep MPM

#################################################################
# USERS SETUP
#################

${SUBMITTY_REPOSITORY}/.setup/bin/create_untrusted_users.py

# Special users and groups needed to run Submitty
#
# It is probably easiest to set and store passwords for the special
# accounts, although you can also use ‘sudo su user’ to change to the
# desired user on the local machine which works for most things.

# The group hwcronphp allows hwphp to write the submissions, but give
# read-only access to the hwcron user.  And the hwcron user writes the
# results, and gives read-only access to the hwphp user.

addgroup hwcronphp

# The group course_builders allows instructors/head TAs/course
# managers to write website custimization files and run course
# management scripts.

addgroup course_builders

if [ ${VAGRANT} == 1 ]; then
	adduser vagrant sudo
fi

# change the default user umask (was 002)
sed -i  "s/^UMASK.*/UMASK 027/g"  /etc/login.defs
grep -q "^UMASK 027" /etc/login.defs || (echo "ERROR! failed to set umask" && exit)

adduser hwphp --gecos "First Last,RoomNumber,WorkPhone,HomePhone" --disabled-password
adduser hwphp hwcronphp

adduser hwcgi --gecos "First Last,RoomNumber,WorkPhone,HomePhone" --disabled-password
adduser hwcgi hwphp
# NOTE: hwcgi must be in the shadow group so that it has access to the
# local passwords for pam authentication
adduser hwcgi shadow

adduser hwcron --gecos "First Last,RoomNumber,WorkPhone,HomePhone" --disabled-password
adduser hwcron hwcronphp

# FIXME:  umask setting above not complete
# might need to also set USERGROUPS_ENAB to "no", and manually create
# the hwphp and hwcron single user groups.  See also /etc/login.defs
echo -e "\n# set by the .setup/install_system.sh script\numask 027" >> /home/hwphp/.profile
echo -e "\n# set by the .setup/install_system.sh script\numask 027" >> /home/hwcgi/.profile
echo -e "\n# set by the .setup/install_system.sh script\numask 027" >> /home/hwcron/.profile

adduser hsdbu --gecos "First Last,RoomNumber,WorkPhone,HomePhone" --disabled-password

if [ ${VAGRANT} == 1 ]; then
	# add these users so that they can write to .vagrant/logs folder
	adduser hwphp vagrant
	adduser hwcgi vagrant
	adduser hwcron vagrant
fi

<<<<<<< HEAD
=======
#################################################################
# PACKAGE SETUP
#################
echo "\n" | add-apt-repository ppa:webupd8team/java
apt-get -qq update


############################
# NTP: Network Time Protocol
# You want to be sure the clock stays in sync, especially if you have
# deadlines for homework to be submitted.
#
# The default settings are ok, but you can edit /etc/ntp.conf and
# replace the default servers with your local ntp server to reduce
# traffic through your campus uplink (To replace the default servers
# with your own, comment out the default servers by adding a # before
# the lines that begin with “server” and add your server under the
# line that says “Specify one or more NTP servers” with something
# along the lines of “server xxx.xxx.xxx.xxx”)

apt-get install -qqy ntp
service ntp restart

echo "Preparing to install packages.  This may take a while."

# path for untrusted user creation script will be different if not using Vagrant

apt-get install -qqy libpam-passwdqc


# Set up apache to run with suphp in pre-fork mode since not all
# modules are thread safe (do not combine the commands or you may get
# the worker/threaded mode instead)

apt-get install -qqy ssh sshpass unzip
apt-get install -qqy postgresql-9.5
apt-get install -qqy apache2 apache2-suexec-custom libapache2-mod-authnz-external libapache2-mod-authz-unixgroup
apt-get install -qqy php7.0 php7.0-cli php-xdebug libapache2-mod-fastcgi php7.0-fpm php7.0-curl php7.0-pgsql php7.0-mcrypt
apt-get install -qqy php7.0-zip

# Check to make sure you got the right setup by typing:
#   apache2ctl -V | grep MPM
# (it should say prefork)

apachectl -V | grep MPM

# Add additional packages for compiling, authentication, and security,
# and program support

# DOCUMENTATION FIXME: Go through this list and categorize purpose of
# these packages (as appropriate.. )

apt-get install -qqy clang autoconf automake autotools-dev clisp diffstat emacs finger gdb git git-man \
hardening-includes p7zip-full patchutils \
libpq-dev unzip valgrind zip libmagic-ocaml-dev common-lisp-controller libboost-all-dev \
javascript-common  \
libfile-mmagic-perl libgnupg-interface-perl libbsd-resource-perl libarchive-zip-perl gcc g++ \
g++-multilib jq libseccomp-dev libseccomp2 seccomp junit flex bison spim poppler-utils

#CMAKE
echo "installing cmake" 
apt-get install -qqy cmake

#GLEW and GLM
echo "installing graphics libraries"
apt-get install -qqy glew-utils libglew-dev libglm-dev
apt-get install -qqy libxrandr-dev xorg-dev

#GLFW
wget https://github.com/glfw/glfw/releases/download/3.2.1/glfw-3.2.1.zip
unzip glfw-3.2.1.zip
cd glfw-3.2.1
mkdir build 
cd build                              
cmake .. 
make 
sudo make install 
cd ../..
rm -R glfw-3.2.1
rm glfw-3.2.1.zip

#CMAKE permissions
#These permissions are necessary so that untrusted user can use pkgconfig with cmake.
#Note that pkgconfig does not appear until after graphics installs (Section above)
chmod -R o+rx /usr/local/lib/pkgconfig 
chmod -R o+rx /usr/local/lib/cmake

# Install stack (used to build analysis tools)
curl -sSL https://get.haskellstack.org/ | sh

# Enable PHP5-mcrypt
#php5enmod mcrypt

# Install Oracle 8 Non-Interactively
echo oracle-java8-installer shared/accepted-oracle-license-v1-1 select true | sudo /usr/bin/debconf-set-selections
apt-key adv --keyserver hkp://keyserver.ubuntu.com:80 --recv-keys EEA14886
echo "installing java8"
apt-get install -qqy oracle-java8-installer > /dev/null 2>&1

# Install Racket and Swi-prolog for Programming Languages
echo "installing Racket and Swi-prolog"
apt-add-repository -y ppa:plt/racket  > /dev/null 2>&1
apt-get install -qqy racket > /dev/null 2>&1
apt-get install -qqy swi-prolog > /dev/null 2>&1

# Install Image Magick for image comparison, etc.
apt-get install -qqy imagemagick

# Install pdftk for exam pdf uploads 
apt-get install -qqy pdftk

# Used by Network Programming class
apt-get install -qqy libssl-dev

apt-get -qqy autoremove


>>>>>>> 5fd83683
# TODO: We should look into making it so that only certain users have access to certain packages
# so that hwphp is the only one who could use PAM for example
pip2 install -U pip
pip2 install python-pam
pip2 install psycopg2
pip2 install PyYAML
pip2 install sqlalchemy
pip2 install pytz
pip2 install python-dateutil
pip2 install tzlocal

pip3 install -U pip
pip3 install python-pam
pip3 install PyYAML
pip3 install psycopg2
pip3 install sqlalchemy
pip3 install pylint
pip3 install psutil
pip3 install pytz
pip3 install python-dateutil
pip3 install tzlocal
pip3 install watchdog
pip3 install xlsx2csv

chmod -R 555 /usr/local/lib/python*/*
chmod 555 /usr/lib/python*/dist-packages
sudo chmod 500   /usr/local/lib/python*/dist-packages/pam.py*
sudo chown hwcgi /usr/local/lib/python*/dist-packages/pam.py*


#################################################################
# JAR SETUP
#################

pushd /tmp > /dev/null

echo "Getting JUnit..."
JUNIT_VER=4.12
HAMCREST_VER=1.3
mkdir -p ${SUBMITTY_INSTALL_DIR}/JUnit
chown root:${COURSE_BUILDERS_GROUP} ${SUBMITTY_INSTALL_DIR}/JUnit
chmod 751 ${SUBMITTY_INSTALL_DIR}/JUnit
cd ${SUBMITTY_INSTALL_DIR}/JUnit

wget http://search.maven.org/remotecontent?filepath=junit/junit/${JUNIT_VER}/junit-${JUNIT_VER}.jar -o /dev/null > /dev/null 2>&1
mv remotecontent?filepath=junit%2Fjunit%2F${JUNIT_VER}%2Fjunit-${JUNIT_VER}.jar junit-${JUNIT_VER}.jar
wget http://search.maven.org/remotecontent?filepath=org/hamcrest/hamcrest-core/${HAMCREST_VER}/hamcrest-core-${HAMCREST_VER}.jar -o /dev/null > /dev/null 2>&1
mv remotecontent?filepath=org%2Fhamcrest%2Fhamcrest-core%2F${HAMCREST_VER}%2Fhamcrest-core-${HAMCREST_VER}.jar hamcrest-core-${HAMCREST_VER}.jar

popd > /dev/null

# EMMA is a tool for computing code coverage of Java programs

echo "Getting emma..."

pushd ${SUBMITTY_INSTALL_DIR}/JUnit > /dev/null

EMMA_VER=2.0.5312
wget https://github.com/Submitty/emma/releases/download/${EMMA_VER}/emma-${EMMA_VER}.zip -o /dev/null > /dev/null 2>&1
unzip emma-${EMMA_VER}.zip > /dev/null
mv emma-${EMMA_VER}/lib/emma.jar emma.jar
rm -rf emma-${EMMA_VER}
rm emma-${EMMA_VER}.zip
rm index.html* > /dev/null 2>&1

chmod o+r . *.jar

popd > /dev/null

#################################################################
# DRMEMORY SETUP
#################

# Dr Memory is a tool for detecting memory errors in C++ programs (similar to Valgrind)

pushd /tmp > /dev/null

echo "Getting DrMemory..."
DRMEM_TAG=release_1.10.1
DRMEM_VER=1.10.1-3
wget https://github.com/DynamoRIO/drmemory/releases/download/${DRMEM_TAG}/DrMemory-Linux-${DRMEM_VER}.tar.gz -o /dev/null > /dev/null 2>&1
tar -xpzf DrMemory-Linux-${DRMEM_VER}.tar.gz
mv /tmp/DrMemory-Linux-${DRMEM_VER} ${SUBMITTY_INSTALL_DIR}/drmemory
rm -rf /tmp/DrMemory*
chown -R root:${COURSE_BUILDERS_GROUP} ${SUBMITTY_INSTALL_DIR}/drmemory
chmod 755 ${SUBMITTY_INSTALL_DIR}/drmemory

popd > /dev/null

#################################################################
# APACHE SETUP
#################

a2enmod include actions cgi suexec authnz_external headers ssl fastcgi

# A real user will have to do these steps themselves for a non-vagrant setup as to do it in here would require
# asking the user questions as well as searching the filesystem for certificates, etc.
if [ ${VAGRANT} == 1 ]; then
    # comment out directory configs - should be converted to something more flexible
    sed -i '153,174s/^/#/g' /etc/apache2/apache2.conf

    # remove default sites which would cause server to mess up
    rm /etc/apache2/sites*/000-default.conf
    rm /etc/apache2/sites*/default-ssl.conf

    cp ${SUBMITTY_REPOSITORY}/.setup/vagrant/pool.d/submitty.conf /etc/php/7.0/fpm/pool.d/submitty.conf
    cp ${SUBMITTY_REPOSITORY}/.setup/vagrant/sites-available/submitty.conf /etc/apache2/sites-available/submitty.conf

    # permissions: rw- r-- ---
    chmod 0640 /etc/apache2/sites-available/*.conf
    a2ensite submitty

    sed -i '25s/^/\#/' /etc/pam.d/common-password
	sed -i '26s/pam_unix.so obscure use_authtok try_first_pass sha512/pam_unix.so obscure minlen=1 sha512/' /etc/pam.d/common-password
fi

cp ${SUBMITTY_REPOSITORY}/.setup/apache/www-data /etc/apache2/suexec/www-data
chmod 0640 /etc/apache2/suexec/www-data


#################################################################
# PHP SETUP
#################

# Edit php settings.  Note that if you need to accept larger files,
# you’ll need to increase both upload_max_filesize and
# post_max_filesize

sed -i -e 's/^max_execution_time = 30/max_execution_time = 60/g' /etc/php/7.0/fpm/php.ini
sed -i -e 's/^upload_max_filesize = 2M/upload_max_filesize = 10M/g' /etc/php/7.0/fpm/php.ini
sed -i -e 's/^session.gc_maxlifetime = 1440/session.gc_maxlifetime = 86400/' /etc/php/7.0/fpm/php.ini
sed -i -e 's/^post_max_size = 8M/post_max_size = 10M/g' /etc/php/7.0/fpm/php.ini
sed -i -e 's/^allow_url_fopen = On/allow_url_fopen = Off/g' /etc/php/7.0/fpm/php.ini
sed -i -e 's/^session.cookie_httponly =/session.cookie_httponly = 1/g' /etc/php/7.0/fpm/php.ini
# This should mimic the list of disabled functions that RPI uses on the HSS machine with the sole difference
# being that we do not disable phpinfo() on the vagrant machine as it's not a function that could be used for
# development of some feature, but it is useful for seeing information that could help debug something going wrong
# with our version of PHP.
DISABLED_FUNCTIONS="popen,pclose,proc_open,chmod,php_real_logo_guid,php_egg_logo_guid,php_ini_scanned_files,"
DISABLED_FUNCTIONS+="php_ini_loaded_file,readlink,symlink,link,set_file_buffer,proc_close,proc_terminate,"
DISABLED_FUNCTIONS+="proc_get_status,proc_nice,getmyuid,getmygid,getmyinode,putenv,get_current_user,"
DISABLED_FUNCTIONS+="magic_quotes_runtime,set_magic_quotes_runtime,import_request_variables,ini_alter,"
DISABLED_FUNCTIONS+="stream_socket_client,stream_socket_server,stream_socket_accept,stream_socket_pair,"
DISABLED_FUNCTIONS+="stream_get_transports,stream_wrapper_restore,mb_send_mail,openlog,syslog,closelog,pfsockopen,"
DISABLED_FUNCTIONS+="posix_kill,apache_child_terminate,apache_get_modules,apache_get_version,apache_lookup_uri,"
DISABLED_FUNCTIONS+="apache_reset_timeout,apache_response_headers,virtual,system,exec,shell_exec,passthru,"
DISABLED_FUNCTIONS+="pcntl_alarm,pcntl_fork,pcntl_waitpid,pcntl_wait,pcntl_wifexited,pcntl_wifstopped,"
DISABLED_FUNCTIONS+="pcntl_wifsignaled,pcntl_wexitstatus,pcntl_wtermsig,pcntl_wstopsig,pcntl_signal,"
DISABLED_FUNCTIONS+="pcntl_signal_dispatch,pcntl_get_last_error,pcntl_strerror,pcntl_sigprocmask,pcntl_sigwaitinfo,"
DISABLED_FUNCTIONS+="pcntl_sigtimedwait,pcntl_exec,pcntl_getpriority,pcntl_setpriority,"

if [ ${VAGRANT} != 1 ]; then
    DISABLED_FUNCTIONS+="phpinfo,"
fi

sed -i -e "s/^disable_functions = .*/disable_functions = ${DISABLED_FUNCTIONS}/g" /etc/php/7.0/fpm/php.ini

# create directories and fix permissions
mkdir -p ${SUBMITTY_DATA_DIR}

# create a list of valid userids and put them in /var/local/submitty/instructors
# one way to create your list is by listing all of the userids in /home
mkdir -p ${SUBMITTY_DATA_DIR}/instructors
ls /home | sort > ${SUBMITTY_DATA_DIR}/instructors/valid

#################################################################
# POSTGRES SETUP
#################
if [ ${VAGRANT} == 1 ]; then
	service postgresql restart
	PG_VERSION="$(psql -V | egrep -o '[0-9]{1,}.[0-9]{1,}')"
	cp /etc/postgresql/${PG_VERSION}/main/pg_hba.conf /etc/postgresql/${PG_VERSION}/main/pg_hba.conf.backup
	cp ${SUBMITTY_REPOSITORY}/.setup/vagrant/pg_hba.conf /etc/postgresql/${PG_VERSION}/main/pg_hba.conf
	echo "Creating PostgreSQL users"
	su postgres -c "source ${SUBMITTY_REPOSITORY}/.setup/vagrant/db_users.sh";
	echo "Finished creating PostgreSQL users"

	sed -i "s/#listen_addresses = 'localhost'/listen_addresses = '*'/" "/etc/postgresql/${PG_VERSION}/main/postgresql.conf"
	service postgresql restart
fi


#################################################################
# CLONE THE TUTORIAL REPO
#################

# grab the tutorial repo, which includes a number of curated example
# assignment configurations

if [ -d ${SUBMITTY_INSTALL_DIR}/GIT_CHECKOUT_Tutorial ]; then
    pushd ${SUBMITTY_INSTALL_DIR}/GIT_CHECKOUT_Tutorial
    git pull
    popd
else
    git clone 'https://github.com/Submitty/Tutorial' ${SUBMITTY_INSTALL_DIR}/GIT_CHECKOUT_Tutorial
fi


#################################################################
# ANALYSIS TOOLS SETUP
#################

if [ -d ${SUBMITTY_INSTALL_DIR}/GIT_CHECKOUT_AnalysisTools ]; then
    pushd ${SUBMITTY_INSTALL_DIR}/GIT_CHECKOUT_AnalysisTools
    git pull
    popd
else
    git clone 'https://github.com/Submitty/AnalysisTools' ${SUBMITTY_INSTALL_DIR}/GIT_CHECKOUT_AnalysisTools
fi


#################################################################
# SUBMITTY SETUP
#################


if [ ${VAGRANT} == 1 ]; then
    # This should be set by setup_distro.sh for whatever distro we have, but
    # in case it is not, default to our primary URL
    if [ -z "${SUBMISSION_URL}" ]; then
        SUBMISSION_URL='http://192.168.56.101'
    fi
    echo -e "/var/run/postgresql
hsdbu
hsdbu
${SUBMISSION_URL}
1" | ${SUBMITTY_REPOSITORY}/.setup/CONFIGURE_SUBMITTY.py --debug

else
	${SUBMITTY_REPOSITORY}/.setup/CONFIGURE_SUBMITTY.py
fi

source ${SUBMITTY_INSTALL_DIR}/.setup/INSTALL_SUBMITTY.sh clean

# (re)start the submitty grading scheduler daemon
systemctl restart submitty_grading_scheduler
# also, set it to automatically start on boot
sudo systemctl enable submitty_grading_scheduler


mkdir -p ${SUBMITTY_DATA_DIR}/instructors
mkdir -p ${SUBMITTY_DATA_DIR}/bin
touch ${SUBMITTY_DATA_DIR}/instructors/authlist
touch ${SUBMITTY_DATA_DIR}/instructors/valid
[ ! -f ${SUBMITTY_DATA_DIR}/bin/authonly.pl ] && cp ${SUBMITTY_REPOSITORY}/Docs/sample_bin/authonly.pl ${SUBMITTY_DATA_DIR}/bin/authonly.pl
[ ! -f ${SUBMITTY_DATA_DIR}/bin/validate.auth.pl ] && cp ${SUBMITTY_REPOSITORY}/Docs/sample_bin/validate.auth.pl ${SUBMITTY_DATA_DIR}/bin/validate.auth.pl
chmod 660 ${SUBMITTY_DATA_DIR}/instructors/authlist
chmod 640 ${SUBMITTY_DATA_DIR}/instructors/valid

sudo mkdir -p /usr/lib/cgi-bin
sudo chown -R www-data:www-data /usr/lib/cgi-bin

apache2ctl -t

PGPASSWORD=hsdbu psql -d postgres -h localhost -U hsdbu -c "CREATE DATABASE submitty"
PGPASSWORD=hsdbu psql -d submitty -h localhost -U hsdbu -f ${SUBMITTY_REPOSITORY}/site/data/submitty_db.sql

if [[ ${VAGRANT} == 1 ]]; then
    # Disable OPCache for development purposes as we don't care about the efficiency as much
    echo "opcache.enable=0" >> /etc/php/7.0/fpm/conf.d/10-opcache.ini

    DISTRO=$(lsb_release -i | sed -e "s/Distributor\ ID\:\t//g")

    rm -rf ${SUBMITTY_DATA_DIR}/logs/*
    rm -rf ${SUBMITTY_REPOSITORY}/.vagrant/${DISTRO}/logs/*
    mkdir -p ${SUBMITTY_REPOSITORY}/.vagrant/${DISTRO}/logs/autograding
    ln -s ${SUBMITTY_REPOSITORY}/.vagrant/${DISTRO}/logs/autograding ${SUBMITTY_DATA_DIR}/logs/autograding
    chown hwcron:course_builders ${SUBMITTY_DATA_DIR}/logs/autograding
    chmod 770 ${SUBMITTY_DATA_DIR}/logs/autograding

    mkdir -p ${SUBMITTY_REPOSITORY}/.vagrant/${DISTRO}/logs/access
    mkdir -p ${SUBMITTY_REPOSITORY}/.vagrant/${DISTRO}/logs/site_errors
    ln -s ${SUBMITTY_REPOSITORY}/.vagrant/${DISTRO}/logs/access ${SUBMITTY_DATA_DIR}/logs/access
    ln -s ${SUBMITTY_REPOSITORY}/.vagrant/${DISTRO}/logs/site_errors ${SUBMITTY_DATA_DIR}/logs/site_errors
    chown -R hwphp:course_builders ${SUBMITTY_DATA_DIR}/logs/access
    chmod -R 770 ${SUBMITTY_DATA_DIR}/logs/access
    chown -R hwphp:course_builders ${SUBMITTY_DATA_DIR}/logs/site_errors
    chmod -R 770 ${SUBMITTY_DATA_DIR}/logs/site_errors

    # Call helper script that makes the courses and refreshes the database
    ${SUBMITTY_REPOSITORY}/.setup/bin/setup_sample_courses.py

    #################################################################
    # SET CSV FIELDS (for classlist upload data)
    #################
    # Vagrant auto-settings are based on Rensselaer Polytechnic Institute School
    # of Science 2015-2016.

    # Other Universities will need to rerun /bin/setcsvfields to match their
    # classlist csv data.  See wiki for details.
    ${SUBMITTY_INSTALL_DIR}/bin/setcsvfields 13 12 15 7
fi

# Deferred ownership change
chown hwphp:hwphp ${SUBMITTY_INSTALL_DIR}

# With this line, subdirectories inherit the group by default and
# blocks r/w access to the directory by others on the system.
chmod 2771 ${SUBMITTY_INSTALL_DIR}

#################################################################
# RESTART SERVICES
###################

service apache2 restart
service php7.0-fpm restart
service postgresql restart

echo "Done."
exit 0<|MERGE_RESOLUTION|>--- conflicted
+++ resolved
@@ -113,126 +113,6 @@
 	adduser hwcron vagrant
 fi
 
-<<<<<<< HEAD
-=======
-#################################################################
-# PACKAGE SETUP
-#################
-echo "\n" | add-apt-repository ppa:webupd8team/java
-apt-get -qq update
-
-
-############################
-# NTP: Network Time Protocol
-# You want to be sure the clock stays in sync, especially if you have
-# deadlines for homework to be submitted.
-#
-# The default settings are ok, but you can edit /etc/ntp.conf and
-# replace the default servers with your local ntp server to reduce
-# traffic through your campus uplink (To replace the default servers
-# with your own, comment out the default servers by adding a # before
-# the lines that begin with “server” and add your server under the
-# line that says “Specify one or more NTP servers” with something
-# along the lines of “server xxx.xxx.xxx.xxx”)
-
-apt-get install -qqy ntp
-service ntp restart
-
-echo "Preparing to install packages.  This may take a while."
-
-# path for untrusted user creation script will be different if not using Vagrant
-
-apt-get install -qqy libpam-passwdqc
-
-
-# Set up apache to run with suphp in pre-fork mode since not all
-# modules are thread safe (do not combine the commands or you may get
-# the worker/threaded mode instead)
-
-apt-get install -qqy ssh sshpass unzip
-apt-get install -qqy postgresql-9.5
-apt-get install -qqy apache2 apache2-suexec-custom libapache2-mod-authnz-external libapache2-mod-authz-unixgroup
-apt-get install -qqy php7.0 php7.0-cli php-xdebug libapache2-mod-fastcgi php7.0-fpm php7.0-curl php7.0-pgsql php7.0-mcrypt
-apt-get install -qqy php7.0-zip
-
-# Check to make sure you got the right setup by typing:
-#   apache2ctl -V | grep MPM
-# (it should say prefork)
-
-apachectl -V | grep MPM
-
-# Add additional packages for compiling, authentication, and security,
-# and program support
-
-# DOCUMENTATION FIXME: Go through this list and categorize purpose of
-# these packages (as appropriate.. )
-
-apt-get install -qqy clang autoconf automake autotools-dev clisp diffstat emacs finger gdb git git-man \
-hardening-includes p7zip-full patchutils \
-libpq-dev unzip valgrind zip libmagic-ocaml-dev common-lisp-controller libboost-all-dev \
-javascript-common  \
-libfile-mmagic-perl libgnupg-interface-perl libbsd-resource-perl libarchive-zip-perl gcc g++ \
-g++-multilib jq libseccomp-dev libseccomp2 seccomp junit flex bison spim poppler-utils
-
-#CMAKE
-echo "installing cmake" 
-apt-get install -qqy cmake
-
-#GLEW and GLM
-echo "installing graphics libraries"
-apt-get install -qqy glew-utils libglew-dev libglm-dev
-apt-get install -qqy libxrandr-dev xorg-dev
-
-#GLFW
-wget https://github.com/glfw/glfw/releases/download/3.2.1/glfw-3.2.1.zip
-unzip glfw-3.2.1.zip
-cd glfw-3.2.1
-mkdir build 
-cd build                              
-cmake .. 
-make 
-sudo make install 
-cd ../..
-rm -R glfw-3.2.1
-rm glfw-3.2.1.zip
-
-#CMAKE permissions
-#These permissions are necessary so that untrusted user can use pkgconfig with cmake.
-#Note that pkgconfig does not appear until after graphics installs (Section above)
-chmod -R o+rx /usr/local/lib/pkgconfig 
-chmod -R o+rx /usr/local/lib/cmake
-
-# Install stack (used to build analysis tools)
-curl -sSL https://get.haskellstack.org/ | sh
-
-# Enable PHP5-mcrypt
-#php5enmod mcrypt
-
-# Install Oracle 8 Non-Interactively
-echo oracle-java8-installer shared/accepted-oracle-license-v1-1 select true | sudo /usr/bin/debconf-set-selections
-apt-key adv --keyserver hkp://keyserver.ubuntu.com:80 --recv-keys EEA14886
-echo "installing java8"
-apt-get install -qqy oracle-java8-installer > /dev/null 2>&1
-
-# Install Racket and Swi-prolog for Programming Languages
-echo "installing Racket and Swi-prolog"
-apt-add-repository -y ppa:plt/racket  > /dev/null 2>&1
-apt-get install -qqy racket > /dev/null 2>&1
-apt-get install -qqy swi-prolog > /dev/null 2>&1
-
-# Install Image Magick for image comparison, etc.
-apt-get install -qqy imagemagick
-
-# Install pdftk for exam pdf uploads 
-apt-get install -qqy pdftk
-
-# Used by Network Programming class
-apt-get install -qqy libssl-dev
-
-apt-get -qqy autoremove
-
-
->>>>>>> 5fd83683
 # TODO: We should look into making it so that only certain users have access to certain packages
 # so that hwphp is the only one who could use PAM for example
 pip2 install -U pip
