--- conflicted
+++ resolved
@@ -1856,9 +1856,6 @@
             $ids,
             $gradeable_constructor);
     }
-<<<<<<< HEAD
-}
-=======
 
     public function getActiveVersions(Gradeable\Gradeable $gradeable, array $submitter_ids) {
         if (count($submitter_ids) === 0) {
@@ -1895,5 +1892,4 @@
         return $versions;
     }
 
-}
->>>>>>> 8550027c
+}