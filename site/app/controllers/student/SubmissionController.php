--- conflicted
+++ resolved
@@ -402,8 +402,6 @@
             $graded_gradeables[] = $gg;
         }
 
-<<<<<<< HEAD
-=======
         // Below is true if no users are on a team. In this case, we later make the team automatically,
         //   so this should not return a failure.
         // if (count($graded_gradeables) === 0) {
@@ -414,7 +412,6 @@
         //     return $return;
         // } else
 
->>>>>>> 0a9ff73d
         //If the users are on multiple teams.
         if ($gradeable->isTeamAssignment() && count($graded_gradeables) > 1) {
             // Not all users were on the same team
