name: Submitty CI

on:
  push:
    branches:
      - main
  pull_request:
  workflow_dispatch:

env:
  PGPASSWORD: submitty_dbuser
  PHP_USER: submitty_php
  PHP_GROUP: submitty_php
  CGI_USER: submitty_cgi
  SUBMITTY_DATA_DIR: /var/local/submitty
  SUBMITTY_INSTALL_DIR: /usr/local/submitty
  SUBMITTY_REPOSITORY: /usr/local/submitty/GIT_CHECKOUT/Submitty
  POSTGRES_HOST: localhost
  PHP_VER: 7.4
  NODE_VERSION: 16
  PYTHON_VERSION: 3.8

concurrency:
  # If this is a PR, cancel all previously running jobs on source branch
  group: ${{ github.head_ref || github.run_id }}
  cancel-in-progress: true


jobs:
    css-lint:
        runs-on: ubuntu-20.04
        defaults:
            run:
                working-directory: site
        steps:
            - uses: actions/checkout@v3
            - uses: actions/setup-node@v3
              with:
                node-version: ${{ env.NODE_VERSION }}
            - name: Cache Node Modules
              uses: actions/cache@v3
              with:
                  path: ~/.npm
                  key: ${{ runner.os }}-cache-node-modules-${{ hashFiles('**/package-lock.json') }}
                  restore-keys: |
                       ${{ runner.os }}-cache-node-modules-
            - run: npm install
            - name: Run stylelint
              run: npm run css-stylelint


    js-lint:
        runs-on: ubuntu-20.04
        defaults:
            run:
                working-directory: site
        steps:
            - uses: actions/checkout@v3
            - uses: actions/setup-node@v3
              with:
                node-version: ${{ env.NODE_VERSION }}
            - name: Cache Node Modules
              uses: actions/cache@v3
              with:
                  path: ~/.npm
                  key: ${{ runner.os }}-cache-node-modules-${{ hashFiles('**/package-lock.json') }}
                  restore-keys: |
                       ${{ runner.os }}-cache-node-modules-
            - run: npm install
            - name: Run eslint
              run: npm run eslint
            - name: Run npm build (tsc and esbuild)
              run: npm run build


    js-unit:
        runs-on: ubuntu-20.04
        defaults:
            run:
                working-directory: site
        steps:
            - uses: actions/checkout@v3
            - uses: actions/setup-node@v3
              with:
                node-version: ${{ env.NODE_VERSION }}
            - name: Cache Node Modules
              uses: actions/cache@v3
              with:
                  path: ~/.npm
                  key: ${{ runner.os }}-cache-node-modules-${{ hashFiles('**/package-lock.json') }}
                  restore-keys: |
                      ${{ runner.os }}-cache-node-modules-
            - run: npm install
            - run: npm run test
            - name: Upload Coverage
              uses: codecov/codecov-action@v3
              with:
                  files: site/tests/report/jest/clover.xml
                  flags: js


    php-lint:
        runs-on: ubuntu-20.04
        defaults:
            run:
                working-directory: site
        steps:
            - uses: actions/checkout@v3
            - uses: shivammathur/setup-php@2.25.2
              with:
                php-version: ${{ env.PHP_VER }}
            - name: Cache Composer
              id: composer-cache
              run: echo "dir=$(composer config cache-files-dir)" >> $GITHUB_OUTPUT
            - name: Install Composer
              uses: actions/cache@v3
              with:
                  path: ${{ steps.composer-cache.outputs.dir }}
                  key: ${{ runner.os }}-composer-${{ hashFiles('**/composer.lock') }}
                  restore-keys: |
                      ${{ runner.os }}-composer-

            - name: Install dependencies
              run: composer install --prefer-dist --dev
            - name: Check syntax
              run: find -L . -path ./vendor -prune -o -name '*.php' -print0 | xargs -0 -n 1 -P 4 php -l
            - name: Lint PHP code
              run: |
                  php vendor/bin/phpcs --version
                  php vendor/bin/phpcs
            - name: Static analysis
              run: |
                  php vendor/bin/phpstan  --version
                  php vendor/bin/phpstan analyze app public/index.php socket/index.php


    php-unit:
      runs-on: ubuntu-20.04
      defaults:
          run:
              working-directory: site
      steps:
          - uses: actions/checkout@v3
          - uses: shivammathur/setup-php@2.25.2
            with:
              php-version: ${{ env.PHP_VER }}
              extensions: imagick
              coverage: pcov
          - name: Cache Composer
            id: composer-cache
            run: echo "dir=$(composer config cache-files-dir)" >> $GITHUB_OUTPUT
          - name: Install Composer
            uses: actions/cache@v3
            with:
                path: ${{ steps.composer-cache.outputs.dir }}
                key: ${{ runner.os }}-composer-${{ hashFiles('**/composer.lock') }}
                restore-keys: |
                    ${{ runner.os }}-composer-
          - name: Install dependencies
            run: composer install --prefer-dist --dev
          - name: Run php unit tests
            run : php vendor/bin/phpunit
          - name: Upload Coverage
            uses: codecov/codecov-action@v3
            with:
              files: site/tests/report/clover.xml
              flags: php


    python-lint:
      runs-on: ubuntu-20.04
      steps:
        - uses: actions/checkout@v3
        - uses: actions/setup-python@v4
          with:
            python-version: ${{ env.PYTHON_VERSION }}
        - name: Cache Pip
          uses: actions/cache@v3
          with:
            path: ~/.cache/pip
            key: ${{ runner.os }}-${{ github.job }}-pip-${{ github.sha }}
            restore-keys: |
                ${{ runner.os }}-${{ github.job }}-pip-
        - name: Install python libraries
          run : |
            python3 -m pip install --upgrade pip
            python3 -m pip install flake8 flake8-bugbear
        - name: Run python linting
          run : python3 -m flake8


    python-unit:
      runs-on: ubuntu-20.04
      steps:
        - uses: actions/checkout@v3
        - uses: actions/setup-python@v4
          with:
            python-version: ${{ env.PYTHON_VERSION }}
        - name: Cache Pip
          uses: actions/cache@v3
          with:
            path: ~/.cache/pip
            key: ${{ runner.os }}-${{ github.job }}-pip-${{ hashFiles('**/system_requirements.txt') }}
            restore-keys: |
                ${{ runner.os }}-${{ github.job }}-pip-
        - name: Install python libraries
          run : |
            python3 -m pip install -r .setup/pip/system_requirements.txt
            python3 -m pip install coverage # Testing util.

        # Submitty utils install & unit testing, must be put before auto grader
        # testing as auto grader depends on submitty utils to function.
        - name: Run python_submitty_utils python unit tests
          working-directory: python_submitty_utils
          run : |
            pip3 install .
            coverage run -m unittest discover
            coverage xml
        - name: Upload submitty python utils Coverage
          uses: codecov/codecov-action@v3
          with:
            files: python_submitty_utils/coverage.xml
            flags: python_submitty_utils

        # Migrator unit test
        - name: Run migrator python unit tests
          working-directory: migration
          run : |
            coverage run -m unittest discover
            coverage xml
        - name: Upload migrator Coverage
          uses: codecov/codecov-action@v3
          with:
            files: migration/coverage.xml
            flags: migrator

        # Auto grader unit test
        - name: Run autograder python unit tests
          working-directory: autograder
          run : |
            coverage run -m unittest discover
            coverage xml
        - name: Upload autograder Coverage
          uses: codecov/codecov-action@v3
          with:
            files: autograder/coverage.xml
            flags: autograder

        #submitty_daemon_jobs unit tests
        - name: Install bulk upload dependencies
          run: |
            sudo apt-get install -y poppler-utils
            sudo apt-get install -y libzbar0

        - name: Run bulk upload unit tests
          working-directory: sbin/submitty_daemon_jobs
          run : |
            coverage run -m unittest discover tests -t .
            coverage xml -i

        - name: Upload submitty_daemon_jobs Coverage
          uses: codecov/codecov-action@v3
          with:
            files: sbin/submitty_daemon_jobs/coverage.xml
            flags: submitty_daemon_jobs


    shellcheck:
      name: ShellCheck
      runs-on: ubuntu-20.04
      steps:
        - uses: actions/checkout@v3
        - name: install ShellCheck
          run: sudo apt-get install -y shellcheck
        - name: Run ShellCheck
          run: python3 run_shellcheck.py  # Uses the default Python installed with Ubuntu
    e2e:
      runs-on: ubuntu-20.04
      services:
        postgres:
          image: postgres
          env:
            POSTGRES_PASSWORD: submitty_dbuser
            POSTGRES_USER: postgres
            TZ: America/New_York
          options: >-
            --health-cmd pg_isready
            --health-interval 10s
            --health-timeout 5s
            --health-retries 5
          ports:
            - 5432:5432
      steps:
        - name: Checkout repository
          uses: actions/checkout@v3
        - uses: ./.github/actions/e2e-Setup-Composite
        
        - name: Install accessibility checker
          run: |
            wget https://github.com/validator/validator/releases/download/20.3.16/vnu.jar_20.3.16.zip
            unzip vnu.jar_20.3.16.zip
            sudo mv dist/vnu.jar /usr/bin/
        - name: Run selenium e2e tests with pam auth
          run: |
            pushd ${SUBMITTY_REPOSITORY}
            echo "Authentication Method => $(sudo jq -r ".authentication_method" /usr/local/submitty/config/database.json)"
            TEST_URL="http://localhost" python3 -m unittest discover -v --start-directory tests
            sudo bash tests/test_site_error_log.sh

    e2eCypressOne:
      runs-on: ubuntu-20.04
      services:
        postgres:
          image: postgres
          env:
            POSTGRES_PASSWORD: submitty_dbuser
            POSTGRES_USER: postgres
            TZ: America/New_York
          options: >-
            --health-cmd pg_isready
            --health-interval 10s
            --health-timeout 5s
            --health-retries 5
          ports:
            - 5432:5432

      steps:
        - name: Checkout repository
          uses: actions/checkout@v3
        - uses: ./.github/actions/e2e-Setup-Composite

<<<<<<< HEAD
        - name: Cache Node Modules
          uses: actions/cache@v3
          with:
            path: ~/.npm
            key: ${{ runner.os }}-cache-node-modules-dev-${{ hashFiles('**/package-lock.json') }}
            restore-keys: |
               ${{ runner.os }}-cache-node-modules-dev
=======
        steps:
          - uses: actions/checkout@v3
            with:
              path: SUBMITTY_CPY/
          - name: Copy Repo
            run: |
              # have to copy first, absolute paths not supported by actions/checkout@v3
                sudo mkdir -p ${SUBMITTY_INSTALL_DIR}/GIT_CHECKOUT/Submitty
                sudo cp -R SUBMITTY_CPY/. ${SUBMITTY_INSTALL_DIR}/GIT_CHECKOUT/Submitty
                sudo chmod -R a+rwx  ${SUBMITTY_INSTALL_DIR}
                sudo chmod -R a+rwx /tmp/

          - uses: actions/setup-python@v4
            with:
              python-version: ${{ env.PYTHON_VERSION }}
          - uses: shivammathur/setup-php@2.25.2
            with:
              php-version: ${{ env.PHP_VER }}
              extensions: imagick, ldap
>>>>>>> 6cec72b9

        - name: Install node dependencies
          working-directory: ${{env.SUBMITTY_REPOSITORY}}/site
          run: |
            npm install file-saver --save
            npm install --production=false

        - name: Run API tests
          working-directory: ${{env.SUBMITTY_REPOSITORY}}/site
          run: npm run test:api
          env:
            BASE_URL: http://localhost

        - name: Run cypress e2e tests with pam auth
          uses: cypress-io/github-action@v5
          with:
            config: baseUrl=http://localhost
            working-directory: ${{env.SUBMITTY_REPOSITORY}}/site
            browser: chrome
            env: run_area=CI

        - name: Stop autograding services
          run: |
            sudo systemctl stop submitty_autograding_worker
            sudo systemctl stop submitty_autograding_shipper

        - name: Run autograding status test
          uses: cypress-io/github-action@v5
          with:
            config: baseUrl=http://localhost
            spec: cypress/e2e/autograding_status_1.spec.js
            working-directory: ${{env.SUBMITTY_REPOSITORY}}/site
            browser: chrome
            env: autograding_shipper_off=True

        - name: Restart autograding shipper
          run: |
            sudo systemctl restart submitty_autograding_shipper

        - name: Run autograding status test
          uses: cypress-io/github-action@v5
          with:
            config: baseUrl=http://localhost
            spec: cypress/e2e/autograding_status_2.spec.js
            working-directory: ${{env.SUBMITTY_REPOSITORY}}/site
            browser: chrome
            env: autograding_shipper_off=True

        - name: Restart autograding worker
          run: |
            sudo systemctl restart submitty_autograding_worker
    e2eCypressTwo:
      runs-on: ubuntu-20.04
      services:
        postgres:
          image: postgres
          env:
            POSTGRES_PASSWORD: submitty_dbuser
            POSTGRES_USER: postgres
            TZ: America/New_York
          options: >-
            --health-cmd pg_isready
            --health-interval 10s
            --health-timeout 5s
            --health-retries 5
          ports:
            - 5432:5432

      steps:
        - name: Checkout repository
          uses: actions/checkout@v3
        - uses: ./.github/actions/e2e-Setup-Composite

        - name: Cache Node Modules
          uses: actions/cache@v3
          with:
            path: ~/.npm
            key: ${{ runner.os }}-cache-node-modules-dev-${{ hashFiles('**/package-lock.json') }}
            restore-keys: |
               ${{ runner.os }}-cache-node-modules-dev

        - name: Install node dependencies
          working-directory: ${{env.SUBMITTY_REPOSITORY}}/site
          run: |
            npm install file-saver --save
            npm install --production=false

        - name: Run API tests
          working-directory: ${{env.SUBMITTY_REPOSITORY}}/site
          run: npm run test:api
          env:
            BASE_URL: http://localhost
        - name: Stop autograding services
          run: |
            sudo systemctl stop submitty_autograding_worker
            sudo systemctl stop submitty_autograding_shipper

        - name: Run autograding status test
          uses: cypress-io/github-action@v5
          with:
            config: baseUrl=http://localhost
            spec: cypress/e2e/autograding_status_1.spec.js
            working-directory: ${{env.SUBMITTY_REPOSITORY}}/site
            browser: chrome
            env: autograding_shipper_off=True

        - name: Restart autograding shipper
          run: |
            sudo systemctl restart submitty_autograding_shipper
        - name: Restart autograding worker
          run: |
            sudo systemctl restart submitty_autograding_worker
        - name: Switch to database auth
          run:  sudo sed -ie "s/Pam/Database/g" ${SUBMITTY_INSTALL_DIR}/config/authentication.json

        - name: Run cypress e2e login tests with database auth
          uses: cypress-io/github-action@v5
          with:
            config: baseUrl=http://localhost
            spec: cypress/e2e/login.spec.js
            working-directory: ${{env.SUBMITTY_REPOSITORY}}/site
            browser: chrome

        - name: Switch to LDAP auth
          run:  sudo sed -ie "s/Database/Ldap/g" ${SUBMITTY_INSTALL_DIR}/config/authentication.json

        - name: Run cypress e2e login tests with LDAP auth
          uses: cypress-io/github-action@v5
          with:
            config: baseUrl=http://localhost
            spec: cypress/e2e/login.spec.js
            working-directory: ${{env.SUBMITTY_REPOSITORY}}/site
            browser: chrome
        - name: Setup SAML
          run: |
            cd $SUBMITTY_REPOSITORY
            sudo -E env "PATH=$PATH" bash .setup/testing/setup_saml.sh

        - name: Switch to SAML auth
          run:  sudo sed -ie "s/Ldap/Saml/g" ${SUBMITTY_INSTALL_DIR}/config/authentication.json

        - name: Run cypress e2e login tests with SAML auth
          uses: cypress-io/github-action@v5
          with:
            config: baseUrl=http://localhost,chromeWebSecurity=false
            spec: cypress/e2e/login.spec.js
            working-directory: ${{env.SUBMITTY_REPOSITORY}}/site
            browser: chrome

        - uses: actions/upload-artifact@v3
          if: failure()
          with:
            name: cypress-screenshots
            path: ${{env.SUBMITTY_REPOSITORY}}/site/cypress/screenshots
        - uses: actions/upload-artifact@v3
          if: failure()
          with:
            name: cypress-videos
            path: ${{env.SUBMITTY_REPOSITORY}}/site/cypress/videos

        - name: Check for site errors
          working-directory: ${{ env.SUBMITTY_REPOSITORY }}
          run: sudo bash tests/test_site_error_log.sh


    # e2eIntegrationTests:
    #     runs-on: ubuntu-20.04

    #     steps:
    #       - uses: actions/checkout@v3
    #         with:
    #           path: SUBMITTY_CPY/
    #       - name: Copy Repo
    #         run: |
    #           # have to copy first, absolute paths not supported by actions/checkout@v3
    #             sudo mkdir -p ${SUBMITTY_INSTALL_DIR}/GIT_CHECKOUT/Submitty
    #             sudo cp -R SUBMITTY_CPY/. ${SUBMITTY_INSTALL_DIR}/GIT_CHECKOUT/Submitty
    #             sudo chmod -R a+rwx  ${SUBMITTY_INSTALL_DIR}
    #             sudo chmod -R a+rwx /tmp/

    #       - uses: actions/setup-python@v4
    #         with:
    #           python-version: ${{ env.PYTHON_VERSION }}
    #       - uses: shivammathur/setup-php@2.24.0
    #         with:
    #           php-version: ${{ env.PHP_VER }}
    #           extensions: imagick, ldap

    #       - name: Set Timezone
    #         run: |
    #           sudo timedatectl set-timezone America/New_York

    #       - name: Cache pip
    #         uses: actions/cache@v3
    #         with:
    #           path: ~/.cache/pip
    #           key: ${{ runner.os }}-${{ github.job }}-pip-${{ hashFiles('**/system_requirements.txt') }}
    #           restore-keys: |
    #             ${{ runner.os }}-${{ github.job }}-pip-

    #       - name: Install Test-specific python dependencies
    #         run: |
    #           # Install for local
    #           python3 -m pip install --upgrade pip setuptools wheel
    #           pip3 -V
    #           pip3 install selenium websocket_client
    #           # Install globally
    #           sudo python3 -m pip install --upgrade pip setuptools wheel
    #           sudo pip3 -V

    #       - name: Install python dependencies
    #         run: |
    #           # Install for local
    #           pip3 install -r ${SUBMITTY_REPOSITORY}/.setup/pip/system_requirements.txt
    #           # Install globally
    #           sudo pip3 install -r ${SUBMITTY_REPOSITORY}/.setup/pip/system_requirements.txt

    #       - name: Install Submitty python utils #dunno
    #         run: |
    #           cd ${SUBMITTY_REPOSITORY}/python_submitty_utils
    #           pip3 install .
    #           pip3 show submitty_utils
    #           umask 022
    #           sudo -H pip3 install .
    #           sudo pip3 show submitty_utils

    #       - name: Install apt-get packages
    #         run: |
    #           sudo apt-get update
    #           sudo apt-get install libseccomp-dev
    #           sudo apt-get install libboost-all-dev
    #           sudo apt-get install apache2
    #           sudo apt-get install apache2-suexec-custom
    #           sudo apt-get install libapache2-mod-authnz-external
    #           sudo apt-get install libapache2-mod-authz-unixgroup
    #           sudo apt-get install libapache2-mod-wsgi-py3
    #           sudo apt-get install nginx
    #           sudo apt-get install php${PHP_VER}-fpm
    #           sudo apt-get install poppler-utils
    #           sudo apt-get install valgrind
    #           sudo apt-get install moreutils

    #       - name: Install third party dependencies
    #         run: |
    #           cd $SUBMITTY_REPOSITORY
    #           sudo -E env "PATH=$PATH" bash .setup/testing/autograder.sh
          
    #       # - name: Configure Test suite
    #       #   run: |
    #       #     cd $SUBMITTY_REPOSITORY
    #       #     sudo -E env "PATH=$PATH" bash .setup/testing/setup.sh
    #       #     sudo jq '. |= . + {"verified_submitty_admin_user": "submitty-admin"}' /usr/local/submitty/config/submitty_users.json \
    #       #       | sudo sponge /usr/local/submitty/config/submitty_users.json
    #       #     sudo chown root:submitty_daemonphp /usr/local/submitty/config/submitty_users.json
    #       #     sudo chmod 440 /usr/local/submitty/config/submitty_users.json

    #       - name: Set up test suite
    #         run: |
    #           cd $SUBMITTY_REPOSITORY
    #           sudo -E env "PATH=$PATH" bash .setup/testing/setup_test_suite.sh

    #       - name: Run git tests #prob just selenium
    #         run: |
    #           cd $SUBMITTY_REPOSITORY
    #           SEMESTER=$(python3 -c 'from datetime import datetime; today = datetime.today(); semester = ("s" if today.month < 7 else "f") + str(today.year)[-2:]; print(semester)')
    #           sudo python3 /usr/local/submitty/bin/generate_repos.py ${SEMESTER} sample open_homework
    #           bash tests/git_test.sh

    #       - name: Run integration tests
    #         run: sudo -E env "PATH=$PATH" python3 /usr/local/submitty/test_suite/integrationTests/run.py





    e2eIntegrationTests:
      runs-on: ubuntu-20.04
      steps:
        - name: Checkout repository
          uses: actions/checkout@v3
        - uses: ./.github/actions/e2e-Setup-Composite
        - name: Cache Node Modules
          uses: actions/cache@v3
          with:
            path: ~/.npm
            key: ${{ runner.os }}-cache-node-modules-dev-${{ hashFiles('**/package-lock.json') }}
            restore-keys: |
               ${{ runner.os }}-cache-node-modules-dev

        - name: Install node dependencies
          working-directory: ${{env.SUBMITTY_REPOSITORY}}/site
          run: |
            npm install file-saver --save
            npm install --production=false
        - name: Stop autograding services
          run: |
            sudo systemctl stop submitty_autograding_worker
            sudo systemctl stop submitty_autograding_shipper
        - name: Restart autograding shipper
          run: |
            sudo systemctl restart submitty_autograding_shipper
        - name: Restart autograding worker
          run: |
            sudo systemctl restart submitty_autograding_worker
        - name: Run integration tests
          run: sudo -E env "PATH=$PATH" python3 /usr/local/submitty/test_suite/integrationTests/run.py<|MERGE_RESOLUTION|>--- conflicted
+++ resolved
@@ -329,7 +329,6 @@
           uses: actions/checkout@v3
         - uses: ./.github/actions/e2e-Setup-Composite
 
-<<<<<<< HEAD
         - name: Cache Node Modules
           uses: actions/cache@v3
           with:
@@ -337,27 +336,6 @@
             key: ${{ runner.os }}-cache-node-modules-dev-${{ hashFiles('**/package-lock.json') }}
             restore-keys: |
                ${{ runner.os }}-cache-node-modules-dev
-=======
-        steps:
-          - uses: actions/checkout@v3
-            with:
-              path: SUBMITTY_CPY/
-          - name: Copy Repo
-            run: |
-              # have to copy first, absolute paths not supported by actions/checkout@v3
-                sudo mkdir -p ${SUBMITTY_INSTALL_DIR}/GIT_CHECKOUT/Submitty
-                sudo cp -R SUBMITTY_CPY/. ${SUBMITTY_INSTALL_DIR}/GIT_CHECKOUT/Submitty
-                sudo chmod -R a+rwx  ${SUBMITTY_INSTALL_DIR}
-                sudo chmod -R a+rwx /tmp/
-
-          - uses: actions/setup-python@v4
-            with:
-              python-version: ${{ env.PYTHON_VERSION }}
-          - uses: shivammathur/setup-php@2.25.2
-            with:
-              php-version: ${{ env.PHP_VER }}
-              extensions: imagick, ldap
->>>>>>> 6cec72b9
 
         - name: Install node dependencies
           working-directory: ${{env.SUBMITTY_REPOSITORY}}/site
