<?php

namespace app\controllers\admin;

use app\controllers\AbstractController;
use app\libraries\DateUtils;
use app\libraries\FileUtils;
use app\libraries\GradeableType;
use app\libraries\routers\AccessControl;
use app\libraries\response\MultiResponse;
use app\libraries\response\JsonResponse;
use app\libraries\response\RedirectResponse;
use app\libraries\response\WebResponse;
use app\libraries\PollUtils;
use app\models\gradeable\AutoGradedGradeable;
use app\models\gradeable\Gradeable;
use app\models\gradeable\GradedGradeable;
use app\models\gradeable\LateDayInfo;
use app\models\gradeable\LateDays;
use app\models\gradeable\Mark;
use app\models\gradeable\Submitter;
use app\models\User;
use Symfony\Component\Routing\Annotation\Route;
use app\models\RainbowCustomization;
use app\exceptions\ValidationException;

/**
 * Class ReportController
 * @package app\controllers\admin
 * @AccessControl(role="INSTRUCTOR")
 */
class ReportController extends AbstractController {
    const MAX_AUTO_RG_WAIT_TIME = 45;       // Time in seconds a call to autoRainbowGradesStatus should
                                            // wait for the job to complete before timing out and returning failure

    private $all_overrides = [];

    /**
     * @Route("/courses/{_semester}/{_course}/reports")
     */
    public function showReportPage() {
        if (!$this->core->getUser()->accessAdmin()) {
            $this->core->getOutput()->showError("This account cannot access admin pages");
        }

        $grade_summaries_last_run = $this->getGradeSummariesLastRun();
        $this->core->getOutput()->enableMobileViewport();
        $json = null;
        $customization_path = FileUtils::joinPaths($this->core->getConfig()->getCoursePath(), "rainbow_grades", "customization.json");
        if (file_exists($customization_path)) {
            $json = file_get_contents($customization_path);
        }
        $this->core->getOutput()->renderOutput(['admin', 'Report'], 'showReportUpdates', $grade_summaries_last_run, $json);
    }

    /**
     * Generates grade summary files for every user
     *
     * @Route("/courses/{_semester}/{_course}/reports/summaries")
     * @Route("/api/courses/{_semester}/{_course}/reports/summaries", methods={"POST"})
     */
    public function generateGradeSummaries() {
        if (!$this->core->getUser()->accessAdmin()) {
            $this->core->getOutput()->showError("This account cannot access admin pages");
        }

        $base_path = FileUtils::joinPaths($this->core->getConfig()->getCoursePath(), 'reports', 'all_grades');

        // Check that the directory is writable, fail if not
        if (!is_writable($base_path)) {
            $this->core->addErrorMessage('Unable to write to the grade summaries directory');
            $this->core->redirect($this->core->buildCourseUrl(['reports']));
        }

        $poll_base_path = FileUtils::joinPaths($this->core->getConfig()->getCoursePath(), 'reports', 'polls');

        // Check that the directory is writable, fail if not
        if ($this->core->getConfig()->isPollsEnabled() && !is_writable($poll_base_path)) {
            $this->core->addErrorMessage('Unable to write to the poll summary directory');
            $this->core->redirect($this->core->buildCourseUrl(['reports']));
        }

        $g_sort_keys = [
            'type',
            'CASE WHEN submission_due_date IS NOT NULL THEN submission_due_date ELSE g.g_grade_released_date END',
            'g_id',
        ];
        $gg_sort_keys = [
            'user_id',
        ];

        // Generate the reports
        $this->generateReportInternal($g_sort_keys, $gg_sort_keys, function ($a, $b, $c, $d) use ($base_path) {
            $this->saveUserToFile($base_path, $a, $b, $c, $d);
            return null;
        });

        if ($this->core->getConfig()->isPollsEnabled()) {
            $this->generatePollSummaryInternal($poll_base_path);
        }

        $this->core->addSuccessMessage("Successfully Generated Grade Summaries");
        $this->core->redirect($this->core->buildCourseUrl(['reports']));
        return $this->core->getOutput()->renderJsonSuccess();
    }


    public function getGradeSummariesLastRun() {

        // Build path to the grade summaries folder
        $summaries_dir = $this->core->getConfig()->getCoursePath() . '/reports/all_grades';

        // Get contents of directory
        $files = scandir($summaries_dir);

        // Get file count
        // Subtract 2 to account for '.' and '..'
        $file_count = count($files) - 2;

        // If folder is empty return never
        if ($file_count == 0) {
            return 'Never';
        }
        else {
            // Else folder has contents return the time stamp off the first file
            // Get file modification time of first student json
            $time_stamp = filemtime($summaries_dir . '/' . $files[2]);

            // Format it
            $time_stamp = new \DateTime("@$time_stamp");
            $time_stamp->setTimezone($this->core->getConfig()->getTimezone());

            return DateUtils::convertTimeStamp($this->core->getUser(), $time_stamp->format('c'), $this->core->getConfig()->getDateTimeFormat()->getFormat('gradeable'));
        }
    }

    /**
     * Generates and offers download of CSV grade report
     *
     * @Route("/courses/{_semester}/{_course}/reports/csv")
     */
    public function generateCSVReport() {
        if (!$this->core->getUser()->accessAdmin()) {
            $this->core->getOutput()->showError("This account cannot access admin pages");
        }

        $g_sort_keys = [
            'syllabus_bucket',
            'g_id',
        ];
        $gg_sort_keys = [
            'registration_section',
            'user_id',
        ];

        // Generate the reports
        $rows = $this->generateReportInternal($g_sort_keys, $gg_sort_keys, function (User $a, array $b, LateDays $c) {
            return $this->generateCSVRow($a, $b, $c);
        });

        // Concatenate the CSV
        $csv = '';
        if (count($rows) > 0) {
            // Header row
            $csv = implode(',', array_keys(reset($rows))) . PHP_EOL;
            // Content rows
            foreach ($rows as $row) {
                $csv .= implode(',', $row) . PHP_EOL;
            }
        }

        //Send csv data to file download.  Filename: "{course}_csvreport_{date/time stamp}.csv"
        $this->core->getOutput()->renderFile($csv, $this->core->getConfig()->getCourse() . "_csvreport_" . date("ymdHis") . ".csv");
    }

    /**
     * Loads all team graded gradeables
     * @param Gradeable[] $team_gradeables
     * @return array array, indexed by gradeable id, of arrays, indexed by user id, of team graded gradeables
     */
    private function cacheTeamGradedGradeables(array $team_gradeables) {
        // Array of team graded gradeables, first indexed by gradeable id, then by user id (so multiple entries per team)
        $team_graded_gradeables = [];

        // Get the team gradeables first and, unfortunately, fully cache them
        /** @var GradedGradeable $gg */
        foreach ($this->core->getQueries()->getGradedGradeables($team_gradeables) as $gg) {
            foreach ($gg->getSubmitter()->getTeam()->getMemberUserIds() as $user_id) {
                $team_graded_gradeables[$gg->getGradeableId()][$user_id] = $gg;
            }
        }

        return $team_graded_gradeables;
    }

    /**
     * Fetches all gradeables from the database and splits them based on teamness
     * @param array|null $sort_keys the keys used to sort the gradeables
     * @return array [gradeables, user gradeables, team gradeables]
     */
    private function getSplitGradeables($sort_keys) {
        $user_gradeables = [];
        $team_gradeables = [];
        $all_gradeables = [];
        foreach ($this->core->getQueries()->getGradeableConfigs(null, $sort_keys) as $g) {
            $all_gradeables[] = $g;
            if ($g->isTeamAssignment()) {
                $team_gradeables[] = $g;
            }
            else {
                $user_gradeables[] = $g;
            }
        }
        return [$all_gradeables, $user_gradeables, $team_gradeables];
    }

    private function genDummyGradedGradeable(Gradeable $gradeable, Submitter $submitter) {
        $gg = new GradedGradeable($this->core, $gradeable, $submitter, []);
        $gg->setAutoGradedGradeable(new AutoGradedGradeable($this->core, $gg, []));
        return $gg;
    }

    /**
     * Merges user and team graded gradeables for a user
     * @param Gradeable[] $gradeables
     * @param User $user
     * @param GradedGradeable[] $user_graded_gradeables User graded gradeables indexed by gradeable id
     * @param array $team_graded_gradeables See cacheTeamGradedGradeables
     * @return GradedGradeable[] array of graded gradeables in the order of $gradeables, indexed by gradeable id.
     *  NOTE: If there are any team gradeables that user has no team for, they get a new, blank gradeable with the user as the submitter
     */
    private function mergeGradedGradeables(array $gradeables, User $user, array $user_graded_gradeables, array $team_graded_gradeables) {
        $ggs = [];
        foreach ($gradeables as $g) {
            /** @var Gradeable $g */
            if ($g->isTeamAssignment()) {
                // if the user doesn't have a team, MAKE THE USER A SUBMITTER
                $graded_gradeable = $team_graded_gradeables[$g->getId()][$user->getId()] ?? $this->genDummyGradedGradeable($g, new Submitter($this->core, $user));
            }
            else {
                $graded_gradeable = $user_graded_gradeables[$g->getId()];
            }

            $graded_gradeable->setOverriddenGrades($this->all_overrides[$user->getId()][$graded_gradeable->getGradeableId()] ?? null);
            $ggs[] = $graded_gradeable;
        }
        return $ggs;
    }

    /**
     * A general purpose function for generating reports for all users, grouped by user
     * @param string[]|null $gradeable_sort_keys
     * @param string[]|null $graded_gradeable_sort_keys
     * @param \Closure $per_user_callback callback that accepts (User, GradedGradeable[], LateDays)
     * @return array list of results of $per_user_callback, indexed by user id
     */
    private function generateReportInternal($gradeable_sort_keys, $graded_gradeable_sort_keys, $per_user_callback) {
        /** @var User $current_user */
        $current_user = null;
        $results = [];

        // get all gradeables and cache team graded gradeables
        [$all_gradeables, $user_gradeables, $team_gradeables] = $this->getSplitGradeables($gradeable_sort_keys);
        $team_graded_gradeables = $this->cacheTeamGradedGradeables($team_gradeables);

        //Gradeable iterator will append one gradeable score per loop pass.
        $user_graded_gradeables = [];

        $all_late_days = [];
        foreach ($this->core->getQueries()->getLateDayUpdates(null) as $row) {
            if (!isset($all_late_days[$row['user_id']])) {
                $all_late_days[$row['user_id']] = [];
            }
            $all_late_days[$row['user_id']][] = $row;
        }

        $all_polls = $this->core->getQueries()->getPolls();

        $this->all_overrides = $this->core->getQueries()->getAllOverriddenGrades();

        // Method to call the callback with the required parameters
        $call_callback = function ($all_gradeables, User $current_user, $user_graded_gradeables, $team_graded_gradeables, $per_user_callback) use ($all_late_days, $all_polls) {
            $ggs = $this->mergeGradedGradeables($all_gradeables, $current_user, $user_graded_gradeables, $team_graded_gradeables);
            $late_days = new LateDays($this->core, $current_user, $ggs, $all_late_days[$current_user->getId()] ?? []);
            return $per_user_callback($current_user, $ggs, $late_days, $all_polls);
        };
        foreach ($this->core->getQueries()->getGradedGradeables($user_gradeables, null, null, $graded_gradeable_sort_keys) as $gg) {
            /** @var GradedGradeable $gg */
            if ($current_user === null || $current_user->getId() !== $gg->getSubmitter()->getId()) {
                if ($current_user !== null) {
                    // Previous pass completed an entire row
                    $results[$current_user->getId()] = $call_callback($all_gradeables, $current_user, $user_graded_gradeables, $team_graded_gradeables, $per_user_callback);
                }

                //Prepare for the new user
                $current_user = $gg->getSubmitter()->getUser();
                $user_graded_gradeables = [];
            }
            $user_graded_gradeables[$gg->getGradeableId()] = $gg;
        }

        // If there are only team gradeables, check to see that all users were properly covered
        //  If there are users on no teams, then they won't get a result from the above loop...
        if (count($all_gradeables) > 0 && count($user_gradeables) === 0) {
            //... So we must find them and give them dummy results
            foreach ($this->core->getQueries()->getAllUsers() as $u) {
                if (!isset($results[$u->getId()])) {
                    // This user had no results, so generate results
                    $ggs = $this->mergeGradedGradeables($all_gradeables, $u, [], $team_graded_gradeables);
                    $late_days = new LateDays($this->core, $u, $ggs, $all_late_days[$u->getId()] ?? []);
                    $results[$u->getId()] = $per_user_callback($u, $ggs, $late_days, $all_polls);
                }
            }
        }

        // Remember to do the callback on the last user
        if ($current_user !== null) {
            $results[$current_user->getId()] = $call_callback($all_gradeables, $current_user, $user_graded_gradeables, $team_graded_gradeables, $per_user_callback);
        }
        return $results;
    }

    /**
     * Generates a CSV row for a user
     * @param User $user The user the grades are for
     * @param GradedGradeable[] $ggs The list of graded gradeables, indexed by gradeable id
     * @param LateDays $late_days The late day info for these graded gradeables
     * @return array
     */
    private function generateCSVRow(User $user, array $ggs, LateDays $late_days) {
        $row = [];

        $row['User ID'] = $user->getId();
        $row['Given Name'] = $user->getDisplayedGivenName();
        $row['Family Name'] = $user->getDisplayedFamilyName();
        $row['Registration Section'] = $user->getRegistrationSection();

        foreach ($ggs as $gg) {
            /** @var GradedGradeable $gg */
            //Append one gradeable score to row.  Scores are indexed by gradeable's ID.
            $row[$gg->getGradeableId()] = $gg->getTotalScore();
            $ldi = $late_days->getLateDayInfoByGradeable($gg->getGradeable());
            if (!$gg->hasOverriddenGrades()) {
                // Check if the score should be a zero
                if ($gg->getGradeable()->getType() === GradeableType::ELECTRONIC_FILE) {
                    if ($gg->getGradeable()->isTaGrading() && ($gg->getOrCreateTaGradedGradeable()->hasVersionConflict() || !$gg->isTaGradingComplete())) {
                        // Version conflict or incomplete grading, so zero score
                        $row[$gg->getGradeableId()] = 0;
                    }
                    elseif ($ldi !== null && $ldi->getStatus() === LateDayInfo::STATUS_BAD) {
                        // BAD submission, so zero score
                        $row[$gg->getGradeableId()] = 0;
                    }
                }
            }
        }
        return $row;
    }

    /**
     * Saves all user data to a file
     * @param string $base_path the base path to store the reports
     * @param User $user The user the report is for
     * @param GradedGradeable[] $ggs The list of graded gradeables, indexed by gradeable id
     * @param LateDays $late_days The late day info for these graded gradeables
     */
    private function saveUserToFile(string $base_path, User $user, array $ggs, LateDays $late_days, array $polls) {

        $user_data = [];
        $user_data['user_id'] = $user->getId();
<<<<<<< HEAD
        $user_data['legal_given_name'] = $user->getLegalGivenName();
        $user_data['preferred_given_name'] = $user->getPreferredGivenName();
        $user_data['legal_family_name'] = $user->getLegalFamilyName();
        $user_data['preferred_family_name'] = $user->getPreferredFamilyName();
=======
        $user_data['user_numeric_id'] = $user->getNumericId();
        $user_data['legal_first_name'] = $user->getLegalFirstName();
        $user_data['preferred_first_name'] = $user->getPreferredFirstName();
        $user_data['legal_last_name'] = $user->getLegalLastName();
        $user_data['preferred_last_name'] = $user->getPreferredLastName();
>>>>>>> b4c7a643
        $user_data['registration_section'] = $user->getRegistrationSection();
        $user_data['rotating_section'] = $user->getRotatingSection();
        $user_data['registration_type'] = $user->getRegistrationType();
        $user_data['default_allowed_late_days'] = $this->core->getConfig()->getDefaultStudentLateDays();
        $user_data['last_update'] = date("l, F j, Y");

        foreach ($ggs as $gg) {
            $bucket = ucwords($gg->getGradeable()->getSyllabusBucket());
            $user_data[$bucket][] = $this->generateGradeSummary($gg, $user, $late_days);
        }

        file_put_contents(FileUtils::joinPaths($base_path, $user->getId() . '_summary.json'), FileUtils::encodeJson($user_data));
    }

    /**
     * Generates a summary of all polls over a semester if polling is enabled
     * @param string $base_path the base path to store the report
     */
    private function generatePollSummaryInternal(string $base_path): void {
        $polls = $this->core->getQueries()->getPolls();
        $polls_data = [];
        foreach ($polls as $poll) {
            $polls_data[] = [
                "id" => $poll->getId(),
                "responses" => $poll->getUserResponses()
            ];
        }
        FileUtils::writeJsonFile(FileUtils::joinPaths($base_path, "poll_responses.json"), $polls_data);
        FileUtils::writeJsonFile(FileUtils::joinPaths($base_path, "poll_questions.json"), PollUtils::getPollExportData($polls));
    }

    /**
     * Generates a grade summary entry for a graded gradeable
     * @param GradedGradeable $gg
     * @param LateDays $ld
     * @return array
     */
    public function generateGradeSummary(GradedGradeable $gg, User $user, LateDays $ld) {
        $g = $gg->getGradeable();

        $entry = [
            'id' => $g->getId(),
            'name' => $g->getTitle(),
            'gradeable_type' => GradeableType::typeToString($g->getType()),
            'grade_released_date' => $g->hasReleaseDate() ? $g->getGradeReleasedDate()->format('Y-m-d H:i:s O') : $g->getSubmissionOpenDate()->format('Y-m-d H:i:s O'),
        ];

        // Add team members to output
        if ($g->isTeamAssignment()) {
            $entry['team_members'] = $gg->getSubmitter()->isTeam() ? $gg->getSubmitter()->getTeam()->getMemberUserIds()
                : $gg->getSubmitter()->getId(); // If the user isn't on a team, the only member is themselves
        }

        $entry['score'] = $gg->getTotalScore();

        $ldi = $ld->getLateDayInfoByGradeable($g);

        if ($gg->hasOverriddenGrades()) {
            $entry['status'] = 'Overridden';
            $entry['comment'] = $gg->getOverriddenComment();
        }
        else {
            // Add information special to electronic file submissions
            if ($g->getType() === GradeableType::ELECTRONIC_FILE) {
                if ($ldi !== null) {
                    // Zero score if BAD status
                    if ($ldi->getStatus() === LateDayInfo::STATUS_BAD) {
                        $entry['score'] = 0;
                    }

                    // The report needs this to be different from the 'pretty' version returned from $ldi->getStatusMessage()
                    $entry['status'] = $this->getLateStatusMessage($ldi);

                    // Only include late day info if the submission was late
                    $late_days_charged = $ldi->getLateDaysCharged();
                    if ($late_days_charged > 0) {
                        $entry['days_after_deadline'] = $ldi->getDaysLate();
                        $entry['extensions'] = $ldi->getLateDayException();
                        $entry['days_charged'] = $late_days_charged;
                    }
                }

                // Add score breakdown
                $ta_gg = $gg->getOrCreateTaGradedGradeable();
                // an array where keys are userids and values are overall comments
                $entry['overall_comments'] = $ta_gg->getOverallComments();

                // Only split up scores if electronic gradeables
                $entry['autograding_score'] = $gg->getAutoGradingScore();
                $entry['tagrading_score'] = $gg->getTaGradingScore();

                // If the grading isn't complete or there are conflicts in which version is graded,
                //  let the user know that
                if ($g->isTaGrading() && ($ta_gg->hasVersionConflict() || !$ta_gg->isComplete())) {
                    $entry['score'] = 0;
                    $entry['autograding_score'] = 0;
                    $entry['tagrading_score'] = 0;
                    if (!$gg->getSubmitter()->isTeam() && $gg->getGradeable()->isTeamAssignment()) {
                        // This is sort of a hack.  Submitters for team assignments should always be teams,
                        //  but to keep the rest of the report generation sane, they can be users if the
                        //  user is not on a team
                        $entry['note'] = 'User is not on a team';
                    }
                    elseif (!$ta_gg->isComplete()) {
                        $entry['note'] = 'This has not been graded yet.';
                    }
                    else {
                        $entry['note'] = 'Score is set to 0 because there are version conflicts.';
                    }
                }
            }

            // Component/marks
            $entry['components'] = [];
            foreach ($g->getComponents() as $component) {
                $gcc = $gg->getOrCreateTaGradedGradeable()->getGradedComponentContainer($component);

                // We need to convert to the old model single-grader format for rainbow grades
                $gc = null;
                foreach ($gcc->getGradedComponents() as $gc_) {
                    $gc = $gc_;
                    // Get the only graded component and short circuit
                    break;
                }
                //
                // For each $gc in $gcc
                //

                $inner = [
                    'title' => $component->getTitle()
                ];
                if ($component->isText()) {
                    $inner['comment'] = $gc !== null ? $gc->getComment() : '';
                }
                else {
                    $inner['score'] = $gc !== null ? $gc->getTotalScore() : 0.0;
                    $inner['default_score'] = $component->getDefault();
                    $inner['upper_clamp'] = $component->getUpperClamp();
                    $inner['lower_clamp'] = $component->getLowerClamp();
                }

                if ($g->getType() === GradeableType::ELECTRONIC_FILE) {
                    $marks = [];
                    if ($gc !== null) {
                        $marks = array_map(function (Mark $m) {
                            return ['points' => $m->getPoints(), 'note' => $m->getTitle()];
                        }, $gc->getMarks());

                        if ($gc->hasCustomMark()) {
                            $marks[] = ['points' => $gc->getScore(), 'note' => $gc->getComment()];
                        }
                    }

                    $inner['marks'] = $marks;
                }
                $entry['components'][] = $inner;

                // end for
            }
        }
        return $entry;
    }

    /**
     * Gets the status message for a from a LateDayInfo status message
     * @param LateDayInfo $ldi
     * @return string
     */
    private function getLateStatusMessage(LateDayInfo $ldi) {
        switch ($ldi->getStatus()) {
            case LateDayInfo::STATUS_GOOD:
                return 'Good';
            case LateDayInfo::STATUS_LATE:
                return 'Late';
            case LateDayInfo::STATUS_BAD:
                return 'Bad';
            case LateDayInfo::STATUS_NO_ACTIVE_VERSION:
                if ($ldi->getGradedGradeable()->getAutoGradedGradeable()->hasSubmission()) {
                    return 'Cancelled';
                }
                else {
                    return 'Unsubmitted';
                }
            default:
                return 'ERROR';
        }
    }

    /**
     * @Route("/courses/{_semester}/{_course}/reports/rainbow_grades_customization")
     */
    public function generateCustomization() {
        //Build a new model, pull in defaults for the course
        $customization = new RainbowCustomization($this->core);
        $customization->buildCustomization();

        if (isset($_POST["json_string"])) {
            //Handle user input (the form) being submitted
            try {
                $customization->processForm();

                // Finally, send the requester back the information
                $this->core->getOutput()->renderJsonSuccess("Successfully wrote customization.json file");
            }
            catch (ValidationException $e) {
                //Use this to handle any invalid/inconsistent input exceptions thrown during processForm()
                $this->core->getOutput()->renderJsonFail('See "data" for details', $e->getDetails());
            }
            catch (\Exception $e) {
                //Catches any other exceptions, should be "unexpected" issues
                $this->core->getOutput()->renderJsonError($e->getMessage());
            }
        }
        else {
            $this->core->getOutput()->addInternalJs('rainbow-customization.js');
            $this->core->getOutput()->addInternalCss('rainbow-customization.css');

            $this->core->getOutput()->addBreadcrumb('Rainbow Grades Customization');

            // Print the form
            $this->core->getOutput()->renderTwigOutput('admin/RainbowCustomization.twig', [
                "customization_data" => $customization->getCustomizationData(),
                "available_buckets" => $customization->getAvailableBuckets(),
                'bucket_counts' => $customization->getBucketCounts(),
                "used_buckets" => $customization->getUsedBuckets(),
                'display_benchmarks' => $customization->getDisplayBenchmarks(),
                'benchmark_percents' => (array) $customization->getBenchmarkPercent(),
                'benchmarks_with_input_fields' => ['lowest_a-', 'lowest_b-', 'lowest_c-', 'lowest_d'],
                'sections_and_labels' => (array) $customization->getSectionsAndLabels(),
                'bucket_percentages' => $customization->getBucketPercentages(),
                'messages' => $customization->getMessages(),
                'per_gradeable_curves' => $customization->getPerGradeableCurves(),
                'limited_functionality_mode' => !$this->core->getQueries()->checkIsInstructorInCourse(
                    $this->core->getConfig()->getVerifiedSubmittyAdminUser(),
                    $this->core->getConfig()->getCourse(),
                    $this->core->getConfig()->getSemester()
                ),
                'csrfToken' => $this->core->getCsrfToken(),
            ]);
        }
    }

    /**
     * @Route("/courses/{_semester}/{_course}/reports/rainbow_grades_customization/upload", methods={"POST"})
     */
    public function uploadRainbowConfig() {
        $redirect_url =  $this->core->buildCourseUrl((['reports']));
        if (empty($_FILES) || !isset($_FILES['config_upload'])) {
            $msg = 'Upload failed: No file to upload';
            $this->core->addErrorMessage($msg);
            return new MultiResponse(
                JsonResponse::getErrorResponse($msg),
                null,
                new RedirectResponse($redirect_url)
            );
        }

        $upload = $_FILES['config_upload'];
        if (empty($upload['tmp_name'])) {
            $msg = 'Upload failed: Empty tmp name for file';
            $this->core->addErrorMessage($msg);
            return new MultiResponse(
                JsonResponse::getErrorResponse($msg),
                null,
                new RedirectResponse($redirect_url)
            );
        }

        $rainbow_grades_dir = FileUtils::joinPaths($this->core->getConfig()->getCoursePath(), "rainbow_grades");

        if (!move_uploaded_file($upload['tmp_name'], FileUtils::joinPaths($rainbow_grades_dir, 'customization.json'))) {
            $msg = 'Upload failed: Could not copy file';
            $this->core->addErrorMessage($msg);
            return new MultiResponse(
                JsonResponse::getErrorResponse($msg),
                null,
                new RedirectResponse($redirect_url)
            );
        }

        $msg = 'Rainbow Grades Customization uploaded';
        $this->core->addSuccessMessage($msg);
        return new MultiResponse(
            JsonResponse::getSuccessResponse([
                'customization_path' => $rainbow_grades_dir
            ]),
            null,
            new RedirectResponse($redirect_url)
        );
    }

    /**
     * @Route("/courses/{_semester}/{_course}/reports/rainbow_grades_status")
     */
    public function autoRainbowGradesStatus() {
        // Create path to the file we expect to find in the jobs queue
        $jobs_file = '/var/local/submitty/daemon_job_queue/auto_rainbow_' .
            $this->core->getConfig()->getSemester() .
            '_' .
            $this->core->getConfig()->getCourse() .
            '.json';

        // Create path to 'processing' file in jobs queue
        $processing_jobs_file = '/var/local/submitty/daemon_job_queue/PROCESSING_auto_rainbow_' .
            $this->core->getConfig()->getSemester() .
            '_' .
            $this->core->getConfig()->getCourse() .
            '.json';

        // Get the max time to wait before timing out
        $max_wait_time = self::MAX_AUTO_RG_WAIT_TIME;

        // Check the jobs queue every second to see if the job has finished yet
        while (file_exists($jobs_file) && $max_wait_time) {
            sleep(1);
            $max_wait_time--;
            clearstatcache();
        }

        // Jobs queue daemon actually changes the name of the job by prepending PROCESSING onto the filename
        // We must also wait for that file to be removed
        // Check the jobs queue every second to see if the job has finished yet
        while (file_exists($processing_jobs_file) && $max_wait_time) {
            sleep(1);
            $max_wait_time--;
            clearstatcache();
        }

        // Check the course auto_debug_output.txt to ensure no exceptions were thrown
        $debug_output_path = '/var/local/submitty/courses/' .
            $this->core->getConfig()->getSemester() . '/' .
            $this->core->getConfig()->getCourse() .
            '/rainbow_grades/auto_debug_output.txt';

        // Look over the output file to see if any part of the process failed
        try {
            $failure_detected = FileUtils::areWordsInFile($debug_output_path, ['Exception', 'Aborted', 'failed']);
        }
        catch (\Exception $e) {
            $failure_detected = true;
        }

        $debug_contents = file_get_contents($debug_output_path);

        // If we finished the previous loops before max_wait_time hit 0 then the file successfully left the jobs queue
        // implying that it finished
        if ($max_wait_time && $failure_detected == false) {
            $this->core->getOutput()->renderJsonSuccess($debug_contents);
        }
        else {
            // Else we timed out or something else went wrong
            $this->core->getOutput()->renderJsonFail($debug_contents);
        }
    }

    /**
     * Generate full rainbow grades view for instructors
     * @Route("/courses/{_semester}/{_course}/gradebook")
     * @AccessControl(role="INSTRUCTOR")
     */
    public function displayGradebook() {
        $grade_path = $this->core->getConfig()->getCoursePath() . "/rainbow_grades/output.html";

        $grade_file = null;
        if (file_exists($grade_path)) {
            $grade_file = file_get_contents($grade_path);
        }

        return MultiResponse::webOnlyResponse(
            new WebResponse(
                ['admin', 'Report'],
                'showFullGradebook',
                $grade_file
            )
        );
    }
}<|MERGE_RESOLUTION|>--- conflicted
+++ resolved
@@ -368,18 +368,11 @@
 
         $user_data = [];
         $user_data['user_id'] = $user->getId();
-<<<<<<< HEAD
+        $user_data['user_numeric_id'] = $user->getNumericId();
         $user_data['legal_given_name'] = $user->getLegalGivenName();
         $user_data['preferred_given_name'] = $user->getPreferredGivenName();
         $user_data['legal_family_name'] = $user->getLegalFamilyName();
         $user_data['preferred_family_name'] = $user->getPreferredFamilyName();
-=======
-        $user_data['user_numeric_id'] = $user->getNumericId();
-        $user_data['legal_first_name'] = $user->getLegalFirstName();
-        $user_data['preferred_first_name'] = $user->getPreferredFirstName();
-        $user_data['legal_last_name'] = $user->getLegalLastName();
-        $user_data['preferred_last_name'] = $user->getPreferredLastName();
->>>>>>> b4c7a643
         $user_data['registration_section'] = $user->getRegistrationSection();
         $user_data['rotating_section'] = $user->getRotatingSection();
         $user_data['registration_type'] = $user->getRegistrationType();
