code: sample
instructor: instructor
registration_sections: 10
registered_students: 80
no_registration_students: 15
no_rotating_students: 15
unregistered_students: 15
make_customization: true
gradeables:
- g_id: future_peer_grading
  g_title: Future Peer Homework
  gradeable_config: python_simple_homework
  eg_peer_grading: true
  components:
  - gc_lower_clamp: 0
    gc_is_peer: true
    gc_default: 2
    gc_max_value: 2
    gc_upper_clamp: 2
    gc_title: Read Me
    marks:
      - gcm_note: Full Credit
        gcm_points: 0
      - gcm_note: Minor errors in Read Me
        gcm_points: -1
      - gcm_note: Major errors in Read Me or Read Me missing
        gcm_points: -2
  - gc_lower_clamp: 0
    gc_default: 5
    gc_is_peer: true
    gc_max_value: 5
    gc_upper_clamp: 5
    gc_title: Coding Style
    marks:
      - gcm_note: Full Credit
        gcm_points: 0
      - gcm_note: Code is unreadable
        gcm_points: -5
      - gcm_note: Code is very difficult to understand
        gcm_points: -3
      - gcm_note: Code is difficult to understand
        gcm_points: -1
  - gc_lower_clamp: 0
    gc_default: 5
    gc_max_value: 5
    gc_upper_clamp: 5
    gc_is_peer: true
    gc_title: Documentation
    marks:
      - gcm_note: Full Credit
        gcm_points: 0
      - gcm_note: No documentation
        gcm_points: -5
      - gcm_note: Very little documentation or documentation makes no sense
        gcm_points: -3
      - gcm_note: Way too much documentation and/or documentation makes no sense
        gcm_points: -1
  - gc_lower_clamp: 0
    gc_default: 0
    gc_max_value: 0
    gc_upper_clamp: 5
    gc_title: Extra Credit
    marks: 
      - gcm_note: No Credit
        gcm_points: 0
      - gcm_note: Extra credit done poorly
        gcm_points: 2
      - gcm_note: Extra credit is acceptable
        gcm_points: 5
  g_ta_view_start_date: 9994-12-31 23:59:59
  eg_submission_open_date: 9995-12-31 23:59:59
  eg_submission_due_date: 9996-12-31 23:59:59
  g_grade_start_date: 9997-12-31 23:59:59
  g_grade_due_date: 9998-12-31 23:59:59
  g_grade_released_date: 9998-12-31 23:59:59
  eg_grade_inquiry_start_date: 9999-01-01 23:59:59
  eg_grade_inquiry_due_date: 9999-01-06 23:59:59
<<<<<<< HEAD
=======
  
>>>>>>> 80991544
  g_bucket: homework

- g_id: future_no_tas_homework
  g_title: Future (No TAs) Homework
  gradeable_config: python_simple_homework
  components:
  - gc_lower_clamp: 0
    gc_default: 2
    gc_max_value: 2
    gc_upper_clamp: 2
    gc_title: Read Me
    marks:
      - gcm_note: Full Credit
        gcm_points: 0
      - gcm_note: Minor errors in Read Me
        gcm_points: -1
      - gcm_note: Major errors in Read Me or Read Me missing
        gcm_points: -2
  - gc_lower_clamp: 0
    gc_default: 5
    gc_max_value: 5
    gc_upper_clamp: 5
    gc_title: Coding Style
    marks:
      - gcm_note: Full Credit
        gcm_points: 0
      - gcm_note: Code is unreadable
        gcm_points: -5
      - gcm_note: Code is very difficult to understand
        gcm_points: -3
      - gcm_note: Code is difficult to understand
        gcm_points: -1
  - gc_lower_clamp: 0
    gc_default: 5
    gc_max_value: 5
    gc_upper_clamp: 5
    gc_title: Documentation
    marks:
      - gcm_note: Full Credit
        gcm_points: 0
      - gcm_note: No documentation
        gcm_points: -5
      - gcm_note: Very little documentation or documentation makes no sense
        gcm_points: -3
      - gcm_note: Way too much documentation and/or documentation makes no sense
        gcm_points: -1
  - gc_lower_clamp: 0
    gc_default: 0
    gc_max_value: 0
    gc_upper_clamp: 5
    gc_title: Extra Credit
    marks: 
      - gcm_note: No Credit
        gcm_points: 0
      - gcm_note: Extra credit done poorly
        gcm_points: 2
      - gcm_note: Extra credit is acceptable
        gcm_points: 5
  g_ta_view_start_date: 9994-12-31 23:59:59
  eg_submission_open_date: 9995-12-31 23:59:59
  eg_submission_due_date: 9996-12-31 23:59:59
  g_grade_start_date: 9997-12-31 23:59:59
  g_grade_due_date: 9998-12-31 23:59:59
  g_grade_released_date: 9998-12-31 23:59:59
  eg_grade_inquiry_start_date: 9999-01-01 23:59:59
  eg_grade_inquiry_due_date: 9999-01-06 23:59:59
  g_bucket: homework

- g_id: future_tas_homework
  components:
  - gc_lower_clamp: 0
    gc_default: 2
    gc_max_value: 2
    gc_upper_clamp: 2
    gc_title: Read Me
    marks:
      - gcm_note: Full Credit
        gcm_points: 0
      - gcm_note: Minor errors in Read Me
        gcm_points: -1
      - gcm_note: Major errors in Read Me or Read Me missing
        gcm_points: -2
  - gc_lower_clamp: 0
    gc_default: 5
    gc_max_value: 5
    gc_upper_clamp: 5
    gc_title: Coding Style
    marks:
      - gcm_note: Full Credit
        gcm_points: 0
      - gcm_note: Code is unreadable
        gcm_points: -5
      - gcm_note: Code is very difficult to understand
        gcm_points: -3
      - gcm_note: Code is difficult to understand
        gcm_points: -1
  - gc_lower_clamp: 0
    gc_default: 5
    gc_max_value: 5
    gc_upper_clamp: 5
    gc_title: Documentation
    marks:
      - gcm_note: Full Credit
        gcm_points: 0
      - gcm_note: No documentation
        gcm_points: -5
      - gcm_note: Very little documentation or documentation makes no sense
        gcm_points: -3
      - gcm_note: Way too much documentation and/or documentation makes no sense
        gcm_points: -1
  - gc_lower_clamp: 0
    gc_default: 0
    gc_max_value: 0
    gc_upper_clamp: 5
    gc_title: Extra Credit
    marks: 
      - gcm_note: No Credit
        gcm_points: 0
      - gcm_note: Extra credit done poorly
        gcm_points: 2
      - gcm_note: Extra credit is acceptable
        gcm_points: 5
  eg_submission_due_date: 9996-12-31 23:59:59
  eg_submission_open_date: 9995-12-31 23:59:59
  g_grade_due_date: 9998-12-31 23:59:59
  g_grade_released_date: 9998-12-31 23:59:59
  g_grade_start_date: 9997-12-31 23:59:59
  g_ta_view_start_date: 1970-01-01 23:59:59
  eg_grade_inquiry_start_date: 9999-01-01 23:59:59
  eg_grade_inquiry_due_date: 9999-01-06 23:59:59
  g_title: Future (TAs) Homework
  gradeable_config: python_simple_homework
  g_bucket: homework

- g_id: open_peer_homework
  eg_peer_grading: true
  components:
  - gc_lower_clamp: 0
    gc_is_peer: true
    gc_default: 2
    gc_max_value: 2
    gc_upper_clamp: 2
    gc_title: Read Me
    marks:
      - gcm_note: Full Credit
        gcm_points: 0
      - gcm_note: Minor errors in Read Me
        gcm_points: -1
      - gcm_note: Major errors in Read Me or Read Me missing
        gcm_points: -2
  - gc_lower_clamp: 0
    gc_default: 5
    gc_is_peer: true
    gc_max_value: 5
    gc_upper_clamp: 5
    gc_title: Coding Style
    marks:
      - gcm_note: Full Credit
        gcm_points: 0
      - gcm_note: Code is unreadable
        gcm_points: -5
      - gcm_note: Code is very difficult to understand
        gcm_points: -3
      - gcm_note: Code is difficult to understand
        gcm_points: -1
  - gc_lower_clamp: 0
    gc_default: 5
    gc_is_peer: true
    gc_max_value: 5
    gc_upper_clamp: 5
    gc_title: Documentation
    marks:
      - gcm_note: Full Credit
        gcm_points: 0
      - gcm_note: No documentation
        gcm_points: -5
      - gcm_note: Very little documentation or documentation makes no sense
        gcm_points: -3
      - gcm_note: Way too much documentation and/or documentation makes no sense
        gcm_points: -1
  - gc_lower_clamp: 0
    gc_default: 0
    gc_max_value: 0
    gc_upper_clamp: 5
    gc_title: Extra Credit
    marks: 
      - gcm_note: No Credit
        gcm_points: 0
      - gcm_note: Extra credit done poorly
        gcm_points: 2
      - gcm_note: Extra credit is acceptable
        gcm_points: 5
  eg_submission_due_date: 9996-12-31 23:59:59
  eg_submission_open_date: 1971-01-01 23:59:59
  g_grade_due_date: 9998-12-31 23:59:59
  g_grade_released_date: 9998-12-31 23:59:59
  g_grade_start_date: 9997-12-31 23:59:59
  g_ta_view_start_date: 1970-01-01 23:59:59
  eg_grade_inquiry_start_date: 9999-01-01 23:59:59
  eg_grade_inquiry_due_date: 9999-01-06 23:59:59
  g_title: Open Peer Homework
  gradeable_config: python_simple_homework
  g_bucket: homework

- g_id: open_homework
  components:
  - gc_lower_clamp: 0
    gc_default: 2
    gc_max_value: 2
    gc_upper_clamp: 2
    gc_title: Read Me
    marks:
      - gcm_note: Full Credit
        gcm_points: 0
      - gcm_note: Minor errors in Read Me
        gcm_points: -1
      - gcm_note: Major errors in Read Me or Read Me missing
        gcm_points: -2
  - gc_lower_clamp: 0
    gc_default: 5
    gc_max_value: 5
    gc_upper_clamp: 5
    gc_title: Coding Style
    marks:
      - gcm_note: Full Credit
        gcm_points: 0
      - gcm_note: Code is unreadable
        gcm_points: -5
      - gcm_note: Code is very difficult to understand
        gcm_points: -3
      - gcm_note: Code is difficult to understand
        gcm_points: -1
  - gc_lower_clamp: 0
    gc_default: 5
    gc_max_value: 5
    gc_upper_clamp: 5
    gc_title: Documentation
    marks:
      - gcm_note: Full Credit
        gcm_points: 0
      - gcm_note: No documentation
        gcm_points: -5
      - gcm_note: Very little documentation or documentation makes no sense
        gcm_points: -3
      - gcm_note: Way too much documentation and/or documentation makes no sense
        gcm_points: -1
  - gc_lower_clamp: 0
    gc_default: 0
    gc_max_value: 0
    gc_upper_clamp: 5
    gc_title: Extra Credit
    marks: 
      - gcm_note: No Credit
        gcm_points: 0
      - gcm_note: Extra credit done poorly
        gcm_points: 2
      - gcm_note: Extra credit is acceptable
        gcm_points: 5
  eg_submission_due_date: 9996-12-31 23:59:59
  eg_submission_open_date: 1971-01-01 23:59:59
  g_grade_due_date: 9998-12-31 23:59:59
  g_grade_released_date: 9998-12-31 23:59:59
  g_grade_start_date: 9997-12-31 23:59:59
  g_ta_view_start_date: 1970-01-01 23:59:59
  eg_grade_inquiry_start_date: 9999-01-01 23:59:59
  eg_grade_inquiry_due_date: 9999-01-06 23:59:59
  g_title: Open Homework
  gradeable_config: python_simple_homework
  g_bucket: homework

- g_id: open_team_homework
  components:
  - gc_lower_clamp: 0
    gc_default: 2
    gc_max_value: 2
    gc_upper_clamp: 2
    gc_title: Read Me
    marks:
      - gcm_note: Full Credit
        gcm_points: 0
      - gcm_note: Minor errors in Read Me
        gcm_points: -1
      - gcm_note: Major errors in Read Me or Read Me missing
        gcm_points: -2
  - gc_lower_clamp: 0
    gc_default: 5
    gc_max_value: 5
    gc_upper_clamp: 5
    gc_title: Coding Style
    marks:
      - gcm_note: Full Credit
        gcm_points: 0
      - gcm_note: Code is unreadable
        gcm_points: -5
      - gcm_note: Code is very difficult to understand
        gcm_points: -3
      - gcm_note: Code is difficult to understand
        gcm_points: -1
  - gc_lower_clamp: 0
    gc_default: 5
    gc_max_value: 5
    gc_upper_clamp: 5
    gc_title: Documentation
    marks:
      - gcm_note: Full Credit
        gcm_points: 0
      - gcm_note: No documentation
        gcm_points: -5
      - gcm_note: Very little documentation or documentation makes no sense
        gcm_points: -3
      - gcm_note: Way too much documentation and/or documentation makes no sense
        gcm_points: -1
  - gc_lower_clamp: 0
    gc_default: 0
    gc_max_value: 0
    gc_upper_clamp: 5
    gc_title: Extra Credit
    marks: 
      - gcm_note: No Credit
        gcm_points: 0
      - gcm_note: Extra credit done poorly
        gcm_points: 2
      - gcm_note: Extra credit is acceptable
        gcm_points: 5
  eg_submission_due_date: 9996-12-31 23:59:59
  eg_submission_open_date: 1971-01-01 23:59:59
  g_grade_due_date: 9998-12-31 23:59:59
  g_grade_released_date: 9998-12-31 23:59:59
  g_grade_start_date: 9997-12-31 23:59:59
  eg_grade_inquiry_start_date: 9999-01-01 23:59:59
  eg_grade_inquiry_due_date: 9999-01-06 23:59:59
  eg_team_assignment: true
  eg_max_team_size: 3
  g_ta_view_start_date: 1970-01-01 23:59:59
  g_title: Open Team Homework
  gradeable_config: python_simple_homework
  g_bucket: homework

- g_id: grading_team_homework
  components:
  - gc_lower_clamp: 0
    gc_default: 2
    gc_max_value: 2
    gc_upper_clamp: 2
    gc_title: Read Me
    marks:
      - gcm_note: Full Credit
        gcm_points: 0
      - gcm_note: Minor errors in Read Me
        gcm_points: -1
      - gcm_note: Major errors in Read Me or Read Me missing
        gcm_points: -2
  - gc_lower_clamp: 0
    gc_default: 5
    gc_max_value: 5
    gc_upper_clamp: 5
    gc_title: Coding Style
    marks:
      - gcm_note: Full Credit
        gcm_points: 0
      - gcm_note: Code is unreadable
        gcm_points: -5
      - gcm_note: Code is very difficult to understand
        gcm_points: -3
      - gcm_note: Code is difficult to understand
        gcm_points: -1
  - gc_lower_clamp: 0
    gc_default: 5
    gc_max_value: 5
    gc_upper_clamp: 5
    gc_title: Documentation
    marks:
      - gcm_note: Full Credit
        gcm_points: 0
      - gcm_note: No documentation
        gcm_points: -5
      - gcm_note: Very little documentation or documentation makes no sense
        gcm_points: -3
      - gcm_note: Way too much documentation and/or documentation makes no sense
        gcm_points: -1
  - gc_lower_clamp: 0
    gc_default: 0
    gc_max_value: 0
    gc_upper_clamp: 5
    gc_title: Extra Credit
    marks: 
      - gcm_note: No Credit
        gcm_points: 0
      - gcm_note: Extra credit done poorly
        gcm_points: 2
      - gcm_note: Extra credit is acceptable
        gcm_points: 5
  eg_submission_due_date: 1972-01-01 23:59:59
  eg_submission_open_date: 1971-01-01 23:59:59
  g_grade_due_date: 9998-12-31 23:59:59
  g_grade_released_date: 9998-12-31 23:59:59
  g_grade_start_date: 1973-01-01 23:59:59
  eg_grade_inquiry_start_date: 9999-01-01 23:59:59
  eg_grade_inquiry_due_date: 9999-01-06 23:59:59
  eg_team_assignment: true
  eg_max_team_size: 3
  g_ta_view_start_date: 1970-01-01 23:59:59
  g_title: Grading Team Homework
  gradeable_config: python_simple_homework
  g_bucket: homework

- g_id: grading_only_peer_team_homework
  eg_peer_grading: true
  components:
  - gc_lower_clamp: 0
    gc_is_peer: true
    gc_default: 2
    gc_max_value: 2
    gc_upper_clamp: 2
    gc_title: Read Me
    marks:
      - gcm_note: Full Credit
        gcm_points: 0
      - gcm_note: Minor errors in Read Me
        gcm_points: -1
      - gcm_note: Major errors in Read Me or Read Me missing
        gcm_points: -2
  - gc_lower_clamp: 0
    gc_default: 5
    gc_is_peer: true
    gc_max_value: 5
    gc_upper_clamp: 5
    gc_title: Coding Style
    marks:
      - gcm_note: Full Credit
        gcm_points: 0
      - gcm_note: Code is unreadable
        gcm_points: -5
      - gcm_note: Code is very difficult to understand
        gcm_points: -3
      - gcm_note: Code is difficult to understand
        gcm_points: -1
  - gc_lower_clamp: 0
    gc_default: 5
    gc_is_peer: true
    gc_max_value: 5
    gc_upper_clamp: 5
    gc_title: Documentation
    marks:
      - gcm_note: Full Credit
        gcm_points: 0
      - gcm_note: No documentation
        gcm_points: -5
      - gcm_note: Very little documentation or documentation makes no sense
        gcm_points: -3
      - gcm_note: Way too much documentation and/or documentation makes no sense
        gcm_points: -1
  - gc_lower_clamp: 0
    gc_default: 0
    gc_is_peer: true
    gc_max_value: 0
    gc_upper_clamp: 5
    gc_title: Extra Credit
    marks: 
      - gcm_note: No Credit
        gcm_points: 0
      - gcm_note: Extra credit done poorly
        gcm_points: 2
      - gcm_note: Extra credit is acceptable
        gcm_points: 5
  eg_submission_due_date: 1972-01-01 23:59:59
  eg_submission_open_date: 1971-01-01 23:59:59
  g_grade_due_date: 9998-12-31 23:59:59
  g_grade_released_date: 9998-12-31 23:59:59
  g_grade_start_date: 1973-01-01 23:59:59
  eg_grade_inquiry_start_date: 9999-01-01 23:59:59
  eg_grade_inquiry_due_date: 9999-01-06 23:59:59
  eg_team_assignment: true
  eg_max_team_size: 3
  g_ta_view_start_date: 1970-01-01 23:59:59
<<<<<<< HEAD
  g_title: Open Only Peer Team Homework
  gradeable_config: python_simple_homework
  g_bucket: homework

- g_id: grading_pdf_peer_team_homework
  eg_peer_grading: true
  components:
  - gc_lower_clamp: 0
    gc_is_peer: true
    gc_default: 2
=======
  g_title: Closed Peer Team Homework
  gradeable_config: python_simple_homework
  g_bucket: homework

- g_id: closed_peer_team_homework
  eg_peer_grading: true
  components:
  - gc_lower_clamp: 0
    gc_default: 2
    gc_is_peer: true
>>>>>>> 80991544
    gc_max_value: 2
    gc_upper_clamp: 2
    gc_title: Read Me
    marks:
      - gcm_note: Full Credit
        gcm_points: 0
      - gcm_note: Minor errors in Read Me
        gcm_points: -1
      - gcm_note: Major errors in Read Me or Read Me missing
        gcm_points: -2
  - gc_lower_clamp: 0
    gc_default: 5
    gc_is_peer: true
    gc_max_value: 5
    gc_upper_clamp: 5
    gc_title: Coding Style
    marks:
      - gcm_note: Full Credit
        gcm_points: 0
      - gcm_note: Code is unreadable
        gcm_points: -5
      - gcm_note: Code is very difficult to understand
        gcm_points: -3
      - gcm_note: Code is difficult to understand
        gcm_points: -1
  - gc_lower_clamp: 0
    gc_default: 5
    gc_is_peer: true
    gc_max_value: 5
    gc_upper_clamp: 5
    gc_title: Documentation
    marks:
      - gcm_note: Full Credit
        gcm_points: 0
      - gcm_note: No documentation
        gcm_points: -5
      - gcm_note: Very little documentation or documentation makes no sense
        gcm_points: -3
      - gcm_note: Way too much documentation and/or documentation makes no sense
        gcm_points: -1
  - gc_lower_clamp: 0
    gc_default: 0
<<<<<<< HEAD
    gc_is_peer: true
=======
>>>>>>> 80991544
    gc_max_value: 0
    gc_upper_clamp: 5
    gc_title: Extra Credit
    marks: 
      - gcm_note: No Credit
        gcm_points: 0
      - gcm_note: Extra credit done poorly
        gcm_points: 2
      - gcm_note: Extra credit is acceptable
        gcm_points: 5
  eg_submission_due_date: 1972-01-01 23:59:59
  eg_submission_open_date: 1971-01-01 23:59:59
  g_grade_due_date: 9998-12-31 23:59:59
  g_grade_released_date: 9998-12-31 23:59:59
<<<<<<< HEAD
  g_grade_start_date: 1973-01-01 23:59:59
  eg_grade_inquiry_start_date: 9999-01-01 23:59:59
  eg_grade_inquiry_due_date: 9999-01-06 23:59:59
  eg_team_assignment: true
  eg_max_team_size: 3
  g_ta_view_start_date: 1970-01-01 23:59:59
  g_title: Open PDF Peer Team Homework
  gradeable_config: pdf_word_count
  g_bucket: homework
  g_grader_assignment_method: 1

- g_id: grading_pdf_peer_homework
  eg_peer_grading: true
  components:
  - gc_lower_clamp: 0
    gc_is_peer: true
    gc_default: 2
    gc_max_value: 2
    gc_upper_clamp: 2
    gc_title: Read Me
    marks:
      - gcm_note: Full Credit
        gcm_points: 0
      - gcm_note: Minor errors in Read Me
        gcm_points: -1
      - gcm_note: Major errors in Read Me or Read Me missing
        gcm_points: -2
  - gc_lower_clamp: 0
    gc_default: 5
    gc_is_peer: true
    gc_max_value: 5
    gc_upper_clamp: 5
    gc_title: Coding Style
    marks:
      - gcm_note: Full Credit
        gcm_points: 0
      - gcm_note: Code is unreadable
        gcm_points: -5
      - gcm_note: Code is very difficult to understand
        gcm_points: -3
      - gcm_note: Code is difficult to understand
        gcm_points: -1
  - gc_lower_clamp: 0
    gc_default: 5
    gc_is_peer: true
    gc_max_value: 5
    gc_upper_clamp: 5
    gc_title: Documentation
    marks:
      - gcm_note: Full Credit
        gcm_points: 0
      - gcm_note: No documentation
        gcm_points: -5
      - gcm_note: Very little documentation or documentation makes no sense
        gcm_points: -3
      - gcm_note: Way too much documentation and/or documentation makes no sense
        gcm_points: -1
  - gc_lower_clamp: 0
    gc_default: 0
    gc_is_peer: true
    gc_max_value: 0
    gc_upper_clamp: 5
    gc_title: Extra Credit
    marks: 
      - gcm_note: No Credit
        gcm_points: 0
      - gcm_note: Extra credit done poorly
        gcm_points: 2
      - gcm_note: Extra credit is acceptable
        gcm_points: 5
  eg_submission_due_date: 1972-01-01 23:59:59
  eg_submission_open_date: 1971-01-01 23:59:59
  g_grade_due_date: 1974-01-01 23:59:59
  g_grade_released_date: 1974-01-01 23:59:59
  eg_grade_inquiry_start_date: 1974-01-02 23:59:59
  eg_grade_inquiry_due_date: 1974-01-08 23:59:59
  g_grade_start_date: 1973-01-01 23:59:59
  g_ta_view_start_date: 1970-01-01 23:59:59
  g_title: Released Peer PDF Homework
  gradeable_config: pdf_word_count
  g_bucket: homework
  g_grader_assignment_method: 2

=======
  eg_grade_inquiry_start_date: 9999-01-01 23:59:59
  eg_grade_inquiry_due_date: 9999-01-06 23:59:59
  g_grade_start_date: 9997-12-31 23:59:59
  eg_team_assignment: true
  eg_max_team_size: 3
  g_ta_view_start_date: 1970-01-01 23:59:59
  g_title: Closed Peer Team Homework
  gradeable_config: cpp_hidden_tests
  g_bucket: homework
  
>>>>>>> 80991544
- g_id: closed_team_homework
  eg_peer_grading: true
  components:
  - gc_lower_clamp: 0
    gc_default: 2
    gc_max_value: 2
    gc_upper_clamp: 2
    gc_title: Read Me
    marks:
      - gcm_note: Full Credit
        gcm_points: 0
      - gcm_note: Minor errors in Read Me
        gcm_points: -1
      - gcm_note: Major errors in Read Me or Read Me missing
        gcm_points: -2
  - gc_lower_clamp: 0
    gc_default: 5
    gc_max_value: 5
    gc_upper_clamp: 5
    gc_title: Coding Style
    marks:
      - gcm_note: Full Credit
        gcm_points: 0
      - gcm_note: Code is unreadable
        gcm_points: -5
      - gcm_note: Code is very difficult to understand
        gcm_points: -3
      - gcm_note: Code is difficult to understand
        gcm_points: -1
  - gc_lower_clamp: 0
    gc_default: 5
    gc_max_value: 5
    gc_upper_clamp: 5
    gc_title: Documentation
    marks:
      - gcm_note: Full Credit
        gcm_points: 0
      - gcm_note: No documentation
        gcm_points: -5
      - gcm_note: Very little documentation or documentation makes no sense
        gcm_points: -3
      - gcm_note: Way too much documentation and/or documentation makes no sense
        gcm_points: -1
  - gc_lower_clamp: 0
    gc_default: 0
    gc_max_value: 0
    gc_upper_clamp: 5
    gc_title: Extra Credit
    marks: 
      - gcm_note: No Credit
        gcm_points: 0
      - gcm_note: Extra credit done poorly
        gcm_points: 2
      - gcm_note: Extra credit is acceptable
        gcm_points: 5
  eg_submission_due_date: 1972-01-01 23:59:59
  eg_submission_open_date: 1971-01-01 23:59:59
  g_grade_due_date: 9998-12-31 23:59:59
  g_grade_released_date: 9998-12-31 23:59:59
  eg_grade_inquiry_start_date: 9999-01-01 23:59:59
  eg_grade_inquiry_due_date: 9999-01-06 23:59:59
  g_grade_start_date: 9997-12-31 23:59:59
  eg_team_assignment: true
  eg_max_team_size: 3
  g_ta_view_start_date: 1970-01-01 23:59:59
  g_title: Closed Team Homework
  gradeable_config: cpp_hidden_tests
  g_bucket: homework

- g_id: closed_homework
  components:
  - gc_lower_clamp: 0
    gc_default: 2
    gc_max_value: 2
    gc_upper_clamp: 2
    gc_title: Read Me
    marks:
      - gcm_note: Full Credit
        gcm_points: 0
      - gcm_note: Minor errors in Read Me
        gcm_points: -1
      - gcm_note: Major errors in Read Me or Read Me missing
        gcm_points: -2
  - gc_lower_clamp: 0
    gc_default: 5
    gc_max_value: 5
    gc_upper_clamp: 5
    gc_title: Coding Style
    marks:
      - gcm_note: Full Credit
        gcm_points: 0
      - gcm_note: Code is unreadable
        gcm_points: -5
      - gcm_note: Code is very difficult to understand
        gcm_points: -3
      - gcm_note: Code is difficult to understand
        gcm_points: -1
  - gc_lower_clamp: 0
    gc_default: 5
    gc_max_value: 5
    gc_upper_clamp: 5
    gc_title: Documentation
    marks:
      - gcm_note: Full Credit
        gcm_points: 0
      - gcm_note: No documentation
        gcm_points: -5
      - gcm_note: Very little documentation or documentation makes no sense
        gcm_points: -3
      - gcm_note: Way too much documentation and/or documentation makes no sense
        gcm_points: -1
  - gc_lower_clamp: 0
    gc_default: 0
    gc_max_value: 0
    gc_upper_clamp: 5
    gc_title: Extra Credit
    marks: 
      - gcm_note: No Credit
        gcm_points: 0
      - gcm_note: Extra credit done poorly
        gcm_points: 2
      - gcm_note: Extra credit is acceptable
        gcm_points: 5
  eg_submission_due_date: 1972-01-01 23:59:59
  eg_submission_open_date: 1971-01-01 23:59:59
  g_grade_due_date: 9998-12-31 23:59:59
  g_grade_released_date: 9998-12-31 23:59:59
  eg_grade_inquiry_start_date: 9999-01-01 23:59:59
  eg_grade_inquiry_due_date: 9999-01-06 23:59:59
  g_grade_start_date: 9997-12-31 23:59:59
  g_ta_view_start_date: 1970-01-01 23:59:59
  g_title: Closed Homework
  gradeable_config: python_simple_homework
  g_bucket: homework

- g_id: grading_homework
  components:
  - gc_lower_clamp: 0
    gc_default: 2
    gc_max_value: 2
    gc_upper_clamp: 2
    gc_title: Read Me
    marks:
      - gcm_note: Full Credit
        gcm_points: 0
      - gcm_note: Minor errors in Read Me
        gcm_points: -1
      - gcm_note: Major errors in Read Me or Read Me missing
        gcm_points: -2
  - gc_lower_clamp: 0
    gc_default: 5
    gc_max_value: 5
    gc_upper_clamp: 5
    gc_title: Coding Style
    marks:
      - gcm_note: Full Credit
        gcm_points: 0
      - gcm_note: Code is unreadable
        gcm_points: -5
      - gcm_note: Code is very difficult to understand
        gcm_points: -3
      - gcm_note: Code is difficult to understand
        gcm_points: -1
  - gc_lower_clamp: 0
    gc_default: 5
    gc_max_value: 5
    gc_upper_clamp: 5
    gc_title: Documentation
    marks:
      - gcm_note: Full Credit
        gcm_points: 0
      - gcm_note: No documentation
        gcm_points: -5
      - gcm_note: Very little documentation or documentation makes no sense
        gcm_points: -3
      - gcm_note: Way too much documentation and/or documentation makes no sense
        gcm_points: -1
  - gc_lower_clamp: 0
    gc_default: 0
    gc_max_value: 0
    gc_upper_clamp: 5
    gc_title: Extra Credit
    marks: 
      - gcm_note: No Credit
        gcm_points: 0
      - gcm_note: Extra credit done poorly
        gcm_points: 2
      - gcm_note: Extra credit is acceptable
        gcm_points: 5
  eg_submission_due_date: 1972-01-01 23:59:59
  eg_submission_open_date: 1971-01-01 23:59:59
  g_grade_due_date: 9998-12-31 23:59:59
  g_grade_released_date: 9998-12-31 23:59:59
  eg_grade_inquiry_start_date: 9999-01-01 23:59:59
  eg_grade_inquiry_due_date: 9999-01-06 23:59:59
  g_grade_start_date: 1973-01-01 23:59:59
  g_ta_view_start_date: 1970-01-01 23:59:59
  g_title: Grading Homework
  gradeable_config: python_simple_homework
  g_bucket: homework

- g_id: grades_released_homework
  components:
  - gc_lower_clamp: 0
    gc_default: 5
    gc_max_value: 5
    gc_upper_clamp: 5
    gc_title: Question 1
  - gc_is_extra_credit: true
    gc_lower_clamp: 0
    gc_default: 5
    gc_max_value: 5
    gc_upper_clamp: 5
    gc_title: Question 2
  eg_submission_due_date: 1972-01-01 23:59:59
  eg_submission_open_date: 1971-01-01 23:59:59
  g_grade_due_date: 1974-01-01 23:59:59
  g_grade_released_date: 1974-01-01 23:59:59
  eg_grade_inquiry_start_date: 1974-01-01 23:59:59
  eg_grade_inquiry_due_date: 1974-01-08 23:59:59
  g_grade_start_date: 1973-01-01 23:59:59
  g_ta_view_start_date: 1970-01-01 23:59:59
  g_title: Grades Released Homework
  gradeable_config: python_simple_homework
  g_bucket: homework

- g_id: future_no_tas_lab
  components:
  - gc_title: Question 1
    gc_lower_clamp: 0
    gc_default: 0
    gc_max_value: 1
    gc_upper_clamp: 1
  - gc_title: Question 2
    gc_lower_clamp: 0
    gc_default: 0
    gc_max_value: 0
    gc_upper_clamp: 1
  g_grade_due_date: 9998-12-31 23:59:59
  g_grade_released_date: 9998-12-31 23:59:59
  g_grade_start_date: 9997-12-31 23:59:59
  g_ta_view_start_date: 9996-12-31 23:59:59
  g_title: Future (No TAs) Lab
  g_type: 1
  g_bucket: lab

- g_id: future_tas_lab
  components:
  - gc_title: Question 1
    gc_lower_clamp: 0
    gc_default: 0
    gc_max_value: 1
    gc_upper_clamp: 1
  - gc_title: Question 2
    gc_lower_clamp: 0
    gc_default: 0
    gc_max_value: 0
    gc_upper_clamp: 1
  g_grade_due_date: 9998-12-31 23:59:59
  g_grade_released_date: 9998-12-31 23:59:59
  g_grade_start_date: 9997-12-31 23:59:59
  g_ta_view_start_date: 1970-01-01 23:59:59
  g_title: Future (TAs) Lab
  g_type: 1
  g_bucket: lab

- g_id: grading_lab
  components:
  - gc_title: Question 1
    gc_lower_clamp: 0
    gc_default: 0
    gc_max_value: 1
    gc_upper_clamp: 1
  - gc_title: Question 2
    gc_lower_clamp: 0
    gc_default: 0
    gc_max_value: 0
    gc_upper_clamp: 1
  g_grade_due_date: 9998-12-31 23:59:59
  g_grade_released_date: 9998-12-31 23:59:59
  g_grade_start_date: 1971-01-01 23:59:59
  g_ta_view_start_date: 1970-01-01 23:59:59
  g_title: Grading Lab
  g_type: 1
  g_bucket: lab

- g_id: grading_lab_rotating
  components:
  - gc_title: Question 1
    gc_lower_clamp: 0
    gc_default: 0
    gc_max_value: 1
    gc_upper_clamp: 1
  - gc_title: Question 2
    gc_lower_clamp: 0
    gc_default: 0
    gc_max_value: 0
    gc_upper_clamp: 1
  g_grade_due_date: 9998-12-31 23:59:59
  g_grade_released_date: 9998-12-31 23:59:59
  g_grade_start_date: 1971-01-01 23:59:59
  g_ta_view_start_date: 1970-01-01 23:59:59
  g_title: Grading Lab (Rotating Sections)
  g_type: 1
  g_bucket: lab
  g_grader_assignment_method: 0

- g_id: grades_released_lab
  components:
  - gc_title: Question 1
    gc_lower_clamp: 0
    gc_default: 0
    gc_max_value: 1
    gc_upper_clamp: 1
  - gc_title: Question 2
    gc_lower_clamp: 0
    gc_default: 0
    gc_max_value: 0
    gc_upper_clamp: 1
  g_grade_due_date: 1972-01-01 23:59:59
  g_grade_released_date: 1972-01-01 23:59:59
  g_grade_start_date: 1971-01-01 23:59:59
  g_ta_view_start_date: 1970-01-01 23:59:59
  g_title: Grades Released Lab
  g_type: 1
  g_bucket: lab

- g_id: future_no_tas_test
  components:
  - gc_lower_clamp: 0
    gc_default: 0
    gc_max_value: 0
    gc_upper_clamp: 5
    gc_title: Question 1
  - gc_lower_clamp: 0
    gc_default: 0
    gc_max_value: 5
    gc_upper_clamp: 5
    gc_title: Question 2
  - gc_is_text: true
    gc_title: Text 1
  g_grade_due_date: 9998-12-31 23:59:59
  g_grade_released_date: 9998-12-31 23:59:59
  g_grade_start_date: 9997-12-31 23:59:59
  g_ta_view_start_date: 9996-12-31 23:59:59
  g_title: Future (No TAs) Test
  g_type: 2
  g_bucket: test

- g_id: future_tas_test
  components:
  - gc_lower_clamp: 0
    gc_default: 0
    gc_max_value: 0
    gc_upper_clamp: 5
    gc_title: Question 1
  - gc_lower_clamp: 0
    gc_default: 0
    gc_max_value: 5
    gc_upper_clamp: 5
    gc_title: Question 2
  - gc_is_text: true
    gc_title: Text 1
  g_grade_due_date: 9998-12-31 23:59:59
  g_grade_released_date: 9998-12-31 23:59:59
  g_grade_start_date: 9997-12-31 23:59:59
  g_ta_view_start_date: 1970-01-01 23:59:59
  g_title: Future (TAs) Test
  g_type: 2
  g_bucket: test

- g_id: grading_test
  components:
  - gc_lower_clamp: 0
    gc_default: 0
    gc_max_value: 0
    gc_upper_clamp: 5
    gc_title: Question 1
  - gc_lower_clamp: 0
    gc_default: 0
    gc_max_value: 5
    gc_upper_clamp: 5
    gc_title: Question 2
  - gc_is_text: true
    gc_title: Text 1
  g_grade_due_date: 9998-12-31 23:59:59
  g_grade_released_date: 9998-12-31 23:59:59
  g_grade_start_date: 1971-01-01 23:59:59
  g_ta_view_start_date: 1970-01-01 23:59:59
  g_title: Grading Test
  g_type: 2
  g_bucket: test

- g_id: grading_test_rotating
  components:
  - gc_lower_clamp: 0
    gc_default: 0
    gc_max_value: 0
    gc_upper_clamp: 5
    gc_title: Question 1
  - gc_lower_clamp: 0
    gc_default: 0
    gc_max_value: 5
    gc_upper_clamp: 5
    gc_title: Question 2
  - gc_is_text: true
    gc_title: Text 1
  g_grade_due_date: 9998-12-31 23:59:59
  g_grade_released_date: 9998-12-31 23:59:59
  g_grade_start_date: 1971-01-01 23:59:59
  g_ta_view_start_date: 1970-01-01 23:59:59
  g_title: Grading Test (Rotating Sections)
  g_type: 2
  g_bucket: test
  g_grader_assignment_method: 0

- g_id: grades_released_test
  components:
  - gc_lower_clamp: 0
    gc_default: 0
    gc_max_value: 0
    gc_upper_clamp: 5
    gc_title: Question 1
  - gc_lower_clamp: 0
    gc_default: 0
    gc_max_value: 5
    gc_upper_clamp: 5
    gc_title: Question 2
  - gc_is_text: true
    gc_title: Text 1
  g_grade_due_date: 1972-01-01 23:59:59
  g_grade_released_date: 1972-01-01 23:59:59
  g_grade_start_date: 1971-01-01 23:59:59
  g_ta_view_start_date: 1970-01-01 23:59:59
  g_title: Grades Released Test
  g_type: 2
  g_bucket: test

- g_id: grades_released_homework_onlyta
  components:
  - gc_lower_clamp: 0
    gc_default: 5
    gc_max_value: 5
    gc_upper_clamp: 5
    gc_title: Question 1
    marks:
      - gcm_note: Full Credit
        gcm_points: 0
  eg_submission_due_date: 1972-01-01 23:59:59
  eg_submission_open_date: 1971-01-01 23:59:59
  g_grade_due_date: 1974-01-01 23:59:59
  g_grade_released_date: 1974-01-01 23:59:59
  eg_grade_inquiry_start_date: 1974-01-02 23:59:59
  eg_grade_inquiry_due_date: 1974-01-08 23:59:59
  g_grade_start_date: 1973-01-01 23:59:59
  g_ta_view_start_date: 1970-01-01 23:59:59
  g_title: TA Grade Only Homework (Upload Only)
  gradeable_config: upload_only
  g_bucket: homework

# For no autograding, still need components, but also ned eg_use_ta_grading flag
- g_id: grades_released_homework_onlyauto
  components:
  - gc_lower_clamp: 0
    gc_default: 2
    gc_max_value: 2
    gc_upper_clamp: 2
    gc_title: Read Me
    marks:
      - gcm_note: Full Credit
        gcm_points: 0
      - gcm_note: Minor errors in Read Me
        gcm_points: -1
      - gcm_note: Major errors in Read Me or Read Me missing
        gcm_points: -2
  - gc_lower_clamp: 0
    gc_default: 5
    gc_max_value: 5
    gc_upper_clamp: 5
    gc_title: Coding Style
    marks:
      - gcm_note: Full Credit
        gcm_points: 0
      - gcm_note: Code is unreadable
        gcm_points: -5
      - gcm_note: Code is very difficult to understand
        gcm_points: -3
      - gcm_note: Code is difficult to understand
        gcm_points: -1
  - gc_lower_clamp: 0
    gc_default: 5
    gc_max_value: 5
    gc_upper_clamp: 5
    gc_title: Documentation
    marks:
      - gcm_note: Full Credit
        gcm_points: 0
      - gcm_note: No documentation
        gcm_points: -5
      - gcm_note: Very little documentation or documentation makes no sense
        gcm_points: -3
      - gcm_note: Way too much documentation and/or documentation makes no sense
        gcm_points: -1
  - gc_lower_clamp: 0
    gc_default: 0
    gc_max_value: 0
    gc_upper_clamp: 5
    gc_title: Extra Credit
    marks: 
      - gcm_note: No Credit
        gcm_points: 0
      - gcm_note: Extra credit done poorly
        gcm_points: 2
      - gcm_note: Extra credit is acceptable
        gcm_points: 5
  eg_submission_due_date: 1972-01-01 23:59:59
  eg_submission_open_date: 1971-01-01 23:59:59
  g_grade_due_date: 1974-01-01 23:59:59
  g_grade_released_date: 1974-01-01 23:59:59
  eg_grade_inquiry_start_date: 1974-01-02 23:59:59
  eg_grade_inquiry_due_date: 1974-01-08 23:59:59
  g_grade_start_date: 1973-01-01 23:59:59
  g_ta_view_start_date: 1970-01-01 23:59:59
  g_title: Autograde Only Homework (Simple Python)
  gradeable_config: 01_simple_python
  eg_use_ta_grading: False
  g_bucket: homework

- g_id: grades_released_homework_autota
  components:
  - gc_lower_clamp: 0
    gc_default: 2
    gc_max_value: 2
    gc_upper_clamp: 2
    gc_title: Read Me
    marks:
      - gcm_note: Full Credit
        gcm_points: 0
      - gcm_note: Minor errors in Read Me
        gcm_points: -1
      - gcm_note: Major errors in Read Me or Read Me missing
        gcm_points: -2
  - gc_lower_clamp: 0
    gc_default: 5
    gc_max_value: 5
    gc_upper_clamp: 5
    gc_title: Coding Style
    marks:
      - gcm_note: Full Credit
        gcm_points: 0
      - gcm_note: Code is unreadable
        gcm_points: -5
      - gcm_note: Code is very difficult to understand
        gcm_points: -3
      - gcm_note: Code is difficult to understand
        gcm_points: -1
  - gc_lower_clamp: 0
    gc_default: 5
    gc_max_value: 5
    gc_upper_clamp: 5
    gc_title: Documentation
    marks:
      - gcm_note: Full Credit
        gcm_points: 0
      - gcm_note: No documentation
        gcm_points: -5
      - gcm_note: Very little documentation or documentation makes no sense
        gcm_points: -3
      - gcm_note: Way too much documentation and/or documentation makes no sense
        gcm_points: -1
  - gc_lower_clamp: 0
    gc_default: 0
    gc_max_value: 0
    gc_upper_clamp: 5
    gc_title: Extra Credit
    marks: 
      - gcm_note: No Credit
        gcm_points: 0
      - gcm_note: Extra credit done poorly
        gcm_points: 2
      - gcm_note: Extra credit is acceptable
        gcm_points: 5
  eg_submission_due_date: 1972-01-01 23:59:59
  eg_submission_open_date: 1971-01-01 23:59:59
  g_grade_due_date: 1974-01-01 23:59:59
  g_grade_released_date: 1974-01-01 23:59:59
  eg_grade_inquiry_start_date: 1974-01-02 23:59:59
  eg_grade_inquiry_due_date: 1974-01-08 23:59:59
  g_grade_start_date: 1973-01-01 23:59:59
  g_ta_view_start_date: 1970-01-01 23:59:59
  g_title: Autograde and TA Homework (C System Calls)
  gradeable_config: 12_system_calls
  g_bucket: homework

- g_id: grades_released_homework_autohiddenEC
  components:
  - gc_lower_clamp: 0
    gc_default: 2
    gc_max_value: 2
    gc_upper_clamp: 2
    gc_title: Read Me
    marks:
      - gcm_note: Full Credit
        gcm_points: 0
      - gcm_note: Minor errors in Read Me
        gcm_points: -1
      - gcm_note: Major errors in Read Me or Read Me missing
        gcm_points: -2
  - gc_lower_clamp: 0
    gc_default: 5
    gc_max_value: 5
    gc_upper_clamp: 5
    gc_title: Coding Style
    marks:
      - gcm_note: Full Credit
        gcm_points: 0
      - gcm_note: Code is unreadable
        gcm_points: -5
      - gcm_note: Code is very difficult to understand
        gcm_points: -3
      - gcm_note: Code is difficult to understand
        gcm_points: -1
  - gc_lower_clamp: 0
    gc_default: 5
    gc_max_value: 5
    gc_upper_clamp: 5
    gc_title: Documentation
    marks:
      - gcm_note: Full Credit
        gcm_points: 0
      - gcm_note: No documentation
        gcm_points: -5
      - gcm_note: Very little documentation or documentation makes no sense
        gcm_points: -3
      - gcm_note: Way too much documentation and/or documentation makes no sense
        gcm_points: -1
  - gc_lower_clamp: 0
    gc_default: 0
    gc_max_value: 0
    gc_upper_clamp: 5
    gc_title: Extra Credit
    marks: 
      - gcm_note: No Credit
        gcm_points: 0
      - gcm_note: Extra credit done poorly
        gcm_points: 2
      - gcm_note: Extra credit is acceptable
        gcm_points: 5
  eg_submission_due_date: 1972-01-01 23:59:59
  eg_submission_open_date: 1971-01-01 23:59:59
  g_grade_due_date: 1974-01-01 23:59:59
  g_grade_released_date: 1974-01-01 23:59:59
  eg_grade_inquiry_start_date: 1974-01-02 23:59:59
  eg_grade_inquiry_due_date: 1974-01-08 23:59:59
  g_grade_start_date: 1973-01-01 23:59:59
  eg_lichen_sample_path: /usr/local/submitty/more_autograding_examples/cpp_cats/submissions
  eg_plagiarized_users:
    - aphacker
      - columnSpacingOff.zip
    - bitdiddle
      - columnSpacingOff.zip
    - bechta
      - spellingOff.zip
      - columnSpacingOff.zip
    - reynoa
      - spellingOff.zip
  g_ta_view_start_date: 1970-01-01 23:59:59
  g_title: Autograder Hidden and Extra Credit (C++ Hidden Tests)
  gradeable_config: cpp_hidden_tests
  g_bucket: homework

- g_id: grading_homework_pdf
  components:
  - gc_lower_clamp: 0
    gc_default: 2
    gc_max_value: 2
    gc_upper_clamp: 2
    gc_title: Read Me
    marks:
      - gcm_note: Full Credit
        gcm_points: 0
      - gcm_note: Minor errors in Read Me
        gcm_points: -1
      - gcm_note: Major errors in Read Me or Read Me missing
        gcm_points: -2
  - gc_lower_clamp: 0
    gc_default: 5
    gc_max_value: 5
    gc_upper_clamp: 5
    gc_title: Coding Style
    marks:
      - gcm_note: Full Credit
        gcm_points: 0
      - gcm_note: Code is unreadable
        gcm_points: -5
      - gcm_note: Code is very difficult to understand
        gcm_points: -3
      - gcm_note: Code is difficult to understand
        gcm_points: -1
  - gc_lower_clamp: 0
    gc_default: 5
    gc_max_value: 5
    gc_upper_clamp: 5
    gc_title: Documentation
    marks:
      - gcm_note: Full Credit
        gcm_points: 0
      - gcm_note: No documentation
        gcm_points: -5
      - gcm_note: Very little documentation or documentation makes no sense
        gcm_points: -3
      - gcm_note: Way too much documentation and/or documentation makes no sense
        gcm_points: -1
  - gc_lower_clamp: 0
    gc_default: 0
    gc_max_value: 0
    gc_upper_clamp: 5
    gc_title: Extra Credit
    marks: 
      - gcm_note: No Credit
        gcm_points: 0
      - gcm_note: Extra credit done poorly
        gcm_points: 2
      - gcm_note: Extra credit is acceptable
        gcm_points: 5
  eg_submission_due_date: 1972-01-01 23:59:59
  eg_submission_open_date: 1971-01-01 23:59:59
  g_grade_due_date: 9998-12-31 23:59:59
  g_grade_released_date: 9998-12-31 23:59:59
  eg_grade_inquiry_start_date: 9999-01-01 23:59:59
  eg_grade_inquiry_due_date: 9999-01-06 23:59:59
  g_grade_start_date: 1973-01-01 23:59:59
  g_ta_view_start_date: 1970-01-01 23:59:59
  g_title: Grading Homework PDF
  gradeable_config: pdf_word_count
  g_bucket: homework

- g_id: grading_homework_team_pdf
  components:
  - gc_lower_clamp: 0
    gc_default: 2
    gc_max_value: 2
    gc_upper_clamp: 2
    gc_title: Read Me
    marks:
      - gcm_note: Full Credit
        gcm_points: 0
      - gcm_note: Minor errors in Read Me
        gcm_points: -1
      - gcm_note: Major errors in Read Me or Read Me missing
        gcm_points: -2
  - gc_lower_clamp: 0
    gc_default: 5
    gc_max_value: 5
    gc_upper_clamp: 5
    gc_title: Coding Style
    marks:
      - gcm_note: Full Credit
        gcm_points: 0
      - gcm_note: Code is unreadable
        gcm_points: -5
      - gcm_note: Code is very difficult to understand
        gcm_points: -3
      - gcm_note: Code is difficult to understand
        gcm_points: -1
  - gc_lower_clamp: 0
    gc_default: 5
    gc_max_value: 5
    gc_upper_clamp: 5
    gc_title: Documentation
    marks:
      - gcm_note: Full Credit
        gcm_points: 0
      - gcm_note: No documentation
        gcm_points: -5
      - gcm_note: Very little documentation or documentation makes no sense
        gcm_points: -3
      - gcm_note: Way too much documentation and/or documentation makes no sense
        gcm_points: -1
  - gc_lower_clamp: 0
    gc_default: 0
    gc_max_value: 0
    gc_upper_clamp: 5
    gc_title: Extra Credit
    marks: 
      - gcm_note: No Credit
        gcm_points: 0
      - gcm_note: Extra credit done poorly
        gcm_points: 2
      - gcm_note: Extra credit is acceptable
        gcm_points: 5
  eg_submission_due_date: 1972-01-01 23:59:59
  eg_submission_open_date: 1971-01-01 23:59:59
  g_grade_due_date: 9998-12-31 23:59:59
  g_grade_released_date: 9998-12-31 23:59:59
  eg_grade_inquiry_start_date: 9999-01-01 23:59:59
  eg_grade_inquiry_due_date: 9999-01-06 23:59:59
  eg_team_assignment: true
  eg_max_team_size: 3
  g_grade_start_date: 1973-01-01 23:59:59
  g_ta_view_start_date: 1970-01-01 23:59:59
  g_title: Grading Homework Team PDF
  gradeable_config: pdf_word_count
  g_bucket: homework
  g_grader_assignment_method: 0

- g_id: grades_released_homework_onlytaEC
  components:
  - gc_lower_clamp: 0
    gc_default: 2
    gc_max_value: 2
    gc_upper_clamp: 2
    gc_title: Read Me
    marks:
      - gcm_note: Full Credit
        gcm_points: 0
      - gcm_note: Minor errors in Read Me
        gcm_points: -1
      - gcm_note: Major errors in Read Me or Read Me missing
        gcm_points: -2
  - gc_lower_clamp: 0
    gc_default: 5
    gc_max_value: 5
    gc_upper_clamp: 5
    gc_title: Coding Style
    marks:
      - gcm_note: Full Credit
        gcm_points: 0
      - gcm_note: Code is unreadable
        gcm_points: -5
      - gcm_note: Code is very difficult to understand
        gcm_points: -3
      - gcm_note: Code is difficult to understand
        gcm_points: -1
  - gc_lower_clamp: 0
    gc_default: 5
    gc_max_value: 5
    gc_upper_clamp: 5
    gc_title: Documentation
    marks:
      - gcm_note: Full Credit
        gcm_points: 0
      - gcm_note: No documentation
        gcm_points: -5
      - gcm_note: Very little documentation or documentation makes no sense
        gcm_points: -3
      - gcm_note: Way too much documentation and/or documentation makes no sense
        gcm_points: -1
  - gc_lower_clamp: 0
    gc_default: 0
    gc_max_value: 0
    gc_upper_clamp: 5
    gc_title: Extra Credit
    marks: 
      - gcm_note: No Credit
        gcm_points: 0
      - gcm_note: Extra credit done poorly
        gcm_points: 2
      - gcm_note: Extra credit is acceptable
        gcm_points: 5
  eg_submission_due_date: 1972-01-01 23:59:59
  eg_submission_open_date: 1971-01-01 23:59:59
  g_grade_due_date: 1974-01-01 23:59:59
  g_grade_released_date: 1974-01-01 23:59:59
  eg_grade_inquiry_start_date: 1974-01-02 23:59:59
  eg_grade_inquiry_due_date: 1974-01-08 23:59:59
  g_grade_start_date: 1973-01-01 23:59:59
  g_ta_view_start_date: 1970-01-01 23:59:59
  g_title: TA Only w/ Extra Credit (Upload Only)
  gradeable_config: upload_only
  g_bucket: homework

- g_id: grades_released_homework_onlytaPenalty
  components:
  - gc_lower_clamp: 0
    gc_default: 2
    gc_max_value: 2
    gc_upper_clamp: 2
    gc_title: Read Me
    marks:
      - gcm_note: Full Credit
        gcm_points: 0
      - gcm_note: Minor errors in Read Me
        gcm_points: -1
      - gcm_note: Major errors in Read Me or Read Me missing
        gcm_points: -2
  - gc_lower_clamp: 0
    gc_default: 5
    gc_max_value: 5
    gc_upper_clamp: 5
    gc_title: Coding Style
    marks:
      - gcm_note: Full Credit
        gcm_points: 0
      - gcm_note: Code is unreadable
        gcm_points: -5
      - gcm_note: Code is very difficult to understand
        gcm_points: -3
      - gcm_note: Code is difficult to understand
        gcm_points: -1
  - gc_lower_clamp: 0
    gc_default: 5
    gc_max_value: 5
    gc_upper_clamp: 5
    gc_title: Documentation
    marks:
      - gcm_note: Full Credit
        gcm_points: 0
      - gcm_note: No documentation
        gcm_points: -5
      - gcm_note: Very little documentation or documentation makes no sense
        gcm_points: -3
      - gcm_note: Way too much documentation and/or documentation makes no sense
        gcm_points: -1
  - gc_lower_clamp: 0
    gc_default: 0
    gc_max_value: 0
    gc_upper_clamp: 5
    gc_title: Extra Credit
    marks: 
      - gcm_note: No Credit
        gcm_points: 0
      - gcm_note: Extra credit done poorly
        gcm_points: 2
      - gcm_note: Extra credit is acceptable
        gcm_points: 5
  eg_submission_due_date: 1972-01-01 23:59:59
  eg_submission_open_date: 1971-01-01 23:59:59
  g_grade_due_date: 1974-01-01 23:59:59
  g_grade_released_date: 1974-01-01 23:59:59
  eg_grade_inquiry_start_date: 1974-01-02 23:59:59
  eg_grade_inquiry_due_date: 1974-01-08 23:59:59
  g_grade_start_date: 1973-01-01 23:59:59
  g_ta_view_start_date: 1970-01-01 23:59:59
  g_title: TA Only w/ Penalty (Upload Only)
  gradeable_config: upload_only
  g_bucket: homework<|MERGE_RESOLUTION|>--- conflicted
+++ resolved
@@ -75,10 +75,6 @@
   g_grade_released_date: 9998-12-31 23:59:59
   eg_grade_inquiry_start_date: 9999-01-01 23:59:59
   eg_grade_inquiry_due_date: 9999-01-06 23:59:59
-<<<<<<< HEAD
-=======
-  
->>>>>>> 80991544
   g_bucket: homework
 
 - g_id: future_no_tas_homework
@@ -554,18 +550,6 @@
   eg_team_assignment: true
   eg_max_team_size: 3
   g_ta_view_start_date: 1970-01-01 23:59:59
-<<<<<<< HEAD
-  g_title: Open Only Peer Team Homework
-  gradeable_config: python_simple_homework
-  g_bucket: homework
-
-- g_id: grading_pdf_peer_team_homework
-  eg_peer_grading: true
-  components:
-  - gc_lower_clamp: 0
-    gc_is_peer: true
-    gc_default: 2
-=======
   g_title: Closed Peer Team Homework
   gradeable_config: python_simple_homework
   g_bucket: homework
@@ -576,7 +560,6 @@
   - gc_lower_clamp: 0
     gc_default: 2
     gc_is_peer: true
->>>>>>> 80991544
     gc_max_value: 2
     gc_upper_clamp: 2
     gc_title: Read Me
@@ -619,10 +602,6 @@
         gcm_points: -1
   - gc_lower_clamp: 0
     gc_default: 0
-<<<<<<< HEAD
-    gc_is_peer: true
-=======
->>>>>>> 80991544
     gc_max_value: 0
     gc_upper_clamp: 5
     gc_title: Extra Credit
@@ -637,17 +616,15 @@
   eg_submission_open_date: 1971-01-01 23:59:59
   g_grade_due_date: 9998-12-31 23:59:59
   g_grade_released_date: 9998-12-31 23:59:59
-<<<<<<< HEAD
-  g_grade_start_date: 1973-01-01 23:59:59
   eg_grade_inquiry_start_date: 9999-01-01 23:59:59
   eg_grade_inquiry_due_date: 9999-01-06 23:59:59
+  g_grade_start_date: 9997-12-31 23:59:59
   eg_team_assignment: true
   eg_max_team_size: 3
   g_ta_view_start_date: 1970-01-01 23:59:59
-  g_title: Open PDF Peer Team Homework
-  gradeable_config: pdf_word_count
-  g_bucket: homework
-  g_grader_assignment_method: 1
+  g_title: Closed Peer Team Homework
+  gradeable_config: cpp_hidden_tests
+  g_bucket: homework
 
 - g_id: grading_pdf_peer_homework
   eg_peer_grading: true
@@ -721,18 +698,7 @@
   g_bucket: homework
   g_grader_assignment_method: 2
 
-=======
-  eg_grade_inquiry_start_date: 9999-01-01 23:59:59
-  eg_grade_inquiry_due_date: 9999-01-06 23:59:59
-  g_grade_start_date: 9997-12-31 23:59:59
-  eg_team_assignment: true
-  eg_max_team_size: 3
-  g_ta_view_start_date: 1970-01-01 23:59:59
-  g_title: Closed Peer Team Homework
-  gradeable_config: cpp_hidden_tests
-  g_bucket: homework
   
->>>>>>> 80991544
 - g_id: closed_team_homework
   eg_peer_grading: true
   components:
