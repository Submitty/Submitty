--- conflicted
+++ resolved
@@ -940,7 +940,6 @@
     }
 
     /**
-<<<<<<< HEAD
      * Get an array of Teams for a Gradeable matching the given registration sections
      * @param string $g_id
      * @param array $sections
@@ -999,7 +998,8 @@
             }
         }
         return $return;
-=======
+    }
+    /**
      * Maps sort keys to an array of expressions to sort by in place of the key.
      *  Useful for ambiguous keys or for key alias's
      */
@@ -1049,7 +1049,6 @@
                 }, $sort_keys));
         }
         return '';
->>>>>>> 3c8d9fa4
     }
 
     /**
