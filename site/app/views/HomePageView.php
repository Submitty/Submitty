<?php
namespace app\views;

use app\authentication\DatabaseAuthentication;
use app\views\AbstractView;
use app\models\Course;



class HomePageView extends AbstractView {


    /*
    *@param List of courses the student is in.
    */
    public function showHomePage($user, $courses = array(), $changeNameText, $course_display_name) {
        $displayedFirstName = $user->getDisplayedFirstName();
        $return = <<< HTML
<div class="content">
    <div class="sub">
        <div class="box half">
        <h2>About You</h2>
            <table>
                <tbody>
                    <tr>
                        <td><b>Username:</b> {$user->getId()} </td>
                    </tr>
                    <tr>
                        <td><b>First Name:</b> {$user->getDisplayedFirstName()} </td>
                        <td><a onclick="userNameChange('$displayedFirstName')"><i class="fa fa-pencil" aria-hidden="true"></i></a></td>
                        <script type="text/javascript">
                            function userNameChange() {
                                $('.popup-form').css('display', 'none');
                                var form = $("#edit-username-form");
                                form.css("display", "block");
                                $('[name="user_name_change"]', form).val("");
                            }
                        </script>
                        <div class="popup-form" id="edit-username-form">
                            <h2>Specify Preferred First Name</h2>
                            <p>{$changeNameText}</p>
                            <p>&emsp;</p>
                            <form method="post" action="{$this->core->buildUrl(array('page' => 'change_username'))}">
                                <input type="hidden" name="csrf_token" value="{$this->core->getCsrfToken()}" />
                                <div>
                                    <input type="text" name="user_name_change" />
                                </div>
                                <div style="float: right; width: auto; margin-top: 10px">
                                    <a onclick="$('#edit-username-form').css('display', 'none');" class="btn btn-danger">Cancel</a>
                                    <input class="btn btn-primary" type="submit" value="Submit" />
                                </div>
                            </form>
                        </div>
                    </tr>
                    <tr>
                        <td><b>Last Name:</b> {$user->getLastName()} </td>
                    </tr>
HTML;
        if ($this->core->getAuthentication() instanceof DatabaseAuthentication) {
            $return .= <<<HTML
                    <tr>
                        <td><b>Change Password</b></td>
                        <td><a onclick="passwordChange()"><i class="fa fa-pencil" aria-hidden="true"></i></a></td>
                        <script type="text/javascript">
                            function passwordChange() {
                                $('.popup-form').css('display', 'none');
                                var form = $("#change-password-form");
                                form.css("display", "block");
                                $('[name="new_password"]', form).val("");
                                $('[name="confirm_new_password"]', form).val("");
                            }
                        </script>
                        <div class="popup-form" id="change-password-form">
                            <h2>Change password</h2>
                            <p>Add your message here.</p>
                            <p>&emsp;</p>
                            <form method="post" action="{$this->core->buildUrl(array('page' => 'change_password'))}">
                                <input type="hidden" name="csrf_token" value="{$this->core->getCsrfToken()}" />
                                <div>
                                    Password: <input type="password" name="new_password"/>
                                    Confirm: <input type="password" name="confirm_new_password"/>
                                    <a onclick="$('#change-password-form').css('display', 'none');" class="btn btn-danger">Cancel</a>
                                    <input class="btn btn-primary" type="submit" value="Submit" />
                                </div>
                            </form>
                        </div>
                    </tr>
HTML;
        }
        $return .= <<<HTML
                </tbody>
            </table>
        </div>
        <div class="box half">
            <div class="half">
            <h2>Your Courses</h2>
                <table>
                    <tbody>
HTML;

                    foreach($courses as $course){
<<<<<<< HEAD
                        $display_text = $course->getSemester() . " " . $course->getTitle();
                        if($course->getDisplayName() !== "")
                        {
                            $display_text .= " " . $course->getDisplayName();
                        }
=======
                        $display_text = strtoupper($course->getSemester()) . " " . strtoupper($course->getTitle());
>>>>>>> 507071a4
                        $return .= <<<HTML
                        <tr>
                            <td colspan="8">
                                <a class="btn btn-primary" style="width:350%;" href="{$this->core->buildUrl(array('component' => 'navigation', 'course' => $course->getTitle(), 'semester' => $course->getSemester()))}"> {$display_text}</a>
                            </td>
                        </tr>
HTML;
                    }
                    $return .= <<<HTML
                    </tbody>
                </table>
            </div>
        </div>
    </div>
</div>
HTML;
        return $return;
    }
}<|MERGE_RESOLUTION|>--- conflicted
+++ resolved
@@ -99,19 +99,15 @@
 HTML;
 
                     foreach($courses as $course){
-<<<<<<< HEAD
                         $display_text = $course->getSemester() . " " . $course->getTitle();
                         if($course->getDisplayName() !== "")
                         {
                             $display_text .= " " . $course->getDisplayName();
                         }
-=======
-                        $display_text = strtoupper($course->getSemester()) . " " . strtoupper($course->getTitle());
->>>>>>> 507071a4
                         $return .= <<<HTML
                         <tr>
                             <td colspan="8">
-                                <a class="btn btn-primary" style="width:350%;" href="{$this->core->buildUrl(array('component' => 'navigation', 'course' => $course->getTitle(), 'semester' => $course->getSemester()))}"> {$display_text}</a>
+                                <a class="btn btn-primary" style="width: 696px;white-space: normal;" href="{$this->core->buildUrl(array('component' => 'navigation', 'course' => $course->getTitle(), 'semester' => $course->getSemester()))}"> {$display_text}</a>
                             </td>
                         </tr>
 HTML;
