--- conflicted
+++ resolved
@@ -78,12 +78,9 @@
             "user_first_name" => $this->core->getUser() ? $this->core->getUser()->getDisplayedFirstName() : "",
             "base_url" => $this->core->getConfig()->getBaseUrl(),
             "site_url" => $this->core->getConfig()->getSiteUrl(),
-<<<<<<< HEAD
-            "notifications_info" => $notifications_info
-=======
+            "notifications_info" => $notifications_info,
             "wrapper_enabled" => $this->core->getConfig()->wrapperEnabled(),
             "wrapper_urls" => $wrapper_urls
->>>>>>> 7d6c1376
         ]);
      }
 
