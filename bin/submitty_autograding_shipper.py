--- conflicted
+++ resolved
@@ -421,12 +421,8 @@
     for file_path in glob.glob(os.path.join(INTERACTIVE_QUEUE, "GRADING_*")):
         grade_items_logging.log_message(message="Remove old queue file: " + file_path)
         os.remove(file_path)
-<<<<<<< HEAD
 
     for file_path in glob.glob(os.path.join(SUBMITTY_DATA_DIR,"autograding_TODO","unstrusted*")):
-=======
-    for file_path in glob.glob(os.path.join(SUBMITTY_DATA_DIR,"autograding_TODO","*")):
->>>>>>> 96663b1c
         grade_items_logging.log_message(message="Remove autograding TODO file: " + file_path)
         os.remove(file_path)
     for file_path in glob.glob(os.path.join(SUBMITTY_DATA_DIR,"autograding_DONE","*")):
