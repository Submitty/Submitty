<?php

namespace app\views\admin;

use app\views\AbstractView;

class AdminGradeableView extends AbstractView {
    /**
     * The one and only function that shows the entire page
     *
     * Parameters:
     * $type_of_action dedicates how the page will display the data
     * $initial_data is an array with all the data the view needs to display the page correct initially
     *   $initial_data = array($rotatingGradeables, $gradeableSectionHistory, $num_sections, $graders_all_section, $graders_from_usertypes,
     *   $template_list);
     * $data is an array with all the data the view needs to display the edit page correctly.
     * The contents of $data change depending on the gradeable type
     *   Electronic: $data = array($old_gradeable, $old_components, $has_grades, $electronic_gradeable, $initial_grades_released_compare_date, 
     *   $old_questions);
     *   Checkpoint: $data = array($old_gradeable, $old_components, $has_grades, $initial_ta_grading_compare_date, 
     *   $initial_grades_released_compare_date);
     *   Num/text: $data = array($old_gradeable, $old_components, $has_grades, $num_numeric, $num_text, $initial_ta_grading_compare_date, 
     *          $initial_grades_released_compare_date);
     */
	public function show_add_gradeable($type_of_action, $initial_data = array(""), $data = array("")) {

        $electronic_gradeable = array();
        $TA_beta_date = date('Y-m-d 23:59:59O', strtotime( '-1 days' ));
        $electronic_gradeable['eg_submission_open_date'] = date('Y-m-d 23:59:59O', strtotime( '0 days' ));
        $electronic_gradeable['eg_submission_due_date'] = date('Y-m-d 23:59:59O', strtotime( '+7 days' ));
        $electronic_gradeable['eg_subdirectory'] = "";
        $electronic_gradeable['eg_config_path'] = "";
        $electronic_gradeable['eg_late_days'] = 2;
        $electronic_gradeable['eg_precision'] = 0.5;
        $electronic_gradeable['eg_max_team_size'] = 1;
        $electronic_gradeable['eg_team_lock_date'] = date('Y-m-d 23:59:59O', strtotime( '+7 days' ));
        $team_yes_checked = false;
        $team_no_checked = true;
        $peer_yes_checked = false;
        $peer_no_checked = true;
        $peer_grade_set = 3;
        $TA_grade_open_date = date('Y-m-d 23:59:59O', strtotime( '+10 days' ));
        $TA_grade_release_date = date('Y-m-d 23:59:59O', strtotime( '+14 days' ));
        $default_late_days = $this->core->getConfig()->getDefaultHwLateDays();
        $vcs_base_url = ($this->core->getConfig()->getVcsBaseUrl() !== "") ? $this->core->getConfig()->getVcsBaseUrl() : "None specified.";
        $BASE_URL = "http:/localhost/hwgrading";
        $action = "upload_new_gradeable"; //decides how the page's data is displayed
        $string = "Add"; //Add or Edit
        $button_string = "Add";
        $extra = "";
        $gradeable_submission_id = "";
        $gradeable_name = "";
        $g_instructions_url = "";
        $g_gradeable_type = 0;
        $is_repository = false;
        $use_ta_grading = false;
        $student_view = true;
        $student_submit = true;
        $student_download = false;
        $student_any_version = true;
        $pdf_page = false;
        $pdf_page_student = false;
        $old_questions = array();
        $g_min_grading_group = 0;
        $g_overall_ta_instructions = "";
        $have_old = false;
        $old_components = array();
        $old_components = "{}";
        $num_numeric = $num_text = 0;
        $g_syllabus_bucket = -1;
        $g_grade_by_registration = -1;
        $edit = json_encode($type_of_action === "edit");
        $template_value = "";
        $precision = 0.5;
        $electronic_gradeable['eg_precision'] = $precision;
        $gradeable_id_title = $initial_data[5]; //list of previous gradeables
        $gradeables_array = array();

        foreach ($gradeable_id_title as $g_id_title) { //makes an array of gradeable ids for javascript
            array_push($gradeables_array, $g_id_title['g_id']);
        }
        $js_gradeables_array = json_encode($gradeables_array);

        //if the user is editing a gradeable instead of adding
        if ($type_of_action === "edit") {
            $have_old = true;
            $action = "upload_edit_gradeable";
            $string = "Edit";
            $button_string = "Edit";
            $extra = ($data[2]) ? "<span style='color: red;'>(Grading has started! Edit Questions At Own Peril!)</span>" : "";
            $TA_beta_date = date('Y-m-d H:i:sO', strtotime($data[0]['g_ta_view_start_date']));
            $TA_grade_open_date = date('Y-m-d H:i:sO', strtotime($data[0]['g_grade_start_date']));
            $TA_grade_release_date = date('Y-m-d H:i:sO', strtotime($data[0]['g_grade_released_date']));
            $gradeable_submission_id = $data[0]['g_id'];
            $gradeable_name = $data[0]['g_title'];
            $g_instructions_url = $data[0]['g_instructions_url'];
            $g_overall_ta_instructions = $data[0]['g_overall_ta_instructions'];
            $old_components = $data[1];
            $g_min_grading_group = $data[0]['g_min_grading_group'];
            $g_syllabus_bucket = $data[0]['g_syllabus_bucket'];
            $g_grade_by_registration = $data[0]['g_grade_by_registration'];
            if ($data[0]['g_gradeable_type'] === 0) { //if the gradeable edited is electronic gradeable
                $electronic_gradeable['eg_submission_open_date'] = date('Y-m-d H:i:sO', strtotime($data[3]['eg_submission_open_date']));
                $electronic_gradeable['eg_submission_due_date'] = date('Y-m-d H:i:sO', strtotime($data[3]['eg_submission_due_date']));
                $electronic_gradeable['eg_late_days'] = $data[3]['eg_late_days'];
                $electronic_gradeable['eg_subdirectory'] = $data[3]['eg_subdirectory'];
                $electronic_gradeable['eg_config_path'] = $data[3]['eg_config_path'];
                $precision = $data[3]['eg_precision'];
                $electronic_gradeable['eg_precision'] = $precision;
                $electronic_gradeable['eg_max_team_size'] = $data[3]['eg_max_team_size'];
                $electronic_gradeable['eg_team_lock_date'] = date('Y-m-d H:i:sO', strtotime($data[3]['eg_team_lock_date']));
                $team_yes_checked = $data[3]['eg_team_assignment'];
                $team_no_checked = !$team_yes_checked;
                $is_repository = $data[3]['eg_is_repository'];
                $use_ta_grading = $data[3]['eg_use_ta_grading'];
                $student_view = $data[3]['eg_student_view'];
                $student_submit = $data[3]['eg_student_submit'];
                $student_download = $data[3]['eg_student_download'];
                $student_any_version = $data[3]['eg_student_any_version'];
                $peer_yes_checked = $data[3]['eg_peer_grading'];
                $peer_no_checked = !$peer_yes_checked;
                if(isset($data[3]['eg_peer_grade_set'])){
                    $peer_grade_set = $data[3]['eg_peer_grade_set'];
                }
                $old_questions = $data[5];
                $num_old_questions = count($old_questions);                
                $component_ids = array();
                for ($i = 0; $i < $num_old_questions; $i++) {
                    $json = json_decode($data[1]);
                    $component_ids[] = $json[$i]->gc_id;
                    if (($json[$i]->gc_page) !== 0) {
                        $pdf_page = true;
                        if (($json[$i]->gc_page) === -1) {
                            $pdf_page_student = true;
                        }
                    }
                }
            }
            if ($data[0]['g_gradeable_type'] === 2) { //if the gradeable edited is num/text gradeable
                $num_numeric = $data[3];
                $num_text = $data[4];
            }
        }

        //if the user is using a template
        if ($type_of_action === "add_template") {
            $g_instructions_url = $data[0]['g_instructions_url'];
            $g_overall_ta_instructions = $data[0]['g_overall_ta_instructions'];
            $old_components = $data[1];
            $g_min_grading_group = $data[0]['g_min_grading_group'];
            $g_syllabus_bucket = $data[0]['g_syllabus_bucket'];
            $g_grade_by_registration = $data[0]['g_grade_by_registration'];
            if ($data[0]['g_gradeable_type'] === 0) {
                $electronic_gradeable['eg_subdirectory'] = $data[3]['eg_subdirectory'];
                $electronic_gradeable['eg_config_path'] = $data[3]['eg_config_path'];
                $electronic_gradeable['eg_max_team_size'] = $data[3]['eg_max_team_size'];
                $team_yes_checked = $data[3]['eg_team_assignment'];
                $team_no_checked = !$team_yes_checked;
                $use_ta_grading = $data[3]['eg_use_ta_grading'];
                $student_view = $data[3]['eg_student_view'];
                $student_submit = $data[3]['eg_student_submit'];
                $student_download = $data[3]['eg_student_download'];
                $student_any_version = $data[3]['eg_student_any_version'];
                $peer_yes_checked = $data[3]['eg_peer_grading'];
                $peer_no_checked = !$peer_yes_checked;
                $peer_grade_set = $data[3]['eg_peer_grade_set'];
                $precision = $data[3]['eg_precision'];
                $electronic_gradeable['eg_precision'] = $precision;
                $old_questions = $data[5];
                $num_old_questions = count($old_questions);                
                $component_ids = array();
                for ($i = 0; $i < $num_old_questions; $i++) {
                    $json = json_decode($data[1]);
                    $component_ids[] = $json[$i]->gc_id;
                    if (($json[$i]->gc_page) !== 0) {
                        $pdf_page = true;
                        if (($json[$i]->gc_page) === -1) {
                            $pdf_page_student = true;
                        }
                    }
                }
            }
            if ($data[0]['g_gradeable_type'] === 2) {
                $num_numeric = $data[3];
                $num_text = $data[4];
            }
        }

		$html_output = <<<HTML
		<style type="text/css">

    body {
        overflow: scroll;
    }

    select {
        margin-top:7px;
        width: 60px;
        min-width: 60px;
    }

    #container-rubric {
        width:1200px;
        margin:100px auto;
        margin-top: 130px;
        background-color: #fff;
        border: 1px solid #999;
        border: 1px solid rgba(0,0,0,0.3);
        -webkit-border-radius: 6px;
        -moz-border-radius: 6px;
        border-radius: 6px;outline: 0;
        -webkit-box-shadow: 0 3px 7px rgba(0,0,0,0.3);
        -moz-box-shadow: 0 3px 7px rgba(0,0,0,0.3);
        box-shadow: 0 3px 7px rgba(0,0,0,0.3);
        -webkit-background-clip: padding-box;
        -moz-background-clip: padding-box;
        background-clip: padding-box;
        padding-top: 20px;
        padding-right: 20px;
        padding-left: 20px;
        padding-bottom: 20px;
    }

    .question-icon {
        display: block;
        float: left;
        margin-top: 5px;
        margin-left: 5px;
        position: relative;
        overflow: hidden;
    }

    .question-icon-cross {
        max-width: none;
        position: absolute;
        top:0;
        left:-313px;
    }

    .question-icon-up {
        max-width: none;
        position: absolute;
        top: -96px;
        left: -290px;
    }

    .question-icon-down {
        max-width: none;
        position: absolute;
        top: -96px;
        left: -313px;
    }

    .ui_tpicker_unit_hide {
        display: none;
    }
    
    /* align the radio, buttons and checkboxes with labels */
    input[type="radio"],input[type="checkbox"] {
        margin-top: -1px;
        vertical-align: middle;
    }
    
    fieldset {
        margin: 8px;
        border: 1px solid silver;
        padding: 8px;    
        border-radius: 4px;
    }
    
    legend{
        padding: 2px;  
        font-size: 12pt;
    }
        
</style>
<div id="container-rubric">
    <form id="gradeable-form" class="form-signin" action="{$this->core->buildUrl(array('component' => 'admin', 'page' => 'admin_gradeable', 'action' => $action))}" 
          method="post" enctype="multipart/form-data" onsubmit="return checkForm();"> 

        <div class="modal-header" style="overflow: auto;">
            <h3 id="myModalLabel" style="float: left;">{$string} Gradeable {$extra}</h3>
HTML;
if ($type_of_action === "add" || $type_of_action === "add_template"){
  $html_output .= <<<HTML
            <div style="padding-left: 200px;">
                From Template: <select name="gradeable_template" style='width: 170px;' value=''>
            </div>
            <option>--None--</option>
HTML;

    foreach ($gradeable_id_title as $g_id_title){
     $html_output .= <<<HTML
        <option 
HTML;
        if ($type_of_action === "add_template" && $data[0]['g_id']===$g_id_title['g_id']) { $html_output .= "selected"; }
        $html_output .= <<<HTML
        value="{$g_id_title['g_id']}">{$g_id_title['g_title']}</option>
HTML;
    }
  $html_output .= <<<HTML
          </select>          
HTML;
}
  $html_output .= <<<HTML
            <button class="btn btn-primary" type="submit" style="margin-right:10px; float: right;">{$button_string} Gradeable</button>
HTML;
    $html_output .= <<<HTML
        </div>

<div class="modal-body">
<b>Please Read: <a target=_blank href="http://submitty.org/instructor/create_edit_gradeable">Submitty Instructions on "Create or Edit a Gradeable"</a></b>
</div>

		<div class="modal-body" style="/*padding-bottom:80px;*/ overflow:visible;">
HTML;
if ($type_of_action === "edit"){
    $html_output .= <<<HTML
            What is the unique id of this gradeable? (e.g., <kbd>hw01</kbd>, <kbd>lab_12</kbd>, or <kbd>midterm</kbd>): <input style='width: 200px; background-color: #999999' type='text' name='gradeable_id' id="gradeable_id" class="required" value="{$gradeable_submission_id}" placeholder="(Required)"/>
HTML;
}
else {
    $html_output .= <<<HTML
            What is the unique id of this gradeable? (e.g., <kbd>hw01</kbd>, <kbd>lab_12</kbd>, or <kbd>midterm</kbd>): <input style='width: 200px' type='text' name='gradeable_id' id="gradeable_id" class="required" value="{$gradeable_submission_id}" placeholder="(Required)" required/>
HTML;
}
        $html_output .= <<<HTML
            <br />
            What is the title of this gradeable?: <input style='width: 227px' type='text' name='gradeable_title' id='gradeable_title_id' class="required" value="{$gradeable_name}" placeholder="(Required)" required/>
            <br />
            What is the URL to the assignment instructions? (shown to student) <input style='width: 227px' type='text' name='instructions_url' value="{$g_instructions_url}" placeholder="(Optional)" />
            <br />
            What is the <em style='color: orange;'><b>TA Beta Testing Date</b></em>? (gradeable visible to TAs):
            <input name="date_ta_view" id="date_ta_view" class="date_picker" type="text" value="{$TA_beta_date}"
            style="cursor: auto; background-color: #FFF; width: 250px;">
            <br />
            <br /> 
            What is the <a target=_blank href="http://submitty.org/instructor/create_edit_gradeable#types-of-gradeables">type of the gradeable</a>?: <div id="required_type" style="color:red; display:inline;">(Required)</div>

            <fieldset>
                <input type='radio' id="radio_electronic_file" class="electronic_file" name="gradeable_type" value="Electronic File"
HTML;
    if (($type_of_action === "edit" || $type_of_action === "add_template") && $data[0]['g_gradeable_type']===0) { $html_output .= ' checked="checked"'; }
    $html_output .= <<<HTML
            > 
            Electronic File
            <input type='radio' id="radio_checkpoints" class="checkpoints" name="gradeable_type" value="Checkpoints"
HTML;
            if (($type_of_action === "edit" || $type_of_action === "add_template") && $data[0]['g_gradeable_type']===1) { $html_output .= ' checked="checked"'; }
    $html_output .= <<<HTML
            >
            Checkpoints
            <input type='radio' id="radio_numeric" class="numeric" name="gradeable_type" value="Numeric"
HTML;
            if (($type_of_action === "edit" || $type_of_action === "add_template") && $data[0]['g_gradeable_type']===2) { $html_output .= ' checked="checked"'; }
    $html_output .= <<<HTML
            >
            Numeric/Text
            <!-- This is only relevant to Electronic Files -->
            <div class="gradeable_type_options electronic_file" id="electronic_file" >
                <br />
                Is this a team assignment?
                <fieldset>
                    <input type="radio" id = "team_yes_radio" class="team_yes" name="team_assignment" value="true"
HTML;
                if (($type_of_action === "edit" || $type_of_action === "add_template") && $team_yes_checked) { $html_output .= ' checked="checked"'; }
                $html_output .= <<<HTML
                > Yes
                    <input type="radio" id = "team_no_radio" class="team_no" name="team_assignment" value ="false"
HTML;
                if ((($type_of_action === "edit" || $type_of_action === "add_template") && $team_no_checked) || $type_of_action === "add") { $html_output .= ' checked="checked"'; }
                $html_output .= <<<HTML
                > No
                    <div class="team_assignment team_yes" id="team_yes">
                        <br />
                        What is the maximum team size? <input style="width: 50px" name="eg_max_team_size" class="int_val" type="text" value="{$electronic_gradeable['eg_max_team_size']}"/>
                        <br />
                        What is the <em style='color: orange;'><b>Team Lock Date</b></em>? (Instructors can still manually manage teams):
                        <input name="date_team_lock" id="date_team_lock" class="date_picker" type="text" value="{$electronic_gradeable['eg_team_lock_date']}"
                        style="cursor: auto; background-color: #FFF; width: 250px;">
                        <br />
                    </div>
                    <div class="team_assignment team_no" id="team_no"></div>
                </fieldset>      
                <br />
                What is the <em style='color: orange;'><b>Submission Open Date</b></em>? (submission available to students):
                <input id="date_submit" name="date_submit" class="date_picker" type="text" value="{$electronic_gradeable['eg_submission_open_date']}"
                style="cursor: auto; background-color: #FFF; width: 250px;">
                <em style='color: orange;'>must be >= TA Beta Testing Date</em>
                <br />

                What is the <em style='color: orange;'><b>Due Date</b></em>?
                <input id="date_due" name="date_due" class="date_picker" type="text" value="{$electronic_gradeable['eg_submission_due_date']}"
                style="cursor: auto; background-color: #FFF; width: 250px;">
                <em style='color: orange;'>must be >= Submission Open Date</em>
                <br />

                How many late days may students use on this assignment? <input style="width: 50px" name="eg_late_days" class="int_val"
                                                                         type="text"/>
                <br /> <br />

                Are students uploading files or submitting to a Version Control System (VCS) repository?<br />
                <fieldset>

                    <input type="radio" id="upload_file_radio" class="upload_file" name="upload_type" value="upload_file"
HTML;
                    if ($is_repository === false) { $html_output .= ' checked="checked"'; }

                $html_output .= <<<HTML
                    > Upload File(s)

                    <input type="radio" id="repository_radio" class="upload_repo" name="upload_type" value="repository"
HTML;
                    if ($is_repository === true) { $html_output .= ' checked="checked"'; }
                $html_output .= <<<HTML
                    > Version Control System (VCS) Repository
                      
                    <div class="upload_type upload_file" id="upload_file"></div>
                     
                    <div class="upload_type upload_repo" id="repository">
                        <br />
                        <b>Path for the Version Control System (VCS) repository:</b><br />
                        VCS base URL: <kbd>{$vcs_base_url}</kbd><br />
                        The VCS base URL is configured in Course Settings. If there is a base URL, you can define the rest of the path below. If there is no base URL because the entire path changes for each assignment, you can input the full path below. If the entire URL is decided by the student, you can leave this input blank.<br />
                        You are allowed to use the following string replacement variables in format $&#123;&hellip;&#125;<br />
                        <ul style="list-style-position: inside;">
                            <li>gradeable_id</li>
                            <li>user_id OR repo_id, do not use both</li>
                        </ul>
                        ex. <kbd>/&#123;&#36;gradeable_id&#125;/&#123;&#36;user_id&#125;</kbd> or <kbd>https://github.com/test-course/&#123;&#36;gradeable_id&#125;/&#123;&#36;repo_id&#125;</kbd><br />
                        <input style='width: 83%' type='text' name='subdirectory' value="" placeholder="(Optional)"/>
                        <br />
                    </div>
                    
                </fieldset>

		<br />
                <b>Full path to the directory containing the autograding config.json file:</b><br>
                See samples here: <a target=_blank href="https://github.com/Submitty/Tutorial/tree/master/examples">Submitty GitHub sample assignment configurations</a><br>
		<kbd>/usr/local/submitty/more_autograding_examples/upload_only/config</kbd>  (an assignment without autograding)<br>
		<kbd>/var/local/submitty/private_course_repositories/MY_COURSE_NAME/MY_HOMEWORK_NAME/</kbd> (for a custom autograded homework)<br>
		<kbd>/var/local/submitty/courses/{$_GET['semester']}/{$_GET['course']}/config_upload/#</kbd> (for an web uploaded configuration)<br>

                <input style='width: 83%' type='text' name='config_path' value="" class="required" placeholder="(Required)" />
                <br /> <br />

                Should students be able to view submissions?
                <fieldset>
                    <input type="radio" id="yes_student_view" name="student_view" value="true"
HTML;
                    if ($student_view===true) { $html_output .= ' checked="checked"'; }
        $html_output .= <<<HTML
                    /> Yes
                    <input type="radio" id="no_student_view" name="student_view" value="false"
HTML;
                    if ($student_view===false) { $html_output .= ' checked="checked"'; }
        $html_output .= <<<HTML
                    /> No 

                    <div id="student_submit_download_view">

                        <br />
                        Should students be able to make submissions? (Select 'No' if this is a bulk upload pdf quiz/exam.)
                        <input type="radio" id="yes_student_submit" name="student_submit" value="true" 
HTML;
                        if ($student_submit===true) { $html_output .= ' checked="checked"'; }
        $html_output .= <<<HTML
                        /> Yes
                        <input type="radio" id="no_student_submit" name="student_submit" value="false"
HTML;
                        if ($student_submit===false) { $html_output .= ' checked="checked"'; }
        $html_output .= <<<HTML
                        /> No 
                        <br /> <br />

                        Should students be able to download files? (Select 'Yes' to allow download of uploaded pdf quiz/exam.)
                        <input type="radio" id="yes_student_download" name="student_download" value="true"
HTML;
                        if ($student_download===true) { $html_output .= ' checked="checked"'; }
        $html_output .= <<<HTML
                        /> Yes
                        <input type="radio" id="no_student_download" name="student_download" value="false"
HTML;
                        if ($student_download===false) { $html_output .= ' checked="checked"'; }
        $html_output .= <<<HTML
                        /> No
                        <br /> <br />

                        Should students be view/download any or all versions? (Select 'Active version only' if this is an uploaded pdf quiz/exam.)
                        <input type="radio" id="yes_student_any_version" name="student_any_version" value="true"
HTML;
                        if ($student_any_version===true) { $html_output .= ' checked="checked"'; }
        $html_output .= <<<HTML
                        /> Any version
                        <input type="radio" id="no_student_any_version" name="student_any_version" value="false"
HTML;
                        if ($student_any_version===false) { $html_output .= ' checked="checked"'; }
        $html_output .= <<<HTML
                        /> Active version only

                    </div>
                </fieldset>
                <br />

          Will any or all of this assignment be manually graded (e.g., by TAs or the instructor)?
                <input type="radio" id="yes_ta_grade" name="ta_grading" value="true" class="bool_val rubric_questions"
HTML;
                if ($use_ta_grading===true) { $html_output .= ' checked="checked"'; }
        $html_output .= <<<HTML
                /> Yes
                <input type="radio" id="no_ta_grade" name="ta_grading" value="false"
HTML;
                if ($use_ta_grading===false) { $html_output .= ' checked="checked"'; }
        $html_output .= <<<HTML
                /> No 
                <br /><br />
                
                <div id="rubric_questions" class="bool_val rubric_questions">
                Will this assignment have peer grading?: 
                <fieldset>
                    <input type="radio" id="peer_yes_radio" name="peer_grading" value="true" class="peer_yes"
HTML;
        $display_peer_checkboxes = "";
                    if(($type_of_action === "edit" || $type_of_action === "add_template") && $peer_yes_checked) { $html_output .= ' checked="checked"'; }
        $html_output .= <<<HTML
                    /> Yes
                    <input type="radio" id="peer_no_radio" name="peer_grading" value="false" class="peer_no"
HTML;
                    if ((($type_of_action === "edit" || $type_of_action === "add_template") && $peer_no_checked) || $type_of_action === "add") {
                        $html_output .= ' checked="checked"';
                        $display_peer_checkboxes = 'style="display:none"';
                    }
        $display_pdf_page_input = "";
        $html_output .= <<<HTML
                    /> No
                    <div class="peer_input" style="display:none;">
                        <br />
                        How many peers should each student grade?
                        <input style='width: 50px' type='text' name="peer_grade_set" value="{$peer_grade_set}" class='int_val' />
                    </div>
                </fieldset>
                <br />

                Is this a PDF with a page assigned to each component?
                <fieldset>
                    <input type="radio" id="yes_pdf_page" name="pdf_page" value="true" 
HTML;
                    if ($pdf_page===true) { $html_output .= ' checked="checked"'; }
        $html_output .= <<<HTML
                    /> Yes
                    <input type="radio" id="no_pdf_page" name="pdf_page" value="false"
HTML;
                    if ($pdf_page===false) { 
                        $html_output .= ' checked="checked"';
                        $display_pdf_page_input = 'style="display:none"';
                    }
        $html_output .= <<<HTML
                    /> No 

                    <div id="pdf_page">
                        <br />
                        Who will assign pages to components?
                        <input type="radio" id="no_pdf_page_student" name="pdf_page_student" value="false"
HTML;
                        if ($pdf_page_student===false) { $html_output .= ' checked="checked"'; }
        $html_output .= <<<HTML
                        /> Instructor
                        <input type="radio" id="yes_pdf_page_student" name="pdf_page_student" value="true"
HTML;
                        if ($pdf_page_student===true) {
                            $html_output .= ' checked="checked"';
                            $display_pdf_page_input = 'style="display:none"';
                        }
        $html_output .= <<<HTML
                        /> Student
                    </div>

                </fieldset>
                <br />

                Point precision (for manual grading): 
                <input style='width: 50px' type='text' id="point_precision_id" name='point_precision' onchange="fixPointPrecision(this);" value="{$precision}" class="float_val" />
                <br /><br />
                
                <table class="table table-bordered" id="rubricTable" style=" border: 1px solid #AAA;">
                    <thead style="background: #E1E1E1;">
                        <tr>
                            <th>Manual/TA/Peer Grading Rubric</th>
                            <th style="width:210px;">Points</th>
                        </tr>
                    </thead>
                    <tbody style="background: #f9f9f9;">
HTML;

    if (count($old_questions) == 0) {
        $old_questions[0] = array('question_message'      => "",
                                  'question_grading_note' => "",
                                  'student_grading_note'  => "",
                                  'question_total'        => 0,
                                  'question_extra_credit' => 0,
                                  'peer_component'        => 0,
                                  'page_component'        => 1);
    }

    //this is a hack
    array_unshift($old_questions, "tmp");
    $index_question = 0;
    foreach ($old_questions as $num => $question) {
        if($num == 0) continue;
        $html_output .= <<<HTML
            <tr class="rubric-row" id="row-{$num}">
HTML;
        $html_output .= <<<HTML
                <td style="overflow: hidden;">
                    <textarea name="comment_title_{$num}" rows="1" class="comment_title complex_type" style="width: 99%; padding: 0 0 0 10px; resize: none; margin-top: 5px; margin-right: 1px; height: auto;" 
                              placeholder="Rubric Item Title">{$question['question_message']}</textarea>
                    <textarea name="ta_comment_{$num}" id="individual_{$num}" class="ta_comment complex_type" rows="1" placeholder=" Message to TA/Grader (seen only by TAs/Graders)"  onkeyup="autoResizeComment(event);"
                                               style="width: 99%; padding: 0 0 0 10px; resize: none; margin-top: 5px; margin-bottom: 5px; 
                                               display: block; height: auto;">{$question['question_grading_note']}</textarea>
                    <textarea name="student_comment_{$num}" id="student_{$num}" class="student_comment complex_type" rows="1" placeholder=" Message to Student (seen by both students and graders)" onkeyup="autoResizeComment(event);"
                              style="width: 99%; padding: 0 0 0 10px; resize: none; margin-top: 5px; margin-bottom: 5px; 
                              display: block; height: auto;">{$question['student_grading_note']}</textarea>
                    <div id="mark_questions_{$num}">
HTML;

        if(!($type_of_action === "edit" || $type_of_action === "add_template")) {
            $html_output .= <<<HTML
                <div id="mark_id-{$num}-0" name="mark_{$num}" style="text-align: left; font-size: 8px; padding-left: 5px; display: none;">
                <i class="fa fa-circle" aria-hidden="true"></i> <input type="number" class="points2" name="mark_points_{$num}_0" value="0" step="{$precision}" placeholder="±0.5" style="width:50px; resize:none; margin: 5px;"> 
                <textarea rows="1" placeholder="Comment" name="mark_text_{$num}_0" style="resize: none; width: 80.5%;">Full Credit</textarea> 
                <a onclick="deleteMark(this)"> <i class="fa fa-times" aria-hidden="true" style="font-size: 16px; margin: 5px;"></i></a> 
                <a onclick="moveMarkDown(this)"> <i class="fa fa-arrow-down" aria-hidden="true" style="font-size: 16px; margin: 5px;"></i></a> 
                <a onclick="moveMarkUp(this)"> <i class="fa fa-arrow-up" aria-hidden="true" style="font-size: 16px; margin: 5px;"></i></a> 
                <br> 
            </div>
HTML;
        }
        if (($type_of_action === "edit" || $type_of_action === "add_template") && $data[0]['g_gradeable_type'] === 0 && $use_ta_grading === true) {
            $marks = $this->core->getQueries()->getGradeableComponentsMarks($component_ids[$index_question]);
            $lower_clamp = $question['question_lower_clamp'];
            $default = $question['question_default'];
            $upper_clamp = $question['question_upper_clamp'];
            $first = true;
            foreach ($marks as $mark) {
                if($first === true) {
                    $first = false;
                    $hidden = "display: none;";
                }
                else {
                    $hidden = "";
                }
                $html_output .= <<<HTML
                    <div id="mark_id-{$num}-{$mark->getOrder()}" name="mark_{$num}" style="text-align: left; font-size: 8px; padding-left: 5px; {$hidden}">
                    <i class="fa fa-circle" aria-hidden="true"></i> <input type="number" onchange="fixMarkPointValue(this);" class="points2" name="mark_points_{$num}_{$mark->getOrder()}" value="{$mark->getPoints()}" step="{$precision}" placeholder="±0.5" style="width:50px; resize:none; margin: 5px;"> 
                    <textarea rows="1" placeholder="Comment" name="mark_text_{$num}_{$mark->getOrder()}" style="resize: none; width: 80.5%;">{$mark->getNote()}</textarea> 
                    <a onclick="deleteMark(this)"> <i class="fa fa-times" aria-hidden="true" style="font-size: 16px; margin: 5px;"></i></a> 
                    <a onclick="moveMarkDown(this)"> <i class="fa fa-arrow-down" aria-hidden="true" style="font-size: 16px; margin: 5px;"></i></a> 
                    <a onclick="moveMarkUp(this)"> <i class="fa fa-arrow-up" aria-hidden="true" style="font-size: 16px; margin: 5px;"></i></a> 
                    <br> 
                </div>
HTML;
            }

        }
        $html_output .= <<<HTML
                    <div class="btn btn-xs btn-primary" id="rubric_add_mark_{$num}" onclick="addMark(this,{$num});" style="overflow: hidden; text-align: left;float: left;">Add Common Deduction/Addition</div></div>
                </td>

                <td style="background-color:#EEE;">
HTML;
        $old_lower_clamp = (isset($question['question_lower_clamp'])) ? $question['question_lower_clamp'] : 0;
        $old_default = (isset($question['question_default'])) ? $question['question_default'] : 0;
        $old_max = (isset($question['question_total'])) ? $question['question_total'] : 0;
        $old_upper_clamp = (isset($question['question_upper_clamp'])) ? $question['question_upper_clamp'] : 0;
        $extra_credit_yes = "";
        $extra_credit_no = "";
        $extra_credit_hidden = "";
        $extra_credit_points = 0;
        $penalty_yes = "";
        $penalty_no = "";
        $penalty_hidden = "";
        $grade_by_up = "";
        $grade_by_down = "";
        if ($type_of_action === "add") {
            $extra_credit_yes = "";
            $extra_credit_no = "checked";
            $extra_credit_hidden = "display: none;";
            $penalty_yes = "";
            $penalty_no = "checked";
            $penalty_hidden = "display: none;";
            $grade_by_up = "checked";
            $grade_by_down = "";
        } else {
            $old_lower_clamp = floatval($old_lower_clamp);
            $old_default = floatval($old_default);
            $old_max = floatval($old_max);
            $old_upper_clamp = floatval($old_upper_clamp);
            $extra_credit_points = $old_upper_clamp - $old_max;
            if ($old_upper_clamp > $old_max) {
                $extra_credit_yes = "checked";
                $extra_credit_no = "";
                $extra_credit_hidden = "";
            } else {
                $extra_credit_yes = "";
                $extra_credit_no = "checked";
                $extra_credit_hidden = "display: none;";
            }
            if ($old_lower_clamp < 0) {
                $penalty_yes = "checked";
                $penalty_no = "";
                $penalty_hidden = "";
            } else {
                $penalty_yes = "";
                $penalty_no = "checked";
                $penalty_hidden = "display: none;";
            }
            if ($old_default != 0) {
                $grade_by_up = "";
                $grade_by_down = "checked";
            } else {
                $grade_by_up = "checked";
                $grade_by_down = "";
            }
        }  
        $html_output .= <<<HTML
        Points: <input type="number" id="grade-{$num}" class="points" name="points_{$num}" value="{$old_max}" min="0" step="{$precision}" placeholder="±0.5" onchange="calculatePercentageTotal();" style="width:40px; resize:none;">
        <br>
        Extra Credit: 
        <input type="radio" id="rad_id_extra_credit_yes-{$num}" name="rad_extra_credit-{$num}" value="yes" data-question_num="{$num}" onclick="openExtra(this);" {$extra_credit_yes}> Yes 
        <input type="radio" id="rad_id_extra_credit_no-{$num}" name="rad_extra_credit-{$num}" value="no" data-question_num="{$num}" onclick="closeExtra(this);" {$extra_credit_no}> No 
        <div id="extra_credit_{$num}" style="{$extra_credit_hidden}">
            Extra Credit Points: <input type="number" class="points3" name="upper_{$num}" value="{$extra_credit_points}" min="0" step="{$precision}" placeholder="±0.5" onchange="calculatePercentageTotal();" style="width:40px; resize:none;">
        </div>
        Penalty: 
        <input type="radio" id="rad_id_penalty_yes-{$num}" name="rad_penalty-{$num}" value="yes" data-question_num="{$num}" onclick="openPenalty(this);" {$penalty_yes}> Yes 
        <input type="radio" id="rad_id_penalty_no-{$num}" name="rad_penalty-{$num}" value="no" data-question_num="{$num}" onclick="closePenalty(this);" {$penalty_no}> No 
        <div id="penalty_{$num}" style="{$penalty_hidden}">
            Penalty Points: <input type="number" class="points2" name="lower_{$num}" value="{$old_lower_clamp}" max="0" step="{$precision}" placeholder="±0.5" style="width:40px; resize:none;">
        </div>
        <br>
        <input type="radio" id="id_grade_by_up-{$num}" name="grade_by-{$num}" value="count_up" data-question_num="{$num}" onclick="onAddition(this);" {$grade_by_up}> Grade by count up 
        <br>
        <input type="radio" id="id_grade_by_down-{$num}" name="grade_by-{$num}" value="count_down" data-question_num="{$num}" onclick="onDeduction(this);" {$grade_by_down}> Grade by count down
        <br>         
HTML;

        $peer_checked = ($question['peer_component']) ? ' checked="checked"' : "";
        $pdf_page = (isset($question['page_component'])) ? $question['page_component'] : 1;
        $html_output .= <<<HTML
                <div id="peer_checkbox_{$num}" class="peer_input" {$display_peer_checkboxes}>Peer Component:&nbsp;&nbsp;<input type="checkbox" name="peer_component_{$num}" value="on" class="peer_component" {$peer_checked} /></div>
                <div id="pdf_page_{$num}" class="pdf_page_input" {$display_pdf_page_input}>Page:&nbsp;&nbsp;<input type="number" name="page_component_{$num}" value={$pdf_page} class="page_component" max="1000" step="1" style="width:50px; resize:none;" /></div>
HTML;
        if ($num > 1){
        $html_output .= <<<HTML
                <a id="delete-{$num}" class="question-icon" onclick="deleteQuestion({$num});">
                <i class="fa fa-times" aria-hidden="true"></i></a>
                <a id="down-{$num}" class="question-icon" onclick="moveQuestionDown({$num});">
                <i class="fa fa-arrow-down" aria-hidden="true"></i></a>       
                <a id="up-{$num}" class="question-icon" onclick="moveQuestionUp({$num});">
                <i class="fa fa-arrow-up" aria-hidden="true"></i></a>
HTML;
        }
        
        $html_output .= <<<HTML
                </td>
            </tr>
HTML;
        $index_question++;
    }
        $html_output .= <<<HTML
            <tr id="add-question">
                <td colspan="2" style="overflow: hidden; text-align: left;">
                    <div class="btn btn-small btn-success" id="rubric-add-button" onclick="addQuestion()"><i class="fa fa-plus-circle" aria-hidden="true"></i> Rubric Item</div>
                </td>
            </tr>
HTML;
        $html_output .= <<<HTML
                    <tr>
                        <td style="background-color: #EEE; border-top: 2px solid #CCC; border-left: 1px solid #EEE;"><strong>TOTAL POINTS</strong></td>
                        <td style="background-color: #EEE; border-top: 2px solid #CCC;"><strong id="totalCalculation"></strong></td>
                    </tr>
                </tbody>
            </table>
            </div>
HTML;
    $html_output .= <<<HTML
            </div>
            <div class="gradeable_type_options checkpoints" id="checkpoints">
                <br />
                <div class="multi-field-wrapper-checkpoints">
                  <table class="checkpoints-table table table-bordered" style=" border: 1px solid #AAA; max-width:50% !important;">
                        <!-- Headings -->
                        <thead style="background: #E1E1E1;">
                             <tr>
                                <th> Label </th>
                                <th> Extra Credit? </th>
                            </tr>
                        </thead>
                        <tbody style="background: #f9f9f9;">
                      
                        <!-- This is a bit of a hack, but it works (^_^) -->
                        <tr class="multi-field" id="mult-field-0" style="display:none;">
                           <td>
                               <input style="width: 200px" name="checkpoint_label_0" type="text" class="checkpoint_label" value="Checkpoint 0"/> 
                           </td>     
                           <td>     
                                <input type="checkbox" name="checkpoint_extra_0" class="checkpoint_extra extra" value="true" />
                           </td> 
                        </tr>
                      
                       <tr class="multi-field" id="mult-field-1">
                           <td>
                               <input style="width: 200px" name="checkpoint_label_1" type="text" class="checkpoint_label" value="Checkpoint 1"/> 
                           </td>     
                           <td>     
                                <input type="checkbox" name="checkpoint_extra_1" class="checkpoint_extra extra" value="true" />
                           </td> 
                        </tr>
                  </table>
                  <button type="button" id="add-checkpoint_field">Add </button>  
                  <button type="button" id="remove-checkpoint_field" id="remove-checkpoint" style="visibilty:hidden;">Remove</button>   
                </div> 
                <br />
                <!--Do you want a box for an (optional) message from the TA to the student?
                <input type="radio" name="checkpoint_opt_ta_messg" value="yes" /> Yes
                <input type="radio" name="checkpoint_opt_ta_messg" value="no" /> No-->
            </div>
            <div class="gradeable_type_options numeric" id="numeric">
                <br />
                How many numeric items? <input style="width: 50px" id="numeric_num-items" name="num_numeric_items" type="text" value="0" class="int_val" onchange="calculateTotalScore();"/> 
                &emsp;&emsp;
                
                How many text items? <input style="width: 50px" id="numeric_num_text_items" name="num_text_items" type="text" value="0" class="int_val"/>
                <br /> <br />
                
                <div class="multi-field-wrapper-numeric">
                    <h5>Numeric Items</h5>
                    <table class="numerics-table table table-bordered" style=" border: 1px solid #AAA; max-width:50% !important;">
                        <!-- Headings -->
                        <thead style="background: #E1E1E1;">
                             <tr>
                                <th> Label </th>
                                <th> Max Score </th>
                                <th> Extra Credit?</th>
                            </tr>
                        </thead>
                        <!-- Footers -->
                        <tfoot style="background: #E1E1E1;">
                            <tr>
                                <td><strong> MAX SCORE </strong></td>
                                <td><strong id="totalScore"></strong></td>
                                <td><strong id="totalEC"></strong></td>
                            </tr>
                        </tfoot>
                        <tbody style="background: #f9f9f9;">
                        <!-- This is a bit of a hack, but it works (^_^) -->
                        <tr class="multi-field" id="mult-field-0" style="display:none;">
                           <td>
                               <input style="width: 200px" name="numeric_label_0" type="text" class="numeric_label" value="0" /> 
                           </td>  
                            <td>     
                                <input style="width: 60px" type="text" name="max_score_0" class="max_score" value="0" onchange="calculateTotalScore();"/> 
                           </td>                           
                           <td>     
                                <input type="checkbox" name="numeric_extra_0" class="numeric_extra extra" value="" onchange="calculateTotalScore();"/>
                           </td> 
                        </tr>
                    </table>
                    
                    <h5>Text Items</h5>
                    <table class="text-table table table-bordered" style=" border: 1px solid #AAA; max-width:25% !important;">
                        <thead style="background: #E1E1E1;">
                             <tr>
                                <th> Label </th>
                            </tr>
                        </thead>
                        <tbody style="background: #f9f9f9;">
                        <!-- This is a bit of a hack, but it works (^_^) -->
                        <tr class="multi-field" id="mult-field-0" style="display:none;">
                           <td>
                               <input style="width: 200px" name="text_label_0" type="text" class="text_label" value="0"/> 
                           </td>  
                        </tr>
                    </table>
                </div>  
                <br />
                <!--Do you want a box for an (optional) message from the TA to the student?
                <input type="radio" name="opt_ta_messg" value="yes" /> Yes
                <input type="radio" name="opt_ta_messg" value="no" /> No-->
            </div>  
            </fieldset>
            <div id="grading_questions">
            What is the <a target=_blank href="http://submitty.org/instructor/create_edit_gradeable#grading-user-groups">
	    lowest privileged user group</a> that can grade this?
            <select name="minimum_grading_group" class="int_val" style="width:180px;">
HTML;

    $grading_groups = array('1' => 'Instructor','2' => 'Full Access Grader','3' => 'Limited Access Grader');
    foreach ($grading_groups as $num => $role){
        $html_output .= <<<HTML
                <option value='{$num}'
HTML;
        ($g_min_grading_group === $num)? $html_output .= 'selected':'';
        $html_output .= <<<HTML
            >{$role}</option>
HTML;
    }
    
    $html_output .= <<<HTML
            </select>
            <br />
            <div id="ta_instructions_id">
            What overall instructions should be provided to the TA?:<br /><textarea rows="4" cols="200" name="ta_instructions" placeholder="(Optional)" style="width: 500px;">
HTML;
    $tmp = htmlspecialchars($g_overall_ta_instructions);
    $html_output .= <<<HTML
{$tmp}
</textarea>
            </div>
            <br />
            <a target=_blank href="http://submitty.org/instructor/create_edit_gradeable#grading-by-registration-section-or-rotating-section">How should graders be assigned</a> to grade this item?:
            <br />
            <fieldset>
                <input type="radio" name="section_type" value="reg_section" id="registration-section"
HTML;
    ($g_grade_by_registration===true || $type_of_action === "add")? $html_output .= 'checked':'';
    $html_output .= <<<HTML
                /> Registration Section
                <input type="radio" name="section_type" value="rotating-section" id="rotating-section" class="graders"
HTML;
    ($g_grade_by_registration===false)? $html_output .= 'checked':'';
    $html_output .= <<<HTML
                /> Rotating Section
HTML;

if ($initial_data[2] > 0) {
        $all_sections = str_replace(array('[', ']'), '',
            htmlspecialchars(json_encode(range(1,$initial_data[2])), ENT_NOQUOTES));
    }
    else {
        $all_sections = "";
    }

    $graders_to_sections = array();

    foreach($initial_data[3] as $grader){
        //parses the data correctly
        $graders_to_sections[$grader['user_id']] = $grader['sections'];
        $graders_to_sections[$grader['user_id']] = ltrim($graders_to_sections[$grader['user_id']], '{');
        $graders_to_sections[$grader['user_id']] = rtrim($graders_to_sections[$grader['user_id']], "}");
    }

$html_output .= <<<HTML
  <div id="rotating-sections" class="graders" style="display:none; width: 1000px; overflow-x:scroll">
  <br />
  <table id="grader-history" style="border: 3px solid black; display:none;">
HTML;
$html_output .= <<<HTML
        <tr>
        <th></th>
HTML;
  foreach($initial_data[0] as $row){
    $html_output .= <<< HTML
      <th style="padding: 8px; border: 3px solid black;">{$row['g_id']}</th>
HTML;
  }

  $html_output .= <<<HTML
        </tr>
        <tr>
HTML;
//display the appropriate graders for each user group 
function display_graders($graders, $have_old, $g_grade_by_registration, $graders_to_sections, $all_sections, &$html_output, $type_of_action){
    foreach($graders as $grader){
       $html_output .= <<<HTML
        <tr>
            <td>{$grader['user_id']}</td>
            <td><input style="width: 227px" type="text" name="grader_{$grader['user_id']}" class="grader" disabled value="
HTML;
        if(($have_old && !$g_grade_by_registration) || $type_of_action === "add_template") {
            $html_output .= (isset($graders_to_sections[$grader['user_id']])) ? $graders_to_sections[$grader['user_id']] : '';
        }
        else{
            $html_output .= $all_sections;
        }
        $html_output .= <<<HTML
"></td>
        </tr>
HTML;
    }
  }
  
  $last = '';
  foreach($initial_data[1] as $row){
    $new_row = false;
    $u_group = $row['user_group'];
    if (strcmp($row['user_id'],$last) != 0){
      $new_row = true;
    }
    if($new_row){
      $html_output .= <<<HTML
          </tr>
          <tr class="g_history g_group_{$u_group}">     
          <th style="padding: 8px; border: 3px solid black;">{$row['user_id']}</th>
HTML;

    }
    //parses $sections correctly
    $sections = ($row['sections_rotating_id']);
    $sections = ltrim($sections, '{');
    $sections = rtrim($sections, "}");
    $html_output .= <<<HTML
          <td style="padding: 8px; border: 3px solid black; text-align: center;">{$sections}</td>      
HTML;
    $last = $row['user_id'];
  }

  $html_output .= <<<HTML
            </table>
        <br /> 
        Available rotating sections: {$initial_data[2]}
        <br /> <br />
        <div id="instructor-graders">
        <table>
                <th>Instructor Graders</th>
HTML;
    display_graders($initial_data[4][0], $have_old, $g_grade_by_registration, $graders_to_sections, $all_sections, $html_output, $type_of_action);
    
  $html_output .= <<<HTML
        </table>
        </div>
        <br />
        <div id="full-access-graders" style="display:none;">
            <table>
                <th>Full Access Graders</th>
HTML;
    
  display_graders($initial_data[4][1], $have_old, $g_grade_by_registration, $graders_to_sections, $all_sections, $html_output, $type_of_action);
    
  $html_output .= <<<HTML
            </table>
HTML;

  $html_output .= <<<HTML
        </div>
        <div id="limited-access-graders" style="display:none;">
            <br />
            <table>
                <th>Limited Access Graders</th>
HTML;

  display_graders($initial_data[4][2], $have_old, $g_grade_by_registration, $graders_to_sections, $all_sections, $html_output, $type_of_action);    
  
    $html_output .= <<<HTML
        </table>

    </div> 
        <br />
    </div>
    </fieldset>
HTML;

    $html_output .= <<<HTML
            <!-- TODO default to the submission + late days for electronic -->
            What is the <em style='color: orange;'><b>Manual Grading Open Date</b></em>? (graders may begin grading)
            <input name="date_grade" id="date_grade" class="date_picker" type="text" value="{$TA_grade_open_date}"
            style="cursor: auto; background-color: #FFF; width: 250px;">
              <em style='color: orange;'>must be >= <span id="ta_grading_compare_date">Due Date (+ max allowed late days)</span></em>
            <br />
            </div>

            What is the <em style='color: orange;'><b>Grades Released Date</b></em>? (manual grades will be visible to students)
            <input name="date_released" id="date_released" class="date_picker" type="text" value="{$TA_grade_release_date}"
            style="cursor: auto; background-color: #FFF; width: 250px;">
            <em style='color: orange;'>must be >= <span id="grades_released_compare_date">Due Date (+ max allowed late days) and Manual Grading Open Date</span></em>
            <br />
            
            What <a target=_blank href="http://submitty.org/instructor/iris_rainbow_grades">syllabus category</a> does this item belong to?:
            
            <select name="gradeable_buckets" style="width: 170px;">
HTML;

    $valid_assignment_type = array('homework','assignment','problem-set',
                                   'quiz','test','exam',
                                   'exercise','lecture-exercise','reading','lab','recitation', 
                                   'project',                                   
                                   'participation','note',
                                   'none (for practice only)');
    foreach ($valid_assignment_type as $type){
        $html_output .= <<<HTML
                <option value="{$type}"
HTML;
        ($g_syllabus_bucket === $type)? $html_output .= 'selected':'';
        $title = ucwords($type);
        $html_output .= <<<HTML
                >{$title}</option>
HTML;
    }
    $html_output .= <<<HTML
            </select>
            <!-- When the form is completed and the "SAVE GRADEABLE" button is pushed
                If this is an electronic assignment:
                    Generate a new config/class.json
                    NOTE: similar to the current format with this new gradeable and all other electonic gradeables
                    Writes the inner contents for BUILD_csciXXXX.sh script
                    (probably can't do this due to security concerns) Run BUILD_csciXXXX.sh script
                If this is an edit of an existing AND there are existing grades this gradeable
                regenerates the grade reports. And possibly re-runs the generate grade summaries?
            -->
        <class="modal-footer">
                <button class="btn btn-primary" type="submit" style="margin-top: 10px; float: right;">{$button_string} Gradeable</button>
HTML;
    
    $html_output .= <<<HTML
        </div>
    </form>
</div>

<link rel="stylesheet" href="http://code.jquery.com/ui/1.10.2/themes/smoothness/jquery-ui.css" />
<link type='text/css' rel='stylesheet' href="http://trentrichardson.com/examples/timepicker/jquery-ui-timepicker-addon.css" />
<script type="text/javascript" language="javascript" src="js/jquery.min.js"></script>
<script type="text/javascript" language="javascript" src="js/jquery-ui.min.js"></script>
<script type="text/javascript" language="javascript" src="js/jquery-ui-timepicker-addon.js"></script>
<script type="text/javascript">

function createCrossBrowserJSDate(val){
        // Create a Date object that is cross-platform supported.
        // Safari's Date object constructor is more restrictive that Chrome and 
        // Firefox and will treat some dates as invalid.  Implementation details
        // vary by browser and JavaScript engine.
        // To solve this, we use Moment.js to standardize the parsing of the 
        // datetime string and convert it into a RFC2822 / IETF date format.
        //
        // For example, ""2013-05-12 20:00:00"" is converted with Moment into 
        // "Sun May 12 2013 00:00:00 GMT-0500 (EST)" and correctly parsed by
        // Safari, Chrome, and Firefox.
        //
        // Ref: https://developer.mozilla.org/en-US/docs/Web/JavaScript/Reference/Global_Objects/Date/parse
        // Ref: http://stackoverflow.com/questions/16616950/date-function-returning-invalid-date-in-safari-and-firefox
        var timeParseString = "YYYY-MM-DD HH:mm:ss.S" // Expected string format given by the server
        var momentDate = moment(val, timeParseString) // Parse raw datetime string
        return new Date(momentDate.toString()) // Convert moment into RFC2822 and construct browser-specific jQuery Date object
    }

    function calculateTotalScore(){
        var total_score = 0;
        var total_ec = 0;

        $('.numerics-table').find('.multi-field').each(function(){
            max_score = 0;
            extra_credit = false;

            max_score = parseFloat($(this).find('.max_score').val());
            extra_credit = $(this).find('.numeric_extra').is(':checked') == true;

            if (extra_credit === true) total_ec += max_score;
            else total_score += max_score;
        });

        $("#totalScore").html(total_score);
        $("#totalEC").html("(" + total_ec + ")");
    }

    $(document).ready(function() {
        $(function() {
            $( ".date_picker" ).datetimepicker({
                dateFormat: 'yy-mm-dd',
                timeFormat: "HH:mm:ssz",
                showButtonPanel: true,
                showTimezone: false,
                showMillisec: false,
                showMicrosec: false,
                beforeShow: function( input ) {
                    setTimeout(function() {
                        var buttonPane = $( input )
                            .datepicker( "widget" )
                            .find( ".ui-datepicker-buttonpane" );

                        $( "<button>", {
                            text: "Infinity",
                            click: function() {
                                $.datepicker._curInst.input.datepicker('setDate', "9999-12-31 23:59:59-0400").datepicker('hide');
                            }
                        }).appendTo( buttonPane ).addClass("ui-datepicker-clear ui-state-default ui-priority-primary ui-corner-all");
                    }, 1 );
                }
            });
        });

        var numCheckpoints=1;
        
        function addCheckpoint(label, extra_credit){
            var wrapper = $('.checkpoints-table');
            ++numCheckpoints;
            $('#mult-field-0', wrapper).clone(true).appendTo(wrapper).attr('id','mult-field-'+numCheckpoints).find('.checkpoint_label').val(label).focus();
            $('#mult-field-' + numCheckpoints,wrapper).find('.checkpoint_label').attr('name','checkpoint_label_'+numCheckpoints);
            $('#mult-field-' + numCheckpoints,wrapper).find('.checkpoint_extra').attr('name','checkpoint_extra_'+numCheckpoints);
            if(extra_credit){
                $('#mult-field-' + numCheckpoints,wrapper).find('.checkpoint_extra').attr('checked',true); 
            }
            $('#remove-checkpoint_field').show();
            $('#mult-field-' + numCheckpoints,wrapper).show();
        }
        
        function removeCheckpoint(){
            if (numCheckpoints > 0){
                $('#mult-field-'+numCheckpoints,'.checkpoints-table').remove();
                if(--numCheckpoints === 1){
                    $('#remove-checkpoint_field').hide();
                }
            }
        }
        
        $('.multi-field-wrapper-checkpoints').each(function() {
            $("#add-checkpoint_field", $(this)).click(function(e) {
                addCheckpoint('Checkpoint '+(numCheckpoints+1),false);
            });
            $('#remove-checkpoint_field').click(function() {
                removeCheckpoint();
            });
        });
        
        $('#remove-checkpoint_field').hide();

        var numNumeric=0;
        var numText=0;
        
        function addNumeric(label, max_score, extra_credit){
            var wrapper = $('.numerics-table');
            numNumeric++;
            $('#mult-field-0', wrapper).clone(true).appendTo(wrapper).attr('id','mult-field-'+numNumeric).find('.numeric_label').val(label).focus();
            $('#mult-field-' + numNumeric,wrapper).find('.numeric_extra').attr('name','numeric_extra_'+numNumeric);
            $('#mult-field-' + numNumeric,wrapper).find('.numeric_label').attr('name','numeric_label_'+numNumeric);
            $('#mult-field-' + numNumeric,wrapper).find('.max_score').attr('name','max_score_'+numNumeric).val(max_score);
            if(extra_credit){
                $('#mult-field-' + numNumeric,wrapper).find('.numeric_extra').attr('checked',true); 
            }
            $('#mult-field-' + numNumeric,wrapper).show();
            calculateTotalScore();
        }
        
        function removeNumeric(){
            if (numNumeric > 0){
                $('#mult-field-'+numNumeric,'.numerics-table').remove();
            }
            --numNumeric;
        }
        
        function addText(label){
            var wrapper = $('.text-table');
            numText++;
            $('#mult-field-0', wrapper).clone(true).appendTo(wrapper).attr('id','mult-field-'+numText).find('.text_label').val(label).focus();
            $('#mult-field-' + numText,wrapper).find('.text_label').attr('name','text_label_'+numText);
            $('#mult-field-' + numText,wrapper).show();
        }
        function removeText(){
            if (numText > 0){
               $('#mult-field-'+numText,'.text-table').remove(); 
            }
            --numText;
        }
        
        $('#numeric_num_text_items').on('input', function(e){
            var requestedText = this.value;
            if (isNaN(requestedText) || requestedText < 0){
               requestedText = 0;
            }
            while(numText < requestedText){
                addText('');   
            }
            while(numText > requestedText){
               removeText();
            }
        });

        $('#numeric_num-items').on('input',function(e){
           var requestedNumeric = this.value;
           if (isNaN(requestedNumeric) || requestedNumeric < 0){
               requestedNumeric = 0;
           }
           while(numNumeric < requestedNumeric){
                addNumeric(numNumeric+1,0,false);   
           }
           while(numNumeric > requestedNumeric){
               removeNumeric();
           }
        });

        function showHistory(val){
          $('#grader-history').show();
          // hide all rows in history
          $('.g_history').hide();
          // show relevant rows
          for (var i=1; i<=parseInt(val); ++i){
              $('.g_group_'+i).show();
          }
        }

        function showGroups(val){
            var graders = ['','instructor-graders','full-access-graders', 'limited-access-graders']; 
            for(var i=parseInt(val)+1; i<graders.length; ++i){
                $('#'+graders[i]+' :input').prop('disabled',true);
                $('#'+graders[i]).hide();
            }
            for(var i=1; i <= parseInt(val) ; ++i){
                $('#'+graders[i]).show();
                $('#'+graders[i]+' :input').prop('disabled',false);
            }

            // show specific groups
            showHistory(val);
        }
        
        showGroups($('select[name="minimum_grading_group"] option:selected').attr('value'));
        
        $('select[name="minimum_grading_group"]').change(
        function(){
            showGroups(this.value);
        });

        if ($('input:radio[name="ta_grading"]:checked').attr('value') === 'false') {
            $('#rubric_questions').hide();
            $('#grading_questions').hide();
        }

        if ($('input:radio[name="student_view"]:checked').attr('value') === 'false') {
            $('#no_student_submit').prop('checked', true);
            $('#no_student_download').prop('checked',true);
            $('#yes_student_any_version').prop('checked',true);
            $('#student_submit_download_view').hide();
        }

        if ($('input:radio[name="upload_type"]:checked').attr('value') === 'upload_file') {
            $('#repository').hide();
        }

        if ($('input:radio[name="pdf_page"]:checked').attr('value') === 'false') {
            $("input[name^='page_component']").each(function() {
                if (this.value < 0) {
                    this.value = 0;
                }
            });
            $('#pdf_page').hide();
        }

        if ($('input:radio[name="pdf_page_student"]:checked').attr('value') === 'true') {
            $("input[name^='page_component']").each(function() {
                if (this.value < -1) {
                    this.value = -1;
                }
            });
            $('.pdf_page_input').hide();
        }

        $('.gradeable_type_options').hide();
        
        if ($('input[name="gradeable_type"]').is(':checked')){
            $('input[name="gradeable_type"]').each(function(){
                if(!($(this).is(':checked')) && ({$edit})){
                    $(this).attr("disabled",true);
                }
            });
        }

        if ($('input[name="team_assignment"]').is(':checked')){
            $('input[name="team_assignment"]').each(function(){
                if(!($(this).is(':checked')) && ({$edit})){
                    $(this).attr("disabled",true);
                }
            });
        }

        $( "input" ).change(function() {
           var max = parseFloat($(this).attr('max'));
           var skip1 = (isNaN(max)) ? true : false;
           var min = parseFloat($(this).attr('min'));
           var skip2 = (isNaN(min)) ? true : false;
           if (!skip1 && $(this).val() > max)
           {
              $(this).val(max);
           }
           else if (!skip2 && $(this).val() < min)
           {
              $(this).val(min);
           }       
         }); 
          
        $('input:radio[name="ta_grading"]').change(function(){
            $('#rubric_questions').hide();
            $('#grading_questions').hide();
            if ($(this).is(':checked')){
                if($(this).val() == 'true'){ 
                    $('#rubric_questions').show();
                    $('#grading_questions').show();
                    $('#ta_instructions_id').hide();
                    $('#grades_released_compare_date').html('Manual Grading Open Date');
                } else {
                    $('#grades_released_compare_date').html('Due Date (+ max allowed late days)');
                }
            }
        });

        $('input:radio[name="peer_grading"]').change(function() {
            $('.peer_input').hide();
            $('#peer_averaging_scheme').hide();
            if ($(this).is(':checked')) {
                if($(this).val() == 'true') {
                    $('.peer_input').show();
                    $('#peer_averaging_scheme').show();
                }
            }
        });

        $('input:radio[name="ta_grading"]').change(function(){
            $('#rubric_questions').hide();
            $('#grading_questions').hide();
            if ($(this).is(':checked')){
                if($(this).val() == 'true'){ 
                    $('#rubric_questions').show();
                    $('#grading_questions').show();
                    $('#ta_instructions_id').hide();
                    $('#grades_released_compare_date').html('Manual Grading Open Date');
                } else {
                    $('#grades_released_compare_date').html('Due Date (+ max allowed late days)');
                }
            }
        });

        $('input:radio[name="student_view"]').change(function() {
            if ($(this).is(':checked')) {
                if ($(this).val() == 'true') {
                    $('#student_submit_download_view').show();
                } else {
                    $('#no_student_submit').prop('checked', true);
                    $('#no_student_download').prop('checked',true);
                    $('#yes_student_any_version').prop('checked',true);
                    $('#student_submit_download_view').hide();
                }
            }
        });

        $('input:radio[name="upload_type"]').change(function() {
            if ($(this).is(':checked')) {
                if ($(this).val() == 'repository') {
                    $('#repository').show();
                } else {
                    $('#repository').hide();
                }
            }
        });

<<<<<<< HEAD

=======
        $('input:radio[name="pdf_page"]').change(function() {
            $("input[name^='page_component']").each(function() {
                if (this.value < 0) {
                    this.value = 0;
                }
            });
            $('.pdf_page_input').hide();
            $('#pdf_page').hide();
            if ($(this).is(':checked')) {
                if ($(this).val() == 'true') {
                    $("input[name^='page_component']").each(function() {
                        if (this.value < 1) {
                            this.value = 1;
                        }
                    });
                    $('.pdf_page_input').show();
                    $('#pdf_page').show();
                }
            }
        });

        $('input:radio[name="pdf_page_student"]').change(function() {
            $("input[name^='page_component']").each(function() {
                if (this.value < -1) {
                    this.value = -1;
                }
            });
            $('.pdf_page_input').hide();
            if ($(this).is(':checked')) {
                if ($(this).val() == 'false') {
                    $("input[name^='page_component']").each(function() {
                        if (this.value < 1) {
                            this.value = 1;
                        }
                    });
                    $('.pdf_page_input').show();
                }
            }
        });
>>>>>>> 13a38e65
        
        $('[name="gradeable_template"]').change(
        function(){
            var arrayUrlParts = [];
            arrayUrlParts["component"] = ["admin"];
            arrayUrlParts["page"] = ["admin_gradeable"];
            arrayUrlParts["action"] = ["upload_new_template"];
            arrayUrlParts["template_id"] = [this.value];

            var new_url = buildUrl(arrayUrlParts);
            window.location.href = new_url;
        });
        
        if({$default_late_days} != -1){
            $('input[name="eg_late_days"]').val('{$default_late_days}');
        }
        
        if($('#radio_electronic_file').is(':checked')){ 
            
            $('input[name="subdirectory"]').val('{$electronic_gradeable['eg_subdirectory']}');
            $('input[name="config_path"]').val('{$electronic_gradeable['eg_config_path']}');
            $('input[name="eg_late_days"]').val('{$electronic_gradeable['eg_late_days']}');
            $('input[name="point_precision"]').val('{$electronic_gradeable['eg_precision']}');
            $('#ta_instructions_id').hide();
            
            if($('#repository_radio').is(':checked')){
                $('#repository').show();
            }
            
            $('#electronic_file').show();
            
            if ($('input:radio[name="ta_grading"]:checked').attr('value') === 'false') {
                $('#rubric_questions').hide();
                $('#grading_questions').hide();
            }

            if($('#team_yes_radio').is(':checked')){
                $('input[name="eg_max_team_size"]').val('{$electronic_gradeable['eg_max_team_size']}');
                $('input[name="date_team_lock"]').val('{$electronic_gradeable['eg_team_lock_date']}');
                $('#team_yes').show();
            }
            else {
                $('#team_yes').hide();
            }
        }
        else if ($('#radio_checkpoints').is(':checked')){
            var components = {$old_components};
            // remove the default checkpoint
            removeCheckpoint(); 
            $.each(components, function(i,elem){
                var extra_credit = false;
                if (elem.gc_max_value == 0) extra_credit = true;
                addCheckpoint(elem.gc_title, extra_credit);
            });
            $('#checkpoints').show();
            $('#grading_questions').show();
        }
        else if ($('#radio_numeric').is(':checked')){ 
            var components = {$old_components};
            $.each(components, function(i,elem){
                if(i < {$num_numeric}){
                    var extra_credit = false;
                    if (elem.gc_upper_clamp > elem.gc_max_value){
                        addNumeric(elem.gc_title,elem.gc_upper_clamp,true);
                    }
                    else{
                        addNumeric(elem.gc_title,elem.gc_max_value,false);
                    }
                }
                else{
                    addText(elem.gc_title);
                }
            });
            $('#numeric_num-items').val({$num_numeric});
            $('#numeric_num_text_items').val({$num_text});
            $('#numeric').show();
            $('#grading_questions').show();
        }
        if({$edit}){
            $('input[name="gradeable_id"]').attr('readonly', true);
        }

        $('input:radio[name="team_assignment"]').change(
    function(){
        if($('#team_yes_radio').is(':checked')){
            $('input[name="eg_max_team_size"]').val('{$electronic_gradeable['eg_max_team_size']}');
            $('input[name="date_team_lock"]').val('{$electronic_gradeable['eg_team_lock_date']}');
            $('#team_yes').show();
        }
        else {
            $('#team_yes').hide();
        }
    });

         $('input:radio[name="gradeable_type"]').change(
    function(){
        $('#required_type').hide();
        $('.gradeable_type_options').hide();
        if ($(this).is(':checked')){ 
            if($(this).val() == 'Electronic File'){ 
                $('#electronic_file').show();
                $('#ta_instructions_id').hide();
                if ($('input:radio[name="ta_grading"]:checked').attr('value') === 'false') {
                    $('#rubric_questions').hide();
                    $('#grading_questions').hide();
                }

                $('#ta_grading_compare_date').html('Due Date (+ max allowed late days)');
                if ($('input:radio[name="ta_grading"]:checked').attr('value') === 'false') {
                   $('#grades_released_compare_date').html('Due Date (+ max allowed late days)');
                } else { 
                   $('#grades_released_compare_date').html('Manual Grading Open Date');
                }

                if($('#team_yes_radio').is(':checked')){
                    $('input[name="eg_max_team_size"]').val('{$electronic_gradeable['eg_max_team_size']}');
                    $('input[name="date_team_lock"]').val('{$electronic_gradeable['eg_team_lock_date']}');
                    $('#team_yes').show();
                }
                else {
                    $('#team_yes').hide();
                }
            }
            else if ($(this).val() == 'Checkpoints'){ 
                $('#ta_instructions_id').show();
                $('#checkpoints').show();
                $('#grading_questions').show();
                $('#ta_grading_compare_date').html('TA Beta Testing Date');
                $('#grades_released_compare_date').html('Manual Grading Open Date');
            }
            else if ($(this).val() == 'Numeric'){ 
                $('#ta_instructions_id').show();
                $('#numeric').show();
                $('#grading_questions').show();
                $('#ta_grading_compare_date').html('TA Beta Testing Date');
                $('#grades_released_compare_date').html('Manual Grading Open Date');
            }
        }
    });

       if($('#rotating-section').is(':checked')){
            $('#rotating-sections').show();
        }
        $('input:radio[name="section_type"]').change(
        function(){
            $('#rotating-sections').hide();
            if ($(this).is(':checked')){
                if($(this).val() == 'rotating-section'){ 
                    $('#rotating-sections').show();
                }
            }
        });

    });

$('#gradeable-form').on('submit', function(e){
         $('<input />').attr('type', 'hidden')
            .attr('name', 'gradeableJSON')
            .attr('value', JSON.stringify($('form').serializeObject()))
            .appendTo('#gradeable-form');
         if ($("input[name='section_type']:checked").val() == 'reg_section'){
            $('#rotating-sections :input').prop('disabled',true);
         }
});

 $.fn.serializeObject = function(){
        var o = {};
        var a = this.serializeArray();
        var ignore = ["numeric_label_0", "max_score_0", "numeric_extra_0", "numeric_extra_0",
                       "text_label_0", "checkpoint_label_0", "num_numeric_items", "num_text_items"];

        $('.ignore').each(function(){
            ignore.push($(this).attr('name'));
        });
        
        // export appropriate users 
        if ($('[name="minimum_grading_group"]').prop('value') == 1){
          $('#full-access-graders').find('.grader').each(function(){
                      ignore.push($(this).attr('name'));
          });
        }

        if ($('[name="minimum_grading_group"]').prop('value') <= 2){
          $('#limited-access-graders').find('.grader').each(function(){
                      ignore.push($(this).attr('name'));
          });
        }
        
        $(':radio').each(function(){
           if(! $(this).is(':checked')){
               if($(this).attr('class') !== undefined){
                  // now remove all of the child elements names for the radio button
                  $('.' + $(this).attr('class')).find('input, textarea, select').each(function(){
                      ignore.push($(this).attr('name'));
                  });
               }
           } 
        }); 
        
        //parse checkpoints 
        
        $('.checkpoints-table').find('.multi-field').each(function(){
            var label = '';
            var extra_credit = false;
            var skip = false;
            
            $(this).find('.checkpoint_label').each(function(){
               label = $(this).val();
               if ($.inArray($(this).attr('name'),ignore) !== -1){
                   skip = true;
               }
               ignore.push($(this).attr('name'));
            });
            
            if (skip){
                return;
            }
            
            $(this).find('.checkpoint_extra').each(function(){
                extra_credit = $(this).attr('checked') === 'checked';
                ignore.push($(this).attr('name'));
            });
            
            if (o['checkpoints'] === undefined){
                o['checkpoints'] = [];
            }
            o['checkpoints'].push({"label": label, "extra_credit": extra_credit});
        });
        
        
        // parse text items
        
        $('.text-table').find('.multi-field').each(function(){
           var label = '';
           var skip = false;
           
           $(this).find('.text_label').each(function(){
                label = $(this).val();
                if ($.inArray($(this).attr('name'),ignore) !== -1){
                   skip = true;
               }
               ignore.push($(this).attr('name'));
           });
           
           if (skip){
              return;
           }
           
           if (o['text_questions'] === undefined){
               o['text_questions'] = [];
           }
           o['text_questions'].push({'label' : label});
        });
        
        // parse numeric items
                
        $('.numerics-table').find('.multi-field').each(function(){
            var label = '';  
            var max_score = 0;
            var extra_credit = false;
            var skip = false;
            
            $(this).find('.numeric_label').each(function(){
               label = $(this).val();
               if ($.inArray($(this).attr('name'),ignore) !== -1){
                   skip = true;
               }
               ignore.push($(this).attr('name'));
            });

            if (skip){
                return;
            }
            
            $(this).find('.max_score').each(function(){
               max_score = parseFloat($(this).val());
               ignore.push($(this).attr('name'));
            });

            $(this).find('.numeric_extra').each(function(){
                extra_credit = $(this).attr('checked') === 'checked';
                ignore.push($(this).attr('name'));
            });

            if (o['numeric_questions'] === undefined){
                o['numeric_questions'] = [];
            }
            o['numeric_questions'].push({"label": label, "max_score": max_score, "extra_credit": extra_credit});
           
        });
        
        
        $.each(a, function() {
            if($.inArray(this.name,ignore) !== -1) {
                return;
            }
            var val = this.value;
            if($("[name="+this.name+"]").hasClass('int_val')){
                val = parseInt(val);
            }
            else if($("[name="+this.name+"]").hasClass('float_val')){
                val = parseFloat(val);
            }

            else if($("[name="+this.name+"]").hasClass('bool_val')){
                val = (this.value === 'true');
            }
           
            if($("[name="+this.name+"]").hasClass('grader')){
                var tmp = this.name.split('_');
                var grader = tmp[1];
                if (o['grader'] === undefined){
                    o['grader'] = [];
                }
                var arr = {};
                arr[grader] = this.value.trim();
                o['grader'].push(arr);
            }
            else if ($("[name="+this.name+"]").hasClass('points')){
                if (o['points'] === undefined){
                    o['points'] = [];
                }
                o['points'].push(parseFloat(this.value));
            }
            else if($("[name="+this.name+"]").hasClass('complex_type')){
                var classes = $("[name="+this.name+"]").closest('.complex_type').prop('class').split(" ");
                classes.splice( classes.indexOf('complex_type'), 1);
                var complex_type = classes[0];
                
                if (o[complex_type] === undefined){
                    o[complex_type] = [];
                }
                o[complex_type].push(val);
            } 
            else if (o[this.name] !== undefined) {
                if (!o[this.name].push) {
                    o[this.name] = [o[this.name]];
                }
                o[this.name].push(val || '');
            } else {
                o[this.name] = val || '';
            }
        });
        return o;
    };

    function toggleQuestion(question, role) {
        if(document.getElementById(role +"_" + question ).style.display == "block") {
            $("#" + role + "_" + question ).animate({marginBottom:"-80px"});
            setTimeout(function(){document.getElementById(role + "_"+ question ).style.display = "none";}, 175);
        }
        else {
            $("#" + role + "_" + question ).animate({marginBottom:"5px"});
            setTimeout(function(){document.getElementById(role+"_" + question ).style.display = "block";}, 175);
        }
        calculatePercentageTotal();
    }

     // autoresize the comment
    function autoResizeComment(e){
        e.target.style.height ="";
        e.target.style.height = e.target.scrollHeight + "px";
    }

    function selectBox(question){
        var step = $('#point_precision_id').val();
        // should be the increment value
        return '<input type="number" id="grade-'+question+'" class="points" name="points_' + question +'" value="0" max="1000" step="'+step+'" placeholder="±0.5" onchange="calculatePercentageTotal();" style="width:50px; resize:none;">';
    }

    function openExtra(me) {
        $('#extra_credit_' + me.dataset.question_num)[0].style.display = '';
        calculatePercentageTotal();
    }

    function closeExtra(me) {
        $('#extra_credit_' + me.dataset.question_num)[0].style.display = 'none';
        calculatePercentageTotal();
    }

    function openPenalty(me) {
        $('#penalty_' + me.dataset.question_num)[0].style.display = '';
    }

    function closePenalty(me) {
        $('#penalty_' + me.dataset.question_num)[0].style.display = 'none';
    }

    function fixPointPrecision(me) {
        var step = $(me).val();
        var index = 1;
        var exists = true;
        while(exists){
            if($("#grade-"+index).length) {
                $("#grade-"+index).attr('step', step);
                $("#extra_credit_"+index).find('input[name=upper_'+index+']').attr('step', step);
                $("#penalty_"+index).find('input[name=lower_'+index+']').attr('step', step);
                var exists2 = ($('#mark_id-'+index+'-0').length) ? true : false;
                var index2 = 0;
                while (exists2) {
                    $('#mark_id-'+index+'-'+index2).find('input[name=mark_points_'+index+'_'+index2+']').attr('step', step);
                    index2++;
                    exists2 = ($('#mark_id-'+index+'-'+index2).length) ? true : false;
                }
            }
            else {
                exists = false;
            }
            index++;
        }
    }

    function fixMarkPointValue(me) {
        var max = parseFloat($(me).attr('max'));
        var min = parseFloat($(me).attr('min'));
        var current_value = parseFloat($(me).val());
        if (current_value > max) {
            $(me).val(max);
        } else if (current_value < min) {
            $(me).val(min);
        }
    }

    function calculatePercentageTotal() {
        var total = 0;
        var ec = 0;
        $('input.points').each(function(){
            if ($(this).val() > 0){
                total += +($(this).val());
            }
        });
        $('input.points3').each(function() {
            var num = ($(this).attr('name').split('_')[1]);
            if ($('input[name=rad_extra_credit-'+num+']:radio:checked').val() === 'yes') {
                if ($(this).val() > 0) {
                    ec += +($(this).val());
                }
            }
        });
        document.getElementById("totalCalculation").innerHTML = total + " (" + ec + ")";
    }

    function updateMarkIds(elem, old_id, new_id) {
        elem.find('div[name=mark_'+old_id+']').each(function () {
            var mark_id = $(this).attr('id');
            var question_id = mark_id.split('-')[1];
            var current_id = mark_id.split('-')[2];
            $(this).attr('name', 'mark_' + new_id);
            $(this).attr('id', 'mark_id-'+new_id+'-'+current_id+'');
            $(this).find('input[name=mark_points_'+old_id+'_'+current_id+']').attr('name', 'mark_points_'+new_id+'_'+current_id);
            $(this).find('textarea[name=mark_text_'+old_id+'_'+current_id+']').attr('name', 'mark_text_'+new_id+'_'+current_id);
        });
    }

    function deleteQuestion(question) {
        if (question <= 0) {
            return;
        }
        var row = $('tr#row-'+ question);
        row.remove();
        var totalQ = parseInt($('.rubric-row').last().attr('id').split('-')[1]);
        for(var i=question+1; i<= totalQ; ++i){
            updateRow(i,i-1);
        }
        calculatePercentageTotal();
    }

    function updateRow(oldNum, newNum) {
        var row = $('tr#row-'+ oldNum);
        row.attr('id', 'row-' + newNum);
        row.find('textarea[name=comment_title_' + oldNum + ']').attr('name', 'comment_title_' + newNum);
        row.find('div.btn').attr('onclick', 'toggleQuestion(' + newNum + ',"individual"' + ')');
        row.find('textarea[name=ta_comment_' + oldNum + ']').attr('name', 'ta_comment_' + newNum).attr('id', 'individual_' + newNum);
        row.find('textarea[name=student_comment_' + oldNum + ']').attr('name', 'student_comment_' + newNum).attr('id', 'student_' + newNum);
        row.find('input[name=points_' + oldNum + ']').attr({
            name: 'points_' + newNum,
            id: 'grade-' + newNum
        });
        row.find('input[name=eg_extra_' + oldNum + ']').attr('name', 'eg_extra_' + newNum);
        row.find('div[id=peer_checkbox_' + oldNum +']').attr('id', 'peer_checkbox_' + newNum);
        row.find('input[name=peer_component_'+ oldNum + ']').attr('name', 'peer_component_' + newNum);
        row.find('div[id=pdf_page_' + oldNum +']').attr('id', 'pdf_page_' + newNum);
        row.find('input[name=page_component_' + oldNum + ']').attr('name', 'page_component_' + newNum);
        row.find('a[id=delete-' + oldNum + ']').attr('id', 'delete-' + newNum).attr('onclick', 'deleteQuestion(' + newNum + ')');
        row.find('a[id=down-' + oldNum + ']').attr('id', 'down-' + newNum).attr('onclick', 'moveQuestionDown(' + newNum + ')');
        row.find('a[id=up-' + oldNum + ']').attr('id', 'up-' + newNum).attr('onclick', 'moveQuestionUp(' + newNum + ')');
        row.find('input[id=rad_id_extra_credit_yes-' + oldNum + ']').attr({
            id: 'rad_id_extra_credit_yes-' + newNum,
            name: 'rad_extra_credit-' + newNum,
            'data-question_num': newNum
        });
        row.find('input[id=rad_id_extra_credit_no-' + oldNum + ']').attr({
            id: 'rad_id_extra_credit_no-' + newNum,
            name: 'rad_extra_credit-' + newNum,
            'data-question_num': newNum
        });
        row.find('div[id=extra_credit_' + oldNum + ']').attr('id','extra_credit_' + newNum);
        row.find('input[name=upper_' + oldNum + ']').attr('name', 'upper_' + newNum);
        row.find('input[id=rad_id_penalty_yes-' + oldNum + ']').attr({
            id: 'rad_id_penalty_yes-' + newNum,
            name: 'rad_penalty-' + newNum,
            'data-question_num': newNum
        });
        row.find('input[id=rad_id_penalty_no-' + oldNum + ']').attr({
            id: 'rad_id_penalty_no-' + newNum,
            name: 'rad_penalty-' + newNum,
            'data-question_num': newNum
        });
        row.find('div[id=penalty_' + oldNum + ']').attr('id', 'penalty_'+ newNum);
        row.find('input[name=lower_' + oldNum + ']').attr('name', 'lower_' + newNum);
        row.find('input[id=id_grade_by_up-' + oldNum + ']').attr({
            id: 'id_grade_by_up-' + newNum,
            name: 'grade_by-' + newNum,
            'data-question_num': newNum
        });
        row.find('input[id=id_grade_by_down-' + oldNum + ']').attr({
            id: 'id_grade_by_down-' + newNum,
            name: 'grade_by-' + newNum,
            'data-question_num': newNum
        });
        row.find('div[id=mark_questions_'+oldNum+']').attr('id', 'mark_questions_'+newNum);
        row.find('div[id=rubric_add_mark_' + oldNum + ']').attr('id','rubric_add_mark_' + newNum).attr('onclick', 'addMark(this,' + newNum + ')'); 
        updateDeductIds(row,oldNum,newNum);
    }

    function moveQuestionDown(question) {
        if (question < 1) {
            return;
        }

        var currentRow = $('tr#row-' + question);
        var newRow = $('tr#row-' + (question+1));
        var child = 0;
        if (question == 1) {
            child = 1;
        }
        var new_question = parseInt(question) + 1;

        if(!newRow.length) {
            return false;
        }

        //Move Question title
        var temp = currentRow.children()[child].children[0].value;
        currentRow.children()[child].children[0].value = newRow.children()[0].children[0].value;
        newRow.children()[0].children[0].value = temp;

        //Move Ta Comment
        temp = currentRow.children()[child].children[1].value;
        currentRow.children()[child].children[1].value = newRow.children()[0].children[1].value;
        newRow.children()[0].children[1].value = temp;

        //Move Student Comment
        temp = currentRow.children()[child].children[2].value;
        currentRow.children()[child].children[2].value = newRow.children()[0].children[2].value;
        newRow.children()[0].children[2].value = temp;

        child += 1;

        //Move points
        temp = currentRow.find('input[name=points_' + question +']').val();
        currentRow.find('input[name=points_' + question +']').val(newRow.find('input[name=points_' + new_question +']').val());
        newRow.find('input[name=points_' + new_question +']').val(temp);

        //Move extra credit box
        temp = currentRow.find('input[name=upper_' + question +']').val();
        currentRow.find('input[name=upper_' + question +']').val(newRow.find('input[name=upper_' + new_question +']').val());
        newRow.find('input[name=upper_' + new_question +']').val(temp);

        //Move penalty box
        temp = currentRow.find('input[name=lower_' + question +']').val();
        currentRow.find('input[name=lower_' + question +']').val(newRow.find('input[name=lower_' + new_question +']').val());
        newRow.find('input[name=lower_' + new_question +']').val(temp);

        //Move peer grading box
        temp = currentRow.find('input[name=peer_component_' + question +']')[0].checked;
        currentRow.find('input[name=peer_component_' + question +']')[0].checked = newRow.find('input[name=peer_component_' + new_question +']')[0].checked;
        newRow.find('input[name=peer_component_' + new_question +']')[0].checked = temp;

        //Move the radio buttons
        temp1 = $('#rad_id_extra_credit_yes-' + question)[0].checked;
        temp2 = $('#rad_id_extra_credit_no-' + question)[0].checked;
        temp3 = $('#rad_id_penalty_yes-' + question)[0].checked;
        temp4 = $('#rad_id_penalty_no-' + question)[0].checked;
        temp5 = $('#id_grade_by_up-' + question)[0].checked;
        temp6 = $('#id_grade_by_down-' + question)[0].checked;
        $('#rad_id_extra_credit_yes-' + question)[0].checked = $('#rad_id_extra_credit_yes-' + new_question)[0].checked;
        $('#rad_id_extra_credit_no-' + question)[0].checked = $('#rad_id_extra_credit_no-' + new_question)[0].checked;
        $('#rad_id_penalty_yes-' + question)[0].checked = $('#rad_id_penalty_yes-' + new_question)[0].checked;
        $('#rad_id_penalty_no-' + question)[0].checked = $('#rad_id_penalty_no-' + new_question)[0].checked;
        $('#id_grade_by_up-' + question)[0].checked = $('#id_grade_by_up-' + new_question)[0].checked;
        $('#id_grade_by_down-' + question)[0].checked = $('#id_grade_by_down-' + new_question)[0].checked;
        $('#rad_id_extra_credit_yes-' + new_question)[0].checked = temp1;
        $('#rad_id_extra_credit_no-' + new_question)[0].checked = temp2;
        $('#rad_id_penalty_yes-' + new_question)[0].checked = temp3;
        $('#rad_id_penalty_no-' + new_question)[0].checked = temp4;
        $('#id_grade_by_up-' + new_question)[0].checked = temp5;
        $('#id_grade_by_down-' + new_question)[0].checked = temp6;

        //open and closes the right radio button's boxes
        if($('#rad_id_extra_credit_yes-' + question)[0].checked) {
            $('#rad_id_extra_credit_yes-' + question).trigger("onclick");
        } else {
            $('#rad_id_extra_credit_no-' + question).trigger("onclick");
        }
        if ($('#rad_id_penalty_yes-' + question)[0].checked) {
            $('#rad_id_penalty_yes-' + question).trigger("onclick");
        } else {
            $('#rad_id_penalty_no-' + question).trigger("onclick");
        }
        if ($('#id_grade_by_up-' + question)[0].checked) {
            $('#id_grade_by_up-' + question).trigger("onclick");
        } else {
            $('#id_grade_by_down-' + question).trigger("onclick");
        }
        if($('#rad_id_extra_credit_yes-' + new_question)[0].checked) {
            $('#rad_id_extra_credit_yes-' + new_question).trigger("onclick");
        } else {
            $('#rad_id_extra_credit_no-' + new_question).trigger("onclick");
        }
        if ($('#rad_id_penalty_yes-' + new_question)[0].checked) {
            $('#rad_id_penalty_yes-' + new_question).trigger("onclick");
        } else {
            $('#rad_id_penalty_no-' + new_question).trigger("onclick");
        }
        if ($('#id_grade_by_up-' + new_question)[0].checked) {
            $('#id_grade_by_up-' + new_question).trigger("onclick");
        } else {
            $('#id_grade_by_down-' + new_question).trigger("onclick");
        }

        //stores the point and text data so it can readded; the html earses it once moved
        var current_mark_points = [];
        var current_mark_texts = [];
        currentRow.find('div[name=mark_'+question+']').each(function () {
            current_mark_points.push($(this).find("input").val());
            current_mark_texts.push($(this).find("textarea").val());
        });
        var new_mark_points = [];
        var new_mark_texts = [];
        newRow.find('div[name=mark_'+new_question+']').each(function () {
            new_mark_points.push($(this).find("input").val());
            new_mark_texts.push($(this).find("textarea").val());
        });

        //switchs the html between the table rows
        var temp_html = currentRow.find('div[id=mark_questions_'+question+']').html();
        currentRow.find('div[id=mark_questions_'+question+']').html(newRow.find('div[id=mark_questions_'+new_question+']').html());
        newRow.find('div[id=mark_questions_'+new_question+']').html(temp_html);

        //fixes the ids once switched
        currentRow.find('div[id=rubric_add_mark_' + new_question + ']').attr('id','rubric_add_mark_' + question).attr('onclick', 'addMark(this,' + question + ')'); 
        updateMarkIds(currentRow,new_question,question);
        newRow.find('div[id=rubric_add_mark_' + question + ']').attr('id','rubric_add_mark_' + new_question).attr('onclick', 'addMark(this,' + new_question + ')'); 
        updateMarkIds(newRow,question,new_question);

        //readds the data
        currentRow.find('div[name=mark_'+question+']').each(function (index) {
            $(this).find("input").val(new_mark_points[index]);
            $(this).find("textarea").val(new_mark_texts[index]);
        });
        newRow.find('div[name=mark_'+new_question+']').each(function (index) {
            $(this).find("input").val(current_mark_points[index]);
            $(this).find("textarea").val(current_mark_texts[index]);
        });
    }

    function moveQuestionUp(question) {
        if (question < 1) {
            return;
        }

        var currentRow = $('tr#row-' + question);
        var newRow = $('tr#row-' + (question-1));
        var child = 0;
        var new_question = parseInt(question) - 1;

        //Move Question title
        var temp = currentRow.children()[0].children[0].value; 
        currentRow.children()[0].children[0].value = newRow.children()[child].children[0].value;
        newRow.children()[child].children[0].value = temp;

        //Move Ta Comment
        temp = currentRow.children()[0].children[1].value; 
        currentRow.children()[0].children[1].value = newRow.children()[child].children[1].value;
        newRow.children()[child].children[1].value = temp;

        //Move Student Comment
        temp = currentRow.children()[0].children[2].value; 
        currentRow.children()[0].children[2].value = newRow.children()[child].children[2].value;
        newRow.children()[child].children[2].value = temp;

        child += 1;

        //Move points
        temp = currentRow.find('input[name=points_' + question +']').val();
        currentRow.find('input[name=points_' + question +']').val(newRow.find('input[name=points_' + new_question +']').val());
        newRow.find('input[name=points_' + new_question +']').val(temp);

        //Move extra credit box
        temp = currentRow.find('input[name=upper_' + question +']').val();
        currentRow.find('input[name=upper_' + question +']').val(newRow.find('input[name=upper_' + new_question +']').val());
        newRow.find('input[name=upper_' + new_question +']').val(temp);

        //Move penalty box
        temp = currentRow.find('input[name=lower_' + question +']').val();
        currentRow.find('input[name=lower_' + question +']').val(newRow.find('input[name=lower_' + new_question +']').val());
        newRow.find('input[name=lower_' + new_question +']').val(temp);

        //Move peer grading box
        temp = currentRow.find('input[name=peer_component_' + question +']')[0].checked;
        currentRow.find('input[name=peer_component_' + question +']')[0].checked = newRow.find('input[name=peer_component_' + (question-1) +']')[0].checked;
        newRow.find('input[name=peer_component_' + (question-1) +']')[0].checked = temp;

        //Move the radio buttons
        temp1 = $('#rad_id_extra_credit_yes-' + question)[0].checked;
        temp2 = $('#rad_id_extra_credit_no-' + question)[0].checked;
        temp3 = $('#rad_id_penalty_yes-' + question)[0].checked;
        temp4 = $('#rad_id_penalty_no-' + question)[0].checked;
        temp5 = $('#id_grade_by_up-' + question)[0].checked;
        temp6 = $('#id_grade_by_down-' + question)[0].checked;
        $('#rad_id_extra_credit_yes-' + question)[0].checked = $('#rad_id_extra_credit_yes-' + new_question)[0].checked;
        $('#rad_id_extra_credit_no-' + question)[0].checked = $('#rad_id_extra_credit_no-' + new_question)[0].checked;
        $('#rad_id_penalty_yes-' + question)[0].checked = $('#rad_id_penalty_yes-' + new_question)[0].checked;
        $('#rad_id_penalty_no-' + question)[0].checked = $('#rad_id_penalty_no-' + new_question)[0].checked;
        $('#id_grade_by_up-' + question)[0].checked = $('#id_grade_by_up-' + new_question)[0].checked;
        $('#id_grade_by_down-' + question)[0].checked = $('#id_grade_by_down-' + new_question)[0].checked;
        $('#rad_id_extra_credit_yes-' + new_question)[0].checked = temp1;
        $('#rad_id_extra_credit_no-' + new_question)[0].checked = temp2;
        $('#rad_id_penalty_yes-' + new_question)[0].checked = temp3;
        $('#rad_id_penalty_no-' + new_question)[0].checked = temp4;
        $('#id_grade_by_up-' + new_question)[0].checked = temp5;
        $('#id_grade_by_down-' + new_question)[0].checked = temp6;

        //open and closes the right radio button's boxes
        if($('#rad_id_extra_credit_yes-' + question)[0].checked) {
            $('#rad_id_extra_credit_yes-' + question).trigger("onclick");
        } else {
            $('#rad_id_extra_credit_no-' + question).trigger("onclick");
        }
        if ($('#rad_id_penalty_yes-' + question)[0].checked) {
            $('#rad_id_penalty_yes-' + question).trigger("onclick");
        } else {
            $('#rad_id_penalty_no-' + question).trigger("onclick");
        }
        if ($('#id_grade_by_up-' + question)[0].checked) {
            $('#id_grade_by_up-' + question).trigger("onclick");
        } else {
            $('#id_grade_by_down-' + question).trigger("onclick");
        }
        if($('#rad_id_extra_credit_yes-' + new_question)[0].checked) {
            $('#rad_id_extra_credit_yes-' + new_question).trigger("onclick");
        } else {
            $('#rad_id_extra_credit_no-' + new_question).trigger("onclick");
        }
        if ($('#rad_id_penalty_yes-' + new_question)[0].checked) {
            $('#rad_id_penalty_yes-' + new_question).trigger("onclick");
        } else {
            $('#rad_id_penalty_no-' + new_question).trigger("onclick");
        }
        if ($('#id_grade_by_up-' + new_question)[0].checked) {
            $('#id_grade_by_up-' + new_question).trigger("onclick");
        } else {
            $('#id_grade_by_down-' + new_question).trigger("onclick");
        }

        //stores the point and text data so it can readded; the html earses it once moved
        var current_mark_points = [];
        var current_mark_texts = [];
        currentRow.find('div[name=mark_'+question+']').each(function () {
            current_mark_points.push($(this).find("input").val());
            current_mark_texts.push($(this).find("textarea").val());
        });
        var new_mark_points = [];
        var new_mark_texts = [];
        newRow.find('div[name=mark_'+(question-1)+']').each(function () {
            new_mark_points.push($(this).find("input").val());
            new_mark_texts.push($(this).find("textarea").val());
        });

        //switchs the html between the table rows
        var temp_html = currentRow.find('div[id=mark_questions_'+question+']').html();
        currentRow.find('div[id=mark_questions_'+question+']').html(newRow.find('div[id=mark_questions_'+(question-1)+']').html());
        newRow.find('div[id=mark_questions_'+(question-1)+']').html(temp_html);

        //fixes the ids once switched
        currentRow.find('div[id=rubric_add_mark_' + (question-1) + ']').attr('id','rubric_add_mark_' + question).attr('onclick', 'addMark(this,' + question + ')'); 
        updateMarkIds(currentRow,(question-1),question);
        newRow.find('div[id=rubric_add_mark_' + question + ']').attr('id','rubric_add_mark_' + (question-1)).attr('onclick', 'addMark(this,' + (question-1) + ')'); 
        updateMarkIds(newRow,question,(question-1));

        //readds the data
        currentRow.find('div[name=mark_'+question+']').each(function (index) {
            $(this).find("input").val(new_mark_points[index]);
            $(this).find("textarea").val(new_mark_texts[index]);
        });
        newRow.find('div[name=mark_'+(question-1)+']').each(function (index) {
            $(this).find("input").val(current_mark_points[index]);
            $(this).find("textarea").val(current_mark_texts[index]);
        });
    }

    function addQuestion(){
        //get the last question number
        var num = parseInt($('.rubric-row').last().attr('id').split('-')[1]);
        var newQ = num+1;
        var sBox = selectBox(newQ);
        var display = "";
<<<<<<< HEAD
        var step = $('#point_precision_id').val();
        if($('input[id=peer_no_radio]').is(':checked')) {
            display = 'style="display:none"';
        }
        //Please do not add any characters after the \ including spaces!
=======
        var displayPage = "";
        if($('input[id=peer_no_radio]').is(':checked')) {
            display = 'style="display:none"';
        }
        if($('input[id=no_pdf_page]').is(':checked') || $('input[id=yes_pdf_page_student]').is(':checked')) {
            displayPage = 'style="display:none"';
        }
>>>>>>> 13a38e65
        $('#row-'+num).after('<tr class="rubric-row" id="row-'+newQ+'"> \
            <td style="overflow: hidden; border-top: 5px solid #dddddd;"> \
                <textarea name="comment_title_'+newQ+'" rows="1" class="comment_title complex_type" style="width: 99%; padding: 0 0 0 10px; resize: none; margin-top: 5px; margin-right: 1px; height: auto;" placeholder="Rubric Item Title"></textarea> \
                <textarea name="ta_comment_'+newQ+'" id="individual_'+newQ+'" rows="1" class="ta_comment complex_type" placeholder=" Message to TA/Grader (seen only by TAs/Graders)"  onkeyup="autoResizeComment(event);" \
                          style="width: 99%; padding: 0 0 0 10px; resize: none; margin-top: 5px; margin-bottom: 5px; height: auto;"></textarea> \
                <textarea name="student_comment_'+newQ+'" id="student_'+newQ+'" rows="1" class="student_comment complex_type" placeholder=" Message to Student (seen by both students and graders)"  onkeyup="autoResizeComment(event);" \
                          style="width: 99%; padding: 0 0 0 10px; resize: none; margin-top: 5px; margin-bottom: 5px; height: auto;"></textarea> \
                <div id=mark_questions_'+newQ+'> \
                <div class="btn btn-xs btn-primary" id="rubric_add_mark_'+newQ+'" onclick="addMark(this,'+newQ+')" style="overflow: hidden; text-align: left;float: left;">Add Common Deduction/Addition</div> </div> \
            </td> \
            <td style="background-color:#EEE; border-top: 5px solid #dddddd;"> \
            Points: <input type="number" id="grade-'+newQ+'" class="points" name="points_'+newQ+'" value="0" min="0" step="'+step+'" placeholder="±0.5" onchange="calculatePercentageTotal();" style="width:40px; resize:none;"> \
            <br> \
            Extra Credit: \
            <input type="radio" id="rad_id_extra_credit_yes-'+newQ+'" name="rad_extra_credit-'+newQ+'" value="yes" data-question_num="'+newQ+'" onclick="openExtra(this);"> Yes \
            <input type="radio" id="rad_id_extra_credit_no-'+newQ+'" name="rad_extra_credit-'+newQ+'" value="no" data-question_num="'+newQ+'" onclick="closeExtra(this);" checked> No \
            <div id="extra_credit_'+newQ+'" style="display: none;"> \
                Extra Credit Points: <input type="number" class="points3" name="upper_'+newQ+'" value="0" min="0" step="'+step+'" placeholder="±0.5" onchange="calculatePercentageTotal();" style="width:40px; resize:none;"> \
            </div> \
            Penalty:  \
            <input type="radio" id="rad_id_penalty_yes-'+newQ+'" name="rad_penalty-'+newQ+'" value="yes" data-question_num="'+newQ+'" onclick="openPenalty(this);"> Yes \
            <input type="radio" id="rad_id_penalty_no-'+newQ+'" name="rad_penalty-'+newQ+'" value="no" data-question_num="'+newQ+'" onclick="closePenalty(this);" checked> No \
            <div id="penalty_'+newQ+'" style="display: none;"> \
                Penalty Points: <input type="number" class="points2" name="lower_'+newQ+'" value="0" max="0" step="'+step+'" placeholder="±0.5" style="width:40px; resize:none;"> \
            </div> \
            <br> \
            <input type="radio" id="id_grade_by_up-'+newQ+'" name="grade_by-'+newQ+'" value="count_up" data-question_num="'+newQ+'" onclick="onAddition(this);" checked> Grade by count up \
            <br> \
            <input type="radio" id="id_grade_by_down-'+newQ+'" name="grade_by-'+newQ+'" value="count_down" data-question_num="'+newQ+'" onclick="onDeduction(this);"> Grade by count down \
                <br /> \
                <div id="peer_checkbox_'+newQ+'" class="peer_input" '+display+'>Peer Component:&nbsp;&nbsp;<input type="checkbox" name="peer_component_'+newQ+'" value="on" class="peer_component" /></div> \
                <div id="pdf_page_'+newQ+'" class="pdf_page_input" '+displayPage+'>Page:&nbsp;&nbsp;<input type="number" name="page_component_'+newQ+'" value="1" class="page_component" max="1000" step="1" style="width:50px; resize:none;"/></div> \
                <a id="delete-'+newQ+'" class="question-icon" onclick="deleteQuestion('+newQ+');"> \
                    <i class="fa fa-times" aria-hidden="true"></i></a> \
                <a id="down-'+newQ+'" class="question-icon" onclick="moveQuestionDown('+newQ+');"> \
                    <i class="fa fa-arrow-down" aria-hidden="true"></i></a> \
                <a id="up-'+newQ+'" class="question-icon" onclick="moveQuestionUp('+newQ+');"> \
                    <i class="fa fa-arrow-up" aria-hidden="true"></i></a> \
            </td> \
        </tr>');
        $("#rubric_add_mark_" + newQ).before(' \
            <div id="mark_id-'+newQ+'-0" name="mark_'+newQ+'" style="text-align: left; font-size: 8px; padding-left: 5px; display: none;"> \
            <i class="fa fa-circle" aria-hidden="true"></i> <input type="number" class="points2" name="mark_points_'+newQ+'_0" value="0" step="0.5" placeholder="±0.5" style="width:50px; resize:none; margin: 5px;"> \
            <textarea rows="1" placeholder="Comment" name="mark_text_'+newQ+'_0" style="resize: none; width: 80.5%;">No Credit</textarea> \
            <a onclick="deleteMark(this)"> <i class="fa fa-times" aria-hidden="true" style="font-size: 16px; margin: 5px;"></i></a> \
            <a onclick="moveMarkDown(this)"> <i class="fa fa-arrow-down" aria-hidden="true" style="font-size: 16px; margin: 5px;"></i></a> \
            <a onclick="moveMarkUp(this)"> <i class="fa fa-arrow-up" aria-hidden="true" style="font-size: 16px; margin: 5px;"></i></a> \
            <br> \
        </div> \
            ');
    }

    function deleteMark(me) {
        var question_id = me.parentElement.id.split('-')[1];
        var current_id = me.parentElement.id.split('-')[2];
        var current_row = $('#mark_id-'+question_id+'-'+current_id);
        current_row.remove();
        var last_mark = $('[name=mark_'+question_id+']').last().attr('id');
        var totalD = -1;
        if (last_mark == null) {
            totalD = -1;
        } 
        else {
            totalD = parseInt($('[name=mark_'+question_id+']').last().attr('id').split('-')[2]);
        }
        current_id = parseInt(current_id);
        for(var i=current_id+1; i<= totalD; ++i){
            updateMark(i,i-1, question_id);
        }
    }

    function updateMark(old_num, new_num, question_num) {
        var current_mark = $('#mark_id-'+question_num+'-'+old_num);
        current_mark.find('input[name=mark_points_'+question_num+'_'+old_num+']').attr('name', 'mark_points_'+question_num+'_'+new_num);
        current_mark.find('textarea[name=mark_text_'+question_num+'_'+old_num+']').attr('name', 'mark_text_'+question_num+'_'+new_num);
        current_mark.attr('id', 'mark_id-'+question_num+'-'+new_num);
    }

    function moveMarkDown(me) {
        var question_id = me.parentElement.id.split('-')[1];
        var current_id = me.parentElement.id.split('-')[2];
        current_id = parseInt(current_id);
        //checks if the element exists
        if (!($('#mark_id-'+question_id+'-'+(current_id+1)).length)) {
            return false;
        }
        var current_row = $('#mark_id-'+question_id+'-'+current_id);
        var current_textarea_value = current_row.find("textarea").val();
        var current_input_value = current_row.find("input").val();

        var new_row = $('#mark_id-'+question_id+'-'+(current_id+1));
        var new_textarea_value = new_row.find("textarea").val();
        var new_input_value = new_row.find("input").val();

        var temp_textarea_value = new_textarea_value;
        var temp_input_value = new_input_value;

        new_row.find("textarea").val(current_textarea_value);
        new_row.find("input").val(current_input_value);

        current_row.find("textarea").val(temp_textarea_value);
        current_row.find("input").val(temp_input_value);
    }

    function moveMarkUp(me) {
        var question_id = me.parentElement.id.split('-')[1];
        var current_id = me.parentElement.id.split('-')[2];
        current_id = parseInt(current_id);
        if (current_id == 0 || current_id == 1) {
            return false;
        }
        var current_row = $('#mark_id-'+question_id+'-'+current_id);
        var current_textarea_value = current_row.find("textarea").val();
        var current_input_value = current_row.find("input").val();

        var new_row = $('#mark_id-'+question_id+'-'+(current_id-1));
        var new_textarea_value = new_row.find("textarea").val();
        var new_input_value = new_row.find("input").val();

        var temp_textarea_value = new_textarea_value;
        var temp_input_value = new_input_value;

        new_row.find("textarea").val(current_textarea_value);
        new_row.find("input").val(current_input_value);

        current_row.find("textarea").val(temp_textarea_value);
        current_row.find("input").val(temp_input_value);
    }

     function onDeduction(me) {
        var current_row = $(me.parentElement.parentElement);
        var current_question = parseInt(current_row.attr('id').split('-')[1]);
        current_row.find('textarea[name=mark_text_'+current_question+'_0]').val('Full Credit');
    }

    function onAddition(me) {
        var current_row = $(me.parentElement.parentElement);
        var current_question = parseInt(current_row.attr('id').split('-')[1]);
        current_row.find('textarea[name=mark_text_'+current_question+'_0]').val('No Credit');
    }

    function addMark(me, num){
        var last_num = -10;
        var current_row = $(me.parentElement.parentElement.parentElement);
        var lower_clamp = current_row.find('input[name=lower_'+num+']').val();
        var mydefault = current_row.find('input[name=default_'+num+']').val(); //default is a keyword
        var upper_clamp = current_row.find('input[name=upper_'+num+']').val();

        var precision = $('#point_precision_id').val();

        var current = $('[name=mark_'+num+']').last().attr('id');
        if (current == null) {
            last_num = -1;
        } 
        else {
            last_num = parseInt($('[name=mark_'+num+']').last().attr('id').split('-')[2]);
        }
        var new_num = last_num + 1;
        $("#rubric_add_mark_" + num).before('\
<div id="mark_id-'+num+'-'+new_num+'" name="mark_'+num+'" style="text-align: left; font-size: 8px; padding-left: 5px;">\
<i class="fa fa-circle" aria-hidden="true"></i> <input onchange="fixMarkPointValue(this);" type="number" class="points2" name="mark_points_'+num+'_'+new_num+'" value="0" step="'+precision+'" placeholder="±0.5" style="width:50px; resize:none; margin: 5px;"> \
<textarea rows="1" placeholder="Comment" name="mark_text_'+num+'_'+new_num+'" style="resize: none; width: 80.5%;"></textarea> \
<a onclick="deleteMark(this)"> <i class="fa fa-times" aria-hidden="true" style="font-size: 16px; margin: 5px;"></i></a> \
<a onclick="moveMarkDown(this)"> <i class="fa fa-arrow-down" aria-hidden="true" style="font-size: 16px; margin: 5px;"></i></a> \
<a onclick="moveMarkUp(this)"> <i class="fa fa-arrow-up"  aria-hidden="true" style="font-size: 16px; margin: 5px;"></i></a> \
<br> \
</div>');
    }

    $('input:radio[name="gradeable_type"]').change(
    function(){
        $('#required_type').hide();
        $('.gradeable_type_options').hide();
        if ($(this).is(':checked')){ 
            if($(this).val() == 'Electronic File'){ 
                $('#electronic_file').show();
                if ($('input:radio[name="ta_grading"]:checked').attr('value') === 'false') {
                    $('#rubric_questions').hide();
                    $('#grading_questions').hide();
                }

                $('#ta_grading_compare_date').html('Due Date (+ max allowed late days)');
                if ($('input:radio[name="ta_grading"]:checked').attr('value') === 'false') {
                   $('#grades_released_compare_date').html('Due Date (+ max allowed late days)');
                } else { 
                   $('#grades_released_compare_date').html('Manual Grading Open Date');
                }

                if($('#team_yes_radio').is(':checked')){
                    $('input[name=eg_max_team_size]').val('{$electronic_gradeable['eg_max_team_size']}');
                    $('input[name=date_team_lock]').val('{$electronic_gradeable['eg_team_lock_date']}');
                    $('#team_yes').show();
                }
                else {
                    $('#team_yes').hide();
                }
            }
            else if ($(this).val() == 'Checkpoints'){ 
                $('#checkpoints').show();
                $('#grading_questions').show();
                $('#ta_grading_compare_date').html('TA Beta Testing Date');
                $('#grades_released_compare_date').html('Manual Grading Open Date');
            }
            else if ($(this).val() == 'Numeric'){ 
                $('#numeric').show();
                $('#grading_questions').show();
                $('#ta_grading_compare_date').html('TA Beta Testing Date');
                $('#grades_released_compare_date').html('Manual Grading Open Date');
            }
        }
    });

    $(function () {
        $("#alert-message").dialog({
            modal: true,
            autoOpen: false,
            buttons: {
                Ok: function () {
                     $(this).dialog("close");
                 }
             }
         });
    });

    function checkForm() {
        var gradeable_id = $('#gradeable_id').val();
        var gradeable_title = $('gradeable_title_id').val();
        var date_submit = Date.parse($('#date_submit').val());
        var date_due = Date.parse($('#date_due').val());
        var date_ta_view = Date.parse($('#date_ta_view').val());
        var date_grade = Date.parse($('#date_grade').val());
        var date_released = Date.parse($('#date_released').val());
        var subdirectory = $('input[name="subdirectory"]').val();
        var config_path = $('input[name=config_path]').val();
        var has_space = gradeable_id.includes(" ");
        var test = /^[a-zA-Z0-9_-]*$/.test(gradeable_id);
        var unique_gradeable = false;
        var bad_max_score = false;
        var check1 = $('#radio_electronic_file').is(':checked');
        var check2 = $('#radio_checkpoints').is(':checked');
        var check3 = $('#radio_numeric').is(':checked');
        var checkRegister = $('#registration-section').is(':checked');
        var checkRotate = $('#rotating-section').is(':checked');
        var all_gradeable_ids = $js_gradeables_array;
        if($('#peer_yes_radio').is(':checked')) {
            var found_peer_component = false;
            var found_reg_component = false;
            $("input[name^='peer_component']").each(function() {
                console.log(this);
                if (this.checked) {
                    found_peer_component = true;
                }
                else {
                    found_reg_component = true;
                }
            });
            if (!found_peer_component) {
                alert("At least one component must be for peer_grading");
                return false;
            }
            if (!found_reg_component) {
                alert("At least one component must be for manual grading");
                return false;
            }
        }
        if($('#yes_pdf_page').is(':checked') && $('#no_pdf_page_student').is(':checked')) {
            var invalid = false;
            $("input[name^='page_component']").each(function() {
                if (this.value < 1) {
                    alert("Page number for component cannot be less than 1");
                    invalid = true;
                }
            });
            if (invalid) {
                return false;
            }
        }
        else {
            var invalid = false;
            $("input[name^='page_component']").each(function() {
                if (this.value < -1) {
                    alert("Page number for component cannot be less than -1");
                    invalid = true;
                }
            });
            if (invalid) {
                return false;
            }
        }
        // return false;
        if($('#team_yes_radio').is(':checked')) {
            if ($("input[name^='eg_max_team_size']").val() < 2) {
                alert("Maximum team size must be at least 2");
                return false;
            }
        }
        if (!($edit)) {
            var x;
            for (x = 0; x < all_gradeable_ids.length; x++) {
                if (all_gradeable_ids[x] === gradeable_id) {
                    alert("Gradeable already exists");
                    return false;
                }
            }
        }
        if (!test || has_space || gradeable_id == "" || gradeable_id === null) {
            $( "#alert-message" ).dialog( "open" );
            return false;
        }
        if(check1) {
            if(date_submit < date_ta_view) {
                alert("DATE CONSISTENCY:  Submission Open Date must be >= TA Beta Testing Date");
                return false;
            }   
            if(date_due < date_submit) {
                alert("DATE CONSISTENCY:  Due Date must be >= Submission Open Date");
                return false;
            }
            if ($('input:radio[name="upload_type"]:checked').attr('value') === 'repository') {
                var subdirectory_parts = subdirectory.split("{");
                var x=0;
                // if this is a vcs path extension, make sure it starts with '/'
                if ("{$vcs_base_url}" !== "None specified." && subdirectory_parts[0][0] !== "/") {
                    alert("VCS path needs to start with '/'");
                    return false;
                }
                // check that path is made up of valid variables
                var allowed_variables = ["\$gradeable_id", "\$user_id", "\$repo_id"];
                var used_user_id = false;
                for (x = 1; x < subdirectory_parts.length; x++) {
                    subdirectory_part = subdirectory_parts[x].substring(0, subdirectory_parts[x].lastIndexOf("}"));
                    if (allowed_variables.indexOf(subdirectory_part) === -1) {
                        alert("For the VCS path, '" + subdirectory_part + "' is not a valid variable name.")
                        return false;
                    }
                    if (subdirectory_part === "\$user_id") {
                        used_user_id = true;
                    }
                    if (used_user_id && subdirectory_part === "\$repo_id") {
                        alert("You cannot use both \$user_id and \$repo_id");
                        return false;
                    }
                }
                
            }
            if(config_path == "" || config_path === null) {
                alert("The config path should not be empty");
                return false;
            }
            // if view false while either submit or download true
            if ($('input:radio[name="student_view"]:checked').attr('value') === 'false' &&
               ($('input:radio[name="student_submit"]:checked').attr('value') === 'true' ||
                $('input:radio[name="student_download"]:checked').attr('value') === 'true')) {
                alert("Student_view cannot be false while student_submit or student_download is true");
                return false;
            }
        }
        if ($('input:radio[name="ta_grading"]:checked').attr('value') === 'true') {
            if(date_grade < date_due) {
                alert("DATE CONSISTENCY:  Manual Grading Open Date must be >= Due Date (+ max allowed late days)");
                return false;
            }
            if(date_released < date_due) {
                alert("DATE CONSISTENCY:  Grades Released Date must be >= Manual Grading Open Date");
                return false;
            }
        }
        else {
            if(check1) {
                if(date_released < date_due) {
                    alert("DATE CONSISTENCY:  Grades Released Date must be >= Due Date (+ max allowed late days)");
                    return false;
                }
            }
        }
        if($('input:radio[name="ta_grading"]:checked').attr('value') === 'true' || check2 || check3) {
            if(date_grade < date_ta_view) {
                alert("DATE CONSISTENCY:  Manual Grading Open Date must be >= TA Beta Testing Date");
                return false;
            }
            if(date_released < date_grade) {
                alert("DATE CONSISTENCY:  Grade Released Date must be >= Manual Grading Open Date");
                return false;
            }

            if(!checkRegister && !checkRotate) {
                alert("A type of way for TAs to grade must be selected");
                return false;
            }
        }
        if(!check1 && !check2 && !check3) {
            alert("A type of gradeable must be selected");
            return false;
        }

        var numOfNumeric = 0;
        var wrapper = $('.numerics-table');
        var i;
        if (check3) {
                for (i = 0; i < $('#numeric_num-items').val(); i++) {
                    numOfNumeric++;
                    if ($('#mult-field-' + numOfNumeric,wrapper).find('.max_score').attr('name','max_score_'+numOfNumeric).val() == 0) {
                        alert("Max score cannot be 0 [Question "+ numOfNumeric + "]");
                        return false;
                }
            }
        }

        if (check1 && $('input:radio[name="ta_grading"]:checked').attr('value') === 'true') {
            var index = 1;
            var exists = true;
            var error = false;
            var error_message = ``;
            while(exists){
                if($("#grade-"+index).length) {                   
                    var type = 0;
                    if ($('input[name=grade_by-'+index+']:radio:checked').val() === 'count_up') {
                        type = 1;
                    } else {
                        type = 0;
                    }
                    var points = parseFloat($("#grade-"+index).val());
                    var temp_points = 0;
                    var temp_num = -1;
                    var exists2 = ($('#mark_id-'+index+'-0').length) ? true : false;
                    var index2 = 0;
                    while (exists2) {
                        temp_num = parseFloat($('#mark_id-'+index+'-'+index2).find('input[name=mark_points_'+index+'_'+index2+']').val());
                        if (type === 1) {
                            if (temp_num > 0) {
                                temp_points += temp_num;
                            }
                        } else {
                            if (temp_num < 0) {
                                temp_points += (temp_num * -1);
                            }
                        }
                        index2++;
                        exists2 = ($('#mark_id-'+index+'-'+index2).length) ? true : false;
                    }

                    if (temp_points < points) {
                        if (error === false) {
                            error_message = error_message + `Caution! \n`;
                        } else {
                            error_message = error_message + `\n`;
                        }
                        error = true;
                        var temp_error_message = ``;
                        if (type === 1) {
                            temp_error_message = `Component ` + index + ` is count up but the marks' values are not enough to reach the point value.`;
                        } else {
                            temp_error_message = `Component ` + index + ` is count down but the marks' values are not enough to drop to the point value.`;
                        }
                        error_message = error_message + temp_error_message;
                    }
                }
                else {
                    exists = false;
                }
                index++;
            }
            if (error === true) {
                error_message = error_message + `\n` + `Do you still wish to submit this gradeable?`;
                return confirm(error_message);
            }
        }
    }
calculatePercentageTotal();
calculateTotalScore();
    </script>
HTML;
    $html_output .= <<<HTML
<div id="alert-message" title="WARNING">
  <p>Gradeable ID must not be blank and only contain characters <strong> a-z A-Z 0-9 _ - </strong> </p>
</div>
HTML;

	return $html_output;
	}



}<|MERGE_RESOLUTION|>--- conflicted
+++ resolved
@@ -1449,9 +1449,6 @@
             }
         });
 
-<<<<<<< HEAD
-
-=======
         $('input:radio[name="pdf_page"]').change(function() {
             $("input[name^='page_component']").each(function() {
                 if (this.value < 0) {
@@ -1491,7 +1488,6 @@
                 }
             }
         });
->>>>>>> 13a38e65
         
         $('[name="gradeable_template"]').change(
         function(){
@@ -2300,13 +2296,11 @@
         var newQ = num+1;
         var sBox = selectBox(newQ);
         var display = "";
-<<<<<<< HEAD
         var step = $('#point_precision_id').val();
         if($('input[id=peer_no_radio]').is(':checked')) {
             display = 'style="display:none"';
         }
         //Please do not add any characters after the \ including spaces!
-=======
         var displayPage = "";
         if($('input[id=peer_no_radio]').is(':checked')) {
             display = 'style="display:none"';
@@ -2314,7 +2308,6 @@
         if($('input[id=no_pdf_page]').is(':checked') || $('input[id=yes_pdf_page_student]').is(':checked')) {
             displayPage = 'style="display:none"';
         }
->>>>>>> 13a38e65
         $('#row-'+num).after('<tr class="rubric-row" id="row-'+newQ+'"> \
             <td style="overflow: hidden; border-top: 5px solid #dddddd;"> \
                 <textarea name="comment_title_'+newQ+'" rows="1" class="comment_title complex_type" style="width: 99%; padding: 0 0 0 10px; resize: none; margin-top: 5px; margin-right: 1px; height: auto;" placeholder="Rubric Item Title"></textarea> \
