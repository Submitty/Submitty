--- conflicted
+++ resolved
@@ -231,9 +231,6 @@
                     "icon" => "fa-calendar-plus"
                 ]);
                 $sidebar_buttons[] = new Button($this->core, [
-<<<<<<< HEAD
-                    "href" => $this->core->buildNewCourseUrl(['plagiarism']),
-=======
                     "href" => $this->core->buildUrl(array('component' => 'admin', 'page' => 'grade_override', 'action' => 'view_overriden_grades')),
                     "title" => "Grade Override",
                     "class" => "nav-row",
@@ -241,8 +238,7 @@
                     "icon" => "fa-eraser"
                 ]);
                 $sidebar_buttons[] = new Button($this->core, [
-                    "href" => $this->core->buildUrl(array('component' => 'admin', 'page' => 'plagiarism')),
->>>>>>> 736a0fc0
+                    "href" => $this->core->buildNewCourseUrl(['plagiarism']),
                     "title" => "Plagiarism Detection",
                     "class" => "nav-row",
                     "id" => "nav-sidebar-plagiarism",
