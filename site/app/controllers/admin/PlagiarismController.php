<?php

declare(strict_types=1);

namespace app\controllers\admin;

use app\entities\plagiarism\PlagiarismRunAccess;
use app\exceptions\DatabaseException;
use app\exceptions\FileNotFoundException;
use app\exceptions\FileWriteException;
use app\exceptions\ValidationException;
use app\libraries\response\ResponseInterface;
use app\libraries\response\WebResponse;
use app\libraries\response\JsonResponse;
use app\libraries\response\RedirectResponse;
use app\controllers\AbstractController;
use app\libraries\FileUtils;
use app\libraries\plagiarism\PlagiarismUtils;
use app\libraries\routers\AccessControl;
use Exception;
use DateTime;
use Symfony\Component\Routing\Annotation\Route;
use app\models\User;
use app\views\admin\PlagiarismView;
use app\entities\plagiarism\PlagiarismConfig;

/**
 * Class PlagiarismController
 * @package app\controllers\admin
 * @AccessControl(role="INSTRUCTOR")
 */
class PlagiarismController extends AbstractController {
    /**
     * This function validates a given gradeable and config ID to make sure they are valid.
     * @param string $gradeable_id
     * @param int $config_id
     * @throws Exception
     */
    private function verifyGradeableAndConfigAreValid(string $gradeable_id, int $config_id): void {
        $em = $this->core->getCourseEntityManager();
        $config = $em->getRepository(PlagiarismConfig::class)
                     ->findOneBy(["gradeable_id" => $gradeable_id, "config_id" => $config_id]);

        if ($config === null) {
            throw new Exception("Error: Invalid plagiarism configuration");
        }
    }


    /**
     * @param string $gradeable_id
     * @param int $config_id
     * @return string
     */
    private function getConfigDirectoryPath(string $gradeable_id, int $config_id): string {
        return FileUtils::joinPaths($this->core->getConfig()->getCoursePath(), "lichen", $gradeable_id, $config_id);
    }


    /**
     * @param string $gradeable_id
     * @param int $config_id
     * @param string $user_id
     * @param int $version
     * @return string
     */
    private function getSubmissionPath(string $gradeable_id, int $config_id, string $user_id, int $version): string {
        return FileUtils::joinPaths($this->core->getConfig()->getCoursePath(), "lichen", $gradeable_id, $config_id, "users", $user_id, $version);
    }

    /**
     * @param string $gradeable_id
     * @param int $config_id
     * @param string $source_gradeable
     * @param string $user_id
     * @param int $version
     * @return string
     */
    private function getOtherGradeablePath(string $gradeable_id, int $config_id, string $source_gradeable, string $user_id, int $version): string {
        return FileUtils::joinPaths($this->core->getConfig()->getCoursePath(), "lichen", $gradeable_id, $config_id, "other_gradeables", $source_gradeable, $user_id, $version);
    }


    /**
     * @param string $gradeable_id
     * @param int $config_id
     * @return string
     */
    private function getQueuePath(string $gradeable_id, int $config_id): string {
        $semester = $this->core->getConfig()->getSemester();
        $course = $this->core->getConfig()->getCourse();
        $daemon_job_queue_path = FileUtils::joinPaths($this->core->getConfig()->getSubmittyPath(), "daemon_job_queue");
        return FileUtils::joinPaths($daemon_job_queue_path, "lichen__{$semester}__{$course}__{$gradeable_id}__{$config_id}.json");
    }


    /**
     * @param string $gradeable_id
     * @param int $config_id
     * @return string
     */
    private function getProcessingQueuePath(string $gradeable_id, int $config_id): string {
        $semester = $this->core->getConfig()->getSemester();
        $course = $this->core->getConfig()->getCourse();
        $daemon_job_queue_path = FileUtils::joinPaths($this->core->getConfig()->getSubmittyPath(), "daemon_job_queue");
        return FileUtils::joinPaths($daemon_job_queue_path, "PROCESSING_lichen__{$semester}__{$course}__{$gradeable_id}__{$config_id}.json");
    }

    /**
     * Returns the user group associated with the current signed-in user
     *
     * @return int
     */
    private function getCurrentUserGroup(): int {
        $semester = $this->core->getConfig()->getSemester();
        $course = $this->core->getConfig()->getCourse();
        $group = filegroup(FileUtils::joinPaths($this->core->getConfig()->getSubmittyPath(), "courses", $semester, $course));
        if (!$group) {
            throw new FileNotFoundException("Error: Unable to find course directory for current user");
        }
        return $group;
    }

    /**
     * Gets a list of courses which have the same group as the current course and are thus eligible other terms
     * @return array
     * @throws Exception
     */
    private function getOtherSemesterCourses(): array {
        $this_semester = $this->core->getConfig()->getSemester();
        $this_course = $this->core->getConfig()->getCourse();
        $valid_courses = $this->core->getQueries()->getOtherCoursesWithSameGroup($this_semester, $this_course);
        $ret = [];
        foreach ($valid_courses as $item) {
            $ret[] = "{$item['semester']} {$item['course']}";
        }
        sort($ret);
        return $ret;
    }

    /**
     * Get a list of gradeables for the given term+course
     * @param string $term
     * @param string $course
     * @param string $this_gradeable
     * @return array
     * @throws Exception
     */
    private function getOtherOtherGradeables(string $term, string $course, string $this_gradeable): array {
        // check for backwards crawling
        if (str_contains($term, '..') || str_contains($course, '..')) {
            throw new Exception('Error: path contains invalid component ".."');
        }

        // check to make sure the group is the same as the group for the current course
        $this_course_group = filegroup($this->core->getConfig()->getCoursePath());
        if (!$this_course_group) {
            throw new Exception("Unable to obtain group for current course");
        }
        if ($this_course_group !== @filegroup(FileUtils::joinPaths($this->core->getConfig()->getSubmittyPath(), "courses", $term, $course))) {
            throw new Exception("Group for requested course {$term}/{$course} does not match group for current course");
        }

        // actually do the collection of gradeables here
        $gradeables = [];
        foreach (scandir(FileUtils::joinPaths($this->core->getConfig()->getSubmittyPath(), "courses", $term, $course, "submissions")) as $gradeable) {
            if ($gradeable !== '.' && $gradeable !== '..' && ($term !== $this->core->getConfig()->getSemester() || $course !== $this->core->getConfig()->getCourse() || $gradeable !== $this_gradeable)) {
                $gradeables[] = $gradeable;
            }
        }
        sort($gradeables);
        return $gradeables;
    }

    /**
     * @param array $usernames
     * @return array
     */
    private function getIgnoreSubmissionType(array $usernames): array {
        $ignore = [];
        $ignore[0] = []; // array of user categories to be ignored
        $ignore[1] = []; // array of user_id in the category "Others"
        foreach ($usernames as $user_id) {
            $user_obj = $this->core->getQueries()->getUserById($user_id);
            if ($user_obj != null) {
                switch ($user_obj->getGroup()) {
                    case User::GROUP_INSTRUCTOR:
                        if (!in_array("instructors", $ignore[0])) {
                            array_push($ignore[0], "instructors");
                        }
                        break;
                    case User::GROUP_FULL_ACCESS_GRADER:
                        if (!in_array("full_access_graders", $ignore[0])) {
                            array_push($ignore[0], "full_access_graders");
                        }
                        break;
                    case User::GROUP_LIMITED_ACCESS_GRADER:
                        if (!in_array("limited_access_graders", $ignore[0])) {
                            array_push($ignore[0], "limited_access_graders");
                        }
                        break;
                    default:
                        if (!in_array("others", $ignore[0])) {
                            array_push($ignore[0], "others");
                        }
                        array_push($ignore[1], $user_id);
                }
            }
        }
        return $ignore;
    }

    /**
     * @param string $gradeable_id
     * @param int $config_id
     * @return array
     * @throws Exception
     */
    private function getOverallRankings(string $gradeable_id, int $config_id): array {
        $file_path = FileUtils::joinPaths($this->getConfigDirectoryPath($gradeable_id, $config_id), "overall_ranking.txt");
        if (!file_exists($file_path)) {
            throw new Exception("Unable to read overall ranking file for gradeable {$gradeable_id} config {$config_id}");
        }

        $content = file_get_contents($file_path);
        $content = trim($content);
        $ranking = preg_split('/\R/', $content);
        $ranking_array = [];
        foreach ($ranking as $row) {
            $ranking_array[] = preg_split('/\s+/', $row);
        }

        return $ranking_array;
    }

    /**
     * Returns a ranking of users by percent match with user 1 (used for determining the rightmost dropdown list)
     * @param string $gradeable_id
     * @param int $config_id
     * @param string $user_id_1
     * @param int $user_1_version
     * @return array
     * @throws Exception
     */
    private function getRankingsForUser(string $gradeable_id, int $config_id, string $user_id_1, int $user_1_version): array {
        $file_path = FileUtils::joinPaths($this->getSubmissionPath($gradeable_id, $config_id, $user_id_1, $user_1_version), "ranking.txt");
        if (!file_exists($file_path)) {
            throw new Exception("Unable to read ranking file for {$user_id_1} version {$user_1_version} in gradeable {$gradeable_id} config {$config_id}");
        }

        $content = file_get_contents($file_path);
        $content = trim($content);
        $ranking = preg_split('/\R/', $content);
        $ranking_array = [];
        foreach ($ranking as $row) {
            if (strlen(trim($row)) !== 0) { // filter out whitespace-only rows
                $ranking_array[] = preg_split('/\s+/', $row);
            }
        }
        return $ranking_array;
    }


    /**
     * @param string $gradeable_id
     * @param int $config_id
     */
    private function deleteExistingProvidedCode(string $gradeable_id, int $config_id): void {
        $provided_code_path = FileUtils::joinPaths($this->getConfigDirectoryPath($gradeable_id, $config_id), "provided_code", "files");
        if (is_dir($provided_code_path)) {
            FileUtils::emptyDir($provided_code_path);
        }
    }

    /**
     * @param string $temporary_file_path
     * @param string $filename
     * @param string $gradeable_id
     * @param int $config_id
     * @throws Exception
     */
    private function saveNewProvidedCode(string $temporary_file_path, string $filename, string $gradeable_id, int $config_id): void {
        // NOTE: The user of this function is expected to call deleteExistingProvidedCode()
        //       before this function if they wish to clear whatever is already in the directory first.

        if (!file_exists($temporary_file_path)) {
            throw new Exception("Upload failed: Temporary file not found");
        }

        $target_dir = FileUtils::joinPaths($this->getConfigDirectoryPath($gradeable_id, $config_id), "provided_code", "files");
        FileUtils::createDir($target_dir, true, 0770); // creates dir if not yet exists

        if (mime_content_type($temporary_file_path) == "application/zip") {
            $zip = new \ZipArchive();
            $res = $zip->open($temporary_file_path);
            if ($res === true) {
                $zip->extractTo($target_dir);
                $zip->close();
            }
            else {
                FileUtils::recursiveRmdir($target_dir);
                $error_message = ($res == 19) ? "Invalid or uninitialized Zip object" : $zip->getStatusString();
                throw new Exception("Upload failed: {$error_message}");
            }
        }
        else {
            // we have to use copy() here so that the permissions won't get messed up
            if (!@copy($temporary_file_path, FileUtils::joinPaths($target_dir, $filename))) {
                throw new Exception("Upload failed: Could not copy file");
            }
            unlink($temporary_file_path);
        }
    }


    /**
     * @param string $job
     * @param string $gradeable_id
     * @param int $config_id
     */
    private function enqueueLichenJob(string $job, string $gradeable_id, int $config_id): void {
        $em = $this->core->getCourseEntityManager();
        $semester = $this->core->getConfig()->getSemester();
        $course = $this->core->getConfig()->getCourse();

        $config = $em->getRepository(PlagiarismConfig::class)
                     ->findOneBy(["gradeable_id" => $gradeable_id, "config_id" => $config_id]);

        if ($config === null) {
            throw new DatabaseException("Error: Unable to find plagiarism configuration");
        }

        $json_file = FileUtils::joinPaths($this->getConfigDirectoryPath($gradeable_id, $config_id), "config.json");
        if (file_exists($json_file)) {
            unlink($json_file);
        }

        $regex_dirs = [];
        if ($config->isRegexDirSubmissionsSelected()) {
            $regex_dirs[] = "submissions";
        }
        if ($config->isRegexDirResultsSelected()) {
            $regex_dirs[] = "results";
        }
        if ($config->isRegexDirCheckoutSelected()) {
            $regex_dirs[] = "checkout";
        }

        if ($job === "RunLichen") {
            $lichen_job_data = [
                "job" => $job,
                "semester" => $semester,
                "course" => $course,
                "gradeable" => $gradeable_id,
                "config_id" => $config_id,
                "config_data" => $this->getJsonForConfig($gradeable_id, $config_id)
            ];
        }
        else {
            $lichen_job_data = [
                "job" => $job,
                "semester" => $semester,
                "course" => $course,
                "gradeable" => $gradeable_id,
                "config_id" => $config_id
            ];
        }

        $lichen_job_file = $this->getQueuePath($gradeable_id, $config_id);

        if (!FileUtils::writeJsonFile($lichen_job_file, $lichen_job_data)) {
            throw new FileWriteException("Error: Failed to write lichen job file. Try again");
        }
    }


    /**
     * Returns a data structure containing the contents of a config.json file
     *
     * @param string $gradeable_id
     * @param int $config_id
     * @return array
     * @throws Exception
     */
    private function getJsonForConfig(string $gradeable_id, int $config_id): array {
        $em = $this->core->getCourseEntityManager();
        $semester = $this->core->getConfig()->getSemester();
        $course = $this->core->getConfig()->getCourse();

        /** @var PlagiarismConfig $config */
        $config = $em->getRepository(PlagiarismConfig::class)
            ->findOneBy(["gradeable_id" => $gradeable_id, "config_id" => $config_id]);

        $regex_dirs = [];
        if ($config->isRegexDirSubmissionsSelected()) {
            $regex_dirs[] = "submissions";
        }
        if ($config->isRegexDirResultsSelected()) {
            $regex_dirs[] = "results";
        }
        if ($config->isRegexDirCheckoutSelected()) {
            $regex_dirs[] = "checkout";
        }

        $json = [
            "semester" => $semester,
            "course" => $course,
            "gradeable" => $gradeable_id,
            "config_id" => $config_id,
            "version" => $config->getVersionStatus(),
            "regex" => $config->getRegexArray(),
            "regex_dirs" => $regex_dirs,
            "language" => $config->getLanguage(),
            "threshold" => $config->getThreshold(),
            "hash_size" => $config->getHashSize(),
            "other_gradeables" => $config->getOtherGradeables(),
            "ignore_submissions" => $config->getIgnoredSubmissions()
        ];
        if ($config->hasOtherGradeablePaths()) {
            $json["other_gradeable_paths"] = $config->getOtherGradeablePaths();
        }

        return $json;
    }


    /**
     * @Route("/courses/{_semester}/{_course}/plagiarism")
     * @param string $refresh_page
     * @return WebResponse
     */
    public function plagiarismMainPage(string $refresh_page = "NO_REFRESH"): WebResponse {
        $em = $this->core->getCourseEntityManager();
        $all_configurations = [];

        /** @var array<PlagiarismConfig> $configs */
        $configs = $em->getRepository(PlagiarismConfig::class)->findAll();
        $all_gradeables = $this->core->getQueries()->getAllGradeablesIdsAndTitles();
        $tmp = [];
        foreach ($all_gradeables as $gradeable) {
            $tmp[$gradeable["g_id"]] = $gradeable["g_title"];
        }
        $all_gradeables = $tmp;

        $user_id = $this->core->getUser()->getId();
        foreach ($configs as $config) {
            $configuration = [
                "g_id" => $config->getGradeableID(),
                "g_title" => $all_gradeables[$config->getGradeableID()],
                "due_date" => $this->core->getQueries()->getDueDateForGradeableById($config->getGradeableID()),
                "g_config_version" => $config->getConfigID(),
                "last_run_timestamp" => $config->getLastRunTimestamp(),
                "has_been_viewed" => $config->userHasAccessed($user_id)
            ];
            $all_configurations[] = $configuration;
        }

        usort($all_configurations, function ($a, $b): int {
            if ($a['due_date'] === null) {
                return -1;
            }

            if ($a["due_date"] === $b["due_date"] && $a["g_title"] === $b["g_title"] && $a["g_config_version"] === $b["g_config_version"]) {
                return 0;
            }

            return $a['due_date'] > $b['due_date']
                   || ($a["due_date"] === $b["due_date"] && $a["g_title"] > $b["g_title"])
                   || ($a["due_date"] === $b["due_date"] && $a["g_title"] === $b["g_title"] && $a["g_config_version"] > $b["g_config_version"]) ? 1 : -1;
        });

        // TODO: return to this and enable later
        // $nightly_rerun_info_file = "/var/local/submitty/courses/" . $semester . "/" . $course . "/lichen/nightly_rerun.json";
        // if (!file_exists($nightly_rerun_info_file)) {
        //     $nightly_rerun_info = [];
        //     foreach ($gradeables_with_plagiarism_result as $gradeable_id_title) {
        //         $nightly_rerun_info[$gradeable_id_title['g_id']] = false;
        //     }
        //     if (file_put_contents($nightly_rerun_info_file, json_encode($nightly_rerun_info, JSON_PRETTY_PRINT)) === false) {
        //         die("Failed to create nightly rerun info file");
        //     }
        // }
        // else {
        //     $nightly_rerun_info = json_decode(file_get_contents($nightly_rerun_info_file), true);
        //     foreach ($nightly_rerun_info as $gradeable_id => $nightly_rerun_status) {
        //         $flag = 0;
        //         foreach ($gradeables_with_plagiarism_result as $gradeable_id_title) {
        //             if ($gradeable_id_title['g_id'] == $gradeable_id) {
        //                 $flag = 1;
        //                 break;
        //             }
        //         }
        //         if ($flag == 0) {
        //             #implies plagiarism result for this gradeable are deleted
        //             unset($nightly_rerun_info[$gradeable_id]);
        //         }
        //     }
        //
        //     foreach ($gradeables_with_plagiarism_result as $gradeable_id_title) {
        //         if (!array_key_exists($gradeable_id_title['g_id'], $nightly_rerun_info)) {
        //             #implies plagiarism was run for this gradeable
        //             $nightly_rerun_info[$gradeable_id_title['g_id']] = false;
        //         }
        //     }
        //     if (file_put_contents($nightly_rerun_info_file, json_encode($nightly_rerun_info, JSON_PRETTY_PRINT)) === false) {
        //         die("Failed to create nightly rerun info file");
        //     }
        // }

        // gather and format all the data for every config to display in the main page table
        $plagiarism_result_info = [];
        $gradeable_date_format = $this->core->getConfig()->getDateTimeFormat()->getFormat('gradeable');
        foreach ($all_configurations as $gradeable) {
            $overall_ranking_file = FileUtils::joinPaths($this->getConfigDirectoryPath($gradeable['g_id'], $gradeable['g_config_version']), "overall_ranking.txt");
            // if we have an overall ranking file, it means that the Lichen job finished successfully and there are matches
            $has_results = file_exists($overall_ranking_file) && file_get_contents($overall_ranking_file) !== "";

            $timestamp = $gradeable["last_run_timestamp"]->format($gradeable_date_format);
            $submissions = $this->core->getQueries()->getTotalSubmissionsToGradeable($gradeable['g_id']);
            $ranking_available = false;
            $matching_submission_count = 0;
            $top_match_percent = "N/A";
            $gradeable_link = "";
            $rerun_plagiarism_link = "";
            $edit_plagiarism_link = "";
            $delete_form_action = "";
            $nightly_rerun_link = "";
            $night_rerun_status = ""; // TODO: future feature
            $download_config_file_link = $this->core->buildCourseUrl(["plagiarism", "gradeable", $gradeable['g_id'], "download_config_file"]) . "?config_id={$gradeable['g_config_version']}";

            if (file_exists($this->getProcessingQueuePath($gradeable['g_id'], $gradeable['g_config_version']))) {
                // lichen job in processing stage for this gradeable but not completed
                $in_queue = true;
                $processing = true;
                $gradeable['has_been_viewed'] = true; // Needed to remove the "unviewed" background styling while running
            }
            elseif (file_exists($this->getQueuePath($gradeable['g_id'], $gradeable['g_config_version']))) {
                // lichen job in queue for this gradeable but processing not started
                $in_queue = true;
                $processing = false;
                $gradeable['has_been_viewed'] = true; // Needed to remove the "unviewed" background styling while running
            }
            else {
                // no lichen job
                $in_queue = false;
                $processing = false;
                if ($has_results) {
                    try {
                        $rankings = $this->getOverallRankings($gradeable['g_id'], $gradeable['g_config_version']);
                        $top_match_percent = $rankings[0][2];
                        $matching_submission_count = count($rankings);
                        $ranking_available = true;
                    }
                    catch (Exception $e) {
                        $this->core->addErrorMessage($e->getMessage());
                    }

                    $gradeable_link = $this->core->buildCourseUrl(['plagiarism', 'gradeable', $gradeable['g_id']]) . "?config_id={$gradeable['g_config_version']}";
                }
                $rerun_plagiarism_link = $this->core->buildCourseUrl(["plagiarism", "gradeable", $gradeable['g_id'], "rerun"]) . "?config_id={$gradeable['g_config_version']}";
                $edit_plagiarism_link = $this->core->buildCourseUrl(["plagiarism", "configuration", "edit"]) . "?gradeable_id={$gradeable['g_id']}&config_id={$gradeable['g_config_version']}";
                $delete_form_action = $this->core->buildCourseUrl(['plagiarism', 'gradeable', $gradeable['g_id'], 'delete']) . "?config_id={$gradeable['g_config_version']}";
                $nightly_rerun_link = $this->core->buildCourseUrl(["plagiarism", "gradeable", $gradeable['g_id'], "nightly_rerun"]) . "?config_id={$gradeable['g_config_version']}";
            }
            $plagiarism_result_info[] = [
                'title' => $gradeable['g_title'],
                'id' => $gradeable['g_id'],
                'config_id' => $gradeable['g_config_version'],
                'duedate' => $gradeable['due_date'] == null ? null : $gradeable['due_date']->format($gradeable_date_format),
                'timestamp' => $timestamp,
                'submissions' => $submissions,
                'in_queue' => $in_queue,
                'processing' => $processing,
                'ranking_available' => $ranking_available,
                'top_match_percent' => $top_match_percent,
                'matching_submission_count' => $matching_submission_count,
                'gradeable_link' => $gradeable_link,
                'rerun_plagiarism_link' => $rerun_plagiarism_link,
                'edit_plagiarism_link' => $edit_plagiarism_link,
                'delete_form_action' => $delete_form_action,
                'nightly_rerun_link' => $nightly_rerun_link,
                'night_rerun_status' => $night_rerun_status,
                'download_config_file_link' => $download_config_file_link,
                'has_been_viewed' => $gradeable['has_been_viewed']
            ];
        }

        return new WebResponse(
            PlagiarismView::class,
            'plagiarismMainPage',
            $plagiarism_result_info,
            $refresh_page
        );
    }

    /**
     * @param string $gradeable_id
     * @param string $config_id
     * @return ResponseInterface
     * @Route("/courses/{_semester}/{_course}/plagiarism/gradeable/{gradeable_id}")
     */
    public function showPlagiarismResult(string $gradeable_id, string $config_id): ResponseInterface {
        $em = $this->core->getCourseEntityManager();
        /** @var PlagiarismConfig $plagiarism_config */
        $plagiarism_config = $em->getRepository(PlagiarismConfig::class)->findOneBy(["gradeable_id" => $gradeable_id, "config_id" => $config_id]);

        $error_return_url = $this->core->buildCourseUrl(['plagiarism']);

        $gradeable_config = $this->core->getQueries()->getGradeableConfig($gradeable_id);
        $gradeable_title = $gradeable_config->getTitle();

        try {
            $config_id = intval($config_id);
            $this->verifyGradeableAndConfigAreValid($gradeable_id, $config_id);
        }
        catch (Exception $e) {
            $this->core->addErrorMessage($e->getMessage());
            return new RedirectResponse($error_return_url);
        }

        try {
            $rankings_data = $this->getOverallRankings($gradeable_id, $config_id);
        }
        catch (Exception $e) {
            $this->core->addErrorMessage("Plagiarism Detection job is already running for this gradeable.");
            return new RedirectResponse($error_return_url);
        }

        if (count($rankings_data) === 0) {
            $this->core->addSuccessMessage("There are no matches (plagiarism) for the gradeable with current configuration");
        }

        $is_team_assignment = $this->core->getQueries()->getGradeableConfig($gradeable_id)->isTeamAssignment();

        $user_ids_and_names = [];
        if (!$is_team_assignment) {
            $user_ids = [];
            foreach ($rankings_data as $item) {
                $user_ids[$item[0]] = null;
            }
            $user_ids = array_keys($user_ids);

            $user_ids_and_names = $this->core->getQueries()->getUsersByIds($user_ids);
            if ($user_ids_and_names === null) {
                $this->core->addErrorMessage("Error: Unable to load left dropdown list");
                return new RedirectResponse($error_return_url);
            }
        }

        $rankings = [];
        foreach ($rankings_data as $item) {
            $display_name = "";
            if (!$is_team_assignment) {
                $display_name = "{$user_ids_and_names[$item[0]]->getDisplayedGivenName()} {$user_ids_and_names[$item[0]]->getDisplayedFamilyName()}";
            }
            $temp = [
                "percent" => $item[2],
                "match_count" => $item[3],
                "user_id" => $item[0],
                "display_name" => $display_name,
                "version" => $item[1],
            ];
            array_push($rankings, $temp);
        }

        $access_timestamp = new PlagiarismRunAccess($plagiarism_config, $this->core->getUser()->getId());
        $em->persist($access_timestamp);
        $plagiarism_config->addAccess($access_timestamp);
        $em->flush();

        return new WebResponse(
            ['admin', 'Plagiarism'],
            'showPlagiarismResult',
            $gradeable_id,
            $config_id,
            $gradeable_title,
            $rankings
        );
    }

    /**
     * @param string $new_or_edit
     * @param string $gradeable_id
     * @param string $config_id
     * @return RedirectResponse
     * @Route("/courses/{_semester}/{_course}/plagiarism/configuration/new", methods={"POST"})
     */
    public function savePlagiarismConfiguration(string $new_or_edit, string $gradeable_id, string $config_id): RedirectResponse {
        $em = $this->core->getCourseEntityManager();
        $semester = $this->core->getConfig()->getSemester();
        $course = $this->core->getConfig()->getCourse();

        // Determine whether this is a new config or an existing config
        $return_url = $this->core->buildCourseUrl(['plagiarism', 'configuration', 'new']);
        if ($new_or_edit === "new") {
            $gradeable_id = $_POST["gradeable_id"];
        }
        elseif ($new_or_edit === "edit") {
            $return_url = $this->core->buildCourseUrl(['plagiarism', 'configuration', 'edit']) . "?gradeable_id={$gradeable_id}&config_id={$config_id}";
        }

        if (!is_numeric($config_id) && $new_or_edit !== "new") {
            $this->core->addErrorMessage("Error: Config ID must be a valid integer configuration ID");
            return new RedirectResponse($return_url);
        }
        $config_id = intval($config_id);

        // Check if Lichen job is already running
        if (file_exists($this->getQueuePath($gradeable_id, $config_id)) || file_exists($this->getProcessingQueuePath($gradeable_id, $config_id))) {
            $this->core->addErrorMessage("A job is already running for the gradeable. Try again after a while.");
            return new RedirectResponse($return_url);
        }

        // Generate a unique number for this version of the gradeable //////////
        if ($new_or_edit === "new") {
            try {
                $config_id = $em->getRepository(PlagiarismConfig::class)
                    ->findOneBy(["gradeable_id" => $gradeable_id], ["config_id" => "DESC"]);
                if ($config_id === null) {
                    $config_id = 1;
                }
                else {
                    $config_id = $config_id->getConfigID() + 1;
                }
            }
            catch (Exception $e) {
                $this->core->addErrorMessage($e->getMessage());
                return new RedirectResponse($return_url);
            }
        }

        // Save configuration form data
        if ($new_or_edit === "new" && isset($_POST["config_option"]) && $_POST["config_option"] === "upload_config") { // uploaded config file
            // error checking
            if (empty($_FILES) || !isset($_FILES["upload_config_file"]) || !isset($_FILES["upload_config_file"]["tmp_name"]) || $_FILES["upload_config_file"]["tmp_name"] === "") {
                $this->core->addErrorMessage("Error: File upload failed");
                return new RedirectResponse($return_url);
            }
            // load, parse, and save the config info
            try {
                $data = json_decode(file_get_contents($_FILES["upload_config_file"]["tmp_name"]), true);

                // This is a little ugly/repetitive but it can be frustrating for users to get nondescriptive errors
                // so we try to make potential error cases a little more helpful
                $keys = ["version", "regex", "regex_dirs", "language", "threshold", "hash_size", "other_gradeables", "ignore_submissions"];
                $error_message = "";
                foreach ($keys as $key) {
                    if (!isset($data[$key])) {
                        $error_message .= "Error: Invalid or missing field: {$key}\n";
                    }
                }

                if ($error_message !== "") {
                    throw new ValidationException($error_message, []);
                }

                // Input validation to check for invalid inputs occurs here
                $plagiarism_config = new PlagiarismConfig(
                    $gradeable_id,
                    $config_id,
                    $data["version"],
                    $data["regex"],
                    in_array("submissions", $data["regex_dirs"]),
                    in_array("results", $data["regex_dirs"]),
                    in_array("checkout", $data["regex_dirs"]),
                    $data["language"],
                    $data["threshold"],
                    $data["hash_size"],
                    $data["other_gradeables"],
                    $data["other_gradeable_paths"] ?? [],
                    $this->getCurrentUserGroup(),
                    $data["ignore_submissions"]
                );
                $em->persist($plagiarism_config);
            }
            catch (ValidationException $e) {
                $this->core->addErrorMessage($e->getMessage());
                return new RedirectResponse($return_url);
            }
        }
        elseif ($new_or_edit === "new" && isset($_POST["config_option"]) && $_POST["config_option"] === "import_config") { // imported from another existing config
            try {
                /** @var PlagiarismConfig $source_config */
                $source_config = $em->getRepository(PlagiarismConfig::class)->findOneBy(["gradeable_id" => $_POST["import-config-gradeable"], "config_id" => $_POST["import-config-config-id"]]);
                $plagiarism_config = new PlagiarismConfig(
                    $gradeable_id,
                    $config_id,
                    $source_config->getVersionStatus(),
                    $source_config->getRegexArray(),
                    $source_config->isRegexDirSubmissionsSelected(),
                    $source_config->isRegexDirResultsSelected(),
                    $source_config->isRegexDirCheckoutSelected(),
                    $source_config->getLanguage(),
                    $source_config->getThreshold(),
                    $source_config->getHashSize(),
                    $source_config->getOtherGradeables(),
                    $source_config->getOtherGradeablePaths(),
                    $this->getCurrentUserGroup(),
                    $source_config->getIgnoredSubmissions()
                );
                $em->persist($plagiarism_config);
            }
            catch (ValidationException $e) {
                $this->core->addErrorMessage("Error: Unable to load source configuration");
                return new RedirectResponse($return_url);
            }
        }
        else { // either editing an existing config or saving a new one with manual config data entry
            // Version /////////////////////////////////////////////////////////////
            $version_option = $_POST['version_option'] ?? "";


            // Regex ///////////////////////////////////////////////////////////////
            // TODO: Can we find a way to validate the regex more thoroughly to tell the user their regex was invalid before feeding it to Lichen?
            if (!isset($_POST["regex_dir"]) || !isset($_POST["regex_to_select_files"])) {
                $this->core->addErrorMessage("Error: Unable to read regex fields");
                return new RedirectResponse($return_url);
            }
            $regex_directories = $_POST["regex_dir"];
            $regex_for_selecting_files = explode(',', str_replace(' ', '', $_POST['regex_to_select_files']));


            // Language ////////////////////////////////////////////////////////////
            $language = $_POST["language"] ?? "";


            // Common code threshold ///////////////////////////////////////////////
            $threshold = (int) $_POST['threshold'] ?? 0;


            // Hash Size ///////////////////////////////////////////////////////////
            $hash_size = (int) $_POST['hash_size'] ?? 0;


            // other gradeables ////////////////////////////////////////////////////
            $other_gradeables = [];
            if ($_POST["other_gradeables_option"] === "has_other_gradeables") {
                if (isset($_POST["other_semester_course"]) !== isset($_POST["other_gradeable"])) {
                    $this->core->addErrorMessage("Invalid input provided for other gradeables");
                    $this->core->redirect($return_url);
                }
                foreach ($_POST["other_semester_course"] ?? [] as $index => $sem_course) {
                    if (!isset($_POST["other_gradeable"][$index])) {
                        $this->core->addErrorMessage("Invalid input provided for other term gradeables");
                        $this->core->redirect($return_url);
                    }
                    else {
                        $tokens = explode(" ", $sem_course);
                        if (count($tokens) !== 2) {
                            $this->core->addErrorMessage("Invalid input provided for other semester and course");
                            $this->core->redirect($return_url);
                        }
                        $other_semester = $tokens[0];
                        $other_course = $tokens[1];
                        $other_gradeable = $_POST["other_gradeable"][$index];
                        // Error checking
                        if (str_contains($other_semester, '..') || str_contains($other_course, '..') || str_contains($other_gradeable, '..')) {
                            $this->core->addErrorMessage("Error: other gradeables string contains invalid component '..'");
                            return new RedirectResponse($return_url);
                        }
                        $other_g_submissions_path = FileUtils::joinPaths($this->core->getConfig()->getSubmittyPath(), "courses", $other_semester, $other_course, "submissions", $other_gradeable);
                        if (!is_dir($other_g_submissions_path) || count(scandir($other_g_submissions_path)) === 2) {
                            $this->core->addErrorMessage("Error: submssions to other gradeable provided not found");
                            return new RedirectResponse($return_url);
                        }
                        $to_append = [
                            "other_semester" => $other_semester,
                            "other_course" => $other_course,
                            "other_gradeable" => $other_gradeable
                        ];
                        if ($other_semester === $semester && $other_course === $course && $other_gradeable === $gradeable_id) {
                            $this->core->addErrorMessage("Error: attempt to compare this gradeable '{$gradeable_id}' to itself as other gradeable");
                            return new RedirectResponse($return_url);
                        }
                        if (in_array($to_append, $other_gradeables)) {
                            $this->core->addErrorMessage("Error: duplicate other gradeable found: {$other_semester} {$other_course} {$other_gradeable}");
                            return new RedirectResponse($return_url);
                        }
                        $other_gradeables[] = $to_append;
                    }
                }

                if (isset($_POST["other-gradeable-paths"]) && $_POST["other-gradeable-paths"] !== "") {
                    $paths = explode(",", $_POST["other-gradeable-paths"]);
                    $other_gradeable_paths = [];
                    foreach ($paths as $path) {
                        $other_gradeable_paths[] = trim($path);
                    }
                }
            }


            // Submissions to ignore ///////////////////////////////////////////////
            $ignore_submission_option = [];
            if (isset($_POST['ignore_submission_option'])) {
                // error checking
                $valid_inputs = ["ignore_instructors", "ignore_full_access_graders", "ignore_limited_access_graders", "ignore_others"];
                foreach ($_POST['ignore_submission_option'] as $ignore_type) {
                    if (!in_array($ignore_type, $valid_inputs)) {
                        $this->core->addErrorMessage("Invalid type provided for users to ignore");
                        return new RedirectResponse($return_url);
                    }
                }
                // get user_id in the user categories specified
                $graders = $this->core->getQueries()->getAllGraders();
                foreach ($graders as $grader) {
                    if (
                        $grader->getGroup() == User::GROUP_INSTRUCTOR && in_array("ignore_instructors", $_POST['ignore_submission_option'])
                        || $grader->getGroup() == User::GROUP_FULL_ACCESS_GRADER && in_array("ignore_full_access_graders", $_POST['ignore_submission_option'])
                        || $grader->getGroup() == User::GROUP_LIMITED_ACCESS_GRADER && in_array("ignore_limited_access_graders", $_POST['ignore_submission_option'])
                    ) {
                        array_push($ignore_submission_option, $grader->getId());
                    }
                }
                // parse and append user id's specified in "Others"
                if (in_array("ignore_others", $_POST['ignore_submission_option']) && isset($_POST["ignore_others_list"])) {
                    // parse and push to the array of users
                    $other_users = explode(", ", $_POST["ignore_others_list"]);
                    foreach ($other_users as $other_user) {
                        array_push($ignore_submission_option, $other_user);
                    }
                }
            }

            // Save the config /////////////////////////////////////////////////////
            try {
                if ($new_or_edit === "new") {
                    $plagiarism_config = new PlagiarismConfig(
                        $gradeable_id,
                        $config_id,
                        $version_option,
                        $regex_for_selecting_files,
                        in_array("submissions", $regex_directories),
                        in_array("results", $regex_directories),
                        in_array("checkout", $regex_directories),
                        $language,
                        $threshold,
                        $hash_size,
                        $other_gradeables,
                        $other_gradeable_paths ?? [],
                        $this->getCurrentUserGroup(),
                        $ignore_submission_option
                    );
                }
                else {
                    /** @var PlagiarismConfig $plagiarism_config */
                    $plagiarism_config = $em->getRepository(PlagiarismConfig::class)->findOneBy(["gradeable_id" => $gradeable_id, "config_id" => $config_id]);
                    $plagiarism_config->setVersionStatus($version_option);
                    $plagiarism_config->setRegexArray($regex_for_selecting_files);
                    $plagiarism_config->setRegexDirSubmissions(in_array("submissions", $regex_directories));
                    $plagiarism_config->setRegexDirResults(in_array("results", $regex_directories));
                    $plagiarism_config->setRegexDirCheckout(in_array("checkout", $regex_directories));
                    $plagiarism_config->setLanguage($language);
                    $plagiarism_config->setThreshold($threshold);
                    $plagiarism_config->setHashSize($hash_size);
                    $plagiarism_config->setOtherGradeables($other_gradeables);
                    $plagiarism_config->setOtherGradeablePaths($other_gradeable_paths ?? [], $this->getCurrentUserGroup());
                    $plagiarism_config->setIgnoredSubmissions($ignore_submission_option);
                }
            }
            catch (ValidationException $e) {
                $this->core->addErrorMessage($e->getMessage());
                return new RedirectResponse($return_url);
            }
        }

        // Create directory structure //////////////////////////////////////////
        if (!is_dir($this->getConfigDirectoryPath($gradeable_id, $config_id))) {
            FileUtils::createDir($this->getConfigDirectoryPath($gradeable_id, $config_id), true, 0770);
        }

        // Upload instructor provided code /////////////////////////////////////
        if ($new_or_edit === "edit" && ($_POST['provided_code_option'] !== "code_provided" || $_FILES['provided_code_file']['tmp_name'] !== "")) {
            // delete the old provided code
            $this->deleteExistingProvidedCode($gradeable_id, $config_id);
        }
        if ($_POST['provided_code_option'] === "code_provided" && $_FILES['provided_code_file']['tmp_name'] !== "") {
            $plagiarism_config->setHasProvidedCode(true);

            // error checking
            if (empty($_FILES) || !isset($_FILES['provided_code_file']) || !isset($_FILES['provided_code_file']['tmp_name']) || $_FILES['provided_code_file']['tmp_name'] === "") {
                $this->core->addErrorMessage("Upload failed: Instructor code not provided");
                return new RedirectResponse($return_url);
            }
            // save the code
            try {
                $this->saveNewProvidedCode($_FILES['provided_code_file']['tmp_name'], $_FILES['provided_code_file']['name'], $gradeable_id, $config_id);
            }
            catch (Exception $e) {
                $this->core->addErrorMessage($e->getMessage());
                return new RedirectResponse($return_url);
            }
        }
        else {
            $plagiarism_config->setHasProvidedCode(false);
        }

        $em->persist($plagiarism_config);
        $em->flush();

        // Create the Lichen job ///////////////////////////////////////////////
        try {
            $this->enqueueLichenJob("RunLichen", $gradeable_id, $config_id);
        }
        catch (DatabaseException | FileWriteException $e) {
            $this->core->addErrorMessage("Failed to add configuration to Lichen queue. Create the configuration again.");
            return new RedirectResponse($return_url);
        }

        $this->core->addSuccessMessage("Lichen Plagiarism Detection configuration created for {$gradeable_id} configuration #{$config_id}");
        return new RedirectResponse($this->core->buildCourseUrl(['plagiarism']) . '?' . http_build_query(['refresh_page' => 'REFRESH_ME']));
    }


    /**
     * @Route("/courses/{_semester}/{_course}/plagiarism/configuration/new", methods={"GET"})
     * @return WebResponse
     */
    public function configurePlagiarismForm(): WebResponse {
        $gradeable_with_submission = array_diff(scandir(FileUtils::joinPaths($this->core->getConfig()->getCoursePath(), "submissions/")), ['.', '..']);
        $gradeable_ids_titles = $this->core->getQueries()->getAllGradeablesIdsAndTitles();
        foreach ($gradeable_ids_titles as $i => $gradeable_id_title) {
            if (!in_array($gradeable_id_title['g_id'], $gradeable_with_submission)) {
                unset($gradeable_ids_titles[$i]);
                continue;
            }
            $duedate = $this->core->getQueries()->getDueDateForGradeableById($gradeable_id_title['g_id']);
            $gradeable_ids_titles[$i]['due_date'] = $duedate == null ? 'no due date' : $duedate->format($this->core->getConfig()->getDateTimeFormat()->getFormat('late_days_allowed'));
        }

        usort($gradeable_ids_titles, function ($a, $b) {
            if ($a['due_date'] === 'no due date') {
                return true;
            }
            if ($b['due_date'] === 'no due date') {
                return false;
            }

            if (new DateTime($a['due_date']) > new DateTime($b['due_date'])) {
                return 1;
            }
            elseif (new DateTime($a['due_date']) < new DateTime($b['due_date'])) {
                return -1;
            }
            else {
                return 0;
            }
        });

        $em = $this->core->getCourseEntityManager();
        $all_configs = $em->getRepository(PlagiarismConfig::class)->findAll();

        $gradeables_with_plag_configs = [];
        foreach ($all_configs as $item) {
            if (!isset($gradeables_with_plag_configs[$item->getGradeableID()])) {
                $gradeables_with_plag_configs[$item->getGradeableID()] = [];
            }
            $gradeables_with_plag_configs[$item->getGradeableID()][] = $item->getConfigID();
        }

        $config = [];

        // Default values for the form
        $config["gradeable_id"] = "";
        $config["config_id"] = "";
        $config["title"] = null;
        $config["gradeable_ids_titles"] = $gradeable_ids_titles;
        $config["provided_code"] = false;
        $config["provided_code_filenames"] = [];
        $config["version"] = "all_versions";
        $config["regex"] = "";
        $config["regex_dirs"] = ["submissions"];
        $config["language"] = array_fill_keys(array_keys(PlagiarismUtils::SUPPORTED_LANGUAGES), "");
        $config["language"]["plaintext"] = "selected";
        $config["threshold"] = PlagiarismUtils::DEFAULT_THRESHOLD;
        $config["hash_size"] = PlagiarismUtils::SUPPORTED_LANGUAGES["plaintext"]["hash_size"];
        $config["has_other_gradeables"] = false;
        $config["other_semester_courses"] = $this->getOtherSemesterCourses();
        $config["other_gradeables"] = [];
        $config["other_gradeable_paths"] = "";
        $config["ignore_submissions"] = [];
        $config["ignore_submissions_list"] = "";

        return new WebResponse(
            ['admin', 'Plagiarism'],
            'configurePlagiarismForm',
            'new',
            $config,
            $gradeables_with_plag_configs
        );
    }


    /**
     * @Route("/courses/{_semester}/{_course}/plagiarism/configuration/edit")
     * @param string $gradeable_id
     * @param string $config_id
     * @return ResponseInterface
     */
    public function editPlagiarismSavedConfig(string $gradeable_id, string $config_id): ResponseInterface {
        $return_url = $this->core->buildCourseUrl(['plagiarism']);

        // Error checking
        try {
            $config_id = intval($config_id);
            $this->verifyGradeableAndConfigAreValid($gradeable_id, $config_id);
        }
        catch (Exception $e) {
            $this->core->addErrorMessage($e);
            return new RedirectResponse($return_url);
        }

        // get the config
        $em = $this->core->getCourseEntityManager();
        /** @var PlagiarismConfig $plagiarism_config */
        $plagiarism_config = $em->getRepository(PlagiarismConfig::class)->findOneBy(["gradeable_id" => $gradeable_id, "config_id" => $config_id]);

        // check to see if there are any provided code files
        $has_provided_code = $plagiarism_config->hasProvidedCode();
        $provided_code_filenames = [];
        if ($has_provided_code) {
            $provided_code_filename_array = array_diff(scandir(FileUtils::joinPaths($this->getConfigDirectoryPath($gradeable_id, $config_id), "provided_code", "files")), [".", ".."]);
            foreach ($provided_code_filename_array as $filename) {
                $provided_code_filenames[] = $filename;
            }
        }
        $ignore = $this->getIgnoreSubmissionType($plagiarism_config->getIgnoredSubmissions());
        $other_gradeables_array = $plagiarism_config->getOtherGradeables();
        foreach ($other_gradeables_array as &$gradeable) {
            try {
                $gradeable["other_gradeables"] = $this->getOtherOtherGradeables($gradeable["other_semester"], $gradeable["other_course"], $gradeable_id);
            }
            catch (Exception $e) {
                $this->core->addErrorMessage($e->getMessage());
                return new RedirectResponse($return_url);
            }
        }

        $regex_dirs = [];
        if ($plagiarism_config->isRegexDirSubmissionsSelected()) {
            $regex_dirs[] = "submissions";
        }
        if ($plagiarism_config->isRegexDirResultsSelected()) {
            $regex_dirs[] = "results";
        }
        if ($plagiarism_config->isRegexDirCheckoutSelected()) {
            $regex_dirs[] = "checkout";
        }

        $config = [];

        $config["gradeable_id"] = $plagiarism_config->getGradeableID();
        $config["config_id"] = $plagiarism_config->getConfigID();
        $config["title"] = $this->core->getQueries()->getGradeableConfig($plagiarism_config->getGradeableID())->getTitle();
        $config["gradeable_ids_titles"] = [];
        $config["provided_code"] = $has_provided_code;
        $config["provided_code_filenames"] = $provided_code_filenames;
        $config["version"] = $plagiarism_config->getVersionStatus();
        $config["regex"] = implode(", ", $plagiarism_config->getRegexArray());
        $config["regex_dirs"] = $regex_dirs;
        $config["language"] = array_fill_keys(array_keys(PlagiarismUtils::SUPPORTED_LANGUAGES), "");
        $config["language"][$plagiarism_config->getLanguage()] = "selected";
        $config["threshold"] = $plagiarism_config->getThreshold();
        $config["hash_size"] = $plagiarism_config->getHashSize();
        $config["has_other_gradeables"] = count($plagiarism_config->getOtherGradeables()) > 0 || count($plagiarism_config->getOtherGradeablePaths()) > 0;
        $config["other_semester_courses"] = $this->getOtherSemesterCourses();
        $config["other_gradeables"] = $other_gradeables_array;
        $config["other_gradeable_paths"] = implode(",\n", $plagiarism_config->getOtherGradeablePaths());
        $config["ignore_submissions"] = $ignore[0];
        $config["ignore_submissions_list"] = implode(", ", $ignore[1]);

        return new WebResponse(
            ['admin', 'Plagiarism'],
            'configurePlagiarismForm',
            'edit',
            $config,
            [] // placeholder
        );
    }


    /**
     * @Route("/courses/{_semester}/{_course}/plagiarism/gradeable/{gradeable_id}/rerun")
     * @param string $gradeable_id
     * @param string $config_id
     * @return RedirectResponse
     */
    public function reRunPlagiarism(string $gradeable_id, string $config_id): RedirectResponse {
        $return_url = $this->core->buildCourseUrl(['plagiarism']);

        try {
            $config_id = intval($config_id);
            $this->verifyGradeableAndConfigAreValid($gradeable_id, $config_id);
        }
        catch (Exception $e) {
            $this->core->addErrorMessage($e->getMessage());
            return new RedirectResponse($return_url);
        }

        $lichen_job_file = $this->getQueuePath($gradeable_id, $config_id);
        $lichen_job_file_processing = $this->getProcessingQueuePath($gradeable_id, $config_id);

        # Re run only if following checks are passed.
        if (file_exists($lichen_job_file) || file_exists($lichen_job_file_processing)) {
            $this->core->addErrorMessage("A job is already running for the gradeable. Try again after a while.");
            return new RedirectResponse($return_url);
        }

        // Update the last run timestamp
        $em = $this->core->getCourseEntityManager();
        /** @var PlagiarismConfig $plagiarism_config */
        $plagiarism_config = $em->getRepository(PlagiarismConfig::class)->findOneBy(["gradeable_id" => $gradeable_id, "config_id" => $config_id]);
        $plagiarism_config->setLastRunToCurrentTime();
        $em->flush();

        try {
            $this->enqueueLichenJob("RunLichen", $gradeable_id, $config_id);
        }
        catch (Exception $e) {
            $this->core->addErrorMessage($e->getMessage());
            return new RedirectResponse($return_url);
        }

        $this->core->addSuccessMessage("Re-Run of Lichen Plagiarism for {$gradeable_id} configuration #{$config_id}");
        return new RedirectResponse($return_url . '?' . http_build_query(['refresh_page' => 'REFRESH_ME']));
    }


    /**
     * @Route("/courses/{_semester}/{_course}/plagiarism/gradeable/{gradeable_id}/delete", methods={"POST"})
     * @param string $gradeable_id
     * @param string $config_id
     * @return RedirectResponse
     */
    public function deletePlagiarismResultAndConfig(string $gradeable_id, string $config_id): RedirectResponse {
        $return_url = $this->core->buildCourseUrl(['plagiarism']);

        try {
            $config_id = intval($config_id);
            $this->verifyGradeableAndConfigAreValid($gradeable_id, $config_id);
        }
        catch (Exception $e) {
            $this->core->addErrorMessage($e);
            return new RedirectResponse($return_url);
        }

        if (file_exists($this->getQueuePath($gradeable_id, $config_id)) || file_exists($this->getProcessingQueuePath($gradeable_id, $config_id))) {
            $this->core->addErrorMessage("A job is already running for this configuration. Try again after a while.");
            return new RedirectResponse($return_url);
        }

        try {
            $em = $this->core->getCourseEntityManager();
            $to_be_deleted = $em->getRepository(PlagiarismConfig::class)->findOneBy(["gradeable_id" => $gradeable_id, "config_id" => $config_id]);
            $em->remove($to_be_deleted);
            $this->enqueueLichenJob("DeleteLichenResult", $gradeable_id, $config_id);
            $em->flush();
        }
        catch (FileWriteException | DatabaseException $e) {
            $this->core->addErrorMessage($e->getMessage());
            return new RedirectResponse($return_url);
        }

        $em->flush();

        $this->core->addSuccessMessage("Lichen results and saved configuration will be deleted.");
        return new RedirectResponse($this->core->buildCourseUrl(['plagiarism']) . '?' . http_build_query(['refresh_page' => 'REFRESH_ME']));
    }


    /**
     * @Route("/courses/{_semester}/{_course}/plagiarism/gradeable/{gradeable_id}/download_config_file")
     * @param string $gradeable_id
     * @param string $config_id
     */
    public function downloadConfigFile(string $gradeable_id, string $config_id) {
        $this->core->getOutput()->useHeader(false);
        $this->core->getOutput()->useFooter(false);
        try {
            $result = $this->getJsonForConfig($gradeable_id, intval($config_id));
            echo json_encode($result, JSON_PRETTY_PRINT);
        }
        catch (Exception $e) {
            echo $e->getMessage();
        }
    }

    /**
     * @Route("/courses/{_semester}/{_course}/plagiarism/gradeable/{gradeable_id}/nightly_rerun")
     * @param string $gradeable_id
     * @param string $config_id
     */
    public function toggleNightlyRerun(string $gradeable_id, string $config_id) {
        // $semester = $this->core->getConfig()->getSemester();
        // $course = $this->core->getConfig()->getCourse();
        // $return_url = $this->core->buildCourseUrl(['plagiarism']);
        //
        // $nightly_rerun_info_file = "/var/local/submitty/courses/" . $semester . "/" . $course . "/lichen/nightly_rerun.json";
        //
        // $nightly_rerun_info = json_decode(file_get_contents($nightly_rerun_info_file), true);
        // $nightly_rerun_info[$gradeable_id] = !$nightly_rerun_info[$gradeable_id];
        // if (file_put_contents($nightly_rerun_info_file, json_encode($nightly_rerun_info, JSON_PRETTY_PRINT)) === false) {
        //     $this->core->addErrorMessage("Failed to change nightly rerun for the gradeable");
        //     $this->core->redirect($return_url);
        // }
        // $this->core->addSuccessMessage("Nightly Rerun status changed for the gradeable");
        // $this->core->redirect($return_url);
    }


    /**
     * @Route("/courses/{_semester}/{_course}/plagiarism/configuration/getOtherGradeables", methods={"POST"})
     */
    public function getOtherGradeables(): JsonResponse {
        if (!isset($_POST['semester_course']) || !isset($_POST['this_gradeable'])) {
            return JsonResponse::getErrorResponse("Error: Unable to get other gradeables");
        }

        $tokens = explode(' ', $_POST['semester_course']);
        $semester = $tokens[0];
        $course = $tokens[1];

        try {
            $return = $this->getOtherOtherGradeables($semester, $course, $_POST['this_gradeable']);
        }
        catch (Exception $e) {
            return JsonResponse::getErrorResponse($e->getMessage());
        }

        return JsonResponse::getSuccessResponse($return);
    }


    /**
     * @param string $gradeable_id
     * @param string $config_id
     * @return JsonResponse
     * @Route("/courses/{_semester}/{_course}/plagiarism/gradeable/{gradeable_id}/log")
     */
    public function getRunLog(string $gradeable_id, string $config_id): JsonResponse {
        try {
            $this->verifyGradeableAndConfigAreValid($gradeable_id, intval($config_id));
        }
        catch (Exception $e) {
            return JsonResponse::getErrorResponse($e->getMessage());
        }

        $log_file = FileUtils::joinPaths($this->getConfigDirectoryPath($gradeable_id, intval($config_id)), "logs", "lichen_job_output.txt");

        if (!file_exists($log_file)) {
            return JsonResponse::getErrorResponse("Error: Unable to find run log.");
        }

        $log_data = file_get_contents($log_file);

        return JsonResponse::getSuccessResponse($log_data);
    }

    /**
     * returns info for the user versions, to be displayed in the left pane of
     * PlagiarismResult. Grabs the list of versions, the max matching version,
     * and the active version of that user.
     * @param string $gradeable_id
     * @param string $config_id
     * @param string $user_id_1
     * @return JsonResponse
     * @Route("/courses/{_semester}/{_course}/plagiarism/gradeable/{gradeable_id}/{config_id}/versionlist")
     */
    public function ajaxGetVersionList(string $gradeable_id, string $config_id, string $user_id_1): JsonResponse {
        // error checking
        try {
            $config_id = intval($config_id);
            $this->verifyGradeableAndConfigAreValid($gradeable_id, $config_id);
        }
        catch (Exception $e) {
            return JsonResponse::getErrorResponse($e->getMessage());
        }
        // check for backwards crawling
        if (str_contains($user_id_1, '..')) {
            return JsonResponse::getErrorResponse('Error: path contains invalid component ".."');
        }

        $gradeable = $this->tryGetGradeable($gradeable_id);
        if ($gradeable === false) {
            return JsonResponse::getErrorResponse('Error: unable to get gradeable "' . $gradeable_id);
        }
        $graded_gradeable = $this->tryGetGradedGradeable($gradeable, $user_id_1);
        if ($graded_gradeable === false) {
            return JsonResponse::getErrorResponse('Error: unable to get user "' . $user_id_1 . '" submission for gradeable "' . $gradeable_id . '"');
        }

        $active_version_user_1 = (string) $graded_gradeable->getAutoGradedGradeable()->getActiveVersion();

        try {
            $rankings = $this->getOverallRankings($gradeable_id, $config_id);
        }
        catch (Exception $e) {
            return JsonResponse::getErrorResponse("Rankings file not found or no matches found for selected user");
        }

        $max_matching_version = 0;
        foreach ($rankings as $ranking) {
            if ($ranking[0] == $user_id_1) {
                $max_matching_version = $ranking[1];
                break;
            }
        }

        $user_path = FileUtils::joinPaths($this->getConfigDirectoryPath($gradeable_id, $config_id), "users", $user_id_1);
        $files = scandir($user_path);
        $all_versions_user_1 = [];
        foreach ($files as $version) {
            if ($version !== "." && $version !== ".." && file_exists(FileUtils::joinPaths($user_path, $version, "ranking.txt"))) {
                $all_versions_user_1[] = $version;
            }
        }

        $data = [];
        $data["versions"] = array_values($all_versions_user_1);
        $data["max_matching"] = strval($max_matching_version);
        $data["active_version"] = strval($active_version_user_1);
        return JsonResponse::getSuccessResponse($data);
    }


    /**
     * @param string $gradeable_id
     * @param string $config_id
     * @param string $user_id
     * @param string $version
     * @param string|null $source_gradeable
     * @return JsonResponse
     * @Route("/courses/{_semester}/{_course}/plagiarism/gradeable/{gradeable_id}/{config_id}/concat")
     */
    public function ajaxGetSubmissionConcatenated(string $gradeable_id, string $config_id, string $user_id, string $version, string $source_gradeable = null): JsonResponse {
        // error checking
        try {
            $version = intval($version);
            $config_id = intval($config_id);
            $this->verifyGradeableAndConfigAreValid($gradeable_id, intval($config_id));
        }
        catch (Exception $e) {
            return JsonResponse::getErrorResponse($e->getMessage());
        }
        // check for backwards crawling
        if (str_contains($user_id, '..') || ($source_gradeable !== null && str_contains($source_gradeable, '..'))) {
            return JsonResponse::getErrorResponse('Error: path contains invalid component ".."');
        }

        $semester = $this->core->getConfig()->getSemester();
        $course = $this->core->getConfig()->getCourse();
        if (isset($source_gradeable) && $source_gradeable !== "{$semester}__{$course}__{$gradeable_id}") {
            $file_name = FileUtils::joinPaths($this->getOtherGradeablePath($gradeable_id, $config_id, $source_gradeable, $user_id, $version), "submission.concatenated");
        }
        else {
            $file_name = FileUtils::joinPaths($this->getSubmissionPath($gradeable_id, $config_id, $user_id, $version), "submission.concatenated");
        }

        if (!file_exists($file_name)) {
            return JsonResponse::getErrorResponse("Unable to open submission.concatenated for user {$user_id}, version {$version}");
        }

        return JsonResponse::getSuccessResponse(file_get_contents($file_name));
    }


    /**
     * @param string $gradeable_id
     * @param string $config_id
     * @param string $user_id_1
     * @param string $version_user_1
     * @param string|null $user_id_2
     * @param string|null $version_user_2
     * @param string|null $source_gradeable_user_2
     * @return JsonResponse
     * @Route("/courses/{_semester}/{_course}/plagiarism/gradeable/{gradeable_id}/{config_id}/colorinfo")
     */
    public function ajaxGetColorInfo(string $gradeable_id, string $config_id, string $user_id_1, string $version_user_1, string $user_id_2 = null, string $version_user_2 = null, string $source_gradeable_user_2 = null): JsonResponse {
        // error checking
        try {
            $version_user_1 = intval($version_user_1);
            $version_user_2 = intval($version_user_2);
            $config_id = intval($config_id);
            $this->verifyGradeableAndConfigAreValid($gradeable_id, $config_id);
        }
        catch (Exception $e) {
            return JsonResponse::getErrorResponse($e->getMessage());
        }


        // get the contents of matches.json as an array of Intervals
        $matches_file_path = FileUtils::joinPaths($this->getSubmissionPath($gradeable_id, $config_id, $user_id_1, $version_user_1), "matches.json");
        if (!file_exists($matches_file_path)) {
            return JsonResponse::getErrorResponse("Error: Unable to find matches.json for user {$user_id_1}, version {$version_user_1}");
        }
        $intervals = PlagiarismUtils::constructIntervalsForUserPair($matches_file_path, $user_id_2, intval($version_user_2), $source_gradeable_user_2);

        // get the list of tokens for user 1
        $user_1_tokens_file_path = FileUtils::joinPaths($this->getSubmissionPath($gradeable_id, $config_id, $user_id_1, $version_user_1), "tokens.json");
        if (!file_exists($user_1_tokens_file_path)) {
            return JsonResponse::getErrorResponse("Error: Unable to find tokens.json for user {$user_id_1}, version {$version_user_1}");
        }
        $tokens_user_1 = json_decode(file_get_contents($user_1_tokens_file_path), true);


        // get the list of tokens for user 2
        $tokens_user_2 = [];
        if (isset($user_id_2)) {
            $semester = $this->core->getConfig()->getSemester();
            $course = $this->core->getConfig()->getCourse();
            if (isset($source_gradeable_user_2) && $source_gradeable_user_2 !== "{$semester}__{$course}__{$gradeable_id}") {
                $user_2_tokens_file_path = FileUtils::joinPaths($this->getOtherGradeablePath($gradeable_id, $config_id, $source_gradeable_user_2, $user_id_2, $version_user_2), "tokens.json");
            }
            else {
                $user_2_tokens_file_path = FileUtils::joinPaths($this->getSubmissionPath($gradeable_id, $config_id, $user_id_2, $version_user_2), "tokens.json");
            }

            if (!file_exists($user_2_tokens_file_path)) {
                return JsonResponse::getErrorResponse("Error: Unable to find tokens.json for user {$user_id_2}, version {$version_user_2}");
            }
            $tokens_user_2 = json_decode(file_get_contents($user_2_tokens_file_path), true);
        }


        // Used to prevent an out of bounds error on the tokens arrays
        $dummyToken = [
            "char" => 99999999999,
            "line" => 99999999999,
            "value" => ""
        ];
        array_push($tokens_user_1, $dummyToken);
        if (!empty($tokens_user_2)) {
            array_push($tokens_user_2, $dummyToken);
        }


        $return = [];
        foreach ($intervals as $interval) {
            $others = [];
            foreach (array_keys($interval->getOthers()) as $id_string) {
                $temp = [];
                $tokens = explode("__", $id_string, 3);
                $temp["user_id"] = $tokens[0];
                $temp["version"] = $tokens[1];
                $temp["source_gradeable"] = $tokens[2];
                $others[] = $temp;
            }

            $matching_positions = [];
            if (!empty($tokens_user_2)) {
                foreach ($interval->getMatchingPositions($user_id_2, $version_user_2, $source_gradeable_user_2) as $mp) {
                    $matching_positions[] = [
                        "start_char" => $tokens_user_2[$mp["start"] - 1]["char"],
                        "start_line" => $tokens_user_2[$mp["start"] - 1]["line"],
                        "end_char" => $tokens_user_2[$mp["end"]]["char"],
                        "end_line" => $tokens_user_2[$mp["end"]]["line"],
                    ];
                }
            }

            $return[] = [
                "start_char" => $tokens_user_1[$interval->getStart() - 1]["char"],
                "start_line" => $tokens_user_1[$interval->getStart() - 1]["line"],
                "end_char" => $tokens_user_1[$interval->getEnd()]["char"],
                "end_line" => $tokens_user_1[$interval->getEnd()]["line"],
                "type" => $interval->getType(),
                "matching_positions" => $matching_positions,
                "others" => $others
            ];
        }

        return JsonResponse::getSuccessResponse($return);
    }

    /**
     * @Route("/courses/{_semester}/{_course}/plagiarism/gradeable/{gradeable_id}/{config_id}/match")
     * @param string $gradeable_id
     * @param string $config_id
     * @param string $user_id_1
     * @param string $version_user_1
     * @return JsonResponse
     */
    public function ajaxGetUser2DropdownList(string $gradeable_id, string $config_id, string $user_id_1, string $version_user_1): JsonResponse {
        // error checking
        try {
            $config_id = intval($config_id);
            $version_user_1 = intval($version_user_1);
            $this->verifyGradeableAndConfigAreValid($gradeable_id, $config_id);
        }
        catch (Exception $e) {
            return JsonResponse::getErrorResponse($e->getMessage());
        }
        if (str_contains($user_id_1, '..')) {
            return JsonResponse::getErrorResponse('Error: path contains invalid component ".."');
        }

        try {
            $ranking = $this->getRankingsForUser($gradeable_id, $config_id, $user_id_1, $version_user_1);
        }
        catch (Exception $e) {
            return JsonResponse::getErrorResponse($e->getMessage());
        }

        // If there were no matches for this version, show nothing in the right dropdown
        if (count($ranking) === 0) {
            return JsonResponse::getSuccessResponse([]);
        }

        $is_team_assignment = $this->core->getQueries()->getGradeableConfig($gradeable_id)->isTeamAssignment();

        $user_ids_and_names = [];
        if (!$is_team_assignment) {
            $user_ids = [];
            foreach ($ranking as $item) {
                $user_ids[$item[0]] = null;
            }
            $user_ids = array_keys($user_ids);

            $user_ids_and_names = $this->core->getQueries()->getUsersByIds($user_ids);
            if ($user_ids_and_names === null) {
                return JsonResponse::getErrorResponse("Error: Unable to load right dropdown list");
            }
        }

        $return = [];
        foreach ($ranking as $item) {
            $display_name = "";
<<<<<<< HEAD
            if (!$is_team_assignment) {
=======
            if (!$is_team_assignment && array_key_exists($item[0], $user_ids_and_names)) {
>>>>>>> 012001a8
                $display_name = "{$user_ids_and_names[$item[0]]->getDisplayedGivenName()} {$user_ids_and_names[$item[0]]->getDisplayedFamilyName()}";
            }
            $temp = [
                "percent" => $item[3],
                "user_id" => $item[0],
                "display_name" => $display_name,
                "version" => $item[1],
                "source_gradeable" => $item[2]
            ];
            array_push($return, $temp);
        }

        return JsonResponse::getSuccessResponse($return);
    }


    /**
     * @Route("/courses/{_semester}/{_course}/plagiarism/check_refresh")
     * @return JsonResponse
     */
    public function checkRefreshLichenMainPage(): JsonResponse {
        $em = $this->core->getCourseEntityManager();
        $configs = $em->getRepository(PlagiarismConfig::class)->findAll();

        $gradeables_in_progress = 0;
        foreach ($configs as $config) {
            if (file_exists($this->getQueuePath($config->getGradeableID(), $config->getConfigID())) || file_exists($this->getProcessingQueuePath($config->getGradeableID(), $config->getConfigID()))) {
                $gradeables_in_progress++;
            }
        }

        return JsonResponse::getSuccessResponse($gradeables_in_progress);
    }
}<|MERGE_RESOLUTION|>--- conflicted
+++ resolved
@@ -1625,11 +1625,7 @@
         $return = [];
         foreach ($ranking as $item) {
             $display_name = "";
-<<<<<<< HEAD
-            if (!$is_team_assignment) {
-=======
             if (!$is_team_assignment && array_key_exists($item[0], $user_ids_and_names)) {
->>>>>>> 012001a8
                 $display_name = "{$user_ids_and_names[$item[0]]->getDisplayedGivenName()} {$user_ids_and_names[$item[0]]->getDisplayedFamilyName()}";
             }
             $temp = [
