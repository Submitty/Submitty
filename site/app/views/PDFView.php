--- conflicted
+++ resolved
@@ -36,22 +36,11 @@
             $localjs[] = $this->core->getOutput()->timestampResource(FileUtils::joinPaths('jquery', 'jquery.min.js'), 'vendor');
         }
 
-<<<<<<< HEAD
         $this->core->getOutput()->addModuleJs($this->core->getOutput()->timestampResource(FileUtils::joinPaths('pdf', 'pdfjs-shim.js'), 'js'));
-
-        $localjs[] = $this->core->getOutput()->timestampResource(FileUtils::joinPaths('pdf-annotate.js', 'pdf-annotate.min.js'), 'vendor');
-        $localjs[] = $this->core->getOutput()->timestampResource(FileUtils::joinPaths('pdf', 'PDFAnnotateEmbedded.js'), 'js');
-
-        // This initializes the toolbar and activates annotation mode
-        if (!$is_student) {
-            $localjs[] = $this->core->getOutput()->timestampResource(FileUtils::joinPaths('pdf', 'PDFInitToolbar.js'), 'js');
-        }
-=======
         $localjs[] = $this->core->getOutput()->timestampResource(FileUtils::joinPaths('pdfjs', 'pdf.min.js'), 'vendor');
         $localjs[] = $this->core->getOutput()->timestampResource(FileUtils::joinPaths('pdfjs', 'pdf_viewer.js'), 'vendor');
         $localjs[] = $this->core->getOutput()->timestampResource(FileUtils::joinPaths('pdfjs', 'pdf.worker.min.js'), 'vendor');
         $localjs[] = $this->core->getOutput()->timestampResource(FileUtils::joinPaths('pdf', 'PDFAnnotateEmbedded.js'), 'js');
->>>>>>> bf3f1df8
 
         $this->core->getOutput()->renderTwigOutput('grading/electronic/PDFAnnotationEmbedded.twig', [
             'gradeable_id' => $gradeable_id,
@@ -102,17 +91,11 @@
             $localjs[] = $this->core->getOutput()->timestampResource(FileUtils::joinPaths('jquery', 'jquery.min.js'), 'vendor');
         }
 
-<<<<<<< HEAD
         $this->core->getOutput()->addModuleJs($this->core->getOutput()->timestampResource(FileUtils::joinPaths('pdf', 'pdfjs-shim.js'), 'js'));
-
-        $localjs[] = $this->core->getOutput()->timestampResource(FileUtils::joinPaths('pdf-annotate.js', 'pdf-annotate.min.js'), 'vendor');
-=======
         $localjs[] = $this->core->getOutput()->timestampResource(FileUtils::joinPaths('pdfjs', 'pdf.min.js'), 'vendor');
         $localjs[] = $this->core->getOutput()->timestampResource(FileUtils::joinPaths('pdfjs', 'pdf_viewer.js'), 'vendor');
         $localjs[] = $this->core->getOutput()->timestampResource(FileUtils::joinPaths('pdfjs', 'pdf.worker.min.js'), 'vendor');
->>>>>>> bf3f1df8
         $localjs[] = $this->core->getOutput()->timestampResource(FileUtils::joinPaths('pdf', 'PDFAnnotateEmbedded.js'), 'js');
-
         $localjs[] = $this->core->getOutput()->timestampResource(FileUtils::joinPaths('jspdf', 'jspdf.min.js'), 'vendor');
 
         $this->core->getOutput()->renderTwigOutput('grading/electronic/PDFAnnotationEmbedded.twig', [
