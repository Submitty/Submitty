--- conflicted
+++ resolved
@@ -88,15 +88,11 @@
                     </div>
                     <div class="box col-sm-3" style="padding: 10px; width: 30%; word-break: break-word; display: inline-block">
                         {% for file in uploaded_pdfs %}
-<<<<<<< HEAD
                             {% if file.encoded_name in annotated_file_names %}
-=======
-                            {% if file.name in annotated_file_names %}
                                 {% if can_download %}
                                     <button class = 'btn btn-default key_to_click' onclick='downloadStudentAnnotations("{{ student_pdf_download_url }}?filename={{ file.name }}&path={{ file.path|url_encode }}", "{{file.path|url_encode}}", "annotated_pdfs")' aria-label="Download the file"> Download
                                         <i class="fas fa-download" title="Download the file"></i></button>
                                 {% endif %}
->>>>>>> 5d5ade15
                                 {% if loop.index != uploaded_pdfs|length %}
                                     <div style="margin-bottom: 1.28em">
                                         <p style="text-align:center"> {#<a class="btn btn-primary key_to_click" tabindex="0" onclick="openUrl('{{ core.buildUrl({'component':'student', 'page':'PDF', 'action':'download_annotated_pdf', 'gradeable_id': gradeable_id, 'file_name': file.name}) }}')">Download <i class="fas fa-download"></i></a>#}
