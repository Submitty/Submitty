import json
import os
import subprocess
import traceback
import time
from pwd import getpwnam
import shutil
import docker

from submitty_utils import dateutils
from . import secure_execution_environment, rlimit_utils
from .. import autograding_utils

class Container():
  """
  Containers are the building blocks of a container network. Containers know how to
  create, start, and cleanup after themselves. Note that a network of containers
  can be made up of 1 or more containers.
  """
  def __init__(self, container_info, untrusted_user, testcase_directory, more_than_one, is_test_environment, log_function):
    self.name = container_info['container_name']

    # If there are multiple containers, each gets its own directory under testcase_directory, otherwise,
    # we can just use testcase_directory
    self.directory = os.path.join(testcase_directory, self.name) if more_than_one else testcase_directory
    # Check if we are the router in a container network
    self.is_router = True if self.name == 'router' else False

    self.image = container_info['container_image']
    self.is_server = container_info['server']
    self.outgoing_connections = container_info['outgoing_connections']
    self.container_rlimits = container_info['container_rlimits']
    # If we are in production, we need to run as an untrusted user inside of our docker container.
    self.container_user_argument = str(getpwnam(untrusted_user).pw_uid)
    self.full_name = f'{untrusted_user}_{self.name}'
    self.tcp_port_range = container_info['tcp_port_range']
    self.udp_port_range = container_info['udp_port_range']
    # This will be populated later
    self.return_code = None
    self.log_function = log_function
    self.container = None
    # A socket for communication with the container.
    self.socket = None
    # Maps a network name to an ip address
    self.ip_address_map = dict()

    # Determine whether or not we need to pull the default submitty router into this container's directory.
    need_router = container_info.get('import_default_router', False)
    if self.name == 'router' and need_router:
        self.import_router = True
    else:
        self.import_router = False


  def create(self, execution_script, arguments, more_than_one):
    """ Create (but don't start) this container. """

    client = docker.from_env()

    mount = {
        self.directory : {
          'bind' : self.directory,
          'mode' : 'rw'
        }
      }

    # Only pass container name to testcases with greater than one container. (Doing otherwise breaks compilation)
    container_name_argument = ['--container_name', self.name] if more_than_one else list()
    container_ulimits = rlimit_utils.build_ulimit_argument(self.container_rlimits)
    # A server container does not run student code, but instead hosts a service (e.g. a database.)
    if self.is_server:
      self.container = client.containers.create(self.image,  ulimits = container_ulimits, stdin_open = True, 
                               tty = True, network = 'none', volumes = mount, working_dir = self.directory, name = self.full_name)
    else:
      command = [execution_script,] + arguments + container_name_argument
      self.container = client.containers.create(self.image, command = command, ulimits = container_ulimits, stdin_open = True, 
                                                tty = True, network = 'none', user = self.container_user_argument, volumes=mount,
                                                working_dir = self.directory, hostname = self.name, name = self.full_name)



    dockerlaunch_done = dateutils.get_current_time()
    self.log_function(f'docker container {self.container.short_id} created')


  def start(self, logfile):
    self.container.start()
    self.socket = self.container.attach_socket(params={'stdin': 1, 'stream': 1})

  def set_ip_address(self, network_name, ip_address):
    self.ip_address_map[network_name] = ip_address

  def get_ip_address(self, network_name):
    return self.ip_address_map[network_name]


  def cleanup_container(self):
    """ Remove this container. """
    status = self.container.wait()
    self.return_code = status['StatusCode']

    self.container.remove(force=True)
    self.log_function(f'{dateutils.get_current_time()} docker container {self.container.short_id} destroyed')


class ContainerNetwork(secure_execution_environment.SecureExecutionEnvironment):
  """ 
  A Container Network ensures a secure execution environment by executing instances of student code
  within a secure Docker Container. To add an extra layer of security, files and directories are carefully
  permissioned, and code is executed as a limited-access, untrusted user. Therefore, code is effectively
  run in a Jailed Sandbox within the container. Containers may be networked together to test networked
  gradeables. 
  """
  def __init__(self, job_id, untrusted_user, testcase_directory, is_vcs, is_batch_job, complete_config_obj, 
               testcase_info, autograding_directory, log_path, stack_trace_log_path, is_test_environment):
    super().__init__(job_id, untrusted_user, testcase_directory, is_vcs, is_batch_job, complete_config_obj, 
                     testcase_info, autograding_directory, log_path, stack_trace_log_path, is_test_environment)

    containers = list()
    container_specs = testcase_info.get('containers', list())
    solution_container_specs = testcase_info.get('solution_containers', list())
    gradeable_rlimits = complete_config_obj.get('resource_limits', {})
    # If there are container specifications in the complete_config, create objects for them,
    # else, create a single default container.
    if len(container_specs) > 0:
      greater_than_one = True if len(container_specs) > 1 else False
      current_tcp_port = 9000
      current_udp_port = 15000
      for container_spec in container_specs:
<<<<<<< HEAD
        container_spec['container_rlimits'] = gradeable_rlimits
=======
        container_spec['tcp_port_range'] = (current_tcp_port, current_tcp_port + container_spec.get('number_of_ports', 1) - 1)
        container_spec['udp_port_range'] = (current_udp_port, current_udp_port + container_spec.get('number_of_ports', 1) - 1)
        current_udp_port += container_spec.get('number_of_ports', 1)
        current_tcp_port += container_spec.get('number_of_ports', 1)
>>>>>>> 440153f7
        containers.append(Container(container_spec, untrusted_user, os.path.join(self.tmp_work, testcase_directory), greater_than_one, self.is_test_environment, self.log_message))
    else:
      container_spec = {
        'container_name'  : f'temporary_container',
        'container_image' : 'ubuntu:custom', 
        'server' : False,
        'outgoing_connections' : [],
<<<<<<< HEAD
        'container_rlimits': gradeable_rlimits
=======
        'tcp_port_range' : (9000, 9000),
        'udp_port_range' : (1500, 1500)
>>>>>>> 440153f7
      }
      containers.append(Container(container_spec, untrusted_user, os.path.join(self.tmp_work, testcase_directory), False, self.is_test_environment, self.log_message))
    self.containers = containers

    # Solution containers are a network of containers which run instructor code.
    # We instantiate objects for them in a similar manner to the way that we instantiate
    # execution containers (above), but do not add a default container if they are not present.
    solution_containers = list()
    greater_than_one_solution_container = True if len(solution_container_specs) > 1 else False
    current_tcp_port = 9000
    current_udp_port = 15000
    for solution_container_spec in solution_container_specs:
<<<<<<< HEAD
      solution_container_spec['container_rlimits'] = gradeable_rlimits 
=======
      solution_container_spec['tcp_port_range'] = (current_tcp_port, current_tcp_port + solution_container_spec.get('number_of_ports', 1) - 1)
      solution_container_spec['udp_port_range'] = (current_udp_port, current_udp_port + solution_container_spec.get('number_of_ports', 1) - 1)
      current_udp_port += solution_container_spec.get('number_of_ports', 1)
      current_tcp_port += solution_container_spec.get('number_of_ports', 1)
>>>>>>> 440153f7
      solution_containers.append(Container(solution_container_spec, untrusted_user, self.random_output_directory, greater_than_one_solution_container, self.is_test_environment, self.log_message))
    self.solution_containers = solution_containers

    # Check for dispatcher actions (standard input)
    self.dispatcher_actions = testcase_info.get('dispatcher_actions', list())

    # As new container networks are generated, they will be appended to this list.
    self.networks = list()


  ###########################################################
  #
  # Container Network Functions
  #
  ###########################################################

  def get_router(self, containers):
    """ Given a set of containers, return the router. """
    for container in containers:
      if container.name == 'router':
        return container 
    return None


  def get_server_containers(self, all_containers):
    """ Given a set of containers, return any server containers. """
    containers = list()
    for container in all_containers:
      if container.name != 'router' and container.is_server == True:
        containers.append(container)
    return containers


  def get_standard_containers(self, all_containers):
    """ Given a set of containers, return all non-router, non-server containers. """
    containers = list()
    for container in all_containers:
      if container.name != 'router' and container.is_server == False:
        containers.append(container)
    return containers


  def create_containers(self, containers, script, arguments):
    """ Given a set of containers, create each of them. """
    try:
        self.verify_execution_status()
    except Exception as e:
      self.log_stack_trace(traceback.format_exc())
      self.log("ERROR: Could not verify execution mode status.")
      return

    more_than_one = True if len(containers) > 1 else False
    for container in containers:
      my_script = os.path.join(container.directory, script)
      container.create(my_script, arguments, more_than_one)

  
  def network_containers(self, containers):
    """ Given a set of containers, network them per their specifications. """
    if len(containers) <= 1:
      return
    client = docker.from_env()

    none_network = client.networks.get('none')
    #remove all containers from the none network
    for container in containers:
      none_network.disconnect(container.container, force=True)

    if self.get_router(containers) is not None:
      self.network_containers_with_router(containers)
    else:
      self.network_containers_routerless(containers)

    # Provide an initialization file to each container.
    self.create_knownhosts_txt(containers)
    self.create_knownhosts_json(containers)


  def network_containers_routerless(self, containers):
    """ If there is no router, all containers are added to the same network. """
    client = docker.from_env()
    network_name = f'{self.untrusted_user}_routerless_network'


    # Assumes untrustedXX naming scheme, where XX is a number
    untrusted_num = int(self.untrusted_user.replace('untrusted','')) + 100
    subnet = 1
    ip_address_start = f'10.{untrusted_num}.{subnet}'
    ipam_pool = docker.types.IPAMPool(subnet=f'{ip_address_start}.0/24')
    ipam_config = docker.types.IPAMConfig(pool_configs=[ipam_pool])
    #create the global network
    # TODO: Can fail on ip conflict.
    network = client.networks.create(network_name, driver='bridge', ipam=ipam_config, internal=True)
 
    host = 2
    for container in containers:
      ip_address = f'{ip_address_start}.{host}'
      network.connect(container.container, ipv4_address=ip_address, aliases=[container.name,])
      container.set_ip_address(network_name, ip_address)
      host+=1
    self.networks.append(network)


  def network_containers_with_router(self, containers):
    """ 
    If there is a router, all containers are added to their own network, on which the only other
    endpoint is the router, which has been aliased to impersonate all other reachable endpoints.
    """
    client = docker.from_env()

    router = self.get_container_with_name('router', containers)
    router_connections = dict()

    network_num = 10
    subnet = 1
    # Assumes untrustedXX naming scheme, where XX is a number
    untrusted_num = int(self.untrusted_user.replace('untrusted','')) + 100
    container_to_subnet = dict()

    for container in containers:
      network_name = f"{container.full_name}_network"

      if container.name == 'router':
        continue
      # We are creating a new subnet with a new subnet number
      subnet += 1
      # We maintain a map of container_name to subnet for use by the router.
      container_to_subnet[container.name] = subnet

      actual_name  = '{0}_Actual'.format(container.name)

      # Create the network with the appropriate iprange
      ipam_pool = docker.types.IPAMPool( subnet=f'{network_num}.{untrusted_num}.{subnet}.0/24')
      ipam_config = docker.types.IPAMConfig(pool_configs=[ipam_pool])
      network = client.networks.create(network_name, ipam=ipam_config, driver='bridge', internal=True)

      # We connectt the container with host=1. Later we'll connect the router with host=2
      container_ip = f'{network_num}.{untrusted_num}.{subnet}.2'
      container.set_ip_address(network_name, container_ip)

      network.connect(container.container, ipv4_address=container_ip, aliases=[actual_name,])
      self.networks.append(network)

      #The router pretends to be all dockers on this network.
      if len(container.outgoing_connections) == 0:
        connected_machines = [x.name for x in containers]
      else:
        connected_machines = container.outgoing_connections

      for connected_machine in connected_machines:
        if connected_machine == 'router':
          continue

        if connected_machine == container.name:
          continue

        if not container.name in router_connections:
          router_connections[container.name] = list()

        if not connected_machine in router_connections:
          router_connections[connected_machine] = list()
        #The router must be in both endpoints' network, and must connect to all endpoints on a network simultaneously,
        #  so we group together all connections here, and then connect later.
        router_connections[container.name].append(connected_machine)
        router_connections[connected_machine].append(container.name)
    # Connect the router to all networks.
    for startpoint, endpoints in router_connections.items():
      full_startpoint_name = f'{self.untrusted_user}_{startpoint}'
      network_name = f"{full_startpoint_name}_network"
      # Store the ip address of the router on this network
      router_ip = f'{network_num}.{untrusted_num}.{container_to_subnet[startpoint]}.3'
      router.set_ip_address(network_name, router_ip)

      aliases = []
      for endpoint in endpoints:
        if endpoint in aliases:
          continue
        aliases.append(endpoint)
      network = self.get_network_with_name(network_name)
      network.connect(router.container, ipv4_address=router_ip, aliases=aliases)

  def cleanup_networks(self):
    """ Destroy all created networks. """
    for network in self.networks:
      try:
        network.remove()
        self.log_message(f'{dateutils.get_current_time()} docker network {network} destroyed')
      except Exception as e:
        self.log_message(f'{dateutils.get_current_time()} ERROR: Could not remove docker network {network}')
    self.networks.clear()

  def create_knownhosts_json(self, containers):
    """ 
    Given a set of containers, add initialization files to each 
    container's directory which specify how to connect to other endpoints
    on the container's network (hostname, port).
    """

    #writing complete knownhost JSON to the container directory
    router = self.get_router(containers)

    sorted_networked_containers = sorted(containers, key=lambda x: x.name)
    for container in sorted_networked_containers:
      knownhosts_location = os.path.join(container.directory, 'knownhosts.json')
      container_knownhost = dict()
      container_knownhost['hosts'] = dict()

      if len(container.outgoing_connections) == 0:
        connections = [x.name for x in containers]
      else:
        connections = container.outgoing_connections
      if not container.name in connections:
        connections.append(container.name)

      sorted_connections = sorted(connections)
      for connected_container_name in sorted_connections:
        connected_container = self.get_container_with_name(connected_container_name, containers)
        network_name =  f"{container.full_name}_network"
        # If there is a router, the router is impersonating all other
        # containers, but has only one ip address.
        if router is not None:
          # Even if we are injecting the router, we know who WE are.
          if container.name == 'router' and connected_container_name == 'router':
            continue
          elif container.name == connected_container_name:
            network_name =  f"{container.full_name}_network"
            ip_address = container.get_ip_address(network_name)
          # If this node is not the router, we must inject the router
          elif container.name != 'router':
            # Get the router's ip on the container's network
            network_name =  f"{container.full_name}_network"
            ip_address = router.get_ip_address(network_name)
          else:
            # If we are the router, get the connected container's ip on its own network
            network_name =  f"{self.untrusted_user}_{connected_container_name}_network"
            ip_address = connected_container.get_ip_address(network_name)
        else:
          ip_address = connected_container.get_ip_address(f'{self.untrusted_user}_routerless_network')

        container_knownhost['hosts'][connected_container.name] = {
          'tcp_start_port' : connected_container.tcp_port_range[0],
          'tcp_end_port'   : connected_container.tcp_port_range[1],
          'udp_start_port' : connected_container.udp_port_range[0],
          'udp_end_port'   : connected_container.udp_port_range[1],
          'ip_address'     : ip_address
        }

      with open(knownhosts_location, 'w') as outfile:
        json.dump(container_knownhost, outfile, indent=4)
      autograding_utils.add_all_permissions(knownhosts_location)


  def create_knownhosts_txt(self, containers):
    """ 
    Given a set of containers, add initialization files to each 
    container's directory which specify how to connect to other endpoints
    on the container's network (hostname, port).
    """
    tcp_connection_list = list()
    udp_connection_list = list()

    sorted_containers = sorted(containers, key=lambda x: x.name)
    for container in sorted_containers:
      tcp_connection_list.append([container.name, container.tcp_port_range[0]])
      udp_connection_list.append([container.name, container.udp_port_range[0]])


    #writing complete knownhosts csvs to input directory'
    networked_containers = self.get_standard_containers(containers)
    router = self.get_router(containers)

    if router is not None:
      networked_containers.append(router)

    sorted_networked_containers = sorted(networked_containers, key=lambda x: x.name)
    for container in sorted_networked_containers:
      knownhosts_location = os.path.join(container.directory, 'knownhosts_tcp.txt')
      with open(knownhosts_location, 'w') as outfile:
        for tup in tcp_connection_list:
          outfile.write(" ".join(map(str, tup)) + '\n')
          outfile.flush()
      autograding_utils.add_all_permissions(knownhosts_location)

      knownhosts_location = os.path.join(container.directory, 'knownhosts_udp.txt')
      with open(knownhosts_location, 'w') as outfile:
        for tup in udp_connection_list:
          outfile.write(" ".join(map(str, tup)) + '\n')
          outfile.flush()
      autograding_utils.add_all_permissions(knownhosts_location)

  ###########################################################
  #
  # Dispatcher Functions
  #
  ###########################################################

  def process_dispatcher_actions(self, containers):
    """ 
    Deliver actions (stdin, delay, stop, start, kill)
    to a set of containers per their testcase specification.
    """
    for action_obj in self.dispatcher_actions:
      action_type  = action_obj["action"]

      if action_type == "delay":
        time_to_delay = float(action_obj["seconds"])
        while time_to_delay > 0 and self.at_least_one_alive(containers):
          if time_to_delay >= .1:
            time.sleep(.1)
          else:
            time.sleep(time_to_delay)
          # This can go negative (subtracts .1 even in the else case) but that's fine.
          time_to_delay -= .1
      elif action_type == "stdin":
        self.send_message_to_processes(containers, action_obj["string"], action_obj["containers"])
      elif action_type in ['stop', 'start', 'kill']:
        self.send_message_to_processes(containers, f"SUBMITTY_SIGNAL:{action_type.upper()}\n", action_obj['containers'])
      # A .1 second delay after each action to keep things flowing smoothly.
      time.sleep(.1)

    if len(self.dispatcher_actions) > 0:
      names = [c.name for c in containers]
      self.send_message_to_processes(containers, "SUBMITTY_SIGNAL:FINALMESSAGE\n", names)


  def get_container_with_name(self, name, containers):
    """ Given a name, grab the corresponding container. """
    for container in containers:
      if container.name == name:
        return container
    return None

  def get_network_with_name(self, name):
    """ Given a name, grab the corresponding container. """
    for network in self.networks:
      if network.name == name:
        return network
    return None


  #targets must hold names/keys for the processes dictionary
  def send_message_to_processes(self, containers, message, targets):
    """ Given containers, targets, and a message, deliver the message to the target containers. """
    for target in targets:
      container = self.get_container_with_name(target, containers)
      container.container.reload()
      if container.container.status != 'exited':
        os.write(container.socket.fileno(), message.encode('utf-8'))
      else:
        pass


  def at_least_one_alive(self, containers):
    """ Check that at least one of a set of containers is running. """
    for container in self.get_standard_containers(containers):
      # Update container variables so that status is accurate.
      container.container.reload()
      if container.container.status != 'exited':
        return True
    return False


  ###########################################################
  #
  # Overridden Secure Execution Environment Functions
  #
  ###########################################################


  def setup_for_compilation_testcase(self):
    """ For every container, set up its directory for compilation. """
    os.chdir(self.tmp_work)

    for container in self.containers:
      self._setup_single_directory_for_compilation(container.directory)
      # Run any necessary pre_commands
    self._run_pre_commands(self.directory)


  def setup_for_execution_testcase(self, testcase_dependencies):
    """ For every container, set up its directory for execution. """
    os.chdir(self.tmp_work)
    for container in self.containers:
      self._setup_single_directory_for_execution(container.directory, testcase_dependencies)

      # Copy in the submitty_router if necessary.
      if container.import_router:
        router_path = os.path.join(self.tmp_autograding, "bin", "submitty_router.py")
        self.log_message(f"COPYING:\n\t{router_path}\n\t{container.directory}")
        shutil.copy(router_path, container.directory)
        autograding_utils.add_all_permissions(container.directory)
    self._run_pre_commands(self.directory)

  def setup_for_random_output(self, testcase_dependencies):
    """ For every container, set up its directory for random output generation. """
    os.chdir(self.tmp_work)
    for container in self.solution_containers:
      self._setup_single_directory_for_random_output(container.directory, testcase_dependencies)

      if container.import_router:
        router_path = os.path.join(self.tmp_autograding, "bin", "submitty_router.py")
        self.log_message(f"COPYING:\n\t{router_path}\n\t{container.directory}")
        shutil.copy(router_path, container.directory)
        autograding_utils.add_all_permissions(container.directory)
    
    self._run_pre_commands(self.random_output_directory)


  def setup_for_archival(self, overall_log):
    """ For every container, set up its directory for archival. """

    self.setup_for_testcase_archival(overall_log)
    test_input_path = os.path.join(self.tmp_autograding, 'test_input_path')
    
    for container in self.containers:
      if len(self.containers) > 1:
        public_dir = os.path.join(self.tmp_results,"results_public", self.name, container.name)
        details_dir = os.path.join(self.tmp_results, "details", self.name, container.name)
        os.mkdir(public_dir)
        os.mkdir(details_dir)

  def execute_random_input(self, untrusted_user, executable, arguments, logfile, cwd):
    """ Generate random input for this container using its testcase specification. """

    container_spec = {
        'container_name'  : f'{untrusted_user}_temporary_container',
        'container_image' : 'ubuntu:custom', 
        'server' : False,
        'outgoing_connections' : []
    }
    # Create a container to generate random input inside of.
    container = Container( container_spec, untrusted_user, self.random_input_directory, False, self.is_test_environment, self.log_message)
    execution_script = os.path.join(container.directory, executable)
    
    try:
      container.create(execution_script, arguments, False)
      container.start(logfile)
      container.process.wait()
    except Exception as e:
      self.log_message('ERROR generating random input using docker. See stack trace output for more details.')
      self.log_stack_trace(traceback.format_exc())
    finally:
      container.cleanup_container()

    return container.return_code

  def execute_random_output(self, untrusted_user, script, arguments, logfile, cwd=None):
    """ 
    Random output execution is analogous to execution, but with slightly different arguments
    and a different network of containers. 
    """
    return self.execute_helper(self.solution_containers, script, arguments, logfile)

  def execute(self, untrusted_user, script, arguments, logfile, cwd=None):
    """ Run an execution step using our container network specification. """
    return self.execute_helper(self.containers, script, arguments, logfile)

  def execute_helper(self, containers, script, arguments, logfile):
    """ Create, Start, Monitor/Deliver input to a network of containers. """
    try:
      # Make certain we are executing in the environment in which we say we are
      # (e.g. test vs production environment).
      self.verify_execution_status()
    except Exception as e:
      self.log_stack_trace(traceback.format_exc())
      self.log_message("ERROR: Could not verify execution mode status.")
      return

    try:
      self.create_containers( containers, script, arguments)
      self.network_containers(containers)
    except Exception as e:
      self.log_message('ERROR: Could not create or network containers. See stack trace output for more details.')
      self.log_stack_trace(traceback.format_exc())

    try:
      router = self.get_router(containers)
      # First start the router a second before any other container, giving it time to initialize.
      if router is not None:
        router.start(logfile)
        time.sleep(2)

      # Next start any server containers, giving them time to initialize.
      for container in self.get_server_containers(containers):
        container.start(logfile)

      # Finally, start the standard (assignment) containers.
      for container in self.get_standard_containers(containers):
        container.start(logfile)

      # Deliver dispatcher actions.
      self.process_dispatcher_actions(containers)

    except Exception as e:
      self.log_message('ERROR grading using docker. See stack trace output for more details.')
      self.log_stack_trace(traceback.format_exc())
      return_code = -1

    try:
      # Clean up all containers. (Cleanup waits until they are finished)
      # Note: All containers should eventually terminate, as their executable will kill them for time.
      for container in containers:
        container.cleanup_container()
    except Exception as e:
      self.log_message('ERROR cleaning up docker containers. See stack trace output for more details.')
      self.log_stack_trace(traceback.format_exc())
    
    # Cleanup the all networks.
    try:
      self.cleanup_networks()
    except Exception as e:
      self.log_message('ERROR cleaning up docker networks. See stack trace output for more details.')
      self.log_stack_trace(traceback.format_exc())
    

    # A zero return code means execution went smoothly
    return_code = 0
    # Check the return codes of the standard (non server/router) containers
    # to see if they finished properly. Note that this return code is yielded by
    # main runner/validator/compiler. We return the first non-zero return code we encounter.
    for container in self.get_standard_containers(containers):
      if container.return_code != 0:
        return_code = container.return_code
        break
    return return_code<|MERGE_RESOLUTION|>--- conflicted
+++ resolved
@@ -127,14 +127,11 @@
       current_tcp_port = 9000
       current_udp_port = 15000
       for container_spec in container_specs:
-<<<<<<< HEAD
         container_spec['container_rlimits'] = gradeable_rlimits
-=======
         container_spec['tcp_port_range'] = (current_tcp_port, current_tcp_port + container_spec.get('number_of_ports', 1) - 1)
         container_spec['udp_port_range'] = (current_udp_port, current_udp_port + container_spec.get('number_of_ports', 1) - 1)
         current_udp_port += container_spec.get('number_of_ports', 1)
         current_tcp_port += container_spec.get('number_of_ports', 1)
->>>>>>> 440153f7
         containers.append(Container(container_spec, untrusted_user, os.path.join(self.tmp_work, testcase_directory), greater_than_one, self.is_test_environment, self.log_message))
     else:
       container_spec = {
@@ -142,12 +139,9 @@
         'container_image' : 'ubuntu:custom', 
         'server' : False,
         'outgoing_connections' : [],
-<<<<<<< HEAD
         'container_rlimits': gradeable_rlimits
-=======
         'tcp_port_range' : (9000, 9000),
         'udp_port_range' : (1500, 1500)
->>>>>>> 440153f7
       }
       containers.append(Container(container_spec, untrusted_user, os.path.join(self.tmp_work, testcase_directory), False, self.is_test_environment, self.log_message))
     self.containers = containers
@@ -160,14 +154,11 @@
     current_tcp_port = 9000
     current_udp_port = 15000
     for solution_container_spec in solution_container_specs:
-<<<<<<< HEAD
       solution_container_spec['container_rlimits'] = gradeable_rlimits 
-=======
       solution_container_spec['tcp_port_range'] = (current_tcp_port, current_tcp_port + solution_container_spec.get('number_of_ports', 1) - 1)
       solution_container_spec['udp_port_range'] = (current_udp_port, current_udp_port + solution_container_spec.get('number_of_ports', 1) - 1)
       current_udp_port += solution_container_spec.get('number_of_ports', 1)
       current_tcp_port += solution_container_spec.get('number_of_ports', 1)
->>>>>>> 440153f7
       solution_containers.append(Container(solution_container_spec, untrusted_user, self.random_output_directory, greater_than_one_solution_container, self.is_test_environment, self.log_message))
     self.solution_containers = solution_containers
 
