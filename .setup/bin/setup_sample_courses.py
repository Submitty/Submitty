--- conflicted
+++ resolved
@@ -1115,28 +1115,10 @@
         teams_table = Table("teams", self.metadata, autoload=True)
         ucounter = self.conn.execute(select([func.count()]).select_from(gradeable_teams_table)).scalar()
         for user in self.users:
-<<<<<<< HEAD
-            # the unique team id is made up of 5 digits, an underline, and the team creator's userid.
-            # example: 00001_aphacker
-            unique_team_id = str(ucounter).zfill(5) + "_" + user.get_detail(self.code, "id")
-            team_in_other_gradeable = select([gradeable_teams_table]).where(
-            gradeable_teams_table.c['team_id'] == unique_team_id)
-            res = self.conn.execute(team_in_other_gradeable)
-            num = res.rowcount
-            while num != 0:
-                ucounter += 1
-                unique_team_id = str(ucounter).zfill(5) + "_" + user.get_detail(self.code, "id")
-                team_in_other_gradeable = select([gradeable_teams_table]).where(
-                gradeable_teams_table.c['team_id'] == unique_team_id)
-                res = self.conn.execute(team_in_other_gradeable)
-                num = res.rowcount
-            res.close()
-=======
             #the unique team id is made up of 5 digits, an underline, and the team creater's userid.
             #example: 00001_aphacker
 
             unique_team_id=str(ucounter).zfill(5)+"_"+user.get_detail(self.code, "id")
->>>>>>> 4f7a190d
             reg_section = user.get_detail(self.code, "registration_section")
             if reg_section is None:
                 continue
