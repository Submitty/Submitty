--- conflicted
+++ resolved
@@ -687,11 +687,7 @@
         $i = 1;
         foreach ($image_files as $image) {
             // copy over the uploaded image
-<<<<<<< HEAD
-            if (!@copy($image, FileUtils::joinPaths($version_path, "upload_page_" . sprintf("%02d", $i) . "." . $image_extension))) {
-=======
-            if (!@copy($image, FileUtils::joinPaths($version_path, ".upload_page_" . $i . "." . $image_extension))) {
->>>>>>> cf03e4ac
+            if (!@copy($image, FileUtils::joinPaths($version_path, ".upload_page_" . sprintf("%02d", $i) . "." . $image_extension))) {
                 return $this->uploadResult("Failed to copy uploaded image {$image} to current submission.", false);
             }
             if (!@unlink($image)) {
