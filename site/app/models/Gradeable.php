--- conflicted
+++ resolved
@@ -602,7 +602,7 @@
             $this->svn_files[$file] = $details;
         }
 
-        $results_current_path = $results_path."/".$this->current;
+        $results_current_path = $results_path."/".$this->current_version;
         $results_files = FileUtils::getAllFiles($results_current_path, array(), true);
         foreach ($results_files as $file => $details) {
             $this->results_files[$file] = $details;
@@ -739,7 +739,6 @@
         return $this->result_details;
     }
 
-<<<<<<< HEAD
     public function getMetaFiles() {
         return $this->meta_files;
     }
@@ -760,8 +759,6 @@
         return $this->testcases;
     }
 
-=======
->>>>>>> 0838167d
     public function hasAssignmentMessage() {
         return trim($this->message) !== "";
     }
@@ -822,7 +819,6 @@
         return $this->grade_by_registration;
     }
 
-<<<<<<< HEAD
     /**
      * @return User
      */
@@ -885,8 +881,6 @@
         return $this->user_viewed_date;
     }
 
-=======
->>>>>>> 0838167d
     public function updateUserViewedDate() {
         $this->core->getQueries()->updateUserViewedDate($this);
     }
