--- conflicted
+++ resolved
@@ -12,45 +12,25 @@
 SUBMITTY_DATA_DIR = "__INSTALL__FILLIN__SUBMITTY_DATA_DIR__"
 
 
-<<<<<<< HEAD
-def log_message(job_id,is_batch,which_untrusted,jobname,timelabel,elapsed_time,message):
-    now = dateutils.get_current_time()
-    datefile=datetime.strftime(now,"%Y%m%d")+".txt"
-    autograding_log_file=os.path.join(AUTOGRADING_LOG_PATH,datefile)
-    easy_to_read_date=dateutils.write_submitty_date(now)
-=======
-def log_message(is_batch=False,which_untrusted="",jobname="",timelabel="",elapsed_time=-1,message=""):
+def log_message(job_id="",is_batch=False,which_untrusted="",jobname="",timelabel="",elapsed_time=-1,message=""):
     now = dateutils.get_current_time()
     datefile=datetime.strftime(now,"%Y%m%d")+".txt"
     autograding_log_file=os.path.join(AUTOGRADING_LOG_PATH,datefile)
     easy_to_read_date=dateutils.write_submitty_date(now,True)
-    my_pid = os.getpid()
->>>>>>> 8965e56d
-    parent_pid = os.getppid()
     batch_string = "BATCH" if is_batch else ""
     elapsed_time_string = "" if elapsed_time<0 else '{:9.3f}'.format(elapsed_time)
     time_unit = "" if elapsed_time<0 else "sec"
     with open(autograding_log_file,'a') as myfile:
         fcntl.flock(myfile,fcntl.LOCK_EX | fcntl.LOCK_NB)
-<<<<<<< HEAD
-        print ("%s | %6s | %5s | %11s | %-75s | %-6s %5s %3s | %s"
+        print ("%s | %6s | %5s | %11s | %-75s | %-6s %9s %3s | %s"
                % (easy_to_read_date,job_id,batch_string,which_untrusted,
-                  abbrev_jobname,timelabel,elapsed_time,time_unit,message),
-=======
-        print ("%s | %6s | %5s | %11s | %-75s | %-6s %9s %3s | %s"
-               % (easy_to_read_date,my_pid,batch_string,which_untrusted,
                   jobname,timelabel,elapsed_time_string,time_unit,message),
->>>>>>> 8965e56d
                file=myfile)
         fcntl.flock(myfile,fcntl.LOCK_UN)
 
     
 def log_error(jobname,message):
-<<<<<<< HEAD
-    log_message("","","",jobname,"","","ERROR: "+message)
-=======
-    log_message("","",jobname,"",-1,"ERROR: "+message)
->>>>>>> 8965e56d
+    log_message("","","",jobname,"",-1,"ERROR: "+message)
     print ("ERROR :",jobname,":",message)
 
 
