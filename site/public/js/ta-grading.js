--- conflicted
+++ resolved
@@ -253,20 +253,8 @@
     document.cookie = "bar_wrapper_left=" + $("#bar_wrapper").css("left") + "; path=/;";
     document.cookie = "bar_wrapper_visible=" + $("#bar_wrapper").css("display") + "; path=/;";
 
-<<<<<<< HEAD
-    document.cookie = "pdf_annotation_bar_top=" + $("#pdf_annotation_bar").css("top") + "; path=/;";
-    document.cookie = "pdf_annotation_bar_left=" + $("#pdf_annotation_bar").css("left") + "; path=/;";
-=======
     // document.cookie = "pdf_annotation_bar_top=" + $("#pdf_annotation_bar").css("top") + "; path=/;";
     // document.cookie = "pdf_annotation_bar_left=" + $("#pdf_annotation_bar").css("left") + "; path=/;";
-    var overwrite = "on";
-    if ($('#overwrite-id').is(":checked")) {
-        overwrite = "on";
-    } else {
-        overwrite = "off";
-    }
-    document.cookie = "overwrite=" + overwrite + "; path=/;";
->>>>>>> 3ccf0884
 
     var autoscroll = "on";
     if ($('#autoscroll_id').is(":checked")) {
