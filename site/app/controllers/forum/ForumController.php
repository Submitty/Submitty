<?php

namespace app\controllers\forum;

use app\libraries\Core;
use app\models\Notification;
use app\controllers\AbstractController;
use app\libraries\Utils;
use app\libraries\FileUtils;
use app\libraries\DateUtils;
use app\libraries\routers\AccessControl;
use Symfony\Component\Routing\Annotation\Route;


/**
 * Class ForumHomeController
 *
 * Controller to deal with the submitty home page. Once the user has been authenticated, but before they have
 * selected which course they want to access, they are forwarded to the home page.
 */
class ForumController extends AbstractController{
	/**
     * ForumHomeController constructor.
     *
     * @param Core $core
     */
    public function __construct(Core $core) {
        parent::__construct($core);
    }

    private function showDeleted() {
        return ($this->core->getUser()->accessGrading() && isset($_COOKIE['show_deleted']) && $_COOKIE['show_deleted'] == "1");
    }

    private function showMergedThreads($currentCourse) {
        return  (isset($_COOKIE["{$currentCourse}_show_merged_thread"]) && $_COOKIE["{$currentCourse}_show_merged_thread"] == "1");
    }

    private function returnUserContentToPage($error, $isThread, $thread_id){
            //Notify User
            $this->core->addErrorMessage($error);
            if($isThread){
                $url = $this->core->buildCourseUrl(['forum', 'threads', 'new']);
            } else {
                $url = $this->core->buildCourseUrl(['forum', 'threads', $thread_id]);
            }
            return array(-1, $url);
    }

    /**
     * @Route("/{_semester}/{_course}/forum/threads/status", methods={"POST"})
     */
	public function changeThreadStatus($status, $thread_id=null) {
        if (is_null($thread_id)) {
            $thread_id = $_POST['thread_id'];
        }
		$result = array();
		if($this->core->getQueries()->getAuthorOfThread($thread_id) === $this->core->getUser()->getId() || $this->core->getUser()->accessGrading()) {
			if($this->core->getQueries()->updateResolveState($thread_id, $status)) {
				$result['success'] = 'Thread resolve state has been changed.';
			} else {
				$result['error'] = 'The thread resolve state could not be updated. Please try again.';
			}
		} else {
            $result["error"] = "You do not have permissions to do that.";
		}
        $this->core->getOutput()->renderJson($result);
		return $this->core->getOutput()->getOutput();
	}

    private function checkGoodAttachment($isThread, $thread_id, $file_post){
        if((!isset($_FILES[$file_post])) || $_FILES[$file_post]['error'][0] === UPLOAD_ERR_NO_FILE){
            return array(0);
        }
        if(count($_FILES[$file_post]['tmp_name']) > 5) {
            return $this->returnUserContentToPage("Max file upload size is 5. Please try again.", $isThread, $thread_id);
        }
        $imageCheck = Utils::checkUploadedImageFile($file_post) ? 1 : 0;
        if($imageCheck == 0 && !empty($_FILES[$file_post]['tmp_name'])){
            return $this->returnUserContentToPage("Invalid file type. Please upload only image files. (PNG, JPG, GIF, BMP...)", $isThread, $thread_id);
        }
        return array($imageCheck);
    }

    private function isValidCategories($inputCategoriesIds = -1, $inputCategoriesName = -1){
        $rows = $this->core->getQueries()->getCategories();
        if(is_array($inputCategoriesIds)) {
            if(count($inputCategoriesIds) < 1) {
                return false;
            }
            foreach ($inputCategoriesIds as $category_id) {
                $match_found = false;
                foreach($rows as $index => $values){
                    if($values["category_id"] === $category_id) {
                        $match_found = true;
                        break;
                    }
                }
                if(!$match_found) {
                    return false;
                }
            }
        }
        if(is_array($inputCategoriesName)) {
            if(count($inputCategoriesName) < 1) {
                return false;
            }
            foreach ($inputCategoriesName as $category_name) {
                $match_found = false;
                foreach($rows as $index => $values){
                    if($values["category_desc"] === $category_name) {
                        $match_found = true;
                        break;
                    }
                }
                if(!$match_found) {
                    return false;
                }
            }
        }
        return true;
    }

    private function isCategoryDeletionGood($category_id){
        // Check if not the last category which exists
        $rows = $this->core->getQueries()->getCategories();
        foreach($rows as $index => $values){
            if(((int)$values["category_id"]) !== $category_id) {
                return true;
            }
        }
        return false;
    }

    /**
     * @Route("/{_semester}/{_course}/forum/categories/new", methods={"POST"})
     * @AccessControl(permission="forum.modify_category")
     */
    public function addNewCategory($category = []){
        $result = array();
        if(!empty($_POST["newCategory"])) {
            $category = trim($_POST["newCategory"]);
            if($this->isValidCategories(-1, array($category))) {
                $result["error"] = "That category already exists.";
            } else {
                if(strlen($category)>50){
                    $result["error"] = "Category name is more than 50 characters.";
                }
                else {
                    $newCategoryId = $this->core->getQueries()->addNewCategory($category);
                    $result["new_id"] = $newCategoryId["category_id"];
                }
            }
        } elseif (count($category) > 0){
            $result["new_ids"] = [];
            foreach ($category as $categoryName){
                if(!$this->isValidCategories(-1, array($categoryName))) {
                    $newCategoryId = $this->core->getQueries()->addNewCategory($categoryName);
                    $result["new_ids"][] = $newCategoryId;
                }
            }
        }
        else {
            $result["error"] = "No category data submitted. Please try again.";
        }
        $this->core->getOutput()->renderJson($result);
        return $this->core->getOutput()->getOutput();
    }

    /**
     * @Route("/{_semester}/{_course}/forum/categories/delete", methods={"POST"})
     * @AccessControl(permission="forum.modify_category")
     */
    public function deleteCategory(){
        $result = array();
        if(!empty($_POST["deleteCategory"])) {
            $category = (int)$_POST["deleteCategory"];
            if(!$this->isValidCategories(array($category))) {
                $result["error"] = "That category doesn't exists.";
            } else if(!$this->isCategoryDeletionGood($category)) {
                $result["error"] = "Last category can't be deleted.";
            } else {
                if($this->core->getQueries()->deleteCategory($category)) {
                    $result["success"] = "OK";
                } else {
                    $result["error"] = "Category is in use.";
                }
            }
        } else {
            $result["error"] = "No category data submitted. Please try again.";
        }
        $this->core->getOutput()->renderJson($result);
        return $this->core->getOutput()->getOutput();
    }

    /**
     * @Route("/{_semester}/{_course}/forum/categories/edit", methods={"POST"})
     * @AccessControl(permission="forum.modify_category")
     */
    public function editCategory(){
        $result = array();

        $category_id = $_POST["category_id"];
        $category_desc = null;
        $category_color = null;
        $should_update = true;

        if(!empty($_POST["category_desc"])) {
            $category_desc = trim($_POST["category_desc"]);
            if($this->isValidCategories(-1, array($category_desc))) {
                $result["error"] = "That category already exists.";
                $should_update = false;
            }
            else if(strlen($category_desc) > 50){
                $result["error"] = "Category name is more than 50 characters.";
                $should_update = false;
            }
        }
        if(!empty($_POST["category_color"])) {
            $category_color = $_POST["category_color"];
            if(!in_array(strtoupper($category_color), $this->getAllowedCategoryColor())) {
                $result["error"] = "Given category color is not allowed.";
                $should_update = false;
            }
        }

        if($should_update) {
            $this->core->getQueries()->editCategory($category_id, $category_desc, $category_color);
            $result["success"] = "OK";
        } else if(!isset($result["error"])) {
            $result["error"] = "No category data updated. Please try again.";
        }

        $this->core->getOutput()->renderJson($result);
        return $this->core->getOutput()->getOutput();
    }

    /**
     * @Route("/{_semester}/{_course}/forum/categories/reorder", methods={"POST"})
     * @AccessControl(permission="forum.modify_category")
     */
    public function reorderCategories(){
        $result = array();
        $rows = $this->core->getQueries()->getCategories();

        $current_order = array();
        foreach ($rows as $row) {
            $current_order[] = (int)$row['category_id'];
        }
        $new_order = array();
        foreach ($_POST['categorylistitem'] as $item) {
            $new_order[] = (int)$item;
        }

        if(count(array_diff(array_merge($current_order, $new_order), array_intersect($current_order, $new_order))) === 0) {
            $this->core->getQueries()->reorderCategories($new_order);
            $results["success"] = "ok";
        } else {
            $result["error"] = "Different Categories IDs given";
        }

        $this->core->getOutput()->renderJson($result);
        return $this->core->getOutput()->getOutput();
    }

    //CODE WILL BE CONSOLIDATED IN FUTURE

    /**
     * @Route("/{_semester}/{_course}/forum/threads/new", methods={"POST"})
     * @AccessControl(permission="forum.publish")
     */
    public function publishThread(){
        if(!$this->core->getAccess()->canI("forum.publish")) {
            $this->core->getOutput()->renderJson(['error' => "Invalid CSRF token"]);
            return $this->core->getOutput()->getOutput();
        }

        $markdown = !empty($_POST['markdown_status']);
        $current_user_id = $this->core->getUser()->getId();
        $result = array();
        $thread_title = trim($_POST["title"]);
        $thread_post_content = str_replace("\r", "", $_POST["thread_post_content"]);
        $anon = (isset($_POST["Anon"]) && $_POST["Anon"] == "Anon") ? 1 : 0;
        if( !empty($_POST['lock_thread_date'])  and $this->core->getUser()->accessAdmin() ){
            $lock_thread_date = $_POST['lock_thread_date'];
        } else {
            $lock_thread_date = null;
        }


        $thread_status = $_POST["thread_status"];

        $announcement = (isset($_POST["Announcement"]) && $_POST["Announcement"] == "Announcement" && $this->core->getUser()->accessFullGrading()) ? 1 : 0 ;

        $categories_ids  = array();
        foreach ($_POST["cat"] as $category_id) {
            $categories_ids[] = (int)$category_id;
        }
        if(empty($thread_title) || empty($thread_post_content)){
            $this->core->addErrorMessage("One of the fields was empty or bad. Please re-submit your thread.");
            $result['next_page'] = $this->core->buildCourseUrl(['forum', 'threads', 'new']);
        } else if(!$this->isValidCategories($categories_ids)){
            $this->core->addErrorMessage("You must select valid categories. Please re-submit your thread.");
            $result['next_page'] = $this->core->buildCourseUrl(['forum', 'threads', 'new']);
        } else {
            $hasGoodAttachment = $this->checkGoodAttachment(true, -1, 'file_input');
            if($hasGoodAttachment[0] == -1){
                $result['next_page'] = $hasGoodAttachment[1];
            } else {
                // Good Attachment
                $result = $this->core->getQueries()->createThread($markdown, $current_user_id, $thread_title, $thread_post_content, $anon, $announcement, $thread_status, $hasGoodAttachment[0], $categories_ids, $lock_thread_date);

                $thread_id = $result["thread_id"];
                $post_id = $result["post_id"];

                if($hasGoodAttachment[0] == 1) {
                    $thread_dir = FileUtils::joinPaths(FileUtils::joinPaths($this->core->getConfig()->getCoursePath(), "forum_attachments"), $thread_id);
                    FileUtils::createDir($thread_dir);

                    $post_dir = FileUtils::joinPaths($thread_dir, $post_id);
                    FileUtils::createDir($post_dir);

                    for($i = 0; $i < count($_FILES["file_input"]["name"]); $i++){
                        $target_file = $post_dir . "/" . basename($_FILES["file_input"]["name"][$i]);
                        move_uploaded_file($_FILES["file_input"]["tmp_name"][$i], $target_file);
                    }

                }
                $full_course_name = $this->core->getFullCourseName();
                $metadata = json_encode(array('url' => $this->core->buildCourseUrl(['forum', 'threads', $thread_id]), 'thread_id' => $thread_id));
                // notify on a new announcement
                if ($announcement) {
                    $subject = "New Announcement: ".Notification::textShortner($thread_title);
                    $content = "An Instructor or Teaching Assistant made an announcement in:\n".$full_course_name."\n\n".$thread_title."\n\n".$thread_post_content;
                    $event = ['component' => 'forum', 'metadata' => $metadata, 'content' => $content, 'subject' => $subject];
                    $this->core->getNotificationFactory()->onNewAnnouncement($event);
                }
                // notify on a new thread
                else {
                    $subject = "New Thread: ".Notification::textShortner($thread_title);
                    $content = "A new discussion thread was created in:\n".$full_course_name."\n\n".$thread_title."\n\n".$thread_post_content;
                    $event = ['component' => 'forum', 'metadata' => $metadata, 'content' => $content, 'subject' => $subject];
                    $this->core->getNotificationFactory()->onNewThread($event);
                }

                $result['next_page'] = $this->core->buildCourseUrl(['forum', 'threads', $thread_id]);
            }
        }
        $this->core->getOutput()->renderJson($result);
        return $this->core->getOutput()->getOutput();
    }

    /**
     * @Route("/{_semester}/{_course}/forum/search", methods={"POST"})
     */
    public function search(){
        $results = $this->core->getQueries()->searchThreads($_POST['search_content']);
        $this->core->getOutput()->renderOutput('forum\ForumThread', 'searchResult', $results);
    }

    /**
     * @Route("/{_semester}/{_course}/forum/posts/new", methods={"POST"})
     * @AccessControl(permission="forum.publish")
     */
    public function publishPost(){
        $current_user_id = $this->core->getUser()->getId();
        $result = array();
        $parent_id = (!empty($_POST["parent_id"])) ? htmlentities($_POST["parent_id"], ENT_QUOTES | ENT_HTML5, 'UTF-8') : -1;
        $post_content_tag = 'thread_post_content';
        $file_post = 'file_input';
        $post_content = str_replace("\r", "", $_POST[$post_content_tag]);
        $thread_id = htmlentities($_POST["thread_id"], ENT_QUOTES | ENT_HTML5, 'UTF-8');

        if(isset($_POST['thread_status'])){
            $this->changeThreadStatus($_POST['thread_status'], $thread_id);
        }

        $markdown = !empty($_POST['markdown_status']);

        setcookie("markdown_enabled", ($markdown?1:0), time() + (86400 * 30), "/");

        $display_option = (!empty($_POST["display_option"])) ? htmlentities($_POST["display_option"], ENT_QUOTES | ENT_HTML5, 'UTF-8') : "tree";
        $anon = (isset($_POST["Anon"]) && $_POST["Anon"] == "Anon") ? 1 : 0;
        if(empty($post_content) || empty($thread_id)){
            $this->core->addErrorMessage("There was an error submitting your post. Please re-submit your post.");
            $result['next_page'] = $this->core->buildCourseUrl(['forum', 'threads']);
        } else if(!$this->core->getQueries()->existsThread($thread_id)) {
            $this->core->addErrorMessage("There was an error submitting your post. Thread doesn't exist.");
            $result['next_page'] = $this->core->buildCourseUrl(['forum', 'threads']);
        } else if(!$this->core->getQueries()->existsPost($thread_id, $parent_id)) {
            $this->core->addErrorMessage("There was an error submitting your post. Parent post doesn't exist in given thread.");
            $result['next_page'] = $this->core->buildCourseUrl(['forum', 'threads']);
        } else if($this->core->getQueries()->isThreadLocked($thread_id) and !$this->core->getUser()->accessAdmin() ) {
            $this->core->addErrorMessage("Thread is locked.");
            $result['next_page'] = $this->core->buildCourseUrl(['forum', 'threads', $thread_id]);
        } else {
            $hasGoodAttachment = $this->checkGoodAttachment(false, $thread_id, $file_post);
            if($hasGoodAttachment[0] == -1){
                $result['next_page'] = $hasGoodAttachment[1];
            } else {
                $post_id = $this->core->getQueries()->createPost($current_user_id, $post_content, $thread_id, $anon, 0, false, $hasGoodAttachment[0], $markdown, $parent_id);
                $thread_dir = FileUtils::joinPaths(FileUtils::joinPaths($this->core->getConfig()->getCoursePath(), "forum_attachments"), $thread_id);

                if(!is_dir($thread_dir)) {
                    FileUtils::createDir($thread_dir);
                }

                if($hasGoodAttachment[0] == 1) {
                    $post_dir = FileUtils::joinPaths($thread_dir, $post_id);
                    FileUtils::createDir($post_dir);
                    for($i = 0; $i < count($_FILES[$file_post]["name"]); $i++){
                        $target_file = $post_dir . "/" . basename($_FILES[$file_post]["name"][$i]);
                        move_uploaded_file($_FILES[$file_post]["tmp_name"][$i], $target_file);
                    }
                }

                $full_course_name = $this->core->getFullCourseName();
                $thread_title = $this->core->getQueries()->getThread($thread_id)[0]['title'];
                $parent_post = $this->core->getQueries()->getPost($parent_id);
                $parent_post_content = $parent_post['content'];

                $metadata = json_encode(array('url' => $this->core->buildCourseUrl(['forum', 'threads', $thread_id]), 'thread_id' => $thread_id));

                $subject = "New Reply: ".Notification::textShortner($thread_title);
                $content = "A new message was posted in:\n".$full_course_name."\n\nThread Title: ".$thread_title."\nPost: ".Notification::textShortner($parent_post_content)."\n\nNew Reply:\n\n".$post_content;
                $event = ['component' => 'forum', 'metadata' => $metadata, 'content' => $content, 'subject' => $subject, 'post_id' => $post_id, 'thread_id' => $thread_id];
                $this->core->getNotificationFactory()->onNewPost($event);

                $result['next_page'] = $this->core->buildCourseUrl(['forum', 'threads', $thread_id]) . '?' . http_build_query(['option' => $display_option]);
            }
        }
        $this->core->getOutput()->renderJson($result);
        return $this->core->getOutput()->getOutput();
    }

    /**
     * @Route("/{_semester}/{_course}/forum/announcements", methods={"POST"})
     * @AccessControl(permission="forum.modify_announcement")
     */
    public function alterAnnouncement($type){
        $thread_id = $_POST["thread_id"];
        $this->core->getQueries()->setAnnouncement($thread_id, $type);

        //TODO: notify on edited announcement
    }

    /**
     * @Route("/{_semester}/{_course}/forum/threads/pin", methods={"POST"})
     */
    public function pinThread($type){
        $thread_id = $_POST["thread_id"];
        $current_user = $this->core->getUser()->getId();
        $this->core->getQueries()->addPinnedThread($current_user, $thread_id, $type);
        $response = array('user' => $current_user, 'thread' => $thread_id, 'type' => $type);
        $this->core->getOutput()->renderJson($response);
        return $this->core->getOutput()->getOutput();
    }

    /**
     * Alter content/delete/undelete post of a thread
     *
     * If applied on the first post of a thread, same action will be reflected on the corresponding thread
     *
     * @param integer(0/1/2) $modifyType - 0 => delete, 1 => edit content, 2 => undelete
     *
     * @Route("/{_semester}/{_course}/forum/posts/modify", methods={"POST"})
     */
    public function alterPost($modify_type){
        $full_course_name = $this->core->getFullCourseName();
        $post_id = $_POST["post_id"] ?? $_POST["edit_post_id"];
        $post = $this->core->getQueries()->getPost($post_id);
        $current_user_id = $this->core->getUser()->getId();

        $markdown = !empty($_POST['markdown_status']);

        if(!$this->core->getAccess()->canI("forum.modify_post", ['post_author' => $post['author_user_id']])) {
                $this->core->getOutput()->renderJson(['error' => 'You do not have permissions to do that.']);
                return;
        }
        if(!empty($_POST['edit_thread_id']) && $this->core->getQueries()->isThreadLocked($_POST['edit_thread_id']) and !$this->core->getUser()->accessAdmin() ){
            $this->core->addErrorMessage("Thread is locked.");
<<<<<<< HEAD
            $this->core->redirect($this->core->buildCourseUrl(['forum', 'threads', $_POST['edit_thread_id']]));
        } else if($this->core->getQueries()->isThreadLocked($_POST['edit_thread_id']) and !$this->core->getUser()->accessAdmin() ){
=======
            $this->core->redirect($this->core->buildNewCourseUrl(['forum', 'threads', $_POST['edit_thread_id']]));
        } else if($this->core->getQueries()->isThreadLocked($_POST['thread_id']) and !$this->core->getUser()->accessAdmin() ){
>>>>>>> c718ac82
            $this->core->getOutput()->renderJson(['error' => 'Thread is locked']);
            return;
        }
        else if($modify_type == 0) { //delete post or thread
            $thread_id = $_POST["thread_id"];
            $thread_title = $this->core->getQueries()->getThread($thread_id)[0]['title'];
            if($this->core->getQueries()->setDeletePostStatus($post_id, $thread_id, 1)){
                $type = "thread";
            } else {
                $type = "post";
            }

            $post_author_id = $post['author_user_id'];
            $metadata = json_encode(array());
            $subject = "Deleted: ".Notification::textShortner($post["content"]);
            $content = "In ".$full_course_name."\n\nThread: ".$thread_title."\n\nPost:\n".$post["content"]." was deleted.";
            $event = [ 'component' => 'forum', 'metadata' => $metadata, 'content' => $content, 'subject' => $subject, 'recipient' => $post_author_id, 'preference' => 'all_modifications_forum'];
            $this->core->getNotificationFactory()->onPostModified($event);

            $this->core->getQueries()->removeNotificationsPost($post_id);
            $this->core->getOutput()->renderJson($response = array('type' => $type));
            return $this->core->getOutput()->getOutput();
        } else if($modify_type == 2) { //undelete post or thread
            $thread_id = $_POST["thread_id"];
            $result = $this->core->getQueries()->setDeletePostStatus($post_id, $thread_id, 0);
            if(is_null($result)) {
                $error = "Parent post must be undeleted first.";
                $this->core->getOutput()->renderJson($response = array('error' => $error));
            } else {
                // We want to reload same thread again, in both case (thread/post undelete)
                $thread_title = $this->core->getQueries()->getThread($thread_id)[0]['title'];
                $post_author_id = $post['author_user_id'];
                $metadata = json_encode(array('url' => $this->core->buildCourseUrl(['forum', 'threads', $thread_id]) . '#' . (string)$post_id, 'thread_id' => $thread_id, 'post_id' => $post_id));
                $subject = "Undeleted: ".Notification::textShortner($post["content"]);
                $content = "In ".$full_course_name."\n\nThe following post was undeleted.\n\nThread: ".$thread_title."\n\n".$post["content"];
                $event = ['component' => 'forum', 'metadata' => $metadata, 'content' => $content, 'subject' => $subject, 'recipient' => $post_author_id, 'preference' => 'all_modifications_forum'];
                $this->core->getNotificationFactory()->onPostModified($event);
                $type = "post";
                $this->core->getOutput()->renderJson($response = array('type' => $type));
            }
            return $this->core->getOutput()->getOutput();
        } else if($modify_type == 1) { //edit post or thread
            $thread_id = $_POST["edit_thread_id"];
            $status_edit_thread = $this->editThread();
            $status_edit_post   = $this->editPost();

            $any_changes = false;
            $type = null;
            $isError = false;
            $messageString = '';
             // Author of first post and thread must be same
            if(is_null($status_edit_thread) && is_null($status_edit_post)) {
                $this->core->addErrorMessage("No data submitted. Please try again.");
            } else if(is_null($status_edit_thread) || is_null($status_edit_post)) {
                $type = is_null($status_edit_thread)?"Post":"Thread";
                if($status_edit_thread || $status_edit_post) {
                    //$type is true
                    $messageString = "{$type} updated successfully.";
                    $any_changes = true;
                } else {
                    $isError = true;
                    $messageString = "{$type} update failed. Please try again.";
                }
            } else {
                if($status_edit_thread && $status_edit_post) {
                    $type = "Thread and Post";
                    $messageString = "Thread and post updated successfully.";
                    $any_changes = true;
                } else {
                    $type = ($status_edit_thread)?"Thread":"Post";
                    $type_opposite = (!$status_edit_thread)?"Thread":"Post";
                    $isError = true;
                    if($status_edit_thread || $status_edit_post) {
                        //$type is true
                        $messageString = "{$type} updated successfully. {$type_opposite} update failed. Please try again.";
                        $any_changes = true;
                    } else {
                        $messageString = "Thread and Post update failed. Please try again.";
                    }
                }
            }
            if($any_changes) {
                $thread_title = $this->core->getQueries()->getThread($thread_id)[0]['title'];
                $post_author_id = $post['author_user_id'];
                $metadata = json_encode(array('url' => $this->core->buildCourseUrl(['forum', 'threads', $thread_id]) . '#' . (string)$post_id, 'thread_id' => $thread_id, 'post_id' => $post_id));
                if ($type == "Post") {
                    $post_content = $_POST["thread_post_content"];
                    $subject = "Post Edited: ".Notification::textShortner($post_content);
                    $content = "A message was edited in:\n".$full_course_name."\n\nThread Title: ".$thread_title."\n\nEdited Post: \n\n".$post_content;
                }
                else if ($type == "Thread and Post") {
                    $post_content = $_POST["thread_post_content"];
                    $subject = "Thread Edited: ".Notification::textShortner($thread_title);
                    $content = "A thread was edited in:\n".$full_course_name."\n\nEdited Thread: ".$thread_title."\n\nEdited Post: \n\n".$post_content;
                }

                $event = ['component' => 'forum', 'metadata' => $metadata, 'content' => $content, 'subject' => $subject, 'recipient' => $post_author_id, 'preference' => 'all_modifications_forum'];
                $this->core->getNotificationFactory()->onPostModified($event);
            }
            if($isError) {
                $this->core->getOutput()->renderJson(['error' => $messageString]);
                return;
            }
            $this->core->redirect($this->core->buildCourseUrl(['forum', 'threads', $thread_id]));
        }
    }

    /**
     * @Route("/{_semester}/{_course}/forum/threads/merge", methods={"POST"})
     * @AccessControl(permission="forum.merge_thread")
     */
    public function mergeThread(){
        $current_user_id = $this->core->getUser()->getId();
        $parent_thread_id = $_POST["merge_thread_parent"];
        $child_thread_id = $_POST["merge_thread_child"];
        preg_match('/\((.*?)\)/', $parent_thread_id, $result);
        $parent_thread_id = $result[1];
        $thread_id = $child_thread_id;
        if(is_numeric($parent_thread_id) && is_numeric($child_thread_id)) {
            $message = "";
            $child_root_post = -1;
            if($this->core->getQueries()->mergeThread($parent_thread_id, $child_thread_id, $message, $child_root_post)) {
                $child_thread_dir = FileUtils::joinPaths(FileUtils::joinPaths($this->core->getConfig()->getCoursePath(), "forum_attachments"), $child_thread_id);
                if(is_dir($child_thread_dir)) {
                    $parent_thread_dir = FileUtils::joinPaths(FileUtils::joinPaths($this->core->getConfig()->getCoursePath(), "forum_attachments"), $parent_thread_id);
                    if(!is_dir($parent_thread_dir)) {
                        FileUtils::createDir($parent_thread_dir);
                    }
                    $child_posts_dirs = FileUtils::getAllDirs($child_thread_dir);
                    foreach ($child_posts_dirs as $post_id) {
                        $child_post_dir = FileUtils::joinPaths($child_thread_dir, $post_id);
                        $parent_post_dir = FileUtils::joinPaths($parent_thread_dir, $post_id);
                        rename($child_post_dir, $parent_post_dir);
                    }
                }

                $full_course_name = $this->core->getFullCourseName();
                $child_thread = $this->core->getQueries()->getThread($child_thread_id)[0];
                $child_thread_author = $child_thread['created_by'];
                $child_thread_title = $child_thread['title'];
                $parent_thread_title =$this->core->getQueries()->getThreadTitle($parent_thread_id)['title'];
                $metadata = json_encode(array('url' => $this->core->buildCourseUrl(['forum', 'threads', $parent_thread_id]) . '#' . (string)$child_root_post, 'thread_id' => $parent_thread_id, 'post_id' => $child_root_post));
                $subject = "Thread Merge: ".Notification::textShortner($child_thread_title);
                $content = "Two threads were merged in:\n".$full_course_name."\n\nAll messages posted in Merged Thread:\n".$child_thread_title."\n\nAre now contained within Parent Thread:\n".$parent_thread_title;
                $event = [ 'component' => 'forum', 'metadata' => $metadata, 'content' => $content, 'subject' => $subject, 'recipient' => $child_thread_author, 'preference' => 'merge_threads'];
                $this->core->getNotificationFactory()->onPostModified($event);
                $this->core->addSuccessMessage("Threads merged!");
                $thread_id = $parent_thread_id;
            } else {
                $this->core->addErrorMessage("Merging Failed! ".$message);
            }
        }
        $this->core->redirect($this->core->buildCourseUrl(['forum', 'threads', $thread_id]));
    }

    private function editThread(){
        // Ensure authentication before call
        if(!empty($_POST["title"])) {
            $thread_id = $_POST["edit_thread_id"];
            if( !empty($_POST['lock_thread_date']) and $this->core->getUser()->accessAdmin()){
                $lock_thread_date = $_POST['lock_thread_date'];
            }
            else{
                $lock_thread_date = null;
            }
            $thread_title = $_POST["title"];
            $status = $_POST["thread_status"];
            $categories_ids  = array();
            if(!empty($_POST["cat"])) {
                foreach ($_POST["cat"] as $category_id) {
                    $categories_ids[] = (int)$category_id;
                }
            }
            if(!$this->isValidCategories($categories_ids)) {
                return false;
            }
            return $this->core->getQueries()->editThread($thread_id, $thread_title, $categories_ids, $status, $lock_thread_date);
        }
        return null;
    }

    private function editPost(){
        // Ensure authentication before call
        $new_post_content = $_POST["thread_post_content"];
        if(!empty($new_post_content)) {
            $post_id = $_POST["edit_post_id"];
            $original_post = $this->core->getQueries()->getPost($post_id);
            if(!empty($original_post)) {
                $original_creator = $original_post['author_user_id'];
            }
            $anon = (!empty($_POST["Anon"]) && $_POST["Anon"] == "Anon") ? 1 : 0;
            $current_user = $this->core->getUser()->getId();
            if(!$this->modifyAnonymous($original_creator)) {
                $anon = $original_post["anonymous"] ? 1 : 0;
            }

            $markdown = !empty($_POST['markdown_status']);

            return $this->core->getQueries()->editPost($original_creator, $current_user, $post_id, $new_post_content, $anon, $markdown);
        }
        return null;
    }

    private function getSortedThreads($categories_ids, $max_thread, $show_deleted, $show_merged_thread, $thread_status, $unread_threads, &$blockNumber, $thread_id = -1){
        $current_user = $this->core->getUser()->getId();
        if(!$this->isValidCategories($categories_ids)) {
            // No filter for category
            $categories_ids = array();
        }

        $thread_block = $this->core->getQueries()->loadThreadBlock($categories_ids, $thread_status, $unread_threads, $show_deleted, $show_merged_thread, $current_user, $blockNumber, $thread_id);

        $ordered_threads = $thread_block['threads'];
        $blockNumber = $thread_block['block_number'];

        foreach ($ordered_threads as &$thread) {
            $list = array();
            foreach(explode("|", $thread['categories_ids']) as $id ) {
                $list[] = (int)$id;
            }
            $thread['categories_ids'] = $list;
            $thread['categories_desc'] = explode("|", $thread['categories_desc']);
            $thread['categories_color'] = explode("|", $thread['categories_color']);
        }
        return $ordered_threads;
    }

    /**
     * @Route("/{_semester}/{_course}/forum/threads", methods={"POST"})
     */
    public function getThreads($page_number = null){
        $pageNumber = !empty($page_number) && is_numeric($page_number) ? (int)$page_number : 1;
        $show_deleted = $this->showDeleted();
        $currentCourse = $this->core->getConfig()->getCourse();
        $show_merged_thread = $this->showMergedThreads($currentCourse);
        $categories_ids = array_key_exists('thread_categories', $_POST) && !empty($_POST["thread_categories"]) ? explode("|", $_POST['thread_categories']) : array();
        $thread_status = array_key_exists('thread_status', $_POST) && ($_POST["thread_status"] === "0" || !empty($_POST["thread_status"])) ? explode("|", $_POST['thread_status']) : array();
        $unread_threads = ($_POST["unread_select"] === 'true');
        if(empty($categories_ids) && !empty($_COOKIE[$currentCourse . '_forum_categories'])){
            $categories_ids = explode("|", $_COOKIE[$currentCourse . '_forum_categories']);
        }
        if(empty($thread_status) && !empty($_COOKIE['forum_thread_status'])){
            $thread_status = explode("|", $_COOKIE['forum_thread_status']);
        }
        foreach ($categories_ids as &$id) {
            $id = (int)$id;
        }
        foreach ($thread_status as &$status) {
            $status = (int)$status;
        }
        $max_thread = 0;
        $threads = $this->getSortedThreads($categories_ids, $max_thread, $show_deleted, $show_merged_thread, $thread_status, $unread_threads, $pageNumber, -1);
        $currentCategoriesIds = (!empty($_POST['currentCategoriesId'])) ? explode("|", $_POST["currentCategoriesId"]) : array();
        $currentThreadId = array_key_exists('currentThreadId', $_POST) && !empty($_POST["currentThreadId"]) && is_numeric($_POST["currentThreadId"]) ? (int)$_POST["currentThreadId"] : -1;
        $this->core->getOutput()->renderOutput('forum\ForumThread', 'showAlteredDisplayList', $threads, true, $currentThreadId, $currentCategoriesIds);
        $this->core->getOutput()->useHeader(false);
        $this->core->getOutput()->useFooter(false);
        return $this->core->getOutput()->renderJson(array(
                "html" => $this->core->getOutput()->getOutput(),
                "count" => count($threads),
                "page_number" => $pageNumber,
            ));
    }

    /**
     * @Route("/{_semester}/{_course}/forum/threads", methods={"GET"})
     * @Route("/{_semester}/{_course}/forum/threads/{thread_id}", methods={"GET", "POST"}, requirements={"thread_id": "\d+"})
     */
    public function showThreads($thread_id = null, $option = 'tree'){
        $user = $this->core->getUser()->getId();
        $currentCourse = $this->core->getConfig()->getCourse();
        $category_id = in_array('thread_category', $_POST) ? $_POST['thread_category'] : -1;
        $category_id = array($category_id);
        $thread_status = array();
        $new_posts = array();
        $unread_threads = false;
        if(!empty($_COOKIE[$currentCourse . '_forum_categories']) &&  $category_id[0] == -1 ) {
            $category_id = explode('|', $_COOKIE[$currentCourse . '_forum_categories']);
        }
        if(!empty($_COOKIE['forum_thread_status'])){
            $thread_status = explode("|", $_COOKIE['forum_thread_status']);
        }
        if(!empty($_COOKIE['unread_select_value'])){
            $unread_threads = ($_COOKIE['unread_select_value'] === 'true');
        }
        foreach ($category_id as &$id) {
            $id = (int)$id;
        }
        foreach ($thread_status as &$status) {
            $status = (int)$status;
        }

        $max_thread = 0;
        $show_deleted = $this->showDeleted();
        $show_merged_thread = $this->showMergedThreads($currentCourse);
        $current_user = $this->core->getUser()->getId();

        $thread_resolve_state = 0;

        $posts = null;
        $option = 'tree';
        if(!empty($_COOKIE['forum_display_option'])) {
           $option = $_COOKIE['forum_display_option'];
        }
        $option = ($this->core->getUser()->accessGrading() || $option != 'alpha') ? $option : 'tree';
        if(!empty($thread_id)){
            $thread_id = (int)$thread_id;
            $thread_resolve_state = $this->core->getQueries()->getResolveState($thread_id)[0]['status'];
            $this->core->getQueries()->markNotificationAsSeen($user, -2, (string)$thread_id);
            $unread_p = $this->core->getQueries()->getUnviewedPosts($thread_id, $current_user);
            foreach ($unread_p as $up) {
                $new_posts[] = $up["id"];
            }
            $thread = $this->core->getQueries()->getThread($thread_id);
            if(!empty($thread)) {
                $thread = $thread[0];
                if($thread['merged_thread_id'] != -1){
                    // Redirect merged thread to parent
                    $this->core->addSuccessMessage("Requested thread is merged into current thread.");
                    $this->core->redirect($this->core->buildCourseUrl(['forum', 'threads', $thread['merged_thread_id']]));
                    return;
                }
                if($option == "alpha"){
                    $posts = $this->core->getQueries()->getPostsForThread($current_user, $thread_id, $show_deleted, 'alpha');
                } else if($option == "reverse-time") {
                    $posts = $this->core->getQueries()->getPostsForThread($current_user, $thread_id, $show_deleted, 'reverse-time');
                }else {
                    $posts = $this->core->getQueries()->getPostsForThread($current_user, $thread_id, $show_deleted, 'tree');
                }
                if(empty($posts)){
                    $this->core->addErrorMessage("No posts found for selected thread.");
                }
            }
        }
        if(empty($thread_id) || empty($posts)) {
            $new_posts = $this->core->getQueries()->getUnviewedPosts(-1, $current_user);
            $posts = $this->core->getQueries()->getPostsForThread($current_user, -1, $show_deleted);
        }
        $thread_id = -1;
        if(!empty($posts)){
            $thread_id = $posts[0]["thread_id"];
        }
        $pageNumber = 0;
        $threads = $this->getSortedThreads($category_id, $max_thread, $show_deleted, $show_merged_thread, $thread_status, $unread_threads, $pageNumber, $thread_id);

        if(!empty($_REQUEST["ajax"])){
            $this->core->getOutput()->renderTemplate('forum\ForumThread', 'showForumThreads', $user, $posts, $new_posts, $threads, $show_deleted, $show_merged_thread, $option, $max_thread, $pageNumber, $thread_resolve_state, true);
        }
        else {
            $this->core->getOutput()->renderOutput('forum\ForumThread', 'showForumThreads', $user, $posts, $new_posts, $threads, $show_deleted, $show_merged_thread, $option, $max_thread, $pageNumber, $thread_resolve_state, false);
        }
    }

    private function getAllowedCategoryColor() {
        $colors = array();
        $colors["MAROON"]   = "#800000";
        $colors["OLIVE"]    = "#808000";
        $colors["GREEN"]    = "#008000";
        $colors["TEAL"]     = "#008080";
        $colors["NAVY"]     = "#000080";
        $colors["PURPLE"]   = "#800080";
        $colors["GRAY"]     = "#808080";
        $colors["BLACK"]    = "#000000";
        return $colors;
    }

    /**
     * @Route("/{_semester}/{_course}/forum/threads/new", methods={"GET"})
     */
    public function showCreateThread(){
         $this->core->getOutput()->renderOutput('forum\ForumThread', 'createThread', $this->getAllowedCategoryColor());
    }

    /**
     * @Route("/{_semester}/{_course}/forum/categories", methods={"GET"})
     */
    public function showCategories(){
        $this->core->getOutput()->renderOutput('forum\ForumThread', 'showCategories', $this->getAllowedCategoryColor());
    }

    /**
     * @Route("/{_semester}/{_course}/forum/posts/history", methods={"POST"})
     * @AccessControl(role="LIMITED_ACCESS_GRADER")
     */
    public function getHistory(){
        $post_id = $_POST["post_id"];
        $output = array();
        $_post = array();
        $older_posts = $this->core->getQueries()->getPostHistory($post_id);
        $current_post = $this->core->getQueries()->getPost($post_id);
        $oc = $current_post["author_user_id"];
        $anon = $current_post["anonymous"];
        foreach ($older_posts as $post) {
            $_post['user'] = !$this->modifyAnonymous($oc) && $oc == $post["edit_author"] && $anon ? '' : $post["edit_author"];
            $_post['content'] = $return = $this->core->getOutput()->renderTwigTemplate("forum/RenderPost.twig", [
                "post_content" => $post["content"]
            ]);
            $_post['post_time'] = DateUtils::parseDateTime($post['edit_timestamp'], $this->core->getConfig()->getTimezone())->format("n/j g:i A");
            $output[] = $_post;
        }
        if(count($output) == 0) {
            // Current post
            $_post['user'] = !$this->modifyAnonymous($oc) && $anon ? '' : $oc;
            $_post['content'] = $return = $this->core->getOutput()->renderTwigTemplate("forum/RenderPost.twig", [
                "post_content" => $current_post["content"]
            ]);
            $_post['post_time'] = DateUtils::parseDateTime($current_post['timestamp'], $this->core->getConfig()->getTimezone())->format("n/j g:i A");
            $output[] = $_post;
        }
        // Fetch additional information
        foreach ($output as &$_post) {
            $emptyUser = empty($_post['user']);
            $_post['user_info'] = $emptyUser ? array('first_name' => 'Anonymous', 'last_name' => '', 'email' => '') : $this->core->getQueries()->getDisplayUserInfoFromUserId($_post['user']);
            $_post['is_staff_post'] = $emptyUser ? false : $this->core->getQueries()->isStaffPost($_post['user']);
        }
        $this->core->getOutput()->renderJson($output);
        return $this->core->getOutput()->getOutput();
    }

    public function modifyAnonymous($author) {
        return $this->core->getUser()->accessFullGrading() || $this->core->getUser()->getId() === $author;
    }

    /**
     * @Route("/{_semester}/{_course}/forum/posts/get", methods={"POST"})
     */
    public function getEditPostContent(){
        $post_id = $_POST["post_id"];
        if(!empty($post_id)) {
            $result = $this->core->getQueries()->getPost($post_id);
            if($this->core->getAccess()->canI("forum.modify_post", ['post_author' => $result['author_user_id']])) {
                $output = array();
                $output['post'] = $result["content"];
                $output['post_time'] = $result['timestamp'];
                $output['anon'] = $result['anonymous'];
                $output['change_anon'] = $this->modifyAnonymous($result["author_user_id"]);
                $output['user'] = $output['anon'] ? 'Anonymous' : $result["author_user_id"];
                $output['markdown'] = $result['render_markdown'];
                if(isset($_POST["thread_id"])) {
                    $this->getThreadContent($_POST["thread_id"], $output);
                }
                $this->core->getOutput()->renderJson($output);
            } else {
                $this->core->getOutput()->renderJson(array('error' => "You do not have permissions to do that."));
            }
        }
        return $this->core->getOutput()->getOutput();
    }

    private function getThreadContent($thread_id, &$output){
        $result = $this->core->getQueries()->getThread($thread_id)[0];
        $output['lock_thread_date'] = $result['lock_thread_date'];
        $output['title'] = $result["title"];
        $output['categories_ids'] = $this->core->getQueries()->getCategoriesIdForThread($thread_id);
        $output['thread_status'] = $result["status"];
    }

    /**
     * @Route("/{_semester}/{_course}/forum/stats")
     */
    public function showStats(){
        $posts = $this->core->getQueries()->getPosts();
        $num_posts = count($posts);
        $users = array();
        for($i=0;$i<$num_posts;$i++){
            $user = $posts[$i]["author_user_id"];
            $content = $posts[$i]["content"];
            if(!isset($users[$user])){
                $users[$user] = array();
                $u = $this->core->getQueries()->getSubmittyUser($user);
                $users[$user]["first_name"] = htmlspecialchars($u -> getDisplayedFirstName());
                $users[$user]["last_name"] = htmlspecialchars($u -> getDisplayedLastName());
                $users[$user]["posts"]=array();
                $users[$user]["id"]=array();
                $users[$user]["timestamps"]=array();
                $users[$user]["total_threads"]=0;
                $users[$user]["num_deleted_posts"] = count($this->core->getQueries()->getDeletedPostsByUser($user));
            }
            if($posts[$i]["parent_id"]==-1){
                $users[$user]["total_threads"]++;
            }
            $users[$user]["posts"][] = $content;
            $users[$user]["id"][] = $posts[$i]["id"];
            $users[$user]["timestamps"][] = DateUtils::parseDateTime($posts[$i]["timestamp"], $this->core->getConfig()->getTimezone())->format("n/j g:i A");
            $users[$user]["thread_id"][] = $posts[$i]["thread_id"];
            $users[$user]["thread_title"][] = $this->core->getQueries()->getThreadTitle($posts[$i]["thread_id"]);


        }
        ksort($users);
        $this->core->getOutput()->renderOutput('forum\ForumThread', 'statPage', $users);
    }
}<|MERGE_RESOLUTION|>--- conflicted
+++ resolved
@@ -479,13 +479,8 @@
         }
         if(!empty($_POST['edit_thread_id']) && $this->core->getQueries()->isThreadLocked($_POST['edit_thread_id']) and !$this->core->getUser()->accessAdmin() ){
             $this->core->addErrorMessage("Thread is locked.");
-<<<<<<< HEAD
             $this->core->redirect($this->core->buildCourseUrl(['forum', 'threads', $_POST['edit_thread_id']]));
-        } else if($this->core->getQueries()->isThreadLocked($_POST['edit_thread_id']) and !$this->core->getUser()->accessAdmin() ){
-=======
-            $this->core->redirect($this->core->buildNewCourseUrl(['forum', 'threads', $_POST['edit_thread_id']]));
         } else if($this->core->getQueries()->isThreadLocked($_POST['thread_id']) and !$this->core->getUser()->accessAdmin() ){
->>>>>>> c718ac82
             $this->core->getOutput()->renderJson(['error' => 'Thread is locked']);
             return;
         }
