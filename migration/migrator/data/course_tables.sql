--- conflicted
+++ resolved
@@ -692,12 +692,7 @@
     hidden_from_students boolean,
     priority double precision NOT NULL,
     url text,
-<<<<<<< HEAD
-    url_title character varying(255),
-    banner_closed boolean DEFAULT false NOT NULL
-=======
     title character varying(255)
->>>>>>> df9020b4
 );
 
 
