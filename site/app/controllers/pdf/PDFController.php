<?php

namespace app\controllers\pdf;

use app\libraries\Core;
use app\controllers\AbstractController;
use app\libraries\FileUtils;
use app\libraries\routers\AccessControl;
use Symfony\Component\Routing\Annotation\Route;
use app\models\User;

class PDFController extends AbstractController {

    public function __construct(Core $core) {
        parent::__construct($core);
    }

    /**
     * @param $gradeable_id
     * @param $filename
     * @Route("/{_semester}/{_course}/gradeable/{gradeable_id}/pdf")
     */
    public function showStudentPDF($gradeable_id, $filename, $path) {
        $filename = html_entity_decode($filename);
        $id = $this->core->getUser()->getId();
        $gradeable = $this->tryGetGradeable($gradeable_id);
        if ($gradeable->isTeamAssignment()) {
            $id = $this->core->getQueries()->getTeamByGradeableAndUser($gradeable_id, $id)->getId();
        }
        $submitter = $this->core->getQueries()->getSubmitterById($id);
        $graded_gradeable = $this->core->getQueries()->getGradedGradeableForSubmitter($gradeable, $submitter);
        $active_version = $graded_gradeable->getAutoGradedGradeable()->getActiveVersion();
        $annotation_dir = preg_replace('/\\.[^.\\s]{3,4}$/', '', FileUtils::joinPaths($this->core->getConfig()->getCoursePath(), 'annotations', $gradeable_id, $id, $active_version));
        $decoded_path = urldecode($path);
        $json_path = substr($decoded_path, 0, -3) . "json";
        $annotation_jsons = [];
        if (is_dir($annotation_dir)) {
            foreach (scandir($annotation_dir) as $annotation_file) {
                if (explode('_', $annotation_file)[0] === md5($decoded_path)) {
                    $annotation_decoded = json_decode($annotation_file);
                    $grader_id = $annotation_decoded["userId"];
                    $annotation_jsons[$grader_id] = file_get_contents(FileUtils::joinPaths($annotation_dir, $annotation_file));
                }
            }
        }
        $params = [
            "gradeable_id" => $gradeable_id,
            "id" => $id,
            "file_name" => $filename,
            "file_path" => urldecode($decoded_path),
            "annotation_jsons" => $annotation_jsons,
            "is_student" => true,
            "page_num" => 1,
            'jquery' => true
        ];

        $this->core->getOutput()->renderOutput(['PDF'], 'showPDFEmbedded', $params);
    }
    
    /**
     * @param $gradeable_id
     * @param $filename
     * @Route("/{_semester}/{_course}/gradeable/{gradeable_id}/download_pdf")
     */
    public function downloadStudentPDF($gradeable_id, $filename, $path) {
        $filename = html_entity_decode($filename);
        $id = $this->core->getUser()->getId();
        $gradeable = $this->tryGetGradeable($gradeable_id);
        if ($gradeable->isTeamAssignment()) {
            $id = $this->core->getQueries()->getTeamByGradeableAndUser($gradeable_id, $id)->getId();
        }
        $submitter = $this->core->getQueries()->getSubmitterById($id);
        $graded_gradeable = $this->core->getQueries()->getGradedGradeableForSubmitter($gradeable, $submitter);
        $active_version = $graded_gradeable->getAutoGradedGradeable()->getActiveVersion();
        $annotation_path = FileUtils::joinPaths($this->core->getConfig()->getCoursePath(), 'annotations', $gradeable_id, $id, $active_version);
        $annotated_path = FileUtils::joinPaths($this->core->getConfig()->getCoursePath(), 'annotated_pdfs', $gradeable_id, $id, $active_version, $filename);
        $annotation_jsons = [];
        $rerender_annotated_pdf = true;
        $latest_timestamp = filemtime(urldecode($path));
        if (is_dir($annotation_path) && count(scandir($annotation_path)) > 2) {
            $first_file = scandir($annotation_path)[2];
            $annotation_path = FileUtils::joinPaths($annotation_path, $first_file);
            if (is_file($annotation_path)) {
                $dir_iter = new \DirectoryIterator(dirname($annotation_path . '/'));
                foreach ($dir_iter as $fileinfo) {
                    if (!$fileinfo->isDot()) {
                        $no_extension = preg_replace('/\\.[^.\\s]{3,4}$/', '', $fileinfo->getFilename());
                        $pdf_info = explode('_', $no_extension);
                        $pdf_id = implode('_', array_slice($pdf_info, 0, -1));
                        $grader_id = $pdf_info[count($pdf_info) - 1];
                        if ($pdf_id . '.pdf' === $filename) {
                            $annotation_jsons[$grader_id] = file_get_contents($fileinfo->getPathname());
                            if ($latest_timestamp < $fileinfo->getMTime()) {
                                $latest_timestamp = $fileinfo->getMTime();
                            }
                        }
                    }
                }
            }
        }
        
        if (file_exists($annotated_path) && $latest_timestamp <= filemtime($annotated_path)) {
            $rerender_annotated_pdf = false;
        }
        
        $params = [
            "gradeable_id" => $gradeable_id,
            "id" => $id,
            "file_name" => $filename,
            "file_path" => urldecode($path),
            "annotation_jsons" => $annotation_jsons,
            "rerender_annotated_pdf" => $rerender_annotated_pdf,
            "is_student" => true,
            "page_num" => 1,
            'jquery' => true,
        ];
        $pdf_array[] = 'PDF';
        $this->core->getOutput()->renderOutput($pdf_array, 'downloadPDFEmbedded', $params);
    }

    /**
     * @param $gradeable_id
     * @param $target_dir
     * @Route("/{_semester}/{_course}/gradeable/{gradeable_id}/pdf/{target_dir}", methods={"POST"})
     */
    public function savePDFAnnotation($gradeable_id, $target_dir) {
        //Save the annotation layer to a folder.
        $annotation_layer = $_POST['annotation_layer'];
        $annotation_info = $_POST['GENERAL_INFORMATION'];
        $grader_id = $this->core->getUser()->getId();
        $course_path = $this->core->getConfig()->getCoursePath();
        $user_id = $annotation_info['user_id'];
<<<<<<< HEAD
        
=======

>>>>>>> 5d5ade15
        $gradeable = $this->tryGetGradeable($gradeable_id);
        if ($gradeable === false) {
            return false;
        }
        if ($this->core->getUser()->getGroup() === User::GROUP_STUDENT) {
            if ($gradeable->isPeerGrading()) {
                $user_ids = $this->core->getQueries()->getPeerAssignment($gradeable_id, $grader_id);
        
                if (!in_array($user_id, $user_ids)) {
                    return $this->core->getOutput()->renderJsonFail('You do not have permission to grade this student');
                }
            }
            else {
                return $this->core->getOutput()->renderJsonFail('You do not have permission to grade this student');
            }
        }

        $graded_gradeable = $this->tryGetGradedGradeable($gradeable, $user_id);
        if ($graded_gradeable === false) {
            return false;
        }

        $active_version = $graded_gradeable->getAutoGradedGradeable()->getActiveVersion();

        $annotation_gradeable_path = FileUtils::joinPaths($course_path, $target_dir, $annotation_info['gradeable_id']);
        if (!is_dir($annotation_gradeable_path) && !FileUtils::createDir($annotation_gradeable_path)) {
            return $this->core->getOutput()->renderJsonFail('Creating annotation gradeable folder failed');
        }
        $annotation_user_path = FileUtils::joinPaths($annotation_gradeable_path, $user_id);
        if (!is_dir($annotation_user_path) && !FileUtils::createDir($annotation_user_path)) {
            return $this->core->getOutput()->renderJsonFail('Creating annotation user folder failed');
        }
        $annotation_version_path = FileUtils::joinPaths($annotation_user_path, $active_version);
        if (!is_dir($annotation_version_path) && !FileUtils::createDir($annotation_version_path)) {
            return $this->core->getOutput()->renderJsonFail('Creating annotation version folder failed.');
        }
        
        $partial_path = substr_replace($annotation_info["file_path"], "", 0, strlen($annotation_version_path) + 1);
        
        $annotation_layer_decoded = json_decode($_POST['annotation_layer'], true);
        
        for ($i = 0; $i < count($annotation_layer_decoded); $i++) {
            $annotation_layer_decoded[$i]["file_path"] = $partial_path;
            $annotation_layer_decoded[$i]["grader_id"] = $grader_id;
        }
<<<<<<< HEAD
        
        $annotation_layer = json_encode($annotation_layer_decoded);
                        
        file_put_contents(FileUtils::joinPaths($annotation_version_path, md5($annotation_info["file_path"])) . "_" . $grader_id . '.json', $annotation_layer);
=======
        $new_file_name = preg_replace('/\\.[^.\\s]{3,4}$/', '', $annotation_info['file_name']) . "_" . $grader_id . '.json';
        file_put_contents(FileUtils::joinPaths($annotation_version_path, $new_file_name), $annotation_layer);
>>>>>>> 5d5ade15
        $this->core->getOutput()->renderJsonSuccess('Annotation saved successfully!');
        return true;
    }

    /**
     * @param $gradeable_id
     * @Route("/{_semester}/{_course}/gradeable/{gradeable_id}/grading/pdf", methods={"POST"})
     */
    public function showGraderPDFEmbedded($gradeable_id) {
        // This is the embedded pdf annotator that we built.
        // User can be a team
        $id = $_POST['user_id'] ?? null;
        $filename = $_POST['filename'] ?? null;
        $page_num = $_POST['page_num'] ?? null;
        $is_anon = $_POST['is_anon'] ?? false;
        $filename = html_entity_decode($filename);

        if ($is_anon) {
            $id = $this->core->getQueries()->getUserFromAnon($id)[$id];
        }

        $gradeable = $this->tryGetGradeable($gradeable_id);
        if ($gradeable->isTeamAssignment()) {
            $graded_gradeable = $this->core->getQueries()->getGradedGradeable($gradeable, null, $id);
        }
        else {
            $graded_gradeable = $this->core->getQueries()->getGradedGradeable($gradeable, $id);
        }
        
        $grader_id = $this->core->getUser()->getId();
        if ($this->core->getUser()->getGroup() === User::GROUP_STUDENT) {
            if ($gradeable->isPeerGrading()) {
                $user_ids = $this->core->getQueries()->getPeerAssignment($gradeable_id, $grader_id);
                if (!in_array($id, $user_ids)) {
                    return $this->core->getOutput()->renderJsonFail('You do not have permission to grade this student');
                }
            }
            else {
                return $this->core->getOutput()->renderJsonFail('You do not have permission to grade this student');
            }
        }
        $active_version = $graded_gradeable->getAutoGradedGradeable()->getActiveVersion();
        $annotation_dir = FileUtils::joinPaths($this->core->getConfig()->getCoursePath(), 'annotations', $gradeable_id, $id, $active_version);
        $annotation_jsons = [];
        $file_path = $_POST['file_path'];
        if (is_dir($annotation_dir)) {
            foreach (scandir($annotation_dir) as $annotation_file) {
                if (explode('_', $annotation_file)[0] === md5($file_path)) {
                    $annotation_decoded = json_decode(file_get_contents(FileUtils::joinPaths($annotation_dir, $annotation_file)), true);
                    if ($annotation_decoded != null) {
                        $grader_id = $annotation_decoded[0]["userId"];
                        $annotation_jsons[$grader_id] = file_get_contents(FileUtils::joinPaths($annotation_dir, $annotation_file));
                    }
                }
            }
        }
        $params = [
            "gradeable_id" => $gradeable_id,
            "id" => $id,
            "file_name" => $filename,
            "file_path" => $_POST['file_path'],
            "annotation_jsons" => $annotation_jsons,
            "is_student" => false,
            "page_num" => $page_num
        ];
        $this->core->getOutput()->renderOutput(['PDF'], 'showPDFEmbedded', $params);
    }

    /**
     * NOT IN USE
     */
    private function showGraderPDFFullpage() {
        //This shows the pdf-annotate.js library's default pdf annotator. It might be useful in the future to have
        //a full-sized annotator, so keeping this in for now.
        $this->core->getOutput()->useFooter(false);
        $this->core->getOutput()->useHeader(false);
        $this->core->getOutput()->renderOutput(['grading', 'PDFAnnotation'], 'showAnnotationPage');
    }
}<|MERGE_RESOLUTION|>--- conflicted
+++ resolved
@@ -130,11 +130,7 @@
         $grader_id = $this->core->getUser()->getId();
         $course_path = $this->core->getConfig()->getCoursePath();
         $user_id = $annotation_info['user_id'];
-<<<<<<< HEAD
-        
-=======
-
->>>>>>> 5d5ade15
+
         $gradeable = $this->tryGetGradeable($gradeable_id);
         if ($gradeable === false) {
             return false;
@@ -180,15 +176,10 @@
             $annotation_layer_decoded[$i]["file_path"] = $partial_path;
             $annotation_layer_decoded[$i]["grader_id"] = $grader_id;
         }
-<<<<<<< HEAD
         
         $annotation_layer = json_encode($annotation_layer_decoded);
                         
         file_put_contents(FileUtils::joinPaths($annotation_version_path, md5($annotation_info["file_path"])) . "_" . $grader_id . '.json', $annotation_layer);
-=======
-        $new_file_name = preg_replace('/\\.[^.\\s]{3,4}$/', '', $annotation_info['file_name']) . "_" . $grader_id . '.json';
-        file_put_contents(FileUtils::joinPaths($annotation_version_path, $new_file_name), $annotation_layer);
->>>>>>> 5d5ade15
         $this->core->getOutput()->renderJsonSuccess('Annotation saved successfully!');
         return true;
     }
