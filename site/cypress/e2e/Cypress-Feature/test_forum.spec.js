const title1 = 'Cypress Title 1 Cypress';
const title2 = 'Cypress Title 2 Cypress';
const title3 = 'Cypress Title 3 Cypress';
const content1 = 'Cypress Content 1 Cypress';
const content2 = 'Cypress Content 2 Cypress';
const content3 = 'Cypress Content 3 Cypress';
const reply1 = 'Cypress Reply 1 Cypress';
const reply2 = 'Cypress Reply 2 Cypress';
const reply3 = 'Cypress Reply 3 Cypress';
const merged1 = 'Merged Thread Title: '.concat(title3, '\n\n', content3);
const merged2 = 'Merged Thread Title: '.concat(title2, '\n\n', content2);
const attachment1 = 'sea_animals.png';

const createThread = (title, content, category) => {
    // Add more to tests for uploading attachments
    cy.get('[title="Create Thread"]').click();
    cy.get('#title').type(title);
    cy.get('.thread_post_content').type(content);
    cy.get('.cat-buttons').contains(category).click();
    cy.get('[name="post"]').click();
    cy.get('.flex-row > .thread-left-cont').should('contain', title);
};

const replyToThread = (title, reply) => {
    cy.get('.thread-left-cont > .thread-list-item').contains(title).click();
    cy.get('.create-post-head').should('contain', title);
<<<<<<< HEAD
    cy.get('#reply_box_2').type(reply);
    cy.get('[value="Submit Reply to All"]').should('not.be.disabled').click();
=======
    cy.get('#reply_box_3').type(reply);
    cy.get('[value="Submit Reply to All"]').click();
>>>>>>> 3945343c
    cy.get('#posts_list').should('contain', reply);
};

const mergeThreads = (fromThread, toThread, mergedContent) => {
    // Add more to tests for uploading attachments
    cy.get('.thread-left-cont > .thread-list-item').contains(fromThread).click({ force: true });
    cy.get('[title="Merge Thread Into Another Thread"]').click();
    cy.get('.chosen-single > span').click();
    cy.wait(500);
    cy.get('.active-result').contains(toThread).click({ force: true });
    cy.get('[value="Merge Thread"]').click({ force: true });
    cy.get('.pre-forum > .post_content').should('contain', mergedContent);
};

const removeThread = (title) => {
    cy.get('.thread-left-cont > .thread-list-item').contains(title).click();
    cy.get('.first_post > .post-action-container > .delete-post-button').click();
    cy.get('.thread-left-cont > .thread-list-item').contains(title).should('not.exist');
};

const replyDisabled = (title, attachment) => {
    cy.get('.thread-left-cont > .thread-list-item').contains(title).click();
    // Reply button should be disabled by default with no text
    cy.get('[value="Submit Reply to All"]').should('be.disabled');

    // Ensure reply button is not disabled when attachments are added
    cy.get('#input-file2').attachFile(attachment);
    cy.get('[value="Submit Reply to All"]').should('not.be.disabled').click();

    // Wait for submission and ensure attachment with no text is visible
    cy.get('.attachment-btn').click();
    cy.contains('p', attachment).should('be.visible');
};

describe('Test cases revolving around creating, replying to, merging, and removing discussion forum threads', () => {

    beforeEach(() => {
        cy.login('instructor');
        cy.visit(['sample']);
        cy.get('#nav-sidebar-forum').click();
        cy.get('#nav-sidebar-collapse-sidebar').click();
    });

    it('Reply button is disabled when applicable and thread reply can contain an attachment', () => {
        createThread(title1, title1, 'Comment');
        replyDisabled(title1, attachment1);
        removeThread(title1);
    });

    it('Create, reply to, merge, and delete threads', () => {
        // Comment
        createThread(title1, content1, 'Comment');
        // Question
        createThread(title2, content2, 'Question');
        // Tutorials
        createThread(title3, content3, 'Tutorials');

        // Comment
        replyToThread(title1, reply1);
        // Question
        replyToThread(title2, reply2);
        // Tutorial
        replyToThread(title3, reply3);

        // Tutorial into Questions
        mergeThreads(title3, title2, merged1);

        // Resulting thread into comment
        mergeThreads(title2, title1, merged2);

        // Remove threads
        removeThread(title1);
    });
});<|MERGE_RESOLUTION|>--- conflicted
+++ resolved
@@ -24,13 +24,8 @@
 const replyToThread = (title, reply) => {
     cy.get('.thread-left-cont > .thread-list-item').contains(title).click();
     cy.get('.create-post-head').should('contain', title);
-<<<<<<< HEAD
-    cy.get('#reply_box_2').type(reply);
+    cy.get('#reply_box_3').type(reply);
     cy.get('[value="Submit Reply to All"]').should('not.be.disabled').click();
-=======
-    cy.get('#reply_box_3').type(reply);
-    cy.get('[value="Submit Reply to All"]').click();
->>>>>>> 3945343c
     cy.get('#posts_list').should('contain', reply);
 };
 
