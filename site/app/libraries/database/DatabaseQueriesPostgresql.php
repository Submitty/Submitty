--- conflicted
+++ resolved
@@ -964,7 +964,6 @@
             $params);
     }
 
-<<<<<<< HEAD
     public function insertGradeableComponentMarkData($gd_id, $gc_id, GradeableComponentMark $mark) {
         $params = array($gc_id, $gd_id, $mark->getId());
         $this->course_db->query("
@@ -977,16 +976,6 @@
         $this->course_db->query("
 DELETE FROM gradeable_component_mark_data WHERE gc_id=? AND gd_id=? AND gcm_id=?");
     }
-=======
-        //inserts the data common among all gradeable types
-        $params = array($details['g_id'], $details['g_title'], $details['g_instructions_url'], $details['g_overall_ta_instructions'],
-            $details['g_use_teams'], $details['g_peer_grading'], $details['g_gradeable_type'], $details['g_grade_by_registration'], $details['g_ta_view_start_date'],
-            $details['g_grade_start_date'], $details['g_grade_released_date'], $details['g_min_grading_group'], $details['syllabus_bucket']);
-        $this->course_db->query("
-INSERT INTO gradeable(g_id, g_title, g_instructions_url,g_overall_ta_instructions, g_team_assignment, g_peer_grading, g_gradeable_type, g_grade_by_registration,
- g_ta_view_start_date, g_grade_start_date,  g_grade_released_date,  g_min_grading_group, g_syllabus_bucket) 
-VALUES (?, ?, ?, ?, ?, ?, ?, ?, ?, ?, ?, ?, ?)", $params);
->>>>>>> 6be47294
 
     public function createNewGradeable(Gradeable $gradeable) {
         $params = array($gradeable->getId(), $gradeable->getName(), $gradeable->getInstructionsUrl(), $gradeable->getTaInstructions(), var_export($gradeable->getTeamAssignment(),true), $gradeable->getType(), var_export($gradeable->getGradeByRegistration(), true), $gradeable->getTaViewDate()->format('Y/m/d H:i:s'), $gradeable->getGradeStartDate()->format('Y/m/d H:i:s'), $gradeable->getGradeReleasedDate()->format('Y/m/d H:i:s'), $gradeable->getMinimumGradingGroup(), $gradeable->getBucket());
@@ -994,12 +983,11 @@
 INSERT INTO gradeable(g_id, g_title, g_instructions_url,g_overall_ta_instructions, g_team_assignment, g_gradeable_type, g_grade_by_registration, g_ta_view_start_date, g_grade_start_date,  g_grade_released_date,  g_min_grading_group, g_syllabus_bucket) 
 VALUES (?, ?, ?, ?, ?, ?, ?, ?, ?, ?, ?, ?)", $params);
         if ($gradeable->getType() === GradeableType::ELECTRONIC_FILE) {
-            $params = array($gradeable->getId(), $gradeable->getOpenDate()->format('Y/m/d H:i:s'), $gradeable->getDueDate()->format('Y/m/d H:i:s'), var_export($gradeable->getIsRepository(), true), $gradeable->getSubdirectory(), var_export($gradeable->getTaGrading(), true), $gradeable->getConfigPath(), $gradeable->getLateDays(), $gradeable->getPointPrecision());
+            $params = array($gradeable->getId(), $gradeable->getOpenDate()->format('Y/m/d H:i:s'), $gradeable->getDueDate()->format('Y/m/d H:i:s'), var_export($gradeable->getIsRepository(), true), $gradeable->getSubdirectory(), var_export($gradeable->getTaGrading(), true), $gradeable->getConfigPath(), $gradeable->getLateDays(), $gradeable->getPointPrecision(), var_export($gradeable->getPeerGrading(), true));
             $this->course_db->query("
 INSERT INTO electronic_gradeable(g_id, eg_submission_open_date, eg_submission_due_date, eg_is_repository, 
-eg_subdirectory, eg_use_ta_grading, eg_config_path, eg_late_days, eg_precision) 
-VALUES(?, ?, ?, ?, ?, ?, ?, ?, ?)", $params);
-<<<<<<< HEAD
+eg_subdirectory, eg_use_ta_grading, eg_config_path, eg_late_days, eg_precision, eg_peer_grading) 
+VALUES(?, ?, ?, ?, ?, ?, ?, ?, ?, ?)", $params);
         }
     }
 
@@ -1055,40 +1043,6 @@
     public function deleteGradeableComponentMark(GradeableComponentMark $mark) {
         $this->course_db->query("DELETE FROM gradeable_component_mark_data WHERE gcm_id=?",array($mark->getId()));
         $this->course_db->query("DELETE FROM gradeable_component_mark WHERE gcm_id=?", array($mark->getId()));
-=======
-            for ($x = 0; $x < $details['num_questions']; $x++) {
-                        $params = array($details['g_id'], $details['array_eg_gc_title'][$x], $details['array_gc_ta_comment'][$x], 
-                            $details['array_gc_student_comment'][$x], $details['array_gc_max_value'][$x], 
-                            $details['array_gc_is_text'][$x], $details['array_eg_gc_is_extra_credit'][$x], $details['array_gc_order'][$x], $details['array_gc_peer'][$x]);
-            $this->course_db->query("
-INSERT INTO gradeable_component(g_id, gc_title, gc_ta_comment, gc_student_comment, gc_max_value, 
-gc_is_text, gc_is_extra_credit, gc_order, gc_is_peer) 
-VALUES(?, ?, ?, ?, ?, ?, ?, ?, ?)",$params);
-            }
-
-        //inserts the data if the gradeable is a checkpoint gradeable.
-        } else if ($details['g_gradeable_type'] === 1) {
-            for ($x = 0; $x < $details['num_checkpoints']; $x++) {
-            $params = array($details['g_id'], $details['array_cp_gc_title'][$x], '','',1,"false",$details['array_cp_gc_is_extra_credit'][$x],$x,"false");
-                $this->course_db->query("
-INSERT INTO gradeable_component(g_id, gc_title, gc_ta_comment, gc_student_comment,
-gc_max_value,gc_is_text,gc_is_extra_credit,gc_order, gc_is_peer) 
-VALUES (?, ?, ?, ?, ?, ?, ?, ?, ?)", $params);
-            }
-
-        //inserts the data if the gradeable is a numeric/text gradeable.
-        } else if ($details['g_gradeable_type'] === 2) {
-            for($x=1; $x<=$details['num_numeric']+$details['num_text']; $x++) {
-                $params = array($details['g_id'], $details['array_nt_gc_title'][$x], '','', $details['array_gc_max_value'][$x],
-                    $details['array_gc_is_text'][$x], $details['array_nt_gc_is_extra_credit'][$x], $x, "false");
-                $this->course_db->query("
-INSERT INTO gradeable_component(g_id, gc_title, gc_ta_comment, gc_student_comment, gc_max_value,
-gc_is_text, gc_is_extra_credit, gc_order, gc_is_peer) 
-VALUES (?, ?, ?, ?, ?, ?, ?, ?, ?)",$params);
-            }
-        }
-        $this->course_db->commit();
->>>>>>> 6be47294
     }
 
     public function getGradeableData($gradeable_id) {
@@ -1159,157 +1113,6 @@
 
         return $data;
     }
-<<<<<<< HEAD
-=======
-    public function updateGradeable($details) {
-        $this->course_db->beginTransaction();
-
-        //updates the data common for all gradeables.
-        $params = array($details['g_title'], $details['g_overall_ta_instructions'], $details['g_use_teams'], $details['g_peer_grading'], $details['g_gradeable_type'],
-                        $details['g_grade_by_registration'], $details['g_grade_start_date'], $details['g_grade_released_date'],
-                        $details['syllabus_bucket'], $details['g_min_grading_group'], $details['g_instructions_url'],
-                        $details['g_ta_view_start_date'] , $details['g_id']);
-        $this->course_db->query("
-UPDATE gradeable SET g_title=?, g_overall_ta_instructions=?, g_team_assignment=?, g_peer_grading=?, g_gradeable_type=?, 
-g_grade_by_registration=?, g_grade_start_date=?, g_grade_released_date=?, g_syllabus_bucket=?, 
-g_min_grading_group=?, g_instructions_url=?, g_ta_view_start_date=? WHERE g_id=?", $params);
-
-        //inserts the data if the gradeable is an electronic gradeable.
-        if($details['g_gradeable_type'] === 0) {
-            $params = array($details['eg_submission_open_date'], $details['eg_submission_due_date'],
-                    $details['eg_is_repository'], $details['eg_subdirectory'], $details['use_ta_grading'], $details['eg_config_path'], 
-                    $details['eg_late_days'], $details['eg_precision'], $details['g_id']);
-            $this->course_db->query("
-UPDATE electronic_gradeable SET eg_submission_open_date=?, eg_submission_due_date=?, eg_is_repository=?, 
-eg_subdirectory=?, eg_use_ta_grading=?, eg_config_path=?, eg_late_days=?, eg_precision=? WHERE g_id=?", $params); 
-
-            $this->course_db->query("SELECT COUNT(*) as cnt FROM gradeable_component WHERE g_id=?", array($details['g_id']));
-            $num_old_questions = intval($this->course_db->row()['cnt']);
-            for ($x = 0; $x < $details['num_questions']; $x++) {
-                if($x<$num_old_questions) {
-                    $params = array($details['array_eg_gc_title'][$x], $details['array_gc_ta_comment'][$x], $details['array_gc_student_comment'][$x], $details['array_gc_max_value'][$x], $details['array_gc_peer'][$x], $details['array_gc_is_text'][$x], $details['array_eg_gc_is_extra_credit'][$x],        $details['g_id'], $details['array_gc_order'][$x]);
-                    $this->course_db->query("
-UPDATE gradeable_component SET gc_title=?, gc_ta_comment=?,gc_student_comment=?, gc_max_value=?, gc_is_peer=?,
-gc_is_text=?, gc_is_extra_credit=? WHERE g_id=? AND gc_order=?", $params);
-                } else {
-                    $params = array($details['g_id'], $details['array_eg_gc_title'][$x], $details['array_gc_ta_comment'][$x], 
-                    $details['array_gc_student_comment'][$x], $details['array_gc_max_value'][$x], $details['array_gc_peer'][$x],
-                    $details['array_gc_is_text'][$x], $details['array_eg_gc_is_extra_credit'][$x], $details['array_gc_order'][$x]);
-                    $this->course_db->query("
-INSERT INTO gradeable_component(g_id, gc_title, gc_ta_comment, gc_student_comment, gc_max_value, gc_is_peer, 
-gc_is_text, gc_is_extra_credit, gc_order) 
-VALUES(?, ?, ?, ?, ?, ?, ?, ?, ?)",$params);
-                }
-            }
-            for($i=$details['num_questions']; $i<$num_old_questions; ++$i){
-                //DELETE all grades associated with these gcs
-                $params = array($details['g_id'],$i);
-                $this->course_db->query("SELECT gc_id FROM gradeable_component WHERE g_id=? AND gc_order=?",$params);
-                $row = $this->course_db->row();
-                if (!isset($row['gc_id'])) {
-                    continue;
-                }
-
-                $gc_id = $row['gc_id'];
-                $this->course_db->query("DELETE FROM gradeable_component_data AS gcd WHERE gc_id=?",array($gc_id));
-                $this->course_db->query("DELETE FROM gradeable_component WHERE gc_id=?", array($gc_id));
-            }
-        } else if ($details['g_gradeable_type'] === 1) {
-            $this->course_db->query("SELECT COUNT(*) as cnt FROM gradeable_component WHERE g_id=?", array($details['g_id']));
-            $num_old_checkpoints = intval($this->course_db->row()['cnt']);
-            for ($x = 0; $x < $details['num_checkpoints']; $x++) {
-                if ($x < $num_old_checkpoints) {
-                    $params = array($details['array_cp_gc_title'][$x], '', '', 1, "false", "false", $details['array_cp_gc_is_extra_credit'][$x], $details['g_id'], $x);
-                    $this->course_db->query("
-UPDATE gradeable_component SET gc_title=?, gc_ta_comment=?, gc_student_comment=?,
-gc_max_value=?, gc_is_peer=?, gc_is_text=?, gc_is_extra_credit=? WHERE g_id=? AND gc_order=?", $params);
-                } else {
-                    $params = array($details['g_id'], $details['array_cp_gc_title'][$x], '','',1,"false", "false",$details['array_cp_gc_is_extra_credit'][$x],$x);
-                $this->course_db->query("
-INSERT INTO gradeable_component(g_id, gc_title, gc_ta_comment, gc_student_comment,
-gc_max_value,gc_is_peer,gc_is_text,gc_is_extra_credit,gc_order) 
-VALUES (?, ?, ?, ?, ?, ?, ?, ?, ?)", $params);
-                }            
-            }
-
-            for($i=$details['num_checkpoints']; $i<$num_old_checkpoints; ++$i){
-                //DELETE all grades associated with these gcs
-                $params = array($details['g_id'],$i);
-                $this->course_db->query("SELECT gc_id FROM gradeable_component WHERE g_id=? AND gc_order=?",$params);
-                $row = $this->course_db->row();
-                if (!isset($row['gc_id'])) {
-                    continue;
-                }
-
-                $gc_id = $row['gc_id'];
-                $this->course_db->query("DELETE FROM gradeable_component_data AS gcd WHERE gc_id=?",array($gc_id));
-                $this->course_db->query("DELETE FROM gradeable_component WHERE gc_id=?", array($gc_id));
-            }
-        } else if ($details['g_gradeable_type'] === 2) {
-            $this->course_db->query("SELECT COUNT(*) as cnt FROM gradeable_component WHERE g_id=?", array($details['g_id']));
-            $num_old_numerics = intval($this->course_db->row()['cnt']);
-            for($x=1; $x<=$details['num_numeric']+$details['num_text']; $x++) {
-                if ($x<=$num_old_numerics) {
-                    $params = array($details['array_nt_gc_title'][$x], '','',$details['array_gc_max_value'][$x], "false", $details['array_gc_is_text'][$x], $details['array_nt_gc_is_extra_credit'][$x], $details['g_id'],$x);
-                    $this->course_db->query("
-UPDATE gradeable_component SET gc_title=?, gc_ta_comment=?, gc_student_comment=?, 
-gc_max_value=?, gc_is_peer=?, gc_is_text=?, gc_is_extra_credit=? WHERE g_id=? AND gc_order=?", $params);
-                } else {
-                    $params = array($details['g_id'], $details['array_nt_gc_title'][$x], '','', $details['array_gc_max_value'][$x], "false",
-                    $details['array_gc_is_text'][$x], $details['array_nt_gc_is_extra_credit'][$x], $x);
-                $this->course_db->query("
-INSERT INTO gradeable_component(g_id, gc_title, gc_ta_comment, gc_student_comment, gc_max_value, gc_is_peer,
-gc_is_text, gc_is_extra_credit, gc_order) 
-VALUES (?, ?, ?, ?, ?, ?, ?, ?, ?)",$params);
-                }
-            }
-
-            for($i=$details['num_numeric']+$details['num_text']+1; $i<=$num_old_numerics; ++$i){
-                //DELETE all grades associated with these gcs
-                $params = array($details['g_id'],$i);
-                $this->course_db->query("SELECT gc_id FROM gradeable_component WHERE g_id=? AND gc_order=?",$params);
-                $row = $this->course_db->row();
-                if (!isset($row['gc_id'])) {
-                    continue;
-                }
-
-                $gc_id = $row['gc_id'];
-                $this->course_db->query("DELETE FROM gradeable_component_data AS gcd WHERE gc_id=?",array($gc_id));
-                $this->course_db->query("DELETE FROM gradeable_component WHERE gc_id=?", array($gc_id));
-            }
-        }
-        $this->course_db->commit();
-    }
-
-    //the better way to update a gradeable, this way should eventually replace the old way
-    public function updateGradeable2(Gradeable $gradeable) {
-        $this->course_db->beginTransaction();
-        $tempTeam = ($gradeable->isTeamAssignment() == 1) ? '1' : '0';
-        $tempRegistration = ($gradeable->getGradeByRegistration() == 1) ? '1' : '0';
-        //updates the data common for all gradeables.
-        $params = array($gradeable->getName(), $gradeable->getTaInstructions(), $tempTeam, $gradeable->getType(),
-                        $tempRegistration, $gradeable->getGradeStartDate()->format('Y/m/d H:i:s'), $gradeable->getGradeReleasedDate()->format('Y/m/d H:i:s'),
-                        $gradeable->getBucket(), $gradeable->getMinimumGradingGroup(), $gradeable->getInstructionsURL(),
-                        $gradeable->getTAViewDate()->format('Y/m/d H:i:s'), $gradeable->getId());
-        $this->course_db->query("
-UPDATE gradeable SET g_title=?, g_overall_ta_instructions=?, g_team_assignment=?, g_gradeable_type=?, 
-g_grade_by_registration=?, g_grade_start_date=?, g_grade_released_date=?, g_syllabus_bucket=?, 
-g_min_grading_group=?, g_instructions_url=?, g_ta_view_start_date=? WHERE g_id=?", $params);
-
-        if($gradeable->getType() === 0) {
-            $tempRepository = ($gradeable->getIsRepository() == 1 ) ? '1' : '0';
-            $tempTAgrading = ($gradeable->useTAGrading() == 1) ? '1' : '0';
-            $params = array($gradeable->getOpenDate()->format('Y/m/d H:i:s'), $gradeable->getDueDate()->format('Y/m/d H:i:s'),
-                    $tempRepository, $gradeable->getSubdirectory(), $tempTAgrading,  
-                    $gradeable->getAllowedLateDays(), $gradeable->getPointPrecision(), $gradeable->getId());
-            $this->course_db->query("
-UPDATE electronic_gradeable SET eg_submission_open_date=?, eg_submission_due_date=?, eg_is_repository=?, 
-eg_subdirectory=?, eg_use_ta_grading=?, eg_late_days=?, eg_precision=? WHERE g_id=?", $params); 
-        }
-
-        $this->course_db->commit();
-      }
->>>>>>> 6be47294
 
     public function updateUserViewedDate(Gradeable $gradeable) {
         if ($gradeable->getGdId() !== null) {
