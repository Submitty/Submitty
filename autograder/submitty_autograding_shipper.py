--- conflicted
+++ resolved
@@ -266,7 +266,6 @@
 
     # Set the address for the put_files call.
     if host == "localhost":
-<<<<<<< HEAD
         address = host
     else:
         address = f'{user}@{host}'
@@ -279,98 +278,23 @@
         success = True
     except Exception as e:
         autograding_utils.log_stack_trace(
-            AUTOGRADING_STACKTRACE_PATH, job_id=JOB_ID,
+            config.error_path, job_id=JOB_ID,
             trace=traceback.format_exc()
         )
         autograding_utils.log_message(
-            AUTOGRADING_LOG_PATH, job_id=JOB_ID,
+            config.log_path, job_id=JOB_ID,
             message="ERROR: Could not move autograding_TODO/autograding_worker.json to "
                     f"{address}: {e}"
         )
     finally:
         if host != "localhost":
-=======
-        try:
-            shutil.move(tmp_json_path, foreign_json)
-            print("Successfully updated local autograding_TODO/autograding_worker.json")
-            autograding_utils.log_message(
-                config.log_path, JOB_ID,
-                message="Successfully updated local autograding_TODO/autograding_worker.json"
-            )
-            return True
-        except Exception as e:
-            autograding_utils.log_stack_trace(
-                config.error_path, job_id=JOB_ID,
-                trace=traceback.format_exc()
-            )
-            autograding_utils.log_message(
-                config.log_path, JOB_ID,
-                message="ERROR: could not mv to local autograding_TODO/autograding_worker.json "
-                        f"due to the following error: {e}"
-            )
-            print(
-                "ERROR: could not mv to local autograding_worker.json due to the following"
-                f" error: {e}"
-            )
-            return False
-        finally:
-            os.close(fd)
-    # if we are updating a foreign machine, we must connect via ssh and use sftp to update it.
-    else:
-        # try to establish an ssh connection to the host
-        try:
-            ssh = establish_ssh_connection(config, None, user, host, only_try_once=True)
-        except Exception as e:
-            autograding_utils.log_stack_trace(
-                config.error_path, job_id=JOB_ID,
-                trace=traceback.format_exc()
-            )
-            autograding_utils.log_message(
-                config.log_path, JOB_ID,
-                message=f"ERROR: could not ssh to {user}@{host} due to following error: {e}"
-            )
-            print(f"ERROR: could not ssh to {user}@{host} due to following error: {e}")
-            return False
-        # try to copy the files over to the host
-        try:
-            sftp = ssh.open_sftp()
-
-            sftp.put(tmp_json_path, foreign_json)
-
-            sftp.close()
-            print("Successfully forwarded autograding_worker.json to {0}".format(name))
-            autograding_utils.log_message(
-                config.log_path, JOB_ID,
-                message="Successfully forwarded autograding_worker.json to {0}".format(name)
-            )
-            success = True
-        except Exception as e:
-            autograding_utils.log_stack_trace(
-                config.error_path, job_id=JOB_ID,
-                trace=traceback.format_exc()
-            )
-            autograding_utils.log_message(
-                config.log_path, JOB_ID,
-                message="ERROR: could not sftp to foreign autograding_TODO/autograding_worker.json "
-                        f"due to the following error: {e}"
-            )
-            print(
-                "ERROR: could sftp to foreign autograding_TODO/autograding_worker.json due "
-                f"to the following error: {e}"
-            )
-            success = False
-        finally:
-            os.close(fd)
->>>>>>> be762b24
             os.remove(tmp_json_path)
     return success
 
 
-<<<<<<< HEAD
-def establish_ssh_connection(my_name, user, host, only_try_once=False) -> paramiko.SSHClient:
-=======
-def establish_ssh_connection(config, my_name, user, host, only_try_once=False):
->>>>>>> be762b24
+def establish_ssh_connection(
+    config, my_name, user, host, only_try_once=False
+) -> paramiko.SSHClient:
     """
     Returns a connected paramiko ssh session.
     Tries to connect until a connection is established, unless only_try_once
@@ -473,7 +397,6 @@
         print("ERROR: failed preparing submission zip or accessing next to grade ", e)
         return False
 
-<<<<<<< HEAD
     with open(todo_queue_file, 'w') as outfile:
         json.dump(queue_obj, outfile, sort_keys=True, indent=4)
 
@@ -485,11 +408,11 @@
         ])
     except Exception as e:
         autograding_utils.log_stack_trace(
-            AUTOGRADING_STACKTRACE_PATH, job_id=JOB_ID,
+            config.error_path, job_id=JOB_ID,
             trace=traceback.format_exc()
         )
         autograding_utils.log_message(
-            AUTOGRADING_LOG_PATH, JOB_ID,
+            config.log_path, JOB_ID,
             message=f"ERROR: could not move files due to the following error: {e}"
         )
         print(f"ERROR: could not move files due to the following error: {e}")
@@ -499,59 +422,6 @@
         os.remove(submission_zip_tmp)
         if host != 'localhost':
             os.remove(todo_queue_file)
-=======
-    if address == "localhost":
-        try:
-            shutil.move(autograding_zip_tmp, autograding_zip)
-            shutil.move(submission_zip_tmp, submission_zip)
-            with open(todo_queue_file, 'w') as outfile:
-                json.dump(queue_obj, outfile, sort_keys=True, indent=4)
-        except Exception as e:
-            autograding_utils.log_stack_trace(
-                config.error_path, job_id=JOB_ID,
-                trace=traceback.format_exc()
-            )
-            autograding_utils.log_message(
-                config.log_path, JOB_ID,
-                message=f"ERROR: could not move files due to the following error: {e}"
-            )
-            print(f"ERROR: could not move files due to the following error: {e}")
-            return False
-    else:
-        sftp = ssh = None
-        try:
-            user, host = which_machine.split("@")
-
-            ssh = establish_ssh_connection(config, my_name, user, host)
-            sftp = ssh.open_sftp()
-            sftp.put(autograding_zip_tmp, autograding_zip)
-            sftp.put(submission_zip_tmp, submission_zip)
-            with open(todo_queue_file, 'w') as outfile:
-                json.dump(queue_obj, outfile, sort_keys=True, indent=4)
-            sftp.put(todo_queue_file, todo_queue_file)
-            os.remove(todo_queue_file)
-            print("Successfully forwarded files to {0}".format(my_name))
-            success = True
-        except Exception as e:
-            autograding_utils.log_stack_trace(
-                config.error_path, job_id=JOB_ID,
-                trace=traceback.format_exc()
-            )
-            autograding_utils.log_message(
-                config.log_path, JOB_ID,
-                message=f"ERROR: could not move files due to the following error: {e}"
-            )
-            print(f"Could not move files due to the following error: {e}")
-            success = False
-        finally:
-            if sftp:
-                sftp.close()
-            if ssh:
-                ssh.close()
-            os.remove(autograding_zip_tmp)
-            os.remove(submission_zip_tmp)
-        return success
->>>>>>> be762b24
 
     # log completion of job preparation
     obj = packer_unpacker.load_queue_file_obj(config, JOB_ID, next_directory, next_to_grade)
@@ -633,18 +503,17 @@
     except Exception as e:
         # Unexpected error case, clean up, log some stuff and return a `FAILURE` status.
         autograding_utils.log_stack_trace(
-            AUTOGRADING_STACKTRACE_PATH, job_id=JOB_ID,
+            config.error_path, job_id=JOB_ID,
             trace=f'{traceback.format_exc()}\n'
                   'Consider exception handling for the above error to the shipper.'
         )
         autograding_utils.log_message(
-            AUTOGRADING_LOG_PATH, JOB_ID,
+            config.log_path, JOB_ID,
             message=f"ERROR: Could not retrieve the file from the foreign machine {e}"
         )
         print(f"ERROR: Could not retrieve the file from the foreign machine.\nERROR: {e}")
         status = GradingStatus.FAILURE
     else:
-<<<<<<< HEAD
         delete_files(which_machine, [
             target_done_queue_file,
             target_results_zip,
@@ -654,51 +523,6 @@
         with contextlib.suppress(OSError):
             os.close(fd1)
             os.close(fd2)
-=======
-        ssh = sftp = fd1 = fd2 = local_done_queue_file = local_results_zip = None
-        try:
-            user, host = which_machine.split("@")
-            ssh = establish_ssh_connection(config, which_machine, user, host)
-            sftp = ssh.open_sftp()
-            # Make temporary local files for the queue file and the results zip
-            fd1, local_done_queue_file = tempfile.mkstemp()
-            fd2, local_results_zip = tempfile.mkstemp()
-            # Retrieve the target files from the worker and save them to primary
-            sftp.get(target_done_queue_file, local_done_queue_file)
-            sftp.get(target_results_zip, local_results_zip)
-            # Because get works like cp rather than mv, we have to clean up for the worker
-            sftp.remove(target_done_queue_file)
-            sftp.remove(target_results_zip)
-        # If the socket times out, that means an error occurred when we were establishing
-        # an ssh connection or opening sftp. The local files do not exist yet, so we can
-        # just return false, no further cleanup needed.
-        except (socket.timeout, TimeoutError):
-            # We don't return immediately, because we need to clean up after ourselves.
-            status = GradingStatus.WAITING
-        # If the a file is not found, that just means it doesn't exist yet.
-        # That is fine; it means the worker is still grading.
-        except FileNotFoundError:
-            # Remove results files
-            for var in [local_results_zip, local_done_queue_file]:
-                if var:
-                    with contextlib.suppress(FileNotFoundError):
-                        os.remove(var)
-            # We don't return immediately, because we need to clean up after ourselves.
-            status = GradingStatus.WAITING
-        # In this more general case, we do want to print what the error was.
-        # TODO catch other types of exception as we identify them.
-        except Exception as e:
-            autograding_utils.log_stack_trace(
-                config.error_path, job_id=JOB_ID,
-                trace=f'{traceback.format_exc()}\n'
-                      'Consider exception handling for the above error to the shipper.'
-            )
-            autograding_utils.log_message(
-                config.log_path, JOB_ID,
-                message=f"ERROR: Could not retrieve the file from the foreign machine {e}"
-            )
-            print(f"ERROR: Could not retrieve the file from the foreign machine.\nERROR: {e}")
->>>>>>> be762b24
 
     if status is not None:
         # We've assigned a value to status, so return the status
