--- conflicted
+++ resolved
@@ -237,7 +237,6 @@
     width: 3em;
 }
 
-<<<<<<< HEAD
 [id^="gradeable-pts-div-"],
 [id^="gradeable-percents-div-"] {
     margin-right: 2em;
@@ -245,9 +244,9 @@
 
 [id^="gradeable-percents-div-"] {
     display: none;
-=======
+}
+
 #btn-build-customization {
     border: none;
     margin-right: 10px;
->>>>>>> 633693f1
 }