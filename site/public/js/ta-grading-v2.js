//Used to reset users cookies
let cookie_version = 1;

// Width of mobile and Tablet screens width
const MOBILE_WIDTH = 540;

// tracks if the current display screen is mobile
let isMobileView = false;

// Panel elements info to be used for layout designs
let panelElements = [
  { str: "autograding_results", icon: ".grading_toolbar .fa-list"},
  { str: "grading_rubric", icon: ".grading_toolbar .fa-edit"},
  { str: "submission_browser", icon: "grading_toolbar .fa-folder-open.icon-header"},
  { str: "solution_ta_notes", icon: "grading_toolbar .fa-check.icon-header"},
  { str: "student_info", icon: ".grading_toolbar .fa-user"},
  { str: "peer_info", icon: ".grading_toolbar .fa-users"},
  { str: "discussion_browser", icon: ".grading_toolbar .fa-comment-alt"},
  { str: "regrade_info", icon: ".grading_toolbar .grade_inquiry_icon"},
  { str: "notebook-view", icon: ".grading_toolbar .fas fa-book-open"}
];

// Tracks the layout of TA grading page
const taLayoutDet = {
  numOfPanelsEnabled: 1,
  isFullScreenMode: false,
  isFullLeftColumnMode: false,
  currentOpenPanel: panelElements[0].str,
  currentTwoPanels: {
    leftTop: null,
    leftBottom: null,
    rightTop: null,
    rightBottom: null,
  },
  dividedColName: "LEFT",
  leftPanelWidth: "50%",
  bottomPanelHeight: "50%",
};

// Grading Panel header width
let maxHeaderWidth = 0;
// Navigation Toolbar Panel header width
let maxNavbarWidth = 0;

// Various Ta-grading page selector for DOM manipulation
let panelsContSelector = ".two-panel-cont";
const leftSelector = ".two-panel-item.two-panel-left";
const verticalDragBarSelector = ".two-panel-drag-bar";
const leftHorizDragBarSelector = ".panel-item-section-drag-bar.panel-item-left-drag";
const rightHorizDragBarSelector = ".panel-item-section-drag-bar.panel-item-right-drag";
const panelsBucket = {
  leftTopSelector : ".two-panel-item.two-panel-left .left-top",
  leftBottomSelector : ".two-panel-item.two-panel-left .left-bottom",
  rightTopSelector : ".two-panel-item.two-panel-right .right-top",
  rightBottomSelector : ".two-panel-item.two-panel-right .right-bottom",
};

// Only keep those panels which are available
function updateThePanelsElements(panelsAvailabilityObj) {
  // Attach the isAvailable to the panel elements to manage them
  panelElements = panelElements.filter((panel) => {
    return !!panelsAvailabilityObj[panel.str];
  });
}

$(function () {
  Object.assign(taLayoutDet, getSavedTaLayoutDetails());
  // Check initially if its the mobile screen view or not
  isMobileView = window.innerWidth <= MOBILE_WIDTH;
  initializeTaLayout();

  window.addEventListener('resize', () => {
    let wasMobileView = isMobileView;
    isMobileView = window.innerWidth <= MOBILE_WIDTH;
    // if the width is switched between smaller and bigger screens, re-initialize the layout
    if (wasMobileView !== isMobileView) {
      initializeTaLayout();
    }
  });

  // Progress bar value
  let value = $(".progressbar").val() ? $(".progressbar").val() : 0;
  $(".progress-value").html("<b>" + value + '%</b>');

  // panel position selector change event
  $(".grade-panel .panel-position-cont").change(function() {
    let panelSpanId = $(this).parent().attr('id');
    let position = $(this).val();
    if (panelSpanId) {
      const panelId = panelSpanId.split(/(_|-)btn/)[0];
      setPanelsVisibilities(panelId, null, position);
      $('select#' + panelId + '_select').hide();
    }
  });

  // Grading panel toggle buttons
  $(".grade-panel button").click(function () {
    const btnCont = $(this).parent();
    let panelSpanId = btnCont.attr('id');

    if (!panelSpanId) {
      return;
    }

    const panelId = panelSpanId.split(/(_|-)btn/)[0];
    const selectEle =  $('select#' + panelId + '_select');
    // Hide all select dropdown except the current one
    $('select.panel-position-cont').not(selectEle).hide();

    const isPanelOpen = $('#' + panelId).is(':visible') && btnCont.hasClass('active');
    // If panel is not in-view and two/three-panel-mode is enabled show the drop-down to select position,
    // otherwise just toggle it
    if (isPanelOpen || +taLayoutDet.numOfPanelsEnabled === 1) {
      setPanelsVisibilities(panelId);
    } else {
      // removing previously selected option
      selectEle.val(0);
      selectEle.is(':visible') ? selectEle.hide() : selectEle.show();
    }
  });

  // panel position selector change event
  $(".grade-panel .panel-position-cont").change(function() {
    let panelSpanId = $(this).parent().attr('id');
    let position = $(this).val();
    if (panelSpanId) {
      const panelId = panelSpanId.split('_btn')[0];
      setPanelsVisibilities(panelId, null, position);
      $('select#' + panelId + '_select').hide();
    }
  });

  // Remove the select options which are open
  function hidePanelPositionSelect() {
    $('select.panel-position-cont').hide();
    document.removeEventListener('click', hidePanelPositionSelect);
  }
  // Check for the panels status initially
  adjustGradingPanelHeader();
  const resizeObserver = new ResizeObserver(() => {
      adjustGradingPanelHeader();
  });
  // calling it for the first time i.e initializing
  adjustGradingPanelHeader();
  resizeObserver.observe(document.getElementById('grading-panel-header'));

<<<<<<< HEAD
  document.querySelectorAll('[id^=textbox-solution-]').forEach( textarea => {
    textarea.addEventListener('keydown', function () {
=======
  // Dynamically resize the textarea height as per the provided content
  document.querySelectorAll('[id^=textbox-solution-]').forEach( textarea => {
    textarea.addEventListener('keyup', function () {
>>>>>>> 84e930cc
      setTimeout(function() {
        textarea.style.height = 'auto';
        textarea.style.height = textarea.scrollHeight + 'px';
      },0);
    });
  });

});

// returns taLayoutDet object from LS, and if its not present returns empty object
function getSavedTaLayoutDetails() {
  const savedData = localStorage.getItem('taLayoutDetails');
  return savedData ? JSON.parse(savedData) : {};
}

function saveTaLayoutDetails() {
  localStorage.setItem("taLayoutDetails", JSON.stringify(taLayoutDet));
}

function saveResizedColsDimensions(updateValue, isHorizontalResize) {
  if (isHorizontalResize) {
    taLayoutDet.bottomPanelHeight = updateValue;
  }
  else {
    taLayoutDet.leftPanelWidth = updateValue;
  }
  saveTaLayoutDetails();
}

function initializeHorizontalTwoPanelDrag () {
  if (taLayoutDet.dividedColName === "RIGHT") {
    initializeResizablePanels(panelsBucket.rightBottomSelector, rightHorizDragBarSelector, true, saveResizedColsDimensions)
  } else {
    initializeResizablePanels(panelsBucket.leftBottomSelector, leftHorizDragBarSelector, true, saveResizedColsDimensions)
  }
}

function initializeTaLayout() {
  if (isMobileView) {
    resetSinglePanelLayout();
  }
  else if (taLayoutDet.numOfPanelsEnabled) {
    togglePanelLayoutModes(true);
    // initialize the layout\
    initializeResizablePanels(leftSelector, verticalDragBarSelector, false, saveResizedColsDimensions);
    initializeHorizontalTwoPanelDrag();
    if (taLayoutDet.isFullLeftColumnMode) {
      toggleFullLeftColumnMode(true);
    }
  }
  else {
    setPanelsVisibilities(taLayoutDet.currentOpenPanel);
  }
  if (taLayoutDet.isFullScreenMode) {
    toggleFullScreenMode();
  }
  updateLayoutDimensions();
  updatePanelOptions();
}

function updateLayoutDimensions() {
  // updates width of left columns (normal + full-left-col) with the last saved layout width
  $(".two-panel-item.two-panel-left").css({
    width: taLayoutDet.leftPanelWidth ? taLayoutDet.leftPanelWidth : "50%"
  });
  // updates width of left columns (normal + full-left-col) with the last saved layout width
  const bottomRow = taLayoutDet.dividedColName === "RIGHT" ? $(".panel-item-section.right-bottom") : $(".panel-item-section.left-bottom");
  bottomRow.css({
    height: taLayoutDet.bottomPanelHeight ? taLayoutDet.bottomPanelHeight : "50%"
  });
}

function updatePanelOptions() {
  if (taLayoutDet.numOfPanelsEnabled === 1) {
    return;
  }
  $(".grade-panel .panel-position-cont").attr("size", taLayoutDet.numOfPanelsEnabled);
  const panelOptions = $(".grade-panel .panel-position-cont option");
  panelOptions.each(idx => {
    if (panelOptions[idx].value === "leftTop") {
      if (taLayoutDet.numOfPanelsEnabled === 2 || (taLayoutDet.numOfPanelsEnabled === 3 && taLayoutDet.dividedColName === "RIGHT")) {
        panelOptions[idx].text = "Open as left panel";
      }
      else {
        panelOptions[idx].text = "Open as top left panel";
      }
    }
    else if (panelOptions[idx].value === "leftBottom") {
      if (taLayoutDet.numOfPanelsEnabled === 2 || (taLayoutDet.numOfPanelsEnabled === 3 && taLayoutDet.dividedColName === "RIGHT")) {
        panelOptions[idx].classList.add("hide");
      }
      else {
        panelOptions[idx].classList.remove("hide");
      }
    }
    else if (panelOptions[idx].value === "rightTop") {
      if (taLayoutDet.numOfPanelsEnabled === 2 || (taLayoutDet.numOfPanelsEnabled === 3 && taLayoutDet.dividedColName !== "RIGHT")) {
        panelOptions[idx].text = "Open as right panel";
      }
      else {
        panelOptions[idx].text = "Open as top right panel";
      }
    }
    else if (panelOptions[idx].value === "rightBottom") {
      if (taLayoutDet.numOfPanelsEnabled === 2 || (taLayoutDet.numOfPanelsEnabled === 3 && taLayoutDet.dividedColName !== "RIGHT")) {
        panelOptions[idx].classList.add("hide");
      }
      else {
        panelOptions[idx].classList.remove("hide");
      }
    }
  });
}

/*
  Adjust buttons inside Grading panel header and shows only icons on smaller screens
 */
function adjustGradingPanelHeader () {
  const header = $('#grading-panel-header');
  const headerBox = $('.panel-header-box');
  const navBar = $('#bar_wrapper');
  const navBarBox = $('.navigation-box');

  if (maxHeaderWidth < headerBox.width()) {
    maxHeaderWidth = headerBox.width();
  }
  if (maxHeaderWidth > header.width()) {
    headerBox.addClass('smaller-header');
  } else {
    headerBox.removeClass('smaller-header');
  }
  // changes for the navigation toolbar buttons
  if (maxNavbarWidth < $('.grading_toolbar').width()) {
    maxNavbarWidth = $('.grading_toolbar').width();
  }
  if (maxNavbarWidth > navBar.width()) {
    navBarBox.addClass('smaller-navbar');
  } else {
    navBarBox.removeClass('smaller-navbar');
  }
  // On mobile display screen hide the two-panel-mode
  if (isMobileView) {
    // hide the buttons
    navBarBox.addClass('mobile-view');
  } else {
    navBarBox.removeClass('mobile-view');
  }
  // From the complete content remove the height occupied by navigation-bar and panel-header element
  // 6 is used for adding some space in the bottom
  document.querySelector('.panels-container').style.height = "calc(100% - " + (header.outerHeight() + navBar.outerHeight() +6) + "px)";
}

function onAjaxInit() {}

function readCookies(){

  let silent_edit_enabled = document.cookie.replace(/(?:(?:^|.*;\s*)silent_edit_enabled\s*\=\s*([^;]*).*$)|^.*$/, "$1") === 'true';

  let autoscroll = document.cookie.replace(/(?:(?:^|.*;\s*)autoscroll\s*\=\s*([^;]*).*$)|^.*$/, "$1");
  let opened_mark = document.cookie.replace(/(?:(?:^|.*;\s*)opened_mark\s*\=\s*([^;]*).*$)|^.*$/, "$1");
  let scroll_pixel = document.cookie.replace(/(?:(?:^|.*;\s*)scroll_pixel\s*\=\s*([^;]*).*$)|^.*$/, "$1");

  let testcases = document.cookie.replace(/(?:(?:^|.*;\s*)testcases\s*\=\s*([^;]*).*$)|^.*$/, "$1");

  let files = document.cookie.replace(/(?:(?:^|.*;\s*)files\s*\=\s*([^;]*).*$)|^.*$/, "$1");

  $('#silent-edit-id').prop('checked', silent_edit_enabled);

  onAjaxInit = function() {
    $('#title-'+opened_mark).click();
    if (scroll_pixel > 0) {
      document.getElementById('grading_rubric').scrollTop = scroll_pixel;
    }
  };

  if (autoscroll == "on") {
    let files_array = JSON.parse(files);
    files_array.forEach(function(element) {
      let file_path = element.split('#$SPLIT#$');
      let current = $('#file-container');
      for (let x = 0; x < file_path.length; x++) {
        current.children().each(function() {
          if (x == file_path.length - 1) {
            $(this).children('div[id^=file_viewer_]').each(function() {
              if ($(this)[0].dataset.file_name == file_path[x] && !$($(this)[0]).hasClass('open')) {
                openFrame($(this)[0].dataset.file_name, $(this)[0].dataset.file_url, $(this).attr('id').split('_')[2]);
              }
            });
            $(this).children('div[id^=div_viewer_]').each(function() {
              if ($(this)[0].dataset.file_name == file_path[x] && !$($(this)[0]).hasClass('open')) {
                openDiv($(this).attr('id').split('_')[2]);
              }
            });
          }
          else {
            $(this).children('div[id^=div_viewer_]').each(function() {
              if ($(this)[0].dataset.file_name == file_path[x]) {
                current = $(this);
                return false;
              }
            });
          }
        });
      }
    });
  }
  for(let x=0; x<testcases.length; x++){
    if(testcases[x]!=='[' && testcases[x]!==']')
      openAutoGrading(testcases[x]);
  }
}

function updateCookies(){
  document.cookie = "silent_edit_enabled=" + isSilentEditModeEnabled() + "; path=/;";
  let autoscroll = $('#autoscroll_id').is(":checked") ? "on" : "off";
  document.cookie = "autoscroll=" + autoscroll + "; path=/;";

  let files = [];
  $('#file-container').children().each(function() {
    $(this).children('div[id^=div_viewer_]').each(function() {
      files = files.concat(findAllOpenedFiles($(this), "", $(this)[0].dataset.file_name, [], true));
    });
  });
  files = JSON.stringify(files);
  document.cookie = "files=" + files + "; path=/;";

  document.cookie = "cookie_version=" + cookie_version + "; path=/;";
}

//-----------------------------------------------------------------------------
// Student navigation
function gotoMainPage() {

  let window_location = $("#main-page")[0].dataset.href

  if (getGradeableId() !== '') {
    closeAllComponents(true).then(function () {
      window.location = window_location;
    }).catch(function () {
      if (confirm("Could not save open component, go to main page anyway?")) {
        window.location = window_location;
      }
    });
  }
  else {
    window.location = window_location;
  }
}

function gotoPrevStudent(to_ungraded = false) {

  let selector;
  let window_location;

  if(to_ungraded === true) {
    selector = "#prev-ungraded-student";
    window_location = $(selector)[0].dataset.href;

    // Append extra get param
    window_location += '&component_id=' + getFirstOpenComponentId();

  }
  else {
    selector = "#prev-student";
    window_location = $(selector)[0].dataset.href
  }

  if (getGradeableId() !== '') {
    closeAllComponents(true).then(function () {
      window.location = window_location;
    }).catch(function () {
      if (confirm("Could not save open component, change student anyway?")) {
        window.location = window_location;
      }
    });
  }
  else {
    window.location = window_location;
  }
}

function gotoNextStudent(to_ungraded = false) {

  let selector;
  let window_location;

  if(to_ungraded === true) {
    selector = "#next-ungraded-student";
    window_location = $(selector)[0].dataset.href;

    // Append extra get param
    window_location += '&component_id=' + getFirstOpenComponentId();
  }
  else {
    selector = "#next-student";
    window_location = $(selector)[0].dataset.href
  }

  if (getGradeableId() !== '') {
    closeAllComponents(true).then(function () {
      window.location = window_location;
    }).catch(function () {
      if (confirm("Could not save open component, change student anyway?")) {
        window.location = window_location;
      }
    });
  }
  else {
    window.location = window_location;
  }
}
//Navigate to the prev / next student buttons
registerKeyHandler({name: "Previous Student", code: "ArrowLeft"}, function() {
  gotoPrevStudent();
});
registerKeyHandler({name: "Next Student", code: "ArrowRight"}, function() {
  gotoNextStudent();
});

//Navigate to the prev / next student buttons
registerKeyHandler({name: "Previous Ungraded Student", code: "Shift ArrowLeft"}, function() {
  gotoPrevStudent(true);
});
registerKeyHandler({name: "Next Ungraded Student", code: "Shift ArrowRight"}, function() {
  gotoNextStudent(true);
});

//-----------------------------------------------------------------------------
// Panel show/hide
//

function resetSinglePanelLayout() {
  // hide all the two-panel-mode related nodes
  $('.two-panel-cont').removeClass("active");
  $("#two-panel-exchange-btn").removeClass("active");
  $("#full-left-column-btn").removeClass("visible active");

  // Remove the full-left-column view (if it's currently present or is in-view) as it's meant for two-panel-mode only
  $(".two-panel-item.two-panel-left, .two-panel-drag-bar").removeClass("active");

  // remove the left bottom sectin and its drag bar
  $(".panel-item-section.left-bottom, .panel-item-section.right-bottom, .panel-item-section-drag-bar").removeClass("active");

  const leftTopPanelId = taLayoutDet.currentTwoPanels.leftTop;
  const leftBottomPanelId = taLayoutDet.currentTwoPanels.leftBottom;
  const rightTopPanelId = taLayoutDet.currentTwoPanels.rightTop;
  const rightBottomPanelId = taLayoutDet.currentTwoPanels.rightBottom;
  //Now Fetch the panels from DOM
  const leftTopPanel = document.getElementById(leftTopPanelId);
  const leftBottomPanel = document.getElementById(leftBottomPanelId);
  const rightTopPanel = document.getElementById(rightTopPanelId);
  const rightBottomPanel = document.getElementById(rightBottomPanelId);

  if (rightBottomPanel) {
    document.querySelector('.panels-container').append(rightBottomPanel);
    taLayoutDet.currentOpenPanel = rightBottomPanelId;
  }
  if (rightTopPanel) {
    document.querySelector('.panels-container').append(rightTopPanel);
    taLayoutDet.currentOpenPanel = rightTopPanelId;
  }
  if (leftBottomPanel) {
    document.querySelector('.panels-container').append(leftBottomPanel);
    taLayoutDet.currentOpenPanel = leftBottomPanelId;
  }
  if (leftTopPanel) {
    document.querySelector('.panels-container').append(leftTopPanel);
    taLayoutDet.currentOpenPanel = leftTopPanelId;
  }
  // current open panel will be either left or right panel from two-panel-mode
  // passing forceVisible = true, otherwise this method will just toggle it and it will get hidden
  taLayoutDet.isFullLeftColumnMode = false;
  setPanelsVisibilities(taLayoutDet.currentOpenPanel, true);
}

function checkForTwoPanelLayoutChange (isPanelAdded, panelId = null, panelPosition = null) {
  // update the global variable
  if (isPanelAdded) {
    taLayoutDet.currentTwoPanels[panelPosition] = panelId;
  } else {
    // panel is going to be removed from screen
    // check which one out of the left or right is going to be hidden
    if (taLayoutDet.currentTwoPanels.leftTop === panelId ) {
      taLayoutDet.currentTwoPanels.leftTop = null;
    }
    else if (taLayoutDet.currentTwoPanels.leftBottom === panelId ) {
      taLayoutDet.currentTwoPanels.leftBottom = null;
    }
    else if (taLayoutDet.currentTwoPanels.rightTop === panelId ) {
      taLayoutDet.currentTwoPanels.rightTop = null;
    }
    else if (taLayoutDet.currentTwoPanels.rightBottom === panelId ) {
      taLayoutDet.currentTwoPanels.rightBottom = null;
    }
  }
  saveTaLayoutDetails();
}

// Keep only those panels which are part of the two panel layout
function setMultiPanelModeVisiblities () {
    panelElements.forEach((panel) => {
      let id_str = document.getElementById("#" + panel.str + "_btn") ? "#" + panel.str + "_btn" : "#" + panel.str + "-btn";

      if (taLayoutDet.currentTwoPanels.leftTop === panel.str
          || taLayoutDet.currentTwoPanels.leftBottom === panel.str
          || taLayoutDet.currentTwoPanels.rightTop === panel.str
          || taLayoutDet.currentTwoPanels.rightBottom === panel.str
      ) {
        $("#" + panel.str).toggle(true);
        $(panel.icon).toggleClass('icon-selected', true);
        $(id_str).toggleClass('active', true);
      } else {
        $("#" + panel.str).toggle(false);
        $(panel.icon).toggleClass('icon-selected', false);
        $(id_str).toggleClass('active', false);
      }
    });
}

function setPanelsVisibilities (ele, forceVisible=null, position=null) {
  panelElements.forEach((panel) => {
    let id_str = document.getElementById("#" + panel.str + "_btn") ? "#" + panel.str + "_btn" : "#" + panel.str + "-btn";

    if (panel.str === ele) {
      const eleVisibility = forceVisible !== null ? forceVisible : !$("#" + panel.str).is(":visible");
      $("#" + panel.str).toggle(eleVisibility);
      $(panel.icon).toggleClass('icon-selected', eleVisibility);
      $(id_str).toggleClass('active', eleVisibility);

      if (taLayoutDet.numOfPanelsEnabled > 1 && !isMobileView) {
        checkForTwoPanelLayoutChange(eleVisibility, panel.str, position);
      } else {
        // update the global variable
        taLayoutDet.currentOpenPanel = eleVisibility ? panel.str : null;
      }
    } else if ((taLayoutDet.numOfPanelsEnabled && !isMobileView
      && taLayoutDet.currentTwoPanels.rightTop !== panel.str
      && taLayoutDet.currentTwoPanels.leftTop !== panel.str
      &&  taLayoutDet.currentTwoPanels.leftBottom !== panel.str) || panel.str !== ele ) {
      //only hide those panels which are not given panel and not in taLayoutDet.currentTwoPanels if the twoPanelMode is enabled
      $("#" + panel.str).hide();
      $(panel.icon).removeClass('icon-selected');
      $(id_str).removeClass('active');
    }
  });
  // update the two-panels-layout if it's enabled
  if (taLayoutDet.numOfPanelsEnabled > 1 && !isMobileView) {
    updatePanelLayoutModes();
  } else {
    saveTaLayoutDetails();
  }
}

function toggleFullScreenMode () {
  $("main#main").toggleClass('full-screen-mode');
  $("#fullscreen-btn-cont").toggleClass('active');
  taLayoutDet.isFullScreenMode = $("main#main").hasClass('full-screen-mode');
  saveTaLayoutDetails();
}

function toggleFullLeftColumnMode (forceVal = false) {
  // toggle between the normal left and full left panel mode
  $("#full-left-column-btn").toggleClass("active");
  if (!forceVal) {
    taLayoutDet.isFullLeftColumnMode = !taLayoutDet.isFullLeftColumnMode;
  }

  let newPanelsContSelector = taLayoutDet.isFullLeftColumnMode ? ".content-items-container" : ".two-panel-cont";

  let leftPanelCont = document.querySelector(leftSelector);
  let dragBar = document.querySelector(verticalDragBarSelector);
  document.querySelector(newPanelsContSelector).prepend(leftPanelCont, dragBar);

  panelsContSelector = newPanelsContSelector;
  // update the dragging event for two panels
  initializeVerticalTwoPanelDrag();
}

function togglePanelLayoutModes(forceVal = false) {
  const twoPanelCont = $('.two-panel-cont');
  if (!forceVal) {
    taLayoutDet.numOfPanelsEnabled = +taLayoutDet.numOfPanelsEnabled === 3 ? 1 : +taLayoutDet.numOfPanelsEnabled + 1;
  }

  if (taLayoutDet.numOfPanelsEnabled === 2 && !isMobileView) {
    twoPanelCont.addClass("active");
    $("#two-panel-exchange-btn").addClass("active");
    $("#full-left-column-btn").addClass("visible");
    $(".panel-item-section.left-bottom, .panel-item-section.right-bottom, .panel-item-section-drag-bar").removeClass("active");
    $(".two-panel-item.two-panel-left, .two-panel-drag-bar").addClass("active");
    // If there is any panel opened just use that and fetch the next one for left side...
    if (taLayoutDet.currentOpenPanel && !(taLayoutDet.currentTwoPanels.leftTop || taLayoutDet.currentOpenPanel.rightTop)) {
      taLayoutDet.currentTwoPanels.leftTop = taLayoutDet.currentOpenPanel;
      panelElements.every((panel, idx) => {
        if (taLayoutDet.currentTwoPanels.leftTop === panel.str) {
          let nextIdx = (idx + 1) === panelElements.length ? 0 : idx + 1;
          taLayoutDet.currentTwoPanels.rightTop = panelElements[nextIdx].str;
          return false;
        }
        return true;
      });

    } else if(!taLayoutDet.currentOpenPanel) {
      // if there is no currently opened panel fill the panels with the first two
      taLayoutDet.currentTwoPanels = {
        leftTop: panelElements[0].str,
        leftBottom: null,
        rightTop: panelElements[1].str,
        rightBottom: null,
      };
    }
    updatePanelLayoutModes();
  }
  else if (+taLayoutDet.numOfPanelsEnabled === 3 && !isMobileView) {
    twoPanelCont.addClass("active");
    if (taLayoutDet.dividedColName === "RIGHT") {
      $(".panel-item-section.right-bottom, .panel-item-section-drag-bar.panel-item-right-drag").addClass("active");
    }
    else {
      $(".panel-item-section.left-bottom, .panel-item-section-drag-bar.panel-item-left-drag").addClass("active");
    }
    // If currentOpenPanels does not contain selector for leftBottom, calculate which panel to open
    let prevPanel = taLayoutDet.currentTwoPanels.leftTop ? taLayoutDet.currentTwoPanels.leftTop : taLayoutDet.currentTwoPanels.rightTop;
    let nextIdx = -1;
    if (!taLayoutDet.currentTwoPanels.leftBottom) {
      panelElements.every((panel, idx) => {
        if (prevPanel === panel.str) {
            nextIdx = (idx + 1) === panelElements.length ? 0 : idx + 1;
            // Now check if panel indexed with nextIdx is already open in somewhere
            if (taLayoutDet.currentTwoPanels.leftTop === panelElements[nextIdx].str || taLayoutDet.currentTwoPanels.rightTop === panelElements[nextIdx].str) {
              // If yes update the nextIdx
              nextIdx =  (nextIdx + 1) === panelElements.length ? 0 : nextIdx + 1;
            }
            taLayoutDet.currentTwoPanels.leftBottom = panelElements[nextIdx].str;
            return false;
        }
        return true;
      })
    }
    updatePanelLayoutModes();
  }
  else {
    resetSinglePanelLayout();
    taLayoutDet.currentTwoPanels = {
      leftTop: null,
      leftBottom: null,
      rightTop: null,
      rightBottom: null,
    };
  }
  updatePanelOptions();
}

// Handles the DOM manipulation to update the two panel layout
function updatePanelLayoutModes () {
  // fetch the panels by their ids
  const leftTopPanel = document.getElementById(taLayoutDet.currentTwoPanels.leftTop);
  const leftBottomPanel = document.getElementById(taLayoutDet.currentTwoPanels.leftBottom);
  const rightTopPanel = document.getElementById(taLayoutDet.currentTwoPanels.rightTop);
  const rightBottomPanel = document.getElementById(taLayoutDet.currentTwoPanels.rightBottom);

  setMultiPanelModeVisiblities();
  for (const panelIdx in panelsBucket) {
    const panelCont = document.querySelector(panelsBucket[panelIdx]).childNodes;
    // Move all the panels from the left and right buckets to the main panels-container
    for (let idx = 0; idx < panelCont.length; idx++) {
      document.querySelector(".panels-container").append(panelCont[idx]);
    }
  }
  // finally append the latest panels to their respective buckets
  if (leftTopPanel) {
    document.querySelector(panelsBucket.leftTopSelector).append(leftTopPanel);
  }
  if (leftBottomPanel) {
    document.querySelector(panelsBucket.leftBottomSelector).append(leftBottomPanel);
  }
  if (rightTopPanel) {
    document.querySelector(panelsBucket.rightTopSelector).append(rightTopPanel);
  }
  if (rightBottomPanel) {
    document.querySelector(panelsBucket.rightBottomSelector).append(rightBottomPanel);
  }
  saveTaLayoutDetails();
}

// Exchanges positions of left and right panels
function exchangeTwoPanels () {
  if (+taLayoutDet.numOfPanelsEnabled === 2) {
    taLayoutDet.currentTwoPanels = {
      leftTop: taLayoutDet.currentTwoPanels.rightTop,
      rightTop: taLayoutDet.currentTwoPanels.leftTop,
    };
    updatePanelLayoutModes();
  }
  else if (+taLayoutDet.numOfPanelsEnabled === 3) {
    taLayoutDet.currentTwoPanels = {
      leftTop: taLayoutDet.currentTwoPanels.rightTop,
      leftBottom: taLayoutDet.currentTwoPanels.rightBottom,
      rightTop: taLayoutDet.currentTwoPanels.leftTop,
      rightBottom: taLayoutDet.currentTwoPanels.leftBottom,
    };
    $(".panel-item-section.left-bottom, .panel-item-section.right-bottom, .panel-item-section-drag-bar").toggleClass("active");
    taLayoutDet.dividedColName = $(".panel-item-section.right-bottom").is(":visible") ? "RIGHT" : "LEFT";
    updatePanelOptions();
    updatePanelLayoutModes();
    initializeHorizontalTwoPanelDrag();
  }
  else {
    // taLayoutDet.numOfPanelsEnabled is 1
    alert("Exchange works only when there are two panels...");
  }
}

// Key handler / shorthand for toggling in between panels
registerKeyHandler({name: "Toggle Autograding Panel", code: "KeyA"}, function() {
  $('#autograding_results_btn button').trigger('click');
  updateCookies();
});
registerKeyHandler({name: "Toggle Rubric Panel", code: "KeyG"}, function() {
  $('#grading_rubric_btn button').trigger('click');
  updateCookies();
});
registerKeyHandler({name: "Toggle Submissions Panel", code: "KeyO"}, function() {
  $('#submission_browser_btn button').trigger('click');
  updateCookies();
});
registerKeyHandler({name: "Toggle Student Information Panel", code: "KeyS"}, function() {
  $('#student_info_btn button').trigger('click');
  updateCookies();
});
registerKeyHandler({name: "Toggle Grade Inquiry Panel", code: "KeyX"}, function() {
  $('#regrade_info_btn button').trigger('click');
  updateCookies();
});
registerKeyHandler({name: "Toggle Discussion Panel", code: "KeyD"}, function() {
  $('#discussion_browser_btn button').trigger('click');
  updateCookies();
});
registerKeyHandler({name: "Toggle Peer Panel", code: "KeyP"}, function() {
  $('#peer_info_btn button').trigger('click');
  updateCookies();
});

registerKeyHandler({name: "Toggle Notebook Panel", code: "KeyN"}, function() {
  $('#grading_rubric_btn button').trigger('click');
  updateCookies();
});
registerKeyHandler({name: "Toggle Solution/TA-Notes Panel", code: "KeyT"}, function() {
  $('#solution_ta_notes_btn button').trigger('click');
  updateCookies();
});
//-----------------------------------------------------------------------------
// Show/hide components

registerKeyHandler({name: "Open Next Component", code: 'ArrowDown'}, function(e) {
  let openComponentId = getFirstOpenComponentId();
  let numComponents = getComponentCount();

  // Note: we use the 'toggle' functions instead of the 'open' functions
  //  Since the 'open' functions don't close any components
  if (isOverallCommentOpen()) {
    // Overall comment is open, so just close it
    closeOverallComment(true);
  }
  else if (openComponentId === NO_COMPONENT_ID) {
    // No component is open, so open the first one
    let componentId = getComponentIdByOrder(0);
    toggleComponent(componentId, true).then(function () {
      scrollToComponent(componentId);
    });
  }
  else if (openComponentId === getComponentIdByOrder(numComponents - 1)) {
    // Last component is open, so open the general comment
    toggleOverallComment(true).then(function () {
      scrollToOverallComment();
    });
  }
  else {
    // Any other case, open the next one
    let nextComponentId = getNextComponentId(openComponentId);
    toggleComponent(nextComponentId, true).then(function () {
      scrollToComponent(nextComponentId);
    });
  }
  e.preventDefault();
});

registerKeyHandler({name: "Open Previous Component", code: 'ArrowUp'}, function(e) {
  let openComponentId = getFirstOpenComponentId();
  let numComponents = getComponentCount();

  // Note: we use the 'toggle' functions instead of the 'open' functions
  //  Since the 'open' functions don't close any components
  if (isOverallCommentOpen()) {
    // Overall comment open, so open the last component
    let componentId = getComponentIdByOrder(numComponents - 1);
    toggleComponent(componentId, true).then(function () {
      scrollToComponent(componentId);
    });
  }
  else if (openComponentId === NO_COMPONENT_ID) {
    // No Component is open, so open the overall comment
    toggleOverallComment(true).then(function () {
      scrollToOverallComment();
    });
  }
  else if (openComponentId === getComponentIdByOrder(0)) {
    // First component is open, so close it
    closeAllComponents(true);
  }
  else {
    // Any other case, open the previous one
    let prevComponentId = getPrevComponentId(openComponentId);
    toggleComponent(prevComponentId, true).then(function () {
      scrollToComponent(prevComponentId);
    });
  }
  e.preventDefault();
});

//-----------------------------------------------------------------------------
// Misc rubric options
registerKeyHandler({name: "Toggle Rubric Edit Mode", code: "KeyE"}, function() {
  let editBox = $("#edit-mode-enabled");
  editBox.prop("checked", !editBox.prop("checked"));
  onToggleEditMode();
  updateCookies();
});

//-----------------------------------------------------------------------------
// Selecting marks

registerKeyHandler({name: "Select Full/No Credit Mark", code: 'Digit0', locked: true}, function() {
  checkOpenComponentMark(0);
});
registerKeyHandler({name: "Select Mark 1", code: 'Digit1', locked: true}, function() {
  checkOpenComponentMark(1);
});
registerKeyHandler({name: "Select Mark 2", code: 'Digit2', locked: true}, function() {
  checkOpenComponentMark(2);
});
registerKeyHandler({name: "Select Mark 3", code: 'Digit3', locked: true}, function() {
  checkOpenComponentMark(3);
});
registerKeyHandler({name: "Select Mark 4", code: 'Digit4', locked: true}, function() {
  checkOpenComponentMark(4);
});
registerKeyHandler({name: "Select Mark 5", code: 'Digit5', locked: true}, function() {
  checkOpenComponentMark(5);
});
registerKeyHandler({name: "Select Mark 6", code: 'Digit6', locked: true}, function() {
  checkOpenComponentMark(6);
});
registerKeyHandler({name: "Select Mark 7", code: 'Digit7', locked: true}, function() {
  checkOpenComponentMark(7);
});
registerKeyHandler({name: "Select Mark 8", code: 'Digit8', locked: true}, function() {
  checkOpenComponentMark(8);
});
registerKeyHandler({name: "Select Mark 9", code: 'Digit9', locked: true}, function() {
  checkOpenComponentMark(9);
});

function checkOpenComponentMark(index) {
  let component_id = getFirstOpenComponentId();
  if (component_id !== NO_COMPONENT_ID) {
    let mark_id = getMarkIdFromOrder(component_id, index);
    //TODO: Custom mark id is zero as well, should use something unique
    if (mark_id === CUSTOM_MARK_ID || mark_id === 0) {
      return;
    }
    toggleCommonMark(component_id, mark_id)
      .catch(function (err) {
        console.error(err);
        alert('Error toggling mark! ' + err.message);
      });
  }
}


// expand all files in Submissions and Results section
function openAll(click_class, class_modifier) {
  $("."+click_class + class_modifier).each(function(){
    // Check that the file is not a PDF before clicking on it
    let innerText = Object.values($(this))[0].innerText;
    if (innerText.slice(-4) !== ".pdf") {
      $(this).click();
    }
  });
}
function updateValue(obj, option1, option2) {
  // Switches the value of an element between option 1 and two
  obj.text(function(i, oldText){
    if(oldText.indexOf(option1) >= 0){
      newText = oldText.replace(option1, option2);
    }
    else {
      newText = oldText.replace(option2, option1);
    }
    return newText;
  });

}
function openAutoGrading(num){
  $('#tc_' + num).click();
  if($('#testcase_' + num)[0]!=null){
    $('#testcase_' + num)[0].style.display="block";
  }
}
// expand all outputs in Auto-Grading Testcases section
function openAllAutoGrading() {
  // show all divs whose id starts with testcase_
  let clickable_divs  = $("[id^='tc_']");

  for(let i = 0; i < clickable_divs.length; i++){
    let clickable_div = clickable_divs[i];
    let num = clickable_div.id.split("_")[1];
    let content_div = $('#testcase_' + num);
    if(content_div.css("display") == "none"){
      clickable_div.click();
    }
  }
}

// close all outputs in Auto-Grading Testcases section
function closeAllAutoGrading() {
  // hide all divs whose id starts with testcase_
  $("[id^='testcase_']").hide();
  $("[id^='details_tc_']").find("span").hide();
  $("[id^='details_tc_']").find(".loading-tools-show").show();
}


function openDiv(num) {
  let elem = $('#div_viewer_' + num);
  if (elem.hasClass('open')) {
    elem.hide();
    elem.removeClass('open');
    $($($(elem.parent().children()[0]).children()[0]).children()[0]).removeClass('fa-folder-open').addClass('fa-folder');
  }
  else {
    elem.show();
    elem.addClass('open');
    $($($(elem.parent().children()[0]).children()[0]).children()[0]).removeClass('fa-folder').addClass('fa-folder-open');
  }
  return false;
}

// delta in this function is the incremental step of points, currently hardcoded to 0.5pts
function validateInput(id, question_total, delta){
  let ele = $('#' + id);
  if(isNaN(parseFloat(ele.val())) || ele.val() == ""){
    ele.val("");
    return;
  }
  if(ele.val() < 0 && parseFloat(question_total) > 0) {
    ele.val( 0 );
  }
  if(ele.val() > 0 && parseFloat(question_total) < 0) {
    ele.val( 0 );
  }
  if(ele.val() < parseFloat(question_total) && parseFloat(question_total) < 0) {
    ele.val(question_total);
  }
  if(ele.val() > parseFloat(question_total) && parseFloat(question_total) > 0) {
    ele.val(question_total);
  }
  if(ele.val() % delta != 0) {
    ele.val( Math.round(ele.val() / delta) * delta );
  }
}

// autoresize the comment box
function autoResizeComment(e){
  e.target.style.height ="";
  e.target.style.height = e.target.scrollHeight + "px";
}

function hideIfEmpty(element) {
  $(element).each(function() {
    if ($(this).hasClass("empty")) {
      $(this).hide();
    }
  });
}

function findOpenTestcases() {
  let testcase_num = [];
  let current_testcase;
  $(".box").each(function() {
    current_testcase = $(this).find('div[id^=testcase_]');
    if (typeof current_testcase[0] !== 'undefined'){
      if (current_testcase[0].style.display != 'none' ) {
        testcase_num.push(parseInt(current_testcase.attr('id').split('_')[1]));
      }
    }
  });
  return testcase_num;
}

//finds all the open files and folder and stores them in stored_paths
function findAllOpenedFiles(elem, current_path, path, stored_paths, first) {
  if (first === true) {
    current_path += path;
    if ($(elem)[0].classList.contains('open')) {
      stored_paths.push(path);
    }
    else {
      return [];
    }
  }
  else {
    current_path += "#$SPLIT#$" + path;
  }

  $(elem).children().each(function() {
    $(this).children('div[id^=file_viewer_]').each(function() {
      if ($(this)[0].classList.contains('shown')) {
        stored_paths.push((current_path + "#$SPLIT#$" + $(this)[0].dataset.file_name));
      }
    });

  });

  $(elem).children().each(function() {
    $(this).children('div[id^=div_viewer_]').each(function() {
      if ($(this)[0].classList.contains('open')) {
        stored_paths.push((current_path + "#$SPLIT#$" + $(this)[0].dataset.file_name));
        stored_paths = findAllOpenedFiles($(this), current_path, $(this)[0].dataset.file_name, stored_paths, false);
      }
    });
  });

  return stored_paths;
}

// Returns Non anonymized path for the submitted files by student
function getNonAnonPath(path, anon_submitter_id, user_ids){
  let nonAnonPath = "";
  let pathPieces = path.split("/");
  for (i = 1; i < pathPieces.length; i++) {
    // for non-anonymized-file-path, get the user-name from anon_submitter_id (if anonymized)
    if(i === 9){
      nonAnonPath += "/" + user_ids[anon_submitter_id];
    }
    else{
      nonAnonPath += "/" + pathPieces[i];
    }
  }
  return nonAnonPath;
}

function changeCurrentPeer(){
  let peer = $('#edit-peer-select').val();
  $('.edit-peer-components-block').hide();
  $('#edit-peer-components-form-'+peer).show();
}

function clearPeerMarks(submitter_id, gradeable_id, csrf_token){
  let peer_id = $("#edit-peer-select").val();
  let url = buildCourseUrl(['gradeable', gradeable_id, 'grading', 'clear_peer_marks']);
  $.ajax({
    url,
    data: {
      csrf_token,
      peer_id,
      submitter_id
    },
    type: "POST",
    success: function(data) {
      console.log("Successfully deleted peer marks");
      window.location.reload(true);
    },
    error: function(e) {
      console.log("Failed to delete");
    }
  });
}

function newEditPeerComponentsForm() {
  $('.popup-form').css('display', 'none');
  let form = $("#edit-peer-components-form");
  form.css("display", "block");
  captureTabInModal("edit-peer-components-form");
}<|MERGE_RESOLUTION|>--- conflicted
+++ resolved
@@ -104,6 +104,7 @@
 
     const panelId = panelSpanId.split(/(_|-)btn/)[0];
     const selectEle =  $('select#' + panelId + '_select');
+
     // Hide all select dropdown except the current one
     $('select.panel-position-cont').not(selectEle).hide();
 
@@ -144,14 +145,9 @@
   adjustGradingPanelHeader();
   resizeObserver.observe(document.getElementById('grading-panel-header'));
 
-<<<<<<< HEAD
-  document.querySelectorAll('[id^=textbox-solution-]').forEach( textarea => {
-    textarea.addEventListener('keydown', function () {
-=======
   // Dynamically resize the textarea height as per the provided content
   document.querySelectorAll('[id^=textbox-solution-]').forEach( textarea => {
     textarea.addEventListener('keyup', function () {
->>>>>>> 84e930cc
       setTimeout(function() {
         textarea.style.height = 'auto';
         textarea.style.height = textarea.scrollHeight + 'px';
