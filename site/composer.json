{
  "name": "submitty/submitty",
  "config": {
    "platform": {
      "php": "7.2"
    }
  },
  "autoload": {
    "psr-4": {
      "app\\": "app/"
    }
  },
  "autoload-dev": {
    "psr-4": {
      "tests\\": "tests/"
    }
  },
  "require": {
    "twig/twig": "2.13.1",
    "ramsey/uuid": "4.1.1",
    "aptoma/twig-markdown": "3.4.0",
    "erusev/parsedown": "1.7.4",
    "lcobucci/jwt": "3.4.5",
    "symfony/routing": "4.4.25",
    "symfony/config": "4.4.26",
    "symfony/http-foundation": "4.4.26",
    "doctrine/annotations": "1.13.1",
    "php-ds/php-ds": "1.3.0",
    "cboden/ratchet": "0.4.3",
    "textalk/websocket": "1.5.4",
    "egulias/email-validator": "3.1.1",
    "maennchen/zipstream-php": "^2.1",
<<<<<<< HEAD
    "league/commonmark": "1.6",
    "spatie/commonmark-highlighter": "2.1"
=======
    "doctrine/orm": "2.9.3",
    "doctrine/cache": "1.11.3"
>>>>>>> b09929a0
  },
  "require-dev": {
    "phpunit/phpunit": "8.5.17",
    "submitty/php-codesniffer": "2.5.0",
    "dealerdirect/phpcodesniffer-composer-installer": "0.7.1",
    "php-mock/php-mock-phpunit": "2.6.0",
    "phpstan/phpstan": "0.12.91"
  },
  "scripts": {
    "test": "phpunit -c tests/phpunit.xml",
    "lint": "phpcs --standard=tests/ruleset.xml",
    "static-analysis": "phpstan analyze app"
  }
}<|MERGE_RESOLUTION|>--- conflicted
+++ resolved
@@ -30,13 +30,10 @@
     "textalk/websocket": "1.5.4",
     "egulias/email-validator": "3.1.1",
     "maennchen/zipstream-php": "^2.1",
-<<<<<<< HEAD
-    "league/commonmark": "1.6",
-    "spatie/commonmark-highlighter": "2.1"
-=======
     "doctrine/orm": "2.9.3",
-    "doctrine/cache": "1.11.3"
->>>>>>> b09929a0
+    "doctrine/cache": "1.11.3",
+    "league/commonmark": "1.6.5",
+    "spatie/commonmark-highlighter": "2.1.1"
   },
   "require-dev": {
     "phpunit/phpunit": "8.5.17",
