--- conflicted
+++ resolved
@@ -236,11 +236,7 @@
 
         // Clear away all marks
         parent.children().remove();
-<<<<<<< HEAD
-            
-=======
-
->>>>>>> 5039d3a5
+
         // Custom mark
         {
             var x = data['data'].length-1;
