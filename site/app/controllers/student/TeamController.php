<?php

namespace app\controllers\student;

use app\controllers\AbstractController;
use app\controllers\admin\AdminGradeableController;
use app\libraries\FileUtils;
use Symfony\Component\Routing\Annotation\Route;

class TeamController extends AbstractController {
    /**
     * @Route("/{_semester}/{_course}/gradeable/{gradeable_id}/team/new")
     */
    public function createNewTeam($gradeable_id) {
        $user_id = $this->core->getUser()->getId();

        $gradeable = $this->tryGetGradeable($gradeable_id, false);
        if ($gradeable === false) {
            $this->core->addErrorMessage('Invalid or missing gradeable id!');
            $this->core->redirect($this->core->buildCourseUrl());
            return $this->core->getOutput()->renderJsonFail("Invalid or missing gradeable id!");
        }

        if (!$gradeable->isTeamAssignment()) {
            $this->core->addErrorMessage("{$gradeable->getTitle()} is not a team assignment");
            $this->core->redirect($this->core->buildCourseUrl());
            return $this->core->getOutput()->renderJsonFail($gradeable->getTitle() . " is not a team assignment");
        }

        $return_url = $this->core->buildCourseUrl(['gradeable', $gradeable_id, 'team']);

        $graded_gradeable = $this->tryGetGradedGradeable($gradeable, $user_id, false);
        if ($graded_gradeable !== false) {
            $this->core->addErrorMessage("You must leave your current team before you can create a new team");
            $this->core->redirect($return_url);
            return $this->core->getOutput()->renderJsonFail("You must leave your current team before you can create a new team");
        }

        $this->core->getQueries()->declineAllTeamInvitations($gradeable_id, $user_id);
        $this->core->getQueries()->removeFromSeekingTeam($gradeable_id, $user_id);
        $team_id = $this->core->getQueries()->createTeam($gradeable_id, $user_id, $this->core->getUser()->getRegistrationSection(), $this->core->getUser()->getRotatingSection());
        $this->core->addSuccessMessage("Created a new team");

        $gradeable_path = FileUtils::joinPaths($this->core->getConfig()->getCoursePath(), "submissions", $gradeable_id);
        if (!FileUtils::createDir($gradeable_path)) {
            $this->core->addErrorMEssage("Failed to make folder for this assignment");
            $this->core->redirect($return_url);
            return $this->core->getOutput()->renderJsonFail("Failed to make folder for this assignment");
        }

        $user_path = FileUtils::joinPaths($gradeable_path, $team_id);
        if (!FileUtils::createDir($user_path)) {
            $this->core->addErrorMEssage("Failed to make folder for this assignment for the team");
            $this->core->redirect($return_url);
            return $this->core->getOutput()->renderJsonFail("Failed to make folder for this assignment for the team");
        }

        $current_time = $this->core->getDateTimeNow()->format("Y-m-d H:i:sO") . " " . $this->core->getConfig()->getTimezone()->getName();
        $settings_file = FileUtils::joinPaths($user_path, "user_assignment_settings.json");
        $json = array("team_history" => array(array("action" => "create", "time" => $current_time, "user" => $user_id)));

        if (!@file_put_contents($settings_file, FileUtils::encodeJson($json))) {
            $this->core->addErrorMEssage("Failed to write to team history to settings file");
            return $this->core->getOutput()->renderJsonFail("Failed to write to team history to settings file");
        }

        if ($gradeable->isVcs()) {
            $config = $this->core->getConfig();
            AdminGradeableController::enqueueGenerateRepos($config->getSemester(),$config->getCourse(),$gradeable_id);
        }

        $this->core->redirect($return_url);
        return $this->core->getOutput()->renderJsonSuccess();
    }

    /**
     * @Route("/{_semester}/{_course}/gradeable/{gradeable_id}/team/leave")
     */
    public function leaveTeam($gradeable_id) {
        $user_id = $this->core->getUser()->getId();

        $gradeable = $this->tryGetGradeable($gradeable_id, false);
        if ($gradeable === false) {
            $this->core->addErrorMessage('Invalid or missing gradeable id!');
            $this->core->redirect($this->core->buildCourseUrl());
        }

        if (!$gradeable->isTeamAssignment()) {
            $this->core->addErrorMessage("{$gradeable->getTitle()} is not a team assignment");
            $this->core->redirect($this->core->buildCourseUrl());
        }

        $return_url = $this->core->buildCourseUrl(['gradeable', $gradeable_id, 'team']);

        $graded_gradeable = $this->tryGetGradedGradeable($gradeable, $user_id, false);
        if ($graded_gradeable === false) {
            $this->core->addErrorMessage("You are not on a team");
            $this->core->redirect($return_url);
        }
        $team = $graded_gradeable->getSubmitter()->getTeam();

        $date = $this->core->getDateTimeNow();
        if ($date->format('Y-m-d H:i:s') > $gradeable->getTeamLockDate()->format('Y-m-d H:i:s')) {
            $this->core->addErrorMessage("Teams are now locked. Contact your instructor to change your team.");
            $this->core->redirect($return_url);
        }

        $this->core->getQueries()->leaveTeam($team->getId(), $user_id);
        $this->core->addSuccessMessage("Left team");

        $current_time = $this->core->getDateTimeNow()->format("Y-m-d H:i:sO") . " " . $this->core->getConfig()->getTimezone()->getName();
        $settings_file = FileUtils::joinPaths($this->core->getConfig()->getCoursePath(), "submissions", $gradeable_id, $team->getId(), "user_assignment_settings.json");
        $json = FileUtils::readJsonFile($settings_file);
        if ($json === false) {
            $this->core->addErrorMessage("Failed to open settings file");
            $this->core->redirect($return_url);
        }
        $json["team_history"][] = array("action" => "leave", "time" => $current_time, "user" => $user_id);

        if (!@file_put_contents($settings_file, FileUtils::encodeJson($json))) {
            $this->core->addErrorMessage("Failed to write to team history to settings file");
        }
        $this->core->redirect($return_url);
    }

    /**
     * @Route("/{_semester}/{_course}/gradeable/{gradeable_id}/team/invitation/new", methods={"POST"})
     */
    public function sendInvitation($gradeable_id) {
        $user_id = $this->core->getUser()->getId();

        $gradeable = $this->tryGetGradeable($gradeable_id, false);
        if ($gradeable === false) {
            $this->core->addErrorMessage('Invalid or missing gradeable id!');
            $this->core->redirect($this->core->buildCourseUrl());
        }

        if (!$gradeable->isTeamAssignment()) {
            $this->core->addErrorMessage("{$gradeable->getTitle()} is not a team assignment");
            $this->core->redirect($this->core->buildCourseUrl());
        }

        $return_url = $this->core->buildCourseUrl(['gradeable', $gradeable_id, 'team']);

        $graded_gradeable = $this->tryGetGradedGradeable($gradeable, $user_id, false);
        if ($graded_gradeable === false) {
            $this->core->addErrorMessage("You are not on a team");
            $this->core->redirect($return_url);
        }
        $team = $graded_gradeable->getSubmitter()->getTeam();

        $date = $this->core->getDateTimeNow();
        if ($date->format('Y-m-d H:i:s') > $gradeable->getTeamLockDate()->format('Y-m-d H:i:s')) {
            $this->core->addErrorMessage("Teams are now locked. Contact your instructor to change your team.");
            $this->core->redirect($return_url);
        }

        if (($team->getSize() + count($team->getInvitations())) >= $gradeable->getTeamSizeMax()) {
            $this->core->addErrorMessage("Cannot send invitation. Max team size is {$gradeable->getTeamSizeMax()}");
            $this->core->redirect($return_url);
        }

        if (!isset($_POST['invite_id']) || ($_POST['invite_id'] === '')) {
            $this->core->addErrorMessage("No user ID specified");
            $this->core->redirect($return_url);
        }

        $invite_id = $_POST['invite_id'];
        if ($this->core->getQueries()->getUserByID($invite_id) === null) {
            // If a student with this id does not exist in the course...
            $this->core->addErrorMessage("User {$invite_id} does not exist");
            $this->core->redirect($return_url);
        }

        if($this->core->getQueries()->getUserByID($invite_id)->getRegistrationSection() === null){
            // If a student with this id is in the null section...
            // (make this look the same as a non-existant student so as not to
            // reveal information about dropped students)
            $this->core->addErrorMessage("User {$invite_id} does not exist");
            $this->core->redirect($return_url);
        }

        $invite_team = $this->core->getQueries()->getTeamByGradeableAndUser($gradeable_id, $invite_id);
        if ($invite_team !== null) {
            $this->core->addErrorMessage("Did not send invitation, {$invite_id} is already on a team");
            $this->core->redirect($return_url);
        }

        if ($team->sentInvite($invite_id)) {
            $this->core->addErrorMessage("Invitation has already been sent to {$invite_id}");
            $this->core->redirect($return_url);
        }

        $this->core->getQueries()->sendTeamInvitation($team->getId(), $invite_id);

        // send invited user a notification
        $metadata = json_encode(
            ['url' => $this->core->buildCourseUrl(['gradeable', $gradeable_id,'team'])]
        );
        $subject = "New Team Invitation: " . $graded_gradeable->getGradeable()->getTitle();
        $content = "You have received a new invitation to join a team from $user_id";
        $event = ['component' => 'team', 'metadata' => $metadata, 'subject' => $subject, 'content' => $content, 'type' => 'team_invite', 'sender_id' => $user_id];
        $this->core->getNotificationFactory()->onTeamEvent($event,[$invite_id]);

        $this->core->addSuccessMessage("Invitation sent to {$invite_id}");

        $current_time = $this->core->getDateTimeNow()->format("Y-m-d H:i:sO") . " " . $this->core->getConfig()->getTimezone()->getName();
        $settings_file = FileUtils::joinPaths($this->core->getConfig()->getCoursePath(), "submissions", $gradeable_id, $team->getId(), "user_assignment_settings.json");
        $json = FileUtils::readJsonFile($settings_file);
        if ($json === false) {
            $this->core->addErrorMEssage("Failed to open settings file");
            $this->core->redirect($return_url);
        }
        $json["team_history"][] = array("action" => "send_invitation", "time" => $current_time, "sent_by_user" => $user_id, "sent_to_user" => $invite_id);

        if (!@file_put_contents($settings_file, FileUtils::encodeJson($json))) {
            $this->core->addErrorMEssage("Failed to write to team history to settings file");
        }
        $this->core->redirect($return_url);
    }

    /**
     * @Route("/{_semester}/{_course}/gradeable/{gradeable_id}/team/invitation/accept", methods={"POST"})
     */
    public function acceptInvitation($gradeable_id) {
        $user_id = $this->core->getUser()->getId();

        $gradeable = $this->tryGetGradeable($gradeable_id, false);
        if ($gradeable === false) {
            $this->core->addErrorMessage('Invalid or missing gradeable id!');
            $this->core->redirect($this->core->buildCourseUrl());
        }

        if (!$gradeable->isTeamAssignment()) {
            $this->core->addErrorMessage("{$gradeable->getTitle()} is not a team assignment");
            $this->core->redirect($this->core->buildCourseUrl());
        }

        $return_url = $this->core->buildCourseUrl(['gradeable', $gradeable_id, 'team']);

        $graded_gradeable = $this->tryGetGradedGradeable($gradeable, $user_id, false);
        if ($graded_gradeable !== false) {
            $this->core->addErrorMessage("You must leave your current team before you can accept an invitation");
            $this->core->redirect($return_url);
        }

        $accept_team_id = (isset($_POST['team_id'])) ? $_POST['team_id'] : null;
        $accept_team = $this->core->getQueries()->getTeamById($accept_team_id);
        if ($accept_team === null) {
            $this->core->addErrorMessage("{$accept_team_id} is not a valid team id");
            $this->core->redirect($return_url);
        }

        if (!$accept_team->sentInvite($user_id)) {
            $this->core->addErrorMessage("No invitation from {$accept_team->getMemberList()}");
            $this->core->redirect($return_url);
        }

        if ($accept_team->getSize() >= $gradeable->getTeamSizeMax()) {
            $this->core->addErrorMessage("Cannot accept invitation. Max team size is {$gradeable->getTeamSizeMax()}");
            $this->core->redirect($return_url);
        }



        $this->core->getQueries()->declineAllTeamInvitations($gradeable_id, $user_id);
        $this->core->getQueries()->acceptTeamInvitation($accept_team_id, $user_id);
        $this->core->getQueries()->removeFromSeekingTeam($gradeable_id,$user_id);
        $team_members = $accept_team->getMembers();
        // send notification to team members that user joined
<<<<<<< HEAD
        $metadata =  json_encode(['url' => $this->core->buildCourseUrl([$gradeable_id,'team'])]);
        $subject = "New Team Member: " . $gradeable->getTitle();
        $content = "A new team member with the user name, $user_id, joined your team for gradeable, " . $gradeable->getTitle();
=======
        $metadata =  json_encode(
            ['url' => $this->core->buildCourseUrl(['gradeable',$gradeable_id,'team'])]
        );
        $subject = "New Team Member: ".$gradeable->getTitle();
        $content = "A new team member with the user name, $user_id, joined your team for gradeable, ".$gradeable->getTitle();
>>>>>>> 3d6d3c85
        $event = ['component' => 'team', 'metadata' => $metadata, 'subject' => $subject, 'content' => $content, 'type' => 'team_joined', 'sender_id' => $user_id];
        $this->core->getNotificationFactory()->onTeamEvent($event, $team_members);

        $this->core->addSuccessMessage("Accepted invitation from {$accept_team->getMemberList()}");

        $current_time = $this->core->getDateTimeNow()->format("Y-m-d H:i:sO") . " " . $this->core->getConfig()->getTimezone()->getName();
        $settings_file = FileUtils::joinPaths($this->core->getConfig()->getCoursePath(), "submissions", $gradeable_id, $accept_team_id, "user_assignment_settings.json");
        $json = FileUtils::readJsonFile($settings_file);
        if ($json === false) {
            $this->core->addErrorMessage("Failed to open settings file");
            $this->core->redirect($return_url);
        }
        $json["team_history"][] = array("action" => "accept_invitation", "time" => $current_time, "user" => $user_id);

        if (!@file_put_contents($settings_file, FileUtils::encodeJson($json))) {
            $this->core->addErrorMessage("Failed to write to team history to settings file");
        }
        $this->core->redirect($return_url);
    }

    /**
     * @Route("/{_semester}/{_course}/gradeable/{gradeable_id}/team/invitation/cancel", methods={"POST"})
     */
    public function cancelInvitation($gradeable_id) {
        $user_id = $this->core->getUser()->getId();

        $gradeable = $this->tryGetGradeable($gradeable_id, false);
        if ($gradeable === false) {
            $this->core->addErrorMessage('Invalid or missing gradeable id!');
            $this->core->redirect($this->core->buildCourseUrl());
        }

        if (!$gradeable->isTeamAssignment()) {
            $this->core->addErrorMessage("{$gradeable->getTitle()} is not a team assignment");
            $this->core->redirect($this->core->buildCourseUrl());
        }

        $return_url = $this->core->buildCourseUrl(['gradeable', $gradeable_id, 'team']);

        $graded_gradeable = $this->tryGetGradedGradeable($gradeable, $user_id, false);
        if ($graded_gradeable === false) {
            $this->core->addErrorMessage("You are not on a team");
            $this->core->redirect($return_url);
        }
        $team = $graded_gradeable->getSubmitter()->getTeam();

        $date = $this->core->getDateTimeNow();
        if ($date->format('Y-m-d H:i:s') > $gradeable->getTeamLockDate()->format('Y-m-d H:i:s')) {
            $this->core->addErrorMessage("Teams are now locked. Contact your instructor to change your team.");
            $this->core->redirect($return_url);
        }

        $cancel_id = (isset($_POST['cancel_id'])) ? $_POST['cancel_id'] : null;
        if (!$team->sentInvite($cancel_id)) {
            $this->core->addErrorMessage("No invitation sent to {$cancel_id}");
            $this->core->redirect($return_url);
        }

        $this->core->getQueries()->cancelTeamInvitation($team->getId(), $cancel_id);
        $this->core->addSuccessMessage("Cancelled invitation to {$cancel_id}");

        $current_time = $this->core->getDateTimeNow()->format("Y-m-d H:i:sO") . " " . $this->core->getConfig()->getTimezone()->getName();
        $settings_file = FileUtils::joinPaths($this->core->getConfig()->getCoursePath(), "submissions", $gradeable_id, $team->getId(), "user_assignment_settings.json");
        $json = FileUtils::readJsonFile($settings_file);
        if ($json === false) {
            $this->core->addErrorMEssage("Failed to open settings file");
            $this->core->redirect($return_url);
        }
        $json["team_history"][] = array("action" => "cancel_invitation", "time" => $current_time, "canceled_by_user" => $user_id, "canceled_user" => $cancel_id);

        if (!@file_put_contents($settings_file, FileUtils::encodeJson($json))) {
            $this->core->addErrorMEssage("Failed to write to team history to settings file");
        }
        $this->core->redirect($return_url);
    }

    /**
     * @Route("/{_semester}/{_course}/gradeable/{gradeable_id}/team/seek/new")
     */
    public function seekTeam($gradeable_id) {
        $user_id = $this->core->getUser()->getId();

        $gradeable = $this->tryGetGradeable($gradeable_id, false);
        if ($gradeable === false) {
            $this->core->addErrorMessage('Invalid or missing gradeable id!');
            $this->core->redirect($this->core->buildCourseUrl());
        }

        if (!$gradeable->isTeamAssignment()) {
            $this->core->addErrorMessage("{$gradeable->getTitle()} is not a team assignment");
            $this->core->redirect($this->core->buildCourseUrl());
        }

        $return_url = $this->core->buildCourseUrl(['gradeable', $gradeable_id, 'team']);

        $this->core->getQueries()->addToSeekingTeam($gradeable_id,$user_id);
        $this->core->addSuccessMessage("Added to list of users seeking team/partner");
        $this->core->redirect($return_url);   
    }

    /**
     * @Route("/{_semester}/{_course}/gradeable/{gradeable_id}/team/seek/stop")
     */
    public function stopSeekTeam($gradeable_id) {
        $user_id = $this->core->getUser()->getId();

        $gradeable = $this->tryGetGradeable($gradeable_id, false);
        if ($gradeable === false) {
            $this->core->addErrorMessage('Invalid or missing gradeable id!');
            $this->core->redirect($this->core->buildCourseUrl());
        }

        if (!$gradeable->isTeamAssignment()) {
            $this->core->addErrorMessage("{$gradeable->getTitle()} is not a team assignment");
            $this->core->redirect($this->core->buildCourseUrl());
        }

        $return_url = $this->core->buildCourseUrl(['gradeable', $gradeable_id, 'team']);

        $this->core->getQueries()->removeFromSeekingTeam($gradeable_id,$user_id);
        $this->core->addSuccessMessage("Removed from list of users seeking team/partner");
        $this->core->redirect($return_url);   
    }

    /**
     * @Route("/{_semester}/{_course}/gradeable/{gradeable_id}/team")
     */
    public function showPage($gradeable_id) {
        $user_id = $this->core->getUser()->getId();

        $gradeable = $this->tryGetGradeable($gradeable_id, false);
        if ($gradeable === false) {
            $this->core->addErrorMessage('Invalid or missing gradeable id!');
            $this->core->redirect($this->core->buildCourseUrl());
        }

        if (!$gradeable->isTeamAssignment()) {
            $this->core->addErrorMessage("{$gradeable->getTitle()} is not a team assignment");
            $this->core->redirect($this->core->buildCourseUrl());
        }

        $graded_gradeable = $this->tryGetGradedGradeable($gradeable, $user_id, false);
        $team = null;
        if ($graded_gradeable !== false) {
            $team = $graded_gradeable->getSubmitter()->getTeam();
        }

        $teams = $this->core->getQueries()->getTeamsByGradeableId($gradeable_id);
        $date = $this->core->getDateTimeNow();
        $lock = $date->format('Y-m-d H:i:s') > $gradeable->getTeamLockDate()->format('Y-m-d H:i:s');
        $users_seeking_team = $this->core->getQueries()->getUsersSeekingTeamByGradeableId($gradeable_id);
        $this->core->getOutput()->renderOutput(array('submission', 'Team'), 'showTeamPage', $gradeable, $team, $teams, $lock, $users_seeking_team);
    }
}<|MERGE_RESOLUTION|>--- conflicted
+++ resolved
@@ -268,17 +268,11 @@
         $this->core->getQueries()->removeFromSeekingTeam($gradeable_id,$user_id);
         $team_members = $accept_team->getMembers();
         // send notification to team members that user joined
-<<<<<<< HEAD
-        $metadata =  json_encode(['url' => $this->core->buildCourseUrl([$gradeable_id,'team'])]);
+        $metadata =  json_encode(
+            ['url' => $this->core->buildCourseUrl(['gradeable', $gradeable_id, 'team'])]
+        );
         $subject = "New Team Member: " . $gradeable->getTitle();
         $content = "A new team member with the user name, $user_id, joined your team for gradeable, " . $gradeable->getTitle();
-=======
-        $metadata =  json_encode(
-            ['url' => $this->core->buildCourseUrl(['gradeable',$gradeable_id,'team'])]
-        );
-        $subject = "New Team Member: ".$gradeable->getTitle();
-        $content = "A new team member with the user name, $user_id, joined your team for gradeable, ".$gradeable->getTitle();
->>>>>>> 3d6d3c85
         $event = ['component' => 'team', 'metadata' => $metadata, 'subject' => $subject, 'content' => $content, 'type' => 'team_joined', 'sender_id' => $user_id];
         $this->core->getNotificationFactory()->onTeamEvent($event, $team_members);
 
