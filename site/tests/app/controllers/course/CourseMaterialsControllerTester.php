<?php

namespace tests\app\controllers\course;

use app\controllers\course\CourseMaterialsController;
use app\entities\course\CourseMaterialSection;
use app\libraries\FileUtils;
use app\libraries\Utils;
use app\entities\course\CourseMaterial;
use Doctrine\ORM\EntityRepository;
use phpmock\phpunit\PHPMock;
use tests\BaseUnitTest;
use ZipArchive;

class CourseMaterialsControllerTester extends BaseUnitTest {
    use PHPMock;

    private $core;
    private $config;
    private $upload_path;
    private $course_material;

    public function setUp(): void {
        $this->config = [];
        $this->config['course_path'] = FileUtils::joinPaths(sys_get_temp_dir(), Utils::generateRandomString());
        $this->config['use_mock_time'] = true;
        $_POST['csrf_token'] = "";
        $this->core = $this->createMockCore($this->config, [], [], ["path.write"]);
        $_POST['release_time'] = $this->core->getDateTimeNow()->format("Y-m-d H:i:sO");

        FileUtils::createDir($this->core->getConfig()->getCoursePath() . "/uploads/course_materials", true);
        $this->upload_path = $this->core->getConfig()->getCoursePath() . "/uploads/course_materials";
    }

    public function tearDown(): void {
        FileUtils::recursiveRmdir($this->config['course_path']);
        $_POST = [];
        $_FILES = [];
    }

    private function buildFakeFile($filename, $part = 1) {
        $_FILES["files{$part}"]['name'][] = $filename;
        $_FILES["files{$part}"]['type'][] = mime_content_type($this->upload_path . "/" . $filename);
        $_FILES["files{$part}"]['size'][] = filesize($this->upload_path . "/" . $filename);

        $tmpname = $this->upload_path . "/" . Utils::generateRandomString() . $filename;
        copy($this->upload_path . "/" . $filename, $tmpname);

        $_FILES["files{$part}"]['tmp_name'][] = $tmpname;
        $_FILES["files{$part}"]['error'][] = 0;
    }

    private function buildFakeZipFile($name, $part = 1, $num_files = 1, $depth = 1) {
        $zip = new ZipArchive();

        $filename_full = FileUtils::joinPaths($this->config['course_path'], $name);
        $files = [];
        if ($zip->open($filename_full, ZipArchive::CREATE) === true) {
            $lev = "";
            for ($i = 0; $i < $depth; $i++) {
                for ($j = 0; $j < $num_files; $j++) {
                    $fname = "test" . $j . ".txt";
                    $tmpfile = fopen($this->config['course_path'] . $lev . "/" . $fname, "w");
                    $zip->addFile($this->config['course_path'] . $lev . "/" . $fname);
                    $files[] = $this->config['course_path'] . $lev . "/" . $fname;
                }
                $lev .= "/lev" . $i . "";
                FileUtils::createDir($this->config['course_path'] . $lev);
            }

            $zip->close();
        }

        $_FILES["files{$part}"]['name'][] = $name;
        $_FILES["files{$part}"]['type'][] = mime_content_type($filename_full);
        $_FILES["files{$part}"]['size'][] = filesize($this->config['course_path'] . "/" .   $name);

        $tmpname = $this->config['course_path'] . "/" . Utils::generateRandomString() . $name;
        copy($this->config['course_path'] . "/" . $name, $tmpname);

        $_FILES["files{$part}"]['tmp_name'][] = $tmpname;
        $_FILES["files{$part}"]['error'][] = 0;

        return $files;
    }

    public function buildCourseMaterial(string $name): CourseMaterial {
        $course_material = new CourseMaterial(
            CourseMaterial::FILE,
            $this->upload_path . $name,
            $this->core->getDateTimeNow(),
            false,
            0,
            null,
            null
        );
        $course_material->setId(0);
        return $course_material;
    }

    public function testCourseMaterialsUpload() {
        $this->getFunctionMock('app\controllers\course', 'is_uploaded_file')
            ->expects($this->any())
            ->willReturn(true);

        $name = "foo.txt";
        file_put_contents($this->upload_path . "/" .  $name, 'a');
        $this->buildFakeFile($name);

        $course_material = $this->buildCourseMaterial("/$name");

        $this->core->getCourseEntityManager()
            ->expects($this->once())
            ->method('persist')
            ->with($course_material);

        $this->core->getCourseEntityManager()
            ->expects($this->once())
            ->method('flush');

        $repository = $this->createMock(EntityRepository::class);
        $repository
            ->expects($this->once())
            ->method('findBy')
            ->with(['path' => [$this->upload_path . "/" .  $name]])
            ->willReturn([]);
        $this->core->getCourseEntityManager()
            ->expects($this->once())
            ->method('getRepository')
            ->with(CourseMaterial::class)
            ->willReturn($repository);

        $_POST['requested_path'] = '';
        $_POST['hide_from_students'] = false;
        $_POST['sort_priority'] = 0;

        $controller = new CourseMaterialsController($this->core);

        $ret = $controller->ajaxUploadCourseMaterialsFiles();

        $exptected_ret = ['status' => 'success', 'data' => 'Successfully uploaded!'];
        $this->assertEquals($exptected_ret, $ret->json);

        $filename_full = FileUtils::joinPaths($this->upload_path, $name);
        $files = FileUtils::getAllFiles($this->upload_path, [], true);
        $expected_files = [
            $name => [
                'name' => $name,
                'path' => $filename_full,
                'size' => filesize($filename_full),
                'relative_name' => $name
            ]
        ];
        $this->assertEquals($expected_files, $files);
    }

    public function testZipCourseUpload() {
        $this->getFunctionMock('app\controllers\course', 'is_uploaded_file')
            ->expects($this->any())
            ->willReturn(true);

        $names = [
            $this->core->getConfig()->getCoursePath() . '/test0.txt',
            $this->core->getConfig()->getCoursePath() . '/test1.txt',
            $this->core->getConfig()->getCoursePath() . '/lev0/test0.txt',
            $this->core->getConfig()->getCoursePath() . '/lev0/test1.txt'
        ];

        $course_materials = [];
        foreach ($names as $name) {
            $course_materials[] = $this->buildCourseMaterial($name);
        }

        $this->core->getCourseEntityManager()
            ->expects($this->exactly(8))
            ->method('persist')
            ->willReturnCallback(function () use ($course_materials, &$i) {
                switch ($i) {
                    case 0:
                        return $course_materials[0];
                    case 1:
                        return $course_materials[1];
                    case 2:
                        return $course_materials[2];
                    case 3:
                        return $course_materials[3];
                }
                $i++;
            });

        $this->core->getCourseEntityManager()
            ->expects($this->once())
            ->method('flush');

        $zipfile_name = 'foo.zip';
        $repository = $this->createMock(EntityRepository::class);
        $repository
            ->expects($this->exactly(2))
            ->method('findBy')
            ->withConsecutive(
                [['path' => [$this->upload_path . "/$zipfile_name"]]],
                [['path' => [
                    $this->upload_path . $this->config['course_path'] . '/test0.txt',
                    $this->upload_path . $this->config['course_path'] . '/test1.txt',
                    $this->upload_path . $this->config['course_path'] . '/lev0/test0.txt',
                    $this->upload_path . $this->config['course_path'] . '/lev0/test1.txt']
                ]]
            )
            ->willReturnOnConsecutiveCalls([], []);
        $repository
            ->expects($this->exactly(14))
            ->method('findOneBy')
            ->willReturn(null);
        $this->core->getCourseEntityManager()
            ->expects($this->exactly(16))
            ->method('getRepository')
            ->with(CourseMaterial::class)
            ->willReturn($repository);

        $controller = new CourseMaterialsController($this->core);

        $_FILES = [];
        $_POST['expand_zip'] = 'on';
        //create a zip file of depth = 2 with 2 files in each level.
        $fake_files = $this->buildFakeZipFile($zipfile_name, 1, 2, 2);
        $_POST['requested_path'] = '';
        $_POST['hide_from_students'] = false;
        $_POST['sort_priority'] = 0;

        $ret = $controller->ajaxUploadCourseMaterialsFiles();
        $exptected_ret = ['status' => 'success', 'data' => 'Successfully uploaded!'];
        $this->assertEquals($exptected_ret, $ret->json);

        $files = FileUtils::getAllFiles($this->upload_path, [], true);
        $this->assertEquals(4, count($files));

        $f1 = Utils::getFirstArrayElement($files);
        $expected_files1 = [
            'name' => 'test0.txt',
            'path' => $this->upload_path . $this->config['course_path'] . '/lev0/test0.txt',
            'size' => 0,
            'relative_name' => ltrim($this->config['course_path'], '/') . '/lev0/test0.txt'
        ];

        $this->assertEquals($expected_files1, $f1);
    }

    /**
     * @runInSeparateProcess
     */
    public function testModifyCourseMaterials() {
        $this->getFunctionMock('app\controllers\course', 'is_uploaded_file')
            ->expects($this->any())
            ->willReturn(true);

        $_FILES = [];

        $name = "foo.txt";
        file_put_contents($this->upload_path . "/" . $name, 'a');
        $this->buildFakeFile($name);

        $course_material = $this->buildCourseMaterial("/$name");

        $this->core->getCourseEntityManager()
            ->expects($this->once())
            ->method('persist')
            ->with($course_material);

        $this->core->getCourseEntityManager()
            ->expects($this->exactly(2))
            ->method('flush');

        $repository = $this->createMock(EntityRepository::class);
        $repository
            ->expects($this->once())
            ->method('findBy')
            ->with(['path' => [$this->upload_path . "/" . $name]])
            ->willReturn([]);
        $repository
            ->expects($this->once())
            ->method('findOneBy')
<<<<<<< HEAD
            ->with($this->callback(function ($value) use ($name, $course_material) {
                switch (true) {
                    case $value == ['path' => $this->upload_path . "/" . $name]:
                        return true;
                    case $value == ['id' => $course_material->getId()]:
                        return true;
                    default:
                        return false;
                }
            }))
           ->will($this->returnCallback(function ($value) use ($name, $course_material) {
            switch (true) {
                case $value == ['path' => $this->upload_path . "/" . $name]:
                    return null;
                case $value == ['id' => $course_material->getId()]:
                    return $course_material;
            }
           }));
=======
            ->with(['id' => $course_material->getId()])
            ->willReturn($course_material);
>>>>>>> 915a0275
        $repository
            ->expects($this->once())
            ->method('findAll')
            ->willReturn([$course_material]);
        $this->core->getCourseEntityManager()
            ->expects($this->exactly(3))
            ->method('getRepository')
            ->with(CourseMaterial::class)
            ->willReturn($repository);

        $controller = new CourseMaterialsController($this->core);

        $_POST['requested_path'] = '';
        $_POST['hide_from_students'] = false;
        $_POST['sort_priority'] = 0;

        $ret = $controller->ajaxUploadCourseMaterialsFiles();
        $exptected_ret = ['status' => 'success', 'data' => 'Successfully uploaded!'];
        $this->assertEquals($exptected_ret, $ret->json);

        $_POST['id'] = $course_material->getId();
        $new_date = new \DateTime('2005-01-01');

        $course_material->setReleaseDate($new_date);

        $ret = $controller->modifyCourseMaterialsFileTimeStamp($new_date->format('Y-m-d H:i:sO'));
        $exptected_ret = ['status' => 'success', 'data' => 'Time successfully set.'];
        $this->assertEquals($exptected_ret, $ret->json);
    }

    /**
     * @runInSeparateProcess
     */
    public function testUpdateCourseMaterial() {
        $this->getFunctionMock('app\controllers\course', 'is_uploaded_file')
            ->expects($this->any())
            ->willReturn(true);

        $_FILES = [];

        $name = "foo.txt";
        file_put_contents($this->upload_path . "/" . $name, 'a');
        $this->buildFakeFile($name);

        $course_material = $this->buildCourseMaterial("/$name");

        $this->core->getCourseEntityManager()
            ->expects($this->once())
            ->method('persist')
            ->with($course_material);

        $this->core->getCourseEntityManager()
            ->expects($this->exactly(2))
            ->method('flush');

        $repository = $this->createMock(EntityRepository::class);
        $repository
            ->expects($this->once())
            ->method('findBy')
            ->with(['path' => [$this->upload_path . "/" . $name]])
            ->willReturn([]);
        $repository
            ->expects($this->once())
            ->method('findOneBy')
<<<<<<< HEAD
            ->with($this->callback(function ($value) use ($name, $course_material) {
                switch (true) {
                    case $value == ['path' => $this->upload_path . "/" . $name]:
                        return true;
                    case $value == ['id' => $course_material->getId()]:
                        return true;
                    default:
                        return false;
                }
            }))
           ->will($this->returnCallback(function ($value) use ($name, $course_material) {
            switch (true) {
                case $value == ['path' => $this->upload_path . "/" . $name]:
                    return null;
                case $value == ['id' => $course_material->getId()]:
                    return $course_material;
            }
           }));
=======
            ->with(['id' => $course_material->getId()])
            ->willReturn($course_material);
>>>>>>> 915a0275
        $this->core->getCourseEntityManager()
            ->expects($this->exactly(2))
            ->method('getRepository')
            ->with(CourseMaterial::class)
            ->willReturn($repository);

        $controller = new CourseMaterialsController($this->core);

        $_POST['requested_path'] = '';
        $_POST['hide_from_students'] = false;
        $_POST['sort_priority'] = 0;

        $ret = $controller->ajaxUploadCourseMaterialsFiles();
        $exptected_ret = ['status' => 'success', 'data' => 'Successfully uploaded!'];
        $this->assertEquals($exptected_ret, $ret->json);

        $_POST = [];

        $_POST['id'] = $course_material->getId();
        $_POST['sections'] = '1,2';
        $_POST['sections_lock'] = "true";
        $_POST['requested_path'] = FileUtils::joinPaths($this->upload_path, $name);

        $sections = ['1', '2'];
        foreach ($sections as $section) {
            $course_material_section = new CourseMaterialSection($section, $course_material);
            $course_material->addSection($course_material_section);
        }

        $ret = $controller->ajaxEditCourseMaterialsFiles();
        $exptected_ret = ['status' => 'success', 'data' => 'Successfully uploaded!'];
        $this->assertEquals($exptected_ret, $ret->json);
    }

    /**
     * @runInSeparateProcess
     */
    public function testDeleteCourseMaterial() {
        $this->getFunctionMock('app\controllers\course', 'is_uploaded_file')
            ->expects($this->any())
            ->willReturn(true);

        $_FILES = [];

        //create a file
        $name = "foo.txt";
        file_put_contents($this->upload_path . "/" .  $name, 'a');
        $this->buildFakeFile($name);

        $course_material = $this->buildCourseMaterial("/$name");

        $this->core->getCourseEntityManager()
            ->expects($this->once())
            ->method('persist')
            ->with($course_material);

        $this->core->getCourseEntityManager()
            ->expects($this->exactly(2))
            ->method('flush');

        $repository = $this->createMock(EntityRepository::class);
        $repository
            ->expects($this->once())
            ->method('findBy')
            ->with(['path' => [$this->upload_path . "/" .  $name]])
            ->willReturn([]);
        $repository
            ->expects($this->once())
            ->method('findOneBy')
<<<<<<< HEAD
            ->with($this->callback(function ($value) use ($name, $course_material) {
                switch (true) {
                    case $value == ['path' => $this->upload_path . "/" . $name]:
                        return true;
                    case $value == ['id' => $course_material->getId()]:
                        return true;
                    default:
                        return false;
                }
            }))
           ->will($this->returnCallback(function ($value) use ($name, $course_material) {
            switch (true) {
                case $value == ['path' => $this->upload_path . "/" . $name]:
                    return null;
                case $value == ['id' => $course_material->getId()]:
                    return $course_material;
            }
           }));
=======
            ->with(['id' => $course_material->getId()])
            ->willReturn($course_material);
>>>>>>> 915a0275
        $this->core->getCourseEntityManager()
            ->expects($this->exactly(2))
            ->method('getRepository')
            ->with(CourseMaterial::class)
            ->willReturn($repository);

        $controller = new CourseMaterialsController($this->core);

        $_POST['requested_path'] = '';
        $_POST['sections_lock'] = false;
        $_POST['hide_from_students'] = false;
        $_POST['sort_priority'] = 0;

        $controller->ajaxUploadCourseMaterialsFiles();

        $path = $this->upload_path . "/" . $name;

        $this->core->getAccess()->method('resolveDirPath')->willReturn($path);

        $this->core->getCourseEntityManager()
            ->expects($this->once())
            ->method('remove')
            ->with($course_material);

        $id = $course_material->getId();

        $controller->deleteCourseMaterial($id);

        $files = FileUtils::getAllFiles($this->upload_path);
        $this->assertEquals(0, count($files));
    }

    public function testRequestedPathUpload() {
        $this->getFunctionMock('app\controllers\course', 'is_uploaded_file')
            ->expects($this->any())
            ->willReturn(true);

        $name = "foo.txt";
        file_put_contents($this->upload_path . "/" .  $name, 'a');
        $this->buildFakeFile($name);

        $_POST['requested_path'] = 'foo/foo2';
        $_POST['sections_lock'] = false;
        $_POST['hide_from_students'] = false;
        $_POST['sort_priority'] = 0;

        $course_material = $this->buildCourseMaterial("/foo/foo2/$name");

        $this->core->getCourseEntityManager()
            ->expects($this->once())
            ->method('persist')
            ->with($course_material);

        $this->core->getCourseEntityManager()
            ->expects($this->once())
            ->method('flush');

        $repository = $this->createMock(EntityRepository::class);
        $repository
            ->expects($this->once())
            ->method('findBy')
            ->with(['path' => [$this->upload_path . "/foo/foo2/$name"]])
            ->willReturn([]);
        $repository
            ->expects($this->exactly(2))
            ->method('findOneBy')
<<<<<<< HEAD
            ->with($this->callback(function ($value) {
                switch (true) {
                    case $value == ['path' => $this->upload_path . '/foo/foo2/foo.txt']:
                        return true;
                    case $value == ['path' => $this->upload_path . "/foo/foo2"]:
                        return true;
                    case $value == ['path' => $this->upload_path . "/foo"]:
                        return true;
                    default:
                        return false;
                }
            }))
            ->will($this->returnCallback(function ($value) use ($course_material) {
                switch (true) {
                    case $value == ['path' => $this->upload_path . '/foo/foo2/foo.txt']:
                        return null;
                    case $value == ['path' => $this->upload_path . "/foo/foo2"]:
                        return $course_material;
                    case $value == ['path' => $this->upload_path . "/foo"]:
                        return $course_material;
                }
            }));
=======
            ->withConsecutive([['path' => $this->upload_path . "/foo/foo2"]], [['path' => $this->upload_path . "/foo"]])
            ->willReturnOnConsecutiveCalls($course_material, $course_material);
>>>>>>> 915a0275
        $this->core->getCourseEntityManager()
            ->expects($this->exactly(3))
            ->method('getRepository')
            ->with(CourseMaterial::class)
            ->willReturn($repository);

        $controller = new CourseMaterialsController($this->core);

        $ret = $controller->ajaxUploadCourseMaterialsFiles();

        $exptected_ret = ['status' => 'success', 'data' => 'Successfully uploaded!'];
        $this->assertEquals($exptected_ret, $ret->json);

        $filename_full = FileUtils::joinPaths($this->upload_path, 'foo/foo2', $name);
        $files = FileUtils::getAllFiles($this->upload_path, [], true);
        $newname = 'foo/foo2/' . $name;
        $expected_files = [
            $newname => [
                'name' => $name,
                'path' => $filename_full,
                'size' => filesize($filename_full),
                'relative_name' => $newname
            ]
        ];
        $this->assertEquals($expected_files[$newname], $files[$newname]);
    }
}<|MERGE_RESOLUTION|>--- conflicted
+++ resolved
@@ -279,29 +279,8 @@
         $repository
             ->expects($this->once())
             ->method('findOneBy')
-<<<<<<< HEAD
-            ->with($this->callback(function ($value) use ($name, $course_material) {
-                switch (true) {
-                    case $value == ['path' => $this->upload_path . "/" . $name]:
-                        return true;
-                    case $value == ['id' => $course_material->getId()]:
-                        return true;
-                    default:
-                        return false;
-                }
-            }))
-           ->will($this->returnCallback(function ($value) use ($name, $course_material) {
-            switch (true) {
-                case $value == ['path' => $this->upload_path . "/" . $name]:
-                    return null;
-                case $value == ['id' => $course_material->getId()]:
-                    return $course_material;
-            }
-           }));
-=======
             ->with(['id' => $course_material->getId()])
             ->willReturn($course_material);
->>>>>>> 915a0275
         $repository
             ->expects($this->once())
             ->method('findAll')
@@ -366,29 +345,8 @@
         $repository
             ->expects($this->once())
             ->method('findOneBy')
-<<<<<<< HEAD
-            ->with($this->callback(function ($value) use ($name, $course_material) {
-                switch (true) {
-                    case $value == ['path' => $this->upload_path . "/" . $name]:
-                        return true;
-                    case $value == ['id' => $course_material->getId()]:
-                        return true;
-                    default:
-                        return false;
-                }
-            }))
-           ->will($this->returnCallback(function ($value) use ($name, $course_material) {
-            switch (true) {
-                case $value == ['path' => $this->upload_path . "/" . $name]:
-                    return null;
-                case $value == ['id' => $course_material->getId()]:
-                    return $course_material;
-            }
-           }));
-=======
             ->with(['id' => $course_material->getId()])
             ->willReturn($course_material);
->>>>>>> 915a0275
         $this->core->getCourseEntityManager()
             ->expects($this->exactly(2))
             ->method('getRepository')
@@ -458,29 +416,8 @@
         $repository
             ->expects($this->once())
             ->method('findOneBy')
-<<<<<<< HEAD
-            ->with($this->callback(function ($value) use ($name, $course_material) {
-                switch (true) {
-                    case $value == ['path' => $this->upload_path . "/" . $name]:
-                        return true;
-                    case $value == ['id' => $course_material->getId()]:
-                        return true;
-                    default:
-                        return false;
-                }
-            }))
-           ->will($this->returnCallback(function ($value) use ($name, $course_material) {
-            switch (true) {
-                case $value == ['path' => $this->upload_path . "/" . $name]:
-                    return null;
-                case $value == ['id' => $course_material->getId()]:
-                    return $course_material;
-            }
-           }));
-=======
             ->with(['id' => $course_material->getId()])
             ->willReturn($course_material);
->>>>>>> 915a0275
         $this->core->getCourseEntityManager()
             ->expects($this->exactly(2))
             ->method('getRepository')
@@ -547,11 +484,8 @@
         $repository
             ->expects($this->exactly(2))
             ->method('findOneBy')
-<<<<<<< HEAD
             ->with($this->callback(function ($value) {
                 switch (true) {
-                    case $value == ['path' => $this->upload_path . '/foo/foo2/foo.txt']:
-                        return true;
                     case $value == ['path' => $this->upload_path . "/foo/foo2"]:
                         return true;
                     case $value == ['path' => $this->upload_path . "/foo"]:
@@ -562,18 +496,12 @@
             }))
             ->will($this->returnCallback(function ($value) use ($course_material) {
                 switch (true) {
-                    case $value == ['path' => $this->upload_path . '/foo/foo2/foo.txt']:
-                        return null;
                     case $value == ['path' => $this->upload_path . "/foo/foo2"]:
                         return $course_material;
                     case $value == ['path' => $this->upload_path . "/foo"]:
                         return $course_material;
                 }
             }));
-=======
-            ->withConsecutive([['path' => $this->upload_path . "/foo/foo2"]], [['path' => $this->upload_path . "/foo"]])
-            ->willReturnOnConsecutiveCalls($course_material, $course_material);
->>>>>>> 915a0275
         $this->core->getCourseEntityManager()
             ->expects($this->exactly(3))
             ->method('getRepository')
