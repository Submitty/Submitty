--- conflicted
+++ resolved
@@ -475,17 +475,9 @@
 if(isset($_GET["individual"])) {
     $output .= <<<HTML
                         <tr style="background-color:#EEE;">
-<<<<<<< HEAD
                             <th style="padding-left: 1px; padding-right: 0px; border-bottom:5px #FAA732 solid;"><i class="icon-time" id="progress-icon" style="margin-top: 2px;"></th>
                             <th style="width:40px; border-bottom:5px #FAA732 solid;">Part</th>
                             <th style="border-bottom:5px #FAA732 solid;" colspan="2">Questions</th>
-=======
-                            <!--<th style="padding-left: 1px; padding-right: 0px; border-bottom:5px #FAA732 solid;"><i class="icon-time" id="progress-icon" style="margin-top: 2px;"></th>
-                            <th style="width:40px; border-bottom:5px #FAA732 solid;">Part</th>-->
-                            <th style="border-bottom:5px #FAA732 solid;">Question</th>
-                            <th style="width:40px; border-bottom:5px #FAA732 solid;">Points</th>
-                            <th style="width:40px; border-bottom:5px #FAA732 solid;">Total</th>
->>>>>>> 04b41cbd
                         </tr>
 HTML;
 }
@@ -521,39 +513,16 @@
                             <td style="font-size: 12px" colspan="2">
                                 {$message} {$note}
                             </td>
-<<<<<<< HEAD
                         </tr>
 HTML;
 
-    $comment = ($question['grade_question_comment'] != "") ? "in" : "";
+    $comment = ($question['gcd_component_comment'] != "") ? "in" : "";
     $output .= <<<HTML
     <tr style="background-color: #f9f9f9;">
-                            <td style="white-space:nowrap; vertical-align:middle; text-align:center;"><input type="number" id="grade-{$question['question_part_number']}-{$question['question_number']}" class="grades" name="grade-{$question['question_part_number']}-{$question['question_number']}" value="{$question['grade_question_score']}" min="0" max="{$question['question_total']}" step="0.5" placeholder="&plusmn;0.5" onchange="validateInput('grade-{$question["question_part_number"]}-{$question["question_number"]}', '{$question["question_total"]}',  0.5); calculatePercentageTotal();" style="width:50px; resize:none;"></textarea><strong> / {$question['question_total']}</strong></td>
+                            <td style="white-space:nowrap; vertical-align:middle; text-align:center;"><input type="number" id="grade-{$question['gc_order']}" class="grades" name="grade-{$question['gc_order']}" value="{$question['gcd_score']}" min="0" max="{$question['gc_max_value']}" step="0.5" placeholder="&plusmn;0.5" onchange="validateInput('grade-{$question["gc_order"]}', '{$question["gc_max_value"]}',  0.5); calculatePercentageTotal();" style="width:50px; resize:none;"></textarea><strong> / {$question['gc_max_value']}</strong></td>
                             <td style="width:100%; padding:0px">
                                 <div id="rubric-{$c}">
-                                    <textarea name="comment-{$question["question_part_number"]}-{$question["question_number"]}" onkeyup="autoResizeComment(event);" rows="4" style="width:100%; height:100%; resize:none; margin:0px 0px; border-radius:0px; border:none; padding:5px; float:left; margin-right:-25px;" placeholder="Message for the student..." comment-position="0">{$question['grade_question_comment']}</textarea>
-=======
-                            <td>
-                                <select name="grade-{$question['gc_order']}" id="changer" class="grades" style="width: 65px; height: 25px; min-width:0px;" onchange="calculatePercentageTotal();" {$grade_select_extra}>
-HTML;
-
-    for ($i = 0; $i <= $question['gc_max_value'] * 2; $i++) {
-        $output .= '<option' . (($i * 0.5) == $question['gcd_score'] ? " selected" : "") . '>' . round(($i * 0.5), 1) . '</option>';
-    }
-    
-    $comment = ($question['gcd_component_comment'] != "") ? "in" : "";
-    $output .= <<<HTML
-                                </select>
-                            </td>
-                            <td><strong>{$question['gc_max_value']}</strong></td>
-                        </tr>
-                        <tr>
-                            <td colspan="3" style="padding:0; border-top:none;">
-                                <div class="accordian-body collapse {$comment}" id="rubric-{$c}">
-                                    <textarea name="comment-{$question["gc_order"]}" rows="2" style="width:100%; padding:0px; resize:none; margin:0px 0px; border-radius:0px; border:none; 
-                                              padding:5px; border-left:3px #DDD solid; float:left; margin-right:-28px;" 
-                                              placeholder="Message for the student..." comment-position="0">{$question['gcd_component_comment']}</textarea>
->>>>>>> 04b41cbd
+                                    <textarea name="comment-{$question["gc_order"]}" onkeyup="autoResizeComment(event);" rows="4" style="width:100%; height:100%; resize:none; margin:0px 0px; border-radius:0px; border:none; padding:5px; float:left; margin-right:-25px;" placeholder="Message for the student..." comment-position="0">{$question['gcd_component_comment']}</textarea>
 HTML;
 
     $comment = htmlspecialchars($question['gcd_component_comment']);
@@ -622,12 +591,7 @@
     $output .= <<<HTML
                         <tr>
                             <td style="background-color: #EEE; border-left: 1px solid #EEE; border-top:5px #FAA732 solid;"><strong>CURRENT GRADE</strong></td>
-<<<<<<< HEAD
-                            <td style="background-color: #EEE; border-top:5px #FAA732 solid;"><strong id="score_total">0 / {$rubric->rubric_details['rubric_total']}</strong></td>
-=======
-                            <td style="background-color: #EEE; border-top:5px #FAA732 solid;"><strong id="score_total">0</strong></td>
-                            <td style="background-color: #EEE; border-top:5px #FAA732 solid;"><strong>{$eg->eg_details['eg_total']}</strong></td>
->>>>>>> 04b41cbd
+                            <td style="background-color: #EEE; border-top:5px #FAA732 solid;"><strong id="score_total">0 / {$eg->eg_details['eg_total']}</strong></td>
                         </tr>
 HTML;
 }
@@ -637,12 +601,7 @@
                             <td style="background-color: #EEE; border-top: 1px solid #CCC;"></td>
                             <td style="background-color: #EEE; border-left: 1px solid #EEE; border-top: 1px solid #CCC;"></td>
                             <td style="background-color: #EEE; border-left: 1px solid #EEE; border-top: 1px solid #CCC;"><strong>CURRENT GRADE</strong></td>
-<<<<<<< HEAD
-                            <td style="background-color: #EEE; border-top: 1px solid #CCC;"><strong id="score_total">0 / {$rubric->rubric_details['rubric_total']}</strong></td>
-=======
-                            <td style="background-color: #EEE; border-top: 1px solid #CCC;"><strong id="score_total">0</strong></td>
-                            <td style="background-color: #EEE; border-top: 1px solid #CCC;"><strong>{$eg->eg_details['eg_total']}</strong></td>
->>>>>>> 04b41cbd
+                            <td style="background-color: #EEE; border-top: 1px solid #CCC;"><strong id="score_total">0 / {$eg->eg_details['eg_total']}</strong></td>
                         </tr>
 HTML;
 }
