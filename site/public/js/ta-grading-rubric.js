/* exported ajaxGetOverallComment PDF_PAGE_STUDENT showVerifyComponent getPeerGradingScore getOverallCommentFromDOM
   getNextComponentId getPrevComponentId getMarkIdFromOrder onAddNewMark onDeleteMark onRestoreMark onDeleteComponent
   onAddComponent importComponentsFromFile onMarkPointsChange onGetMarkStats onClickComponent onCancelComponent
   onCancelEditRubricComponent onChangeOverallComment onToggleMark onCustomMarkChange onToggleCustomMark onVerifyComponent
   onVerifyAll onToggleEditMode onClickCountUp onClickCountDown onComponentPointsChange onComponentTitleChange
   onComponentPageNumberChange onMarkPublishChange setPdfPageAssignment renderGaradingGradeable reloadPeerRubric
   graded_gradeable open_overall_comment_tab scrollToOverallComment refreshComponent refreshComponent */

/* global buildCourseUrl csrfToken displayErrorMessage renderGradingGradeable renderPeerGradeable renderInstructorEditGradeable
   viewFileFullPanel resizeNoScrollTextareas openMarkConflictPopup renderEditComponent renderEditComponentHeader
   renderGradingComponent renderGradingComponentHeader renderTotalScoreBox renderRubricTotalBox */

/**
 *  Notes: Some variables have 'domElement' in their name, but they may be jquery objects
 */

/**
 * Global variables.  Add these very sparingly
 */

const GRADED_COMPONENTS_LIST = {};
const COMPONENT_RUBRIC_LIST = {};
let GRADED_GRADEABLE = null;

/**
 * An associative object of <component-id> : <mark[]>
 * Each 'mark' has at least properties 'id', 'points', 'title', which is sufficient
 *  to determine conflict resolutions.  These are updated when a component is opened.
 * @type {Object}
 */
const OLD_MARK_LIST = {};

/**
 * An associative object of <component-id> : <graded_component[]>
 * Each 'graded_component' has at least properties 'score', 'mark_ids', 'comment'
 * @type {{Object}}
 */
const OLD_GRADED_COMPONENT_LIST = {};

/**
 * A number to represent the id of no component
 * @type {int}
 */
const NO_COMPONENT_ID = -1;

/**
 * The id of the custom mark for a component
 * @type {int}
 */
const CUSTOM_MARK_ID = 0;

/**
 * A counter to given unique, negative ids to new marks that haven't been
 *  added to the server yet
 * @type {int}
 */
let MARK_ID_COUNTER = 0;

/**
 * True if components should open in edit mode
 * @type {boolean}
 */
let EDIT_MODE_ENABLED = false;

/**
 * True if a TA is grading a Peer assignment
 * this allows differentiation between what peers and TA's are allowed to
 * do with the rubric for a peer assignment
 */
let TA_GRADING_PEER = false;

/**
 * Count directions for components
 * @type {int}
 */
const COUNT_DIRECTION_UP = 1;
const COUNT_DIRECTION_DOWN = -1;

/**
 * Pdf Page settings for components
 * @type {int}
 */
// eslint-disable-next-line no-unused-vars, no-var
var PDF_PAGE_NONE = 0;
// eslint-disable-next-line no-var
var PDF_PAGE_STUDENT = -1;
const PDF_PAGE_INSTRUCTOR = -2;

/**
 * Whether ajax requests will be asynchronous or synchronous.  This
 *  is used instead of passing an 'async' parameter to every function.
 * @type {boolean}
 */
// eslint-disable-next-line no-var
var AJAX_USE_ASYNC = true;

/**
 * Keep All of the ajax functions at the top of this file
 *
 */

/**
 * Called internally when an ajax function irrecoverably fails before rejecting
 * @param err
 */
function displayAjaxError(err) {
    console.error("Failed to parse response.  The server isn't playing nice...");
    console.error(err);
    // alert("There was an error communicating with the server. Please refresh the page and try again.");
}

/**
 * ajax call to fetch the gradeable's rubric
 * @param {string} gradeable_id
 * @return {Promise} Rejects except when the response returns status 'success'
 */
function ajaxGetGradeableRubric(gradeable_id) {
    return new Promise((resolve, reject) => {
        $.getJSON({
            type: 'GET',
            async: AJAX_USE_ASYNC,
            url: buildCourseUrl(['gradeable', gradeable_id, 'rubric']),
            success: function (response) {
                if (response.status !== 'success') {
                    console.error(`Something went wrong fetching the gradeable rubric: ${response.message}`);
                    reject(new Error(response.message));
                }
                else {
                    resolve(response.data);
                }
            },
            error: function (err) {
                displayAjaxError(err);
                reject(err);
            },
        });
    });
}

/**
 * ajax call to save the component
 * @param {string} gradeable_id
 * @param {int} component_id
 * @param {string} title
 * @param {string} ta_comment
 * @param {string} student_comment
 * @param {int} page
 * @param {number} lower_clamp
 * @param {number} default_value
 * @param {number} max_value
 * @param {number} upper_clamp
 * @param {boolean} is_itempool_linked
 * @param {string} itempool_option
 * @returns {Promise}
 */
function ajaxSaveComponent(gradeable_id, component_id, title, ta_comment, student_comment, page, lower_clamp, default_value, max_value, upper_clamp, is_itempool_linked, itempool_option) {
    return new Promise((resolve, reject) => {
        $.getJSON({
            type: 'POST',
            async: AJAX_USE_ASYNC,
            url: buildCourseUrl(['gradeable', gradeable_id, 'components', 'save']),
            data: {
                csrf_token: csrfToken,
                component_id: component_id,
                title: title,
                ta_comment: ta_comment,
                student_comment: student_comment,
                page_number: page,
                lower_clamp: lower_clamp,
                default: default_value,
                max_value: max_value,
                upper_clamp: upper_clamp,
                is_itempool_linked: is_itempool_linked,
                itempool_option: itempool_option === 'null' ? undefined : itempool_option,
                peer: false,
            },
            success: function (response) {
                if (response.status !== 'success') {
                    console.error(`Something went wrong saving the component: ${response.message}`);
                    reject(new Error(response.message));
                }
                else {
                    resolve(response.data);
                }
            },
            error: function (err) {
                displayAjaxError(err);
                reject(err);
            },
        });
    });
}

/**
 * ajax call to fetch the component's rubric
 * @param {string} gradeable_id
 * @param {int} component_id
 * @returns {Promise}
 */
function ajaxGetComponentRubric(gradeable_id, component_id) {
    return new Promise((resolve, reject) => {
        $.getJSON({
            type: 'GET',
            async: AJAX_USE_ASYNC,
            url: `${buildCourseUrl(['gradeable', gradeable_id, 'components'])}?component_id=${component_id}`,
            success: function (response) {
                if (response.status !== 'success') {
                    console.error(`Something went wrong fetching the component rubric: ${response.message}`);
                    reject(new Error(response.message));
                }
                else {
                    resolve(response.data);
                }
            },
            error: function (err) {
                displayAjaxError(err);
                reject(err);
            },
        });
    });
}

/**
 * ajax call to get the entire graded gradeable for a user
 * @param {string} gradeable_id
 * @param {string} anon_id
 * @param {boolean} all_peers
 * @return {Promise} Rejects except when the response returns status 'success'
 */
function ajaxGetGradedGradeable(gradeable_id, anon_id, all_peers) {
    return new Promise((resolve, reject) => {
        $.getJSON({
            type: 'GET',
            async: AJAX_USE_ASYNC,
            url: `${buildCourseUrl(['gradeable', gradeable_id, 'grading', 'graded_gradeable'])}?anon_id=${anon_id}&all_peers=${all_peers.toString()}`,
            success: function (response) {
                if (response.status !== 'success') {
                    console.error(`Something went wrong fetching the gradeable grade: ${response.message}`);
                    reject(new Error(response.message));
                }
                else {
                    resolve(response.data);
                }
            },
            error: function (err) {
                displayAjaxError(err);
                reject(err);
            },
        });
    });
}

/**
 * ajax call to fetch an updated Graded Component
 * @param {string} gradeable_id
 * @param {int} component_id
 * @param {string} anon_id
 * @return {Promise} Rejects except when the response returns status 'success'
 */
function ajaxGetGradedComponent(gradeable_id, component_id, anon_id) {
    return new Promise((resolve, reject) => {
        $.getJSON({
            type: 'GET',
            async: AJAX_USE_ASYNC,
            url: `${buildCourseUrl(['gradeable', gradeable_id, 'grading', 'graded_gradeable', 'graded_component'])}?anon_id=${anon_id}&component_id=${component_id}`,
            success: function (response) {
                if (response.status !== 'success') {
                    console.error(`Something went wrong fetching the component grade: ${response.message}`);
                    reject(new Error(response.message));
                }
                else {
                    // null is not the same as undefined, so we need to make that conversion before resolving
                    if (response.data === null) {
                        response.data = undefined;
                    }
                    resolve(response.data);
                }
            },
            error: function (err) {
                displayAjaxError(err);
                reject(err);
            },
        });
    });
}

/**
 * ajax call to save the grading information for a component and submitter
 * @param {string} gradeable_id
 * @param {int} component_id
 * @param {string} anon_id
 * @param {int} graded_version
 * @param {number} custom_points
 * @param {string} custom_message
 * @param {boolean} silent_edit True to edit marks assigned without changing the grader
 * @param {int[]} mark_ids
 * @return {Promise} Rejects except when the response returns status 'success'
 */
function ajaxSaveGradedComponent(gradeable_id, component_id, anon_id, graded_version, custom_points, custom_message, silent_edit, mark_ids) {
    return new Promise((resolve, reject) => {
        $.getJSON({
            type: 'POST',
            async: AJAX_USE_ASYNC,
            url: buildCourseUrl(['gradeable', gradeable_id, 'grading', 'graded_gradeable', 'graded_component']),
            data: {
                csrf_token: csrfToken,
                component_id: component_id,
                anon_id: anon_id,
                graded_version: graded_version,
                custom_points: custom_points,
                custom_message: custom_message,
                silent_edit: silent_edit,
                mark_ids: mark_ids,
            },
            success: function (response) {
                if (response.status !== 'success') {
                    console.error(`Something went wrong saving the component grade: ${response.message}`);
                    reject(new Error(response.message));
                }
                else {
                    resolve(response.data);
                }
            },
            error: function (err) {
                displayAjaxError(err);
                reject(err);
            },
        });
    });
}

/**
 * ajax call to fetch the overall comment for the gradeable for the logged in user
 * @param {string} gradeable_id
 * @param {string} anon_id
 * @return {Promise} Rejects except when the response returns status 'success'
 */
function ajaxGetOverallComment(gradeable_id, anon_id) {
    return new Promise((resolve, reject) => {
        $.getJSON({
            type: 'GET',
            async: AJAX_USE_ASYNC,
            url: `${buildCourseUrl(['gradeable', gradeable_id, 'grading', 'comments'])}?anon_id=${anon_id}`,
            data: null,
            success: function (response) {
                if (response.status !== 'success') {
                    console.error(`Something went wrong fetching the gradeable comment: ${response.message}`);
                    reject(new Error(response.message));
                }
                else {
                    resolve(response.data);
                }
            },
            error: function (err) {
                displayAjaxError(err);
                reject(err);
            },
        });
    });
}

/**
 * ajax call to save the general comment for the graded gradeable
 * @param {string} gradeable_id
 * @param {string} anon_id
 * @param {string} overall_comment
 * @return {Promise} Rejects except when the response returns status 'success'
 */
function ajaxSaveOverallComment(gradeable_id, anon_id, overall_comment) {
    return new Promise((resolve, reject) => {
        $.getJSON({
            type: 'POST',
            async: AJAX_USE_ASYNC,
            url: buildCourseUrl(['gradeable', gradeable_id, 'grading', 'comments']),
            data: {
                csrf_token: csrfToken,
                gradeable_id: gradeable_id,
                anon_id: anon_id,
                overall_comment: overall_comment,
            },
            success: function (response) {
                if (response.status !== 'success') {
                    console.error(`Something went wrong saving the overall comment: ${response.message}`);
                    reject(new Error(response.message));
                }
                else {
                    resolve(response.data);
                }
            },
            error: function (err) {
                displayAjaxError(err);
                reject(err);
            },
        });
    });
}

/**
 * ajax call to add a new mark to the component
 * @param {string} gradeable_id
 * @param {int} component_id
 * @param {string} title
 * @param {number} points
 * @param {boolean} publish
 * @return {Promise} Rejects except when the response returns status 'success'
 */
function ajaxAddNewMark(gradeable_id, component_id, title, points, publish) {
    return new Promise((resolve, reject) => {
        $.getJSON({
            type: 'POST',
            async: AJAX_USE_ASYNC,
            url: buildCourseUrl(['gradeable', gradeable_id, 'components', 'marks', 'add']),
            data: {
                csrf_token: csrfToken,
                component_id: component_id,
                title: title,
                points: points,
                publish: publish,
            },
            success: function (response) {
                if (response.status !== 'success') {
                    console.error(`Something went wrong adding a new mark: ${response.message}`);
                    reject(new Error(response.message));
                }
                else {
                    resolve(response.data);
                }
            },
            error: function (err) {
                displayAjaxError(err);
                reject(err);
            },
        });
    });
}

/**
 * ajax call to delete a mark
 * @param {string} gradeable_id
 * @param {int} component_id
 * @param {int} mark_id
 * @return {Promise} Rejects except when the response returns status 'success'
 */
function ajaxDeleteMark(gradeable_id, component_id, mark_id) {
    return new Promise((resolve, reject) => {
        $.getJSON({
            type: 'POST',
            async: AJAX_USE_ASYNC,
            url: buildCourseUrl(['gradeable', gradeable_id, 'components', 'marks', 'delete']),
            data: {
                csrf_token: csrfToken,
                component_id: component_id,
                mark_id: mark_id,
            },
            success: function (response) {
                if (response.status !== 'success') {
                    console.error(`Something went wrong deleting the mark: ${response.message}`);
                    reject(new Error(response.message));
                }
                else {
                    resolve(response.data);
                }
            },
            error: function (err) {
                displayAjaxError(err);
                reject(err);
            },
        });
    });
}

/**
 * ajax call to save mark point value / title
 * @param {string} gradeable_id
 * @param {int} component_id
 * @param {int} mark_id
 * @param {string} title
 * @param {number} points
 * @param {boolean} publish
 * @return {Promise} Rejects except when the response returns status 'success'
 */
function ajaxSaveMark(gradeable_id, component_id, mark_id, title, points, publish) {
    return new Promise((resolve, reject) => {
        $.getJSON({
            type: 'POST',
            async: AJAX_USE_ASYNC,
            url: buildCourseUrl(['gradeable', gradeable_id, 'components', 'marks', 'save']),
            data: {
                csrf_token: csrfToken,
                component_id: component_id,
                mark_id: mark_id,
                points: points,
                title: title,
                publish: publish,
            },
            success: function (response) {
                if (response.status !== 'success') {
                    console.error(`Something went wrong saving the mark: ${response.message}`);
                    reject(new Error(response.message));
                }
                else {
                    resolve(response.data);
                }
            },
            error: function (err) {
                displayAjaxError(err);
                reject(err);
            },
        });
    });
}

/**
 * ajax call to get the stats about a mark
 * @param {string} gradeable_id
 * @param {int} component_id
 * @param {int} mark_id
 * @return {Promise} Rejects except when the response returns status 'success'
 */
function ajaxGetMarkStats(gradeable_id, component_id, mark_id) {
    return new Promise((resolve, reject) => {
        $.getJSON({
            type: 'POST',
            async: AJAX_USE_ASYNC,
            url: buildCourseUrl(['gradeable', gradeable_id, 'components', 'marks', 'stats']),
            data: {
                component_id: component_id,
                mark_id: mark_id,
                csrf_token: csrfToken,
            },
            success: function (response) {
                if (response.status !== 'success') {
                    console.error(`Something went wrong getting mark stats: ${response.message}`);
                    reject(new Error(response.message));
                }
                else {
                    resolve(response.data);
                }
            },
            error: function (err) {
                displayAjaxError(err);
                reject(err);
            },
        });
    });
}

/**
 * ajax call to update the order of marks in a component
 * @param {string} gradeable_id
 * @param {int} component_id
 * @param {*} order format: { <mark0-id> : <order0>, <mark1-id> : <order1>, ... }
 * @return {Promise} Rejects except when the response returns status 'success'
 */
function ajaxSaveMarkOrder(gradeable_id, component_id, order) {
    return new Promise((resolve, reject) => {
        $.getJSON({
            type: 'POST',
            async: AJAX_USE_ASYNC,
            url: buildCourseUrl(['gradeable', gradeable_id, 'components', 'marks', 'save_order']),
            data: {
                csrf_token: csrfToken,
                component_id: component_id,
                order: JSON.stringify(order),
            },
            success: function (response) {
                if (response.status !== 'success') {
                    console.error(`Something went wrong saving the mark order: ${response.message}`);
                    reject(new Error(response.message));
                }
                else {
                    resolve(response.data);
                }
            },
            error: function (err) {
                displayAjaxError(err);
                reject(err);
            },
        });
    });
}

/**
 * ajax call to update the pages of components in the gradeable
 * @param {string} gradeable_id
 * @param {*} pages format: { <component0-id> : <page0>, <component1-id> : <page1>, ... } OR { page } to set all
 * @return {Promise} Rejects except when the response returns status 'success'
 */
function ajaxSaveComponentPages(gradeable_id, pages) {
    return new Promise((resolve, reject) => {
        $.getJSON({
            type: 'POST',
            async: AJAX_USE_ASYNC,
            url: buildCourseUrl(['gradeable', gradeable_id, 'components', 'save_pages']),
            data: {
                csrf_token: csrfToken,
                pages: JSON.stringify(pages),
            },
            success: function (response) {
                if (response.status !== 'success') {
                    console.error(`Something went wrong saving the component pages: ${response.message}`);
                    reject(new Error(response.message));
                }
                else {
                    resolve(response.data);
                }
            },
            error: function (err) {
                displayAjaxError(err);
                reject(err);
            },
        });
    });
}

/**
 * ajax call to update the order of components in the gradeable
 * @param {string} gradeable_id
 * @param {*} order format: { <component0-id> : <order0>, <component1-id> : <order1>, ... }
 * @return {Promise} Rejects except when the response returns status 'success'
 */
function ajaxSaveComponentOrder(gradeable_id, order) {
    return new Promise((resolve, reject) => {
        $.getJSON({
            type: 'POST',
            async: AJAX_USE_ASYNC,
            url: buildCourseUrl(['gradeable', gradeable_id, 'components', 'order']),
            data: {
                csrf_token: csrfToken,
                order: JSON.stringify(order),
            },
            success: function (response) {
                if (response.status !== 'success') {
                    console.error(`Something went wrong saving the component order: ${response.message}`);
                    reject(new Error(response.message));
                }
                else {
                    resolve(response.data);
                }
            },
            error: function (err) {
                displayAjaxError(err);
                reject(err);
            },
        });
    });
}

/**
 * ajax call to add a generate component on the server
 * @param {string} gradeable_id
 * @return {Promise} Rejects except when the response returns status 'success'
 */
function ajaxAddComponent(gradeable_id, peer) {
    return new Promise((resolve, reject) => {
        $.getJSON({
            type: 'POST',
            async: AJAX_USE_ASYNC,
            url: buildCourseUrl(['gradeable', gradeable_id, 'components', 'new']),
            data: {
                csrf_token: csrfToken,
                peer: peer,
            },
            success: function (response) {
                if (response.status !== 'success') {
                    console.error(`Something went wrong adding the component: ${response.message}`);
                    reject(new Error(response.message));
                }
                else {
                    resolve(response.data);
                }
            },
            error: function (err) {
                displayAjaxError(err);
                reject(err);
            },
        });
    });
}

/**
 * ajax call to delete a component from the server
 * @param {string} gradeable_id
 * @param {int} component_id
 * @return {Promise} Rejects except when the response returns status 'success'
 */
function ajaxDeleteComponent(gradeable_id, component_id) {
    return new Promise((resolve, reject) => {
        $.getJSON({
            type: 'POST',
            async: AJAX_USE_ASYNC,
            url: buildCourseUrl(['gradeable', gradeable_id, 'components', 'delete']),
            data: {
                csrf_token: csrfToken,
                component_id: component_id,
            },
            success: function (response) {
                if (response.status !== 'success') {
                    console.error(`Something went wrong deleting the component: ${response.message}`);
                    reject(new Error(response.message));
                }
                else {
                    resolve(response.data);
                }
            },
            error: function (err) {
                displayAjaxError(err);
                reject(err);
            },
        });
    });
}

/**
 * ajax call to verify the grader of a component
 * @param {string} gradeable_id
 * @param {int} component_id
 * @param {string} anon_id
 * @return {Promise} Rejects except when the response returns status 'success'
 */
function ajaxVerifyComponent(gradeable_id, component_id, anon_id) {
    return new Promise((resolve, reject) => {
        $.getJSON({
            type: 'POST',
            async: true,
            url: buildCourseUrl(['gradeable', gradeable_id, 'components', 'verify']),
            data: {
                csrf_token: csrfToken,
                component_id: component_id,
                anon_id: anon_id,
            },
            success: function (response) {
                if (response.status !== 'success') {
                    console.error(`Something went wrong verifying the component: ${response.message}`);
                    reject(new Error(response.message));
                }
                else {
                    resolve(response.data);
                }
            },
            error: function (err) {
                displayAjaxError(err);
                reject(err);
            },
        });
    });
}

/**
 * ajax call to verify the grader of a component
 * @param {string} gradeable_id
 * @param {string} anon_id
 * @return {Promise} Rejects except when the response returns status 'success'
 */
function ajaxVerifyAllComponents(gradeable_id, anon_id) {
    return new Promise((resolve, reject) => {
        $.getJSON({
            type: 'POST',
            async: true,
            url: `${buildCourseUrl(['gradeable', gradeable_id, 'components', 'verify'])}?verify_all=true`,
            data: {
                csrf_token: csrfToken,
                anon_id: anon_id,
            },
            success: function (response) {
                if (response.status !== 'success') {
                    console.error(`Something went wrong verifying the all components: ${response.message}`);
                    reject(new Error(response.message));
                }
                else {
                    resolve(response.data);
                }
            },
            error: function (err) {
                displayAjaxError(err);
                reject(err);
            },
        });
    });
}

/**
 * ajax call to change the graded version of the gradeable
 * @param {string} gradeable_id
 * @param {string} anon_id
 * @return {Promise} Rejects except when the response returns status 'success'
 */
function ajaxChangeGradedVersion(gradeable_id, anon_id, component_version){
    return new Promise((resolve, reject) => {
        $.getJSON({
            type: 'POST',
            async: AJAX_USE_ASYNC,
            url: buildCourseUrl(['gradeable', gradeable_id, 'grading', 'graded_gradeable', 'change_grade_version']),
            data: {
                anon_id,
                'graded_version': component_version,
                'csrf_token': csrfToken,
            },
            success: function (response) {
                if (response.status !== 'success') {
                    console.error(`Something went wrong changing graded version: ${response.message}`);
                    reject(new Error(response.message));
                }
                else {
                    resolve(response.data);
                }
            },
            error: function (err) {
                displayAjaxError(err);
                reject(err);
            },
        });
    });
}

/**
 * Gets if the 'verify' button should show up for a component
 * @param {Object} graded_component
 * @param {string} grader_id
 * @returns {boolean}
 */
function showVerifyComponent(graded_component, grader_id) {
    return graded_component !== undefined && graded_component.grader_id !== '' && grader_id !== graded_component.grader_id;
}

/**
 * Put all DOM accessing methods here to abstract the DOM from the other function
 *  of the interface
 */

/**
 * Gets the id of the open gradeable
 * @return {string}
 */
function getGradeableId() {
    return $('#gradeable-rubric').attr('data-gradeable_id');
}

/**
 * Gets the anon_id of the submitter being graded
 * @return {string}
 */
function getAnonId() {
    return $('#anon-id').attr('data-anon_id');
}

/**
 * Gets the id of the grader
 * @returns {*|void|jQuery}
 */
function getGraderId() {
    return $('#grader-info').attr('data-grader_id');
}

/**
 * Used to determine if the interface displayed is for
 *  instructor edit mode (i.e. in the Edit Gradeable page)
 *  @return {boolean}
 */
function isInstructorEditEnabled() {
    return $('#edit-gradeable-instructor-flag').length > 0;
}

/**
 * Used to determine if the 'verify grader' button should be displayed
 * @returns {boolean}
 */
function canVerifyGraders() {
    return $('#grader-info').attr('data-can_verify');
}

/**
 * Gets if grading is disabled since the selected version isn't the same
 *  as the one chosen for grading
 * @return {boolean}
 */
function isGradingDisabled() {
    return $('#version-conflict-indicator').length > 0;
}

/**
 * Gets the gradeable version being disaplyed
 * @return {int}
 */
function getDisplayVersion() {
    return parseInt($('#gradeable-version-container').attr('data-gradeable_version'));
}

/**
 * Gets the precision for component/mark point values
 * @returns {number}
 */
function getPointPrecision() {
    return parseFloat($('#point_precision_id').val());
}

function getAllowCustomMarks() {
    return $('#allow_custom_marks').attr('data-gradeable_custom_marks');
}

/**
 * Used to determine if the mark list should be displayed in 'edit' mode
 *  @return {boolean}
 */
function isEditModeEnabled() {
    return EDIT_MODE_ENABLED || isInstructorEditEnabled();
}

/**
 * Updates the edit mode state.  This is used to the mode
 * does not change before the components close
 */
function updateEditModeEnabled() {
    // noinspection JSUndeclaredVariable
    EDIT_MODE_ENABLED = $('#edit-mode-enabled').is(':checked');
}

/**
 * Gets if silent edit mode is enabled
 * @return {boolean}
 */
function isSilentEditModeEnabled() {
    // noinspection JSValidateTypes
    return $('#silent-edit-id').is(':checked');
}

/**
 * Gets a unique mark id for adding new marks
 * @return {int}
 */
function getNewMarkId() {
    return MARK_ID_COUNTER--;
}

/**
 * Sets the DOM elements to render for the entire rubric
 * @param elements
 */
function setRubricDOMElements(elements) {
    const gradingBox = $('#grading-box');
    gradingBox.html(elements);

    if (isInstructorEditEnabled()) {
        setupSortableComponents();
    }
}

/**
 * Gets the component id of a DOM element inside a component
 * @param me DOM element
 * @return {int}
 */
function getComponentIdFromDOMElement(me) {
    if ($(me).hasClass('component')) {
        return parseInt($(me).attr('data-component_id'));
    }
    return parseInt($(me).parents('.component').attr('data-component_id'));
}

/**
 * Gets the mark id of a DOM element inside a mark
 * @param me DOM element
 * @return {int}
 */
function getMarkIdFromDOMElement(me) {
    if ($(me).hasClass('mark-container')) {
        return parseInt($(me).attr('data-mark_id'));
    }
    return parseInt($(me).parents('.mark-container').attr('data-mark_id'));
}

/**
 * Gets the JQuery selector for the component id
 * Note: This is not the component container
 * @param {int} component_id
 * @return {jQuery}
 */
function getComponentJQuery(component_id) {
    return $(`#component-${component_id}`);
}

/**
 * Gets the JQuery selector for the mark id
 * @param {int} mark_id
 * @return {jQuery}
 */
function getMarkJQuery(mark_id) {
    return $(`#mark-${mark_id}`);
}

/**
 * Gets the JQuery selector for the component's custom mark
 * @param {int} component_id
 * @return {jQuery}
 */
function getCustomMarkJQuery(component_id) {
    return getComponentJQuery(component_id).find('.custom-mark-container');
}

/**
 * Gets the JQuery selector for the overall comment container
 * @return {jQuery}
 */
function getOverallCommentJQuery() {
    return $('#overall-comment-container');
}

/**
 * Returns whether the current is of type notebook
 * @return {string}
 */
function isItempoolAvailable() {
    return $('#gradeable_rubric.electronic_file').attr('data-itempool-available');
}

/**
 * Returns the itempool options
 * @return array|string
 */
function getItempoolOptions(parsed = false) {
    if (parsed) {
        try {
            return isItempoolAvailable() ? JSON.parse($('#gradeable_rubric.electronic_file').attr('data-itempool-options')) : [];
        }
        catch (e) {
            displayErrorMessage('Something went wrong retrieving itempool options');
            return [];
        }
    }
    else {
        return $('#gradeable_rubric.electronic_file').attr('data-itempool-options');
    }
}

/**
 * Shows the 'in progress' indicator for a component
 * @param {int} component_id
 * @param {boolean} show
 */
function setComponentInProgress(component_id, show = true) {
    const domElement = getComponentJQuery(component_id);
    domElement.find('.save-tools span').hide();
    if (show) {
        domElement.find('.save-tools-in-progress').show();
    }
    else {
        domElement.find('.save-tools :not(.save-tools-in-progress)').show();
    }
}

/**
 * Enables reordering on marks in an edit-mode component
 * @param {int} component_id
 */
function setupSortableMarks(component_id) {
    const markList = getComponentJQuery(component_id).find('.ta-rubric-table');
    markList.sortable({
        items: 'div:not(.mark-first,.add-new-mark-container)',
    });
    markList.keydown(keyPressHandler);
    markList.disableSelection();
}

/**
 * Enables reordering on components for instructor edit mode
 */
function setupSortableComponents() {
    const componentList = $('#component-list');
    componentList.sortable({
        update: onComponentOrderChange,
        handle: '.reorder-component-container',
    });
    componentList.keydown(keyPressHandler);
    componentList.disableSelection();
}

/**
 * Key press handler for jquery sortable elements
 * @param {KeyboardEvent} e
 */
function keyPressHandler(e) {
    // Enable ctrl-a to select all
    if (e.code === 'KeyA' && e.ctrlKey) {
        e.target.select();
    }
}

/**
 * Sets the HTML contents of the specified component container
 * @param {int} component_id
 * @param {string} contents
 */
function setComponentContents(component_id, contents) {
    getComponentJQuery(component_id).parent('.component-container').html(contents);

    // Enable sorting for this component if in edit mode
    if (isEditModeEnabled()) {
        setupSortableMarks(component_id);
    }
}

/**
 * Sets the HTML contents of the specified component's header
 * @param {int} component_id
 * @param {string} contents
 */
function setComponentHeaderContents(component_id, contents) {
    getComponentJQuery(component_id).find('.header-block').html(contents);
}

/**
 * Sets the HTML contents of the total scores box
 * @param {string} contents
 */
function setTotalScoreBoxContents(contents) {
    $('#total-score-container').html(contents);
}

/**
 * Sets the HTML contents of the rubric total box (instructor edit mode)
 * @param contents
 */
function setRubricTotalBoxContents(contents) {
    $('#rubric-total-container').html(contents);
}

/**
 * Gets the count direction for a component in instructor edit mode
 * @param {int} component_id
 * @returns {int} COUNT_DIRECTION_UP or COUNT_DIRECTION_DOWN
 */
function getCountDirection(component_id) {
    if (getComponentJQuery(component_id).find('input.count-up-selector').is(':checked')) {
        return COUNT_DIRECTION_UP;
    }
    else {
        return COUNT_DIRECTION_DOWN;
    }
}

/**
 * Sets the title of a mark
 * Note: This only changes the text in the DOM, so it should be only called on open components
 * @param {int} mark_id
 * @param {string} title
 */
function setMarkTitle(mark_id, title) {
    getMarkJQuery(mark_id).find('.mark-title textarea').val(title);
}

/**
 * Loads all components from the DOM
 * @returns {Array}
 */
function getAllComponentsFromDOM() {
    const components = [];
    $('.component').each(function () {
        components.push(getComponentFromDOM(getComponentIdFromDOMElement(this)));
    });
    return components;
}

/**
 * Gets the page number assigned to a component
 * @param {int} component_id
 * @returns {int}
 */
function getComponentPageNumber(component_id) {
    const domElement = getComponentJQuery(component_id);
    if (isInstructorEditEnabled()) {
        return parseInt(domElement.find('input.page-number').val());
    }
    else {
        return parseInt(domElement.attr('data-page'));
    }
}

/**
 * Extracts a component object from the DOM
 * @param {int} component_id
 * @return {Object}
 */
function getComponentFromDOM(component_id) {
    const domElement = getComponentJQuery(component_id);

    if (isInstructorEditEnabled() && isComponentOpen(component_id)) {
        const penaltyPoints = Math.abs(parseFloat(domElement.find('input.penalty-points').val()));
        const maxValue = Math.abs(parseFloat(domElement.find('input.max-points').val()));
        const extraCreditPoints = Math.abs(parseFloat(domElement.find('input.extra-credit-points').val()));
        const countUp = getCountDirection(component_id) !== COUNT_DIRECTION_DOWN;

        return {
            id: component_id,
            title: domElement.find('input.component-title').val(),
            ta_comment: domElement.find('textarea.ta-comment').val(),
            student_comment: domElement.find('textarea.student-comment').val(),
            page: getComponentPageNumber(component_id),
            lower_clamp: -penaltyPoints,
            default: countUp ? 0.0 : maxValue,
            max_value: maxValue,
            upper_clamp: maxValue + extraCreditPoints,
            marks: getMarkListFromDOM(component_id),
            is_itempool_linked: domElement.find(`#yes-link-item-pool-${component_id}`).is(':checked'),
            itempool_option: domElement.find('select[name="component-itempool"]').val(),
            peer: (domElement.attr('data-peer') === 'true'),
        };
    }
    return {
        id: component_id,
        title: domElement.attr('data-title'),
        ta_comment: domElement.attr('data-ta_comment'),
        student_comment: domElement.attr('data-student_comment'),
        page: parseInt(domElement.attr('data-page')),
        lower_clamp: parseFloat(domElement.attr('data-lower_clamp')),
        default: parseFloat(domElement.attr('data-default')),
        max_value: parseFloat(domElement.attr('data-max_value')),
        upper_clamp: parseFloat(domElement.attr('data-upper_clamp')),
        marks: getMarkListFromDOM(component_id),
        is_itempool_linked: domElement.find(`#yes-link-item-pool-${component_id}`).is(':checked'),
        itempool_option: domElement.find('select[name="component-itempool"]').val(),
        peer: (domElement.attr('data-peer') === 'true'),
    };
}

/**
 * Extracts an array of marks from the DOM
 * @param {int} component_id
 * @return {Array}
 */
function getMarkListFromDOM(component_id) {
    const domElement = getComponentJQuery(component_id);
    const markList = [];
    let i = 0;
    domElement.find('.ta-rubric-table .mark-container').each(function () {
        const mark = getMarkFromDOM(parseInt($(this).attr('data-mark_id')));

        // Don't add the custom mark
        if (mark === null) {
            return;
        }
        mark.order = i;
        markList.push(mark);
        i++;
    });
    return markList;
}

/**
 * Extracts a mark from the DOM
 * @param {int} mark_id
 * @return {Object}
 */
function getMarkFromDOM(mark_id) {
    const domElement = getMarkJQuery(mark_id);
    if (isEditModeEnabled()) {
        return {
            id: parseInt(domElement.attr('data-mark_id')),
            points: parseFloat(domElement.find('input[type=number]').val()),
            title: domElement.find('textarea').val(),
            deleted: domElement.hasClass('mark-deleted'),
            publish: domElement.find('.mark-publish-container input[type=checkbox]').is(':checked'),
        };
    }
    else {
        if (mark_id === 0) {
            return null;
        }
        return {
            id: parseInt(domElement.attr('data-mark_id')),
            points: parseFloat(domElement.find('.mark-points').attr('data-points')),
            title: domElement.find('.mark-title').attr('data-title'),
            publish: domElement.attr('data-publish') === 'true',
        };
    }
}

/**
 * Gets if a component exists for this gradeable
 * @param {int} component_id
 * @return {boolean}
 */
function componentExists(component_id) {
    return getComponentJQuery(component_id).length > 0;
}

/**
 * Extracts a graded component object from the DOM
 * @param {int} component_id
 * @return {Object}
 */
function getGradedComponentFromDOM(component_id) {
    const domElement = getComponentJQuery(component_id);
    const customMarkContainer = domElement.find('.custom-mark-container');

    // Get all of the marks that are 'selected'
    const mark_ids = [];
    let customMarkSelected = false;
    domElement.find('span.mark-selected').each(function () {
        const mark_id = parseInt($(this).attr('data-mark_id'));
        if (mark_id === CUSTOM_MARK_ID) {
            customMarkSelected = true;
        }
        else {
            mark_ids.push(mark_id);
        }
    });

    let score = 0.0;
    let comment = '';
    if (isEditModeEnabled()) {
        const customMarkDOMElement = domElement.find('.custom-mark-data');
        score = parseFloat(customMarkDOMElement.attr('data-score'));
        comment = customMarkDOMElement.attr('data-comment');
        customMarkSelected = customMarkDOMElement.attr('data-selected') === 'true';
    }
    else {
        score = parseFloat(customMarkContainer.find('input[type=number]').val());
        comment = customMarkContainer.find('textarea').val();
    }

    const dataDOMElement = domElement.find('.graded-component-data');
    let gradedVersion = dataDOMElement.attr('data-graded_version');
    if (gradedVersion === '') {
        gradedVersion = getDisplayVersion();
    }
    return {
        score: score,
        comment: comment,
        custom_mark_selected: customMarkSelected,
        mark_ids: mark_ids,
        graded_version: parseInt(gradedVersion),
        grade_time: dataDOMElement.attr('data-grade_time'),
        grader_id: dataDOMElement.attr('data-grader_id'),
        verifier_id: dataDOMElement.attr('data-verifier_id'),
        custom_mark_enabled: CUSTOM_MARK_ID,
    };
}
/**
 * Gets the scores data from the DOM (auto grading earned/possible and ta grading possible)
 * @return {Object}
 */
function getScoresFromDOM() {
    const dataDOMElement = $('#gradeable-scores-id');
    const scores = {
        user_group: GRADED_GRADEABLE.user_group,
        ta_grading_earned: getTaGradingEarned(),
        ta_grading_total: getTaGradingTotal(),
        peer_grade_earned: getPeerGradingEarned(),
        peer_total: getPeerGradingTotal(),
        auto_grading_complete: false,
    };

    // Then check if auto grading scorse exist before adding them
    const autoGradingTotal = dataDOMElement.attr('data-auto_grading_total');
    if (autoGradingTotal !== '') {
        scores.auto_grading_earned = parseInt(dataDOMElement.attr('data-auto_grading_earned'));
        scores.auto_grading_total = parseInt(autoGradingTotal);
        scores.auto_grading_complete = true;
    }

    return scores;
}

/**
 * Gets the rubric total / extra credit from the DOM
 * @return {Object}
 */
function getRubricTotalFromDOM() {
    let total = 0;
    let extra_credit = 0;
    getAllComponentsFromDOM().forEach((component) => {
        total += component.max_value;
        extra_credit += component.upper_clamp - component.max_value;
    });
    return {
        total: total,
        extra_credit: extra_credit,
    };
}

/**
 * Gets the number of ta grading points the student has been awarded
 * @return {number|undefined} Undefined if no score data exists
 */
function getTaGradingEarned() {
    let total = 0.0;
    let anyPoints = false;
    $('.graded-component-data').each(function () {
        const pointsEarned = $(this).attr('data-total_score');
        if (pointsEarned === '') {
            return;
        }
        total += parseFloat(pointsEarned);
        anyPoints = true;
    });
    if (!anyPoints) {
        return undefined;
    }
    return total;
}

/**
 * Gets the number of peer grading points the student has been awarded
 * @return {number|undefined} Undefined if no score data exists
 */
function getPeerGradingEarned() {
    let total = 0.0;
    let anyPoints = false;
    $('.peer-graded-component-data').each(function () {
        const pointsEarned = $(this).attr('data-total_score');
        if (pointsEarned === '') {
            return;
        }
        total += parseFloat(pointsEarned);
        anyPoints = true;
    });
    if (!anyPoints) {
        return undefined;
    }
    return total;
}

/**
 * Gets the number of ta grading points that can be earned
 * @return {number}
 */
function getTaGradingTotal() {
    let total = 0.0;
    $('.ta-component').each(function () {
        total += parseFloat($(this).attr('data-max_value'));
    });
    return total;
}
/**
 * Gets the number of Peer grading points that can be earned
 * @return {number}
 */
function getPeerGradingTotal() {
    let total = 0.0;
    $('.peer-component').each(function () {
        total += parseFloat($(this).attr('data-max_value'));
    });
    return total;
}
/**
 * Gets the number of Peer points that were earned
 * @return {number}
 */
function getPeerGradingScore() {
    let total = 0.0;
    $('.peer-score').each(function () {
        total += parseFloat($(this).attr('data-max_value'));
    });
    return total;
}

/**
 * Gets the overall comment message stored in the DOM
 * @return {string} This will always be blank in instructor edit mode
 */
function getOverallCommentFromDOM(user) {
    return $(`textarea#overall-comment-${user}`).val();
}

/**
 * Gets the ids of all open components
 * @return {Array}
 */
function getOpenComponentIds(itempool_only = false) {
    const component_ids = [];
    if (itempool_only) {
        $('.ta-rubric-table:visible').each(function () {
            const component = $(`#component-${$(this).attr('data-component_id')}`);
            if (component && component.attr('data-itempool_id')) {
                component_ids.push(parseInt($(this).attr('data-component_id')));
            }
        });
    }
    else {
        $('.ta-rubric-table:visible').each(function () {
            component_ids.push(parseInt($(this).attr('data-component_id')));
        });
    }
    return component_ids;
}

/**
 * Gets the component id from its order on the page
 * @param {int} order
 * @return {int}
 */
function getComponentIdByOrder(order) {
    return parseInt($('.component-container').eq(order).find('.component').attr('data-component_id'));
}

/**
 * Gets the orders of the components indexed by component id
 * @return {Object}
 */
function getComponentOrders() {
    const orders = {};
    $('.component').each(function (order) {
        const id = getComponentIdFromDOMElement(this);
        orders[id] = order;
    });
    return orders;
}

/**
 * Gets the id of the next component in the list
 * @param {int} component_id
 * @return {int}
 */
function getNextComponentId(component_id) {
    return getComponentJQuery(component_id).parent('.component-container').next().children('.component').attr('data-component_id');
}

/**
 * Gets the id of the previous component in the list
 * @param {int} component_id
 * @return {int}
 */
function getPrevComponentId(component_id) {
    return getComponentJQuery(component_id).parent('.component-container').prev().children('.component').attr('data-component_id');
}

/**
 * Gets the first open component on the page
 * @return {int}
 */
function getFirstOpenComponentId(itempool_only = false) {
    const component_ids = getOpenComponentIds(itempool_only);
    if (component_ids.length === 0) {
        return NO_COMPONENT_ID;
    }
    return component_ids[0];
}

/**
 * Gets the number of components on the page
 * @return {int}
 */
function getComponentCount() {
    // noinspection JSValidateTypes
    return $('.component-container').length;
}

/**
 * Gets the mark id for a component and order
 * @param {int} component_id
 * @param {int} mark_order
 * @returns {int} Mark id or 0 if out of bounds
 */
function getMarkIdFromOrder(component_id, mark_order) {
    const jquery = getComponentJQuery(component_id).find('.mark-container');
    if (mark_order < jquery.length) {
        return parseInt(jquery.eq(mark_order).attr('data-mark_id'));
    }
    return 0;
}

/**
 * Gets the id of the open component from the cookie
 * @return {int} Returns zero of no open component exists
 */
function getOpenComponentIdFromCookie() {
    const component_id = parseInt(Cookies.get('open_component_id'));
    if (isNaN(component_id)) {
        return NO_COMPONENT_ID;
    }
    return component_id;
}

/**
 * Updates the open component in the cookie
 */
function updateCookieComponent() {
    Cookies.set('open_component_id', getFirstOpenComponentId(), { path: '/' });
}

/**
 * Gets the id of the no credit / full credit mark of a component
 * @param {int} component_id
 * @return {int}
 */
function getComponentFirstMarkId(component_id) {
    return parseInt(getComponentJQuery(component_id).find('.mark-container').first().attr('data-mark_id'));
}

/**
 * Gets if a component is open
 * @param {int} component_id
 * @return {boolean}
 */
function isComponentOpen(component_id) {
    return !getComponentJQuery(component_id).find('.ta-rubric-table').is(':hidden');
}

/**
 * Gets if a mark is 'checked'
 * @param {int} mark_id
 * @return {boolean}
 */
function isMarkChecked(mark_id) {
    return getMarkJQuery(mark_id).find('span.mark-selected').length > 0;
}

/**
 * Gets if a mark is disabled (shouldn't be checked
 * @param {int} mark_id
 * @returns {boolean}
 */
function isMarkDisabled(mark_id) {
    return getMarkJQuery(mark_id).hasClass('mark-disabled');
}

/**
 * Gets if a mark was marked for deletion
 * @param {int} mark_id
 * @return {boolean}
 */
function isMarkDeleted(mark_id) {
    return getMarkJQuery(mark_id).hasClass('mark-deleted');
}

/**
 * Gets if the state of the custom mark is such that it should appear checked
 * Note: if the component is in edit mode, this will never return true
 * @param {int} component_id
 * @return {boolean}
 */
function hasCustomMark(component_id) {
    if (isEditModeEnabled()) {
        return false;
    }
    const gradedComponent = getGradedComponentFromDOM(component_id);
    return gradedComponent.comment !== '';
}

/**
 * Gets if the custom mark on a component is 'checked'
 * @param {int} component_id
 * @return {boolean}
 */
function isCustomMarkChecked(component_id) {
    return getCustomMarkJQuery(component_id).find('.mark-selected').length > 0;
}

/**
 * Checks the custom mark checkbox
 * @param {int} component_id
 */
function checkDOMCustomMark(component_id) {
    getCustomMarkJQuery(component_id).find('.mark-selector').addClass('mark-selected');
}

/**
 * Un-checks the custom mark checkbox
 * @param {int} component_id
 */
function unCheckDOMCustomMark(component_id) {
    getCustomMarkJQuery(component_id).find('.mark-selector').removeClass('mark-selected');
}

/**
 * Toggles the state of the custom mark checkbox in the DOM
 * @param {int} component_id
 */
function toggleDOMCustomMark(component_id) {
    getCustomMarkJQuery(component_id).find('.mark-selector').toggleClass('mark-selected');
}

/**
 * Opens the 'users who got mark' dialog
 * @param {string} component_title
 * @param {string} mark_title
 * @param {Object} stats
 */
function openMarkStatsPopup(component_title, mark_title, stats) {
    const popup = $('#student-marklist-popup');

    popup.find('.question-title').html(component_title);
    popup.find('.mark-title').html(mark_title);
    popup.find('.section-submitter-count').html(stats.section_submitter_count);
    popup.find('.total-submitter-count').html(stats.total_submitter_count);
    popup.find('.section-graded-component-count').html(stats.section_graded_component_count);
    popup.find('.total-graded-component-count').html(stats.total_graded_component_count);
    popup.find('.section-total-component-count').html(stats.section_total_component_count);
    popup.find('.total-total-component-count').html(stats.total_total_component_count);

    // Create an array of links for each submitter
    const submitterHtmlElements = [];
    let [base_url, search_params] = location.href.split('?');
    if (base_url.slice(base_url.length - 6) === 'update') {
        base_url = `${base_url.slice(0, -6)}grading/grade`;
    }
    search_params = new URLSearchParams(search_params);
    stats.submitter_ids.forEach((id) => {
        search_params.set('who_id', stats.submitter_anon_ids[id] ?? id);
        submitterHtmlElements.push(`<a href="${base_url}?${search_params.toString()}">${id}</a>`);
    });
    popup.find('.student-names').html(submitterHtmlElements.join(', '));

    // Hide all other (potentially) open popups
    $('.popup-form').hide();

    // Open the popup
    popup.show();
}

/**
 * Gets if there are any loaded unverified components
 * @returns {boolean}
 */
function anyUnverifiedComponents() {
    return $('.verify-container').length > 0;
}

/**
 * Hides the verify all button if there are no components to verify
 */
function updateVerifyAllButton() {
    if (!anyUnverifiedComponents()) {
        $('#verify-all').hide();
    }
    else {
        $('#verify-all').show();
    }
}

/**
 * Gets if the provided graded component is in conflict with the display version
 * @param {Object} graded_component
 * @returns {boolean}
 */
function getComponentVersionConflict(graded_component) {
    return graded_component !== undefined && graded_component.graded_version !== getDisplayVersion();
}

/**
 * Sets the error state of the custom mark message
 * @param {int} component_id
 * @param {boolean} show_error
 */
function setCustomMarkError(component_id, show_error) {
    const jquery = getComponentJQuery(component_id).find('textarea.mark-note-custom');
    const c = 'custom-mark-error';
    if (show_error) {
        jquery.addClass(c);
        jquery.prop('title', 'Custom mark cannot be blank!');
    }
    else {
        jquery.removeClass(c);
        jquery.prop('title', '');
    }
}

/**
 * Changes the disabled state of the edit mode box
 * @param disabled
 */
function disableEditModeBox(disabled) {
    $('#edit-mode-enabled').prop('disabled', disabled);
}

/**
 * DOM Callback methods
 *
 */

/**
 * Called when the 'add new mark' div gets pressed
 * @param me DOM element of the 'add new mark' div
 */
function onAddNewMark(me) {
    addNewMark(getComponentIdFromDOMElement(me))
        .catch((err) => {
            console.error(err);
            alert(`Error adding mark! ${err.message}`);
        });
}

/**
 * Called when a mark is marked for deletion
 * @param me DOM Element of the delete button
 */
function onDeleteMark(me) {
    $(me).parents('.mark-container').toggleClass('mark-deleted');
}

/**
 * Called when a mark marked for deletion gets restored
 * @param me DOM Element of the restore button
 */
function onRestoreMark(me) {
    $(me).parents('.mark-container').toggleClass('mark-deleted');
}

/**
 * Called when a component is deleted
 * @param me DOM Element of the delete button
 */
function onDeleteComponent(me) {
    const componentCount = $('.component-container').length;
    if (componentCount === 1) {
        displayErrorMessage('Cannot delete the only component.');
        return;
    }

    if (!confirm('Are you sure you want to delete this component?')) {
        return;
    }

    deleteComponent(getComponentIdFromDOMElement(me))
        .catch((err) => {
            console.error(err);
            alert(`Failed to delete component! ${err.message}`);
        })
        .then(() => {
            return reloadInstructorEditRubric(getGradeableId(), isItempoolAvailable(), getItempoolOptions());
        })
        .catch((err) => {
            alert(`Failed to reload rubric! ${err.message}`);
        });
}

/**
 * Called when the 'add new component' button is pressed
 */
function onAddComponent(peer) {
    addComponent(peer)
        .catch((err) => {
            console.error(err);
            alert(`Failed to add component! ${err.message}`);
        })
        .then(() => {
            return closeAllComponents(true, true);
        })
        .then(() => {
            return reloadInstructorEditRubric(getGradeableId(), isItempoolAvailable(), getItempoolOptions());
        })
        .then(() => {
            return openComponent(getComponentIdByOrder(getComponentCount() - 1));
        })
        .catch((err) => {
            alert(`Failed to reload rubric! ${err.message}`);
        });
}

/**
 * Called when the 'Import Components' button is pressed
 */
function importComponentsFromFile() {
    const submit_url = buildCourseUrl(['gradeable', getGradeableId(), 'components', 'import']);
    const formData = new FormData();

    const files = $('#import-components-file')[0].files;

    if (files.length === 0) {
        return;
    }

    // Files selected
    for (let i = 0; i < files.length; i++) {
        formData.append(`files${i}`, files[i], files[i].name);
    }

    formData.append('csrf_token', csrfToken);

    $.getJSON({
        url: submit_url,
        data: formData,
        processData: false,
        contentType: false,
        type: 'POST',
        success: function (response, reject) {
            if (response.status !== 'success') {
                console.error(`Something went wrong importing components: ${response.message}`);
                reject(new Error(response.message));
            }
            else {
                location.reload();
            }
        },
        error: function (e) {
            console.log(e);
            alert('Error parsing response from server. Please copy the contents of your Javascript Console and '
            + 'send it to an administrator, as well as what you were doing and what files you were uploading. - [handleUploadGradeableComponents]');
        },
    });
}

/**
 * Called when the point value of a common mark changes
 * @param me DOM Element of the mark point entry
 */
function onMarkPointsChange(me) {
    refreshComponentHeader(getComponentIdFromDOMElement(me), true)
        .catch((err) => {
            console.error(err);
            alert(`Error updating component! ${err.message}`);
        });
}

/**
 * Called when the mark stats button is pressed
 * @param me DOM Element of the mark stats button
 */
function onGetMarkStats(me) {
    const component_id = getComponentIdFromDOMElement(me);
    const mark_id = getMarkIdFromDOMElement(me);
    ajaxGetMarkStats(getGradeableId(), component_id, mark_id)
        .then((stats) => {
            const component_title = getComponentFromDOM(component_id).title;
            const mark_title = getMarkFromDOM(mark_id).title;

            openMarkStatsPopup(component_title, mark_title, stats);
        })
        .catch((err) => {
            alert(`Failed to get stats for mark: ${err.message}`);
        });
}

/**
 * Called when a component gets clicked (for opening / closing)
 * @param me DOM Element of the component header div
 * @param edit_mode editing from ta grading page or instructor edit gradeable page
 */
function onClickComponent(me, edit_mode = false) {
    const component_id = getComponentIdFromDOMElement(me);
    toggleComponent(component_id, true, edit_mode)
        .catch((err) => {
            console.error(err);
            setComponentInProgress(component_id, false);
            alert(`Error opening/closing component! ${err.message}`);
        });
}

/**
 * Called when the 'cancel' button is pressed on an open component
 * @param me DOM Element of the cancel button
 */
function onCancelComponent(me) {
    const component_id = getComponentIdFromDOMElement(me);
    const gradeable_id = getGradeableId();
    const anon_id = getAnonId();
    ajaxGetGradedComponent(gradeable_id, component_id, anon_id).then((component) => {
        const customMarkNote = $(`#component-${component_id}`).find('.mark-note-custom').val();
        // If there is any changes made in comment of a component , prompt the TA
        if ((component && component.comment !== customMarkNote) || (!component && customMarkNote !== '')) {
            if (confirm('Are you sure you want to discard all changes to the student message?')) {
                toggleComponent(component_id, false)
                    .catch((err) => {
                        console.error(err);
                        alert(`Error closing component! ${err.message}`);
                    });
            }
        }
        // There is no change in comment, i.e it is same as the saved comment (before)
        else {
            toggleComponent(component_id, false)
                .catch((err) => {
                    console.error(err);
                    alert(`Error closing component! ${err.message}`);
                });
        }
    });
}

function onCancelEditRubricComponent(me) {
    const component_id = getComponentIdFromDOMElement(me);
    toggleComponent(component_id, false, true);
}

/**
 * Called when the overall comment box is changed
 */
function onChangeOverallComment() {
    // Get the current grader so that we can get their comment from the dom.
    const grader = getGraderId();
    const currentOverallComment = $(`textarea#overall-comment-${grader}`).val();
    const previousOverallComment = $(`textarea#overall-comment-${grader}`).data('previous-comment');

    if (currentOverallComment !== previousOverallComment && currentOverallComment !== undefined) {
        $('.overall-comment-status').text('Saving Changes...');
        // If anything has changed, save the changes.
        ajaxSaveOverallComment(getGradeableId(), getAnonId(), currentOverallComment).then(() => {
            $('.overall-comment-status').text('All Changes Saved');
            // Update the current comment in the DOM.
            $(`textarea#overall-comment-${grader}`).data('previous-comment', currentOverallComment);
        }).catch(() => {
            $('.overall-comment-status').text('Error Saving Changes');
        });
    }
}

/**
 * When the component order changes, update the server
 */
function onComponentOrderChange() {
    ajaxSaveComponentOrder(getGradeableId(), getComponentOrders())
        .catch((err) => {
            console.error(err);
            alert(`Error reordering components! ${err.message}`);
        });
}

/**
 * Called when a mark is clicked in grade mode
 * @param me DOM Element of the mark div
 */
function onToggleMark(me) {
    toggleCommonMark(getComponentIdFromDOMElement(me), getMarkIdFromDOMElement(me))
        .catch((err) => {
            console.error(err);
            alert(`Error toggling mark! ${err.message}`);
        });
}

/**
 * Called when one of the custom mark fields changes
 * @param me DOM Element of one of the custom mark's elements
 */
function onCustomMarkChange(me) {
    updateCustomMark(getComponentIdFromDOMElement(me))
        .catch((err) => {
            console.error(err);
            alert(`Error updating custom mark! ${err.message}`);
        });
}

/**
 * Toggles the 'checked' state of the custom mark.  This effectively
 *  makes the 'score' and 'comment' values 0 and '' respectively when
 *  loading the graded component from the DOM, but leaves the values in
 *  the DOM if the user toggles this again.
 * @param me
 */
function onToggleCustomMark(me) {
    const component_id = getComponentIdFromDOMElement(me);
    const graded_component = getGradedComponentFromDOM(component_id);
    if (graded_component.comment === '') {
        setCustomMarkError(component_id, true);
        return;
    }
    toggleDOMCustomMark(component_id);
    toggleCustomMark(component_id)
        .catch((err) => {
            console.error(err);
            alert(`Error toggling custom mark! ${err.message}`);
        });
}

/**
 * Callback for the 'verify' buttons
 * @param me DOM Element of the verify button
 */
function onVerifyComponent(me) {
    verifyComponent(getComponentIdFromDOMElement(me))
        .catch((err) => {
            console.error(err);
            alert(`Error verifying component! ${err.message}`);
        });
}

/**
 * Callback for the 'verify all' button
 */
function onVerifyAll() {
    verifyAllComponents()
        .catch((err) => {
            console.error(err);
            alert(`Error verifying all components! ${err.message}`);
        });
}

/**
 * Callback for the 'edit mode' checkbox changing states
 */
function onToggleEditMode() {
    // Get the open components so we know which one to open once they're all saved
    const open_component_ids = getOpenComponentIds();
    let reopen_component_id = NO_COMPONENT_ID;

    // This prevents multiple sequential toggles from screwing things up
    disableEditModeBox(true);

    if (open_component_ids.length !== 0) {
        reopen_component_id = open_component_ids[0];
    }
    else {
        updateEditModeEnabled();
        disableEditModeBox(false);
        return;
    }

    setComponentInProgress(reopen_component_id);

    // Build a sequence to save open component
    let sequence = Promise.resolve();
    sequence = sequence.then(() => {
        return saveComponent(reopen_component_id);
    });
    // Once components are saved, reload the component in edit mode
    sequence.catch((err) => {
        console.error(err);
        alert(`Error saving component! ${err.message}`);
    })
        .then(() => {
            updateEditModeEnabled();
            if (reopen_component_id !== NO_COMPONENT_ID) {
                return reloadGradingComponent(reopen_component_id, isEditModeEnabled(), true);
            }
        })
        .catch((err) => {
            console.error(err);
            alert(`Error reloading component! ${err.message}`);
        })
        .then(() => {
            disableEditModeBox(false);
        });
}

/**
 * Callback for the 'count up' option of a component in instructor edit mode
 * @param me DOM element of the 'count up' radio button
 */
function onClickCountUp(me) {
    const component_id = getComponentIdFromDOMElement(me);
    const mark_id = getComponentFirstMarkId(component_id);
    setMarkTitle(mark_id, 'No Credit');
    $.get('Mark.twig', null, () => {
        $("input[id^='mark-editor-']").each(function () {
            $(this).attr('overall', 'No Credit');
            if (this.value < 0) {
                this.style.backgroundColor = 'var(--standard-vibrant-yellow)';
            }
            else {
                this.style.backgroundColor = 'var(--default-white)';
            }
        });
    });
}

/**
 * Callback for the 'count down' option of a component in instructor edit mode
 * @param me DOM element of the 'count down' radio button
 */
function onClickCountDown(me) {
    const component_id = getComponentIdFromDOMElement(me);
    const mark_id = getComponentFirstMarkId(component_id);
    setMarkTitle(mark_id, 'Full Credit');
    $.get('Mark.twig', null, () => {
        $("input[id^='mark-editor-']").each(function () {
            $(this).attr('overall', 'Full Credit');
            if (this.value > 0) {
                this.style.backgroundColor = 'var(--standard-vibrant-yellow)';
            }
            else {
                this.style.backgroundColor = 'var(--default-white)';
            }
        });
    });
}

/**
 * Callback for changing on the point values for a component
 * Does not change point value if not divisible by precision
 * @param me DOM element of the input box
 */
function onComponentPointsChange(me) {
    if (dividesEvenly($(me).val(), getPointPrecision())) {
        $(me).css('background-color', 'var(--standard-input-background)');
        refreshInstructorEditComponentHeader(getComponentIdFromDOMElement(me), true)
            .catch((err) => {
                console.error(err);
                alert(`Failed to refresh component! ${err.message}`);
            });
    }
    else {
        // Make box red to indicate error
        $(me).css('background-color', '#ff7777');
    }
}

/**
 * Returns true if dividend is evenly divisible by divisor, false otherwise
 * @param {number} dividend
 * @param {number} divisor
 * @returns {boolean}
 */
function dividesEvenly(dividend, divisor) {
    const multiplier = Math.pow(10, Math.max(decimalLength(dividend), decimalLength(divisor)));
    return ((dividend * multiplier) % (divisor * multiplier) === 0);
}

/**
 * Returns number of digits after decimal point
 * @param {number} num
 * @returns {int}
 */
function decimalLength(num) {
    return (num.toString().split('.')[1] || '').length;
}

/**
 * Callback for changing the title for a component
 * @param me DOM element of the input box
 */
function onComponentTitleChange(me) {
    getComponentJQuery(getComponentIdFromDOMElement(me)).find('.component-title-text').text($(me).val());
}

/**
 * Callback for changing the page number for a component
 * @param me DOM element of the input box
 */
function onComponentPageNumberChange(me) {
    getComponentJQuery(getComponentIdFromDOMElement(me)).find('.component-page-number-text').text($(me).val());
}

/**
 * Callback for changing the 'publish' setting of a mark
 * @param me DOM element of the check box
 */
function onMarkPublishChange(me) {
    getMarkJQuery(getMarkIdFromDOMElement(me)).toggleClass('mark-publish');
}

/**
 * Put all of the primary logic of the TA grading rubric here
 *
 */

/**
 * Verifies a component with the grader and reloads the component
 * @param {int} component_id
 * @returns {Promise}
 */
function verifyComponent(component_id) {
    const gradeable_id = getGradeableId();
    return ajaxVerifyComponent(gradeable_id, component_id, getAnonId())
        .then(() => {
            return reloadGradingComponent(component_id);
        })
        .then(() => {
            updateVerifyAllButton();
        });
}

/**
 * Verifies all graded components and reloads the rubric
 * @returns {Promise}
 */
function verifyAllComponents() {
    const gradeable_id = getGradeableId();
    const anon_id = getAnonId();
    return ajaxVerifyAllComponents(gradeable_id, anon_id)
        .then(() => {
            return reloadGradingRubric(gradeable_id, anon_id);
        })
        .then(() => {
            updateVerifyAllButton();
        });
}

/**
 * Adds a blank component to the gradeable
 * @return {Promise}
 */
function addComponent(peer) {
    return ajaxAddComponent(getGradeableId(), peer);
}

/**
 * Deletes a component from the server
 * @param {int} component_id
 * @returns {Promise}
 */
function deleteComponent(component_id) {
    return ajaxDeleteComponent(getGradeableId(), component_id);
}

/**
 * Sets the gradeable-wide page setting
 * @param {int} page PDF_PAGE_INSTRUCTOR, PDF_PAGE_STUDENT, or PDF_PAGE_NONE
 * @return {Promise}
 */
function setPdfPageAssignment(page) {
    if (page === PDF_PAGE_INSTRUCTOR) {
        page = 1;
    }

    return closeAllComponents(true, true)
        .then(() => {
            return ajaxSaveComponentPages(getGradeableId(), { page: page });
        })
        .then(() => {
            // Reload the gradeable to refresh all the component's display
            return reloadInstructorEditRubric(getGradeableId(), isItempoolAvailable(), getItempoolOptions());
        });
}

/**
 * Searches a array of marks for a mark with an id
 * @param {Object[]} marks
 * @param {int} mark_id
 * @return {Object}
 */
function getMarkFromMarkArray(marks, mark_id) {
    for (let i = 0; i < marks.length; ++i) {
        if (marks[i].id === mark_id) {
            return marks[i];
        }
    }
    return null;
}

/**
 * Call this once on page load to load the rubric for grading a submitter
 * Note: This takes 'gradeable_id' and 'anon_id' parameters since it gets called
 *  in the 'RubricPanel.twig' server template
 * @param {string} gradeable_id
 * @param {string} anon_id
 * @return {Promise}
 */
function reloadGradingRubric(gradeable_id, anon_id) {
    let gradeable_tmp = null;
    return ajaxGetGradeableRubric(gradeable_id)
        .catch((err) => {
            alert(`Could not fetch gradeable rubric: ${err.message}`);
        })
        .then((gradeable) => {
            gradeable_tmp = gradeable;
            return ajaxGetGradedGradeable(gradeable_id, anon_id, false);
        })
        .catch((err) => {
            alert(`Could not fetch graded gradeable: ${err.message}`);
        })
        .then((graded_gradeable) => {
            GRADED_GRADEABLE = graded_gradeable;
            return loadComponentData(gradeable_tmp, graded_gradeable)
                .then(() => {
                    return renderGradingGradeable(getGraderId(), gradeable_tmp, graded_gradeable,
                        isGradingDisabled(), canVerifyGraders(), getDisplayVersion());
                });
        })
        .then((elements) => {
            setRubricDOMElements(elements);
            return openCookieComponent();
        })
        .catch((err) => {
            alert(`Could not render gradeable: ${err.message}`);
            console.error(err);
        });
}
/**
* Call this to save components and graded components to global list
* @param {Promise} gradeable
* @param {Promise} graded_gradeable
* @return {Promise}
*/
async function loadComponentData(gradeable, graded_gradeable) {
    for (const component of gradeable.components) {
        COMPONENT_RUBRIC_LIST[component.id] = component;
    }
    if (graded_gradeable.graded_components) {
        const graded_array = Object.values(graded_gradeable.graded_components);
        for (const component of graded_array) {
            GRADED_COMPONENTS_LIST[component.component_id] = component;
        }
    }
    else {
        for (const component of gradeable.components) {
            GRADED_COMPONENTS_LIST[component.id] = undefined;
        }
    }
}
/**
 * Call this to update the totals and subtotals once a grader is done grading a component
 * @param {string} gradeable_id
 * @param {string} anon_id
 * @return {Promise}
 */

function updateTotals(gradeable_id, anon_id) {
    let gradeable_tmp = null;
    return ajaxGetGradeableRubric(gradeable_id)
        .catch((err) => {
            alert(`Could not fetch gradeable rubric: ${err.message}`);
        })
        .then((gradeable) => {
            gradeable_tmp = gradeable;
            return ajaxGetGradedGradeable(gradeable_id, anon_id, false);
        })
        .catch((err) => {
            alert(`Could not fetch graded gradeable: ${err.message}`);
        })
        .then((graded_gradeable) => {
            return renderGradingGradeable(getGraderId(), gradeable_tmp, graded_gradeable,
                isGradingDisabled(), canVerifyGraders(), getDisplayVersion());
        })
        .then((elements) => {
            setRubricDOMElements(elements);
        });
}

/**
 * Call this once on page load to load the peer panel.
 * Note: This takes 'gradeable_id' and 'anon_id' parameters since it gets called
 *  in the 'PeerPanel.twig' server template
 * @param {string} gradeable_id
 * @param {string} anon_id
 * @return {Promise}
 */
function reloadPeerRubric(gradeable_id, anon_id) {
    TA_GRADING_PEER = true;
    let gradeable_tmp = null;
    return ajaxGetGradeableRubric(gradeable_id)
        .catch((err) => {
            alert(`Could not fetch gradeable rubric: ${err.message}`);
        })
        .then((gradeable) => {
            gradeable_tmp = gradeable;
            return ajaxGetGradedGradeable(gradeable_id, anon_id, true);
        })
        .catch((err) => {
            alert(`Could not fetch graded gradeable: ${err.message}`);
        })
        .then((graded_gradeable) => {
            const elements = renderPeerGradeable(getGraderId(), gradeable_tmp, graded_gradeable,
                true, false, getDisplayVersion());
            const gradingBox = $('#peer-grading-box');
            gradingBox.html(elements);
        })
        .catch((err) => {
            alert(`Could not render gradeable: ${err.message}`);
            console.error(err);
        });
}

/**
 * Call this once on page load to load the rubric instructor editing
 * @param {string} gradeable_id
 * @param {bool} itempool_available
 * @param {array} itempool_options
 * @return {Promise}
 */
function reloadInstructorEditRubric(gradeable_id, itempool_available, itempool_options) {
    return ajaxGetGradeableRubric(gradeable_id)
        .catch((err) => {
            alert(`Could not fetch gradeable rubric: ${err.message}`);
        })
        .then((gradeable) => {
            return renderInstructorEditGradeable(gradeable, itempool_available, itempool_options);
        })
        .then((elements) => {
            setRubricDOMElements(elements);
            return refreshRubricTotalBox();
        })
        .then(() => {
            return openCookieComponent();
        })
        .catch((err) => {
            alert(`Could not render gradeable: ${err.message}`);
            console.error(err);
        });
}

/**
 * Reloads the provided component with the grader view
 * @param {int} component_id
 * @param {boolean} editable True to load component in edit mode
 * @param {boolean} showMarkList True to show mark list as open
 * @returns {Promise}
 */
function reloadGradingComponent(component_id, editable = false, showMarkList = false) {
    let component_tmp = null;
    const gradeable_id = getGradeableId();
    ajaxGetGradedGradeable(gradeable_id, getAnonId(), false);
    return ajaxGetComponentRubric(gradeable_id, component_id)
        .then((component) => {
            // Set the global mark list data for this component for conflict resolution
            OLD_MARK_LIST[component_id] = component.marks;
            COMPONENT_RUBRIC_LIST[component_id] = component;

            component_tmp = component;
            return ajaxGetGradedComponent(gradeable_id, component_id, getAnonId());
        })
        .then((graded_component) => {
            // Set the global graded component list data for this component to detect changes
            OLD_GRADED_COMPONENT_LIST[component_id] = graded_component;
            GRADED_COMPONENTS_LIST[component_id] = graded_component;

            // Render the grading component with edit mode if enabled,
            //  and 'true' to show the mark list
            return injectGradingComponent(component_tmp, graded_component, editable, showMarkList);
        });
}

/**
 * Opens the component in the cookie
 * @returns {Promise}
 */
function openCookieComponent() {
    const cookieComponent = getOpenComponentIdFromCookie();
    if (!componentExists(cookieComponent)) {
        return Promise.resolve();
    }
    return toggleComponent(cookieComponent, false)
        .then(() => {
            scrollToComponent(cookieComponent);
        });
}

/**
 * Closes all open components and the overall comment
 * @param {boolean} save_changes
 * @param {boolean} edit_mode editing from ta grading page or instructor edit gradeable page
 * @return {Promise<void>}
 */
function closeAllComponents(save_changes, edit_mode = false) {
    let sequence = Promise.resolve();

    // Close all open components.  There shouldn't be more than one,
    //  but just in case there is...
    getOpenComponentIds().forEach((id) => {
        sequence = sequence.then(() => {
            if (isComponentOpen(id)) {
                return closeComponent(id, save_changes, edit_mode);
            }
        });
    });
    return sequence;
}

/**
 * Toggles the open/close state of a component
 * @param {int} component_id the component's id
 * @param {boolean} saveChanges
 * @param {edit_mode} editing from ta grading page or instructor edit gradeable page
 * @return {Promise}
 */
function toggleComponent(component_id, saveChanges, edit_mode = false) {
    let action = Promise.resolve();
    // Component is open, so close it
    if (isComponentOpen(component_id)) {
        action = action.then(() => {
            return closeComponent(component_id, saveChanges, edit_mode);
        });
    }
    else {
        action = action.then(() => {
            return closeAllComponents(saveChanges, edit_mode)
                .then(() => {
                    return (openComponent(component_id));
                });
        });
    }

    // Save the open component in the cookie
    return action.then(() => {
        updateCookieComponent();
    });
}

function open_overall_comment_tab(user) {
    const textarea = $(`#overall-comment-${user}`);
    const comment_root = textarea.closest('.general-comment-entry');

    $('#overall-comments').children().hide();
    $('#overall-comment-tabs').children().removeClass('active-btn');
    comment_root.show();
    $(`#overall-comment-tab-${user}`).addClass('active-btn');

    // if the tab is for the main user of the page
    if (!textarea.hasClass('markdown-preview')) {
        if ($(`#overall-comment-markdown-preview-${user}`).is(':hidden')) {
            textarea.show();
        }
    }
    else {
        textarea.show();
    }

    const attachmentsListUser = $(`#attachments-list-${user}`);
    if (attachmentsListUser.length !== 0) {
        const attachmentsList = $('#attachments-list');
        $(`#attachments-list-${attachmentsList.attr('data-active-user')}`).css('display', 'none');

        let isUser = false;
        if (attachmentsList.attr('data-user') === user) {
            $('#attachment-upload-form').css('display', '');
            $('#overall-comments-attachments').css('display', '');
            isUser = true;
        }
        else {
            $('#attachment-upload-form').css('display', 'none');
        }
        if (attachmentsListUser.children().length === 0) {
            attachmentsListUser.css('display', 'none');
            $('#attachments-header').css('display', 'none');
            if (!isUser) {
                $('#overall-comments-attachments').css('display', 'none');
            }
        }
        else {
            attachmentsListUser.css('display', '');
            $('#attachments-header').css('display', '');
            $('#overall-comments-attachments').css('display', '');
        }

        attachmentsList.attr('data-active-user', user);
    }
}

/**
 * Adds a new mark to the DOM and refreshes the display
 * @param {int} component_id
 * @return {Promise}
 */
function addNewMark(component_id) {
    const component = getComponentFromDOM(component_id);
    component.marks.push({
        id: getNewMarkId(),
        title: '',
        points: 0.0,
        publish: false,
        order: component.marks.length,
    });
    let promise = Promise.resolve();
    if (!isInstructorEditEnabled()) {
        const graded_component = getGradedComponentFromDOM(component_id);
        promise = promise.then(() => {
            return injectGradingComponent(component, graded_component, true, true);
        });
    }
    else {
        promise = promise.then(() => {
            return injectInstructorEditComponent(component, true);
        });
    }
    return promise;
}

/**
 * Toggles the state of a mark in grade mode
 * @return {Promise}
 */
function toggleCommonMark(component_id, mark_id) {
    return isMarkChecked(mark_id) ? unCheckMark(component_id, mark_id) : checkMark(component_id, mark_id);
}

/**
 * Call to update the custom mark state when any of the custom mark fields change
 * @param {int} component_id
 * @return {Promise}
 */
function updateCustomMark(component_id) {
    if (hasCustomMark(component_id)) {
        // Check the mark if it isn't already
        checkDOMCustomMark(component_id);

        // Uncheck the first mark just in case it's checked
        return unCheckFirstMark(component_id);
    }
    else {
        // Automatically uncheck the custom mark if it's no longer relevant
        unCheckDOMCustomMark(component_id);

        // Note: this is in the else block since `unCheckFirstMark` calls this function
        return refreshGradedComponent(component_id, true);
    }
}

/**
 * Call to toggle the custom mark 'checked' state without removing its data
 * @param {int} component_id
 * @return {Promise}
 */
function toggleCustomMark(component_id) {
    if (isCustomMarkChecked(component_id)) {
        // Uncheck the first mark just in case it's checked
        return unCheckFirstMark(component_id);
    }
    else {
        // Note: this is in the else block since `unCheckFirstMark` calls this function
        return refreshGradedComponent(component_id, true);
    }
}
/**
 * Opens a component for instructor edit mode
 * NOTE: don't call this function on its own.  Call 'openComponent' Instead
 * @param {int} component_id
 * @return {Promise}
 */
function openComponentInstructorEdit(component_id) {
    const gradeable_id = getGradeableId();
    return ajaxGetComponentRubric(gradeable_id, component_id)
        .then((component) => {
            // Set the global mark list data for this component for conflict resolution
            OLD_MARK_LIST[component_id] = component.marks;

            // Render the component in instructor edit mode
            //  and 'true' to show the mark list
            return injectInstructorEditComponent(component, true, true);
        });
}

/**
 * Opens a component for grading mode (including normal edit mode)
 * NOTE: don't call this function on its own.  Call 'openComponent' Instead
 * @param {int} component_id
 * @return {Promise}
 */
function openComponentGrading(component_id) {
    OLD_GRADED_COMPONENT_LIST[component_id] = GRADED_COMPONENTS_LIST[component_id];
    OLD_MARK_LIST[component_id] = COMPONENT_RUBRIC_LIST[component_id].marks;

    return injectGradingComponent(COMPONENT_RUBRIC_LIST[component_id], GRADED_COMPONENTS_LIST[component_id], isEditModeEnabled(), true)
        .then(() => {
            const page = getComponentPageNumber(component_id);
            if (page) {
                scrollToPage(page);
            }
        });
}

/**
 * Scrolls the submission panel to the page number specified by the component
 * Will open the associated image or PDF depending on if the last opened file was a bulk upload image.
 * TODO: This is currently very clunky, and only works with test files (aka upload.pdf).
 * @param {int} page_num
 * @return {void}
 */
function scrollToPage(page_num) {
    const files = $('.openable-element-submissions');
    const activeView = $('#file-view').is(':visible');
    let lastLoadedFile = activeView ? $('#grading_file_name').text().trim() : localStorage.getItem('ta-grading-files-full-view-last-opened') ?? 'upload.pdf';
    if (lastLoadedFile.charAt(0) === '.') {
        lastLoadedFile = lastLoadedFile.substring(1);
    }
    if (lastLoadedFile.startsWith('upload_page_')) {
        const lastLoadedFilePageNum = parseInt(lastLoadedFile.split('_')[2].split('.')[0]);
        if (activeView && page_num === lastLoadedFilePageNum) {
            return;
        }
        let maxPage = -1;
        let maxPageName = null;
        let maxPageLoc = null;
        for (let i = 0; i < files.length; i++) {
            const filename = files[i].innerText.trim();
            const filenameNoPeriod = filename.charAt(0) === '.' ? filename.substring(1) : filename;
            if (filenameNoPeriod.startsWith('upload_page_')) {
                const currPageNum = parseInt(filename.split('_')[2].split('.')[0]);
                if (page_num === currPageNum) {
                    viewFileFullPanel(filename, files[i].getAttribute('file-url'));
                    return;
                }
                else if (currPageNum > maxPage) {
                    maxPage = currPageNum;
                    maxPageName = filename;
                    maxPageLoc = files[i].getAttribute('file-url');
                }
            }
        }
        if (maxPage !== -1) {
            viewFileFullPanel(maxPageName, maxPageLoc);
            return;
        }
    }
    for (let i = 0; i < files.length; i++) {
        if (files[i].innerText.trim() === 'upload.pdf') {
            if (activeView) {
                page_num = Math.min($('#viewer > .page').length, page_num);
                const page = $(`#pageContainer${page_num}`);
                if (page.length) {
                    $('#submission_browser').scrollTop(Math.max(page[0].offsetTop - $('#file-view > .sticky-file-info').first().height(), 0));
                }
            }
            else {
                viewFileFullPanel('upload.pdf', files[i].getAttribute('file-url'), page_num - 1);
            }
        }
    }
}

/**
 * Opens the requested component
 * Note: This does not close the currently open component
 * @param {int} component_id
 * @return {Promise}
 */
function openComponent(component_id) {
    setComponentInProgress(component_id);
    // Achieve polymorphism in the interface using this `isInstructorEditEnabled` flag
    return (isInstructorEditEnabled() ? openComponentInstructorEdit(component_id) : openComponentGrading(component_id))
        .then(resizeNoScrollTextareas);
}

/**
 * Scroll such that a given component is visible
 * @param component_id
 */
function scrollToComponent(component_id) {
    const component = getComponentJQuery(component_id);
    component[0].scrollIntoView();
}

/**
 * Closes a component for instructor edit mode and saves changes
 * NOTE: don't call this function on its own.  Call 'closeComponent' Instead
 * @param {int} component_id
 * @param {boolean} saveChanges If the changes to the component should be saved or discarded
 * @return {Promise}
 */
function closeComponentInstructorEdit(component_id, saveChanges) {
    let sequence = Promise.resolve();
    const component = getComponentFromDOM(component_id);
    const countUp = getCountDirection(component_id) !== COUNT_DIRECTION_DOWN;
    if (saveChanges) {
        sequence = sequence
            .then(() => {
                // eslint-disable-next-line eqeqeq
                if (component.max_value == 0 && component.upper_clamp == 0 && component.lower_clamp < 0) {
                    const mark_title = 'No Penalty Points';
                    component.marks[0].title = mark_title;
                    $(`#mark-${component.marks[0].id.toString()}`).find(':input')[1].value = 'No Penalty Points';
                }
                // eslint-disable-next-line eqeqeq
                else if (component.max_value == 0 && component.upper_clamp > 0 && component.lower_clamp == 0) {
                    const mark_title = 'No Extra Credit Awarded';
                    component.marks[0].title = mark_title;
                    $(`#mark-${component.marks[0].id.toString()}`).find(':input')[1].value = 'No Extra Credit Awarded';
                }
                else if (countUp) {
                    const mark_title = 'No Credit';
                    component.marks[0].title = mark_title;
                    $(`#mark-${component.marks[0].id.toString()}`).find(':input')[1].value = 'No Credit';
                }
                return saveMarkList(component_id);
            })
            .then(() => {
                // Save the component title and comments
                return ajaxSaveComponent(getGradeableId(), component_id, component.title, component.ta_comment,
                    component.student_comment, component.page, component.lower_clamp,
                    component.default, component.max_value, component.upper_clamp, component.is_itempool_linked, component.itempool_option);
            });
    }
    return sequence
        .then(() => {
            return ajaxGetComponentRubric(getGradeableId(), component_id);
        })
        .then((component) => {
            // Render the component with a hidden mark list
            return injectInstructorEditComponent(component, false);
        });
}

/**
 * Closes a component for grading mode and saves changes
 * NOTE: don't call this function on its own.  Call 'closeComponent' Instead
 * @param {int} component_id
 * @param {boolean} saveChanges If the changes to the (graded) component should be saved or discarded
 * @return {Promise}
 */
function closeComponentGrading(component_id, saveChanges) {
    let sequence = Promise.resolve();

    GRADED_COMPONENTS_LIST[component_id] = getGradedComponentFromDOM(component_id);
    COMPONENT_RUBRIC_LIST[component_id] = getComponentFromDOM(component_id);

    if (saveChanges) {
        sequence = sequence.then(() => {
            return saveComponent(component_id);
        });
    }
    // Finally, render the graded component in non-edit mode with the mark list hidden
    return sequence
        .then(() => {
            injectGradingComponent(COMPONENT_RUBRIC_LIST[component_id], GRADED_COMPONENTS_LIST[component_id], false, false);
        });
}

/**
 * Closes the requested component and saves any changes if requested
 * @param {int} component_id
 * @param {boolean} saveChanges If the changes to the (graded) component should be saved or discarded
 * @param {boolean} edit_mode editing from ta grading page or instructor edit gradeable page
 * @return {Promise}
 */
function closeComponent(component_id, saveChanges = true, edit_mode = false) {
    setComponentInProgress(component_id);
    const gradeable_id = getGradeableId();
    const anon_id = getAnonId();
    // Achieve polymorphism in the interface using this `isInstructorEditEnabled` flag
    if (isInstructorEditEnabled()) {
        return closeComponentInstructorEdit(component_id, saveChanges).then(() => {
            setComponentInProgress(component_id, false);
        })
            .then(() => {
                if (!edit_mode) {
                    return updateTotals(gradeable_id, anon_id);
                }
            });
    }
    else {
        return closeComponentGrading(component_id, saveChanges)
            .then(() => {
                setComponentInProgress(component_id, false);
            })
            .then(() => {
                if (!edit_mode) {
                    if (!GRADED_GRADEABLE.peer_gradeable) {
                        return refreshTotalScoreBox();
                    }
                    else {
                        return updateTotals(gradeable_id, anon_id);
                    }
                }
            });
    }
}

/**
 * Scroll such that the overall comment is visible
 */
function scrollToOverallComment() {
    const comment = getOverallCommentJQuery();
    comment[0].scrollIntoView();
}

/**
 * Checks the requested mark and refreshes the component
 * @param {int} component_id
 * @param {int} mark_id
 * @return {Promise}
 */
function checkMark(component_id, mark_id) {
    // Don't let them check a disabled mark
    if (isMarkDisabled(mark_id)) {
        return Promise.resolve();
    }

    // First fetch the necessary information from the DOM
    const gradedComponent = getGradedComponentFromDOM(component_id);

    // Uncheck the first mark if it's checked
    const firstMarkId = getComponentFirstMarkId(component_id);
    if (isMarkChecked(firstMarkId)) {
        // If first mark is checked, it will be the first element in the array
        gradedComponent.mark_ids.splice(0, 1);
    }

    // Then add the mark id to the array
    gradedComponent.mark_ids.push(mark_id);

    // Finally, re-render the component
    return injectGradingComponent(getComponentFromDOM(component_id), gradedComponent, false, true);
}

/**
 * Un-checks the requested mark and refreshes the component
 * @param {int} component_id
 * @param {int} mark_id
 * @return {Promise}
 */
function unCheckMark(component_id, mark_id) {
    // First fetch the necessary information from the DOM
    const gradedComponent = getGradedComponentFromDOM(component_id);

    // Then remove the mark id from the array
    for (let i = 0; i < gradedComponent.mark_ids.length; ++i) {
        if (gradedComponent.mark_ids[i] === mark_id) {
            gradedComponent.mark_ids.splice(i, 1);
            break;
        }
    }

    // Finally, re-render the component
    return injectGradingComponent(getComponentFromDOM(component_id), gradedComponent, false, true);
}

/**
 * Un-checks the full credit / no credit mark of a component
 * @param {int} component_id
 * @return {Promise}
 */
function unCheckFirstMark(component_id) {
    return unCheckMark(component_id, getComponentFirstMarkId(component_id));
}

/**
 * Saves the mark list to the server for a component and handles any conflicts.
 * Properties that are saved are: mark point values, mark titles, and mark order
 * @param {int} component_id
 * @return {Promise}
 */
function saveMarkList(component_id) {
    const gradeable_id = getGradeableId();
    return ajaxGetComponentRubric(gradeable_id, component_id)
        .then((component) => {
            const domMarkList = getMarkListFromDOM(component_id);
            const serverMarkList = component.marks;
            const oldServerMarkList = OLD_MARK_LIST[component_id];

            // associative array of associative arrays of marks with conflicts {<mark_id>: {domMark, serverMark, oldServerMark}, ...}
            const conflictMarks = {};

            let sequence = Promise.resolve();

            // For each DOM mark, try to save it
            domMarkList.forEach((domMark) => {
                const serverMark = getMarkFromMarkArray(serverMarkList, domMark.id);
                const oldServerMark = getMarkFromMarkArray(oldServerMarkList, domMark.id);
                sequence = sequence
                    .then(() => {
                        return tryResolveMarkSave(gradeable_id, component_id, domMark, serverMark, oldServerMark);
                    })
                    .then((success) => {
                        // success of false counts as conflict
                        if (success === false) {
                            conflictMarks[domMark.id] = {
                                domMark: domMark,
                                serverMark: serverMark,
                                oldServerMark: oldServerMark,
                                localDeleted: isMarkDeleted(domMark.id),
                            };
                        }
                    });
            });

            return sequence
                .then(() => {
                    // No conflicts, so don't open the popup
                    if (Object.keys(conflictMarks).length === 0) {
                        return;
                    }

                    // Prompt the user with any conflicts
                    return openMarkConflictPopup(component_id, conflictMarks);
                })
                .then(() => {
                    const markOrder = {};
                    domMarkList.forEach((mark) => {
                        markOrder[mark.id] = mark.order;
                    });
                    // Finally, save the order
                    return ajaxSaveMarkOrder(gradeable_id, component_id, markOrder);
                });
        });
}

/**
 * Used to check if two marks are equal
 * @param {Object} mark0
 * @param {Object} mark1
 * @return {boolean}
 */
function marksEqual(mark0, mark1) {
    return mark0.points === mark1.points && mark0.title === mark1.title
        && mark0.publish === mark1.publish;
}

/**
 * Determines what to do when trying to save a mark provided the mark
 *  before edits, the DOM mark, and the server's up-to-date mark
 *  @return {Promise<boolean>} Resolves true on success, false on conflict
 */
function tryResolveMarkSave(gradeable_id, component_id, domMark, serverMark, oldServerMark) {
    const markDeleted = isMarkDeleted(domMark.id);
    if (oldServerMark !== null) {
        if (serverMark !== null) {
            // Mark edited under normal conditions
            if ((marksEqual(domMark, serverMark) || marksEqual(domMark, oldServerMark)) && !markDeleted) {
                // If the domMark is not unique, then we don't need to do anything
                return Promise.resolve(true);
            }
            else if (!marksEqual(serverMark, oldServerMark)) {
                // The domMark is unique, and the serverMark is also unique,
                // which means all 3 versions are different, which is a conflict state
                return Promise.resolve(false);
            }
            else if (markDeleted) {
                // domMark was deleted and serverMark hasn't changed from oldServerMark,
                //  so try to delete the mark
                return ajaxDeleteMark(gradeable_id, component_id, domMark.id)
                    .catch((err) => {
                        err.message = `Could not delete mark: ${err.message}`;
                        throw err;
                    })
                    .then(() => {
                        // Success, then resolve success
                        return Promise.resolve(true);
                    });
            }
            else {
                // The domMark is unique and the serverMark is the same as the oldServerMark
                //  so we should save the domMark to the server
                return ajaxSaveMark(gradeable_id, component_id, domMark.id, domMark.title, domMark.points, domMark.publish)
                    .then(() => {
                        // Success, then resolve success
                        return Promise.resolve(true);
                    });
            }
        }
        else {
            // This means it was deleted from the server.
            if (!marksEqual(domMark, oldServerMark) && !markDeleted) {
                // And the mark changed and wasn't deleted, which is a conflict state
                return Promise.resolve(false);
            }
            else {
                // And the mark didn't change or it was deleted, so don't do anything
                return Promise.resolve(domMark.id);
            }
        }
    }
    else {
        // This means it didn't exist when we started editing, so serverMark must also be null
        if (markDeleted) {
            // The mark was marked for deletion, but never existed... so do nothing
            return Promise.resolve(true);
        }
        else {
            // The mark never existed and isn't deleted, so its new
            return ajaxAddNewMark(gradeable_id, component_id, domMark.title, domMark.points, domMark.publish)
                .then((data) => {
                    // Success, then resolve true
                    domMark.id = data.mark_id;
                    return Promise.resolve(true);
                })
                .catch((err) => {
                    // This means the user's mark was invalid
                    err.message = `Failed to add mark: ${err.message}`;
                    throw err;
                });
        }
    }
}

/**
 * Checks if two graded components are equal
 * @param {Object} gcDOM Must not be undefined
 * @param {Object} gcOLD May be undefined
 * @returns {boolean}
 */
function gradedComponentsEqual(gcDOM, gcOLD) {
    // If the OLD component is undefined, they are only equal if no marks have been assigned
    if (gcOLD === undefined) {
        return gcDOM.mark_ids.length === 0 && (!gcDOM.custom_mark_selected || (gcDOM.score === 0.0 && gcDOM.comment === ''));
    }

    // If its not the same version, then we want to save
    if (gcDOM.graded_version !== gcOLD.graded_version) {
        return false;
    }

    // Simple check, if the mark list isn't the same length
    if (gcDOM.mark_ids.length !== gcOLD.mark_ids.length) {
        return false;
    }

    // Check that they have the same marks assigned
    for (let i = 0; i < gcDOM.mark_ids.length; i++) {
        let found = false;
        for (let j = 0; j < gcOLD.mark_ids.length; j++) {
            if (gcOLD.mark_ids[j] === gcDOM.mark_ids[i]) {
                found = true;
            }
        }
        if (!found) {
            return false;
        }
    }

    // Since the custom mark can be unchecked with text / point value, treat unchecked as blank score / point values
    if (gcDOM.custom_mark_selected) {
        return gcDOM.score === gcOLD.score && gcDOM.comment === gcOLD.comment;
    }
    else {
        return gcOLD.score === 0.0 && gcOLD.comment === '';
    }
}

function saveComponent(component_id) {
    // We are saving changes...
    if (isEditModeEnabled()) {
        // We're in edit mode, so save the component and fetch the up-to-date grade / rubric data
        return saveMarkList(component_id)
            .then(() => {
                return ajaxGetComponentRubric(getGradeableId(), component_id);
            }).then((component) => {
                COMPONENT_RUBRIC_LIST[component_id] = component;
                return Promise.resolve();
            });
    }
    else {
        // The grader unchecked the custom mark, but didn't delete the text.  This shouldn't happen too often,
        //  so prompt the grader if this is what they really want since it will delete the text / score.
        const gradedComponent = getGradedComponentFromDOM(component_id);
        // only show error if custom marks are allowed
        if (gradedComponent.custom_mark_enabled && gradedComponent.comment !== '' && !gradedComponent.custom_mark_selected && getAllowCustomMarks()) {
            if (!confirm('Are you sure you want to delete the custom mark?')) {
                return Promise.reject();
            }
        }
        // We're in grade mode, so save the graded component
        // The grader didn't change the grade at all, so don't save (don't put our name on a grade we didn't contribute to)
        if (!gradedComponentsEqual(gradedComponent, OLD_GRADED_COMPONENT_LIST[component_id])) {
            saveGradedComponent(component_id);
            if (!isSilentEditModeEnabled()) {
                GRADED_COMPONENTS_LIST[component_id].grader_id = getGraderId();
            }
            GRADED_COMPONENTS_LIST[component_id].verifier_id = '';
        }
        return Promise.resolve();
    }
}

/**
 * Saves the component grade information to the server
 * Note: if the mark was deleted remotely, but the submitter was assigned it locally, the mark
 *  will be resurrected with a new id
 * @param {int} component_id
 * @return {Promise}
 */
function saveGradedComponent(component_id) {
    const gradeable_id = getGradeableId();
    const gradedComponent = getGradedComponentFromDOM(component_id);
    gradedComponent.graded_version = getDisplayVersion();

    return ajaxGetComponentRubric(getGradeableId(), component_id)
        .then((component) => {
            const missingMarks = [];
            const domComponent = getComponentFromDOM(component_id);

            // Check each mark the submitter was assigned
            gradedComponent.mark_ids.forEach((mark_id) => {
                // Mark exists remotely, so no action required
                if (getMarkFromMarkArray(component.marks, mark_id) !== null) {
                    return;
                }
                missingMarks.push(getMarkFromMarkArray(domComponent.marks, mark_id));
            });

            // For each mark missing from the server, add it
            let sequence = Promise.resolve();
            missingMarks.forEach((mark) => {
                sequence = sequence
                    .then(() => {
                        return ajaxAddNewMark(gradeable_id, component_id, mark.title, mark.points, mark.publish);
                    })
                    .then((data) => {
                        // Make sure to add it to the grade.  We don't bother removing the deleted mark ids
                        //  however, because the server filters out non-existent mark ids
                        gradedComponent.mark_ids.push(data.mark_id);
                    });
            });
            return sequence;
        })
        .then(() => {
            return ajaxSaveGradedComponent(
                gradeable_id, component_id, getAnonId(),
                gradedComponent.graded_version,
                gradedComponent.custom_mark_selected ? gradedComponent.score : 0.0,
                gradedComponent.custom_mark_selected ? gradedComponent.comment : '',
                isSilentEditModeEnabled(),
                gradedComponent.mark_ids);
        });
}

/**
 * Re-renders the graded component header with the data in the DOM
 *  and preserves the edit/grade mode display
 * @param {int} component_id
 * @param {boolean} showMarkList Whether the header should be styled like the component is open
 * @return {Promise}
 */
function refreshGradedComponentHeader(component_id, showMarkList) {
    return injectGradingComponentHeader(
        getComponentFromDOM(component_id),
        getGradedComponentFromDOM(component_id), showMarkList);
}

<<<<<<< HEAD
/**
 * Resolves all version conflicts for the gradeable by re-submitting the current marks for every component
 */
function updateAllComponentVersions(){
    if(confirm("Are you sure you want to update the version for all components without separately inspecting each component?")){
        ajaxChangeGradedVersion(getGradeableId(), getAnonId(), getDisplayVersion()).then(() => {
            location.reload();
        })
    }
}


=======
>>>>>>> ac9f2d5d
/**
 * Re-renders the graded component with the data in the DOM
 *  and preserves the edit/grade mode display
 * @param {int} component_id
 * @param {boolean} showMarkList Whether the mark list should be visible
 * @return {Promise}
 */
function refreshGradedComponent(component_id, showMarkList) {
    return injectGradingComponent(
        getComponentFromDOM(component_id),
        getGradedComponentFromDOM(component_id),
        isEditModeEnabled(), showMarkList);
}

/**
 * Re-renders the component header with the data in the DOM
 * @param {int} component_id
 * @param {boolean} showMarkList Whether the header should be styled like the component is open
 * @return {Promise}
 */
function refreshInstructorEditComponentHeader(component_id, showMarkList) {
    return injectInstructorEditComponentHeader(getComponentFromDOM(component_id), showMarkList);
}

/**
 * Re-renders the component with the data in the DOM
 * @param {int} component_id
 * @param {boolean} showMarkList Whether the mark list should be visible
 * @return {Promise}
 */
function refreshInstructorEditComponent(component_id, showMarkList) {
    return injectInstructorEditComponent(getComponentFromDOM(component_id), showMarkList);
}

/**
 * Re-renders the component's header block with the data in the DOM
 * @param {int} component_id
 * @param {boolean} showMarkList Whether the header should be styled like the component is open
 * @return {Promise}
 */
function refreshComponentHeader(component_id, showMarkList) {
    return isInstructorEditEnabled() ? refreshInstructorEditComponentHeader(component_id, showMarkList) : refreshGradedComponentHeader(component_id, showMarkList);
}

/**
 * Re-renders the component with the data in the DOM
 * @param {int} component_id
 * @param {boolean} showMarkList Whether the mark list should be visible
 * @return {Promise}
 */
function refreshComponent(component_id, showMarkList) {
    return isInstructorEditEnabled() ? refreshInstructorEditComponent(component_id, showMarkList) : refreshGradedComponent(component_id, showMarkList);
}

/**
 * Refreshes the 'total scores' box at the bottom of the gradeable
 * @return {Promise}
 */
function refreshTotalScoreBox() {
    return injectTotalScoreBox(getScoresFromDOM());
}

/**
 * Refreshes the 'rubric total' box at the top of the rubric editor
 * @returns {Promise}
 */
function refreshRubricTotalBox() {
    return injectRubricTotalBox(getRubricTotalFromDOM());
}

/**
 * Renders the provided component object for instructor edit mode
 * @param {Object} component
 * @param {boolean} showMarkList Whether the mark list should be visible
 * @param {boolean} loadItempoolOptions whether to load the itempool options or not
 * @return {Promise}
 */
function injectInstructorEditComponent(component, showMarkList, loadItempoolOptions = false) {
    return renderEditComponent(component, getPointPrecision(), showMarkList)
        .then((elements) => {
            setComponentContents(component.id, elements);
        })
        .then(() => {
            return refreshRubricTotalBox();
        }).then(() => {
            if (isItempoolAvailable() && loadItempoolOptions) {
                addItempoolOptions(component.id);
            }
        });
}

/**
 * Renders the provided component object for instructor edit mode header
 * @param {Object} component
 * @param {boolean} showMarkList Whether to style the header like the mark list is open
 * @return {Promise}
 */
function injectInstructorEditComponentHeader(component, showMarkList) {
    return renderEditComponentHeader(component, getPointPrecision(), showMarkList)
        .then((elements) => {
            setComponentHeaderContents(component.id, elements);
        })
        .then(() => {
            return refreshRubricTotalBox();
        });
}

/**
 * Renders the provided component/graded_component object for grading/editing
 * @param {Object} component
 * @param {Object} graded_component
 * @param {boolean} editable Whether the component should appear in edit or grade mode
 * @param {boolean} showMarkList Whether to show the mark list or not
 * @return {Promise}
 */
function injectGradingComponent(component, graded_component, editable, showMarkList) {
    const student_grader = $('#student-grader').attr('is-student-grader');
    return renderGradingComponent(getGraderId(), component, graded_component, isGradingDisabled(), canVerifyGraders(), getPointPrecision(), editable, showMarkList, getComponentVersionConflict(graded_component), student_grader, TA_GRADING_PEER, getAllowCustomMarks())
        .then((elements) => {
            setComponentContents(component.id, elements);
        });
}

/**
 * Renders the provided component/graded_component header
 * @param {Object} component
 * @param {Object} graded_component
 * @param {boolean} showMarkList Whether to style the header like the mark list is open
 * @return {Promise}
 */
function injectGradingComponentHeader(component, graded_component, showMarkList) {
    return renderGradingComponentHeader(getGraderId(), component, graded_component, isGradingDisabled(), canVerifyGraders(), showMarkList, getComponentVersionConflict(graded_component))
        .then((elements) => {
            setComponentHeaderContents(component.id, elements);
        })
        .then(() => {
            return refreshTotalScoreBox();
        });
}

/**
 * Renders the total scores box
 * @param {Object} scores
 * @return {Promise}
 */
function injectTotalScoreBox(scores) {
    return renderTotalScoreBox(scores)
        .then((elements) => {
            setTotalScoreBoxContents(elements);
        }).catch((error) => {
            console.error('Failed to render:', error);
        });
}

/**
 * Renders the rubric total box (instructor edit mode)
 * @param {Object} scores
 * @returns {Promise<string>}
 */
function injectRubricTotalBox(scores) {
    return renderRubricTotalBox(scores)
        .then((elements) => {
            setRubricTotalBoxContents(elements);
        });
}

function addItempoolOptions(componentId) {
    // create option elements for the itempool options
    const itempools = getItempoolOptions(true);
    const select_ele = $(`#component-itempool-select-${componentId}`);
    const selected_value = select_ele.attr('data-selected') ? select_ele.attr('data-selected') : 'null';
    const itempool_options = ['<option value="null">NONE</option>'];

    for (const key in itempools) {
        itempool_options.push(`<option value='${key}'>${key} (${itempools[key].join(', ')})</option>`);
    }
    select_ele.html(itempool_options);
    select_ele.val(selected_value).change();
}<|MERGE_RESOLUTION|>--- conflicted
+++ resolved
@@ -3283,7 +3283,6 @@
         getGradedComponentFromDOM(component_id), showMarkList);
 }
 
-<<<<<<< HEAD
 /**
  * Resolves all version conflicts for the gradeable by re-submitting the current marks for every component
  */
@@ -3295,9 +3294,6 @@
     }
 }
 
-
-=======
->>>>>>> ac9f2d5d
 /**
  * Re-renders the graded component with the data in the DOM
  *  and preserves the edit/grade mode display
