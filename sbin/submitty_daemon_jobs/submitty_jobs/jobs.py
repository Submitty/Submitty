"""
Module that contains all of the jobs that the Submitty Daemon can do
"""

from abc import ABC, abstractmethod
import os
from pathlib import Path
import shutil
import subprocess
import stat
import traceback
import datetime
import docker
from urllib.parse import unquote
from . import bulk_qr_split
from . import bulk_upload_split
from . import INSTALL_DIR, DATA_DIR
from . import write_to_log as logger


class AbstractJob(ABC):
    """
    Abstract class that all jobs should extend from, creating a common
    interface that can be expected for all jobs
    """

    required_keys = []

    def __init__(self, job_details):
        self.job_details = job_details

    def has_required_keys(self):
        """
        Validates that the job_details contains all keys specified in
        the required_keys class variable, and that the values for them
        is not None
        """
        for key in self.required_keys:
            if key not in self.job_details or self.job_details[key] is None:
                return False
        return True

    def validate_job_details(self):
        """
        Checks to see if the passed in job details contain all
        necessary components to run the particular job.
        """
        return True

    @abstractmethod
    def run_job(self):
        pass

    def cleanup_job(self):
        pass


# pylint: disable=abstract-method
class CourseJob(AbstractJob):
    """
    Base class for jobs that involve operation for a course.
    This class validates that the job details includes a semester
    and course and that they are valid directories within Submitty
    """

    required_keys = [
        'semester',
        'course'
    ]

    def validate_job_details(self):
        for key in ['semester', 'course']:
            if key not in self.job_details or self.job_details[key] is None:
                return False
            if self.job_details[key] in ['', '.', '..']:
                return False
            if self.job_details[key] != os.path.basename(self.job_details[key]):
                return False
        test_path = Path(DATA_DIR, 'courses', self.job_details['semester'], self.job_details['course'])
        return test_path.exists()


# pylint: disable=abstract-method
class CourseGradeableJob(CourseJob):
    """
    Base class for jobs that involve a semester/course as well as a gradeable, validating
    that we have a gradeable within our job details, and that it's not empty nor just a
    dot or two dots.
    """

    required_keys = CourseJob.required_keys + ['gradeable']

    def validate_job_details(self):
        if not super().validate_job_details():
            return False
        if 'gradeable' not in self.job_details or self.job_details['gradeable'] is None:
            return False
        if self.job_details['gradeable'] != os.path.basename(self.job_details['gradeable']):
            return False
        self.job_details['gradeable'] = os.path.basename(self.job_details['gradeable'])
        return self.job_details['gradeable'] not in ['', '.', '..']


class RunAutoRainbowGrades(CourseJob):
    def run_job(self):

        semester = self.job_details['semester']
        course = self.job_details['course']

        path = os.path.join(INSTALL_DIR, 'sbin', 'auto_rainbow_grades.py')
        debug_output = os.path.join(DATA_DIR, 'courses', semester, course, 'rainbow_grades', 'auto_debug_output.txt')

        try:
            with open(debug_output, "w") as file:
                subprocess.call(['python3', path, semester, course], stdout=file, stderr=file)
        except PermissionError:
            print("error, could not open "+file+" for writing")


class BuildConfig(CourseGradeableJob):
    def run_job(self):
        semester = self.job_details['semester']
        course = self.job_details['course']
        gradeable = self.job_details['gradeable']

        build_script = os.path.join(DATA_DIR, 'courses', semester, course, 'BUILD_{}.sh'.format(course))
        build_output = os.path.join(DATA_DIR, 'courses', semester, course, 'build_script_output.txt')

        try:
            with open(build_output, "w") as output_file:
                subprocess.call([build_script, gradeable, "--clean"], stdout=output_file, stderr=output_file)
        except PermissionError:
            print("error, could not open "+output_file+" for writing")


class RunGenerateRepos(CourseGradeableJob):
    def run_job(self):
        semester = self.job_details['semester']
        course = self.job_details['course']
        gradeable = self.job_details['gradeable']

        gen_script = os.path.join(INSTALL_DIR,'bin','generate_repos.py')

        today = datetime.datetime.now()
        log_path = os.path.join(DATA_DIR, "logs", "vcs_generation")
        datestring = "{:04d}{:02d}{:02d}.txt".format(today.year, today.month,today.day)
        log_file_path = os.path.join(log_path, datestring)
        current_time = today.strftime("%m/%d/%Y, %H:%M:%S")
        try:
            with open(log_file_path, "a") as output_file:
                print ("At time: "+current_time, file=output_file)
                output_file.flush()
                subprocess.run(["sudo", gen_script, semester, course, gradeable], stdout=output_file, stderr=output_file)
        except PermissionError:
            print("error, could not open " + output_file + " for writing")


class RunLichen(CourseGradeableJob):
    def run_job(self):
        semester = self.job_details['semester']
        course = self.job_details['course']
        gradeable = self.job_details['gradeable']

        lichen_script = Path(INSTALL_DIR, 'sbin', 'run_lichen_plagiarism.py')

        # create directory for logging
        logging_dir = os.path.join(DATA_DIR, 'courses', semester, course, 'lichen', 'logs', gradeable)
        if(not os.path.isdir(logging_dir)):
            os.makedirs(logging_dir)

        lichen_output = Path(DATA_DIR, 'courses', semester, course, 'lichen', 'logs', gradeable, 'lichen_job_output.txt')

        try:
            with lichen_output.open("w") as output_file:
                subprocess.call([str(lichen_script), semester, course, gradeable], stdout=output_file, stderr=output_file)
        except PermissionError:
            print("error, could not open "+output_file+" for writing")


class DeleteLichenResult(CourseGradeableJob):
    def run_job(self):
        semester = self.job_details['semester']
        course = self.job_details['course']
        gradeable = self.job_details['gradeable']

        lichen_dir = Path(DATA_DIR, 'courses', semester, course, 'lichen')
        if not lichen_dir.exists():
            return

        log_file = Path(DATA_DIR, 'courses', semester, course, 'lichen', 'logs', gradeable, 'lichen_job_output.txt')

        with log_file.open('w') as open_file:
            lichen_json = 'lichen_{}_{}_{}.json'.format(semester, course, gradeable)
            config = Path(lichen_dir, 'config', lichen_json)
            if config.exists():
                config.unlink()
            ranking = Path(lichen_dir, 'ranking', '{}.txt'.format(gradeable))
            if ranking.exists():
                ranking.unlink()
            for folder in ['provided_code', 'tokenized', 'concatenated', 'hashes', 'matches']:
                shutil.rmtree(str(Path(lichen_dir, folder, gradeable)), ignore_errors=True)
            msg = 'Deleted lichen plagiarism results and saved config for {}'.format(gradeable)
            open_file.write(msg)

class BulkUpload(CourseJob):
    required_keys = CourseJob.required_keys + ['timestamp', 'g_id', 'filename', 'is_qr']

    def add_permissions(self,item,perms):
        if os.getuid() == os.stat(item).st_uid:
            os.chmod(item,os.stat(item).st_mode | perms)

    def add_permissions_recursive(self,top_dir,root_perms,dir_perms,file_perms):
        for root, dirs, files in os.walk(top_dir):
            self.add_permissions(root,root_perms)
            for d in dirs:
                self.add_permissions(os.path.join(root, d),dir_perms)
            for f in files:
                self.add_permissions(os.path.join(root, f),file_perms)

    def run_job(self):
        semester = self.job_details['semester']
        course = self.job_details['course']
        timestamp = self.job_details['timestamp']
        gradeable_id = self.job_details['g_id']
        filename = self.job_details['filename']
        is_qr = self.job_details['is_qr']

        if is_qr and ('qr_prefix' not in self.job_details or 'qr_suffix' not in self.job_details):
            msg = "did not pass in qr prefix or suffix"
            print(msg)
            return

        if is_qr:
            qr_prefix = unquote(unquote(self.job_details['qr_prefix']))
            qr_suffix = unquote(unquote(self.job_details['qr_suffix']))
        else:
            if 'num' not in self.job_details:
                msg = "Did not pass in the number to divide " + filename + " by"
                print(msg)
                return
            num  = self.job_details['num']

        today = datetime.datetime.now()
        log_path = os.path.join(DATA_DIR, "logs", "bulk_uploads")
        log_file_path = os.path.join(log_path,
                                "{:04d}{:02d}{:02d}.txt".format(today.year, today.month,
                                today.day))

        pid = os.getpid()
        log_msg = "Process " + str(pid) + ": Starting to split " + filename + " on " + timestamp + ". "
        if is_qr:
            log_msg += "QR bulk upload job, QR Prefx: \'" + qr_prefix + "\', QR Suffix: \'" + qr_suffix + "\'"
        else:
            log_msg += "Normal bulk upload job, pages per PDF: " + str(num)

        logger.write_to_log(log_file_path, log_msg)
        #create paths
        try:
            current_path = os.path.dirname(os.path.realpath(__file__))
            uploads_path = os.path.join(DATA_DIR,"courses",semester,course,"uploads")
            bulk_path = os.path.join(DATA_DIR,"courses",semester,course,"uploads/bulk_pdf",gradeable_id,timestamp)
            split_path = os.path.join(DATA_DIR,"courses",semester,course,"uploads/split_pdf",gradeable_id,timestamp)
        except Exception:
            msg = "Process " + str(pid) + ": Failed while parsing args and creating paths"
            print(msg)
            traceback.print_exc()
            logger.write_to_log(log_file_path, msg + "\n" + traceback.format_exc())

        #copy file over to correct folders
        try:
            if not os.path.exists(split_path):
                #if the directory has been made by another job continue as normal
                try:
                    os.makedirs(split_path)
                except Exception:
                    pass

            # copy over file to new directory
            if not os.path.isfile(os.path.join(split_path, filename)):
                shutil.copyfile(os.path.join(bulk_path, filename), os.path.join(split_path, filename))

            # reset permissions just in case, group needs read/write
            # access so submitty_php can view & delete pdfs when they are
            # assigned to a student and/or deleted
            self.add_permissions_recursive(split_path,
                                       stat.S_IRUSR | stat.S_IWUSR | stat.S_IXUSR |   stat.S_IRGRP | stat.S_IWGRP | stat.S_IXGRP |   stat.S_ISGID,
                                       stat.S_IRUSR | stat.S_IWUSR | stat.S_IXUSR |   stat.S_IRGRP | stat.S_IWGRP | stat.S_IXGRP |   stat.S_ISGID,
                                       stat.S_IRUSR | stat.S_IWUSR |                  stat.S_IRGRP | stat.S_IWGRP                                  )

            # move to copy folder
            os.chdir(split_path)
        except Exception:
            msg = "Process " + str(pid) + ": Failed while copying files"
            print(msg)
            traceback.print_exc()
            logger.write_to_log(log_file_path, msg + "\n" + traceback.format_exc())
            return

        try:
            if is_qr:
                bulk_qr_split.main([filename, split_path, qr_prefix, qr_suffix, log_file_path])
            else:
                bulk_upload_split.main([filename, split_path, num, log_file_path])
        except Exception:
            msg = "Failed to launch bulk_split subprocess!"
            print(msg)
            traceback.print_exc()
            logger.write_to_log(log_file_path, msg + "\n" + traceback.format_exc())
            return

        os.chdir(split_path)
        #if the original file has been deleted, continue as normal
        try:
            os.remove(filename)
        except Exception:
            pass

        os.chdir(current_path)


class UpdateDockerData(AbstractJob):
    '''
    Performs the commands 'docker info' & 'docker images' and saves the 
    results to a json file where the PHP user can read the data, used for
    the submitty docker interface
    '''
<<<<<<< HEAD
=======
    def format_bytes(size):
        power = 2**10
        n = 0
        power_labels = {0 : '', 1: 'KB', 2: 'MB', 3: 'GB', 4: 'TB'}
        while size > power:
            size /= power
            n += 1
        
        ret = str(math.floor(size))
        if n in power_labels:
            ret += power_labels[n]

        return ret


>>>>>>> b0f339aa
    def run_job(self):

        tgt_path = Path(DATA_DIR, 'docker_data', 'submitty_docker.json')
        log_path = Path(DATA_DIR, 'logs', 'docker_interface_logs')

        today = datetime.datetime.now()
        log_file_path = os.path.join(log_path, 
                                "{:04d}{:02d}{:02d}.txt".format(today.year, today.month,
                                today.day))
<<<<<<< HEAD
        full_time = today.strftime("%d/%m/%Y %H:%M:%S")

        try:
            docker_info = subprocess.run(["docker", "info", "--format", "{{json .}}"], stdout=subprocess.PIPE)
            docker_images = subprocess.run(["docker", "images", "--format", "{{json .}}"], stdout=subprocess.PIPE)

            if docker_info.returncode != 0 or docker_images.returncode != 0:
                raise Exception("Failed to run docker subprocesses")

            docker_info = docker_info.stdout.decode("utf-8")
            docker_images = docker_images.stdout.decode("utf-8")

            docker_info = json.loads(docker_info)

            #each image is its own dictionary, stitch them together
            docker_images = docker_images.split('\n')
            images = []
            for image in docker_images:
                try:
                    tmp = json.loads(image)
                except ValueError:
                    continue

                images.append(tmp)

            docker_images = images
=======
        full_time = today.strftime("%m/%d/%Y %H:%M:%S")

        docker_client = docker.from_env()
        try:
            docker_info = docker_client.info()
            dokcer_client = docker.APIClient(base_url='unix://var/run/docker.sock')
            images = docker_client.images()

            #format images closer to output of 'docker images'
            docker_info = json.loads(docker_info)
            docker_images = json.loads(docker_images)
            
            for x in docker_images:
                created_date = datetime.datetime.fromtimestamp(x['Created'])

                diff = today - created_date
                print(diff.days, math.floor( diff.days/30))

                if (diff.days/ (30*12) > 0):
                    x['CreatedSince'] = str(math.floor(diff.days/(30*12))) + " years ago"
                elif (diff.days/30 > 0):
                    x['CreatedSince'] = str(math.floor(diff.days/30)) + " months ago"
                else:
                    x['CreatedSince'] = str(diff.days) + " days ago"


                x['CreatedAt'] = created_date.strftime("%m-%d-%Y %H:%M:%S")
                name = x['RepoTags'][0].split(':')

                x['Repository'] = name[0]
                x['Tag'] = name[1]

                x['Size'] = format_bytes(x['Size'])
                x['VirtualSize'] = format_bytes(x['VirtualSize'])
                x['Id'] = x['Id'].split(':')[1][:10]

                del(x['RepoTags'])
                del(x['RepoDigests'])
                del(x['Created'])

>>>>>>> b0f339aa
            data = {"docker_info" : docker_info, "docker_images" : docker_images, "update_time" : full_time}

            with tgt_path.open("w") as output:
                json.dump(data, output, indent=4, sort_keys=True)

        except Exception as e:
            logger.write_to_log(log_file_path, e)


# pylint: disable=abstract-method
class CreateCourse(AbstractJob):
    def validate_job_details(self):
        for key in ['semester', 'course', 'head_instructor', 'base_course_semester', 'base_course_title']:
            if key not in self.job_details or self.job_details[key] is None:
                return False
            if self.job_details[key] in ['', '.', '..']:
                return False
            if self.job_details[key] != os.path.basename(self.job_details[key]):
                return False
        return True

    def run_job(self):
        semester = self.job_details['semester']
        course = self.job_details['course']
        head_instructor = self.job_details['head_instructor']
        base_course_semester = self.job_details['base_course_semester']
        base_course_title = self.job_details['base_course_title']

        base_group = Path(DATA_DIR, 'courses', base_course_semester, base_course_title).group()

        log_file_path = Path(DATA_DIR, 'logs', 'course_creation', '{}_{}_{}_{}.txt'.format(
            semester, course, head_instructor, base_group
        ))

        with log_file_path.open("w") as output_file:
            subprocess.run(["sudo", "/usr/local/submitty/sbin/create_course.sh", semester, course, head_instructor, base_group], stdout=output_file, stderr=output_file)
            subprocess.run(["sudo", "/usr/local/submitty/sbin/adduser_course.py", head_instructor, semester, course], stdout=output_file, stderr=output_file)<|MERGE_RESOLUTION|>--- conflicted
+++ resolved
@@ -324,8 +324,6 @@
     results to a json file where the PHP user can read the data, used for
     the submitty docker interface
     '''
-<<<<<<< HEAD
-=======
     def format_bytes(size):
         power = 2**10
         n = 0
@@ -341,7 +339,6 @@
         return ret
 
 
->>>>>>> b0f339aa
     def run_job(self):
 
         tgt_path = Path(DATA_DIR, 'docker_data', 'submitty_docker.json')
@@ -351,34 +348,6 @@
         log_file_path = os.path.join(log_path, 
                                 "{:04d}{:02d}{:02d}.txt".format(today.year, today.month,
                                 today.day))
-<<<<<<< HEAD
-        full_time = today.strftime("%d/%m/%Y %H:%M:%S")
-
-        try:
-            docker_info = subprocess.run(["docker", "info", "--format", "{{json .}}"], stdout=subprocess.PIPE)
-            docker_images = subprocess.run(["docker", "images", "--format", "{{json .}}"], stdout=subprocess.PIPE)
-
-            if docker_info.returncode != 0 or docker_images.returncode != 0:
-                raise Exception("Failed to run docker subprocesses")
-
-            docker_info = docker_info.stdout.decode("utf-8")
-            docker_images = docker_images.stdout.decode("utf-8")
-
-            docker_info = json.loads(docker_info)
-
-            #each image is its own dictionary, stitch them together
-            docker_images = docker_images.split('\n')
-            images = []
-            for image in docker_images:
-                try:
-                    tmp = json.loads(image)
-                except ValueError:
-                    continue
-
-                images.append(tmp)
-
-            docker_images = images
-=======
         full_time = today.strftime("%m/%d/%Y %H:%M:%S")
 
         docker_client = docker.from_env()
@@ -419,7 +388,6 @@
                 del(x['RepoDigests'])
                 del(x['Created'])
 
->>>>>>> b0f339aa
             data = {"docker_info" : docker_info, "docker_images" : docker_images, "update_time" : full_time}
 
             with tgt_path.open("w") as output:
