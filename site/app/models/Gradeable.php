--- conflicted
+++ resolved
@@ -181,11 +181,6 @@
     protected $current_version = -1;
     /** @property @var int $highest Highest version submitted for an assignment */
     protected $highest_version = 0;
-<<<<<<< HEAD
-    /** @property @var int */
-    protected $graded_version = null;
-=======
->>>>>>> 9169c842
 
     /** @property @var array */
     protected $versions = array();
