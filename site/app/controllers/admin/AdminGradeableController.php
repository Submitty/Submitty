--- conflicted
+++ resolved
@@ -905,11 +905,8 @@
                 'autograding_config_path' =>
                     FileUtils::joinPaths($this->core->getConfig()->getSubmittyInstallPath(), 'more_autograding_examples/upload_only/config'),
                 'scanned_exam' => $details['scanned_exam'] === 'true',
-<<<<<<< HEAD
-=======
                 'has_due_date' => true,
                 'allow_custom_marks' => true,
->>>>>>> 305e15b6
 
                 //For discussion component
                 'discussion_based' => $discussion_clicked,
@@ -1043,11 +1040,8 @@
             'discussion_based',
             'vcs',
             'has_due_date',
-<<<<<<< HEAD
-            'has_release_date'
-=======
+            'has_release_date',
             'allow_custom_marks'
->>>>>>> 305e15b6
         ];
 
         $discussion_ids = 'discussion_thread_id';
@@ -1077,7 +1071,8 @@
         foreach ($details as $prop => $post_val) {
             // Convert boolean values into booleans
             if (in_array($prop, $boolean_properties)) {
-                $post_val = $post_val === 'true';
+                $post_val = $post_val 
+                  ='true';
             }
 
             if (in_array($prop, $numeric_properties) && !is_numeric($post_val)) {
