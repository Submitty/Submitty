--- conflicted
+++ resolved
@@ -1009,14 +1009,9 @@
             ],
             "authors": [
                 {
-<<<<<<< HEAD
-                    "name": "Christian Lück",
-                    "email": "christian@lueck.tv"
-=======
                     "name": "Luís Otávio Cobucci Oblonczyk",
                     "role": "Developer",
                     "email": "lcobucci@gmail.com"
->>>>>>> c1837b35
                 }
             ],
             "description": "A trivial implementation of timeouts for Promises, built on top of ReactPHP.",
