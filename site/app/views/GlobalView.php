--- conflicted
+++ resolved
@@ -92,12 +92,6 @@
             <li>
                 <a href="{$this->core->buildUrl(array('component' => 'admin', 'page' => 'late', 'action' => 'view_extension'))}">Excused Absense Extensions</a>
             </li>
-<<<<<<< HEAD
-            <li>
-                <a href="{$ta_base_url}/account/admin-grade-summaries.php?course={$course}&semester={$semester}&this=Grade%20Summaries">Grade Summaries</a>
-            </li>
-=======
->>>>>>> 85b1c90d
             <li>
                 <a href="{$ta_base_url}/account/admin-csv-report.php?course={$course}&semester={$semester}&this=CSV%20Report">CSV Report</a>
             </li>
