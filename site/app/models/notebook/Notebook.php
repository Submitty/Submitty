--- conflicted
+++ resolved
@@ -79,14 +79,8 @@
                 }
             }
             elseif (
-<<<<<<< HEAD
-                $notebook_cell['type'] === 'short_answer'
-=======
                 isset($notebook_cell['type'])
                 && $notebook_cell['type'] === 'short_answer'
-                && !empty($notebook_cell['programming_language'])
-                && empty($notebook_cell['codemirror_mode'])
->>>>>>> b577b7fb
             ) {
                 $notebook_cell['codemirror_mode'] = CodeMirrorUtils::getCodeMirrorMode($notebook_cell['programming_language'] ?? null);
             }
