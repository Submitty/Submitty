<?php

declare(strict_types=1);

namespace app\entities\course;

use Doctrine\Common\Collections\ArrayCollection;
use Doctrine\Common\Collections\Collection;
use Doctrine\ORM\Mapping as ORM;

/**
 * Class CourseMaterial
 * @package app\entities
 * @ORM\Entity(repositoryClass="\app\repositories\course\CourseMaterialRepository")
 * @ORM\Table(name="course_materials")
 */
class CourseMaterial {
    const FILE = 0;
    const LINK = 1;
    const DIR = 2;

    /**
     * @ORM\Id
     * @ORM\Column(type="integer")
     * @ORM\GeneratedValue(strategy="AUTO")
     * @var integer
     */
    protected $id;

    /**
     * @ORM\Column(type="string")
     * @var string
     */
    protected $path;

    /**
     * @ORM\Column(type="smallint")
     * @var int
     */
    protected $type;

    /**
     * @ORM\Column(type="datetimetz")
     * @var \DateTime
     */
    protected $release_date;

    /**
     * @ORM\Column(type="boolean")
     * @var boolean
     */
    protected $hidden_from_students;

    /**
     * @ORM\Column(type="float")
     * @var float
     */
    protected $priority;

    /**
     * @ORM\OneToMany(targetEntity="\app\entities\course\CourseMaterialAccess", mappedBy="course_material", fetch="EAGER", cascade={"persist"}, orphanRemoval=true)
     * @var Collection<CourseMaterialAccess>
     */
    protected $accesses;

    /**
     * @ORM\OneToMany(targetEntity="\app\entities\course\CourseMaterialSection", mappedBy="course_material", fetch="EAGER", cascade={"persist"}, orphanRemoval=true)
     * @var Collection<CourseMaterialSection>
     */
    protected $sections;

    /**
     * @ORM\Column(type="string")
     * @var string
     */
    protected $url;

    /**
     * @ORM\Column(type="string")
     * @var string
     */
    protected $title;

<<<<<<< HEAD
    /**
     * @ORM\Column(type="boolean")
     * @var bool
     */
    protected $banner_closed;

    public function __construct(int $type, string $path, \DateTime $release_date, bool $hidden_from_students, float $priority, ?string $url, ?string $url_title) {
=======
    public function __construct(int $type, string $path, \DateTime $release_date, bool $hidden_from_students, float $priority, ?string $url, ?string $title) {
>>>>>>> df9020b4
        $this->setType($type);
        $this->setPath($path);
        $this->setReleaseDate($release_date);
        $this->setHiddenFromStudents($hidden_from_students);
        $this->setPriority($priority);
        $this->sections = new ArrayCollection();
        $this->url = $url;
<<<<<<< HEAD
        $this->url_title = $url_title;
        $this->banner_closed = false;

    }

    public function closeBanner() {
        $this->banner_closed = true;
    }

    public function checkBannerOpen() : bool {
        return $this->banner_closed;
=======
        $this->title = $title;
>>>>>>> df9020b4
    }

    /**
     * @return Collection<CourseMaterialSection>
     */
    public function getSections(): Collection {
        return $this->sections;
    }

    public function getPath(): string {
        return $this->path;
    }

    public function getType(): int {
        return $this->type;
    }

    public function isFile(): bool {
        return $this->type === self::FILE;
    }

    public function isLink(): bool {
        return $this->type === self::LINK;
    }

    public function isDir(): bool {
        return $this->type === self::DIR;
    }

    public function getPriority(): float {
        return $this->priority;
    }

    public function getReleaseDate(): \DateTime {
        return $this->release_date;
    }

    public function isHiddenFromStudents(): bool {
        return $this->hidden_from_students;
    }

    public function isSectionAllowed(string $section): bool {
        if ($this->sections->count() === 0) {
            return true;
        }
        foreach ($this->sections->getValues() as $course_material_section) {
            if ($section === $course_material_section->getSectionId()) {
                return true;
            }
        }
        return false;
    }

    public function setReleaseDate(\DateTime $release_date): void {
        $this->release_date = $release_date;
    }

    public function setHiddenFromStudents(bool $hidden_from_students): void {
        $this->hidden_from_students = $hidden_from_students;
    }

    public function setPriority(float $priority): void {
        $this->priority = $priority;
    }

    public function setPath(string $path): void {
        $this->path = $path;
    }

    public function setType(int $type): void {
        $this->type = $type;
    }

    public function addSection(CourseMaterialSection $section): void {
        $this->sections[] = $section;
    }

    public function getId(): int {
        return $this->id;
    }

    public function setId(int $id): void {
        $this->id = $id;
    }

    public function removeSection(CourseMaterialSection $section): void {
        $this->sections->removeElement($section);
    }

    public function addAccess(CourseMaterialAccess $access): void {
        $this->accesses[] = $access;
    }

    public function userHasViewed(string $user_id): bool {
        return $this->accesses->filter(function (CourseMaterialAccess $courseMaterialAccess) use ($user_id) {
                return $courseMaterialAccess->getUserId() === $user_id;
        })->count() > 0;
    }

    public function getUrl(): string {
        return $this->url;
    }

    public function getTitle(): ?string {
        return $this->title;
    }

    public function setUrl(string $url): void {
        $this->url = $url;
    }

    public function setTitle(string $title): void {
        $this->title = $title;
    }
}<|MERGE_RESOLUTION|>--- conflicted
+++ resolved
@@ -81,17 +81,7 @@
      */
     protected $title;
 
-<<<<<<< HEAD
-    /**
-     * @ORM\Column(type="boolean")
-     * @var bool
-     */
-    protected $banner_closed;
-
-    public function __construct(int $type, string $path, \DateTime $release_date, bool $hidden_from_students, float $priority, ?string $url, ?string $url_title) {
-=======
     public function __construct(int $type, string $path, \DateTime $release_date, bool $hidden_from_students, float $priority, ?string $url, ?string $title) {
->>>>>>> df9020b4
         $this->setType($type);
         $this->setPath($path);
         $this->setReleaseDate($release_date);
@@ -99,21 +89,7 @@
         $this->setPriority($priority);
         $this->sections = new ArrayCollection();
         $this->url = $url;
-<<<<<<< HEAD
-        $this->url_title = $url_title;
-        $this->banner_closed = false;
-
-    }
-
-    public function closeBanner() {
-        $this->banner_closed = true;
-    }
-
-    public function checkBannerOpen() : bool {
-        return $this->banner_closed;
-=======
         $this->title = $title;
->>>>>>> df9020b4
     }
 
     /**
