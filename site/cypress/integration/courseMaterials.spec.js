import {buildUrl, getCurrentSemester} from '../support/utils.js';
import {skipOn} from '@cypress/skip-test';

const coursePath = `${getCurrentSemester()}/sample/uploads/course_materials`;
const defaultFilePath = `/var/local/submitty/courses/${coursePath}`;

describe('Test cases revolving around course material uploading and access control', () => {
    before(() => {
        cy.visit('/');
        cy.login();
        cy.wait(500);
        cy.visit(['sample', 'course_materials']);
    });

    afterEach(() => {
        cy.reload(true);
        cy.logout();
        cy.login();
        cy.visit(['sample', 'course_materials']);
    });

    it('Should upload a file and be able to view and download it', () => {
        cy.get('[onclick="newUploadCourseMaterialsForm()"]').click();
        cy.get('#upload1').attachFile('file1.txt' , { subjectType: 'drag-n-drop' });
        cy.get('#submit-materials').click();

        cy.get('.file-viewer').contains('file1.txt');

        const fileTgt = `${buildUrl(['sample', 'display_file'])}?dir=course_materials&path=${encodeURIComponent(defaultFilePath)}/file1.txt`;

        cy.visit(fileTgt);
        cy.get('pre').should('have.text', 'a\n');
        cy.visit(['sample', 'course_materials']);

        //a href tags should be for navigation only, workaround to prevent cypress from expecting a page change
        //https://github.com/cypress-io/cypress/issues/14857
        //TODO: handle download

        cy.get('.fa-trash').click();
        cy.get('.btn-danger').click();
        cy.get('.file-viewer').should('not.exist');
    });

    it('Should support optional file locations', () => {
        cy.get('[onclick="newUploadCourseMaterialsForm()"]').click();
        cy.get('#input-provide-full-path').type('option1');
        cy.get('#upload1').attachFile('file1.txt' , { subjectType: 'drag-n-drop' });
        cy.get('#submit-materials').click();

        cy.get('.file-viewer').contains('file1.txt');
        const fileTgt = `${buildUrl(['sample', 'display_file'])}?dir=course_materials&path=${encodeURIComponent(defaultFilePath)}/option1/file1.txt`;

        cy.visit(fileTgt);
        cy.get('pre').should('have.text', 'a\n');
        cy.visit(['sample', 'course_materials']);

        cy.get('[onclick="newUploadCourseMaterialsForm()"]').click();
        cy.get('#upload1').attachFile('file1.txt' , { subjectType: 'drag-n-drop' });

        const fpath = 'option1/1234/!@#$%^&*()/';
        cy.get('#input-provide-full-path').type(fpath);
        cy.get('#submit-materials').click();
        cy.get('.file-viewer').should('have.length', 2);

        const fileTgt2 = `${buildUrl(['sample', 'display_file'])}?dir=course_materials&path=${encodeURIComponent(defaultFilePath)}/${encodeURIComponent(fpath)}/file1.txt`;
        cy.visit(fileTgt2);
        cy.get('pre').should('have.text', 'a\n');
        cy.visit(['sample', 'course_materials']);

        cy.get('.div-viewer .fa-trash').first().click();
        cy.get('.btn-danger').click();
    });

    it('Should allow uploading links', () => {
        cy.get('[onclick="newUploadCourseMaterialsForm()"]').click();
        cy.get('#url_selection_radio').click();
        cy.get('#url_title').type('Test URL');
        cy.get('#url_url').type(buildUrl(['sample', 'users'], true));
        cy.get('#submit-materials').click();

        cy.get(`.file-viewer > [href="${buildUrl(['sample', 'users'],true)}"]`).click();
        cy.location().should((loc) => {
            expect(loc.href).to.eq(buildUrl(['sample', 'users'],true));
        });

        cy.visit(['sample', 'course_materials']);
        cy.get('.key_to_click > .fa-trash').click();
        cy.get('.btn-danger').click();
        cy.get('.file-viewer').should('not.exist');
    });

    it('Should release course materials by date', () => {
        const date = '2021-06-29 21:37:53';
        cy.get('[onclick="newUploadCourseMaterialsForm()"]').click();
        cy.get('#upload_picker').clear().type(date);
        cy.get('#cm_path').click();
        cy.get('#upload1').attachFile(['file1.txt', 'file2.txt'] , { subjectType: 'drag-n-drop' });
        cy.get('#submit-materials').click();

        cy.get('#date_to_release_sf1').should('have.value', date);
        cy.get('#date_to_release_sf1').should('have.value', date);

        cy.reload(); //dom elements become detatched after uploading?

        cy.get('.fa-pencil-alt').first().click();
        cy.get('#edit-picker').clear().type('9998-01-01 00:00:00');
        cy.get('#submit-edit').click({force: true}); //div covering button
        cy.get('#date_to_release_sf1').should('have.value', '9998-01-01 00:00:00');

        cy.reload();

        cy.logout();
        cy.login('aphacker');
        cy.visit(['sample', 'course_materials']);
        cy.get('.file-viewer').should('have.length', 1);

        const fileTgt = `${buildUrl(['sample', 'display_file'])}?dir=course_materials&path=${encodeURIComponent(defaultFilePath)}/file2.txt`;

        cy.visit(fileTgt);
        cy.get('pre').should('have.text', 'b\n');
        cy.visit(['sample', 'course_materials']);

        const fileTgt2 = `${buildUrl(['sample', 'display_file'])}?dir=course_materials&path=${encodeURIComponent(defaultFilePath)}/file1.txt`;
        cy.visit(fileTgt2);

        cy.reload(true);
        cy.get('.content').contains('Reason: You may not access this file until it is released');

        cy.logout();
        cy.login();

        cy.visit(['sample', 'course_materials']);
        cy.reload();

        cy.get('.fa-trash').first().click();
        cy.get('.btn-danger').click();

        cy.get('.fa-trash').click();
        cy.get('.btn-danger').click();
    });

    it('Should hide course materials visually', () => {
        cy.get('[onclick="newUploadCourseMaterialsForm()"]').click();
        cy.get('#upload1').attachFile('file1.txt' , { subjectType: 'drag-n-drop' });
        cy.get('#upload_picker').clear().type('2021-06-29 21:37:53');
        cy.get('#hide-materials-checkbox').check();
        cy.get('#submit-materials').click();

        cy.reload();

        cy.get('[onclick="newUploadCourseMaterialsForm()"]').click();
        cy.get('#input-provide-full-path').type('option1');
        cy.get('#upload1').attachFile('file2.txt' , { subjectType: 'drag-n-drop' });
        cy.get('#hide-materials-checkbox').check();
        cy.get('#submit-materials').click();

        cy.reload();

        cy.logout();
        cy.login('aphacker');
        cy.visit(['sample', 'course_materials']);

        cy.get('.file-viewer').should('not.exist');
        const fileTgt = `${buildUrl(['sample', 'display_file'])}?dir=course_materials&path=${encodeURIComponent(defaultFilePath)}/file1.txt`;
        cy.visit(fileTgt);
        cy.get('pre').should('have.text', 'a\n');
        cy.visit(['sample', 'course_materials']);

        const fileTgt2 = `${buildUrl(['sample', 'display_file'])}?dir=course_materials&path=${encodeURIComponent(defaultFilePath)}/option1/file2.txt`;
        cy.visit(fileTgt2);
        cy.get('.content').contains('Reason: You may not access this file until it is released');

        cy.logout();
        cy.login();
        cy.visit(['sample', 'course_materials']);

        cy.get('.fa-trash').first().click();
        cy.get('.btn-danger').click();

        cy.get('.fa-trash').first().click();
        cy.get('.btn-danger').click();
        cy.get('.file-viewer').should('not.exist');
    });

    it('Should upload and unzip zip files', () => {
        cy.get('[onclick="newUploadCourseMaterialsForm()"]').click();
        cy.get('#expand-zip-checkbox').check();
        cy.get('#upload1').attachFile('zip.zip' , { subjectType: 'drag-n-drop' });
        cy.get('#submit-materials').click();

        cy.reload();
        cy.get('[onclick=\'setCookie("foldersOpen",openAllDivForCourseMaterials());\']').click();
        cy.get('.file-viewer').should('have.length', 23);

        cy.get('#file-container .btn').eq(6).click();
        cy.get('#date_to_release').clear().type('2021-06-29 21:37:53');
        cy.get('#submit_time').click();

        cy.reload();

        for (let i = 0; i < 3; i++) {
            cy.get('[name="release_date"]').eq(i).should('have.value', '9998-01-01 00:00:00');
        }

        for (let i = 3; i < 6; i++) {
            cy.get('[name="release_date"]').eq(i).should('have.value', '2021-06-29 21:37:53');
        }

        for (let i = 6; i < 22; i++) {
            cy.get('[name="release_date"]').eq(i).should('have.value', '9998-01-01 00:00:00');
        }

        cy.logout();
        cy.login('aphacker');
        cy.visit(['sample','course_materials']);

        cy.get('.file-viewer').should('have.length', 3);

        const fileTgt = `${buildUrl(['sample', 'display_file'])}?dir=course_materials&path=${encodeURIComponent(defaultFilePath)}/zip/2/3/7/9/10/10_1.txt`;
        cy.visit(fileTgt);
        cy.get('body').should('have.text','');

        const fileTgt2 = `${buildUrl(['sample', 'display_file'])}?dir=course_materials&path=${encodeURIComponent(defaultFilePath)}/zip/1_1.txt`;
        cy.visit(fileTgt2);
        cy.get('.content').contains('Reason: You may not access this file until it is released');

        cy.logout();
        cy.login();

        cy.visit(['sample', 'course_materials']);
        cy.get('.fa-trash').first().click();
        cy.get('.btn-danger').click();
        cy.get('.file-viewer').should('not.exist');
    });

<<<<<<< HEAD
    skipOn(Cypress.env('run_area') === 'CI', () => {
        it('Should restrict course materials by section', () => {
            cy.get('[onclick="newUploadCourseMaterialsForm()"]').click();
            cy.get('#all_Sections_Showing_yes').click();
            cy.get('#upload1').attachFile(['file1.txt', 'file2.txt'] , { subjectType: 'drag-n-drop' });
            cy.get('#section-1').check();
            cy.get('#upload_picker').clear().type('2021-06-29 21:37:53');
            cy.get('#submit-materials').click();
=======
    it('Should restrict course materials by section', () => {
        cy.get('[onclick="newUploadCourseMaterialsForm()"]').click();
        cy.get('#all_Sections_Showing_yes').click();
        cy.get('#upload1').attachFile(['file1.txt', 'file2.txt'] , { subjectType: 'drag-n-drop' });
        cy.get('#section-1').check();
        cy.get('#upload_picker').clear().type('2021-06-29 21:37:53');
        cy.get('#cm_path').click();
        cy.get('#submit-materials').click();
>>>>>>> 1c30e791

            cy.reload();
            cy.get('.fa-pencil-alt').last().click();
            cy.get('#section-edit-2').check();
            cy.get('#submit-edit').click();

            cy.reload();
            cy.logout();
            cy.login('aphacker');
            cy.visit(['sample', 'course_materials']);

            cy.get('.file-viewer').should('have.length', 2);

            cy.logout();
            cy.login('browna');
            cy.visit(['sample', 'course_materials']);

            cy.get('.file-viewer').should('have.length', 1);

            const fileTgt2 = `${buildUrl(['sample', 'display_file'])}?dir=course_materials&path=${encodeURIComponent(defaultFilePath)}/file1.txt`;

            cy.visit(fileTgt2);
            cy.wait(1000);
            cy.get('.content').contains('Reason: Your section may not access this file');

            cy.visit('/');
            cy.wait(1000);
            cy.logout();
            cy.reload(true);
            cy.login();

            cy.visit(['sample', 'course_materials']);
            cy.get('.fa-trash').first().click();
            cy.get('.btn-danger').click();

            cy.get('.fa-trash').click();
            cy.get('.btn-danger').click();
            cy.get('.file-viewer').should('not.exist');

        });
    });

<<<<<<< HEAD
    skipOn(Cypress.env('run_area') === 'CI', () => {
        it('Should restrict course materials within folders', () => {
            cy.get('[onclick="newUploadCourseMaterialsForm()"]').click();
            cy.get('#all_Sections_Showing_yes').click();
            cy.get('#upload1').attachFile('zip.zip' , { subjectType: 'drag-n-drop' });
            cy.get('#section-1').check();
            cy.get('#upload_picker').clear().type('2021-06-29 21:37:53');
            cy.get('#expand-zip-checkbox').check();
            cy.get('#submit-materials').click();
=======
    it('Should restrict course materials within folders', () => {
        cy.get('[onclick="newUploadCourseMaterialsForm()"]').click();
        cy.get('#all_Sections_Showing_yes').click();
        cy.get('#upload1').attachFile('zip.zip' , { subjectType: 'drag-n-drop' });
        cy.get('#section-1').check();
        cy.get('#upload_picker').clear().type('2021-06-29 21:37:53');
        cy.get('#expand-zip-checkbox').check();
        cy.get('#submit-materials').click();

        cy.reload();
        cy.get('[onclick=\'setCookie("foldersOpen",openAllDivForCourseMaterials());\']').click();
        cy.get('.fa-pencil-alt').eq(24).click();
        cy.get('#all-sections-showing-yes').click();
        cy.get('#section-edit-2').check();
        cy.get('#submit-edit').click();

        cy.reload(true);
        cy.logout();
        cy.login('browna');
        cy.visit(['sample', 'course_materials']);
>>>>>>> 1c30e791

            cy.reload();
            cy.get('[onclick=\'setCookie("foldersOpen",openAllDivForCourseMaterials());\']').click();
            cy.get('.fa-pencil-alt').eq(9).click();
            cy.get('#all-sections-showing-yes').click();
            cy.get('#section-edit-2').check();
            cy.get('#submit-edit').click();

            cy.reload(true);
            cy.logout();
            cy.login('browna');
            cy.visit(['sample', 'course_materials']);

            cy.get('.file-viewer').should('have.length', 1);
            const fileTgt2 = `${buildUrl(['sample', 'display_file'])}?dir=course_materials&path=${encodeURIComponent(defaultFilePath)}/zip/1_1.txt`;
            cy.visit(fileTgt2);

            cy.wait(1000);
            cy.get('.content').contains('Reason: Your section may not access this file');
            cy.visit('/');
            cy.wait(1000);
            cy.logout();
            cy.reload(true);

            cy.login();
            cy.visit(['sample', 'course_materials']);
            cy.get('.fa-trash').first().click();
            cy.get('.btn-danger').click();
        });
    });

    skipOn(Cypress.env('run_area') === 'CI', () => {
        it('Should sort course materials', () => {
            cy.get('[onclick="newUploadCourseMaterialsForm()"]').click();
            cy.get('#input-provide-full-path').type('a');
            cy.get('#upload1').attachFile('file1.txt' , { subjectType: 'drag-n-drop' });
            cy.get('#upload_sort').clear().type('50000');
            cy.get('#submit-materials').click();
            cy.reload();

            cy.get('[onclick="newUploadCourseMaterialsForm()"]').click();
            cy.get('#input-provide-full-path').type('a');
            cy.get('#upload1').attachFile('file2.txt' , { subjectType: 'drag-n-drop' });
            cy.get('#upload_sort').clear().type('10');
            cy.get('#submit-materials').click();
            cy.reload();

            cy.get('[onclick="newUploadCourseMaterialsForm()"]').click();
            cy.get('#input-provide-full-path').type('a');
            cy.get('#upload1').attachFile('file3.txt' , { subjectType: 'drag-n-drop' });
            cy.get('#upload_sort').clear().type('5.5');
            cy.get('#submit-materials').click();
            cy.reload();

            cy.get('[onclick="newUploadCourseMaterialsForm()"]').click();
            cy.get('#input-provide-full-path').type('a');
            cy.get('#upload1').attachFile('file4.txt' , { subjectType: 'drag-n-drop' });
            cy.get('#upload_sort').clear().type('5.4');
            cy.get('#submit-materials').click();
            cy.reload();

            cy.get('[onclick="newUploadCourseMaterialsForm()"]').click();
            cy.get('#input-provide-full-path').type('a');
            cy.get('#upload1').attachFile('file5.txt' , { subjectType: 'drag-n-drop' });
            cy.get('#upload_sort').clear().type('0');
            cy.get('#submit-materials').click();
            cy.reload(true);
            cy.get('[onclick=\'setCookie("foldersOpen",openAllDivForCourseMaterials());\']').click();


            for (let i = 5; i > 0; i--){
                cy.get(`:nth-child(${6-i}) > .file-viewer`).contains(`file${i}.txt` );
            }

            cy.get('.fa-trash').first().click();
            cy.get('.btn-danger').click();
        });
    });
});<|MERGE_RESOLUTION|>--- conflicted
+++ resolved
@@ -233,7 +233,6 @@
         cy.get('.file-viewer').should('not.exist');
     });
 
-<<<<<<< HEAD
     skipOn(Cypress.env('run_area') === 'CI', () => {
         it('Should restrict course materials by section', () => {
             cy.get('[onclick="newUploadCourseMaterialsForm()"]').click();
@@ -242,16 +241,6 @@
             cy.get('#section-1').check();
             cy.get('#upload_picker').clear().type('2021-06-29 21:37:53');
             cy.get('#submit-materials').click();
-=======
-    it('Should restrict course materials by section', () => {
-        cy.get('[onclick="newUploadCourseMaterialsForm()"]').click();
-        cy.get('#all_Sections_Showing_yes').click();
-        cy.get('#upload1').attachFile(['file1.txt', 'file2.txt'] , { subjectType: 'drag-n-drop' });
-        cy.get('#section-1').check();
-        cy.get('#upload_picker').clear().type('2021-06-29 21:37:53');
-        cy.get('#cm_path').click();
-        cy.get('#submit-materials').click();
->>>>>>> 1c30e791
 
             cy.reload();
             cy.get('.fa-pencil-alt').last().click();
@@ -294,7 +283,6 @@
         });
     });
 
-<<<<<<< HEAD
     skipOn(Cypress.env('run_area') === 'CI', () => {
         it('Should restrict course materials within folders', () => {
             cy.get('[onclick="newUploadCourseMaterialsForm()"]').click();
@@ -304,28 +292,6 @@
             cy.get('#upload_picker').clear().type('2021-06-29 21:37:53');
             cy.get('#expand-zip-checkbox').check();
             cy.get('#submit-materials').click();
-=======
-    it('Should restrict course materials within folders', () => {
-        cy.get('[onclick="newUploadCourseMaterialsForm()"]').click();
-        cy.get('#all_Sections_Showing_yes').click();
-        cy.get('#upload1').attachFile('zip.zip' , { subjectType: 'drag-n-drop' });
-        cy.get('#section-1').check();
-        cy.get('#upload_picker').clear().type('2021-06-29 21:37:53');
-        cy.get('#expand-zip-checkbox').check();
-        cy.get('#submit-materials').click();
-
-        cy.reload();
-        cy.get('[onclick=\'setCookie("foldersOpen",openAllDivForCourseMaterials());\']').click();
-        cy.get('.fa-pencil-alt').eq(24).click();
-        cy.get('#all-sections-showing-yes').click();
-        cy.get('#section-edit-2').check();
-        cy.get('#submit-edit').click();
-
-        cy.reload(true);
-        cy.logout();
-        cy.login('browna');
-        cy.visit(['sample', 'course_materials']);
->>>>>>> 1c30e791
 
             cy.reload();
             cy.get('[onclick=\'setCookie("foldersOpen",openAllDivForCourseMaterials());\']').click();
