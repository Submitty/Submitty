--- conflicted
+++ resolved
@@ -296,24 +296,14 @@
                             justify-content: center;
                             padding-bottom: 50px;
                             padding-top: 10px;
-<<<<<<< HEAD
-                            height: 20px;
-                            max-width: 50px;
-                            margin-right: 0;
-=======
                             height: 18px;
                             max-width: 500px;
->>>>>>> 576c5b4e
                         }
 
                         .msg {
                             position: relative;
                             max-width: 75%;
-<<<<<<< HEAD
-                            padding: 1px 3px;
-=======
                             padding: 1px 2px;
->>>>>>> 576c5b4e
                         }
 
                         .msg.sent {
@@ -324,23 +314,6 @@
                             align-items: flex-start;
                         }
                     </style>
-<<<<<<< HEAD
-                    <div style="display: flex">
-                        <span id="duckdiv" style="position: relative">
-
-                        {% if user_given_name != "" and imageDataArray|length != 0 %}
-                            <div class="chat" id="chat-box" onclick="showBanners()" style = "position: absolute; left: 0; transform: translateX(-40%);">
-                                <div class="msg sent"><div class="loading"></div></div>
-                            </div>
-                        {% endif %}
-
-                        {% if not enable_banner and imageDataArray|length == 0%}
-                        <a id="duck-desktop"
-                            href="http://submitty.org/developer/rcos_moorthy"
-                            target="_blank"
-                            aria-label="Learn more about Moorthy"
-                        >
-=======
                     <div style="position: relative; display: flex;">
                         {% if user_given_name != "" and imageDataArray|length != 0 %}
                             <div class="chat" id="chat-box" onclick="showBanners()" style="z-index: 2; position: absolute; top: 4px; right: 276px;">
@@ -354,7 +327,6 @@
                            target="_blank"
                            aria-label="Learn more about Moorthy"
                             >
->>>>>>> 576c5b4e
                         {% endif %}
                         <img id="moorthy-duck"
                              src="{{ base_url }}/img/{{ duck_img }}"
