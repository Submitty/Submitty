{#
Required Input:
    component: {id, title, ta_comment, student_comment, page, lower_clamp, default, max_value, upper_clamp}
    edit_marks_enabled: If the marks table should be in edit mode
    show_mark_list: If the marks table should be started hidden or not
    peer_component: boolean, defines what data is stored in the component.
    peer_panel: boolean, true if this component is being displayed in the peer panel.
#}

{% set mark_list_visibility = show_mark_list ? '' : 'hidden' %}

<<<<<<< HEAD
{% if peer_component %}
<div id="peer-component-{{ component.id }}" class="box">
{% else %}
<div id="component-{{ component.id }}" class="box component"
=======
{% if peer_panel %}
<div id="peer-component-{{ component.id }}"
     class="box">
{% else %}
<div id="component-{{ component.id }}"
     class="box component
     {% if peer_component %}
        peer-border
    {% endif %}
    "
>>>>>>> 60700148
     data-component_id="{{ component.id }}"
     data-title="{{ component.title|escape }}"
     data-ta_comment="{{ component.ta_comment|escape }}"
     data-student_comment="{{ component.student_comment|escape }}"
     data-page="{{ component.page }}"
     data-lower_clamp="{{ component.lower_clamp }}"
     data-default="{{ component.default }}"
     data-peer="{{ component.peer }}"
     data-max_value="{{ component.max_value }}"
     data-upper_clamp="{{ component.upper_clamp }}">
{% endif %}


    {# Title bar (only part that triggers collapse on click) #}
    <div class="box-title container">
        <div class="row header-block" onclick="{% block component_click %}{% endblock %}">
            {% block header_block %}
            {% endblock %}
        </div>
        <div class="row content-block {{ mark_list_visibility }}">
            {% block content_block %}
            {% endblock %}
        </div>
    </div>
    {# /Title bar #}

    {# Marks table #}
    <div class="ta-rubric-table" data-component_id="{{ component.id }}" {{ mark_list_visibility }}>
        {# twig.js doesn't support blocks inside of for loops ... ANNOYING #}
        {% block marks_block %}
        {% endblock %}
        {% if edit_marks_enabled %}
            <div class="add-new-mark-container">
                <button  type="button" class="btn btn-primary add-new-mark" value="Add New Mark"  onclick="onAddNewMark(this)">Add New Mark</button>
            </div>
        {% endif %}
        {% block extra_mark_rows %}
        {% endblock %}
    </div>
    {# /Marks table #}

    {% block mark_list_footer %}
    {% endblock %}
</div><|MERGE_RESOLUTION|>--- conflicted
+++ resolved
@@ -9,12 +9,6 @@
 
 {% set mark_list_visibility = show_mark_list ? '' : 'hidden' %}
 
-<<<<<<< HEAD
-{% if peer_component %}
-<div id="peer-component-{{ component.id }}" class="box">
-{% else %}
-<div id="component-{{ component.id }}" class="box component"
-=======
 {% if peer_panel %}
 <div id="peer-component-{{ component.id }}"
      class="box">
@@ -25,7 +19,6 @@
         peer-border
     {% endif %}
     "
->>>>>>> 60700148
      data-component_id="{{ component.id }}"
      data-title="{{ component.title|escape }}"
      data-ta_comment="{{ component.ta_comment|escape }}"
