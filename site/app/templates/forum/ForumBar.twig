--- conflicted
+++ resolved
@@ -51,7 +51,6 @@
 			</form>
 			</div>
 		{% endif %}
-<<<<<<< HEAD
 		
 		</div>
 		
@@ -90,39 +89,7 @@
 
 		</div>
 		</div>
-=======
-	{% endfor %}
 
-	{% if thread_exists %}
-		<button class="btn btn-primary" style="float:right;position:relative;top:3px;right:5px;display:inline-block;" title="Display search bar" onclick="this.style.display='none'; document.getElementById('search_block').style.display = 'inline-block'; document.getElementById('search_content').focus();">Search</button>
-	{% endif %}
-
-	{% if show_threads %}
-		<div style="margin-left:10px;display:inline-block;position:relative;top:3px;" class="btn-group btn-group-toggle" data-toggle="buttons">
-  			<label id="tree_label" for="radio" onclick="changeDisplayOptions('tree', {{ current_thread }})" class="btn btn-secondary">
-    			<input type="radio" name="selectOption" id="tree" value="tree"> Hierarchical
-  			</label>
-  			<label id="time_label" for="radio2" onclick="changeDisplayOptions('time', {{ current_thread }})" class="btn btn-secondary">
-    			<input type="radio" name="selectOption" id="time" value="time"> Chronological
-  			</label>
-		{% if user_group <= 3 %}
-			<label id="alpha_label" for="radio3" onclick="changeDisplayOptions('alpha', {{ current_thread }})" class="btn btn-secondary">
-    			<input type="radio" name="selectOption" id="alpha" value="alpha"> Alphabetical
-  			</label>
-  		{% endif %}
-  		</div>
-	{% endif %}
-
-	{% if thread_exists %}
-		<form id="search_block" style="float:right;position:relative;top:3px;right:5px;display:none;" method="post" action="{{ core.buildUrl({'component':'forum', 'page':'search_threads'}) }}">
-			<input type="text" size="35" placeholder="search" name="search_content" id="search_content"/>
-
-			<button type="submit" name="search" title="Submit search" class="btn btn-primary">
-	  			Search
-			</button>
-		</form>
-	{% endif %}
->>>>>>> 69d23426
 
 </div>
 <hr/>