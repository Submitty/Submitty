#!/usr/bin/env python3
"""
Setup script that reads in the users.yml and courses.yml files in the ../data directory and then
creates the users and courses for the system. This is primarily used by Vagrant and Travis to
figure the environments easily, but it could be run pretty much anywhere, unless the courses
already exist as else the system will probably fail.

Usage: ./setup_sample_courses.py
       ./setup_sample_courses.py [course [course]]
       ./setup_sample_courses.py --help

The first will create all couress in courses.yml while the second will only create the courses
specified (which is useful for something like Travis where we don't need the "demo classes", and
just the ones used for testing.
"""
from __future__ import print_function, division
import argparse
from collections import OrderedDict
from datetime import datetime, timedelta
from shutil import copyfile
import glob
import grp
import hashlib
import json
import os
import pwd
import random
import shutil
import subprocess
import uuid
import os.path
import string
import sys
import configparser
import csv

from submitty_utils import dateutils

# TODO: Remove this and purely use shutil once we move totally to Python 3
from zipfile import ZipFile

from sqlalchemy import create_engine, Table, MetaData, bindparam, select
import yaml

CURRENT_PATH = os.path.dirname(os.path.realpath(__file__))
SETUP_DATA_PATH = os.path.join(CURRENT_PATH, "..", "data")

SUBMITTY_REPOSITORY = "/usr/local/submitty/GIT_CHECKOUT_Submitty"
SUBMITTY_INSTALL_DIR = "/usr/local/submitty"
SUBMITTY_DATA_DIR = "/var/local/submitty"
MORE_EXAMPLES_DIR = os.path.join(SUBMITTY_INSTALL_DIR, "more_autograding_examples")
TUTORIAL_DIR = os.path.join(SUBMITTY_INSTALL_DIR, "GIT_CHECKOUT_Tutorial", "examples")

DB_HOST = "localhost"
DB_USER = "hsdbu"
with open(os.path.join(SUBMITTY_INSTALL_DIR,".setup","submitty_conf.json")) as submitty_config:
    submitty_config_json = json.load(submitty_config)
    DB_PASS = submitty_config_json["database_password"]

DB_ONLY = False

NOW = dateutils.get_current_time()


def main():
    """
    Main program execution. This gets us our commandline arugments, reads in the data files,
    and then sets us up to run the create methods for the users and courses.
    """
    global DB_ONLY

    args = parse_args()
    DB_ONLY = args.db_only
    if not os.path.isdir(SUBMITTY_DATA_DIR):
        raise SystemError("The following directory does not exist: " + SUBMITTY_DATA_DIR)
    for directory in ["courses", "instructors"]:
        if not os.path.isdir(os.path.join(SUBMITTY_DATA_DIR, directory)):
            raise SystemError("The following directory does not exist: " + os.path.join(
                SUBMITTY_DATA_DIR, directory))
    use_courses = args.course

    # We have to kill crontab and all running grading scheduler processes as otherwise we end up with the process
    # grabbing the homework files that we are inserting before we're ready to (and permission errors exist) which
    # ends up with just having a ton of build failures. Better to wait on grading any homeworks until we've done
    # all steps of setting up a course.
    print ("pausing the autograding scheduling daemon")
    os.system("crontab -u hwcron -l > /tmp/hwcron_cron_backup.txt")
    os.system("crontab -u hwcron -r")
    os.system("systemctl stop submitty_autograding_shipper")
    os.system("systemctl stop submitty_autograding_worker")

    courses = {}  # dict[str, Course]
    users = {}  # dict[str, User]
    for course_file in glob.iglob(os.path.join(args.courses_path, '*.yml')):
        course_json = load_data_yaml(course_file)
        if len(use_courses) == 0 or course_json['code'] in use_courses:
            course = Course(course_json)
            courses[course.code] = course

    create_group("course_builders")

    for user_file in glob.iglob(os.path.join(args.users_path, '*.yml')):
        user = User(load_data_yaml(user_file))
        if user.id in ['hwphp', 'hwcron', 'hwcgi', 'hsdbu', 'vagrant', 'postgres'] or \
                user.id.startswith("untrusted"):
            continue
        user.create()
        users[user.id] = user
        if user.courses is not None:
            for course in user.courses:
                if course in courses:
                    courses[course].users.append(user)
        else:
            for key in courses.keys():
                courses[key].users.append(user)

    # To make Rainbow Grades testing possible, need to seed random to have the same users each time
    random.seed(10090542)

    # we get the max number of extra students, and then create a list that holds all of them,
    # which we then randomly choose from to add to a course
    extra_students = 0
    for course_id in courses:
        course = courses[course_id]
        tmp = course.registered_students + course.unregistered_students + \
              course.no_rotating_students + \
              course.no_registration_students
        extra_students = max(tmp, extra_students)
    extra_students = generate_random_users(extra_students, users)

    submitty_engine = create_engine("postgresql://{}:{}@{}/submitty".format(DB_USER, DB_PASS, DB_HOST))
    submitty_conn = submitty_engine.connect()
    submitty_metadata = MetaData(bind=submitty_engine)
    user_table = Table('users', submitty_metadata, autoload=True)
    for user_id, user in users.items():
        submitty_conn.execute(user_table.insert(),
                              user_id=user.id,
                              user_password=get_php_db_password(user.password),
                              user_firstname=user.firstname,
                              user_preferred_firstname=user.preferred_firstname,
                              user_lastname=user.lastname,
                              user_email=user.email,
                              last_updated=NOW.strftime("%Y-%m-%d %H:%M:%S%z"))

    for user in extra_students:
        submitty_conn.execute(user_table.insert(),
                              user_id=user.id,
                              user_password=get_php_db_password(user.password),
                              user_firstname=user.firstname,
                              user_preferred_firstname=user.preferred_firstname,
                              user_lastname=user.lastname,
                              user_email=user.email,
                              last_updated=NOW.strftime("%Y-%m-%d %H:%M:%S%z"))
    submitty_conn.close()

    today = datetime.today()
    semester = 'Fall'
    if today.month < 7:
        semester = 'Spring'

    list_of_courses_file = "/usr/local/submitty/site/app/views/current_courses.php"
    with open(list_of_courses_file, "w") as courses_file:
        courses_file.write("")
        for course_id in courses.keys():
            courses_file.write('<a href="'+args.submission_url+'/index.php?semester='+get_current_semester()+'&course='+course_id+'">'+course_id+', '+semester+' '+str(today.year)+'</a>')
            courses_file.write('<br />')

    for course_id in courses.keys():
        course = courses[course_id]
        students = random.sample(extra_students, course.registered_students + course.no_registration_students +
                                 course.no_rotating_students + course.unregistered_students)
        key = 0
        for i in range(course.registered_students):
            reg_section = (i % course.registration_sections) + 1
            rot_section = (i % course.rotating_sections) + 1
            students[key].courses[course.code] = {"registration_section": reg_section, "rotating_section": rot_section}
            course.users.append(students[key])
            key += 1

        for i in range(course.no_rotating_students):
            reg_section = (i % course.registration_sections) + 1
            students[key].courses[course.code] = {"registration_section": reg_section, "rotating_section": None}
            course.users.append(students[key])
            key += 1

        for i in range(course.no_registration_students):
            rot_section = (i % course.rotating_sections) + 1
            students[key].courses[course.code] = {"registration_section": None, "rotating_section": rot_section}
            course.users.append(students[key])
            key += 1

        for i in range(course.unregistered_students):
            students[key].courses[course.code] = {"registration_section": None, "rotating_section": None}
            course.users.append(students[key])
            key += 1

    for course in courses.keys():
        courses[course].instructor = users[courses[course].instructor]
        courses[course].check_rotating(users)
        courses[course].create()
        if courses[course].make_customization:
            courses[course].make_course_json()

    # restart the autograding daemon
    print("restarting the autograding scheduling daemon")
    os.system("crontab -u hwcron /tmp/hwcron_cron_backup.txt")
    os.system("rm /tmp/hwcron_cron_backup.txt")
    os.system("systemctl restart submitty_autograding_shipper")
    os.system("systemctl restart submitty_autograding_worker")

    # queue up all of the newly created submissions to grade!
    os.system("/usr/local/submitty/bin/regrade.py --no_input /var/local/submitty/courses/")

def generate_random_user_id(length=15):
    return ''.join(random.choice(string.ascii_lowercase + string.ascii_uppercase +string.digits) for _ in range(length))


def generate_random_users(total, real_users):
    """

    :param total:
    :param real_users:
    :return:
    :rtype: list[User]
    """
    with open(os.path.join(SETUP_DATA_PATH, 'random', 'lastNames.txt')) as last_file, \
            open(os.path.join(SETUP_DATA_PATH, 'random', 'maleFirstNames.txt')) as male_file, \
            open(os.path.join(SETUP_DATA_PATH, 'random', 'womenFirstNames.txt')) as woman_file:
        last_names = last_file.read().strip().split()
        male_names = male_file.read().strip().split()
        women_names = woman_file.read().strip().split()

    users = []
    user_ids = []
    anon_ids = []
    with open(os.path.join(SETUP_DATA_PATH, "random_users.txt"), "w") as random_users_file:
        for i in range(total):
            if random.random() < 0.5:
                first_name = random.choice(male_names)
            else:
                first_name = random.choice(women_names)
            last_name = random.choice(last_names)
            user_id = last_name.replace("'", "")[:5] + first_name[0]
            user_id = user_id.lower()
            anon_id = generate_random_user_id(15)
            while user_id in user_ids or user_id in real_users:
                if user_id[-1].isdigit():
                    user_id = user_id[:-1] + str(int(user_id[-1]) + 1)
                else:
                    user_id = user_id + "1"
            if anon_id in anon_ids:
                anon_id = generate_random_user_id()
            new_user = User({"user_id": user_id,
                             "anon_id": anon_id,
                             "user_firstname": first_name,
                             "user_lastname": last_name,
                             "user_group": 4,
                             "courses": dict()})
            new_user.create()
            user_ids.append(user_id)
            users.append(new_user)
            anon_ids.append(anon_id)
            random_users_file.write(user_id + "\n")
    return users


def load_data_json(file_name):
    """
    Loads json file from the .setup/data directory returning the parsed structure
    :param file_name: name of file to load
    :return: parsed JSON structure from loaded file
    """
    file_path = os.path.join(SETUP_DATA_PATH, file_name)
    if not os.path.isfile(file_path):
        raise IOError("Missing the json file .setup/data/{}".format(file_name))
    with open(file_path) as open_file:
        json_file = json.load(open_file)
    return json_file


def load_data_yaml(file_path):
    """
    Loads yaml file from the .setup/data directory returning the parsed structure
    :param file_path: name of file to load
    :return: parsed YAML structure from loaded file
    """
    if not os.path.isfile(file_path):
        raise IOError("Missing the yaml file {}".format(file_path))
    with open(file_path) as open_file:
        yaml_file = yaml.safe_load(open_file)
    return yaml_file


def user_exists(user):
    """
    Checks to see if the user exists on the linux file system. We can use this to delete a user
    so that we can recreate them which avoids users having left over data from a previous run of
    setting up the sample courses.
    :param user: string to check if user exists
    :return: boolean on if user exists or not
    """
    try:
        pwd.getpwnam(user)
        return True
    except KeyError:
        return False


def group_exists(group):
    """
    Checks to see if the group exists on the linux file system so that we don't try to create
    groups that already exist.

    :param group: string to check if group exists
    :return: boolean on if group exists or not
    """
    try:
        grp.getgrnam(group)
        return True
    except KeyError:
        return False


def create_group(group):
    """
    Creates the group on the system, adding some base users to the group as well that are necessary
    for the system to function and are not defined within the users.yml file.
    :param group: name of the group to create
    """
    if not group_exists(group):
        os.system("addgroup {}".format(group))

    if group == "sudo":
        return


def add_to_group(group, user_id):
    """
    Adds the user to the specified group, creating the group if it does not exist.
    :param group:
    :param user_id:
    """
    create_group(group)
    os.system("adduser {} {}".format(user_id, group))


def get_php_db_password(password):
    """
    Generates a password to be used within the site for database authentication. The password_hash
    function (http://php.net/manual/en/function.password-hash.php) generates us a nice secure
    password and takes care of things like salting and hashing.
    :param password:
    :return: password hash to be inserted into the DB for a user
    """
    proc = subprocess.Popen(
        ["php", "-r", "print(password_hash('{}', PASSWORD_DEFAULT));".format(password)],
        stdout=subprocess.PIPE, stderr=subprocess.PIPE)
    (out, err) = proc.communicate()
    return out.decode('utf-8')


def get_current_semester():
    """
    Given today's date, generates a three character code that represents the semester to use for
    courses such that the first half of the year is considered "Spring" and the last half is
    considered "Fall". The "Spring" semester  gets an S as the first letter while "Fall" gets an
    F. The next two characters are the last two digits in the current year.
    :return:
    """
    today = datetime.today()
    semester = "f" + str(today.year)[-2:]
    if today.month < 7:
        semester = "s" + str(today.year)[-2:]
    return semester


def parse_args():
    """
    Parses out the arguments that might be passed to this script as it's run as a commandline
    application.
    :return: parsed args from the argparse module
    """
    parser = argparse.ArgumentParser(
        description="Sets up the sample courses as well as creating the necessary users for the "
                    "course as needed. It reads in the courses.json and users.json files from the "
                    ".setup/data directory to determine what courses/users are allowed and then "
                    "either adds all or just a few depending on what gets passed to this script")

    parser.add_argument("--db_only", action='store_true')
    parser.add_argument("--users_path", default=os.path.join(SETUP_DATA_PATH, "users"),
                        help="Path to folder that contains .yml files to use for user creation. Defaults to "
                             "../data/users")
    parser.add_argument("--submission_url", type=str, default="",help="top level url for the website")
    parser.add_argument("--courses_path", default=os.path.join(SETUP_DATA_PATH, "courses"),
                        help="Path to the folder that contains .yml files to use for course creation. Defaults to "
                             "../data/courses")
    parser.add_argument("course", nargs="*",
                        help="course code to build. If no courses are passed in, then it'll use "
                             "all courses in courses.json")
    return parser.parse_args()


def create_user(user_id):
    if not user_exists(id):
        print("Creating user {}...".format(user_id))
        os.system("/usr/sbin/adduser {} --quiet --home /tmp --gecos \'AUTH ONLY account\' "
                  "--no-create-home --disabled-password --shell "
                  "/usr/sbin/nologin".format(user_id))
        print("Setting password for user {}...".format(user_id))
        os.system("echo {}:{} | chpasswd".format(user_id, user_id))


def create_gradeable_submission(src, dst):
    """
    Given a source and a destination, copy the files from the source to the destination. First, before
    copying, we check if the source is a directory, if it is, then we zip the contents of this to a temp
    zip file (stored in /tmp) and store the path to this newly created zip as our new source.

    At this point, (for all uploads), we check if our source is a zip (by just checking file extension is
    a .zip), then we will extract the contents of the source (using ZipFile) to the destination, else we
    just do a simple copy operation of the source file to the destination location.

    At this point, if we created a zip file (as part of that first step), we remove it from the /tmp directory.

    :param src: path of the file or directory we want to use for this submission
    :type src: str
    :param dst: path to the folder where we should copy the submission to
    :type src: str
    """
    zip_dst = None
    if os.path.isdir(src):
        zip_dst = os.path.join("/tmp", str(uuid.uuid4()))
        zip_dst = shutil.make_archive(zip_dst, 'zip', src)
        src = zip_dst

    if src[-3:] == "zip":
        with ZipFile(src, 'r') as zip_file:
            zip_file.extractall(dst)
    else:
        shutil.copy(src, dst)

    if zip_dst is not None and isinstance(zip_dst, str):
        os.remove(zip_dst)


class User(object):
    """
    A basic object to contain the objects loaded from the users.json file. We use this to link
    against the courses.

    Attributes:
        id
        anon_id
        password
        firstname
        lastname
        email
        group
        preferred_firstname
        registration_section
        rotating_section
        unix_groups
        courses
    """
    def __init__(self, user):
        self.id = user['user_id']
        self.anon_id = user['anon_id']
        self.password = self.id
        self.firstname = user['user_firstname']
        self.lastname = user['user_lastname']
        self.email = self.id + "@example.com"
        self.group = 4
        self.preferred_firstname = None
        self.registration_section = None
        self.rotating_section = None
        self.grading_registration_section = None
        self.unix_groups = None
        self.courses = None
        self.manual = False
        self.sudo = False

        if 'user_preferred_firstname' in user:
            self.preferred_firstname = user['user_preferred_firstname']
        if 'user_email' in user:
            self.email = user['user_email']
        if 'user_group' in user:
            self.group = user['user_group']
        assert 0 <= self.group <= 4
        if 'registration_section' in user:
            self.registration_section = int(user['registration_section'])
        if 'rotating_section' in user:
            self.rotating_section = int(user['rotating_section'])
        if 'grading_registration_section' in user:
            self.grading_registration_section = user['grading_registration_section']
        if 'unix_groups' in user:
            self.unix_groups = user['unix_groups']
        if 'manual_registration' in user:
            self.manual = user['manual_registration'] is True
        if 'courses' in user:
            self.courses = {}
            if isinstance(user['courses'], list):
                for course in user['courses']:
                    self.courses[course] = {"user_group": self.group}
            elif isinstance(user['courses'], dict):
                self.courses = user['courses']
                for course in self.courses:
                    if 'user_group' not in self.courses[course]:
                        self.courses[course]['user_group'] = self.group
            else:
                raise ValueError("Invalid type for courses key, it should either be list or dict")
        if 'sudo' in user:
            self.sudo = user['sudo'] is True
        if 'user_password' in user:
            self.password = user['user_password']

    def create(self, force_ssh=False):
        if not DB_ONLY:
            if self.group > 2 and not force_ssh:
                self._create_non_ssh()
            else:
                self._create_ssh()
        if self.group <= 1:
            add_to_group("course_builders", self.id)
            with open(os.path.join(SUBMITTY_DATA_DIR, "instructors", "valid"), "a") as open_file:
                open_file.write(self.id + "\n")
        if self.sudo:
            add_to_group("sudo", self.id)

    def _create_ssh(self):
        if not user_exists(self.id):
            print("Creating user {}...".format(self.id))
            os.system("adduser {} --gecos 'First Last,RoomNumber,WorkPhone,HomePhone' "
                      "--disabled-password".format(self.id))
            self.set_password()

    def _create_non_ssh(self):
        if not DB_ONLY and not user_exists(self.id):
            print("Creating user {}...".format(self.id))
            os.system("/usr/sbin/adduser {} --quiet --home /tmp --gecos \'AUTH ONLY account\' "
                      "--no-create-home --disabled-password --shell "
                      "/usr/sbin/nologin".format(self.id))
            self.set_password()

    def set_password(self):
        print("Setting password for user {}...".format(self.id))
        os.system("echo {}:{} | chpasswd".format(self.id, self.password))

    def get_detail(self, course, detail):
        if self.courses is not None and course in self.courses:
            user_detail = "user_" + detail
            if user_detail in self.courses[course]:
                return self.courses[course][user_detail]
            elif detail in self.courses[course]:
                return self.courses[course][detail]
        if detail in self.__dict__:
            return self.__dict__[detail]
        else:
            return None


class Course(object):
    """
    Object to represent the courses loaded from the courses.json file as well as the list of
    users that are needed for this particular course (which is a list of User objects).

    Attributes:
        code
        semester
        instructor
        gradeables
        users
        max_random_submissions
    """
    def __init__(self, course):
        self.semester = get_current_semester()
        self.code = course['code']
        self.instructor = course['instructor']
        self.gradeables = []
        self.make_customization = False
        ids = []
        if 'gradeables' in course:
            for gradeable in course['gradeables']:
                self.gradeables.append(Gradeable(gradeable))
                assert self.gradeables[-1].id not in ids
                ids.append(self.gradeables[-1].id)
        self.users = []
        self.registration_sections = 10
        self.rotating_sections = 5
        self.registered_students = 50
        self.no_registration_students = 10
        self.no_rotating_students = 10
        self.unregistered_students = 10
        if 'registration_sections' in course:
            self.registration_sections = course['registration_sections']
        if 'rotating_sections' in course:
            self.rotating_sections = course['rotating_sections']
        if 'registered_students' in course:
            self.registered_students = course['registered_students']
        if 'no_registration_students' in course:
            self.no_registration_students = course['no_registration_students']
        if 'no_rotating_students' in course:
            self.no_rotating_students = course['no_rotating_students']
        if 'unregistered_students' in course:
            self.unregistered_students = course['unregistered_students']
        if 'make_customization' in course:
            self.make_customization = course['make_customization']

    def create(self):

        # To make Rainbow Grades testing possible, need to seed random
        m = hashlib.md5()
        m.update(bytes(self.code, 'utf-8'))
        random.seed(int(m.hexdigest(), 16))

        course_group = self.code + "_tas_www"
        archive_group = self.code + "_archive"
        create_group(self.code)
        create_group(course_group)
        create_group(archive_group)
        add_to_group(self.code, self.instructor.id)
        add_to_group(course_group, self.instructor.id)
        add_to_group(archive_group, self.instructor.id)
        add_to_group("course_builders", self.instructor.id)
        add_to_group(course_group, "hwphp")
        add_to_group(course_group, "hwcron")
        add_to_group(course_group, "hwcgi")
        os.system("{}/sbin/create_course.sh {} {} {} {}"
                  .format(SUBMITTY_INSTALL_DIR, self.semester, self.code, self.instructor.id,
                          course_group))

        os.environ['PGPASSWORD'] = DB_PASS
        database = "submitty_" + self.semester + "_" + self.code

        print("Database created, now populating ", end="")
        submitty_engine = create_engine("postgresql://{}:{}@{}/submitty".format(DB_USER, DB_PASS, DB_HOST))
        submitty_conn = submitty_engine.connect()
        submitty_metadata = MetaData(bind=submitty_engine)

        engine = create_engine("postgresql://{}:{}@{}/{}".format(DB_USER, DB_PASS, DB_HOST,
                                                                 database))
        conn = engine.connect()
        metadata = MetaData(bind=engine)
        print("(connection made, metadata bound)...")
        print("Creating registration sections ", end="")
        table = Table("sections_registration", metadata, autoload=True)
        print("(tables loaded)...")
        for section in range(1, self.registration_sections+1):
            print("Create section {}".format(section))
            conn.execute(table.insert(), sections_registration_id=section)

        print("Creating rotating sections ", end="")
        table = Table("sections_rotating", metadata, autoload=True)
        print("(tables loaded)...")
        for section in range(1, self.rotating_sections+1):
            print("Create section {}".format(section))
            conn.execute(table.insert(), sections_rotating_id=section)

        print("Create users ", end="")
        submitty_users = Table("courses_users", submitty_metadata, autoload=True)
        users_table = Table("users", metadata, autoload=True)
        reg_table = Table("grading_registration", metadata, autoload=True)
        print("(tables loaded)...")
        for user in self.users:
            print("Creating user {} {} ({})...".format(user.get_detail(self.code, "firstname"),
                                                       user.get_detail(self.code, "lastname"),
                                                       user.get_detail(self.code, "id")))
            reg_section = user.get_detail(self.code, "registration_section")
            if reg_section is not None and reg_section > self.registration_sections:
                reg_section = None
            rot_section = user.get_detail(self.code, "rotating_section")
            if rot_section is not None and rot_section > self.rotating_sections:
                rot_section = None
            # We already have a row in submitty.users for this user,
            # just need to add a row in courses_users which will put a
            # a row in the course specific DB, and off we go.
            submitty_conn.execute(submitty_users.insert(),
                                  semester=self.semester,
                                  course=self.code,
                                  user_id=user.get_detail(self.code, "id"),
                                  user_group=user.get_detail(self.code, "group"),
                                  registration_section=reg_section,
                                  manual_registration=user.get_detail(self.code, "manual"))
            update = users_table.update(values={
                users_table.c.rotating_section: bindparam('rotating_section'),
                users_table.c.anon_id: bindparam('anon_id')
            }).where(users_table.c.user_id == bindparam('b_user_id'))

            conn.execute(update, rotating_section=rot_section, anon_id=user.anon_id, b_user_id=user.id)
            if user.get_detail(self.code, "grading_registration_section") is not None:
                try:
                    grading_registration_sections = str(user.get_detail(self.code,"grading_registration_section"))
                    grading_registration_sections = [int(x) for x in grading_registration_sections.split(",")]
                except ValueError:
                    grading_registration_sections = []
                for grading_registration_section in grading_registration_sections:
                    conn.execute(reg_table.insert(),
                                 user_id=user.get_detail(self.code, "id"),
                                 sections_registration_id=grading_registration_section)

            if user.unix_groups is None:
                if user.get_detail(self.code, "group") <= 1:
                    add_to_group(self.code, user.id)
                    add_to_group(self.code + "_archive", user.id)
                if user.get_detail(self.code, "group") <= 2:
                    add_to_group(self.code + "_tas_www", user.id)
        gradeable_table = Table("gradeable", metadata, autoload=True)
        electronic_table = Table("electronic_gradeable", metadata, autoload=True)
        reg_table = Table("grading_rotating", metadata, autoload=True)
        component_table = Table('gradeable_component', metadata, autoload=True)
        mark_table = Table('gradeable_component_mark', metadata, autoload=True)
        gradeable_data = Table("gradeable_data", metadata, autoload=True)
        gradeable_component_data = Table("gradeable_component_data", metadata, autoload=True)
        gradeable_component_mark_data = Table('gradeable_component_mark_data', metadata, autoload=True)
        electronic_gradeable_data = Table("electronic_gradeable_data", metadata, autoload=True)
        electronic_gradeable_version = Table("electronic_gradeable_version", metadata, autoload=True)
        gradeable_teams_table = Table("gradeable_teams", metadata, autoload=True)
        teams_table = Table("teams", metadata, autoload=True)
        course_path = os.path.join(SUBMITTY_DATA_DIR, "courses", self.semester, self.code)
        for gradeable in self.gradeables:
            gradeable.create(conn, gradeable_table, electronic_table, reg_table, component_table, mark_table)
            form = os.path.join(course_path, "config", "form", "form_{}.json".format(gradeable.id))
            with open(form, "w") as open_file:
                json.dump(gradeable.create_form(), open_file, indent=2)
        os.system("chown -f hwphp:{}_tas_www {}".format(self.code, os.path.join(course_path, "config", "form", "*")))
        if not os.path.isfile(os.path.join(course_path, "ASSIGNMENTS.txt")):
            os.system("touch {}".format(os.path.join(course_path, "ASSIGNMENTS.txt")))
            os.system("chown {}:{}_tas_www {}".format(self.instructor.id, self.code,
                                                      os.path.join(course_path, "ASSIGNMENTS.txt")))
        os.system("su {} -c '{}'".format(self.instructor.id, os.path.join(course_path,
                                                                          "BUILD_{}.sh".format(self.code))))
        os.system("chown -R {}:{}_tas_www {}".format(self.instructor.id, self.code, os.path.join(course_path, "build")))
        os.system("chown -R {}:{}_tas_www {}".format(self.instructor.id, self.code,
                                                     os.path.join(course_path, "test_*")))

        # On python 3, replace with os.makedirs(..., exist_ok=True)
        os.system("mkdir -p {}".format(os.path.join(course_path, "submissions")))
        os.system('chown hwphp:{}_tas_www {}'.format(self.code, os.path.join(course_path, 'submissions')))
        for gradeable in self.gradeables:
            #create_teams
            if gradeable.team_assignment is True:
                ucounter = 0
                for user in self.users:
                    unique_team_id=str(ucounter).zfill(5)+"_"+user.get_detail(self.code, "id")
                    reg_section = user.get_detail(self.code, "registration_section")
                    if reg_section is None:
                        continue
                    print("Adding team for " + unique_team_id + " in gradeable " + gradeable.id)
                    teams_registration = select([gradeable_teams_table]).where(
                        gradeable_teams_table.c['registration_section'] == reg_section)
                    res = conn.execute(teams_registration)
                    if res.rowcount == 0:
                        conn.execute(gradeable_teams_table.insert(),
                                     team_id=unique_team_id,
                                     g_id=gradeable.id,
                                     registration_section=reg_section,
                                     rotation_section=None)
                        conn.execute(teams_table.insert(),
                                        team_id=unique_team_id, 
                                        user_id=user.get_detail(self.code, "id"),
                                        state=1)
                        ucounter+=1
                        res.close()
                        continue
                    else:
                        added = False
                        for team_in_section in res:  
                            members_in_team = select([teams_table]).where(
                                teams_table.c['team_id'] == team_in_section['team_id'])
                            res = conn.execute(members_in_team)
                            if res.rowcount < gradeable.max_team_size:                        
                                conn.execute(teams_table.insert(),
                                            team_id=team_in_section['team_id'], 
                                            user_id=user.get_detail(self.code, "id"),
                                            state=1)
                                added = True
                                continue
                        if not added:
                            conn.execute(gradeable_teams_table.insert(),
                                        team_id=unique_team_id,
                                        g_id=gradeable.id,
                                        registration_section=reg_section,
                                                rotation_section=None)
                            conn.execute(teams_table.insert(),
                                        team_id=unique_team_id, 
                                        user_id=user.get_detail(self.code, "id"),
                                        state=1)
                            ucounter+=1
                    res.close()
            if gradeable.type == 0 and \
                (len(gradeable.submissions) == 0 or
                 gradeable.sample_path is None or
                 gradeable.config_path is None):
                    continue
            gradeable_path = os.path.join(course_path, "submissions", gradeable.id)

            if gradeable.type == 0:
                os.makedirs(gradeable_path)
                os.system("chown -R hwphp:{}_tas_www {}".format(self.code, gradeable_path))

            submission_count = 0
            max_submissions = gradeable.max_random_submissions
            for user in self.users:
                submitted = False
                team_id = None
                if gradeable.team_assignment is True:
                    what_team = select([teams_table]).where(
                        teams_table.c['user_id'] == user.id)
                    res = conn.execute(what_team)
                    temp = res.fetchall()
                    if(temp):
                        team_id = temp[0][0]
                    res.close()
                if team_id is not None:
                    submission_path = os.path.join(gradeable_path, team_id)
                else: 
                    submission_path = os.path.join(gradeable_path, user.id)

                if gradeable.type == 0 and gradeable.submission_open_date < NOW:
<<<<<<< HEAD
                    if not os.path.exists(submission_path):
                        os.makedirs(submission_path)
                    versions_to_submit = random.choice(range(0,10))
                    if(versions_to_submit) < 2:
                        versions_to_submit = 3
                    elif versions_to_submit < 5 and versions_to_submit >= 2:
=======
                    os.makedirs(submission_path)
                    versions_to_submit = 0
                    #The chance of a student submitting 3 versions is 20%, submitting 2 versions is 30%, and submitting 1 version is 50%.
                    random_num = random.choice(range(0,100))
                    if(random_num) < 20:
                        versions_to_submit = 3
                    elif random_num < 50:
>>>>>>> 42c308ad
                        versions_to_submit = 2
                    else:
                        versions_to_submit = 1
                    if (gradeable.gradeable_config is not None and \
                            (gradeable.submission_due_date < NOW or random.random() < 0.5) and \
                            (random.random() < 0.9) and \
                            (max_submissions is None or submission_count < max_submissions)):
<<<<<<< HEAD
                        json_history = {"active_version": versions_to_submit, "history": []}
=======
                        active_version = random.choice(range(1, versions_to_submit+1))
                        json_history = {"active_version": active_version, "history": []}
>>>>>>> 42c308ad
                        random_days = 1
                        if random.random() < 0.3:
                            random_days = random.choice(range(-3,2))
                        for version in range(1, versions_to_submit+1):
                            os.system("mkdir -p " + os.path.join(submission_path, str(version)))
                            submitted = True
                            submission_count += 1
<<<<<<< HEAD
                            current_time_string = dateutils.write_submitty_date(gradeable.submission_due_date - timedelta(days=random_days+version/versions_to_submit))
                            if team_id is not None:
                                previous_submission = select([electronic_gradeable_data]).where(
                                    electronic_gradeable_data.c['team_id'] == team_id)
                                res = conn.execute(previous_submission)
                                if res.rowcount == 0:
                                    conn.execute(electronic_gradeable_data.insert(), g_id=gradeable.id, user_id=None,
                                                team_id=team_id, g_version=version, submission_time=current_time_string)
                                    if version == versions_to_submit:
                                        conn.execute(electronic_gradeable_version.insert(), g_id=gradeable.id, user_id=None,
                                                    team_id=team_id, active_version=versions_to_submit)
                                else: 
                                    continue
                            else:
                                conn.execute(electronic_gradeable_data.insert(), g_id=gradeable.id, user_id=user.id,
                                            g_version=version, submission_time=current_time_string)
                                if version == versions_to_submit:
                                    conn.execute(electronic_gradeable_version.insert(), g_id=gradeable.id, user_id=user.id,
                                                active_version=versions_to_submit)
                            json_history["history"].append({"version": version, "time": current_time_string, "who": user.id, "type": "upload"})
                            with open(os.path.join(submission_path, str(version), ".submit.timestamp"), "w") as open_file:
                                open_file.write(current_time_string + "\n")
                            if isinstance(gradeable.submissions, dict):
                                for key in gradeable.submissions:
                                    os.system("mkdir -p " + os.path.join(submission_path, str(version), key))
                                    submission = random.choice(gradeable.submissions[key])
                                    src = os.path.join(gradeable.sample_path, submission)
                                    dst = os.path.join(submission_path, str(version), key)
                                    create_gradeable_submission(src, dst)
                            else:
=======
                            current_time_string = dateutils.write_submitty_date(gradeable.submission_due_date - timedelta(days=random_days))
                            conn.execute(electronic_gradeable_data.insert(), g_id=gradeable.id, user_id=user.id,
                                        g_version=version, submission_time=current_time_string)
                            if version == versions_to_submit:
                                conn.execute(electronic_gradeable_version.insert(), g_id=gradeable.id, user_id=user.id,
                                            active_version=active_version)
                            json_history["history"].append({"version": version, "time": current_time_string, "who": user.id, "type": "upload"})
                            with open(os.path.join(submission_path, str(version), ".submit.timestamp"), "w") as open_file:
                                open_file.write(current_time_string + "\n")
                            if isinstance(gradeable.submissions, dict):
                                for key in gradeable.submissions:
                                    os.system("mkdir -p " + os.path.join(submission_path, str(version), key))
                                    submission = random.choice(gradeable.submissions[key])
                                    src = os.path.join(gradeable.sample_path, submission)
                                    dst = os.path.join(submission_path, str(version), key)
                                    create_gradeable_submission(src, dst)
                            else:
>>>>>>> 42c308ad
                                submission = random.choice(gradeable.submissions)
                                if isinstance(submission, list):
                                    submissions = submission
                                else:
                                    submissions = [submission]
                                for submission in submissions:
                                    src = os.path.join(gradeable.sample_path, submission)
                                    dst = os.path.join(submission_path, str(version))
                                    create_gradeable_submission(src, dst)
<<<<<<< HEAD
=======
                            random_days-=0.5
>>>>>>> 42c308ad
                        
                        with open(os.path.join(submission_path, "user_assignment_settings.json"), "w") as open_file:
                                json.dump(json_history, open_file)
                if gradeable.grade_start_date < NOW and os.path.exists(os.path.join(submission_path, str(versions_to_submit))):
                    if gradeable.grade_released_date < NOW or (random.random() < 0.5 and (submitted or gradeable.type !=0)):
                        status = 1 if gradeable.type != 0 or submitted else 0
                        print("Inserting {} for {}...".format(gradeable.id, user.id))
                        ins = gradeable_data.insert().values(g_id=gradeable.id, gd_user_id=user.id,
                                                             gd_overall_comment="lorem ipsum lodar")
                        res = conn.execute(ins)
                        gd_id = res.inserted_primary_key[0]
                        if gradeable.type !=0 or gradeable.use_ta_grading:
                            for component in gradeable.components:
                                if status == 0 or random.random() < 0.5:
                                    score = 0
                                elif random.random() < 0.9:
                                    score = random.randint(component.lower_clamp * 2, component.max_value * 2) / 2
                                else:
                                    score = random.randint(component.lower_clamp * 2, component.upper_clamp * 2) / 2
                                grade_time = gradeable.grade_start_date.strftime("%Y-%m-%d %H:%M:%S%z")
                                conn.execute(gradeable_component_data.insert(), gc_id=component.key, gd_id=gd_id,
                                             gcd_score=score, gcd_component_comment="lorem ipsum",
                                             gcd_grader_id=self.instructor.id, gcd_grade_time=grade_time, gcd_graded_version=versions_to_submit)
                                first = True
                                first_set = False
                                for mark in component.marks:
                                    if (random.random() < 0.5 and first_set == False and first == False) or random.random() < 0.2:
                                        conn.execute(gradeable_component_mark_data.insert(), gc_id=component.key, gd_id=gd_id, gcm_id=mark.key, gcd_grader_id=self.instructor.id)
                                        if(first):
                                            first_set = True
                                    first = False

                if gradeable.type == 0 and os.path.isdir(submission_path):
                    os.system("chown -R hwphp:{}_tas_www {}".format(self.code, submission_path))
        
        if(self.code == "sample"): 
            #set sample course to have forum enabled by default
            config = configparser.ConfigParser()    
            config.read(os.path.join(course_path, "config", "config.ini"))
            config.set("course_details", "forum_enabled", "true")
            with open(os.path.join(course_path, "config", "config.ini"), 'w') as configfile:
                config.write(configfile)
            f_data = (self.getForumDataFromFile('posts.txt'), self.getForumDataFromFile('threads.txt'), self.getForumDataFromFile('categories.txt'))
            forum_threads = Table("threads", metadata, autoload=True)
            forum_posts = Table("posts", metadata, autoload=True)
            forum_cat_list = Table("categories_list", metadata, autoload=True)
            forum_thread_cat = Table("thread_categories", metadata, autoload=True)

            for catData in f_data[2]:
                conn.execute(forum_cat_list.insert(), category_desc=catData[0])

            for thread_id, threadData in enumerate(f_data[1], start = 1):
                conn.execute(forum_threads.insert(),
                                  title=threadData[0],
                                  created_by=threadData[1],
                                  pinned=True if threadData[2] == "t" else False,
                                  deleted=True if threadData[3] == "t" else False,
                                  merged_id=threadData[4],
                                  is_visible=True if threadData[5] == "t" else False)
                conn.execute(forum_thread_cat.insert(), thread_id=thread_id, category_id=threadData[6])
            counter = 1
            for postData in f_data[0]:
                if(postData[10] != "f" and postData[10] != ""):
                    #In posts.txt, if the 10th column is f or empty, then no attachment is added. If anything else is in the column, then it will be treated as the file name.
                    attachment_path = os.path.join(course_path, "forum_attachments", str(postData[0]), str(counter))
                    os.makedirs(attachment_path)
                    os.system("chown -R hwphp:sample_tas_www {}".format(os.path.join(course_path, "forum_attachments", str(postData[0]))))
                    copyfile(os.path.join(SETUP_DATA_PATH, "forum", "attachments", postData[10]), os.path.join(attachment_path, postData[10]))
                counter += 1
                conn.execute(forum_posts.insert(),
                                  thread_id=postData[0],
                                  parent_id=postData[1],
                                  author_user_id=postData[2],
                                  content=postData[3],
                                  timestamp=postData[4],
                                  anonymous=True if postData[5] == "t" else False,
                                  deleted=True if postData[6] == "t" else False,
                                  endorsed_by=postData[7],
                                  resolved = True if postData[8] == "t" else False,
                                  type=postData[9],
                                  has_attachment=True if postData[10] != "f" else False)

            print('Added forum data to sample course.') 
        

        conn.close()
        submitty_conn.close()
        os.environ['PGPASSWORD'] = ""

    def check_rotating(self, users):
        for gradeable in self.gradeables:
            for grading_rotating in gradeable.grading_rotating:
                string = "Invalid user_id {} for rotating section for gradeable {}".format(
                    grading_rotating['user_id'], gradeable.id)
                if grading_rotating['user_id'] not in users:
                    raise ValueError(string)

    def getForumDataFromFile(self, filename):
        forum_path = os.path.join(SETUP_DATA_PATH, "forum")
        forum_data = []
        for line in open(os.path.join(forum_path, filename)):
            l = [ x.replace("\\n","\n").strip() for x in line.split("|") ]
            if(len(line) > 1):
                forum_data.append(l)
        return forum_data

    def make_course_json(self):
        """
        This function generates customization_sample.json in case it has changed from the provided version in the test suite
        within the Submitty repository. Ideally this function will be pulled out and made independent, or better yet when
        the code for the web interface is done, that will become the preferred route and this function can be retired.

        Keeping this function after the web interface would mean we have another place where we need to update code anytime
        the expected format of customization.json changes.

        Right now the code uses the Gradeable and Component classes, so to avoid code duplication the function lives inside
        setup_sample_courses.py

        :return:
        """

        course_id = self.code

        # Reseed to minimize the situations under which customization.json changes
        m = hashlib.md5()
        m.update(bytes(course_id, "utf-8"))
        random.seed(int(m.hexdigest(), 16))

        customization_path = os.path.join(SUBMITTY_INSTALL_DIR, ".setup")
        print("Generating customization_{}.json".format(course_id))

        gradeables = {}
        gradeables_json_output = {}

        # Create gradeables by syllabus bucket
        for gradeable in self.gradeables:
            if gradeable.syllabus_bucket not in gradeables:
                gradeables[gradeable.syllabus_bucket] = []
            gradeables[gradeable.syllabus_bucket].append(gradeable)

        # Randomly generate the impact of each bucket on the overall grade
        gradeables_percentages = []
        gradeable_percentage_left = 100 - len(gradeables)
        for i in range(len(gradeables)):
            gradeables_percentages.append(random.randint(1, max(1, gradeable_percentage_left)) + 1)
            gradeable_percentage_left -= (gradeables_percentages[-1] - 1)
        if gradeable_percentage_left > 0:
            gradeables_percentages[-1] += gradeable_percentage_left

        # Compute totals and write out each syllabus bucket in the "gradeables" field of customization.json
        bucket_no = 0

        for bucket,g_list in gradeables.items():
            bucket_json = {"type": bucket, "count": len(g_list), "percent": 0.01*gradeables_percentages[bucket_no],
                           "ids" : []}

            # Manually total up the non-penalty non-extra-credit max scores, and decide which gradeables are 'released'
            for gradeable in g_list:
                use_ta_grading = gradeable.use_ta_grading
                g_type = gradeable.type
                components = gradeable.components
                g_id = gradeable.id
                max_auto = 0
                max_ta = 0

                print_grades = True if g_type != 0 or (gradeable.submission_open_date < NOW) else False
                release_grades = (gradeable.grade_released_date < NOW)

                # Another spot where if INSTALL_SUBMITTY_HELPER.sh is used we could use fill-in paths
                # gradeable_config_dir = os.path.join("__INSTALL__FILLIN__SUBMITTY_DATA_DIR__", "courses",
                #                                    get_current_semester(), "sample", "config", "complete_config")

                gradeable_config_dir = os.path.join(SUBMITTY_DATA_DIR, "courses", get_current_semester(), "sample",
                                                    "config", "complete_config")

                # For electronic gradeables there is a config file - read through to get the total
                if os.path.isdir(gradeable_config_dir):
                    gradeable_config = os.path.join(gradeable_config_dir, "complete_config_" + g_id + ".json")
                    if os.path.isfile(gradeable_config):
                        try:
                            with open(gradeable_config, 'r') as gradeable_config_file:
                                gradeable_json = json.load(gradeable_config_file)

                                # Not every config has AUTO_POINTS, so have to parse through test cases
                                # Add points to max if not extra credit, and points>0 (not penalty)
                                if "testcases" in gradeable_json:
                                    for test_case in gradeable_json["testcases"]:
                                        if "extra_credit" in test_case:
                                            continue
                                        if "points" in test_case and test_case["points"] > 0:
                                            max_auto += test_case["points"]
                        except EnvironmentError:
                            print("Failed to load JSON")

                # For non-electronic gradeables, or electronic gradeables with TA grading, read through components
                if use_ta_grading or g_type != 0:
                    for component in components:
                        if component.max_value >0:
                            max_ta += component.max_value

                # Add the specific associative array for this gradeable in customization.json to the output string
                max_points = max_auto + max_ta
                if print_grades:
                    bucket_json["ids"].append({"id": g_id, "max": max_points})
                    if not release_grades:
                        bucket_json["ids"][-1]["released"] = False

            # Close the bucket's array in customization.json
            if "gradeables" not in gradeables_json_output:
                gradeables_json_output["gradeables"] = []
            gradeables_json_output["gradeables"].append(bucket_json)
            bucket_no += 1

        # Generate the section labels
        section_ta_mapping = {}
        for section in range(1, self.registration_sections + 1):
            section_ta_mapping[section] = []
        for user in self.users:
            if user.get_detail(course_id, "grading_registration_section") is not None:
                grading_registration_sections = str(user.get_detail(course_id, "grading_registration_section"))
                grading_registration_sections = [int(x) for x in grading_registration_sections.split(",")]
                for section in grading_registration_sections:
                    section_ta_mapping[section].append(user.id)

        for section in section_ta_mapping:
            if len(section_ta_mapping[section]) == 0:
                section_ta_mapping[section] = "TBA"
            else:
                section_ta_mapping[section] = ", ".join(section_ta_mapping[section])

        # Construct the rest of the JSON dictionary
        benchmarks = ["a-", "b-", "c-", "d"]
        gradeables_json_output["display"] = ["instructor_notes", "grade_summary", "grade_details"]
        gradeables_json_output["display_benchmark"] = ["average", "stddev", "perfect"]
        gradeables_json_output["benchmark_percent"] = {}
        for i in range(len(benchmarks)):
            gradeables_json_output["display_benchmark"].append("lowest_" + benchmarks[i])
            gradeables_json_output["benchmark_percent"]["lowest_" + benchmarks[i]] = 0.9 - (0.1 * i)

        gradeables_json_output["section"] = section_ta_mapping
        messages = ["<b>{} Course</b>".format(course_id),
                    "Note: Please be patient with data entry/grade corrections for the most recent " 
                    "lab, homework, and test.",
                    "Please contact your graduate lab TA if a grade remains missing or incorrect for more than a week."]
        gradeables_json_output["messages"] = messages

        # Attempt to write the customization.json file
        try:
            json.dump(gradeables_json_output,
                      open(os.path.join(customization_path, "customization_" + course_id + ".json"), 'w'),indent=2)
        except EnvironmentError as e:
            print("Failed to write to customization file: {}".format(e))

        print("Wrote customization_{}.json".format(course_id))

class Gradeable(object):
    """
    Attributes:
        config_path
        id
        type
    """
    def __init__(self, gradeable):
        self.id = ""
        self.gradeable_config = None
        self.config_path = None
        self.sample_path = None
        self.title = ""
        self.instructions_url = ""
        self.overall_ta_instructions = ""
        self.peer_grading = False
        self.grade_by_registration = True
        self.is_repository = False
        self.subdirectory = ""
        self.use_ta_grading = True
        self.late_days = 2
        self.precision = 0.5
        self.syllabus_bucket = "none (for practice only)"
        self.min_grading_group = 3
        self.grading_rotating = []
        self.submissions = []
        self.max_random_submissions = None
        self.team_assignment = False
        self.max_team_size = 1

        if 'gradeable_config' in gradeable:
            self.gradeable_config = gradeable['gradeable_config']
            self.type = 0

            if 'g_id' in gradeable:
                self.id = gradeable['g_id']
            else:
                self.id = gradeable['gradeable_config']

            if 'eg_max_random_submissions' in gradeable:
                self.max_random_submissions = int(gradeable['eg_max_random_submissions'])

            if 'config_path' in gradeable:
                self.config_path = gradeable['config_path']
            else:
                examples_path = os.path.join(MORE_EXAMPLES_DIR, self.gradeable_config, "config")
                tutorial_path = os.path.join(TUTORIAL_DIR, self.gradeable_config, "config")
                if os.path.isdir(examples_path):
                    self.config_path = examples_path
                elif os.path.isdir(tutorial_path):
                    self.config_path = tutorial_path
                else:
                    self.config_path = None

            examples_path = os.path.join(MORE_EXAMPLES_DIR, self.gradeable_config, "submissions")
            tutorial_path = os.path.join(TUTORIAL_DIR, self.gradeable_config, "submissions")
            if 'sample_path' in gradeable:
                self.sample_path = gradeable['sample_path']
            else:
                if os.path.isdir(examples_path):
                    self.sample_path = examples_path
                elif os.path.isdir(tutorial_path):
                    self.sample_path = tutorial_path
                else:
                    self.sample_path = None
        else:
            self.id = gradeable['g_id']
            self.type = int(gradeable['g_type'])
            self.config_path = None
            self.sample_path = None

        if 'g_bucket' in gradeable:
            self.syllabus_bucket = gradeable['g_bucket']

        assert 0 <= self.type <= 2

        if 'g_title' in gradeable:
            self.title = gradeable['g_title']
        else:
            self.title = self.id.replace("_", " ").title()

        if 'g_grade_by_registration' in gradeable:
            self.grade_by_registration = gradeable['g_grade_by_registration'] is True

        if 'grading_rotating' in gradeable:
            self.grading_rotating = gradeable['grading_rotating']

        self.ta_view_date = dateutils.parse_datetime(gradeable['g_ta_view_start_date'])
        self.grade_start_date = dateutils.parse_datetime(gradeable['g_grade_start_date'])
        self.grade_released_date = dateutils.parse_datetime(gradeable['g_grade_released_date'])
        if self.type == 0:
            self.submission_open_date = dateutils.parse_datetime(gradeable['eg_submission_open_date'])
            self.submission_due_date = dateutils.parse_datetime(gradeable['eg_submission_due_date'])
            self.team_lock_date = dateutils.parse_datetime(gradeable['eg_submission_due_date'])
            self.student_view = True
            self.student_submit = True
            self.student_download = False
            self.student_any_version = True
            if 'eg_is_repository' in gradeable:
                self.is_repository = gradeable['eg_is_repository'] is True
            if self.is_repository and 'eg_subdirectory' in gradeable:
                self.subdirectory = gradeable['eg_subdirectory']
            if 'eg_peer_grading' in gradeable:
                self.peer_grading = gradeable['eg_peer_grading'] is False
            if 'eg_use_ta_grading' in gradeable:
                self.use_ta_grading = gradeable['eg_use_ta_grading'] is True
            if 'eg_student_view' in gradeable:
                self.student_view = gradeable['eg_student_view'] is True
            if 'eg_student_submit' in gradeable:
                self.student_submit = gradeable['eg_student_submit'] is True
            if 'eg_student_download' in gradeable:
                self.student_download = gradeable['eg_student_download'] is True
            if 'eg_student_any_version' in gradeable:
                self.student_any_version = gradeable['eg_student_any_version'] is True
            if 'eg_late_days' in gradeable:
                self.late_days = max(0, int(gradeable['eg_late_days']))
            else:
                self.late_days = random.choice(range(0, 3))
            if 'eg_precision' in gradeable:
                self.precision = float(gradeable['eg_precision'])
            if 'eg_team_assignment' in gradeable:
                self.team_assignment = gradeable['eg_team_assignment'] is True
            if 'eg_max_team_size' in gradeable:
                self.max_team_size = gradeable['eg_max_team_size']
            if 'eg_team_lock_date' in gradeable:
                self.team_lock_date = submitty_utils.parse_datetime(gradeable['eg_team_lock_date'])
            if self.config_path is None:
                examples_path = os.path.join(MORE_EXAMPLES_DIR, self.id, "config")
                tutorial_path = os.path.join(TUTORIAL_DIR, self.id, "config")
                if os.path.isdir(examples_path):
                    self.config_path = examples_path
                elif os.path.isdir(tutorial_path):
                    self.config_path = tutorial_path
                else:
                    self.config_path = None
            assert self.ta_view_date < self.submission_open_date
            assert self.submission_open_date < self.submission_due_date
            assert self.submission_due_date < self.grade_start_date
            if self.gradeable_config is not None:
                if self.sample_path is not None:
                    if os.path.isfile(os.path.join(self.sample_path, "submissions.yml")):
                        self.submissions = load_data_yaml(os.path.join(self.sample_path, "submissions.yml"))
                    else:
                        self.submissions = os.listdir(self.sample_path)
                        self.submissions = list(filter(lambda x: not x.startswith("."), self.submissions))
                    if isinstance(self.submissions, list):
                        for elem in self.submissions:
                            if isinstance(elem, dict):
                                raise TypeError("Cannot have dictionary inside of list for submissions "
                                                "for {}".format(self.sample_path))
        assert self.ta_view_date < self.grade_start_date
        assert self.grade_start_date < self.grade_released_date

        self.components = []
        for i in range(len(gradeable['components'])):
            component = gradeable['components'][i]
            if self.type < 2:
                component['gc_is_text'] = False
            elif self.type > 0:
                component['gc_ta_comment'] = ""
                component['gc_student_comment'] = ""
                component['gc_page'] = 0

            if self.type == 1:
                component['gc_lower_clamp'] = 0
                component['gc_default'] = 0
                component['gc_max_value'] = 1
                component['gc_upper_clamp'] = 1
            i-=1;
            self.components.append(Component(component, i+1))

    def create(self, conn, gradeable_table, electronic_table, reg_table, component_table, mark_table):
        conn.execute(gradeable_table.insert(), g_id=self.id, g_title=self.title,
                     g_instructions_url=self.instructions_url,
                     g_overall_ta_instructions=self.overall_ta_instructions,
                     g_gradeable_type=self.type,
                     g_grade_by_registration=self.grade_by_registration,
                     g_ta_view_start_date=self.ta_view_date,
                     g_grade_start_date=self.grade_start_date,
                     g_grade_released_date=self.grade_released_date,
                     g_syllabus_bucket=self.syllabus_bucket,
                     g_min_grading_group=self.min_grading_group,
                     g_closed_date=None)

        for rotate in self.grading_rotating:
            conn.execute(reg_table.insert(), g_id=self.id, user_id=rotate['user_id'],
                         sections_rotating=rotate['section_rotating_id'])

        

        if self.type == 0:
            conn.execute(electronic_table.insert(), g_id=self.id,
                         eg_submission_open_date=self.submission_open_date,
                         eg_submission_due_date=self.submission_due_date,
                         eg_is_repository=self.is_repository, eg_subdirectory=self.subdirectory,
                         eg_team_assignment=self.team_assignment,
                         eg_max_team_size=self.max_team_size,
                         eg_team_lock_date=self.team_lock_date,
                         eg_use_ta_grading=self.use_ta_grading, 
                         eg_student_view=self.student_view, 
                         eg_student_submit=self.student_submit, eg_student_download=self.student_download,
                         eg_student_any_version=self.student_any_version, eg_config_path=self.config_path,
                         eg_late_days=self.late_days, eg_precision=self.precision, eg_peer_grading=self.peer_grading)

        for component in self.components:
            component.create(self.id, conn, component_table, mark_table)

    def create_form(self):
        form_json = OrderedDict()
        form_json['gradeable_id'] = self.id
        if self.type == 0:
            form_json['config_path'] = self.config_path
        form_json['gradeable_title'] = self.title
        form_json['gradeable_type'] = self.get_gradeable_type_text()
        form_json['instructions_url'] = self.instructions_url
        form_json['ta_view_date'] = dateutils.write_submitty_date(self.ta_view_date)
        if self.type == 0:
            form_json['date_submit'] = dateutils.write_submitty_date(self.submission_open_date)
            form_json['date_due'] = dateutils.write_submitty_date(self.submission_due_date)
        form_json['date_grade'] = dateutils.write_submitty_date(self.grade_start_date)
        form_json['date_released'] = dateutils.write_submitty_date(self.grade_released_date)

        if self.type == 0:
            form_json['section_type'] = self.get_submission_type()
            form_json['eg_late_days'] = self.late_days
            form_json['upload_type'] = self.get_upload_type()
            form_json['upload_repo'] = self.subdirectory
            form_json['comment_title'] = []
            form_json['points'] = []
            form_json['eg_extra'] = []
            form_json['ta_comment'] = []
            form_json['student_comment'] = []
            for i in range(len(self.components)):
                component = self.components[i]
                form_json['comment_title'].append(component.title)
                # form_json['lower_clamp'].append(component.lower_clamp)
                # form_json['default'].append(component.default)
                form_json['points'].append(component.max_value)
                # form_json['upper_clamp'].append(component.upper_clamp)
                form_json['ta_comment'].append(component.ta_comment)
                form_json['student_comment'].append(component.student_comment)
        elif self.type == 1:
            form_json['checkpoint_label'] = []
            form_json['checkpoint_extra'] = []
            for i in range(len(self.components)):
                component = self.components[i]
                form_json['checkpoint_label'].append(component.title)
        else:
            form_json['num_numeric_items'] = 0
            form_json['numeric_labels'] = []
            form_json['lower_clamp'] = []
            form_json['default'] = []
            form_json['max_score'] = []
            form_json['upper_clamp'] = []
            form_json['numeric_extra'] = []
            form_json['num_text_items'] = 0
            form_json['text_label'] = []
            for i in range(len(self.components)):
                component = self.components[i]
                if component.is_text:
                    form_json['num_text_items'] += 1
                    form_json['text_label'].append(component.title)
                else:
                    form_json['num_numeric_items'] += 1
                    form_json['numeric_labels'].append(component.title)
                    form_json['lower_clamp'].append(component.lower_clamp)
                    form_json['default'].append(component.default)
                    form_json['max_score'].append(component.max_value)
                    form_json['upper_clamp'].append(component.upper_clamp)
        form_json['minimum_grading_group'] = self.min_grading_group
        form_json['gradeable_buckets'] = self.syllabus_bucket

        return form_json

    def get_gradeable_type_text(self):
        if self.type == 0:
            return "Electronic File"
        elif self.type == 1:
            return "Checkpoints"
        else:
            return "Numeric"

    def get_submission_type(self):
        if self.grade_by_registration:
            return "reg_section"
        else:
            return "rotating-section"

    def get_upload_type(self):
        if self.is_repository:
            return "Repository"
        else:
            return "Upload File"


class Component(object):
    def __init__(self, component, order):
        self.title = component['gc_title']
        self.ta_comment = ""
        self.student_comment = ""
        self.is_text = False
        self.is_peer = False
        self.page = 0
        self.order = order
        self.marks = []
        if 'marks' in component:
            for i in range(len(component['marks'])):
                mark = component['marks'][i]
                self.marks.append(Mark(mark, i))

        if 'gc_ta_comment' in component:
            self.ta_comment = component['gc_ta_comment']
        if 'gc_student_comment' in component:
            self.student_comment = component['gc_student_comment']
        if 'gc_is_text' in component:
            self.is_text = component['gc_is_text'] is True
        if 'gc_page' in component:
            self.page = int(component['gc_page'])

        if self.is_text:
            self.lower_clamp = 0
            self.default = 0
            self.max_value = 0
            self.upper_clamp = 0
        else:
            self.lower_clamp = float(component['gc_lower_clamp'])
            self.default = float(component['gc_default'])
            self.max_value = float(component['gc_max_value'])
            self.upper_clamp = float(component['gc_upper_clamp'])

        self.key = None

    def create(self, g_id, conn, table, mark_table):
        ins = table.insert().values(g_id=g_id, gc_title=self.title, gc_ta_comment=self.ta_comment,
                                    gc_student_comment=self.student_comment,
                                    gc_lower_clamp=self.lower_clamp, gc_default=self.default, gc_max_value=self.max_value, 
                                    gc_upper_clamp=self.upper_clamp, gc_is_text=self.is_text,
                                    gc_is_peer=self.is_peer, gc_order=self.order, gc_page=self.page)
        res = conn.execute(ins)
        self.key = res.inserted_primary_key[0]

        for mark in self.marks:
            mark.create(self.key, conn, mark_table)

class Mark(object):
    def __init__(self, mark, order):
        self.note = mark['gcm_note']
        self.points = mark['gcm_points']
        self.order = order
        self.grader = 'instructor'
        self.key = None

    def create(self, gc_id, conn, table):
        ins = table.insert().values(gc_id=gc_id, gcm_points=self.points, gcm_note=self.note,
                                    gcm_order=self.order)
        res = conn.execute(ins)
        self.key = res.inserted_primary_key[0]
        
if __name__ == "__main__":
    main()<|MERGE_RESOLUTION|>--- conflicted
+++ resolved
@@ -816,22 +816,14 @@
                     submission_path = os.path.join(gradeable_path, user.id)
 
                 if gradeable.type == 0 and gradeable.submission_open_date < NOW:
-<<<<<<< HEAD
                     if not os.path.exists(submission_path):
                         os.makedirs(submission_path)
-                    versions_to_submit = random.choice(range(0,10))
-                    if(versions_to_submit) < 2:
-                        versions_to_submit = 3
-                    elif versions_to_submit < 5 and versions_to_submit >= 2:
-=======
-                    os.makedirs(submission_path)
                     versions_to_submit = 0
                     #The chance of a student submitting 3 versions is 20%, submitting 2 versions is 30%, and submitting 1 version is 50%.
                     random_num = random.choice(range(0,100))
                     if(random_num) < 20:
                         versions_to_submit = 3
                     elif random_num < 50:
->>>>>>> 42c308ad
                         versions_to_submit = 2
                     else:
                         versions_to_submit = 1
@@ -839,12 +831,8 @@
                             (gradeable.submission_due_date < NOW or random.random() < 0.5) and \
                             (random.random() < 0.9) and \
                             (max_submissions is None or submission_count < max_submissions)):
-<<<<<<< HEAD
-                        json_history = {"active_version": versions_to_submit, "history": []}
-=======
                         active_version = random.choice(range(1, versions_to_submit+1))
                         json_history = {"active_version": active_version, "history": []}
->>>>>>> 42c308ad
                         random_days = 1
                         if random.random() < 0.3:
                             random_days = random.choice(range(-3,2))
@@ -852,7 +840,6 @@
                             os.system("mkdir -p " + os.path.join(submission_path, str(version)))
                             submitted = True
                             submission_count += 1
-<<<<<<< HEAD
                             current_time_string = dateutils.write_submitty_date(gradeable.submission_due_date - timedelta(days=random_days+version/versions_to_submit))
                             if team_id is not None:
                                 previous_submission = select([electronic_gradeable_data]).where(
@@ -883,25 +870,6 @@
                                     dst = os.path.join(submission_path, str(version), key)
                                     create_gradeable_submission(src, dst)
                             else:
-=======
-                            current_time_string = dateutils.write_submitty_date(gradeable.submission_due_date - timedelta(days=random_days))
-                            conn.execute(electronic_gradeable_data.insert(), g_id=gradeable.id, user_id=user.id,
-                                        g_version=version, submission_time=current_time_string)
-                            if version == versions_to_submit:
-                                conn.execute(electronic_gradeable_version.insert(), g_id=gradeable.id, user_id=user.id,
-                                            active_version=active_version)
-                            json_history["history"].append({"version": version, "time": current_time_string, "who": user.id, "type": "upload"})
-                            with open(os.path.join(submission_path, str(version), ".submit.timestamp"), "w") as open_file:
-                                open_file.write(current_time_string + "\n")
-                            if isinstance(gradeable.submissions, dict):
-                                for key in gradeable.submissions:
-                                    os.system("mkdir -p " + os.path.join(submission_path, str(version), key))
-                                    submission = random.choice(gradeable.submissions[key])
-                                    src = os.path.join(gradeable.sample_path, submission)
-                                    dst = os.path.join(submission_path, str(version), key)
-                                    create_gradeable_submission(src, dst)
-                            else:
->>>>>>> 42c308ad
                                 submission = random.choice(gradeable.submissions)
                                 if isinstance(submission, list):
                                     submissions = submission
@@ -911,10 +879,7 @@
                                     src = os.path.join(gradeable.sample_path, submission)
                                     dst = os.path.join(submission_path, str(version))
                                     create_gradeable_submission(src, dst)
-<<<<<<< HEAD
-=======
                             random_days-=0.5
->>>>>>> 42c308ad
                         
                         with open(os.path.join(submission_path, "user_assignment_settings.json"), "w") as open_file:
                                 json.dump(json_history, open_file)
