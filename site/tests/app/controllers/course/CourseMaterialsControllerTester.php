<?php

namespace tests\app\controllers\course;

use tests\BaseUnitTest;
use app\controllers\course\CourseMaterialsController;
use app\libraries\FileUtils;
use app\libraries\Utils;
use ZipArchive;

class CourseMaterialsControllerTester extends BaseUnitTest {
    use \phpmock\phpunit\PHPMock;

    private $core;
    private $config;
    private $json_path;
    private $upload_path;

    public function setUp(): void {
        $this->config = array();
        $this->config['course_path'] = FileUtils::joinPaths(sys_get_temp_dir(), Utils::generateRandomString());
        $this->config['use_mock_time'] = true;
        $_POST['csrf_token'] = "";
        $this->core = $this->createMockCore($this->config);
        $_POST['release_time'] = $this->core->getDateTimeNow()->format("Y-m-d H:i:s");

        FileUtils::createDir($this->core->getConfig()->getCoursePath() . "/uploads/course_materials", true);
        $this->json_path = $this->core->getConfig()->getCoursePath() . '/uploads/course_materials_file_data.json';
        $this->upload_path = $this->core->getConfig()->getCoursePath() . "/uploads/course_materials";
    }

    public function tearDown(): void {
        FileUtils::recursiveRmdir($this->config['course_path']);
        $_POST = array();
        $_FILES = array();
    }

    private function buildFakeFile($filename, $part = 1) {
        $_FILES["files{$part}"]['name'][] = $filename;
        $_FILES["files{$part}"]['type'][] = mime_content_type($this->upload_path . "/" . $filename);
        $_FILES["files{$part}"]['size'][] = filesize($this->upload_path . "/" . $filename);

        $tmpname = $this->upload_path . "/" . Utils::generateRandomString() . $filename;
        copy($this->upload_path . "/" . $filename, $tmpname);

        $_FILES["files{$part}"]['tmp_name'][] = $tmpname;
        $_FILES["files{$part}"]['error'][] = 0;
    }

    private function buildFakeZipFile($name, $part = 1, $num_files = 1, $depth = 1) {
        $zip = new ZipArchive();

        $filename_full = FileUtils::joinPaths($this->config['course_path'], $name);
        $files = array();
        if ($zip->open($filename_full, ZipArchive::CREATE) === true) {
            $lev = "";
            for ($i = 0; $i < $depth; $i++) {
                for ($j = 0; $j < $num_files; $j++) {
                    $fname = "test" . $j . ".txt";
                    $tmpfile = fopen($this->config['course_path'] . $lev . "/" . $fname, "w");
                    $zip->addFile($this->config['course_path'] . $lev . "/" . $fname);
                    $files[] = $this->config['course_path'] . $lev . "/" . $fname;
                }
                $lev .= "/lev" . $i . "";
                FileUtils::createDir($this->config['course_path'] . $lev);
            }

            $zip->close();
        }

        $_FILES["files{$part}"]['name'][] = $name;
        $_FILES["files{$part}"]['type'][] = mime_content_type($filename_full);
        $_FILES["files{$part}"]['size'][] = filesize($this->config['course_path'] . "/" .   $name);

        $tmpname = $this->config['course_path'] . "/" . Utils::generateRandomString() . $name;
        copy($this->config['course_path'] . "/" . $name, $tmpname);

        $_FILES["files{$part}"]['tmp_name'][] = $tmpname;
        $_FILES["files{$part}"]['error'][] = 0;

        return $files;
    }

    public function testCourseMaterialsUpload() {
        $this->getFunctionMock('app\controllers\course', 'is_uploaded_file')
            ->expects($this->any())
            ->willReturn(true);

        $controller = new CourseMaterialsController($this->core);

        $name = "foo.txt";
        file_put_contents($this->upload_path . "/" .  $name, 'a');
        $this->buildFakeFile($name);

        $ret = $controller->ajaxUploadCourseMaterialsFiles();

        $json = FileUtils::readJsonFile($this->json_path);
        //we need to check that the file exists in the correct folder and also the JSON file
        $filename_full = FileUtils::joinPaths($this->upload_path, $name);
        $expected_json = [
            $filename_full => [
<<<<<<< HEAD
                "checked" => "1",
                "release_datetime" => $_POST['release_time'],
                'hide_from_students' => "off"
=======
                "checked" => '1',
                "release_datetime" => $_POST['release_time'],
                'hide_from_students' => null
>>>>>>> 68713c2b
            ]
        ];
        $this->assertEquals($expected_json, $json);
        //check the uploads directory now
        $files = FileUtils::getAllFiles($this->upload_path, array(), true);

        $expected_files = [
            $name => [
                'name' => $name,
                'path' => $filename_full,
                'size' => filesize($filename_full),
                'relative_name' => $name
            ]
        ];

        $this->assertEquals($expected_files, $files);
    }

    public function testZipCourseUpload() {
        $this->getFunctionMock('app\controllers\course', 'is_uploaded_file')
            ->expects($this->any())
            ->willReturn(true);

        $controller = new CourseMaterialsController($this->core);

        $_FILES = array();
        $_POST['expand_zip'] = 'on';
        //create a zip file of depth = 2 with 2 files in each level.
        $fake_files = $this->buildFakeZipFile('foo.zip', 1, 2, 2);
        $ret = $controller->ajaxUploadCourseMaterialsFiles();
        $json = FileUtils::readJsonFile($this->json_path);

        $expected_ret = array('status' => 'success', 'data' => 'Successfully uploaded!');
        $this->assertEquals($expected_ret, $ret);

        $files = FileUtils::getAllFiles($this->upload_path, array(), true);
        $this->assertEquals(4, count($files));

        $f1 = Utils::getFirstArrayElement($files);
        $keys =     array_keys($json);

        $expected_json1 = [
<<<<<<< HEAD
            'checked' => "1",
            'release_datetime' => $_POST['release_time'],
            'hide_from_students' => "off"
=======
            'checked' => '1',
            'release_datetime' => $_POST['release_time'],
            'hide_from_students' => null
>>>>>>> 68713c2b
        ];

        $this->assertEquals($expected_json1, $json[$keys[1]]);
        $expected_files1 = [
            'name' => 'test0.txt',
            'path' => $this->upload_path . $this->config['course_path'] . '/lev0/test0.txt',
            'size' => 0,
            'relative_name' => ltrim($this->config['course_path'], '/') . '/lev0/test0.txt'
        ];

        $this->assertEquals($expected_files1, $f1);
    }

     /**
     * @runInSeparateProcess
     */
    public function testModifyCourseMaterials() {
        $this->getFunctionMock('app\controllers\course', 'is_uploaded_file')
            ->expects($this->any())
            ->willReturn(true);
        $controller = new CourseMaterialsController($this->core);

        $_FILES = array();

        //create a file
        $name = "foo.txt";
        file_put_contents($this->upload_path . "/" .  $name, 'a');
        $this->buildFakeFile($name);

        //'upload it'
        $ret = $controller->ajaxUploadCourseMaterialsFiles();
        $json = FileUtils::readJsonFile($this->json_path);

        $expected_json = [
            $this->upload_path . "/" . $name => [
<<<<<<< HEAD
                'checked' => "1",
                'release_datetime' => $_POST['release_time'],
                'hide_from_students' => "off"
=======
                'checked' => '1',
                'release_datetime' => $_POST['release_time'],
                'hide_from_students' => null
>>>>>>> 68713c2b
            ]
        ];

        $this->assertEquals($expected_json, $json);

        $_POST['fn'][] = FileUtils::joinPaths($this->upload_path, $name);
        $new_date = new \DateTime('2005-01-01');
        $new_date = $new_date->format('Y-m-d H:i:s');

        $ret = $controller->modifyCourseMaterialsFileTimeStamp($_POST['fn'][0], $new_date);

        $this->assertEquals(['status' => 'success', 'data' => 'Time successfully set.'], $ret);
        $json = FileUtils::readJsonFile($this->json_path);

        //check the date has been updated to the new time
        $expected_json = [
            $this->upload_path . "/" . $name => [
<<<<<<< HEAD
                'checked' => "1",
                'release_datetime' => $new_date,
                'hide_from_students' => "off"
=======
                'checked' => '1',
                'release_datetime' => $new_date,
                'hide_from_students' => null
>>>>>>> 68713c2b
            ]
        ];

        $this->assertEquals($expected_json, $json);

        $_FILES = array();
        //try multiple
        //create a file
        $name = "foo2.txt";
        file_put_contents($this->upload_path . "/" .  $name, 'a');
        $this->buildFakeFile($name);

        //'upload it'
        $ret = $controller->ajaxUploadCourseMaterialsFiles();

        $_POST['fn'][] = FileUtils::joinPaths($this->upload_path, $name);
        $ret = $controller->modifyCourseMaterialsFileTimeStamp($_POST['fn'], $new_date);

        $json = FileUtils::readJsonFile($this->json_path);
        $this->assertEquals(2, count($json));   //2 files

        $expected_json2 = [
<<<<<<< HEAD
            'checked' => "1",
            'release_datetime' => $new_date,
            'hide_from_students' => "off"
=======
            'checked' => '1',
            'release_datetime' => $new_date,
            'hide_from_students' => null
>>>>>>> 68713c2b
        ];
        $this->assertEquals($expected_json2, $json[$_POST['fn'][1]]);
    }

    /**
     * @runInSeparateProcess
     */
    public function testDeleteCourseMaterial() {
        $this->getFunctionMock('app\controllers\course', 'is_uploaded_file')
            ->expects($this->any())
            ->willReturn(true);

        $controller = new CourseMaterialsController($this->core);

        $_FILES = array();

        //create a file
        $name = "foo.txt";
        file_put_contents($this->upload_path . "/" .  $name, 'a');
        $this->buildFakeFile($name);
        //'upload it'
        $ret = $controller->ajaxUploadCourseMaterialsFiles();

        $dir = 'course_materials';
        $path = $this->upload_path . "/" . $name;

        $this->core->getAccess()->method('resolveDirPath')->willReturn($path);
        $controller->deleteCourseMaterial($this->upload_path . "/" . $name);

        //check that the file no longer exists in the path and json file
        $json = FileUtils::readJsonFile($this->json_path);
        $this->assertEquals([], $json);

        $files = FileUtils::getAllFiles($this->upload_path);
        $this->assertEquals(0, count($files));
    }

    public function testModifyCourseMaterialsPermission() {
        $this->getFunctionMock('app\controllers\course', 'is_uploaded_file')
            ->expects($this->any())
            ->willReturn(true);

        $controller = new CourseMaterialsController($this->core);

        $_FILES = array();
        //create a file
        $name = "foo.txt";
        $_POST['fn'] = array($this->upload_path . "/" .  $name);
        file_put_contents($this->upload_path . "/" .  $name, 'a');
        $this->buildFakeFile($name);

        //'upload it'
        $ret = $controller->ajaxUploadCourseMaterialsFiles();

        $controller->modifyCourseMaterialsFilePermission('0');
        $json = FileUtils::readJsonFile($this->json_path);

        $expected_json = [
            $this->upload_path . '/' . $name => [
<<<<<<< HEAD
                'checked' => "0",
                'release_datetime' => $_POST['release_time'],
                'hide_from_students' => "off"
=======
                'checked' => '0',
                'release_datetime' => $_POST['release_time'],
                'hide_from_students' => null
>>>>>>> 68713c2b
            ]
        ];

        $this->assertEquals($expected_json, $json);
    }

    public function testRequestedPathUpload() {
         $this->getFunctionMock('app\controllers\course', 'is_uploaded_file')
            ->expects($this->any())
            ->willReturn(true);

        $controller = new CourseMaterialsController($this->core);
        $_FILES = array();
        $_POST['requested_path'] = 'foo/foo2';

        $name = "foo.txt";
        file_put_contents($this->upload_path . "/" .  $name, 'a');
        $this->buildFakeFile($name);

        $ret = $controller->ajaxUploadCourseMaterialsFiles();
        $json = FileUtils::readJsonFile($this->json_path);

        $filename_full = FileUtils::joinPaths($this->upload_path, "foo/foo2", $name);
        $expected_json = [
            $filename_full => [
<<<<<<< HEAD
                "checked" => "1",
                "release_datetime" => $_POST['release_time'],
                "hide_from_students" => "off"
=======
                "checked" => '1',
                "release_datetime" => $_POST['release_time'],
                "hide_from_students" => null
>>>>>>> 68713c2b
            ]
        ];

        $this->assertEquals($expected_json, $json);
    }
}<|MERGE_RESOLUTION|>--- conflicted
+++ resolved
@@ -99,15 +99,9 @@
         $filename_full = FileUtils::joinPaths($this->upload_path, $name);
         $expected_json = [
             $filename_full => [
-<<<<<<< HEAD
                 "checked" => "1",
                 "release_datetime" => $_POST['release_time'],
                 'hide_from_students' => "off"
-=======
-                "checked" => '1',
-                "release_datetime" => $_POST['release_time'],
-                'hide_from_students' => null
->>>>>>> 68713c2b
             ]
         ];
         $this->assertEquals($expected_json, $json);
@@ -150,15 +144,9 @@
         $keys =     array_keys($json);
 
         $expected_json1 = [
-<<<<<<< HEAD
             'checked' => "1",
             'release_datetime' => $_POST['release_time'],
             'hide_from_students' => "off"
-=======
-            'checked' => '1',
-            'release_datetime' => $_POST['release_time'],
-            'hide_from_students' => null
->>>>>>> 68713c2b
         ];
 
         $this->assertEquals($expected_json1, $json[$keys[1]]);
@@ -194,15 +182,9 @@
 
         $expected_json = [
             $this->upload_path . "/" . $name => [
-<<<<<<< HEAD
                 'checked' => "1",
                 'release_datetime' => $_POST['release_time'],
                 'hide_from_students' => "off"
-=======
-                'checked' => '1',
-                'release_datetime' => $_POST['release_time'],
-                'hide_from_students' => null
->>>>>>> 68713c2b
             ]
         ];
 
@@ -220,15 +202,9 @@
         //check the date has been updated to the new time
         $expected_json = [
             $this->upload_path . "/" . $name => [
-<<<<<<< HEAD
                 'checked' => "1",
                 'release_datetime' => $new_date,
                 'hide_from_students' => "off"
-=======
-                'checked' => '1',
-                'release_datetime' => $new_date,
-                'hide_from_students' => null
->>>>>>> 68713c2b
             ]
         ];
 
@@ -251,15 +227,9 @@
         $this->assertEquals(2, count($json));   //2 files
 
         $expected_json2 = [
-<<<<<<< HEAD
-            'checked' => "1",
-            'release_datetime' => $new_date,
-            'hide_from_students' => "off"
-=======
             'checked' => '1',
             'release_datetime' => $new_date,
             'hide_from_students' => null
->>>>>>> 68713c2b
         ];
         $this->assertEquals($expected_json2, $json[$_POST['fn'][1]]);
     }
@@ -319,15 +289,9 @@
 
         $expected_json = [
             $this->upload_path . '/' . $name => [
-<<<<<<< HEAD
                 'checked' => "0",
                 'release_datetime' => $_POST['release_time'],
                 'hide_from_students' => "off"
-=======
-                'checked' => '0',
-                'release_datetime' => $_POST['release_time'],
-                'hide_from_students' => null
->>>>>>> 68713c2b
             ]
         ];
 
@@ -353,15 +317,9 @@
         $filename_full = FileUtils::joinPaths($this->upload_path, "foo/foo2", $name);
         $expected_json = [
             $filename_full => [
-<<<<<<< HEAD
                 "checked" => "1",
                 "release_datetime" => $_POST['release_time'],
                 "hide_from_students" => "off"
-=======
-                "checked" => '1',
-                "release_datetime" => $_POST['release_time'],
-                "hide_from_students" => null
->>>>>>> 68713c2b
             ]
         ];
 
