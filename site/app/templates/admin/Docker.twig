<div class="content" data-testid="systemwide-info">
    <h1>Submitty Docker Interface</h1>

    <h2>System Wide information:</h2>
    {# TODO: include worker information here in the future #}
    {#
    Should be added back eventually, ideally showing workers' version as well
    <p>Docker Version : {{ docker_info['ServerVersion'] }} </p>
    #}
    <p>Docker info updated on: {{ last_updated }}</p>
    <p>System info updated on: {{ sysinfo_last_updated }}</p>
    {% if error_logs | length > 0 %}
        <h2 style="margin-top: 1vh;">Error Logs associated with the last update attempt:</h2>
        <pre class="error-log">
            {% for error_log in error_logs %}
                {{error_log }} <br>
            {% endfor %}
        </pre>
    {% endif %}
    <button class="btn btn-primary" id="update-machines" onclick=updateImage("{{admin_url}}/update_docker") style="margin-top: 1em"> Update dockers and machines</button>
</div>

<div class="content">
    <h2 class="docker-header">Worker Machines</h2>
    <table class="machine-table">
        <tr>
            <th rowspan=2 style="text-align: center; vertical-align: middle;">Machine</th>
            <th rowspan=2 style="text-align: center; vertical-align: middle;">Num Autograding Workers</th>
            <th rowspan=2 style="text-align: center; vertical-align: middle">System Info</th>
            <th rowspan=2 style="text-align: center; vertical-align: middle">Docker Version</th>
            <th colspan={{capabilities|length}}>Capabilities</th>
        </tr>
        <tr>
            {% for capability in capabilities %}
                <td>{{capability}}</td>
            {% endfor %}
        </tr>
        {% for worker in worker_machines %}
            <tr data-enabled = {{worker.is_enabled == true and worker.failed_to_update == false }}>
            <th style="vertical-align: middle;">{{worker.name}}</th>
            <td>{{worker.num_autograding_workers}}</td>
            <td data-testid="system-info">
                {% if worker.system_information is not null %}
                    OS: {{ worker.os }} <br />
                    Disk Usage: {{ worker.system_information.disk_usage }} <br/>
                    Load: {{ worker.system_information.load }} <br />
                    Worker: {{ worker.system_information.worker_service }} <br/>
                    {% if worker.system_information.shipper_service is not null %}
                        Shipper: {{  worker.system_information.shipper_service }}<br/>
                    {% endif %}
                    {% if worker.system_information.daemon_service is not null %}
                        Daemon: {{ worker.system_information.daemon_service }}
                    {% endif %}
                {% else %}
                    No information parsed for {{ worker.name }}
                {% endif %}
            </td>
            <td data-testid="docker-version">{{ worker.docker_version }}</td>
            {% for capability in capabilities %}
                <td>
                {% if capability in worker.capabilities %}
                    <i class="fas fa-check"></i>
                {% else %}
                    <i class="fas fa-x"></i>
                {% endif %}
                </td>
            {% endfor %}
        </tr>
        {% endfor %}
    </table>
</div>

<div class="content">
    <h2 class ="docker-header">Autograding Docker Images</h2>
    {% if capabilities is not null %}
        <div class="filter">
            <div style="display:inline-block;">Capability Filter: </div>
            <div style="display:inline-block;">
                <button class="btn btn-primary" id="show-all">Show All</button>
                {% for capability in capabilities %}
                    <button data-capability="{{capability}}" class="btn filter-buttons" style="background-color:var(--category-color-{{capability_to_color_mapping[capability]}});">
                        {{capability}}
                    </button>
                {% endfor %}
            </div>
        </div>
    {% endif %}

    <table class="table table-striped docker-table mobile-table">
        <thead>
            <tr>
                <th>Image Name</th>
                <th>Owner</th>
                <th>Id</th>
                <th>Size</th>
                <th>Tag</th>
                <th>Created</th>
                <th>Alias</th>
                <th>Capabilities Containing This Image</th>
                <th>Remove</th>
            </tr>
        </thead>
        <tbody>
        {% for image in docker_images %}
            {% set full = image.primary_name | split(":") %}
            {% set name = full[0] %}
            {% set tag = full[1] %}

            <tr class="image-row" >
                <td>{{ name }}</th>
<<<<<<< HEAD
                <td>{{ image.id | trim("sha256:")}}</td>
                <td>{{ image.size_mb }}</td>
                <td>{{ tag }}</td>
                <td>{{ image.created_timestamp }}</td>
=======
                <td>{{ docker_image_owners[key]|default("") }}</td>
>>>>>>> 74285c27
                <td>
                    {% if image.aliases|length > 0 %}
                        <ul class="tag-list">
                            {% for alias in image.aliases %}
                                <li>{{ alias }}</li>
                            {% endfor %}
                        </ul>
                    {% endif %}
                </td>
                <td>
                    {% for capability in image.capabilities %}
                        <span class="badge badge-{{ capability_to_color_mapping[capability] % 8 + 1 }}">{{capability}}</span>
                    {% endfor %}
                </td>
                <td>
                    {% if (docker_image_owners[key] is defined and user_id == docker_image_owners[key]) or superuser %}
                    <button class="send-button btn btn-default" id="{{ key }}" data-image-id="{{ key }}" onclick=confirmationDialog("{{admin_url}}/remove_image",id)>Remove</button>
                    {% endif %}
                </td>
            </tr>
        {% endfor %}
        </tbody>
    </table>
</div>

{% if no_image_capabilities | length > 0 %}
<div class="content">
    <h2 class="docker-header">Capabilities With No Image Associated</h2>
    <p>The follow capabilities were found to not have any images associated with them under autograding_containers.json:</p>
    <ul id="capabilities-list">
        {% for capability in no_image_capabilities %}
            <li>{{capability}}</li>
        {% endfor %}
    </ul>
</div>
{% endif %}

<div class="content">
    <div> </div>
    <h2 class="docker-header">Add Image to Capability</h2>
    <p id="docker-name-example">
        Docker name should be in the format of organization/repository:tag.<br>
        Example: submittyrpi/csci1200:default
    </p>
    <p id="docker-warning" class="danger docker-warning" style="display: none;">
        Not a proper docker image name, must be in the format of organization/repository:tag
    </p>
    <div style="margin-bottom: 1em">
        <label for="capability-form" style="display: inline-block; margin-right: 1em; width: 5%;">
            Capability:
        </label>
        <select class="form-control form-control-lg" style="width:93%; display: inline-block;" id="capability-form">
            {% for capability in capabilities %}
                <option>{{capability}}</option>
            {% endfor %}
        </select>
    </div>
    <div>
        <label for="add-field" style="display: inline-block; margin-right: 1em; width: 5%">
            Image:
        </label>
        <input type="text" id="add-field" style="width:93%; padding:1%;"></input>
    </div>
    <button class="send-button btn btn-primary" id="send-button" onclick=addImage("{{admin_url}}/add_image") disabled="disabled">Submit</button>
</div><|MERGE_RESOLUTION|>--- conflicted
+++ resolved
@@ -108,14 +108,10 @@
 
             <tr class="image-row" >
                 <td>{{ name }}</th>
-<<<<<<< HEAD
                 <td>{{ image.id | trim("sha256:")}}</td>
                 <td>{{ image.size_mb }}</td>
                 <td>{{ tag }}</td>
                 <td>{{ image.created_timestamp }}</td>
-=======
-                <td>{{ docker_image_owners[key]|default("") }}</td>
->>>>>>> 74285c27
                 <td>
                     {% if image.aliases|length > 0 %}
                         <ul class="tag-list">
