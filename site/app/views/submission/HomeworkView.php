<?php

namespace app\views\submission;

use app\models\Gradeable;
use app\views\AbstractView;
use app\libraries\FileUtils;

class HomeworkView extends AbstractView {

    public function noGradeable($gradeable_id) {
        if ($gradeable_id === null) {
            return <<<HTML
<div class="content">
    No gradeable id specified. Contact your instructor if you think this is an error.
</div>
HTML;
        }
        else {
            $gradeable = htmlentities($gradeable_id, ENT_QUOTES);
            return <<<HTML
<div class="content">
    {$gradeable} is not a valid electronic submission gradeable. Contact your instructor if you think this
    is an error.
</div>
HTML;
        }
    }

    /**
     * @param Gradeable $gradeable
     *
     * @return bool|string
     */
    public function showGradeableError($gradeable) {
        return <<<HTML
<div class="content">
    <p class="red-message">
    {$gradeable->getName()} has not been built and cannot accept submissions at this time. The instructor
    needs to configure the config.json for this assignment and then build the course.
    </p>
</div>
HTML;
    }

    /**
     * TODO: BREAK UP THIS FUNCTION INTO EASIER TO MANAGE CHUNKS
     *
     * @param Gradeable $gradeable
     * @param int       $days_late
     *
     * @return string
     */
    public function showGradeable($gradeable, $days_late) {
        $upload_message = $this->core->getConfig()->getUploadMessage();
        $current_version = $gradeable->getCurrentVersion();
        $current_version_number = $gradeable->getCurrentVersionNumber();
        $return = <<<HTML
<script type="text/javascript" src="{$this->core->getConfig()->getBaseUrl()}js/drag-and-drop.js"></script>
<div class="content">
    <h2>New submission for: {$gradeable->getName()}</h2>
HTML;
        if ($this->core->getUser()->accessAdmin()) {
            $return .= <<<HTML
    <form id="submissionForm" method="post" style="text-align: center; margin: 0 auto; width: 100%; ">
        <div >
            <input type='radio' id="radio_normal" name="submission_type" checked="true"> 
                Normal Submission
            <input type='radio' id="radio_student" name="submission_type">
                Make Submission for a Student
HTML;
            if ($gradeable->getNumParts() == 1) {
                $return .= <<<HTML
            <input type='radio' id="radio_bulk" name="submission_type">
                Bulk Upload
HTML;
            }
            $return .= <<<HTML
        </div>
        <div id="user_id_input" style="display: none">
            <div class="sub">
                Input the user_id of the student you wish to submit for. This <i>permanently</i> affects the student's submissions, so please use with caution.
            </div>
            <div class="sub">
                <input type="hidden" name="csrf_token" value="{$this->core->getCsrfToken()}" />
                user_id: <input type="text" id= "user_id" value ="" placeholder="{$gradeable->getUser()->getId()}"/>
            </div class="sub">
        </div>
        <div class = "sub" id="pdf_submit_button" style="display: none">
            <div class="sub">
                # of page(s) per PDF: <input type="number" id= "num_pages" placeholder="required"/>
            </div>
        </div>
    </form>
HTML;
            $return .= <<<HTML
    <script type="text/javascript">
        $(document).ready(function() {
            var cookie = document.cookie;
            if (cookie.indexOf("student_checked=") !== -1) {
                var cookieValue = cookie.substring(cookie.indexOf("student_checked=")+16, cookie.indexOf("student_checked=")+17);
                $("#radio_student").prop("checked", cookieValue==1);
                $("#radio_bulk").prop("checked", cookieValue==2);
                document.cookie="student_checked="+0;
            }
            if ($("#radio_student").is(":checked")) {
                $('#user_id_input').show();
            }
            if ($("#radio_bulk").is(":checked")) {
                $('#pdf_submit_button').show();
            }
            $('#radio_normal').click(function() {
                $('#user_id_input').hide();
                $('#pdf_submit_button').hide();
                $('#user_id').val('');
            });
            $('#radio_student').click(function() {
                $('#pdf_submit_button').hide();
                $('#user_id_input').show();
            });
            $('#radio_bulk').click(function()  {
                $('#user_id_input').hide();
                $('#pdf_submit_button').show();
                $('#user_id').val('');
            });
        });
    </script>
HTML;
        }
        $return .= <<<HTML
    <div class="sub">
HTML;
        if ($gradeable->hasAssignmentMessage()) {
            $return .= <<<HTML
        <p class='green-message'>{$gradeable->getAssignmentMessage()}</p>
HTML;
        }
        $return .= <<<HTML
    </div>
HTML;
        if($gradeable->useSvnCheckout()) {
            $return .= <<<HTML
    <input type="submit" id="submit" class="btn btn-primary" value="Grade SVN" />
HTML;
        }
        else {
            $return .= <<<HTML
    <div id="upload-boxes" style="display:table; border-spacing: 5px; width:100%">
HTML;

            for ($i = 0; $i < $gradeable->getNumTextBoxes(); $i++) {

                $image_width = $image_height = 0;

                if (isset($gradeable->getTextboxes()[$i]['images']) && $gradeable->getTextboxes()[$i]['images'] != ""){
                    $tester = $gradeable->getTextboxes()[$i]['images'];
                }
                else{
                    $tester = array();
                }

                //
                foreach((array)$tester as $currImage){
                    $currImageName = $currImage["image_name"];
                    $imgPath = $this->core->getConfig()->getCoursePath() . "/test_input/" . $gradeable->getName() . "/".$currImageName;
                    $content_type = FileUtils::getContentType($imgPath);
                    if (substr($content_type, 0, 5) === "image") {
                       // Read image path, convert to base64 encoding
                       $textBoxImageData = base64_encode(file_get_contents($imgPath));
                       // Format the image SRC:  data:{mime};base64,{data};
                       $textBoximagesrc = 'data: '.mime_content_type($imgPath).';charset=utf-8;base64,'.$textBoxImageData;
                       // insert the sample image data

                        if(isset($currImage['image_height']) && (int)$currImage['image_height'] > 0){
                            $image_height = $currImage['image_height'];
                        }

                        if(isset($currImage['image_width']) && (int)$currImage['image_width'] > 0){
                            $image_width = $currImage['image_width'];
                        }

                       $image_display = '<img src="'.$textBoximagesrc.'"';

                       if($image_width > 0){
                        $image_display .= ' width="'.$image_width.'"';
                       }
                       if($image_height > 0){
                        $image_display .= ' height="'.$image_height.'"';
                       }
                       $image_display .= ">";
                       $return .= $image_display;
                    }
                }

                $label = $gradeable->getTextboxes()[$i]['label'];
                $rows = $gradeable->getTextboxes()[$i]['rows'];
                if ($rows == 0) {
                  $return .= <<<HTML
                    <p style="max-width: 50em;">
                    $label<br><input type="text" name="textbox_{$i}" id="textbox_{$i}" onKeyPress="handle_textbox_keypress();">
                    </p><br>
HTML;
                } else {
                  $return .= <<<HTML
                    <p style="max-width: 50em;">
                    $label<br><textarea rows="{$rows}" cols="50"  style="width:60em; height:100%;" name="textbox_{$i}" id="textbox_{$i}" onKeyPress="handle_textbox_keypress();"></textarea>
                    </p><br>
HTML;

                  // Allow tab in the larger text boxes (normally tab moves to the next textbox)
                  // http://stackoverflow.com/questions/6140632/how-to-handle-tab-in-textarea
$return .= <<<HTML
<script>
$("#textbox_{$i}").keydown(function(e) {
HTML;
$return .= <<<'HTML'
    if(e.keyCode === 9) { // tab was pressed
        // get caret position/selection
        var start = this.selectionStart;
        var end = this.selectionEnd;
        var $this = $(this);
        var value = $this.val();
        // set textarea value to: text before caret + tab + text after caret
        $this.val(value.substring(0, start)
                    + "\t"
                    + value.substring(end));
        // put caret at right position again (add one for the tab)
        this.selectionStart = this.selectionEnd = start + 1;
        // prevent the focus lose
        e.preventDefault();
        e.stopPropagation();
        return false;
    }
});
</script>
HTML;

                }
            }
            for ($i = 1; $i <= $gradeable->getNumParts(); $i++) {
                if ($gradeable->getNumParts() > 1) {
                    $label = "Drag your {$gradeable->getPartNames()[$i]} here or click to open file browser";
                }
                else {
                    $label = "Drag your file(s) here or click to open file browser";
                }
                $return .= <<<HTML

        <div id="upload{$i}" style="cursor: pointer; text-align: center; border: dashed 2px lightgrey; display:table-cell; height: 150px;">
            <h3 class="label" id="label{$i}">{$label}</h3>
            <input type="file" name="files" id="input_file{$i}" style="display: none" onchange="addFilesFromInput({$i})" multiple />
        </div>
HTML;
            }

            $return .= <<<HTML

    </div>
    <div>
        {$upload_message}
	<br>
	&nbsp;
    </div>

    <button type="button" id="submit" class="btn btn-success" style="margin-right: 100px;">Submit</button>
    <button type="button" id="startnew" class="btn btn-primary">Clear</button>

HTML;
            if($current_version_number === $gradeable->getHighestVersion()
                && $current_version_number > 0) {
                $return .= <<<HTML
    <button type="button" id= "getprev" class="btn btn-primary">Use Most Recent Submission</button>
HTML;
            }

            $old_files = "";
            for ($i = 1; $i <= $gradeable->getNumParts(); $i++) {
                foreach ($gradeable->getPreviousFiles($i) as $file) {
                    $size = number_format($file['size'] / 1024, 2);
                    // $escape_quote_filename = str_replace('\'','\\\'',$file['name']);
                    if (substr($file['relative_name'], 0, strlen("part{$i}/")) === "part{$i}/") {
                        $escape_quote_filename = str_replace('\'','\\\'',substr($file['relative_name'], strlen("part{$i}/")));
                    }
                    else
                        $escape_quote_filename = str_replace('\'','\\\'',$file['relative_name']);
                    $old_files .= <<<HTML

                addLabel('$escape_quote_filename', '{$size}', {$i}, true);
                readPrevious('$escape_quote_filename', {$i});
HTML;
                }
            }
            if ($current_version_number == $gradeable->getHighestVersion()
                && $current_version_number > 0 && $this->core->getConfig()->keepPreviousFiles()) {
                $return .= <<<HTML
    <script type="text/javascript">
        $(document).ready(function() {
            setUsePrevious();
            {$old_files}
        });
    </script>
HTML;
            }
                $return .= <<<HTML
    <script type="text/javascript">
        $(document).ready(function() {
            setButtonStatus();
        });
    </script>
HTML;
            $return .= <<<HTML

    <script type="text/javascript">
        // CLICK ON THE DRAG-AND-DROP ZONE TO OPEN A FILE BROWSER OR DRAG AND DROP FILES TO UPLOAD
        var num_parts = {$gradeable->getNumParts()};
        createArray(num_parts);
        var assignment_version = {$current_version_number};
        var highest_version = {$gradeable->getHighestVersion()};
        for (var i = 1; i <= num_parts; i++ ){
            var dropzone = document.getElementById("upload" + i);
            dropzone.addEventListener("click", clicked_on_box, false);
            dropzone.addEventListener("dragenter", draghandle, false);
            dropzone.addEventListener("dragover", draghandle, false);
            dropzone.addEventListener("dragleave", draghandle, false);
            dropzone.addEventListener("drop", drop, false);
        }

        $("#startnew").click(function(e){ // Clear all the selected files in the buckets
            for (var i = 1; i <= num_parts; i++){
              deleteFiles(i);
            }
            e.stopPropagation();
        });

        // GET FILES OF THE HIGHEST VERSION
        if (assignment_version == highest_version && highest_version > 0) {
            $("#getprev").click(function(e){
                $("#startnew").click();
                {$old_files}
                setUsePrevious();
                setButtonStatus();
                e.stopPropagation();
            });
        }
    </script>
HTML;
        }

        $svn_string = ($gradeable->useSvnCheckout()) ? "true" : "false";

        $return .= <<<HTML
    <script type="text/javascript">
        function makeSubmission(user_id, highest_version, is_pdf, path, count) {
            // submit the selected pdf
            if (is_pdf) {
                submitSplitItem("{$this->core->getCsrfToken()}", "{$gradeable->getId()}", user_id, path, count);
            }
            // otherwise, this is a regular submission of the uploaded files
            else if (user_id == "") {
                handleSubmission({$days_late},
                                {$gradeable->getAllowedLateDays()},
                                {$gradeable->getHighestVersion()},
                                {$gradeable->getMaxSubmissions()},
                                "{$this->core->getCsrfToken()}",
                                {$svn_string},
                                {$gradeable->getNumTextBoxes()},
                                "{$gradeable->getId()}",
                                "{$gradeable->getUser()->getId()}");
            }
            else {
                handleSubmission({$days_late},
                                {$gradeable->getAllowedLateDays()},
                                highest_version,
                                {$gradeable->getMaxSubmissions()},
                                "{$this->core->getCsrfToken()}",
                                {$svn_string},
                                {$gradeable->getNumTextBoxes()},
                                "{$gradeable->getId()}",
                                user_id);
            }
        }
        $(document).ready(function() {
            $("#submit").click(function(e){ // Submit button
                var user_id = "";
                var num_pages = 0;
                // depending on which is checked, update cookie
                if ($('#radio_normal').is(':checked')) {
                    document.cookie="student_checked="+0;
                };
                if ($('#radio_student').is(':checked')) {
                    document.cookie="student_checked="+1;
                    user_id = $("#user_id").val();
                };
                if ($('#radio_bulk').is(':checked')) {
                    document.cookie="student_checked="+2;
                    num_pages = $("#num_pages").val();
                };
                // bulk upload
                if ($("#radio_bulk").is(":checked")) {
                    handleBulk("{$gradeable->getId()}", num_pages);
                }
                // no user id entered, upload for whoever is logged in
                else if (user_id == ""){
                    makeSubmission(user_id, {$gradeable->getHighestVersion()}, false, "", "")
                }
                // user id entered, need to validate first
                else {
                    validateUserId("{$this->core->getCsrfToken()}", "{$gradeable->getId()}", user_id, false, "", "", makeSubmission);
                }
                e.stopPropagation();
            });
        });
    </script>
</div>
HTML;
<<<<<<< HEAD
        $team_header = '';
        if ($gradeable->isTeamAssignment()) {
            $team_header = <<<HTML
    <h3>Team: {$gradeable->getTeam()->getMemberList()}</h3><br />
HTML;
=======
        if ($this->core->getUser()->accessAdmin()) {

            $all_directories = $gradeable->getUploadsFiles();

            if (count($all_directories) > 0) {

                $return .= <<<HTML
<div class="content">
    <h2>Unassigned PDF Uploads</h2>
    <form id="bulkForm" method="post">
    <table class="table table-striped table-bordered persist-area">
        <thead class="persist-thead">
            <tr>
                <td width="4%"></td>
                <td width="10%">Timestamp</td>
                <td width="55%">PDF preview</td>
                <td width="15%">User ID</td>
                <td width="8%">Submit</td>
                <td width="8%">Delete</td>
            </tr>
        </thead>
        <tbody>
HTML;
                $count = 1;
                $count_array = array();
                foreach ($all_directories as $timestamp => $content) {
                    $files = $content["files"];

                    foreach ($files as $filename => $details) {
                        $clean_timestamp = str_replace("_", " ", $timestamp);
                        $path = $details["path"];
                        if (strpos($filename, 'cover') == false) {
                            // add each file that is not a cover to count_array 
                            // each entry is in format timestamp/filename
                            $count_array[$count] = $timestamp."/".$filename;
                            continue;
                        }
                        $url = $this->core->getConfig()->getSiteUrl()."&component=misc&page=display_file&dir=uploads&file=".$filename."&path=".$path;
                        $return .= <<<HTML
            <tr class="tr tr-vertically-centered">
                <td>{$count}</td>
                <td>{$clean_timestamp}</td> 
                <td>
                    <object data="{$url}" type="application/pdf" width="100%" height="300">
                        alt : <a href="{$url}">pdf.pdf</a>
                    </object>
                </td>
                <td>
                    <input type="hidden" name="csrf_token" value="{$this->core->getCsrfToken()}" />
                    <input type="text" id="bulk_user_id_{$count}" value =""/>
                </td>
                <td>
                    <button type="button" id="bulk_submit_{$count}" class="btn btn-success">Submit</button>
                </td>
                <td>
                    <button type="button" id="bulk_delete_{$count}" class="btn btn-danger">Delete</button>
                </td>
            </tr>
HTML;
                    $count++;
                    }
                $count_array_json = json_encode($count_array);
                }
                $return .= <<<HTML
<script type="text/javascript">
    $(document).ready(function() {
        $("#bulkForm button").click(function(e){
            var btn = $(document.activeElement);
            var id = btn.attr("id");
            var count = id.substring(12,id.length);
            var user_id = $("#bulk_user_id_"+count).val();
            var js_count_array = $count_array_json;
            var path = js_count_array[count];
            if (id.includes("delete")) {
                message = "Are you sure you want to delete this submission?";
                if (!confirm(message)) {
                    return;
                }
                deleteSplitItem("{$this->core->getCsrfToken()}", "{$gradeable->getId()}", path, count);
            }
            else {
                validateUserId("{$this->core->getCsrfToken()}", "{$gradeable->getId()}", user_id, true, path, count, makeSubmission);
            }
        });
    });
</script>
HTML;
                $return .= <<<HTML
        </tbody>
    </table>
    </form>
</div>
HTML;
            }
>>>>>>> 1dcd613b
        }
        if ($gradeable->getSubmissionCount() === 0) {
            $return .= <<<HTML
<div class="content">
    {$team_header}
    <span style="font-style: italic">No submissions for this assignment.</span>
</div>
HTML;
        }
        else {
            $return .= <<<HTML
<div class="content">
    {$team_header}
    <h3 class='label' style="float: left">Select Submission Version:</h3>
HTML;
            $onChange = "versionChange('{$this->core->buildUrl(array('component' => 'student',
                                                          'gradeable_id' => $gradeable->getId(),
                                                          'gradeable_version' => ""))}', this)";
            $return .= $this->core->getOutput()->renderTemplate('AutoGrading', 'showVersionChoice', $gradeable, $onChange);

            // If viewing the active version, show cancel button, otherwise so button to switch active
            if ($current_version_number > 0) {
                if ($current_version->getVersion() == $gradeable->getActiveVersion()) {
                    $version = 0;
                    $button = '<input type="submit" class="btn btn-default" style="float: right" value="Do Not Grade This Assignment">';
                    $onsubmit = "";
                }
                else {
                    $version = $current_version->getVersion();
                    $button = '<input type="submit" class="btn btn-primary" value="Grade This Version">';
                    $onsubmit = "onsubmit='return checkVersionChange({$gradeable->getDaysLate()},{$gradeable->getAllowedLateDays()})'";;
                }
                $return .= <<<HTML
    <form style="display: inline;" method="post" {$onsubmit}
            action="{$this->core->buildUrl(array('component' => 'student',
                                                 'action' => 'update',
                                                 'gradeable_id' => $gradeable->getId(),
                                                 'new_version' => $version))}">
        <input type='hidden' name="csrf_token" value="{$this->core->getCsrfToken()}" />
        {$button}
    </form>


HTML;
            }

            if($gradeable->getActiveVersion() === 0 && $current_version_number === 0) {
                $return .= <<<HTML
    <div class="sub">
        <p class="red-message">
            Note: You have selected to NOT GRADE THIS ASSIGNMENT.<br />
            This assignment will not be graded by the instructor/TAs and a zero will be recorded in the gradebook.<br />
            You may select any version above and press "Grade This Version" to re-activate your submission for grading.<br />
        </p>
    </div>
HTML;
            }
            else {
	            if($gradeable->getActiveVersion() > 0
                    && $gradeable->getActiveVersion() === $current_version->getVersion()) {
                    $return .= <<<HTML
    <div class="sub">
        <p class="green-message">
            Note: This version of your assignment will be graded by the instructor/TAs and the score recorded in the gradebook.
        </p>
    </div>
HTML;
                    if ($gradeable->hasConditionalMessage()) {
                        $return .= <<<HTML
    <div class="sub" id="conditional_message" style="display: none;">
        <p class='green-message'>{$gradeable->getConditionalMessage()}</p>    
    </div>
HTML;
                    }
                }
                else {
		            if($gradeable->getActiveVersion() > 0) {
		                $return .= <<<HTML
   <div class="sub">
       <p class="red-message">
            Note: This version of your assignment will not be graded the instructor/TAs. <br />
HTML;
                    }
                    else {
                       $return .= <<<HTML
    <div class="sub">
        <p class="red-message">
            Note: You have selected to NOT GRADE THIS ASSIGNMENT.<br />
            This assignment will not be graded by the instructor/TAs and a zero will be recorded in the gradebook.<br />
HTML;
		            }

		                $return .= <<<HTML
            Click the button "Grade This Version" if you would like to specify that this version of your homework should be graded.
         </p>
     </div>
HTML;
	            }

                $return .= <<<HTML
    <div class="sub">
        <h4>Submitted Files</h4>
        <div class="box half">
HTML;
                $array = ($gradeable->useSvnCheckout()) ? $gradeable->getSvnFiles() : $gradeable->getSubmittedFiles();
                foreach ($array as $file) {
                    if (isset($file['size'])) {
                        $size = number_format($file['size'] / 1024, 2);
                    }
                    else {
                        $size = number_format(-1);
                    }
                    $return .= "{$file['relative_name']} ({$size}kb)<br />";
                }
                $return .= <<<HTML
        </div>
        <div class="box half">
HTML;
                $results = $gradeable->getResults();
                if($gradeable->hasResults()) {

                    $return .= <<<HTML
submission timestamp: {$current_version->getSubmissionTime()}<br />
days late: {$current_version->getDaysLate()} (before extensions)<br />
grading time: {$results['grade_time']} seconds<br />
HTML;
                    if($results['num_autogrades'] > 1) {
                      $regrades = $results['num_autogrades']-1;
                      $return .= <<<HTML
<br />
number of re-autogrades: {$regrades}<br />
last re-autograde finished: {$results['grading_finished']}<br />
HTML;
                    }
                    else {
                      $return .= <<<HTML
queue wait time: {$results['wait_time']} seconds<br />
HTML;
                    }
                }
                $return .= <<<HTML
        </div>
HTML;
                $return .= <<<HTML
    </div>
HTML;
                $return .= <<<HTML
    <div class="sub">
HTML;
                if (count($gradeable->getTestcases()) > 0) {
                    $return .= <<<HTML
        <h4>Results</h4>
HTML;
                }
                $refresh_js = <<<HTML
        <script type="text/javascript">
            checkRefreshSubmissionPage('{$this->core->buildUrl(array('component' => 'student',
                                                                     'page' => 'submission',
                                                                     'action' => 'check_refresh',
                                                                     'gradeable_id' => $gradeable->getId(),
                                                                     'gradeable_version' => $current_version_number))}')
        </script>
HTML;

                if ($gradeable->inBatchQueue() && $gradeable->hasResults()) {
                    if ($gradeable->beingGradedBatchQueue()) {
                        $return .= <<<HTML
        <p class="red-message">
            This submission is currently being regraded. It is one of {$gradeable->getNumberOfGradingTotal()} grading.
        </p>
HTML;
                    }
                    else {
                        $return .= <<<HTML
        <p class="red-message">
            This submission is currently in the queue to be regraded.
        </p>
HTML;
                    }

                }
                if ($gradeable->inInteractiveQueue() || ($gradeable->inBatchQueue() && !$gradeable->hasResults())) {
                    if ($gradeable->beingGradedInteractiveQueue() ||
                        (!$gradeable->hasResults() && $gradeable->beingGradedBatchQueue())) {
                        $return .= <<<HTML
        <p class="red-message">
            This submission is currently being graded. It is one of {$gradeable->getNumberOfGradingTotal()} grading.
        </p>
HTML;
                    }
                    else {
                        $return .= <<<HTML
        <p class="red-message">
            This submission is currently in the queue to be graded. Your submission is number {$gradeable->getInteractiveQueuePosition()} out of {$gradeable->getInteractiveQueueTotal()}.
        </p>
HTML;
                    }
                    $return .= <<<HTML
        {$refresh_js}
HTML;
                }
                else if(!$gradeable->hasResults()) {
                    $return .= <<<HTML
        <p class="red-message">
            Something has gone wrong with grading this submission. Please contact your instructor about this.
        </p>
HTML;
                }
                else {
                    $return .= $this->core->getOutput()->renderTemplate('AutoGrading', 'showResults', $gradeable);
                }
                $return .= <<<HTML
    </div>
HTML;
            }
            $return .= <<<HTML
</div>
HTML;
	}
        if ($gradeable->taGradesReleased()) {
            $return .= <<<HTML
<div class="content">
HTML;
            if($gradeable->hasGradeFile()) {
                $return .= <<<HTML
    <h3 class="label">TA grade</h3>
    <pre>{$gradeable->getGradeFile()}</pre>
HTML;
            }
            else {
                $return .= <<<HTML
    <h3 class="label">TA grade not available</h3>
HTML;
            }
            $return .= <<<HTML
</div>
HTML;
        }

        return $return;
    }

    public function showPopUp($gradeable) {
        $return = <<<HTML
            <p>Banana</p>
HTML;
        return $return;
    }
}<|MERGE_RESOLUTION|>--- conflicted
+++ resolved
@@ -413,13 +413,6 @@
     </script>
 </div>
 HTML;
-<<<<<<< HEAD
-        $team_header = '';
-        if ($gradeable->isTeamAssignment()) {
-            $team_header = <<<HTML
-    <h3>Team: {$gradeable->getTeam()->getMemberList()}</h3><br />
-HTML;
-=======
         if ($this->core->getUser()->accessAdmin()) {
 
             $all_directories = $gradeable->getUploadsFiles();
@@ -514,7 +507,12 @@
 </div>
 HTML;
             }
->>>>>>> 1dcd613b
+        }
+        $team_header = '';
+        if ($gradeable->isTeamAssignment()) {
+            $team_header = <<<HTML
+    <h3>Team: {$gradeable->getTeam()->getMemberList()}</h3><br />
+HTML;
         }
         if ($gradeable->getSubmissionCount() === 0) {
             $return .= <<<HTML
