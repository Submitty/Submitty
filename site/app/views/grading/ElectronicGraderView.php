<?php

namespace app\views\grading;

use app\controllers\student\LateDaysTableController;
use app\libraries\DateUtils;
use app\libraries\FileUtils;
use app\libraries\Utils;
use app\models\gradeable\Gradeable;
use app\models\gradeable\AutoGradedVersion;
use app\models\gradeable\GradedGradeable;
use app\models\gradeable\LateDayInfo;
use app\models\gradeable\GradeInquiry;
use app\models\SimpleStat;
use app\models\Team;
use app\models\User;
use app\views\AbstractView;
use app\libraries\NumberUtils;
use app\libraries\CodeMirrorUtils;

class ElectronicGraderView extends AbstractView {
    private $user_id_to_User_cache = [];

    /**
     * @param Gradeable $gradeable
     * @param array[] $sections
     * @param SimpleStat[] $component_averages
     * @param SimpleStat|null $autograded_average
     * @param SimpleStat|null $overall_average
     * @param int $total_submissions
     * @param int $registered_but_not_rotating
     * @param int $rotating_but_not_registered
     * @param int $viewed_grade
     * @param string $section_type
     * @param int $grade_inquiries
     * @param array<string, int> $graders_of_inquiries
     * @param bool $show_warnings
     * @param int $submissions_in_queue
     * @return string
     */
    public function statusPage(
        Gradeable $gradeable,
        array $sections,
        array $component_averages,
        $autograded_average,
        $overall_scores,
        $overall_average,
        $histogram_data,
        int $total_submissions,
        int $individual_viewed_grade,
        int $total_students_submitted,
        int $registered_but_not_rotating,
        int $rotating_but_not_registered,
        int $viewed_grade,
        string $section_type,
        int $grade_inquiries,
        array $graders_of_inquiries,
        bool $show_warnings,
        int $submissions_in_queue
    ) {

        $peer = $gradeable->hasPeerComponent();

        $graded = 0;
        $non_late_graded = 0;
        $total = 0;
        $non_late_total = 0;
        $no_team_total = 0;
        $team_total = 0;
        $team_percentage = 0;
        $total_students = 0;
        $graded_total = 0;
        $non_late_graded_total = 0;
        $submitted_total = 0;
        $non_late_submitted_total = 0;
        $submitted_percentage = 0;
        $non_late_submitted_percentage = 0;
        $submitted_percentage_peer = 0;
        $peer_total = 0;
        $peer_graded = 0;
        $peer_percentage = 0;
        $entire_peer_graded = 0;
        $entire_peer_total = 0;
        $total_grading_percentage = 0;
        $non_late_total_grading_percentage = 0;
        $entire_peer_percentage = 0;
        $viewed_total = 0;
        $viewed_percent = 0;
        $overall_total = 0;
        $overall_percentage = 0;
        $autograded_percentage = 0;
        $component_percentages = [];
        $component_overall_score = 0;
        $component_overall_max = 0;
        $component_overall_percentage = 0;

        $warnings = [];

        $this->core->getOutput()->addVendorJs(FileUtils::joinPaths('plotly', 'plotly.js'));

        foreach ($sections as $key => $section) {
            // If we allow NULL sections, use any.
            // If not, make sure $key is not NULL
<<<<<<< HEAD
            if ($key === "NULL" && (!array_key_exists('include_null_registration', $_COOKIE) || $_COOKIE['include_null_registration'] === 'false')) {
=======
            if ($key === "NULL" && (!array_key_exists('include_null_section', $_COOKIE) || $_COOKIE['include_null_section'] === 'omit')) {
>>>>>>> 038d9acf
                continue;
            }
            $graded += $section['graded_components'];
            $total += $section['total_components'];
            $non_late_graded += $section['non_late_graded_components'];
            $non_late_total += $section['non_late_total_components'];
            if ($gradeable->isTeamAssignment()) {
                $no_team_total += $section['no_team'];
                $team_total += $section['team'];
            }
        }

        if ($total === 0 && $no_team_total === 0) {
            $graded_percentage = -1;
        }
        elseif ($total === 0 && $no_team_total > 0) {
            $graded_percentage = 0;
        }
        else {
            $graded_percentage = number_format(($graded / $total) * 100, 1);
        }

        if ($graded_percentage !== -1) {
            if ($gradeable->isTeamAssignment()) {
                $total_students = $team_total + $no_team_total;
            }
            else {
                $total_students = $total_submissions;
            }
            $num_peer_components = 0;
            $num_non_peer_components = count($gradeable->getNonPeerComponents());
            $num_components = $num_peer_components + $num_non_peer_components;
            $submitted_total = $num_components > 0 ? $total : 0;
            $non_late_submitted_total = $num_components > 0 ? $non_late_total : 0;
            $graded_total = $num_components > 0 ? round($graded / $num_components, 2) : 0;
            $non_late_graded_total = $num_components > 0 ? round($non_late_graded / $num_components, 2) : 0;
            if ($submitted_total > 0) {
                $total_grading_percentage =  number_format(($graded_total / $submitted_total ) * 100, 1);
            }
            else {
                $total_grading_percentage = 0;
            }

            if ($non_late_submitted_total > 0) {
                $non_late_total_grading_percentage =  number_format(($non_late_graded_total / $non_late_submitted_total ) * 100, 1);
            }
            else {
                $non_late_total_grading_percentage = 0;
            }
            if ($peer) {
                $num_peer_components = count($gradeable->getPeerComponents());
                $num_non_peer_components = count($gradeable->getNonPeerComponents());
                $num_components = $num_peer_components + $num_non_peer_components;
                $graded_total = $num_non_peer_components > 0 ? round($graded / $num_non_peer_components, 2) : 0;
                $submitted_total = $num_components > 0 ? $total : 0;
            }
            if ($total_submissions != 0) {
                $submitted_percentage = round((($submitted_total) / $total_submissions) * 100, 1);
                $non_late_submitted_percentage = $non_late_submitted_total > 0 ? round((($non_late_submitted_total) / $total_submissions) * 100, 1) : 0;
            }
            //Add warnings to the warnings array to display them to the instructor.
            if ($section_type === "rotating_section" && $show_warnings) {
                if ($registered_but_not_rotating > 0) {
                    $warnings[] = "There are " . $registered_but_not_rotating . " registered students without a rotating section.";
                }
                if ($rotating_but_not_registered > 0) {
                    $warnings[] = "There are " . $rotating_but_not_registered . " unregistered students with a rotating section.";
                }
            }

            if ($gradeable->isTeamAssignment()) {
                $team_percentage = $total_students != 0 ? round(($team_total / $total_students) * 100, 1) : 0;
            }
            if ($peer) {
                $peer_count = count($gradeable->getPeerComponents());
                $entire_peer_total = 0;
                $total_students_submitted = 0;
                $total_grading_percentage = 0;
                $entire_peer_graded = 0;
                $entire_peer_percentage = 0;
                if ($peer_count > 0 && array_key_exists("peer_stu_grad", $sections)) {
                    if ($num_peer_components > 0) {
                        $total_students_submitted =  floor(($sections['peer_stu_grad']['total_who_submitted']));
                        $submitted_percentage_peer = round((($total_students_submitted) / $total_submissions) * 100, 1);
                        $total_grading_percentage =  number_format(($graded_total / $total_students_submitted ) * 100, 1);
                        $entire_peer_total =  floor(($sections['peer_stu_grad']['view_peer_components']));
                        $entire_peer_graded =  $sections['peer_stu_grad']['view_peer_graded_components'] / $num_peer_components;
                    }
                    if ($entire_peer_total > 0) {
                        $entire_peer_percentage = number_format(($entire_peer_graded / ($entire_peer_total) ) * 100, 1);
                    }
                    else {
                        $entire_peer_percentage = 0;
                    }
                }
                if ($peer_count > 0 && array_key_exists("stu_grad", $sections)) {
                    if ($num_components > 0) {
                        $peer_total =  floor(($sections['stu_grad']['total_components']) / $num_peer_components);
                        $peer_graded =  round($sections['stu_grad']['graded_components'] / $num_peer_components, 2);
                        $peer_percentage = number_format(($sections['stu_grad']['graded_components'] / ($sections['stu_grad']['total_components'] * $sections['stu_grad']['num_gradeables'])) * 100, 1);
                        // Correct the below code when Teams work well with randomization
                        if ($gradeable->isTeamAssignment()) {
                            $peer_total =  floor(($sections['stu_grad']['total_components']) / $num_peer_components);
                            $peer_percentage = number_format(($sections['stu_grad']['graded_components'] / ($sections['stu_grad']['total_components'] * $sections['stu_grad']['num_gradeables'])) * 100, 1);
                        }
                    }
                    if ($peer_total > 0) {
                        $peer_percentage = number_format(($peer_graded / ($peer_total) ) * 100, 1);
                    }
                    else {
                        $peer_percentage = 0;
                    }
                }
            }
            foreach ($sections as $key => &$section) {
                $non_peer_components_count = count($gradeable->getNonPeerComponents());
                $non_zero_non_peer_components_count = $non_peer_components_count != 0 ? $non_peer_components_count : 1;
                $section['graded'] = round($section['graded_components'] / $non_zero_non_peer_components_count, 1);
                $section['total'] = $section['total_components'];
                $section['non_late_graded'] = round($section['non_late_graded_components'] / $non_zero_non_peer_components_count, 1);
                $section['non_late_total'] = $section['non_late_total_components'];// / $non_zero_non_peer_components_count;

                if ($section['total_components'] == 0) {
                    $section['percentage'] = 0;
                }
                else {
                    $section['percentage'] = number_format(($section['graded'] / $section['total']) * 100, 1);
                }

                if ($section['non_late_total'] == 0) {
                    $section['non_late_percentage'] = 0;
                }
                else {
                    $section['non_late_percentage'] = number_format(($section['non_late_graded'] / $section['non_late_total']) * 100, 1);
                }
            }
                unset($section); // Clean up reference

            if ($gradeable->isTaGradeReleased()) {
                if ($peer) {
                    $viewed_total = $entire_peer_total;
                }
                else {
                    $viewed_total = $total;
                }
                $viewed_percent = number_format(($viewed_grade / max($viewed_total, 1)) * 100, 1);
                $individual_viewed_percent = $total_submissions == 0 ? 0 :
                    number_format(($individual_viewed_grade / $total_submissions) * 100, 1);
            }
            if ($overall_average !== null) {
                $overall_total = $overall_average->getMaxValue() + $gradeable->getAutogradingConfig()->getTotalNonExtraCredit();
                if ($overall_total != 0) {
                    $overall_percentage = round($overall_average->getAverageScore() / $overall_total * 100);
                }
            }
            if ($autograded_average !== null) {
                if ($gradeable->getAutogradingConfig()->getTotalNonExtraCredit() !== 0 && $autograded_average->getCount() !== 0) {
                    $autograded_percentage = round($autograded_average->getAverageScore() / $gradeable->getAutogradingConfig()->getTotalNonExtraCredit() * 100);
                }
            }
            if (count($component_averages) !== 0) {
                foreach ($component_averages as $comp) {
                    /* @var SimpleStat $comp */
                    $component_overall_score += $comp->getAverageScore();
                    $component_overall_max += $comp->getMaxValue();
                    $percentage = 0;
                    if ($comp->getMaxValue() != 0) {
                        $percentage = round($comp->getAverageScore() / $comp->getMaxValue() * 100);
                    }
                    $component_percentages[] = $percentage;
                }
                if ($component_overall_max != 0) {
                    $component_overall_percentage = round($component_overall_score / $component_overall_max * 100);
                }
            }
            //This else encompasses the above calculations for Teams
            //END OF ELSE
        }

        //determines if there are any valid rotating sections
        $no_rotating_sections = false;
        if (count($sections) === 0) {
            $no_rotating_sections = true;
        }
        else {
            if ($gradeable->isTeamAssignment()) {
                $valid_teams_or_students = 0;
                foreach ($sections as $section) {
                    $valid_teams_or_students += $section['no_team'] + $section['team'];
                }
                $no_rotating_sections = $valid_teams_or_students === 0;
            }
        }

        // (filter_id => [filter_title, default])
        $filters = [
            "grade_overriddes" => ["Grade Overrides", false],
            "late_submissions" => ["Bad Late Submissions", true],
            "null_registration" => ["NULL Registration Sections", false]
        ];

        // (filter_id => [title => filter_title, default => boolean, enabled => boolean])
        // Note: cookie will be names "include_" + filter_id
        $f = array_map(function ($filter) use ($filters) {
            $cookie_name = "include_" . $filter;
            return [
                'title' => $filters[$filter][0],
                'enabled' => array_key_exists($cookie_name, $_COOKIE) ? $_COOKIE[$cookie_name] === 'true' : $filters[$filter][1]
            ];
        }, array_keys($filters));
        $filters = array_combine(array_keys($filters), $f);

        $details_url = $this->core->buildCourseUrl(['gradeable', $gradeable->getId(), 'grading', 'details']);
        $this->core->getOutput()->addInternalCss('admin-gradeable.css');
        return $this->core->getOutput()->renderTwigTemplate("grading/electronic/ta_status/StatusBase.twig", [
            "gradeable_id" => $gradeable->getId(),
            "gradeable_title" => $gradeable->getTitle(),
            "team_assignment" => $gradeable->isTeamAssignment(),
            "ta_grades_released" => $gradeable->isTaGradeReleased(),
            "rotating_sections_error" => (!$gradeable->isGradeByRegistration()) && $no_rotating_sections
                && $this->core->getUser()->getGroup() == User::GROUP_INSTRUCTOR,
            "autograding_non_extra_credit" => $gradeable->getAutogradingConfig()->getTotalNonExtraCredit(),
            "peer" => $peer,
            "blind_status" => $gradeable->getPeerBlind(),
            "team_total" => $team_total,
            "team_percentage" => $team_percentage,
            "total_students" => $total_students,
            "total_submissions" => $total_submissions,
            "no_team_total"   => $no_team_total,
            "submitted_total" => $submitted_total,
            "non_late_submitted_total" => $non_late_submitted_total,
            "submitted_percentage" => $submitted_percentage,
            "non_late_submitted_percentage" => $non_late_submitted_percentage,
            "submitted_percentage_peer" => $submitted_percentage_peer,
            "graded_total" => $graded_total,
            "non_late_graded_total" => $non_late_graded_total,
            "graded_percentage" => $graded_percentage,
            "peer_total" => $peer_total,
            "peer_graded" => $peer_graded,
            "peer_percentage" => $peer_percentage,
            "entire_peer_total" => $entire_peer_total,
            "total_grading_percentage" => $total_grading_percentage,
            "non_late_total_grading_percentage" => $non_late_total_grading_percentage, //****
            "entire_peer_graded" => $entire_peer_graded,
            "entire_peer_percentage" => $entire_peer_percentage,
            "sections" => $sections,
            "viewed_grade" => $viewed_grade,
            "viewed_total" => $viewed_total,
            "viewed_percent" => $viewed_percent,
            "overall_average" => $overall_average,
            "overall_scores" => $overall_scores,
            "overall_total" => $overall_total,
            "overall_percentage" => $overall_percentage,
            "autograded_percentage" => $autograded_percentage,
            "autograded_average" => $autograded_average,
            "component_averages" => $component_averages,
            "component_percentages" => $component_percentages,
            "component_overall_score" => $component_overall_score,
            "component_overall_max" => $component_overall_max,
            "component_overall_percentage" => $component_overall_percentage,
            "individual_viewed_grade" => $individual_viewed_grade,
            "total_students_submitted" => $total_students_submitted,
            "individual_viewed_percent" => $individual_viewed_percent ?? 0,
            "grade_inquiries" => $grade_inquiries,
            "graders_of_inquiries" => $graders_of_inquiries,
            "download_zip_url" => $this->core->buildCourseUrl(['gradeable', $gradeable->getId(), 'grading', 'download_zip']),
            "bulk_stats_url" => $this->core->buildCourseUrl(['gradeable', $gradeable->getId(), 'bulk_stats']),
            "details_url" => $details_url,
            "grade_url" => $this->core->buildCourseUrl(['gradeable', $gradeable->getId(), 'grading', 'grade']),
            "grade_inquiry_allowed" => $gradeable->isGradeInquiryAllowed(),
            "grade_inquiry_per_component_allowed" => $gradeable->isGradeInquiryPerComponentAllowed(),
            "histograms" => $histogram_data,
<<<<<<< HEAD
            "filters" => $filters,
=======
            "include_grade_override" => array_key_exists('include_grade_override', $_COOKIE) ? $_COOKIE['include_grade_override'] : 'omit',
            "include_bad_submissions" => array_key_exists('include_bad_submissions', $_COOKIE) ? $_COOKIE['include_bad_submissions'] : 'omit',
            "include_null_section" => array_key_exists('include_null_section', $_COOKIE) ? $_COOKIE['include_null_section'] : 'omit',
>>>>>>> 038d9acf
            "warnings" => $warnings,
            "submissions_in_queue" => $submissions_in_queue,
            "can_manage_teams" => $this->core->getAccess()->canI('grading.electronic.show_edit_teams', ["gradeable" => $gradeable])
        ]);
    }

    public function statPage($users) {

        $gradeable_id = $_REQUEST['gradeable_id'] ?? '';

        $return = <<<HTML

		<div class="content_upload_content">

HTML;
        $this->core->getOutput()->addBreadcrumb("Bulk Upload Forensics", $this->core->buildCourseUrl(['gradeable', $gradeable_id, 'bulk_stats']));

        $return .= <<<HTML
			<div style="padding-left:20px;padding-bottom: 10px;border-radius:3px;padding-right:20px;">
				<table class="table table-striped table-bordered persist-area" id="content_upload_table">
					<tr>
				        <th style = "cursor:pointer;width:25%" id="user_down">User &darr;</th>
				        <th style = "cursor:pointer;width:25%" id="upload_down">Upload Timestamp</th>
				        <th style = "cursor:pointer;width:25%" id="submission_down">Submission Timestamp</th>
				        <th style = "cursor:pointer;width:25%" id="filepath_down">Filepath</th>
					</tr>
HTML;

        foreach ($users as $user => $details) {
            $given_name = htmlspecialchars($details["given_name"]);
            $family_name = htmlspecialchars($details["family_name"]);
            $upload_timestamp = $details["upload_time"];
            $submit_timestamp = $details["submit_time"];
            $filepath = htmlspecialchars($details["file"]);

            $return .= <<<HTML
			<tbody>
				<tr>
					<td>{$family_name}, {$given_name}</td>
                    <td>{$upload_timestamp}</td>
                    <td>{$submit_timestamp}</td>
                    <td>{$filepath}</td>
				</tr>
			</tbody>
HTML;
        }

        $return .= <<<HTML
				</table>
			</div>
			</div>

			<script>
				$("td").click(function(){
					if($(this).attr('id')=="user_down"){
						sortTable(0);
					}
					if($(this).attr('id')=="upload_down"){
						sortTable(1);
					}
					if($(this).attr('id')=="submission_down"){
						sortTable(2);
					}
					if($(this).attr('id')=="filepath_down"){
						sortTable(3);
					}

				});

				function sortTable(sort_element_index){
					var table = document.getElementById("content_upload_table");
					var switching = true;
					while(switching){
						switching=false;
						var rows = table.getElementsByTagName("TBODY");
						for(var i=1;i<rows.length-1;i++){

							var a = rows[i].getElementsByTagName("TR")[0].getElementsByTagName("TD")[sort_element_index];
							var b = rows[i+1].getElementsByTagName("TR")[0].getElementsByTagName("TD")[sort_element_index];
                            // sorted alphabetically by last name or by earliest time
							if((sort_element_index >= 0 && sort_element_index <= 3) ? a.innerHTML>b.innerHTML : parseInt(a.innerHTML) < parseInt(b.innerHTML)){
								rows[i].parentNode.insertBefore(rows[i+1],rows[i]);
								switching=true;
							}
						}
					}

					var row0 = table.getElementsByTagName("TBODY")[0].getElementsByTagName("TR")[0];
					var headers = row0.getElementsByTagName("TD");

					for(var i = 0;i<headers.length;i++){
						var index = headers[i].innerHTML.indexOf(' ↓');

						if(index> -1){

							headers[i].innerHTML = headers[i].innerHTML.substr(0, index);
							break;
						}
					}

					headers[sort_element_index].innerHTML = headers[sort_element_index].innerHTML + ' ↓';

				}

			</script>
HTML;
        return $return;
    }



    /**
     * @param Gradeable $gradeable
     * @param GradedGradeable[] $graded_gradeables
     * @param User[] $teamless_users
     * @param array $graders
     * @param Team[] $empty_teams
     * @param bool $show_all_sections_button
     * @param bool $show_import_teams_button
     * @param bool $show_export_teams_button
     * @param bool $show_edit_teams
     * @return string
     */
    public function detailsPage(Gradeable $gradeable, $graded_gradeables, $teamless_users, $graders, $empty_teams, $show_all_sections_button, $show_import_teams_button, $show_export_teams_button, $show_edit_teams, $past_grade_start_date, $view_all, $sort, $direction, $anon_mode, $overrides, $anon_ids) {
        $collapsed_sections = isset($_COOKIE['collapsed_sections']) ? json_decode(rawurldecode($_COOKIE['collapsed_sections'])) : [];

        $peer = false;
        if ($gradeable->hasPeerComponent() && $this->core->getUser()->getGroup() === User::GROUP_STUDENT) {
            $peer = true;
        }
        //Each table column is represented as an array with the following entries:
        // width => how wide the column should be on the page, <td width=X>
        // title => displayed title in the table header
        // function => maps to a macro in Details.twig:render_student
        $columns = [];
        $columns[]             = ["width" => "2%",  "title" => "",                 "function" => "index"];
        $columns[]             = ["width" => "8%",  "title" => "Section",          "function" => "section"];
        if ($peer || $anon_mode) {
            if ($gradeable->isTeamAssignment()) {
                if ($gradeable->getPeerBlind() === Gradeable::DOUBLE_BLIND_GRADING || $anon_mode) {
                    $columns[] = ["width" => "30%", "title" => "Team Members",     "function" => "team_members_anon"];
                }
                else {
                    $columns[] = ["width" => "32%", "title" => "Team Members",     "function" => "team_members"];
                }
            }
            elseif ($gradeable->getPeerBlind() !== Gradeable::DOUBLE_BLIND_GRADING && !$anon_mode) {
                $columns[]     = ["width" => "30%", "title" => "Student",          "function" => "user_id"];
            }
            else {
                $columns[]     = ["width" => "30%", "title" => "Student",          "function" => "user_id_anon"];
            }
            // NOTE/REDESIGN FIXME: We might have autograding that is
            // penalty only.  The available positive autograding
            // points might be zero.  Testing for autograding > 1 is
            // ignoring the submission limit test case... but this is
            // also imperfect.  We want to render the column if any
            // student has received the penalty.  But if no one has
            // received the penalty maybe we omit it?  (expensive?/confusing?)
            // See also note in ElectronicGradeController.php
            if (count($gradeable->getAutogradingConfig()->getAllTestCases()) > 1 && $peer === false) {
                //if ($gradeable->getAutogradingConfig()->getTotalNonHiddenNonExtraCredit() !== 0) {
                $columns[]     = ["width" => "15%", "title" => "Autograding",      "function" => "autograding_peer", "sort_type" => "first"];
            }
            if ($gradeable->isTaGrading()) {
                $columns[]     = ["width" => "8%",  "title" => "Graded Questions", "function" => "graded_questions"];
            }
            if ($gradeable->isTeamAssignment() || $gradeable->getPeerBlind() !== Gradeable::DOUBLE_BLIND_GRADING) {
                $columns[]     = ["width" => "10%", "title" => "Grading",          "function" => "grading"];
            }
            else {
                $columns[]     = ["width" => "10%", "title" => "Grading",          "function" => "grading_blind"];
            }
            if ($peer === false) {
                $columns[]     = ["width" => "15%", "title" => "Total",            "function" => "total"];
            }
            $columns[]         = ["width" => "15%", "title" => "Active Version",   "function" => "active_version"];
        }
        else {
            if ($gradeable->isTeamAssignment()) {
                if ($show_edit_teams) {
                    $columns[] = ["width" => "5%",  "title" => "Edit Teams",       "function" => "team_edit"];
                    $columns[] = ["width" => "10%", "title" => "Team ID",          "function" => "team_id", "sort_type" => "id"];
                    $columns[] = ["width" => "6%",  "title" => "Team Name",        "function" => "team_name"];
                    $columns[] = ["width" => "26%", "title" => "Team Members",     "function" => "team_members"];
                }
                else {
                    $columns[] = ["width" => "10%",  "title" => "Team Name",        "function" => "team_name"];
                    $columns[] = ["width" => "40%", "title" => "Team Members",     "function" => "team_members"];
                }
            }
            else {
                if ($this->core->getUser()->getGroup() === User::GROUP_LIMITED_ACCESS_GRADER && $gradeable->getLimitedAccessBlind() === Gradeable::SINGLE_BLIND_GRADING) {
                    $columns[] = ["width" => "43%", "title" => "Student",          "function" => "user_id_anon"];
                }
                else {
                    $columns[] = ["width" => "13%", "title" => "User ID",          "function" => "user_id", "sort_type" => "id"];
                    $columns[] = ["width" => "15%", "title" => "First Name",       "function" => "user_given", "sort_type" => "first"];
                    $columns[] = ["width" => "15%", "title" => "Last Name",        "function" => "user_family", "sort_type" => "last"];
                }
            }
            // NOTE/REDESIGN FIXME: Same note as above.
            if (count($gradeable->getAutogradingConfig()->getAllTestCases()) > 1) {
                //if ($gradeable->getAutogradingConfig()->getTotalNonExtraCredit() !== 0) {
                $columns[]     = ["width" => "9%",  "title" => "Autograding",      "function" => "autograding", "sort_type" => "first"];
            }
            if ($gradeable->isTaGrading()) {
                $columns[]     = ["width" => "8%",  "title" => "Graded Questions", "function" => "graded_questions"];
            }
            if ($this->core->getUser()->getGroup() === User::GROUP_LIMITED_ACCESS_GRADER && $gradeable->getLimitedAccessBlind() === Gradeable::SINGLE_BLIND_GRADING) {
                $columns[]     = ["width" => "8%",  "title" => "Grading",       "function" => "grading_blind"];
            }
            else {
                $columns[]     = ["width" => "8%",  "title" => "Grading",       "function" => "grading"];
            }
            $columns[]         = ["width" => "7%",  "title" => "Total",            "function" => "total"];
            $columns[]         = ["width" => "10%", "title" => "Active Version",   "function" => "active_version"];
            if ($gradeable->isTaGradeReleased()) {
                $columns[]     = ["width" => "8%",  "title" => "Viewed Grade",     "function" => "viewed_grade"];
            }
        }

        // Generate late days
<<<<<<< HEAD
        $this->core->getQueries()->generateLateDayCacheForUsers();
=======
        $this->core->getQueries()->generateLateDayCacheForUsers($gradeable->getId());
>>>>>>> 038d9acf
        // TO DO: Add bulk LateDays creation from database

        //Convert rows into sections and prepare extra row info for things that
        // are too messy to calculate in the template.
        $sections = [];
        foreach ($graded_gradeables as $row) {
            //Extra info for the template

            $late_day_info = $this->core->getQueries()->getLateDayInfoForSubmitterGradeable($row->getSubmitter(), $row);
            $on_time_submission = true;
            if ($late_day_info !== null) {
                if (!$gradeable->isTeamAssignment()) {
                    $on_time_submission = $late_day_info->isOnTimeSubmission();
                }
                else { //A Team gradeable submission is bad only when all team members have a bad submission
                    foreach ($late_day_info as $member_submission) {
                        if (!$member_submission->isOnTimeSubmission()) {
                            $on_time_submission = false;
                            break;
                        }
                    }
                }
            }

            $info = [
                "graded_gradeable" => $row,
<<<<<<< HEAD
                "late_day_info" => $this->core->getQueries()->getLateDayInfoForSubmitterGradeable($row->getSubmitter(), $row)
=======
                "on_time_submission" => $on_time_submission
>>>>>>> 038d9acf
            ];
            if ($peer) {
                $section_title = "PEER STUDENT GRADER";
            }
            elseif ($gradeable->isGradeByRegistration()) {
                $section_title = $row->getSubmitter()->getRegistrationSection();
            }
            else {
                $section_title = $row->getSubmitter()->getRotatingSection();
            }
            if ($section_title === null) {
                $section_title = "NULL";
            }

            if (isset($graders[$section_title]) && count($graders[$section_title]) > 0) {
                $section_grader_ids = [];
                foreach ($graders[$section_title] as $user) {
                    if ($user->getGroup() <= $gradeable->getMinGradingGroup()) {
                        $section_grader_ids[] = $user->getId();
                    }
                }
                if (count($section_grader_ids) > 0) {
                    $section_graders = implode(", ", $section_grader_ids);
                }
                else {
                    $section_graders = "Nobody";
                }
            }
            else {
                $section_graders = "Nobody";
            }

            if ($peer) {
                $section_graders = $this->core->getUser()->getId();
            }

            //Team edit button, specifically the onclick event.
            if ($gradeable->isTeamAssignment()) {
                $reg_section = ($row->getSubmitter()->getRegistrationSection() === null) ? "NULL" : $row->getSubmitter()->getRegistrationSection();
                $rot_section = ($row->getSubmitter()->getRotatingSection() === null) ? "NULL" : $row->getSubmitter()->getRotatingSection();
                $user_assignment_setting_json = json_encode($row->getSubmitter()->getTeam()->getAssignmentSettings($gradeable));
                $members = json_encode($row->getSubmitter()->getTeam()->getMembers());
                $pending_members = $row->getSubmitter()->getTeam()->getInvitations();
                $pending_members_json = json_encode($pending_members);
                $multiple_invites = [];
                foreach ($pending_members as $pending_member_id) {
                    $pending_member = $this->core->getQueries()->getUserById($pending_member_id);
                    $multiple_invites[] = $pending_member->hasMultipleTeamInvites($gradeable->getId());
                }
                $multiple_invites_json = json_encode($multiple_invites);
                $lock_date = DateUtils::dateTimeToString($gradeable->getTeamLockDate(), false);
                $team_name = addslashes($row->getSubmitter()->getTeam()->getTeamName() ?? "");
                $info["team_edit_onclick"] = "adminTeamForm(false, '{$row->getSubmitter()->getId()}', '{$reg_section}', '{$rot_section}', {$user_assignment_setting_json}, {$members}, {$pending_members_json}, {$multiple_invites_json}, {$gradeable->getTeamSizeMax()},'{$lock_date}', '{$team_name}');";
                $team_history = ($row->getSubmitter()->getTeam()->getAssignmentSettings($gradeable))["team_history"] ?? null;
                $last_edit_date = ($team_history == null || count($team_history) == 0) ? null : $team_history[count($team_history) - 1]["time"];
                $edited_past_lock_date = ($last_edit_date == null) ? false : (DateUtils::calculateDayDiff($last_edit_date, $gradeable->getTeamLockDate()) < 0);
                $info["edited_past_lock_date"] = $edited_past_lock_date;
            }

            //List of graded components
            $info["graded_groups"] = [];
            foreach ($gradeable->getComponents() as $component) {
                $graded_component = $row->getOrCreateTaGradedGradeable()->getGradedComponent($component, $this->core->getUser());
                $grade_inquiry = $graded_component !== null ? $row->getGradeInquiryByGcId($graded_component->getComponentId()) : null;

                if ($component->isPeerComponent() && $row->getOrCreateTaGradedGradeable()->isComplete()) {
                    $info["graded_groups"][] = 4;
                }
                elseif (($component->isPeerComponent() && $graded_component != null)) {
                    //peer submitted and graded
                    $info["graded_groups"][] = 4;
                }
                elseif (($component->isPeerComponent() && $graded_component === null)) {
                    //peer submitted but not graded
                    $info["graded_groups"][] = "peer-null";
                }
                elseif ($component->isPeerComponent() && !$row->getOrCreateTaGradedGradeable()->isComplete()) {
                    //peer not submitted
                    $info["graded_groups"][] = "peer-no-submission";
                }
                elseif ($graded_component === null) {
                    //non-peer not graded
                    $info["graded_groups"][] = "NULL";
                }
                elseif ($grade_inquiry !== null && $grade_inquiry->getStatus() == GradeInquiry::STATUS_ACTIVE && $gradeable->isGradeInquiryPerComponentAllowed()) {
                    $info["graded_groups"][] = "grade-inquiry";
                }
                elseif (!$graded_component->getVerifier()) {
                    //no verifier exists, show the grader group
                    $info["graded_groups"][] = $graded_component->getGrader()->getGroup();
                }
                elseif ($graded_component->getGrader()->accessFullGrading()) {
                    //verifier exists and original grader is full access, show verifier grader group
                    $info["graded_groups"][] = $graded_component->getVerifier()->getGroup();
                }
                else {
                    //verifier exists and limited access grader, change the group to show semicircle on the details page
                    $info["graded_groups"][] = "verified";
                }
            }

            //More complicated info generation should go here


            //-----------------------------------------------------------------
            // Now insert this student into the list of sections

            $found = false;
            for ($i = 0; $i < count($sections); $i++) {
                if ($sections[$i]["title"] === $section_title) {
                    $found = true;
                    $sections[$i]["rows"][] = $info;
                    break;
                }
            }
            //Not found? Create it
            if (!$found) {
                $sections[] = ["title" => $section_title, "rows" => [$info], "graders" => $section_graders];
            }
        }

        // TODO: this duplication is not ideal
        foreach ($teamless_users as $teamless_user) {
            //Extra info for the template
            $info = [
                "user" => $teamless_user
            ];

            if ($peer) {
                $section_title = "PEER STUDENT GRADER";
            }
            elseif ($gradeable->isGradeByRegistration()) {
                $section_title = $teamless_user->getRegistrationSection();
            }
            else {
                $section_title = $teamless_user->getRotatingSection();
            }
            if ($section_title === null) {
                $section_title = "NULL";
            }

            if (isset($graders[$section_title]) && count($graders[$section_title]) > 0) {
                $section_graders = implode(", ", array_map(function (User $user) {
                    return $user->getId();
                }, $graders[$section_title]));
            }
            else {
                $section_graders = "Nobody";
            }
            if ($peer) {
                $section_graders = $this->core->getUser()->getId();
            }

            //Team edit button, specifically the onclick event.
            $reg_section = $teamless_user->getRegistrationSection() ?? 'NULL';
            $rot_section = $teamless_user->getRotatingSection() ?? 'NULL';
            $lock_date = DateUtils::dateTimeToString($gradeable->getTeamLockDate(), false);
            $info['new_team_onclick'] = "adminTeamForm(true, '{$teamless_user->getId()}', '{$reg_section}', '{$rot_section}', [], [], [], [], {$gradeable->getTeamSizeMax()},'{$lock_date}');";

            //-----------------------------------------------------------------
            // Now insert this student into the list of sections

            $found = false;
            for ($i = 0; $i < count($sections); $i++) {
                if ($sections[$i]["title"] === $section_title) {
                    $found = true;
                    $sections[$i]["teamless_users"][] = $info;
                    break;
                }
            }
            //Not found? Create it
            if (!$found) {
                $sections[] = ["title" => $section_title, "teamless_users" => [$info], "graders" => $section_graders];
            }
        }

        //sorts sections numerically, NULL always at the end
        usort($sections, function ($a, $b) {
            if ($a['title'] === 'NULL' || $b['title'] === 'NULL') {
                return $a['title'] === 'NULL' ? 1 : -1;
            }
            return strnatcmp($a['title'], $b['title']); // use strnatcmp to sort 9 before 10
        });

        $empty_team_info = [];
        foreach ($empty_teams as $team) {
            $user_assignment_setting_json = isset($row) ? json_encode($row->getSubmitter()->getTeam()->getAssignmentSettings($gradeable)) : '{}';
            $reg_section = ($team->getRegistrationSection() === null) ? "NULL" : $team->getRegistrationSection();
            $rot_section = ($team->getRotatingSection() === null) ? "NULL" : $team->getRotatingSection();
            $lock_date = DateUtils::dateTimeToString($gradeable->getTeamLockDate(), false);
            $team_name = isset($row) ? $row->getSubmitter()->getTeam()->getTeamName() : '';

            $empty_team_info[] = [
                "team_edit_onclick" => "adminTeamForm(false, '{$team->getId()}', '{$reg_section}', '{$rot_section}', {$user_assignment_setting_json}, [], [], [], {$gradeable->getTeamSizeMax()},'{$lock_date}', '{$team_name}');"
            ];
        }

        $grader_registration_sections = $gradeable->getGraderAssignmentMethod() === Gradeable::ROTATING_SECTION ? $gradeable->getRotatingGraderSections()[$this->core->getUser()->getId()] ?? [] : $this->core->getUser()->getGradingRegistrationSections();

        $message = "";
        $message_warning = false;
        if ($this->core->getUser()->getGroup() === User::GROUP_INSTRUCTOR || $this->core->getUser()->getGroup() === User::GROUP_FULL_ACCESS_GRADER) {
            if ($view_all) {
                if (count($grader_registration_sections) !== 0) {
                    $message = 'Notice: You are assigned to grade a subset of students for this gradeable, but you are currently viewing all students. Select "View Your Sections" to see only your sections.';
                    $message_warning = true;
                }
            }
            elseif (count($grader_registration_sections) === 0) {
                $message = 'Notice: You are not assigned to grade any students for this gradeable. Select "View All" to see the whole class.';
                $message_warning = true;
            }
        }
        elseif (count($grader_registration_sections) === 0) {
            $message = 'Notice: You are not assigned to grade any students for this gradeable.';
        }

        $team_gradeable_view_history = $gradeable->isTeamAssignment() ? $this->core->getQueries()->getAllTeamViewedTimesForGradeable($gradeable) : [];
        foreach ($team_gradeable_view_history as $team_id => $team) {
            $not_viewed_yet = true;
            $hover_over_string = "";
            ksort($team_gradeable_view_history[$team_id]);
            ksort($team);
            foreach ($team as $user => $value) {
                if ($value != null) {
                    $not_viewed_yet = false;
                    $date_object = new \DateTime($value);
                    $hover_over_string .= "Viewed by " . $user . " at " . $date_object->format('F d, Y g:i') . "\n";
                }
                else {
                    $hover_over_string .= "Not viewed by " . $user . "\n";
                }
            }

            if ($not_viewed_yet) {
                $team_gradeable_view_history[$team_id]['hover_string'] = '';
            }
            else {
                $team_gradeable_view_history[$team_id]['hover_string'] = $hover_over_string;
            }
        }
        $details_base_url = $this->core->buildCourseUrl(['gradeable', $gradeable->getId(), 'grading', 'details']);
        $details_base_path = '\/gradeable\/' . $gradeable->getId() . '/grading/details';
        $this->core->getOutput()->addInternalCss('details.css');
        $this->core->getOutput()->addInternalCss('admin-gradeable.css');
        $this->core->getOutput()->addInternalJs('details.js');
        $this->core->getOutput()->addInternalJs('collapsible-panels.js');
        $this->core->getOutput()->addInternalCss('admin-team-form.css');
        $this->core->getOutput()->addInternalJs('admin-team-form.js');
        $this->core->getOutput()->addInternalJs('drag-and-drop.js');
        $this->core->getOutput()->addVendorJs('bootstrap/js/bootstrap.bundle.min.js');
        $this->core->getOutput()->enableMobileViewport();
        return $this->core->getOutput()->renderTwigTemplate("grading/electronic/Details.twig", [
            "gradeable" => $gradeable,
            "sections" => $sections,
            "graders" => $graders,
            "empty_teams" => $empty_teams,
            "empty_team_info" => $empty_team_info,
            "team_gradeable_view_history" => $team_gradeable_view_history,
            "view_all" => $view_all,
            "anon_mode" => $anon_mode,
            "toggle_anon_button" => ($this->core->getUser()->getGroup() == User::GROUP_INSTRUCTOR || $this->core->getUser()->getGroup() == User::GROUP_FULL_ACCESS_GRADER),
            "show_all_sections_button" => $show_all_sections_button,
            "show_import_teams_button" => $show_import_teams_button,
            "show_export_teams_button" => $show_export_teams_button,
            "past_grade_start_date" => $past_grade_start_date,
            "columns" => $columns,
            "export_teams_url" => $this->core->buildCourseUrl(['gradeable', $gradeable->getId(), 'grading', 'teams', 'export']),
            "randomize_team_rotating_sections_url" => $this->core->buildCourseUrl(['gradeable', $gradeable->getId(), 'grading', 'teams', 'randomize_rotating']),
            "grade_url" => $this->core->buildCourseUrl(['gradeable', $gradeable->getId(), 'grading', 'grade']),
            "peer" => $peer,
            "details_base_url" => $details_base_url,
            "details_base_path" => $details_base_path,
            "collapsed_sections" => $collapsed_sections,
            "sort" => $sort,
            "direction" => $direction,
            "can_regrade" => $this->core->getUser()->getGroup() == User::GROUP_INSTRUCTOR,
            "is_team" => $gradeable->isTeamAssignment(),
            "is_vcs" => $gradeable->isVcs(),
            "stats_url" => $this->core->buildCourseUrl(['gradeable', $gradeable->getId(), 'grading', 'status']),
            "semester" => $this->core->getConfig()->getTerm(),
            "course" => $this->core->getConfig()->getCourse(),
            "blind_status" => $gradeable->getPeerBlind(),
            "is_instructor" => $this->core->getUser()->getGroup() === User::GROUP_INSTRUCTOR,
            "is_student" => $this->core->getUser()->getGroup() === User::GROUP_STUDENT,
            "message" => $message,
            "message_warning" => $message_warning,
            "overrides" => $overrides,
            "anon_ids" => $anon_ids

        ]);
    }

    public function adminTeamForm(Gradeable $gradeable, $all_reg_sections, $all_rot_sections, $students) {
        $student_full = Utils::getAutoFillData($students);

        return $this->core->getOutput()->renderTwigTemplate("grading/AdminTeamForm.twig", [
            "gradeable_id" => $gradeable->getId(),
            "student_full" => $student_full,
            "view" => isset($_REQUEST["view"]) ? $_REQUEST["view"] : null,
            "all_reg_sections" => $all_reg_sections,
            "all_rot_sections" => $all_rot_sections,
            "csrf_token" => $this->core->getCsrfToken(),
            "team_submit_url" => $this->core->buildCourseUrl(['gradeable', $gradeable->getId(), 'grading', 'teams', 'new'])
        ]);
    }

    public function importTeamForm(Gradeable $gradeable) {
        return $this->core->getOutput()->renderTwigTemplate("grading/ImportTeamForm.twig", [
            "gradeable_id" => $gradeable->getId(),
            "csrf_token" => $this->core->getCsrfToken(),
            "team_import_url" => $this->core->buildCourseUrl(['gradeable', $gradeable->getId(), 'grading', 'teams', 'import'])
        ]);
    }


    public function randomizeButtonWarning(Gradeable $gradeable) {
        return $this->core->getOutput()->renderTwigTemplate("grading/electronic/RandomizeButtonWarning.twig", [
            "gradeable_id" => $gradeable->getId(),
            "randomize_team_rotating_sections_url" => $this->core->buildCourseUrl(['gradeable', $gradeable->getId(), 'grading', 'teams', 'randomize_rotating'])
        ]);
    }

    //The student not in section variable indicates that an full access grader is viewing a student that is not in their
    //assigned section. canViewWholeGradeable determines whether hidden testcases can be viewed.
    public function hwGradingPage(Gradeable $gradeable, GradedGradeable $graded_gradeable, int $display_version, float $progress, bool $show_hidden_cases, bool $can_inquiry, bool $can_verify, bool $show_verify_all, bool $show_silent_edit, int $late_status, int $rollback_submission, $sort, $direction, $from, array $solution_ta_notes, array $submitter_itempool_map, $anon_mode, $blind_grading) {
        $this->core->getOutput()->addInternalCss('admin-gradeable.css');
        $this->core->getOutput()->addInternalCss('ta-grading.css');
        $isPeerPanel = false;
        $isStudentInfoPanel = true;
        $isDiscussionPanel = false;
        $isGradeInquiryPanel = false;
        $is_peer_grader = false;
        // WIP: Replace this logic when there is a definitive way to get my peer-ness
        // If this is a peer gradeable but I am not allowed to view the peer panel, then I must be a peer.
        if ($gradeable->hasPeerComponent()) {
            $anon_mode = false;
            if ($this->core->getUser()->getGroup() !== 4) {
                $isPeerPanel = true;
                $isStudentInfoPanel = true;
            }
            else {
                $isPeerPanel = false;
                $isStudentInfoPanel = false;
                $is_peer_grader = true;
            }
        }
        if ($graded_gradeable->getGradeable()->isDiscussionBased()) {
            $isDiscussionPanel = true;
        }
        $isGradeInquiryPanel = true;
        $limimted_access_blind = false;
        if ($gradeable->getLimitedAccessBlind() == 2 && $this->core->getUser()->getGroup() == User::GROUP_LIMITED_ACCESS_GRADER) {
            $limimted_access_blind = true;
            $isStudentInfoPanel = false;
        }
        $this->core->getOutput()->addVendorJs(FileUtils::joinPaths('mermaid', 'mermaid.min.js'));
        $this->core->getOutput()->enableMobileViewport();

        $display_version_instance = $graded_gradeable->getAutoGradedGradeable()->getAutoGradedVersionInstance($display_version);

        $return = "";
        $is_notebook = $gradeable->getAutogradingConfig()->isNotebookGradeable();

        //$ta_grading is used in AutoGradingView to determine if hidden autograding points will be shown, we want to always show them to graders unless they are peer graders
        $ta_grading = $this->core->getUser()->getGroup() !== User::GROUP_STUDENT;

        $this->core->getOutput()->addInternalJs("resizable-panels.js");

        $error_message = [
            "color" => "",
            "message" => ""
        ];
        if ($graded_gradeable->hasOverriddenGrades()) {
            $error_message = [
                "color" => "var(--standard-vibrant-yellow)", // canary yellow
                "message" => "Overridden grades"
            ];
        }
        elseif ($graded_gradeable->getAutoGradedGradeable()->getActiveVersion() === LateDayInfo::STATUS_NO_ACTIVE_VERSION) {
            if ($graded_gradeable->getAutoGradedGradeable()->hasSubmission()) {
                $error_message = [
                    "color" => "var(--standard-creamsicle-orange)", // mango orange
                    "message" => "Cancelled Submission"
                ];
            }
            else {
                $error_message = [
                    "color" => "var(--standard-light-pink)", // lipstick pink (purple)
                    "message" => "No Submission"
                ];
            }
        }
        elseif ($late_status != LateDayInfo::STATUS_GOOD && $late_status != LateDayInfo::STATUS_LATE && $rollback_submission > 0) {
            $error_message = [
                "color" => "var(--standard-creamsicle-orange)",
                "message" => "Bad Submission (Rollback to valid submission - Version #" . $rollback_submission . ")"
            ];
        }
        elseif ($late_status != LateDayInfo::STATUS_GOOD && $late_status != LateDayInfo::STATUS_LATE) {
            if ($gradeable->isTeamAssignment()) {
                $error_message = [
                    "color" => "var(--standard-red-orange)",
                    "message" => "Bad Submission (At least 1 team member has no valid submission)"
                ];
            }
            else {
                $error_message = [
                    "color" => "var(--standard-red-orange)", // fire engine red
                    "message" => "Bad Submission (No valid submission available)"
                ];
            }
        }
        elseif ($late_status === LateDayInfo::STATUS_LATE) {
            $error_message = [
                "color" => "var(--standard-medium-orange)", // fire engine red
                "message" => "Late Submission (Using one or more late days)"
            ];
        }
        elseif ($graded_gradeable->getAutoGradedGradeable()->hasSubmission() && count($display_version_instance->getFiles()["submissions"]) > 1 && $gradeable->isBulkUpload()) {
            $pattern1 = "upload.pdf";
            $pattern2 = "/\.upload_page_\d+/";
            $pattern3 = "/\.upload_version_\d+_page\d+/";
            $pattern4 = ".submit.timestamp";
            $pattern5 = ".bulk_upload_data.json";

            $pattern_match_flag = false;
            foreach ($display_version_instance->getFiles()["submissions"] as $key => $value) {
                if ($pattern1 != $key && !preg_match($pattern2, $key) && !preg_match($pattern3, $key) && $pattern4 != $key && $pattern5 != $key) {
                    $pattern_match_flag = true;
                }
            }

            // This would be more dynamic if $display_version_instance included an expected number, requires more database changes
            if ($pattern_match_flag == true) {
                $error_message = [
                    "color" => "var(--standard-vibrant-yellow)", // canary yellow
                    "message" => "Multiple files within submissions"
                ];
            }
        }

        $return .= <<<HTML
        		<div class="content" id="electronic-gradeable-container">
        		    <div class="content-items-container">
                    <div class="content-item content-item-right">
HTML;

            $return .= $this->core->getOutput()->renderTemplate(['grading', 'ElectronicGrader'], 'renderNavigationBar', $graded_gradeable, $progress, $gradeable->hasPeerComponent(), $sort, $direction, $from, ($this->core->getUser()->getGroup() == User::GROUP_LIMITED_ACCESS_GRADER && $gradeable->getLimitedAccessBlind() == 2), $anon_mode, $blind_grading);
            $return .= $this->core->getOutput()->renderTemplate(
                ['grading', 'ElectronicGrader'],
                'renderGradingPanelHeader',
                $isPeerPanel,
                $isStudentInfoPanel,
                $isDiscussionPanel,
                $isGradeInquiryPanel,
                $gradeable->getAutogradingConfig()->isNotebookGradeable(),
                $error_message['color'],
                $error_message['message']
            );

            $return .= <<<HTML
                <div class="panels-container">
                    <div class="two-panel-cont">
                         <div class="two-panel-item two-panel-left active">
                            <div class="panel-item-section left-top"></div>
                            <div class="panel-item-section-drag-bar panel-item-left-drag"></div>
                            <div class="panel-item-section left-bottom"></div>
                         </div>
                         <div class="two-panel-drag-bar active">
                         </div>
                         <div class="two-panel-item two-panel-right">
                            <div class="panel-item-section right-top"></div>
                            <div class="panel-item-section-drag-bar panel-item-right-drag"></div>
                            <div class="panel-item-section right-bottom"></div>
                         </div>
                    </div>
HTML;



        $return .= $this->core->getOutput()->renderTemplate(['grading', 'ElectronicGrader'], 'renderAutogradingPanel', $display_version_instance, $show_hidden_cases, $ta_grading, $graded_gradeable);
        $return .= $this->core->getOutput()->renderTemplate(['grading', 'ElectronicGrader'], 'renderSubmissionPanel', $graded_gradeable, $display_version);
        //If TA grading isn't enabled, the rubric won't actually show up, but the template should be rendered anyway to prevent errors, as the code references the rubric panel
        $return .= $this->core->getOutput()->renderTemplate(['grading', 'ElectronicGrader'], 'renderRubricPanel', $graded_gradeable, $display_version, $can_verify, $show_verify_all, $show_silent_edit, $is_peer_grader);
        $return .= $this->core->getOutput()->renderTemplate(['grading', 'ElectronicGrader'], 'renderSolutionTaNotesPanel', $gradeable, $solution_ta_notes, $submitter_itempool_map);

        if ($isPeerPanel) {
            $return .= $this->core->getOutput()->renderTemplate(['grading', 'ElectronicGrader'], 'renderPeerPanel', $graded_gradeable, $display_version);
            $return .= $this->core->getOutput()->renderTemplate(['grading', 'ElectronicGrader'], 'renderPeerEditMarksPanel', $graded_gradeable);
        }
        if ($isDiscussionPanel) {
            $return .= $this->core->getOutput()->renderTemplate(['grading', 'ElectronicGrader'], 'renderDiscussionForum', json_decode($graded_gradeable->getGradeable()->getDiscussionThreadId(), true), $graded_gradeable->getSubmitter(), $graded_gradeable->getGradeable()->isTeamAssignment());
        }

        if ($is_notebook) {
            $this->core->getOutput()->addInternalJs('gradeable-notebook.js');
            $this->core->getOutput()->addInternalCss('gradeable-notebook.css');
            $this->core->getOutput()->addInternalCss('submitbox.css');
            /*Prevents notebook from throwing errors since it depends
            * on file upload to be initialized but might not be good
            * to import the entire drag-and-drop js file into grading
            */
            $this->core->getOutput()->addInternalJs('drag-and-drop.js');

            $notebook_model = $gradeable->getAutogradingConfig()->getUserSpecificNotebook(
                $graded_gradeable->getSubmitter()->getId()
            );

            $notebook = $notebook_model->getNotebook();
            $image_data = $notebook_model->getImagePaths();
            $testcase_messages = $display_version_instance !== null ? $display_version_instance->getTestcaseMessages() : [];
            $highest_version = $graded_gradeable->getAutoGradedGradeable()->getHighestVersion();

            $notebook_data = $notebook_model->getMostRecentNotebookSubmissions(
                $display_version,
                $notebook,
                $graded_gradeable->getSubmitter()->getId(),
                $display_version,
                $graded_gradeable->getGradeableId()
            );

            $old_files = [];
            if ($display_version_instance !== null) {
                for ($i = 1; $i <= $notebook_model->getNumParts(); $i++) {
                    foreach ($display_version_instance->getPartFiles($i)['submissions'] as $file) {
                        $old_files[] = [
                            'name' => str_replace('\'', '\\\'', $file['name']),
                            'size' => number_format($file['size'] / 1024, 2),
                            'part' => $i,
                            'path' => $this->setAnonPath($file['path'], $gradeable->getId())
                        ];
                    }
                }
            }

            $return .= $this->core->getOutput()->renderTemplate(
                ['grading', 'ElectronicGrader'],
                'renderNotebookPanel',
                $notebook_data,
                $testcase_messages,
                $image_data,
                $gradeable->getId(),
                $highest_version,
                $old_files,
                $graded_gradeable->getSubmitter()->getId(),
                $gradeable->hasAllowedTime(),
                $gradeable->getUserAllowedTime($graded_gradeable->getSubmitter()->getUser()) ?? -1
            );
        }

        CodeMirrorUtils::loadDefaultDependencies($this->core);
        $this->core->getOutput()->addInternalCss('highlightjs/atom-one-light.css');
        $this->core->getOutput()->addInternalCss('highlightjs/atom-one-dark.css');
        $this->core->getOutput()->addVendorJs(FileUtils::joinPaths('highlight.js', 'highlight.min.js'));
        $this->core->getOutput()->addInternalJs('markdown-code-highlight.js');

        if ($this->core->getUser()->getGroup() < User::GROUP_LIMITED_ACCESS_GRADER || ($gradeable->getLimitedAccessBlind() !== 2 && $this->core->getUser()->getGroup() == User::GROUP_LIMITED_ACCESS_GRADER)) {
            $return .= $this->core->getOutput()->renderTemplate(['grading', 'ElectronicGrader'], 'renderInformationPanel', $graded_gradeable, $display_version_instance);
        }
        if ($this->core->getUser()->getGroup() < 4) {
            $return .= $this->core->getOutput()->renderTemplate(['grading', 'ElectronicGrader'], 'renderGradeInquiryPanel', $graded_gradeable, $can_inquiry);
        }

        return $return . <<<HTML
                                             </div>
                                         </div>
                                     </div>
                         		</div>
HTML;
    }

    /**
     * @param GradedGradeable $graded_gradeable
     * @param float $progress
     * @param bool $peer
     * @param string $sort
     * @param string $direction
     * @return string
     */
    public function renderNavigationBar(GradedGradeable $graded_gradeable, float $progress, bool $peer, $sort, $direction, $from, $limited_access_blind, $anon_mode, $blind_grading) {
        $gradeable = $graded_gradeable->getGradeable();
        $isBlind = false;
        if ($gradeable->getLimitedAccessBlind() == 2) {
            $isBlind = true;
        }
        $home_url = $this->core->buildCourseUrl(['gradeable', $graded_gradeable->getGradeableId(), 'grading', 'details']) . '?' . http_build_query(['sort' => $sort, 'direction' => $direction]);

        $studentBaseUrl = $this->core->buildCourseUrl(['gradeable', $graded_gradeable->getGradeableId(), 'grading', 'grade']);

        // Setup urls for prev and next students
        $prev_student_url = $studentBaseUrl . '?' . http_build_query(['sort' => $sort, 'direction' => $direction, 'from' => $from, 'to' => 'prev']);
        $next_student_url = $studentBaseUrl . '?' . http_build_query(['sort' => $sort, 'direction' => $direction, 'from' => $from, 'to' => 'next']);

        $i_am_a_peer = false;
        if ($peer && $this->core->getUser()->getGroup() == 4) {
            $i_am_a_peer = true;
        }
        return $this->core->getOutput()->renderTwigTemplate("grading/electronic/NavigationBar.twig", [
            "anon_mode" => $anon_mode,
            "peer_blind_grading" => $blind_grading,
            "progress" => $progress,
            "peer_gradeable" => $peer,
            "i_am_a_peer" => $i_am_a_peer,
            "limited_access_blind" => $limited_access_blind,
            "prev_student_url" => $prev_student_url,
            "next_student_url" => $next_student_url,
            "home_url" => $home_url,
            'regrade_panel_available' => $this->core->getUser()->getGroup() < 4,
            'grade_inquiry_pending' => $graded_gradeable->hasActiveGradeInquiry(),
            'discussion_based' => $graded_gradeable->getGradeable()->isDiscussionBased(),
            'submitter' => $graded_gradeable->getSubmitter(),
            'team_assignment' => $gradeable->isTeamAssignment(),
            'isBlind' => $isBlind
        ]);
    }

    public function renderGradingPanelHeader(bool $isPeerPanel, bool $isStudentInfoPanel, bool $isDiscussionPanel, bool $isGradeInquiryPanel, bool $is_notebook, string $error_color, string $error_message): string {
        return $this->core->getOutput()->renderTwigTemplate("grading/electronic/GradingPanelHeader.twig", [
            'isPeerPanel' => $isPeerPanel,
            'isStudentInfoPanel' => $isStudentInfoPanel,
            'isDiscussionPanel' => $isDiscussionPanel,
            'isGradeInquiryPanel' => $isGradeInquiryPanel,
            'is_notebook' => $is_notebook,
            "student_grader" => $this->core->getUser()->getGroup() == User::GROUP_STUDENT,
            "error_color" => $error_color,
            "error_message" => $error_message
        ]);
    }

    /**
     * Render the Autograding Testcases panel
     * @param AutoGradedVersion|null $version_instance
     * @param bool $show_hidden_cases
     * @param GradedGradeable $graded_gradeable
     * @return string
     */


    public function renderAutogradingPanel(?AutoGradedVersion $version_instance, bool $show_hidden_cases, bool $ta_grading, GradedGradeable $graded_gradeable) {
        $this->core->getOutput()->addInternalJs('submission-page.js');
        $this->core->getOutput()->addInternalJs('drag-and-drop.js');
        $this->core->getOutput()->addVendorJs('bootstrap/js/bootstrap.bundle.min.js');
        $gradeable = $graded_gradeable->getGradeable();
        //get user id for regrading, if team assignment user id is the id of the first team member, team id and who id will be determined later
        if ($gradeable->isTeamAssignment()) {
            $id = $graded_gradeable->getSubmitter()->getTeam()->getMemberUsers()[0]->getId();
        }
        else {
            $id = $graded_gradeable->getSubmitter()->getId();
        }

        // TODO: this is duplicated in Homework View
        $version_data = array_map(function (AutoGradedVersion $version) {
            return [
                'points' => $version->getNonHiddenPoints(),
            ];
        }, $graded_gradeable->getAutoGradedGradeable()->getAutoGradedVersions());

        //sort array by version number after values have been mapped
        ksort($version_data);
        $active_version = $graded_gradeable->getAutoGradedGradeable()->getActiveVersion();

        return $this->core->getOutput()->renderTwigTemplate("grading/electronic/AutogradingPanel.twig", [
            "version_instance" => $version_instance,
            "show_hidden_cases" => $show_hidden_cases,
            "highest_version" =>  $graded_gradeable->getAutoGradedGradeable()->getHighestVersion(),
            "max_submissions" => $gradeable->getAutogradingConfig()->getMaxSubmissions(),
            "is_vcs" => $gradeable->isVcs(),
            "gradeable_id" => $gradeable->getId(),
            "user_id" => $id,
            "active_version" => $active_version,
            "versions" => $version_data,
            'total_points' => $gradeable->getAutogradingConfig()->getTotalNonHiddenNonExtraCredit(),
            "can_regrade" => $this->core->getUser()->getGroup() == User::GROUP_INSTRUCTOR,
            "ta_grading" => $ta_grading
        ]);
    }

    public function renderDiscussionForum($threadIds, $submitter, $isTeam = false) {
        $posts_view = <<<HTML
            <span class="col grading_label">Discussion Posts</span>
HTML;

        $currentCourse = $this->core->getConfig()->getCourse();

        //Empty thread input
        if ($threadIds === "{}") {
            $threadIds = [];
        }
        $id = '';
        $submitters = [];
        if ($isTeam) {
            $submitters = explode(", ", $submitter->getTeam()->getMemberList());
            $id = $submitter->getTeam()->getId();
        }
        else {
            $id = $submitter->getId();
            $submitters = [$id];
        }
        foreach ($threadIds as $threadId) {
            $posts = [];
            foreach ($submitters as $s_id) {
                $posts = array_merge($posts, $this->core->getQueries()->getPostsForThread($this->core->getUser()->getId(), $threadId, false, 'time', $s_id));
            }
            if (count($posts) > 0) {
                $posts_view .= $this->core->getOutput()->renderTemplate('forum\ForumThread', 'generatePostList', $threadId, $posts, [], $currentCourse, false, true, $id);
            }
            else {
                $posts_view .= <<<HTML
                    <h3 style="text-align: center;">No posts for thread id: {$threadId}</h3> <br/>
HTML;
            }

            $posts_view .= <<<HTML
                    <a href="{$this->core->buildCourseUrl(['forum', 'threads', $threadId])}" target="_blank" rel="noopener nofollow" class="btn btn-default btn-sm" style="margin-top:15px; text-decoration: none;" onClick=""> Go to thread</a>
                    <hr style="border-top:1px solid #999;margin-bottom: 5px;" /> <br/>
HTML;
        }

        if (empty($threadIds)) {
            $posts_view .= <<<HTML
                <h3 style="text-align: center;">No thread id specified.</h3> <br/>
HTML;
        }

        return $this->core->getOutput()->renderTwigTemplate("grading/electronic/DiscussionForumPanel.twig", [
            "discussion_forum_content" => $posts_view
        ]);
    }

    /**
     * Replace the userId with the corresponding anon_id in the given file_path
     * @param string $file_path
     * @param string $g_id
     * @return string $anon_path
     */
    public function setAnonPath($file_path, $g_id) {
        $file_path_parts = explode("/", $file_path);
        $anon_path = "";
        for ($index = 1; $index < count($file_path_parts); $index++) {
            if ($index == 9) {
                $user_id[] = $file_path_parts[$index];
                if (!array_key_exists($user_id[0], $this->user_id_to_User_cache)) {
                    $this->user_id_to_User_cache[$user_id[0]] = $this->core->getQueries()->getUsersOrTeamsById($user_id)[$user_id[0]];
                }
                $user_or_team = $this->user_id_to_User_cache[$user_id[0]];
                $anon_id = $user_or_team->getAnonId($g_id);
                $anon_path = $anon_path . "/" . $anon_id;
            }
            else {
                $anon_path = $anon_path . "/" . $file_path_parts[$index];
            }
        }
        return $anon_path;
    }

    /**
     * Render the Submissions and Results Browser panel
     * @param GradedGradeable $graded_gradeable
     * @param int $display_version
     * @return string by reference
     */
    public function renderSubmissionPanel(GradedGradeable $graded_gradeable, int $display_version) {
        $add_files = function (&$files, $new_files, $start_dir_name, $graded_gradeable) {
            $files[$start_dir_name] = [];
            $hidden_files = $graded_gradeable->getGradeable()->getHiddenFiles();
            if ($new_files) {
                foreach ($new_files as $file) {
                    $skipping = false;
                    if ($hidden_files !== null) {
                        foreach (explode(",", $hidden_files) as $file_regex) {
                            $file_regex = trim($file_regex);
                            if (fnmatch($file_regex, $file["name"]) && $this->core->getUser()->getGroup() > 3) {
                                $skipping = true;
                            }
                        }
                    }
                    if (!$skipping) {
                        if ($start_dir_name == "submissions") {
                            $file["path"] = $this->setAnonPath($file["path"], $graded_gradeable->getGradeableId());
                        }
                        $path = explode('/', $file['relative_name']);
                        array_pop($path);
                        $working_dir = &$files[$start_dir_name];
                        foreach ($path as $dir) {
                            /** @var array $working_dir */
                            if (!isset($working_dir[$dir])) {
                                $working_dir[$dir] = [];
                            }
                            $working_dir = &$working_dir[$dir];
                        }
                        $working_dir[$file['name']] = $file['path'];
                    }
                }
            }
        };
        $submissions = [];
        $results = [];
        $results_public = [];
        $checkout = [];

        // NOTE TO FUTURE DEVS: There is code around line 830 (ctrl-f openAll) which depends on these names,
        // if you change here, then change there as well
        // order of these statements matter I believe
        $display_version_instance = $graded_gradeable->getAutoGradedGradeable()->getAutoGradedVersionInstance($display_version);
        $isVcs = $graded_gradeable->getGradeable()->isVcs();
        if ($display_version_instance !==  null) {
            $meta_files = $display_version_instance->getMetaFiles();
            $files = $display_version_instance->getFiles();

            $add_files($submissions, array_merge($meta_files['submissions'], $files['submissions']), 'submissions', $graded_gradeable);
            $add_files($checkout, array_merge($meta_files['checkout'], $files['checkout']), 'checkout', $graded_gradeable);
            $add_files($results, $display_version_instance->getResultsFiles(), 'results', $graded_gradeable);
            $add_files($results_public, $display_version_instance->getResultsPublicFiles(), 'results_public', $graded_gradeable);
        }
        $student_grader = false;
        if ($this->core->getUser()->getGroup() == User::GROUP_STUDENT) {
            $student_grader = true;
        }
        $submitter_id = $graded_gradeable->getSubmitter()->getId();
        $anon_submitter_id = $graded_gradeable->getSubmitter()->getAnonId($graded_gradeable->getGradeableId());
        $user_ids[$anon_submitter_id] = $submitter_id;
        $toolbar_css = $this->core->getOutput()->timestampResource(FileUtils::joinPaths('pdf', 'toolbar_embedded.css'), 'css');
        $this->core->getOutput()->addInternalJs(FileUtils::joinPaths('pdfjs', 'pdf.min.js'), 'vendor');
        $this->core->getOutput()->addInternalJs(FileUtils::joinPaths('pdfjs', 'pdf_viewer.js'), 'vendor');
        $this->core->getOutput()->addInternalJs(FileUtils::joinPaths('pdfjs', 'pdf.worker.min.js'), 'vendor');
        $this->core->getOutput()->addInternalJs(FileUtils::joinPaths('pdf-annotate.js', 'pdf-annotate.min.js'), 'vendor');
        $this->core->getOutput()->addInternalJs(FileUtils::joinPaths('pdf', 'PDFAnnotateEmbedded.js'), 'js');
        return $this->core->getOutput()->renderTwigTemplate("grading/electronic/SubmissionPanel.twig", [
            "gradeable_id" => $graded_gradeable->getGradeableId(),
            "submitter_id" => $submitter_id,
            "student_grader" => $student_grader,
            "anon_submitter_id" => $anon_submitter_id,
            "has_vcs_files" => $isVcs,
            "user_ids" => $user_ids,
            "submissions" => $submissions,
            "checkout" => $checkout,
            "results" => $results,
            "results_public" => $results_public,
            "active_version" => $display_version,
            'toolbar_css' => $toolbar_css,
            "display_file_url" => $this->core->buildCourseUrl(['display_file'])
        ]);
    }

    /**
     * @param GradedGradeable $graded_gradeable
     * @param AutoGradedVersion|null $display_version_instance
     * @return string
     */
    public function renderInformationPanel(GradedGradeable $graded_gradeable, $display_version_instance) {
        $gradeable = $graded_gradeable->getGradeable();
        $query = [];
        parse_str(parse_url($_SERVER["REQUEST_URI"], PHP_URL_QUERY), $query);
        unset($query["gradeable_version"]);
        $version_change_url = $this->core->buildCourseUrl(['gradeable', $gradeable->getId(), 'grading', 'grade']) . '?'
            . http_build_query($query) . '&gradeable_version=';
        $onChange = "versionChange('{$version_change_url}', this)";

        $tables = [];

        //Late day calculation
        if ($gradeable->isTeamAssignment()) {
            foreach ($graded_gradeable->getSubmitter()->getTeam()->getMemberUsers() as $team_member) {
                $tables[] = LateDaysTableController::renderLateTable($this->core, $team_member, $gradeable->getId());
            }
        }
        else {
            $tables[] = LateDaysTableController::renderLateTable($this->core, $graded_gradeable->getSubmitter()->getUser(), $gradeable->getId());
        }

        if ($display_version_instance === null) {
            $display_version = 0;
            $submission_time = null;
        }
        else {
            $display_version = $display_version_instance->getVersion();
            $submission_time = $display_version_instance->getSubmissionTime();
        }

        // TODO: this is duplicated in Homework View
        $version_data = array_map(function (AutoGradedVersion $version) use ($gradeable) {
            return [
                'points' => $version->getNonHiddenPoints(),
                'days_late' => $gradeable->isStudentSubmit() && $gradeable->hasDueDate() ? $version->getDaysLate() : 0
            ];
        }, $graded_gradeable->getAutoGradedGradeable()->getAutoGradedVersions());

        //sort array by version number after values have been mapped
        ksort($version_data);

        $submitter_id = $graded_gradeable->getSubmitter()->getId();
        $active_version = $graded_gradeable->getAutoGradedGradeable()->getActiveVersion();
        $new_version = $display_version === $active_version ? 0 : $display_version;

        $this->core->getOutput()->addInternalCss('latedaystableplugin.css');

        return $this->core->getOutput()->renderTwigTemplate("grading/electronic/StudentInformationPanel.twig", [
            "gradeable_id" => $gradeable->getId(),
            "submission_time" => $submission_time,
            "submitter_id" => $submitter_id,
            "submitter" => $graded_gradeable->getSubmitter(),
            "team_assignment" => $gradeable->isTeamAssignment(),
            "display_version" => $display_version,
            "highest_version" => $graded_gradeable->getAutoGradedGradeable()->getHighestVersion(),
            "active_version" => $active_version,
            "on_change" => $onChange,
            "tables" => $tables,
            "versions" => $version_data,
            'total_points' => $gradeable->getAutogradingConfig()->getTotalNonHiddenNonExtraCredit(),
            "csrf_token" => $this->core->getCsrfToken(),
            "update_version_url" => $this->core->buildCourseUrl(['gradeable', $gradeable->getId(), 'version', $new_version])
                . '?' . http_build_query(['ta' => 'true', 'who' => $submitter_id])
        ]);
    }

    /**
     * Render the Grading Rubric panel
     * @param GradedGradeable $graded_gradeable
     * @param int $display_version
     * @param bool $can_verify
     * @param bool $show_verify_all
     * @param bool $show_silent_edit
     * @return string
     */
    public function renderRubricPanel(GradedGradeable $graded_gradeable, int $display_version, bool $can_verify, bool $show_verify_all, bool $show_silent_edit, bool $is_peer_grader) {
        $return = "";
        $student_anon_ids = [];
        $gradeable = $graded_gradeable->getGradeable();
        if ($gradeable->isTeamAssignment()) {
            $team = $this->core->getQueries()->getTeamById($graded_gradeable->getSubmitter()->getId());
            foreach ($team->getMemberUsers() as $user) {
                $student_anon_ids[] = $user->getAnonId($gradeable->getId());
            }
        }
        else {
            $student_anon_ids[] = $graded_gradeable->getSubmitter()->getAnonId($graded_gradeable->getGradeableId());
        }
        // Disable grading if the requested version isn't the active one
        $grading_disabled = $graded_gradeable->getAutoGradedGradeable()->getActiveVersion() == 0
            || $display_version != $graded_gradeable->getAutoGradedGradeable()->getActiveVersion();

        $version_conflict = $graded_gradeable->getAutoGradedGradeable()->getActiveVersion() !== $display_version;
        $has_active_version = $graded_gradeable->getAutoGradedGradeable()->hasActiveVersion();
        $has_submission = $graded_gradeable->getAutoGradedGradeable()->hasSubmission();
        $has_overridden_grades = $graded_gradeable->hasOverriddenGrades();

        $this->core->getOutput()->addVendorJs(FileUtils::joinPaths('twigjs', 'twig.min.js'));
        $this->core->getOutput()->addInternalJs('ta-grading-keymap.js');
        $this->core->getOutput()->addInternalJs(FileUtils::joinPaths('pdf', 'PDFAnnotateEmbedded.js'));
        $this->core->getOutput()->addInternalJs(FileUtils::joinPaths('pdf', 'PDFInitToolbar.js'));
        $this->core->getOutput()->addInternalJs('ta-grading-rubric-conflict.js');
        $this->core->getOutput()->addInternalJs('gradeable.js');
        $this->core->getOutput()->addInternalJs('ta-grading-rubric.js');

        $this->core->getOutput()->addInternalJs('ta-grading.js');
        $this->core->getOutput()->addInternalJs('panel-selector-modal.js');
        return $return . $this->core->getOutput()->renderTwigTemplate("grading/electronic/RubricPanel.twig", [
                "gradeable" => $gradeable,
                "student_anon_ids" => $student_anon_ids,
                "anon_id" => $graded_gradeable->getSubmitter()->getAnonId($graded_gradeable->getGradeableId()),
                "gradeable_id" => $gradeable->getId(),
                "is_ta_grading" => $gradeable->isTaGrading(),
                "show_verify_all" => $show_verify_all,
                "can_verify" => $can_verify,
                "verifier_id" => '',
                "grading_disabled" => $grading_disabled,
                "has_submission" => $has_submission,
                "has_overridden_grades" => $has_overridden_grades,
                "has_active_version" => $has_active_version,
                "version_conflict" => $version_conflict,
                "show_silent_edit" => $show_silent_edit,
                "student_grader" => $this->core->getUser()->getGroup() == User::GROUP_STUDENT,
                "grader_id" => $this->core->getUser()->getId(),
                "display_version" => $display_version,
                "allow_custom_marks" => $gradeable->getAllowCustomMarks(),
                "is_peer_grader" => $is_peer_grader
            ]);
    }

    /**
     * @param Gradeable $gradeable
     * @param array $solution_array
     * @param array $submitter_itempool_map
     * @return string
     */
    public function renderSolutionTaNotesPanel($gradeable, $solution_array, $submitter_itempool_map) {
        $this->core->getOutput()->addInternalJs('solution-ta-notes.js');
        $is_student = $this->core->getUser()->getGroup() == User::GROUP_STUDENT;
        $r_components = $gradeable->getComponents();
        $solution_components = [];
        foreach ($r_components as $key => $value) {
            if ($value->isPeerComponent() || !$is_student) {
                $id = $value->getId();
                $solution_components[] = [
                    'id' => $id,
                    'title' => $value->getTitle(),
                    'is_first_edit' => !isset($solution_array[$id]),
                    'author' => isset($solution_array[$id]) ? $solution_array[$id]['author'] : '',
                    'solution_notes' => isset($solution_array[$id]) ? $solution_array[$id]['solution_notes'] : '',
                    'edited_at' => isset($solution_array[$id])
                        ? DateUtils::convertTimeStamp(
                            $this->core->getUser(),
                            $solution_array[$id]['edited_at'],
                            $this->core->getConfig()->getDateTimeFormat()->getFormat('solution_ta_notes')
                        ) : null,
                    'is_itempool_linked' => $value->getIsItempoolLinked(),
                    'itempool_item' => $value->getItempool() === "" ? "" : $submitter_itempool_map[$value->getItempool()]
                ];
            }
        }
        return $this->core->getOutput()->renderTwigTemplate("grading/electronic/SolutionTaNotesPanel.twig", [
            'gradeable_id' => $gradeable->getId(),
            'solution_components' => $solution_components,
            'current_user_id' => $this->core->getUser()->getId(),
        ]);
    }

    /**
     * Render the Grading Rubric panel
     * @param GradedGradeable $graded_gradeable
     * @param int $display_version
     * @return string
     */
    public function renderPeerPanel(GradedGradeable $graded_gradeable, int $display_version) {
        $gradeable = $graded_gradeable->getGradeable();

        $grading_disabled = true;

        $version_conflict = $graded_gradeable->getAutoGradedGradeable()->getActiveVersion() !== $display_version;
        $has_active_version = $graded_gradeable->getAutoGradedGradeable()->hasActiveVersion();
        $has_submission = $graded_gradeable->getAutoGradedGradeable()->hasSubmission();
        $has_overridden_grades = $graded_gradeable->hasOverriddenGrades();

        $this->core->getOutput()->addVendorJs(FileUtils::joinPaths('twigjs', 'twig.min.js'));
        $this->core->getOutput()->addInternalJs('ta-grading-keymap.js');
        $this->core->getOutput()->addInternalJs('ta-grading-rubric-conflict.js');
        $this->core->getOutput()->addInternalJs('ta-grading-rubric.js');
        $this->core->getOutput()->addInternalJs('gradeable.js');
        $this->core->getOutput()->addInternalCss('table.css');

        $this->core->getOutput()->addInternalJs('ta-grading.js');
        $this->core->getOutput()->addInternalJs('panel-selector-modal.js');

        return $this->core->getOutput()->renderTwigTemplate("grading/electronic/PeerPanel.twig", [
                "gradeable_id" => $gradeable->getId(),
                "is_ta_grading" => $gradeable->isTaGrading(),
                "anon_id" => $graded_gradeable->getSubmitter()->getAnonId($graded_gradeable->getGradeableId()),
                "grading_disabled" => $grading_disabled,
                "has_submission" => $has_submission,
                "has_overridden_grades" => $has_overridden_grades,
                "has_active_version" => $has_active_version,
                "version_conflict" => $version_conflict,
                "grader_id" => $this->core->getUser()->getId(),
                "display_version" => $display_version
            ]);
    }

    /**
     * Render the Grade Inquiry panel
     * @param GradedGradeable $graded_gradeable
     * @return string
     */
    public function renderPeerEditMarksPanel(GradedGradeable $graded_gradeable) {
        $gradeable = $graded_gradeable->getGradeable();
        $submitter = $graded_gradeable->getSubmitter()->getId();
        $peers_to_list = $this->core->getQueries()->getPeerGradingAssignmentForSubmitter($gradeable->getId(), $submitter);
        if ($gradeable->isTeamAssignment()) {
            foreach ($this->core->getQueries()->getTeamById($submitter)->getMemberUserIds() as $student_id) {
                $peers_to_list = array_merge($peers_to_list, $this->core->getQueries()->getPeerGradingAssignmentForSubmitter($gradeable->getId(), $student_id));
            }
        }
        $components = $gradeable->getComponents();
        $components_details_array = [];
        $peer_details = [];
        $component_scores = [];
        $peer_details["graders"] = [];
        $marks = [];
        foreach ($components as $component) {
            if ($component->isPeerComponent()) {
                foreach ($peers_to_list as $peer) {
                    $graded_component = $graded_gradeable->getOrCreateTaGradedGradeable()->getGradedComponent($component, $this->core->getQueries()->getUsersById([$peer])[$peer]);
                    if ($graded_component !== null) {
                        $peer_details["graders"][$component->getId()][] = $peer;
                        $peer_details["marks_assigned"][$component->getId()][$peer] = $graded_component->getMarkIds();
                        $component_scores[$component->getId()][$peer] = $graded_component->getTotalScore();
                    }
                }
                $component_details["title"] = $component->getTitle();
                $component_details["marks"] = [];
                $component_details["max"] = $component->getMaxValue();
                $component_details["id"] = strval($component->getId());
                foreach ($component->getMarks() as $mark) {
                    $component_details["marks"][] = $mark->getId();
                    $marks[$mark->getId()]["title"] = $mark->getTitle();
                    $marks[$mark->getId()]["points"] = $mark->getPoints();
                }
                $components_details_array[] = $component_details;
            }
        }
        return $this->core->getOutput()->renderTwigTemplate("grading/electronic/EditPeerComponentsForm.twig", [
            "gradeable_id" => $gradeable->getId(),
            "peers" => $peers_to_list,
            "submitter_id" => $submitter,
            "peer_details" => $peer_details,
            "components" => $components_details_array,
            "csrf_token" => $this->core->getCsrfToken(),
            "component_scores" => $component_scores,
            "marks" => $marks
        ]);
    }

    /**
     * Render the Grade Inquiry panel
     * @param GradedGradeable $graded_gradeable
     * @param bool $can_inquiry
     * @return string
     */
    public function renderGradeInquiryPanel(GradedGradeable $graded_gradeable, bool $can_inquiry) {
        return $this->core->getOutput()->renderTwigTemplate("grading/electronic/GradeInquiryPanel.twig", [
            "graded_gradeable" => $graded_gradeable,
            "can_inquiry" => $can_inquiry
        ]);
    }

    public function popupStudents() {
        return $this->core->getOutput()->renderTwigTemplate("grading/electronic/ReceivedMarkForm.twig");
    }

    public function popupMarkConflicts() {
        return $this->core->getOutput()->renderTwigTemplate('grading/electronic/MarkConflictPopup.twig');
    }

    public function popupSettings() {
        return $this->core->getOutput()->renderTwigTemplate("grading/SettingsForm.twig");
    }


    public function renderNotebookPanel(array $notebook, array $testcase_messages, array $image_data, string $gradeable_id, int $highest_version, array $old_files, string $student_id, bool $is_timed, int $allowed_minutes): string {
        return $this->core->getOutput()->renderTwigTemplate(
            "grading/electronic/NotebookPanel.twig",
            [
            "notebook" => $notebook,
            "testcase_messages" => $testcase_messages,
            "image_data" => $image_data,
            'numberUtils' => new class () {
                /**
                 * @return array<int,int>
                 */
                //needed to show student multiple choices in random order
                public function getRandomIndices(int $array_length, string $student_id, string $gradeable_id): array {
                    return NumberUtils::getRandomIndices($array_length, '' . $student_id . $gradeable_id);
                }
            },
            "student_id" => $student_id,
            "gradeable_id" => $gradeable_id,
            "highest_version" => $highest_version,
            'max_file_size' => Utils::returnBytes(ini_get('upload_max_filesize')),
            "old_files" => $old_files,
            "is_grader_view" => true,
            "max_file_uploads" => ini_get('max_file_uploads'),
            "toolbar_css" => $this->core->getOutput()->timestampResource(FileUtils::joinPaths('pdf', 'toolbar_embedded.css'), 'css'),
            "is_timed" => $is_timed,
            "allowed_minutes" => $allowed_minutes
            ]
        );
    }
}<|MERGE_RESOLUTION|>--- conflicted
+++ resolved
@@ -101,11 +101,7 @@
         foreach ($sections as $key => $section) {
             // If we allow NULL sections, use any.
             // If not, make sure $key is not NULL
-<<<<<<< HEAD
-            if ($key === "NULL" && (!array_key_exists('include_null_registration', $_COOKIE) || $_COOKIE['include_null_registration'] === 'false')) {
-=======
             if ($key === "NULL" && (!array_key_exists('include_null_section', $_COOKIE) || $_COOKIE['include_null_section'] === 'omit')) {
->>>>>>> 038d9acf
                 continue;
             }
             $graded += $section['graded_components'];
@@ -299,25 +295,6 @@
                 $no_rotating_sections = $valid_teams_or_students === 0;
             }
         }
-
-        // (filter_id => [filter_title, default])
-        $filters = [
-            "grade_overriddes" => ["Grade Overrides", false],
-            "late_submissions" => ["Bad Late Submissions", true],
-            "null_registration" => ["NULL Registration Sections", false]
-        ];
-
-        // (filter_id => [title => filter_title, default => boolean, enabled => boolean])
-        // Note: cookie will be names "include_" + filter_id
-        $f = array_map(function ($filter) use ($filters) {
-            $cookie_name = "include_" . $filter;
-            return [
-                'title' => $filters[$filter][0],
-                'enabled' => array_key_exists($cookie_name, $_COOKIE) ? $_COOKIE[$cookie_name] === 'true' : $filters[$filter][1]
-            ];
-        }, array_keys($filters));
-        $filters = array_combine(array_keys($filters), $f);
-
         $details_url = $this->core->buildCourseUrl(['gradeable', $gradeable->getId(), 'grading', 'details']);
         $this->core->getOutput()->addInternalCss('admin-gradeable.css');
         return $this->core->getOutput()->renderTwigTemplate("grading/electronic/ta_status/StatusBase.twig", [
@@ -378,13 +355,9 @@
             "grade_inquiry_allowed" => $gradeable->isGradeInquiryAllowed(),
             "grade_inquiry_per_component_allowed" => $gradeable->isGradeInquiryPerComponentAllowed(),
             "histograms" => $histogram_data,
-<<<<<<< HEAD
-            "filters" => $filters,
-=======
             "include_grade_override" => array_key_exists('include_grade_override', $_COOKIE) ? $_COOKIE['include_grade_override'] : 'omit',
             "include_bad_submissions" => array_key_exists('include_bad_submissions', $_COOKIE) ? $_COOKIE['include_bad_submissions'] : 'omit',
             "include_null_section" => array_key_exists('include_null_section', $_COOKIE) ? $_COOKIE['include_null_section'] : 'omit',
->>>>>>> 038d9acf
             "warnings" => $warnings,
             "submissions_in_queue" => $submissions_in_queue,
             "can_manage_teams" => $this->core->getAccess()->canI('grading.electronic.show_edit_teams', ["gradeable" => $gradeable])
@@ -608,11 +581,7 @@
         }
 
         // Generate late days
-<<<<<<< HEAD
-        $this->core->getQueries()->generateLateDayCacheForUsers();
-=======
         $this->core->getQueries()->generateLateDayCacheForUsers($gradeable->getId());
->>>>>>> 038d9acf
         // TO DO: Add bulk LateDays creation from database
 
         //Convert rows into sections and prepare extra row info for things that
@@ -639,11 +608,7 @@
 
             $info = [
                 "graded_gradeable" => $row,
-<<<<<<< HEAD
-                "late_day_info" => $this->core->getQueries()->getLateDayInfoForSubmitterGradeable($row->getSubmitter(), $row)
-=======
                 "on_time_submission" => $on_time_submission
->>>>>>> 038d9acf
             ];
             if ($peer) {
                 $section_title = "PEER STUDENT GRADER";
