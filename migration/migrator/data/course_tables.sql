--
-- PostgreSQL database dump
--


SET statement_timeout = 0;
SET lock_timeout = 0;
SET idle_in_transaction_session_timeout = 0;
SET client_encoding = 'UTF8';
SET standard_conforming_strings = on;
SET check_function_bodies = false;
SET xmloption = content;
SET client_min_messages = warning;
SET row_security = off;

--
-- Name: plpgsql; Type: EXTENSION; Schema: -; Owner: -
--

CREATE EXTENSION IF NOT EXISTS plpgsql WITH SCHEMA pg_catalog;


--
-- Name: EXTENSION plpgsql; Type: COMMENT; Schema: -; Owner: -
--

COMMENT ON EXTENSION plpgsql IS 'PL/pgSQL procedural language';


--
-- Name: notifications_component; Type: TYPE; Schema: public; Owner: -
--

CREATE TYPE public.notifications_component AS ENUM (
    'forum',
    'student',
    'grading',
    'team'
);


--
-- Name: check_valid_score(numeric, integer); Type: FUNCTION; Schema: public; Owner: -
--

CREATE FUNCTION public.check_valid_score(numeric, integer) RETURNS boolean
    LANGUAGE plpgsql
    AS $_$
declare
valid_score BOOLEAN;
BEGIN
   SELECT
   CASE WHEN gc_max_value >=0 THEN $1<=gc_max_value AND $1>=0
        ELSE $1>=gc_max_value AND $1<=0
   END INTO valid_score FROM gradeable_component AS gc WHERE gc.gc_id=$2;
   RETURN valid_score;
END;
$_$;


--
-- Name: csv_to_numeric_gradeable(text[], text, text); Type: FUNCTION; Schema: public; Owner: -
--

CREATE FUNCTION public.csv_to_numeric_gradeable(vcode text[], gradeable_id text, grader_id text) RETURNS boolean
    LANGUAGE plpgsql
    AS $$
  DECLARE
    -- Size of first array after splitting
    size INTEGER;
    -- Array of individual line after splitting
    line TEXT[];
    -- Variable to store each line in the array
    i TEXT;
    -- Array of gc_ids for this gradeable
    gcids INTEGER[];
    -- gradeable_data id for this gradeable for this student
    gdid INTEGER;
    -- Array counter
    j INTEGER;
    -- Is this gradeable component text?
    istext BOOLEAN[];
    --Score to be inserted
    score NUMERIC;
  BEGIN
    gcids := ARRAY(SELECT gc_id FROM gradeable_component WHERE g_id = gradeable_id);
    istext := ARRAY(SELECT gc_is_text FROM gradeable_component WHERE g_id = gradeable_id);
    -- Get the number of gradeable components for this gradeable. Will be used to test
    -- for uniform sized arrays
    size := array_length(gcids, 1);
    FOREACH i IN ARRAY vcode
      LOOP
        -- Split the current line
        line := string_to_array(i, ',');
        -- Check for uniform size
        IF array_length(line, 1) <> size + 1 THEN
          RAISE EXCEPTION 'INVALID SIZE: Arrays are jagged.';
        END IF;

        -- Remove any existing record for this student for this gradeable
        DELETE FROM gradeable_data WHERE gd_user_id = line[1] AND g_id = gradeable_id;

        INSERT INTO gradeable_data(g_id, gd_user_id, gd_overall_comment) VALUES (gradeable_id, line[1], '', 1);

        SELECT gd_id INTO gdid FROM gradeable_data WHERE g_id = gradeable_id AND gd_user_id = line[1];

        FOR j IN 1..size
        LOOP
          IF istext[j] THEN
          --COME BACK AND FIX: need to put in gcd_grade_time...double check to see that CSV upload still works for numeric/text
            INSERT INTO gradeable_component_data(gc_id, gd_id, gcd_component_comment, gcd_grader_id, gcd_graded_version, gcd_grade_time) VALUES (gcids[j], gdid, line[j+1], grader_id, NULL);
          ELSE
            score := CAST(line[j+1] AS NUMERIC);
            INSERT INTO gradeable_component_data(gc_id, gd_id, gcd_score, gcd_grader_id, gcd_graded_version, gcd_grade_time) VALUES (gcids[j], gdid, score, grader_id, NULL);
          END IF;
        END LOOP;

      END LOOP;
    RETURN TRUE ;
  END;
  $$;


--
-- Name: get_allowed_late_days(character varying, timestamp with time zone); Type: FUNCTION; Schema: public; Owner: -
--

CREATE FUNCTION public.get_allowed_late_days(character varying, timestamp with time zone) RETURNS integer
    LANGUAGE sql
    AS $_$
SELECT allowed_late_days FROM late_days WHERE user_id = $1 AND since_timestamp <= $2 ORDER BY since_timestamp DESC LIMIT 1;
$_$;


SET default_tablespace = '';

SET default_with_oids = false;

--
-- Name: categories_list; Type: TABLE; Schema: public; Owner: -
--

CREATE TABLE public.categories_list (
    category_id integer NOT NULL,
    category_desc character varying NOT NULL,
    rank integer,
    color character varying DEFAULT '#000080'::character varying NOT NULL
);


--
-- Name: categories_list_category_id_seq; Type: SEQUENCE; Schema: public; Owner: -
--

CREATE SEQUENCE public.categories_list_category_id_seq
    AS integer
    START WITH 1
    INCREMENT BY 1
    NO MINVALUE
    NO MAXVALUE
    CACHE 1;


--
-- Name: categories_list_category_id_seq; Type: SEQUENCE OWNED BY; Schema: public; Owner: -
--

ALTER SEQUENCE public.categories_list_category_id_seq OWNED BY public.categories_list.category_id;


--
-- Name: electronic_gradeable; Type: TABLE; Schema: public; Owner: -
--

CREATE TABLE public.electronic_gradeable (
    g_id character varying(255) NOT NULL,
    eg_config_path character varying(1024) NOT NULL,
    eg_is_repository boolean NOT NULL,
    eg_subdirectory character varying(1024) NOT NULL,
    eg_vcs_host_type integer DEFAULT 0 NOT NULL,
    eg_team_assignment boolean NOT NULL,
    eg_max_team_size integer NOT NULL,
    eg_team_lock_date timestamp(6) with time zone NOT NULL,
    eg_use_ta_grading boolean NOT NULL,
    eg_scanned_exam boolean DEFAULT false NOT NULL,
    eg_student_view boolean NOT NULL,
    eg_student_view_after_grades boolean DEFAULT false NOT NULL,
    eg_student_submit boolean NOT NULL,
    eg_peer_grading boolean NOT NULL,
    eg_submission_open_date timestamp(6) with time zone NOT NULL,
    eg_submission_due_date timestamp(6) with time zone NOT NULL,
    eg_has_due_date boolean DEFAULT true NOT NULL,
    eg_late_days integer DEFAULT '-1'::integer NOT NULL,
    eg_allow_late_submission boolean DEFAULT true NOT NULL,
    eg_peer_grade_set integer DEFAULT 0 NOT NULL,
    eg_precision numeric NOT NULL,
    eg_regrade_allowed boolean DEFAULT true NOT NULL,
    eg_grade_inquiry_per_component_allowed boolean DEFAULT false NOT NULL,
    eg_regrade_request_date timestamp(6) with time zone NOT NULL,
    eg_thread_ids json DEFAULT '{}'::json NOT NULL,
    eg_has_discussion boolean DEFAULT false NOT NULL,
    CONSTRAINT eg_regrade_allowed_true CHECK (((eg_regrade_allowed IS TRUE) OR (eg_grade_inquiry_per_component_allowed IS FALSE))),
    CONSTRAINT eg_regrade_request_date_max CHECK ((eg_regrade_request_date <= '9999-03-01 00:00:00-05'::timestamp with time zone)),
    CONSTRAINT eg_submission_date CHECK ((eg_submission_open_date <= eg_submission_due_date)),
    CONSTRAINT eg_submission_due_date_max CHECK ((eg_submission_due_date <= '9999-03-01 00:00:00-05'::timestamp with time zone)),
    CONSTRAINT eg_team_lock_date_max CHECK ((eg_team_lock_date <= '9999-03-01 00:00:00-05'::timestamp with time zone))
);


--
-- Name: electronic_gradeable_data; Type: TABLE; Schema: public; Owner: -
--

CREATE TABLE public.electronic_gradeable_data (
    g_id character varying(255) NOT NULL,
    user_id character varying(255),
    team_id character varying(255),
    g_version integer NOT NULL,
    autograding_non_hidden_non_extra_credit numeric DEFAULT 0 NOT NULL,
    autograding_non_hidden_extra_credit numeric DEFAULT 0 NOT NULL,
    autograding_hidden_non_extra_credit numeric DEFAULT 0 NOT NULL,
    autograding_hidden_extra_credit numeric DEFAULT 0 NOT NULL,
    submission_time timestamp(6) with time zone NOT NULL,
    autograding_complete boolean DEFAULT false NOT NULL,
    CONSTRAINT egd_user_team_id_check CHECK (((user_id IS NOT NULL) OR (team_id IS NOT NULL)))
);


--
-- Name: electronic_gradeable_version; Type: TABLE; Schema: public; Owner: -
--

CREATE TABLE public.electronic_gradeable_version (
    g_id character varying(255) NOT NULL,
    user_id character varying(255),
    team_id character varying(255),
    active_version integer,
    CONSTRAINT egv_user_team_id_check CHECK (((user_id IS NOT NULL) OR (team_id IS NOT NULL)))
);


--
-- Name: forum_posts_history; Type: TABLE; Schema: public; Owner: -
--

CREATE TABLE public.forum_posts_history (
    post_id integer NOT NULL,
    edit_author character varying NOT NULL,
    content text NOT NULL,
    edit_timestamp timestamp with time zone NOT NULL
);


--
-- Name: grade_override; Type: TABLE; Schema: public; Owner: -
--

CREATE TABLE public.grade_override (
    user_id character varying(255) NOT NULL,
    g_id character varying(255) NOT NULL,
    marks double precision NOT NULL,
    comment character varying
);


--
-- Name: gradeable; Type: TABLE; Schema: public; Owner: -
--

CREATE TABLE public.gradeable (
    g_id character varying(255) NOT NULL,
    g_title character varying(255) NOT NULL,
    g_instructions_url character varying NOT NULL,
    g_overall_ta_instructions character varying NOT NULL,
    g_gradeable_type integer NOT NULL,
    g_grader_assignment_method integer NOT NULL,
    g_ta_view_start_date timestamp(6) with time zone NOT NULL,
    g_grade_start_date timestamp(6) with time zone NOT NULL,
    g_grade_due_date timestamp(6) with time zone NOT NULL,
    g_grade_released_date timestamp(6) with time zone NOT NULL,
    g_grade_locked_date timestamp(6) with time zone,
    g_min_grading_group integer NOT NULL,
    g_syllabus_bucket character varying(255) NOT NULL,
    CONSTRAINT g_grade_due_date CHECK ((g_grade_due_date <= g_grade_released_date)),
    CONSTRAINT g_grade_locked_date_max CHECK ((g_grade_locked_date <= '9999-03-01 00:00:00-05'::timestamp with time zone)),
    CONSTRAINT g_grade_released_date CHECK ((g_grade_released_date <= g_grade_locked_date)),
    CONSTRAINT g_grade_start_date CHECK ((g_grade_start_date <= g_grade_due_date)),
    CONSTRAINT g_ta_view_start_date CHECK ((g_ta_view_start_date <= g_grade_start_date))
);


--
-- Name: gradeable_component; Type: TABLE; Schema: public; Owner: -
--

CREATE TABLE public.gradeable_component (
    gc_id integer NOT NULL,
    g_id character varying(255) NOT NULL,
    gc_title character varying(255) NOT NULL,
    gc_ta_comment character varying NOT NULL,
    gc_student_comment character varying NOT NULL,
    gc_lower_clamp numeric NOT NULL,
    gc_default numeric NOT NULL,
    gc_max_value numeric NOT NULL,
    gc_upper_clamp numeric NOT NULL,
    gc_is_text boolean NOT NULL,
    gc_is_peer boolean NOT NULL,
    gc_order integer NOT NULL,
    gc_page integer NOT NULL
);


--
-- Name: gradeable_component_data; Type: TABLE; Schema: public; Owner: -
--

CREATE TABLE public.gradeable_component_data (
    gc_id integer NOT NULL,
    gd_id integer NOT NULL,
    gcd_score numeric NOT NULL,
    gcd_component_comment character varying NOT NULL,
    gcd_grader_id character varying(255) NOT NULL,
    gcd_graded_version integer,
    gcd_grade_time timestamp(6) with time zone NOT NULL,
    gcd_verifier_id character varying(255),
    gcd_verify_time timestamp without time zone
);


--
-- Name: gradeable_component_gc_id_seq; Type: SEQUENCE; Schema: public; Owner: -
--

CREATE SEQUENCE public.gradeable_component_gc_id_seq
    START WITH 1
    INCREMENT BY 1
    NO MINVALUE
    NO MAXVALUE
    CACHE 1;


--
-- Name: gradeable_component_gc_id_seq; Type: SEQUENCE OWNED BY; Schema: public; Owner: -
--

ALTER SEQUENCE public.gradeable_component_gc_id_seq OWNED BY public.gradeable_component.gc_id;


--
-- Name: gradeable_component_mark; Type: TABLE; Schema: public; Owner: -
--

CREATE TABLE public.gradeable_component_mark (
    gcm_id integer NOT NULL,
    gc_id integer NOT NULL,
    gcm_points numeric NOT NULL,
    gcm_note character varying NOT NULL,
    gcm_publish boolean DEFAULT false,
    gcm_order integer NOT NULL
);


--
-- Name: gradeable_component_mark_data; Type: TABLE; Schema: public; Owner: -
--

CREATE TABLE public.gradeable_component_mark_data (
    gc_id integer NOT NULL,
    gd_id integer NOT NULL,
    gcd_grader_id character varying(255) NOT NULL,
    gcm_id integer NOT NULL
);


--
-- Name: gradeable_component_mark_gcm_id_seq; Type: SEQUENCE; Schema: public; Owner: -
--

CREATE SEQUENCE public.gradeable_component_mark_gcm_id_seq
    START WITH 1
    INCREMENT BY 1
    NO MINVALUE
    NO MAXVALUE
    CACHE 1;


--
-- Name: gradeable_component_mark_gcm_id_seq; Type: SEQUENCE OWNED BY; Schema: public; Owner: -
--

ALTER SEQUENCE public.gradeable_component_mark_gcm_id_seq OWNED BY public.gradeable_component_mark.gcm_id;


--
-- Name: gradeable_data; Type: TABLE; Schema: public; Owner: -
--

CREATE TABLE public.gradeable_data (
    gd_id integer NOT NULL,
    g_id character varying(255) NOT NULL,
    gd_user_id character varying(255),
    gd_team_id character varying(255),
    gd_overall_comment character varying NOT NULL,
    gd_user_viewed_date timestamp(6) with time zone DEFAULT NULL::timestamp with time zone
);


--
-- Name: gradeable_data_gd_id_seq; Type: SEQUENCE; Schema: public; Owner: -
--

CREATE SEQUENCE public.gradeable_data_gd_id_seq
    START WITH 1
    INCREMENT BY 1
    NO MINVALUE
    NO MAXVALUE
    CACHE 1;


--
-- Name: gradeable_data_gd_id_seq; Type: SEQUENCE OWNED BY; Schema: public; Owner: -
--

ALTER SEQUENCE public.gradeable_data_gd_id_seq OWNED BY public.gradeable_data.gd_id;


--
-- Name: gradeable_data_overall_comment; Type: TABLE; Schema: public; Owner: -
--

CREATE TABLE public.gradeable_data_overall_comment (
    goc_id integer NOT NULL,
    g_id character varying(255) NOT NULL,
    goc_user_id character varying(255),
    goc_team_id character varying(255),
    goc_grader_id character varying(255) NOT NULL,
    goc_overall_comment character varying NOT NULL,
    CONSTRAINT goc_user_team_id_check CHECK (((goc_user_id IS NOT NULL) OR (goc_team_id IS NOT NULL)))
);


--
-- Name: gradeable_data_overall_comment_goc_id_seq; Type: SEQUENCE; Schema: public; Owner: -
--

CREATE SEQUENCE public.gradeable_data_overall_comment_goc_id_seq
    START WITH 1
    INCREMENT BY 1
    NO MINVALUE
    NO MAXVALUE
    CACHE 1;


--
-- Name: gradeable_data_overall_comment_goc_id_seq; Type: SEQUENCE OWNED BY; Schema: public; Owner: -
--

ALTER SEQUENCE public.gradeable_data_overall_comment_goc_id_seq OWNED BY public.gradeable_data_overall_comment.goc_id;


--
-- Name: gradeable_teams; Type: TABLE; Schema: public; Owner: -
--

CREATE TABLE public.gradeable_teams (
    team_id character varying(255) NOT NULL,
    g_id character varying(255) NOT NULL,
    anon_id character varying(255),
    registration_section character varying(255),
    rotating_section integer
);


--
-- Name: grading_registration; Type: TABLE; Schema: public; Owner: -
--

CREATE TABLE public.grading_registration (
    sections_registration_id character varying(255) NOT NULL,
    user_id character varying NOT NULL
);


--
-- Name: grading_rotating; Type: TABLE; Schema: public; Owner: -
--

CREATE TABLE public.grading_rotating (
    sections_rotating_id integer NOT NULL,
    user_id character varying NOT NULL,
    g_id character varying NOT NULL
);


--
-- Name: late_day_exceptions; Type: TABLE; Schema: public; Owner: -
--

CREATE TABLE public.late_day_exceptions (
    user_id character varying(255) NOT NULL,
    g_id character varying(255) NOT NULL,
    late_day_exceptions integer NOT NULL
);


--
-- Name: late_days; Type: TABLE; Schema: public; Owner: -
--

CREATE TABLE public.late_days (
    user_id character varying(255) NOT NULL,
    allowed_late_days integer NOT NULL,
    since_timestamp timestamp(6) with time zone NOT NULL
);


--
-- Name: migrations_course; Type: TABLE; Schema: public; Owner: -
--

CREATE TABLE public.migrations_course (
    id character varying(100) NOT NULL,
    commit_time timestamp without time zone DEFAULT CURRENT_TIMESTAMP NOT NULL,
    status numeric(1,0) DEFAULT 0 NOT NULL
);


--
-- Name: notification_settings; Type: TABLE; Schema: public; Owner: -
--

CREATE TABLE public.notification_settings (
    user_id character varying NOT NULL,
    merge_threads boolean DEFAULT false NOT NULL,
    all_new_threads boolean DEFAULT false NOT NULL,
    all_new_posts boolean DEFAULT false NOT NULL,
    all_modifications_forum boolean DEFAULT false NOT NULL,
    reply_in_post_thread boolean DEFAULT false NOT NULL,
    team_invite boolean DEFAULT true NOT NULL,
    team_joined boolean DEFAULT true NOT NULL,
    team_member_submission boolean DEFAULT true NOT NULL,
    self_notification boolean DEFAULT false NOT NULL,
    merge_threads_email boolean DEFAULT false NOT NULL,
    all_new_threads_email boolean DEFAULT false NOT NULL,
    all_new_posts_email boolean DEFAULT false NOT NULL,
    all_modifications_forum_email boolean DEFAULT false NOT NULL,
    reply_in_post_thread_email boolean DEFAULT false NOT NULL,
    team_invite_email boolean DEFAULT true NOT NULL,
    team_joined_email boolean DEFAULT true NOT NULL,
    team_member_submission_email boolean DEFAULT true NOT NULL,
    self_notification_email boolean DEFAULT false NOT NULL
);


--
-- Name: notifications; Type: TABLE; Schema: public; Owner: -
--

CREATE TABLE public.notifications (
    id integer NOT NULL,
    component public.notifications_component NOT NULL,
    metadata text NOT NULL,
    content text NOT NULL,
    from_user_id character varying(255),
    to_user_id character varying(255) NOT NULL,
    created_at timestamp with time zone NOT NULL,
    seen_at timestamp with time zone
);


--
-- Name: notifications_id_seq; Type: SEQUENCE; Schema: public; Owner: -
--

CREATE SEQUENCE public.notifications_id_seq
    AS integer
    START WITH 1
    INCREMENT BY 1
    NO MINVALUE
    NO MAXVALUE
    CACHE 1;


--
-- Name: notifications_id_seq; Type: SEQUENCE OWNED BY; Schema: public; Owner: -
--

ALTER SEQUENCE public.notifications_id_seq OWNED BY public.notifications.id;


--
-- Name: peer_assign; Type: TABLE; Schema: public; Owner: -
--

CREATE TABLE public.peer_assign (
    g_id character varying NOT NULL,
    grader_id character varying NOT NULL,
    user_id character varying NOT NULL
);


--
-- Name: poll_options; Type: TABLE; Schema: public; Owner: -
--

CREATE TABLE public.poll_options (
    option_id integer NOT NULL,
    order_id integer NOT NULL,
    poll_id integer,
    response text NOT NULL,
    correct boolean NOT NULL
);


--
-- Name: poll_responses; Type: TABLE; Schema: public; Owner: -
--

CREATE TABLE public.poll_responses (
    poll_id integer NOT NULL,
    student_id text NOT NULL,
    option_id integer NOT NULL
);


--
-- Name: polls; Type: TABLE; Schema: public; Owner: -
--

CREATE TABLE public.polls (
    poll_id integer NOT NULL,
    name text NOT NULL,
    question text NOT NULL,
    status text NOT NULL,
    release_date date NOT NULL
);


--
-- Name: polls_poll_id_seq; Type: SEQUENCE; Schema: public; Owner: -
--

CREATE SEQUENCE public.polls_poll_id_seq
    AS integer
    START WITH 1
    INCREMENT BY 1
    NO MINVALUE
    NO MAXVALUE
    CACHE 1;


--
-- Name: polls_poll_id_seq; Type: SEQUENCE OWNED BY; Schema: public; Owner: -
--

ALTER SEQUENCE public.polls_poll_id_seq OWNED BY public.polls.poll_id;


--
-- Name: posts; Type: TABLE; Schema: public; Owner: -
--

CREATE TABLE public.posts (
    id integer NOT NULL,
    thread_id integer NOT NULL,
    parent_id integer DEFAULT '-1'::integer,
    author_user_id character varying NOT NULL,
    content text NOT NULL,
    "timestamp" timestamp with time zone NOT NULL,
    anonymous boolean NOT NULL,
    deleted boolean DEFAULT false NOT NULL,
    endorsed_by character varying,
    type integer NOT NULL,
    has_attachment boolean NOT NULL,
    render_markdown boolean DEFAULT false NOT NULL
);


--
-- Name: posts_id_seq; Type: SEQUENCE; Schema: public; Owner: -
--

CREATE SEQUENCE public.posts_id_seq
    AS integer
    START WITH 1
    INCREMENT BY 1
    NO MINVALUE
    NO MAXVALUE
    CACHE 1;


--
-- Name: posts_id_seq; Type: SEQUENCE OWNED BY; Schema: public; Owner: -
--

ALTER SEQUENCE public.posts_id_seq OWNED BY public.posts.id;


--
-- Name: queue; Type: TABLE; Schema: public; Owner: -
--

CREATE TABLE public.queue (
    entry_id integer NOT NULL,
    current_state text NOT NULL,
    removal_type text,
    queue_code text NOT NULL,
    user_id text NOT NULL,
    name text NOT NULL,
    time_in timestamp with time zone NOT NULL,
    time_out timestamp with time zone,
    added_by text NOT NULL,
    help_started_by text,
    removed_by text,
    contact_info text,
    last_time_in_queue timestamp with time zone,
<<<<<<< HEAD
    paused boolean DEFAULT false NOT NULL
=======
    time_help_start timestamp with time zone
>>>>>>> cb97ee86
);


--
-- Name: queue_entry_id_seq; Type: SEQUENCE; Schema: public; Owner: -
--

CREATE SEQUENCE public.queue_entry_id_seq
    AS integer
    START WITH 1
    INCREMENT BY 1
    NO MINVALUE
    NO MAXVALUE
    CACHE 1;


--
-- Name: queue_entry_id_seq; Type: SEQUENCE OWNED BY; Schema: public; Owner: -
--

ALTER SEQUENCE public.queue_entry_id_seq OWNED BY public.queue.entry_id;


--
-- Name: queue_settings; Type: TABLE; Schema: public; Owner: -
--

CREATE TABLE public.queue_settings (
    id integer NOT NULL,
    open boolean NOT NULL,
    code text NOT NULL,
    token text NOT NULL
);


--
-- Name: queue_settings_id_seq; Type: SEQUENCE; Schema: public; Owner: -
--

CREATE SEQUENCE public.queue_settings_id_seq
    AS integer
    START WITH 1
    INCREMENT BY 1
    NO MINVALUE
    NO MAXVALUE
    CACHE 1;


--
-- Name: queue_settings_id_seq; Type: SEQUENCE OWNED BY; Schema: public; Owner: -
--

ALTER SEQUENCE public.queue_settings_id_seq OWNED BY public.queue_settings.id;


--
-- Name: regrade_discussion; Type: TABLE; Schema: public; Owner: -
--

CREATE TABLE public.regrade_discussion (
    id integer NOT NULL,
    regrade_id integer NOT NULL,
    "timestamp" timestamp with time zone NOT NULL,
    user_id character varying(255) NOT NULL,
    content text,
    deleted boolean DEFAULT false NOT NULL,
    gc_id integer
);


--
-- Name: regrade_discussion_id_seq; Type: SEQUENCE; Schema: public; Owner: -
--

CREATE SEQUENCE public.regrade_discussion_id_seq
    AS integer
    START WITH 1
    INCREMENT BY 1
    NO MINVALUE
    NO MAXVALUE
    CACHE 1;


--
-- Name: regrade_discussion_id_seq; Type: SEQUENCE OWNED BY; Schema: public; Owner: -
--

ALTER SEQUENCE public.regrade_discussion_id_seq OWNED BY public.regrade_discussion.id;


--
-- Name: regrade_requests; Type: TABLE; Schema: public; Owner: -
--

CREATE TABLE public.regrade_requests (
    id integer NOT NULL,
    g_id character varying(255) NOT NULL,
    "timestamp" timestamp with time zone NOT NULL,
    user_id character varying(255),
    team_id character varying(255),
    status integer DEFAULT 0 NOT NULL,
    gc_id integer
);


--
-- Name: regrade_requests_id_seq; Type: SEQUENCE; Schema: public; Owner: -
--

CREATE SEQUENCE public.regrade_requests_id_seq
    AS integer
    START WITH 1
    INCREMENT BY 1
    NO MINVALUE
    NO MAXVALUE
    CACHE 1;


--
-- Name: regrade_requests_id_seq; Type: SEQUENCE OWNED BY; Schema: public; Owner: -
--

ALTER SEQUENCE public.regrade_requests_id_seq OWNED BY public.regrade_requests.id;


--
-- Name: sections_registration; Type: TABLE; Schema: public; Owner: -
--

CREATE TABLE public.sections_registration (
    sections_registration_id character varying(255) NOT NULL
);


--
-- Name: sections_rotating; Type: TABLE; Schema: public; Owner: -
--

CREATE TABLE public.sections_rotating (
    sections_rotating_id integer NOT NULL
);


--
-- Name: seeking_team; Type: TABLE; Schema: public; Owner: -
--

CREATE TABLE public.seeking_team (
    g_id character varying(255) NOT NULL,
    user_id character varying NOT NULL
);


--
-- Name: sessions; Type: TABLE; Schema: public; Owner: -
--

CREATE TABLE public.sessions (
    session_id character varying(255) NOT NULL,
    user_id character varying(255) NOT NULL,
    csrf_token character varying(255) NOT NULL,
    session_expires timestamp(6) with time zone NOT NULL
);


--
-- Name: student_favorites; Type: TABLE; Schema: public; Owner: -
--

CREATE TABLE public.student_favorites (
    id integer NOT NULL,
    user_id character varying NOT NULL,
    thread_id integer
);


--
-- Name: student_favorites_id_seq; Type: SEQUENCE; Schema: public; Owner: -
--

CREATE SEQUENCE public.student_favorites_id_seq
    AS integer
    START WITH 1
    INCREMENT BY 1
    NO MINVALUE
    NO MAXVALUE
    CACHE 1;


--
-- Name: student_favorites_id_seq; Type: SEQUENCE OWNED BY; Schema: public; Owner: -
--

ALTER SEQUENCE public.student_favorites_id_seq OWNED BY public.student_favorites.id;


--
-- Name: teams; Type: TABLE; Schema: public; Owner: -
--

CREATE TABLE public.teams (
    team_id character varying(255) NOT NULL,
    user_id character varying(255) NOT NULL,
    state integer NOT NULL,
    last_viewed_time timestamp(6) with time zone DEFAULT NULL::timestamp with time zone
);


--
-- Name: thread_categories; Type: TABLE; Schema: public; Owner: -
--

CREATE TABLE public.thread_categories (
    thread_id integer NOT NULL,
    category_id integer NOT NULL
);


--
-- Name: threads; Type: TABLE; Schema: public; Owner: -
--

CREATE TABLE public.threads (
    id integer NOT NULL,
    title character varying NOT NULL,
    created_by character varying NOT NULL,
    pinned boolean DEFAULT false NOT NULL,
    deleted boolean DEFAULT false NOT NULL,
    merged_thread_id integer DEFAULT '-1'::integer,
    merged_post_id integer DEFAULT '-1'::integer,
    is_visible boolean NOT NULL,
    status integer DEFAULT 0 NOT NULL,
    lock_thread_date timestamp with time zone,
    CONSTRAINT threads_status_check CHECK ((status = ANY (ARRAY['-1'::integer, 0, 1])))
);


--
-- Name: threads_id_seq; Type: SEQUENCE; Schema: public; Owner: -
--

CREATE SEQUENCE public.threads_id_seq
    AS integer
    START WITH 1
    INCREMENT BY 1
    NO MINVALUE
    NO MAXVALUE
    CACHE 1;


--
-- Name: threads_id_seq; Type: SEQUENCE OWNED BY; Schema: public; Owner: -
--

ALTER SEQUENCE public.threads_id_seq OWNED BY public.threads.id;


--
-- Name: users; Type: TABLE; Schema: public; Owner: -
--

CREATE TABLE public.users (
    user_id character varying NOT NULL,
    anon_id character varying,
    user_numeric_id character varying,
    user_firstname character varying NOT NULL,
    user_preferred_firstname character varying,
    user_lastname character varying NOT NULL,
    user_preferred_lastname character varying,
    user_email character varying NOT NULL,
    user_group integer NOT NULL,
    registration_section character varying(255),
    rotating_section integer,
    user_updated boolean DEFAULT false NOT NULL,
    instructor_updated boolean DEFAULT false NOT NULL,
    manual_registration boolean DEFAULT false,
    last_updated timestamp(6) with time zone,
    time_zone character varying DEFAULT 'NOT_SET/NOT_SET'::character varying NOT NULL,
    display_image_state character varying DEFAULT 'system'::character varying NOT NULL,
    CONSTRAINT users_user_group_check CHECK (((user_group >= 1) AND (user_group <= 4)))
);


--
-- Name: viewed_responses; Type: TABLE; Schema: public; Owner: -
--

CREATE TABLE public.viewed_responses (
    thread_id integer NOT NULL,
    user_id character varying NOT NULL,
    "timestamp" timestamp with time zone NOT NULL
);


--
-- Name: categories_list category_id; Type: DEFAULT; Schema: public; Owner: -
--

ALTER TABLE ONLY public.categories_list ALTER COLUMN category_id SET DEFAULT nextval('public.categories_list_category_id_seq'::regclass);


--
-- Name: gradeable_component gc_id; Type: DEFAULT; Schema: public; Owner: -
--

ALTER TABLE ONLY public.gradeable_component ALTER COLUMN gc_id SET DEFAULT nextval('public.gradeable_component_gc_id_seq'::regclass);


--
-- Name: gradeable_component_mark gcm_id; Type: DEFAULT; Schema: public; Owner: -
--

ALTER TABLE ONLY public.gradeable_component_mark ALTER COLUMN gcm_id SET DEFAULT nextval('public.gradeable_component_mark_gcm_id_seq'::regclass);


--
-- Name: gradeable_data gd_id; Type: DEFAULT; Schema: public; Owner: -
--

ALTER TABLE ONLY public.gradeable_data ALTER COLUMN gd_id SET DEFAULT nextval('public.gradeable_data_gd_id_seq'::regclass);


--
-- Name: gradeable_data_overall_comment goc_id; Type: DEFAULT; Schema: public; Owner: -
--

ALTER TABLE ONLY public.gradeable_data_overall_comment ALTER COLUMN goc_id SET DEFAULT nextval('public.gradeable_data_overall_comment_goc_id_seq'::regclass);


--
-- Name: notifications id; Type: DEFAULT; Schema: public; Owner: -
--

ALTER TABLE ONLY public.notifications ALTER COLUMN id SET DEFAULT nextval('public.notifications_id_seq'::regclass);


--
-- Name: polls poll_id; Type: DEFAULT; Schema: public; Owner: -
--

ALTER TABLE ONLY public.polls ALTER COLUMN poll_id SET DEFAULT nextval('public.polls_poll_id_seq'::regclass);


--
-- Name: posts id; Type: DEFAULT; Schema: public; Owner: -
--

ALTER TABLE ONLY public.posts ALTER COLUMN id SET DEFAULT nextval('public.posts_id_seq'::regclass);


--
-- Name: queue entry_id; Type: DEFAULT; Schema: public; Owner: -
--

ALTER TABLE ONLY public.queue ALTER COLUMN entry_id SET DEFAULT nextval('public.queue_entry_id_seq'::regclass);


--
-- Name: queue_settings id; Type: DEFAULT; Schema: public; Owner: -
--

ALTER TABLE ONLY public.queue_settings ALTER COLUMN id SET DEFAULT nextval('public.queue_settings_id_seq'::regclass);


--
-- Name: regrade_discussion id; Type: DEFAULT; Schema: public; Owner: -
--

ALTER TABLE ONLY public.regrade_discussion ALTER COLUMN id SET DEFAULT nextval('public.regrade_discussion_id_seq'::regclass);


--
-- Name: regrade_requests id; Type: DEFAULT; Schema: public; Owner: -
--

ALTER TABLE ONLY public.regrade_requests ALTER COLUMN id SET DEFAULT nextval('public.regrade_requests_id_seq'::regclass);


--
-- Name: student_favorites id; Type: DEFAULT; Schema: public; Owner: -
--

ALTER TABLE ONLY public.student_favorites ALTER COLUMN id SET DEFAULT nextval('public.student_favorites_id_seq'::regclass);


--
-- Name: threads id; Type: DEFAULT; Schema: public; Owner: -
--

ALTER TABLE ONLY public.threads ALTER COLUMN id SET DEFAULT nextval('public.threads_id_seq'::regclass);


--
-- Name: categories_list categories_list_pk; Type: CONSTRAINT; Schema: public; Owner: -
--

ALTER TABLE ONLY public.categories_list
    ADD CONSTRAINT categories_list_pk PRIMARY KEY (category_id);


--
-- Name: categories_list category_unique; Type: CONSTRAINT; Schema: public; Owner: -
--

ALTER TABLE ONLY public.categories_list
    ADD CONSTRAINT category_unique UNIQUE (category_desc);


--
-- Name: electronic_gradeable_data egd_g_user_team_id_unique; Type: CONSTRAINT; Schema: public; Owner: -
--

ALTER TABLE ONLY public.electronic_gradeable_data
    ADD CONSTRAINT egd_g_user_team_id_unique UNIQUE (g_id, user_id, team_id, g_version);


--
-- Name: electronic_gradeable_version egv_g_user_team_id_unique; Type: CONSTRAINT; Schema: public; Owner: -
--

ALTER TABLE ONLY public.electronic_gradeable_version
    ADD CONSTRAINT egv_g_user_team_id_unique UNIQUE (g_id, user_id, team_id);


--
-- Name: electronic_gradeable electronic_gradeable_g_id_pkey; Type: CONSTRAINT; Schema: public; Owner: -
--

ALTER TABLE ONLY public.electronic_gradeable
    ADD CONSTRAINT electronic_gradeable_g_id_pkey PRIMARY KEY (g_id);


--
-- Name: grade_override grade_override_pkey; Type: CONSTRAINT; Schema: public; Owner: -
--

ALTER TABLE ONLY public.grade_override
    ADD CONSTRAINT grade_override_pkey PRIMARY KEY (user_id, g_id);


--
-- Name: gradeable_component_data gradeable_component_data_pkey; Type: CONSTRAINT; Schema: public; Owner: -
--

ALTER TABLE ONLY public.gradeable_component_data
    ADD CONSTRAINT gradeable_component_data_pkey PRIMARY KEY (gc_id, gd_id, gcd_grader_id);


--
-- Name: gradeable_component_mark_data gradeable_component_mark_data_pkey; Type: CONSTRAINT; Schema: public; Owner: -
--

ALTER TABLE ONLY public.gradeable_component_mark_data
    ADD CONSTRAINT gradeable_component_mark_data_pkey PRIMARY KEY (gcm_id, gc_id, gd_id, gcd_grader_id);


--
-- Name: gradeable_component_mark gradeable_component_mark_pkey; Type: CONSTRAINT; Schema: public; Owner: -
--

ALTER TABLE ONLY public.gradeable_component_mark
    ADD CONSTRAINT gradeable_component_mark_pkey PRIMARY KEY (gcm_id);


--
-- Name: gradeable_component gradeable_component_pkey; Type: CONSTRAINT; Schema: public; Owner: -
--

ALTER TABLE ONLY public.gradeable_component
    ADD CONSTRAINT gradeable_component_pkey PRIMARY KEY (gc_id);


--
-- Name: gradeable_data_overall_comment gradeable_data_overall_comment_pkey; Type: CONSTRAINT; Schema: public; Owner: -
--

ALTER TABLE ONLY public.gradeable_data_overall_comment
    ADD CONSTRAINT gradeable_data_overall_comment_pkey PRIMARY KEY (goc_id);


--
-- Name: gradeable_data_overall_comment gradeable_data_overall_comment_team_unique; Type: CONSTRAINT; Schema: public; Owner: -
--

ALTER TABLE ONLY public.gradeable_data_overall_comment
    ADD CONSTRAINT gradeable_data_overall_comment_team_unique UNIQUE (g_id, goc_team_id, goc_grader_id);


--
-- Name: gradeable_data_overall_comment gradeable_data_overall_comment_user_unique; Type: CONSTRAINT; Schema: public; Owner: -
--

ALTER TABLE ONLY public.gradeable_data_overall_comment
    ADD CONSTRAINT gradeable_data_overall_comment_user_unique UNIQUE (g_id, goc_user_id, goc_grader_id);


--
-- Name: gradeable_data gradeable_data_pkey; Type: CONSTRAINT; Schema: public; Owner: -
--

ALTER TABLE ONLY public.gradeable_data
    ADD CONSTRAINT gradeable_data_pkey PRIMARY KEY (gd_id);


--
-- Name: gradeable gradeable_pkey; Type: CONSTRAINT; Schema: public; Owner: -
--

ALTER TABLE ONLY public.gradeable
    ADD CONSTRAINT gradeable_pkey PRIMARY KEY (g_id);


--
-- Name: regrade_requests gradeable_team_gc_id; Type: CONSTRAINT; Schema: public; Owner: -
--

ALTER TABLE ONLY public.regrade_requests
    ADD CONSTRAINT gradeable_team_gc_id UNIQUE (team_id, g_id, gc_id);


--
-- Name: gradeable_teams gradeable_teams_pkey; Type: CONSTRAINT; Schema: public; Owner: -
--

ALTER TABLE ONLY public.gradeable_teams
    ADD CONSTRAINT gradeable_teams_pkey PRIMARY KEY (team_id);


--
-- Name: gradeable_data gradeable_unqiue; Type: CONSTRAINT; Schema: public; Owner: -
--

ALTER TABLE ONLY public.gradeable_data
    ADD CONSTRAINT gradeable_unqiue UNIQUE (g_id, gd_user_id);


--
-- Name: regrade_requests gradeable_user_gc_id; Type: CONSTRAINT; Schema: public; Owner: -
--

ALTER TABLE ONLY public.regrade_requests
    ADD CONSTRAINT gradeable_user_gc_id UNIQUE (user_id, g_id, gc_id);


--
-- Name: grading_registration grading_registration_pkey; Type: CONSTRAINT; Schema: public; Owner: -
--

ALTER TABLE ONLY public.grading_registration
    ADD CONSTRAINT grading_registration_pkey PRIMARY KEY (sections_registration_id, user_id);


--
-- Name: grading_rotating grading_rotating_pkey; Type: CONSTRAINT; Schema: public; Owner: -
--

ALTER TABLE ONLY public.grading_rotating
    ADD CONSTRAINT grading_rotating_pkey PRIMARY KEY (sections_rotating_id, user_id, g_id);


--
-- Name: late_day_exceptions late_day_exceptions_pkey; Type: CONSTRAINT; Schema: public; Owner: -
--

ALTER TABLE ONLY public.late_day_exceptions
    ADD CONSTRAINT late_day_exceptions_pkey PRIMARY KEY (g_id, user_id);


--
-- Name: late_days late_days_pkey; Type: CONSTRAINT; Schema: public; Owner: -
--

ALTER TABLE ONLY public.late_days
    ADD CONSTRAINT late_days_pkey PRIMARY KEY (user_id, since_timestamp);


--
-- Name: migrations_course migrations_course_pkey; Type: CONSTRAINT; Schema: public; Owner: -
--

ALTER TABLE ONLY public.migrations_course
    ADD CONSTRAINT migrations_course_pkey PRIMARY KEY (id);


--
-- Name: notification_settings notification_settings_pkey; Type: CONSTRAINT; Schema: public; Owner: -
--

ALTER TABLE ONLY public.notification_settings
    ADD CONSTRAINT notification_settings_pkey PRIMARY KEY (user_id);


--
-- Name: notifications notifications_pkey; Type: CONSTRAINT; Schema: public; Owner: -
--

ALTER TABLE ONLY public.notifications
    ADD CONSTRAINT notifications_pkey PRIMARY KEY (id);


--
-- Name: peer_assign peer_assign_pkey; Type: CONSTRAINT; Schema: public; Owner: -
--

ALTER TABLE ONLY public.peer_assign
    ADD CONSTRAINT peer_assign_pkey PRIMARY KEY (g_id, grader_id, user_id);


--
-- Name: polls polls_pkey; Type: CONSTRAINT; Schema: public; Owner: -
--

ALTER TABLE ONLY public.polls
    ADD CONSTRAINT polls_pkey PRIMARY KEY (poll_id);


--
-- Name: posts posts_pk; Type: CONSTRAINT; Schema: public; Owner: -
--

ALTER TABLE ONLY public.posts
    ADD CONSTRAINT posts_pk PRIMARY KEY (id);


--
-- Name: queue queue_pkey; Type: CONSTRAINT; Schema: public; Owner: -
--

ALTER TABLE ONLY public.queue
    ADD CONSTRAINT queue_pkey PRIMARY KEY (entry_id);


--
-- Name: queue_settings queue_settings_pkey; Type: CONSTRAINT; Schema: public; Owner: -
--

ALTER TABLE ONLY public.queue_settings
    ADD CONSTRAINT queue_settings_pkey PRIMARY KEY (id);


--
-- Name: regrade_discussion regrade_discussion_pkey; Type: CONSTRAINT; Schema: public; Owner: -
--

ALTER TABLE ONLY public.regrade_discussion
    ADD CONSTRAINT regrade_discussion_pkey PRIMARY KEY (id);


--
-- Name: regrade_requests regrade_requests_pkey; Type: CONSTRAINT; Schema: public; Owner: -
--

ALTER TABLE ONLY public.regrade_requests
    ADD CONSTRAINT regrade_requests_pkey PRIMARY KEY (id);


--
-- Name: sections_registration sections_registration_pkey; Type: CONSTRAINT; Schema: public; Owner: -
--

ALTER TABLE ONLY public.sections_registration
    ADD CONSTRAINT sections_registration_pkey PRIMARY KEY (sections_registration_id);


--
-- Name: sections_rotating sections_rotating_pkey; Type: CONSTRAINT; Schema: public; Owner: -
--

ALTER TABLE ONLY public.sections_rotating
    ADD CONSTRAINT sections_rotating_pkey PRIMARY KEY (sections_rotating_id);


--
-- Name: seeking_team seeking_team_pkey; Type: CONSTRAINT; Schema: public; Owner: -
--

ALTER TABLE ONLY public.seeking_team
    ADD CONSTRAINT seeking_team_pkey PRIMARY KEY (g_id, user_id);


--
-- Name: sessions sessions_pkey; Type: CONSTRAINT; Schema: public; Owner: -
--

ALTER TABLE ONLY public.sessions
    ADD CONSTRAINT sessions_pkey PRIMARY KEY (session_id);


--
-- Name: student_favorites student_favorites_pk; Type: CONSTRAINT; Schema: public; Owner: -
--

ALTER TABLE ONLY public.student_favorites
    ADD CONSTRAINT student_favorites_pk PRIMARY KEY (id);


--
-- Name: teams teams_pkey; Type: CONSTRAINT; Schema: public; Owner: -
--

ALTER TABLE ONLY public.teams
    ADD CONSTRAINT teams_pkey PRIMARY KEY (team_id, user_id);


--
-- Name: thread_categories thread_and_category_unique; Type: CONSTRAINT; Schema: public; Owner: -
--

ALTER TABLE ONLY public.thread_categories
    ADD CONSTRAINT thread_and_category_unique UNIQUE (thread_id, category_id);


--
-- Name: threads threads_pk; Type: CONSTRAINT; Schema: public; Owner: -
--

ALTER TABLE ONLY public.threads
    ADD CONSTRAINT threads_pk PRIMARY KEY (id);


--
-- Name: student_favorites user_and_thread_unique; Type: CONSTRAINT; Schema: public; Owner: -
--

ALTER TABLE ONLY public.student_favorites
    ADD CONSTRAINT user_and_thread_unique UNIQUE (user_id, thread_id);


--
-- Name: users users_pkey; Type: CONSTRAINT; Schema: public; Owner: -
--

ALTER TABLE ONLY public.users
    ADD CONSTRAINT users_pkey PRIMARY KEY (user_id);


--
-- Name: viewed_responses viewed_responses_pkey; Type: CONSTRAINT; Schema: public; Owner: -
--

ALTER TABLE ONLY public.viewed_responses
    ADD CONSTRAINT viewed_responses_pkey PRIMARY KEY (thread_id, user_id);


--
-- Name: forum_posts_history_edit_timestamp_index; Type: INDEX; Schema: public; Owner: -
--

CREATE INDEX forum_posts_history_edit_timestamp_index ON public.forum_posts_history USING btree (edit_timestamp DESC);


--
-- Name: forum_posts_history_post_id_index; Type: INDEX; Schema: public; Owner: -
--

CREATE INDEX forum_posts_history_post_id_index ON public.forum_posts_history USING btree (post_id);


--
-- Name: gradeable_component_data_no_grader_index; Type: INDEX; Schema: public; Owner: -
--

CREATE INDEX gradeable_component_data_no_grader_index ON public.gradeable_component_data USING btree (gc_id, gd_id);


--
-- Name: gradeable_team_unique; Type: INDEX; Schema: public; Owner: -
--

CREATE UNIQUE INDEX gradeable_team_unique ON public.regrade_requests USING btree (team_id, g_id) WHERE (gc_id IS NULL);


--
-- Name: gradeable_user_unique; Type: INDEX; Schema: public; Owner: -
--

CREATE UNIQUE INDEX gradeable_user_unique ON public.regrade_requests USING btree (user_id, g_id) WHERE (gc_id IS NULL);


--
-- Name: users_user_numeric_id_idx; Type: INDEX; Schema: public; Owner: -
--

CREATE INDEX users_user_numeric_id_idx ON public.users USING btree (user_numeric_id);


--
-- Name: electronic_gradeable_data electronic_gradeable_data_gid; Type: FK CONSTRAINT; Schema: public; Owner: -
--

ALTER TABLE ONLY public.electronic_gradeable_data
    ADD CONSTRAINT electronic_gradeable_data_gid FOREIGN KEY (g_id) REFERENCES public.gradeable(g_id) ON UPDATE CASCADE ON DELETE CASCADE;


--
-- Name: electronic_gradeable_data electronic_gradeable_data_team; Type: FK CONSTRAINT; Schema: public; Owner: -
--

ALTER TABLE ONLY public.electronic_gradeable_data
    ADD CONSTRAINT electronic_gradeable_data_team FOREIGN KEY (team_id) REFERENCES public.gradeable_teams(team_id) ON UPDATE CASCADE;


--
-- Name: electronic_gradeable_data electronic_gradeable_data_user; Type: FK CONSTRAINT; Schema: public; Owner: -
--

ALTER TABLE ONLY public.electronic_gradeable_data
    ADD CONSTRAINT electronic_gradeable_data_user FOREIGN KEY (user_id) REFERENCES public.users(user_id) ON UPDATE CASCADE;


--
-- Name: electronic_gradeable electronic_gradeable_g_id_fkey; Type: FK CONSTRAINT; Schema: public; Owner: -
--

ALTER TABLE ONLY public.electronic_gradeable
    ADD CONSTRAINT electronic_gradeable_g_id_fkey FOREIGN KEY (g_id) REFERENCES public.gradeable(g_id) ON DELETE CASCADE;


--
-- Name: electronic_gradeable_version electronic_gradeable_version; Type: FK CONSTRAINT; Schema: public; Owner: -
--

ALTER TABLE ONLY public.electronic_gradeable_version
    ADD CONSTRAINT electronic_gradeable_version FOREIGN KEY (g_id, user_id, team_id, active_version) REFERENCES public.electronic_gradeable_data(g_id, user_id, team_id, g_version) ON UPDATE CASCADE ON DELETE CASCADE;


--
-- Name: electronic_gradeable_version electronic_gradeable_version_g_id; Type: FK CONSTRAINT; Schema: public; Owner: -
--

ALTER TABLE ONLY public.electronic_gradeable_version
    ADD CONSTRAINT electronic_gradeable_version_g_id FOREIGN KEY (g_id) REFERENCES public.gradeable(g_id) ON DELETE CASCADE;


--
-- Name: electronic_gradeable_version electronic_gradeable_version_team; Type: FK CONSTRAINT; Schema: public; Owner: -
--

ALTER TABLE ONLY public.electronic_gradeable_version
    ADD CONSTRAINT electronic_gradeable_version_team FOREIGN KEY (team_id) REFERENCES public.gradeable_teams(team_id) ON UPDATE CASCADE;


--
-- Name: electronic_gradeable_version electronic_gradeable_version_user; Type: FK CONSTRAINT; Schema: public; Owner: -
--

ALTER TABLE ONLY public.electronic_gradeable_version
    ADD CONSTRAINT electronic_gradeable_version_user FOREIGN KEY (user_id) REFERENCES public.users(user_id) ON UPDATE CASCADE;


--
-- Name: forum_posts_history forum_posts_history_edit_author_fk; Type: FK CONSTRAINT; Schema: public; Owner: -
--

ALTER TABLE ONLY public.forum_posts_history
    ADD CONSTRAINT forum_posts_history_edit_author_fk FOREIGN KEY (edit_author) REFERENCES public.users(user_id);


--
-- Name: forum_posts_history forum_posts_history_post_id_fk; Type: FK CONSTRAINT; Schema: public; Owner: -
--

ALTER TABLE ONLY public.forum_posts_history
    ADD CONSTRAINT forum_posts_history_post_id_fk FOREIGN KEY (post_id) REFERENCES public.posts(id);


--
-- Name: grade_override grade_override_g_id_fkey; Type: FK CONSTRAINT; Schema: public; Owner: -
--

ALTER TABLE ONLY public.grade_override
    ADD CONSTRAINT grade_override_g_id_fkey FOREIGN KEY (g_id) REFERENCES public.gradeable(g_id) ON DELETE CASCADE;


--
-- Name: grade_override grade_override_user_id_fkey; Type: FK CONSTRAINT; Schema: public; Owner: -
--

ALTER TABLE ONLY public.grade_override
    ADD CONSTRAINT grade_override_user_id_fkey FOREIGN KEY (user_id) REFERENCES public.users(user_id) ON UPDATE CASCADE;


--
-- Name: gradeable_component_data gradeable_component_data_gc_id_fkey; Type: FK CONSTRAINT; Schema: public; Owner: -
--

ALTER TABLE ONLY public.gradeable_component_data
    ADD CONSTRAINT gradeable_component_data_gc_id_fkey FOREIGN KEY (gc_id) REFERENCES public.gradeable_component(gc_id) ON DELETE CASCADE;


--
-- Name: gradeable_component_data gradeable_component_data_gcd_grader_id_fkey; Type: FK CONSTRAINT; Schema: public; Owner: -
--

ALTER TABLE ONLY public.gradeable_component_data
    ADD CONSTRAINT gradeable_component_data_gcd_grader_id_fkey FOREIGN KEY (gcd_grader_id) REFERENCES public.users(user_id) ON UPDATE CASCADE;


--
-- Name: gradeable_component_data gradeable_component_data_gd_id_fkey; Type: FK CONSTRAINT; Schema: public; Owner: -
--

ALTER TABLE ONLY public.gradeable_component_data
    ADD CONSTRAINT gradeable_component_data_gd_id_fkey FOREIGN KEY (gd_id) REFERENCES public.gradeable_data(gd_id) ON DELETE CASCADE;


--
-- Name: gradeable_component_data gradeable_component_data_verifier_id_fkey; Type: FK CONSTRAINT; Schema: public; Owner: -
--

ALTER TABLE ONLY public.gradeable_component_data
    ADD CONSTRAINT gradeable_component_data_verifier_id_fkey FOREIGN KEY (gcd_verifier_id) REFERENCES public.users(user_id);


--
-- Name: gradeable_component gradeable_component_g_id_fkey; Type: FK CONSTRAINT; Schema: public; Owner: -
--

ALTER TABLE ONLY public.gradeable_component
    ADD CONSTRAINT gradeable_component_g_id_fkey FOREIGN KEY (g_id) REFERENCES public.gradeable(g_id) ON DELETE CASCADE;


--
-- Name: gradeable_component_mark_data gradeable_component_mark_data_gcm_id_fkey; Type: FK CONSTRAINT; Schema: public; Owner: -
--

ALTER TABLE ONLY public.gradeable_component_mark_data
    ADD CONSTRAINT gradeable_component_mark_data_gcm_id_fkey FOREIGN KEY (gcm_id) REFERENCES public.gradeable_component_mark(gcm_id) ON DELETE CASCADE;


--
-- Name: gradeable_component_mark_data gradeable_component_mark_data_gd_id_and_gc_id_fkey; Type: FK CONSTRAINT; Schema: public; Owner: -
--

ALTER TABLE ONLY public.gradeable_component_mark_data
    ADD CONSTRAINT gradeable_component_mark_data_gd_id_and_gc_id_fkey FOREIGN KEY (gd_id, gc_id, gcd_grader_id) REFERENCES public.gradeable_component_data(gd_id, gc_id, gcd_grader_id) ON UPDATE CASCADE ON DELETE CASCADE;


--
-- Name: gradeable_component_mark gradeable_component_mark_gc_id_fkey; Type: FK CONSTRAINT; Schema: public; Owner: -
--

ALTER TABLE ONLY public.gradeable_component_mark
    ADD CONSTRAINT gradeable_component_mark_gc_id_fkey FOREIGN KEY (gc_id) REFERENCES public.gradeable_component(gc_id) ON DELETE CASCADE;


--
-- Name: gradeable_data gradeable_data_g_id_fkey; Type: FK CONSTRAINT; Schema: public; Owner: -
--

ALTER TABLE ONLY public.gradeable_data
    ADD CONSTRAINT gradeable_data_g_id_fkey FOREIGN KEY (g_id) REFERENCES public.gradeable(g_id) ON DELETE CASCADE;


--
-- Name: gradeable_data gradeable_data_gd_team_id_fkey; Type: FK CONSTRAINT; Schema: public; Owner: -
--

ALTER TABLE ONLY public.gradeable_data
    ADD CONSTRAINT gradeable_data_gd_team_id_fkey FOREIGN KEY (gd_team_id) REFERENCES public.gradeable_teams(team_id) ON UPDATE CASCADE;


--
-- Name: gradeable_data gradeable_data_gd_user_id_fkey; Type: FK CONSTRAINT; Schema: public; Owner: -
--

ALTER TABLE ONLY public.gradeable_data
    ADD CONSTRAINT gradeable_data_gd_user_id_fkey FOREIGN KEY (gd_user_id) REFERENCES public.users(user_id) ON UPDATE CASCADE;


--
-- Name: gradeable_data_overall_comment gradeable_data_overall_comment_g_id_fkey; Type: FK CONSTRAINT; Schema: public; Owner: -
--

ALTER TABLE ONLY public.gradeable_data_overall_comment
    ADD CONSTRAINT gradeable_data_overall_comment_g_id_fkey FOREIGN KEY (g_id) REFERENCES public.gradeable(g_id) ON DELETE CASCADE;


--
-- Name: gradeable_data_overall_comment gradeable_data_overall_comment_goc_grader_id; Type: FK CONSTRAINT; Schema: public; Owner: -
--

ALTER TABLE ONLY public.gradeable_data_overall_comment
    ADD CONSTRAINT gradeable_data_overall_comment_goc_grader_id FOREIGN KEY (goc_grader_id) REFERENCES public.users(user_id) ON DELETE CASCADE;


--
-- Name: gradeable_data_overall_comment gradeable_data_overall_comment_goc_team_id_fkey; Type: FK CONSTRAINT; Schema: public; Owner: -
--

ALTER TABLE ONLY public.gradeable_data_overall_comment
    ADD CONSTRAINT gradeable_data_overall_comment_goc_team_id_fkey FOREIGN KEY (goc_team_id) REFERENCES public.gradeable_teams(team_id) ON DELETE CASCADE;


--
-- Name: gradeable_data_overall_comment gradeable_data_overall_comment_goc_user_id_fkey; Type: FK CONSTRAINT; Schema: public; Owner: -
--

ALTER TABLE ONLY public.gradeable_data_overall_comment
    ADD CONSTRAINT gradeable_data_overall_comment_goc_user_id_fkey FOREIGN KEY (goc_user_id) REFERENCES public.users(user_id) ON DELETE CASCADE;


--
-- Name: gradeable_teams gradeable_teams_g_id_fkey; Type: FK CONSTRAINT; Schema: public; Owner: -
--

ALTER TABLE ONLY public.gradeable_teams
    ADD CONSTRAINT gradeable_teams_g_id_fkey FOREIGN KEY (g_id) REFERENCES public.gradeable(g_id) ON DELETE CASCADE;


--
-- Name: gradeable_teams gradeable_teams_registration_section_fkey; Type: FK CONSTRAINT; Schema: public; Owner: -
--

ALTER TABLE ONLY public.gradeable_teams
    ADD CONSTRAINT gradeable_teams_registration_section_fkey FOREIGN KEY (registration_section) REFERENCES public.sections_registration(sections_registration_id);


--
-- Name: gradeable_teams gradeable_teams_rotating_section_fkey; Type: FK CONSTRAINT; Schema: public; Owner: -
--

ALTER TABLE ONLY public.gradeable_teams
    ADD CONSTRAINT gradeable_teams_rotating_section_fkey FOREIGN KEY (rotating_section) REFERENCES public.sections_rotating(sections_rotating_id);


--
-- Name: grading_registration grading_registration_sections_registration_id_fkey; Type: FK CONSTRAINT; Schema: public; Owner: -
--

ALTER TABLE ONLY public.grading_registration
    ADD CONSTRAINT grading_registration_sections_registration_id_fkey FOREIGN KEY (sections_registration_id) REFERENCES public.sections_registration(sections_registration_id);


--
-- Name: grading_registration grading_registration_user_id_fkey; Type: FK CONSTRAINT; Schema: public; Owner: -
--

ALTER TABLE ONLY public.grading_registration
    ADD CONSTRAINT grading_registration_user_id_fkey FOREIGN KEY (user_id) REFERENCES public.users(user_id) ON UPDATE CASCADE;


--
-- Name: grading_rotating grading_rotating_g_id_fkey; Type: FK CONSTRAINT; Schema: public; Owner: -
--

ALTER TABLE ONLY public.grading_rotating
    ADD CONSTRAINT grading_rotating_g_id_fkey FOREIGN KEY (g_id) REFERENCES public.gradeable(g_id) ON DELETE CASCADE;


--
-- Name: grading_rotating grading_rotating_sections_rotating_fkey; Type: FK CONSTRAINT; Schema: public; Owner: -
--

ALTER TABLE ONLY public.grading_rotating
    ADD CONSTRAINT grading_rotating_sections_rotating_fkey FOREIGN KEY (sections_rotating_id) REFERENCES public.sections_rotating(sections_rotating_id) ON DELETE CASCADE;


--
-- Name: grading_rotating grading_rotating_user_id_fkey; Type: FK CONSTRAINT; Schema: public; Owner: -
--

ALTER TABLE ONLY public.grading_rotating
    ADD CONSTRAINT grading_rotating_user_id_fkey FOREIGN KEY (user_id) REFERENCES public.users(user_id) ON UPDATE CASCADE;


--
-- Name: late_day_exceptions late_day_exceptions_g_id_fkey; Type: FK CONSTRAINT; Schema: public; Owner: -
--

ALTER TABLE ONLY public.late_day_exceptions
    ADD CONSTRAINT late_day_exceptions_g_id_fkey FOREIGN KEY (g_id) REFERENCES public.gradeable(g_id) ON DELETE CASCADE;


--
-- Name: late_day_exceptions late_day_exceptions_user_id_fkey; Type: FK CONSTRAINT; Schema: public; Owner: -
--

ALTER TABLE ONLY public.late_day_exceptions
    ADD CONSTRAINT late_day_exceptions_user_id_fkey FOREIGN KEY (user_id) REFERENCES public.users(user_id) ON UPDATE CASCADE;


--
-- Name: late_days late_days_user_id_fkey; Type: FK CONSTRAINT; Schema: public; Owner: -
--

ALTER TABLE ONLY public.late_days
    ADD CONSTRAINT late_days_user_id_fkey FOREIGN KEY (user_id) REFERENCES public.users(user_id) ON UPDATE CASCADE;


--
-- Name: notification_settings notification_settings_fkey; Type: FK CONSTRAINT; Schema: public; Owner: -
--

ALTER TABLE ONLY public.notification_settings
    ADD CONSTRAINT notification_settings_fkey FOREIGN KEY (user_id) REFERENCES public.users(user_id) ON UPDATE CASCADE;


--
-- Name: notifications notifications_from_user_id_fkey; Type: FK CONSTRAINT; Schema: public; Owner: -
--

ALTER TABLE ONLY public.notifications
    ADD CONSTRAINT notifications_from_user_id_fkey FOREIGN KEY (from_user_id) REFERENCES public.users(user_id) ON UPDATE CASCADE;


--
-- Name: notifications notifications_to_user_id_fkey; Type: FK CONSTRAINT; Schema: public; Owner: -
--

ALTER TABLE ONLY public.notifications
    ADD CONSTRAINT notifications_to_user_id_fkey FOREIGN KEY (to_user_id) REFERENCES public.users(user_id) ON UPDATE CASCADE;


--
-- Name: peer_assign peer_assign_g_id_fkey; Type: FK CONSTRAINT; Schema: public; Owner: -
--

ALTER TABLE ONLY public.peer_assign
    ADD CONSTRAINT peer_assign_g_id_fkey FOREIGN KEY (g_id) REFERENCES public.gradeable(g_id) ON UPDATE CASCADE ON DELETE CASCADE;


--
-- Name: peer_assign peer_assign_grader_id_fkey; Type: FK CONSTRAINT; Schema: public; Owner: -
--

ALTER TABLE ONLY public.peer_assign
    ADD CONSTRAINT peer_assign_grader_id_fkey FOREIGN KEY (grader_id) REFERENCES public.users(user_id) ON UPDATE CASCADE;


--
-- Name: peer_assign peer_assign_user_id_fkey; Type: FK CONSTRAINT; Schema: public; Owner: -
--

ALTER TABLE ONLY public.peer_assign
    ADD CONSTRAINT peer_assign_user_id_fkey FOREIGN KEY (user_id) REFERENCES public.users(user_id) ON UPDATE CASCADE;


--
-- Name: poll_options poll_options_poll_id_fkey; Type: FK CONSTRAINT; Schema: public; Owner: -
--

ALTER TABLE ONLY public.poll_options
    ADD CONSTRAINT poll_options_poll_id_fkey FOREIGN KEY (poll_id) REFERENCES public.polls(poll_id);


--
-- Name: poll_responses poll_responses_poll_id_fkey; Type: FK CONSTRAINT; Schema: public; Owner: -
--

ALTER TABLE ONLY public.poll_responses
    ADD CONSTRAINT poll_responses_poll_id_fkey FOREIGN KEY (poll_id) REFERENCES public.polls(poll_id);


--
-- Name: poll_responses poll_responses_student_id_fkey; Type: FK CONSTRAINT; Schema: public; Owner: -
--

ALTER TABLE ONLY public.poll_responses
    ADD CONSTRAINT poll_responses_student_id_fkey FOREIGN KEY (student_id) REFERENCES public.users(user_id);


--
-- Name: posts posts_fk0; Type: FK CONSTRAINT; Schema: public; Owner: -
--

ALTER TABLE ONLY public.posts
    ADD CONSTRAINT posts_fk0 FOREIGN KEY (thread_id) REFERENCES public.threads(id);


--
-- Name: posts posts_fk1; Type: FK CONSTRAINT; Schema: public; Owner: -
--

ALTER TABLE ONLY public.posts
    ADD CONSTRAINT posts_fk1 FOREIGN KEY (author_user_id) REFERENCES public.users(user_id);


--
-- Name: queue queue_added_by_fkey; Type: FK CONSTRAINT; Schema: public; Owner: -
--

ALTER TABLE ONLY public.queue
    ADD CONSTRAINT queue_added_by_fkey FOREIGN KEY (added_by) REFERENCES public.users(user_id);


--
-- Name: queue queue_help_started_by_fkey; Type: FK CONSTRAINT; Schema: public; Owner: -
--

ALTER TABLE ONLY public.queue
    ADD CONSTRAINT queue_help_started_by_fkey FOREIGN KEY (help_started_by) REFERENCES public.users(user_id);


--
-- Name: queue queue_removed_by_fkey; Type: FK CONSTRAINT; Schema: public; Owner: -
--

ALTER TABLE ONLY public.queue
    ADD CONSTRAINT queue_removed_by_fkey FOREIGN KEY (removed_by) REFERENCES public.users(user_id);


--
-- Name: queue queue_user_id_fkey; Type: FK CONSTRAINT; Schema: public; Owner: -
--

ALTER TABLE ONLY public.queue
    ADD CONSTRAINT queue_user_id_fkey FOREIGN KEY (user_id) REFERENCES public.users(user_id);


--
-- Name: regrade_discussion regrade_discussion_fk0; Type: FK CONSTRAINT; Schema: public; Owner: -
--

ALTER TABLE ONLY public.regrade_discussion
    ADD CONSTRAINT regrade_discussion_fk0 FOREIGN KEY (regrade_id) REFERENCES public.regrade_requests(id);


--
-- Name: regrade_discussion regrade_discussion_fk1; Type: FK CONSTRAINT; Schema: public; Owner: -
--

ALTER TABLE ONLY public.regrade_discussion
    ADD CONSTRAINT regrade_discussion_fk1 FOREIGN KEY (user_id) REFERENCES public.users(user_id);


--
-- Name: regrade_discussion regrade_discussion_regrade_requests_id_fk; Type: FK CONSTRAINT; Schema: public; Owner: -
--

ALTER TABLE ONLY public.regrade_discussion
    ADD CONSTRAINT regrade_discussion_regrade_requests_id_fk FOREIGN KEY (regrade_id) REFERENCES public.regrade_requests(id) ON UPDATE CASCADE;


--
-- Name: regrade_requests regrade_requests_fk0; Type: FK CONSTRAINT; Schema: public; Owner: -
--

ALTER TABLE ONLY public.regrade_requests
    ADD CONSTRAINT regrade_requests_fk0 FOREIGN KEY (g_id) REFERENCES public.gradeable(g_id);


--
-- Name: regrade_requests regrade_requests_fk1; Type: FK CONSTRAINT; Schema: public; Owner: -
--

ALTER TABLE ONLY public.regrade_requests
    ADD CONSTRAINT regrade_requests_fk1 FOREIGN KEY (user_id) REFERENCES public.users(user_id);


--
-- Name: regrade_requests regrade_requests_fk2; Type: FK CONSTRAINT; Schema: public; Owner: -
--

ALTER TABLE ONLY public.regrade_requests
    ADD CONSTRAINT regrade_requests_fk2 FOREIGN KEY (team_id) REFERENCES public.gradeable_teams(team_id);


--
-- Name: regrade_requests regrade_requests_fk3; Type: FK CONSTRAINT; Schema: public; Owner: -
--

ALTER TABLE ONLY public.regrade_requests
    ADD CONSTRAINT regrade_requests_fk3 FOREIGN KEY (gc_id) REFERENCES public.gradeable_component(gc_id);


--
-- Name: seeking_team seeking_team_g_id_fkey; Type: FK CONSTRAINT; Schema: public; Owner: -
--

ALTER TABLE ONLY public.seeking_team
    ADD CONSTRAINT seeking_team_g_id_fkey FOREIGN KEY (g_id) REFERENCES public.gradeable(g_id) ON UPDATE CASCADE ON DELETE CASCADE;


--
-- Name: sessions sessions_fkey; Type: FK CONSTRAINT; Schema: public; Owner: -
--

ALTER TABLE ONLY public.sessions
    ADD CONSTRAINT sessions_fkey FOREIGN KEY (user_id) REFERENCES public.users(user_id) ON UPDATE CASCADE;


--
-- Name: student_favorites student_favorites_fk0; Type: FK CONSTRAINT; Schema: public; Owner: -
--

ALTER TABLE ONLY public.student_favorites
    ADD CONSTRAINT student_favorites_fk0 FOREIGN KEY (user_id) REFERENCES public.users(user_id);


--
-- Name: student_favorites student_favorites_fk1; Type: FK CONSTRAINT; Schema: public; Owner: -
--

ALTER TABLE ONLY public.student_favorites
    ADD CONSTRAINT student_favorites_fk1 FOREIGN KEY (thread_id) REFERENCES public.threads(id);


--
-- Name: teams teams_team_id_fkey; Type: FK CONSTRAINT; Schema: public; Owner: -
--

ALTER TABLE ONLY public.teams
    ADD CONSTRAINT teams_team_id_fkey FOREIGN KEY (team_id) REFERENCES public.gradeable_teams(team_id) ON DELETE CASCADE;


--
-- Name: teams teams_user_id_fkey; Type: FK CONSTRAINT; Schema: public; Owner: -
--

ALTER TABLE ONLY public.teams
    ADD CONSTRAINT teams_user_id_fkey FOREIGN KEY (user_id) REFERENCES public.users(user_id) ON UPDATE CASCADE;


--
-- Name: thread_categories thread_categories_fk0; Type: FK CONSTRAINT; Schema: public; Owner: -
--

ALTER TABLE ONLY public.thread_categories
    ADD CONSTRAINT thread_categories_fk0 FOREIGN KEY (thread_id) REFERENCES public.threads(id);


--
-- Name: thread_categories thread_categories_fk1; Type: FK CONSTRAINT; Schema: public; Owner: -
--

ALTER TABLE ONLY public.thread_categories
    ADD CONSTRAINT thread_categories_fk1 FOREIGN KEY (category_id) REFERENCES public.categories_list(category_id);


--
-- Name: users users_registration_section_fkey; Type: FK CONSTRAINT; Schema: public; Owner: -
--

ALTER TABLE ONLY public.users
    ADD CONSTRAINT users_registration_section_fkey FOREIGN KEY (registration_section) REFERENCES public.sections_registration(sections_registration_id);


--
-- Name: users users_rotating_section_fkey; Type: FK CONSTRAINT; Schema: public; Owner: -
--

ALTER TABLE ONLY public.users
    ADD CONSTRAINT users_rotating_section_fkey FOREIGN KEY (rotating_section) REFERENCES public.sections_rotating(sections_rotating_id);


--
-- Name: viewed_responses viewed_responses_fk0; Type: FK CONSTRAINT; Schema: public; Owner: -
--

ALTER TABLE ONLY public.viewed_responses
    ADD CONSTRAINT viewed_responses_fk0 FOREIGN KEY (thread_id) REFERENCES public.threads(id);


--
-- Name: viewed_responses viewed_responses_fk1; Type: FK CONSTRAINT; Schema: public; Owner: -
--

ALTER TABLE ONLY public.viewed_responses
    ADD CONSTRAINT viewed_responses_fk1 FOREIGN KEY (user_id) REFERENCES public.users(user_id);


--
-- PostgreSQL database dump complete
--
<|MERGE_RESOLUTION|>--- conflicted
+++ resolved
@@ -714,11 +714,8 @@
     removed_by text,
     contact_info text,
     last_time_in_queue timestamp with time zone,
-<<<<<<< HEAD
+    time_help_start timestamp with time zone,
     paused boolean DEFAULT false NOT NULL
-=======
-    time_help_start timestamp with time zone
->>>>>>> cb97ee86
 );
 
 
