--
-- PostgreSQL database dump
--


SET statement_timeout = 0;
SET lock_timeout = 0;
SET idle_in_transaction_session_timeout = 0;
SET client_encoding = 'UTF8';
SET standard_conforming_strings = on;
SET check_function_bodies = false;
SET xmloption = content;
SET client_min_messages = warning;
SET row_security = off;

--
-- Name: notifications_component; Type: TYPE; Schema: public; Owner: -
--

CREATE TYPE public.notifications_component AS ENUM (
    'forum',
    'student',
    'grading',
    'team'
);


SET default_tablespace = '';


--
-- Name: late_day_cache; Type: TABLE; Schema: public; Owner: -
--

CREATE TABLE public.late_day_cache (
    g_id character varying(255),
    user_id character varying(255) NOT NULL,
    team_id character varying(255),
    late_day_date timestamp with time zone NOT NULL,
    late_days_remaining integer NOT NULL,
    late_days_allowed integer,
    submission_days_late integer,
    late_day_exceptions integer,
    late_day_status integer,
    late_days_change integer NOT NULL,
    CONSTRAINT ldc_gradeable_info CHECK (((g_id IS NULL) OR ((submission_days_late IS NOT NULL) AND (late_day_exceptions IS NOT NULL))))
);


--
-- Name: calculate_remaining_cache_for_user(text, integer); Type: FUNCTION; Schema: public; Owner: -
--

CREATE FUNCTION public.calculate_remaining_cache_for_user(user_id text, default_late_days integer) RETURNS SETOF public.late_day_cache
    LANGUAGE plpgsql
    AS $$
    #variable_conflict use_variable
    DECLARE
        var_row RECORD;
        return_cache late_day_cache%rowtype;
        latestDate timestamp with time zone;
        late_days_remaining integer;
        late_days_change integer;
        late_days_used integer;
        returnedrow late_day_cache%rowtype;
    BEGIN
        -- Grab latest row of data available
        FOR var_row IN (
            SELECT * 
            FROM late_day_cache ldc 
            WHERE ldc.user_id = user_id
            ORDER BY ldc.late_day_date DESC, ldc.g_id DESC NULLS LAST
            LIMIT 1
        ) LOOP
            late_days_remaining = var_row.late_days_remaining;
            latestDate = var_row.late_day_date;
        END LOOP;
        
        -- Get the number of late days charged up to this point
        late_days_used = (SELECT COALESCE(SUM(ldc.late_days_change), 0)
            FROM late_day_cache ldc
            WHERE (latestDate is NULL OR ldc.late_day_date <= latestDate)
                AND ldc.user_id = user_id AND ldc.g_id IS NOT NULL
        );
        
        -- if there is no cache in the table, the starting point
        -- should be the course default late days
        IF late_days_remaining IS NULL THEN
            late_days_remaining = default_late_days;
            late_days_used = 0;
        END IF;
        
        -- For every event after the cache's latest entry, calculate the 
        -- late days remaining and the late day change (increase or decrease)
        FOR var_row IN (
            SELECT * FROM (
                SELECT * FROM grab_late_day_gradeables_for_user (user_id := user_id)
                UNION
                SELECT * FROM grab_late_day_updates_for_user (user_id := user_id)
            ) as combined
            WHERE latestDate is NULL OR late_day_date > latestDate
            ORDER BY late_day_date NULLS LAST, g_id NULLS FIRST
        ) LOOP
            --is late day update
            IF var_row.g_id IS NULL THEN
                late_days_change = var_row.late_days_allowed - (late_days_remaining + late_days_used);
                late_days_remaining = GREATEST(0, late_days_remaining + late_days_change);
                return_cache = var_row;
                return_cache.late_days_change = late_days_change;
                return_cache.late_days_remaining = late_days_remaining;
            --is gradeable event
            ELSE
                returnedrow = get_late_day_info_from_previous(var_row.submission_days_late, var_row.late_days_allowed, var_row.late_day_exceptions, late_days_remaining);
                late_days_used = late_days_used - returnedrow.late_days_change;
                return_cache = var_row;
                return_cache.late_days_change = returnedrow.late_days_change;
                return_cache.late_days_remaining = returnedrow.late_days_remaining;
            END IF;
            RETURN NEXT return_cache;
        END LOOP;
        RETURN;
    END;
    $$;


--
-- Name: calculate_submission_days_late(timestamp with time zone, timestamp with time zone); Type: FUNCTION; Schema: public; Owner: -
--

CREATE FUNCTION public.calculate_submission_days_late(submission_time timestamp with time zone, submission_due_date timestamp with time zone) RETURNS integer
    LANGUAGE plpgsql
    AS $$
#variable_conflict use_variable
DECLARE
	return_row late_day_cache%rowtype;
	late_days_change integer;
	assignment_budget integer;
BEGIN
	RETURN 
	CASE
		WHEN submission_time IS NULL THEN 0
		WHEN DATE_PART('day', submission_time - submission_due_date) < 0 THEN 0
		WHEN DATE_PART('hour', submission_time - submission_due_date) > 0
			OR DATE_PART('minute', submission_time - submission_due_date) > 0
			OR DATE_PART('second', submission_time - submission_due_date) > 0
			THEN DATE_PART('day', submission_time - submission_due_date) + 1
		ELSE DATE_PART('day', submission_time - submission_due_date)
	END;
END;
$$;


--
-- Name: add_course_user(); Type: FUNCTION; Schema: public; Owner: -
--

CREATE FUNCTION public.add_course_user() RETURNS trigger
    LANGUAGE plpgsql
    AS $$
        DECLARE
            temp_row RECORD;
            random_str TEXT;
            num_rows INT;
        BEGIN
            FOR temp_row IN SELECT g_id FROM gradeable LOOP
                LOOP
                    random_str = random_string(15);
                    PERFORM 1 FROM gradeable_anon
                    WHERE g_id=temp_row.g_id AND anon_id=random_str;
                    GET DIAGNOSTICS num_rows = ROW_COUNT;
                    IF num_rows = 0 THEN
                        EXIT;
                    END IF;
                END LOOP;
                INSERT INTO gradeable_anon (
                    SELECT NEW.user_id, temp_row.g_id, random_str
                    WHERE NOT EXISTS (
                        SELECT 1
                        FROM gradeable_anon
                        WHERE user_id=NEW.user_id AND g_id=temp_row.g_id
                    )
                );
            END LOOP;
            RETURN NULL;
        END;
    $$;


SET default_tablespace = '';


--
-- Name: late_day_cache; Type: TABLE; Schema: public; Owner: -
--

CREATE TABLE public.late_day_cache (
    g_id character varying(255),
    user_id character varying(255) NOT NULL,
    team_id character varying(255),
    late_day_date timestamp with time zone NOT NULL,
    late_days_remaining integer NOT NULL,
    late_days_allowed integer,
    submission_days_late integer,
    late_day_exceptions integer,
    late_day_status integer,
    late_days_change integer NOT NULL,
    CONSTRAINT ldc_gradeable_info CHECK (((g_id IS NULL) OR ((submission_days_late IS NOT NULL) AND (late_day_exceptions IS NOT NULL))))
);


--
-- Name: calculate_remaining_cache_for_user(text, integer); Type: FUNCTION; Schema: public; Owner: -
--

CREATE FUNCTION public.calculate_remaining_cache_for_user(user_id text, default_late_days integer) RETURNS SETOF public.late_day_cache
    LANGUAGE plpgsql
    AS $$
    #variable_conflict use_variable
    DECLARE
        var_row RECORD;
        return_cache late_day_cache%rowtype;
        latestDate timestamp with time zone;
        late_days_remaining integer;
        late_days_change integer;
        late_days_used integer;
        returnedrow late_day_cache%rowtype;
    BEGIN
        -- Grab latest row of data available
        FOR var_row IN (
            SELECT * 
            FROM late_day_cache ldc 
            WHERE ldc.user_id = user_id
            ORDER BY ldc.late_day_date DESC, ldc.g_id DESC NULLS LAST
            LIMIT 1
        ) LOOP
            late_days_remaining = var_row.late_days_remaining;
            latestDate = var_row.late_day_date;
        END LOOP;
        
        -- Get the number of late days charged up to this point
        late_days_used = (SELECT COALESCE(SUM(-ldc.late_days_change), 0)
            FROM late_day_cache ldc
            WHERE (latestDate is NULL OR ldc.late_day_date <= latestDate)
                AND ldc.user_id = user_id AND ldc.g_id IS NOT NULL
        );
        
        -- if there is no cache in the table, the starting point
        -- should be the course default late days
        IF late_days_remaining IS NULL THEN
            late_days_remaining = default_late_days;
            late_days_used = 0;
        END IF;
        
        -- For every event after the cache's latest entry, calculate the 
        -- late days remaining and the late day change (increase or decrease)
        FOR var_row IN (
            SELECT * FROM (
                SELECT * FROM grab_late_day_gradeables_for_user (user_id := user_id)
                UNION
                SELECT * FROM grab_late_day_updates_for_user (user_id := user_id)
            ) as combined
            WHERE latestDate is NULL OR late_day_date > latestDate
            ORDER BY late_day_date NULLS LAST, g_id NULLS FIRST
        ) LOOP
            --is late day update
            IF var_row.g_id IS NULL THEN
                late_days_change = var_row.late_days_allowed - (late_days_remaining + late_days_used);
                late_days_remaining = GREATEST(0, late_days_remaining + late_days_change);
                return_cache = var_row;
                return_cache.late_days_change = late_days_change;
                return_cache.late_days_remaining = late_days_remaining;
            --is gradeable event
            ELSE
                returnedrow = get_late_day_info_from_previous(var_row.submission_days_late, var_row.late_days_allowed, var_row.late_day_exceptions, late_days_remaining);
                late_days_used = late_days_used - returnedrow.late_days_change;
				late_days_remaining = late_days_remaining + returnedrow.late_days_change;
                return_cache = var_row;
                return_cache.late_days_change = returnedrow.late_days_change;
                return_cache.late_days_remaining = returnedrow.late_days_remaining;
            END IF;
            RETURN NEXT return_cache;
        END LOOP;
        RETURN;
    END;
    $$;


--
-- Name: calculate_submission_days_late(timestamp with time zone, timestamp with time zone); Type: FUNCTION; Schema: public; Owner: -
--

CREATE FUNCTION public.calculate_submission_days_late(submission_time timestamp with time zone, submission_due_date timestamp with time zone) RETURNS integer
    LANGUAGE plpgsql
    AS $$
    #variable_conflict use_variable
    DECLARE
        return_row late_day_cache%rowtype;
        late_days_change integer;
        assignment_budget integer;
    BEGIN
        RETURN 
        CASE
            WHEN submission_time IS NULL THEN 0
            WHEN DATE_PART('day', submission_time - submission_due_date) < 0 THEN 0
            WHEN DATE_PART('hour', submission_time - submission_due_date) > 0
                OR DATE_PART('minute', submission_time - submission_due_date) > 0
                OR DATE_PART('second', submission_time - submission_due_date) > 0
                THEN DATE_PART('day', submission_time - submission_due_date) + 1
            ELSE DATE_PART('day', submission_time - submission_due_date)
        END;
    END;
    $$;


--
-- Name: check_valid_score(numeric, integer); Type: FUNCTION; Schema: public; Owner: -
--

CREATE FUNCTION public.check_valid_score(numeric, integer) RETURNS boolean
    LANGUAGE plpgsql
    AS $_$
declare
valid_score BOOLEAN;
BEGIN
   SELECT
   CASE WHEN gc_max_value >=0 THEN $1<=gc_max_value AND $1>=0
        ELSE $1>=gc_max_value AND $1<=0
   END INTO valid_score FROM gradeable_component AS gc WHERE gc.gc_id=$2;
   RETURN valid_score;
END;
$_$;


--
-- Name: csv_to_numeric_gradeable(text[], text, text); Type: FUNCTION; Schema: public; Owner: -
--

CREATE FUNCTION public.csv_to_numeric_gradeable(vcode text[], gradeable_id text, grader_id text) RETURNS boolean
    LANGUAGE plpgsql
    AS $$
    DECLARE
        -- Size of first array after splitting
        size INTEGER;
        -- Array of individual line after splitting
        line TEXT[];
        -- Variable to store each line in the array
        i TEXT;
        -- Array of gc_ids for this gradeable
        gcids INTEGER[];
        -- gradeable_data id for this gradeable for this student
        gdid INTEGER;
        -- Array counter
        j INTEGER;
        -- Is this gradeable component text?
        istext BOOLEAN[];
        --Score to be inserted
        score NUMERIC;
    BEGIN
        gcids := ARRAY(SELECT gc_id FROM gradeable_component WHERE g_id = gradeable_id);
        istext := ARRAY(SELECT gc_is_text FROM gradeable_component WHERE g_id = gradeable_id);
        -- Get the number of gradeable components for this gradeable. Will be used to test
        -- for uniform sized arrays
        size := array_length(gcids, 1);
        FOREACH i IN ARRAY vcode
        LOOP
            -- Split the current line
            line := string_to_array(i, ',');
            -- Check for uniform size
            IF array_length(line, 1) <> size + 1 THEN
            RAISE EXCEPTION 'INVALID SIZE: Arrays are jagged.';
            END IF;

            -- Remove any existing record for this student for this gradeable
            DELETE FROM gradeable_data WHERE gd_user_id = line[1] AND g_id = gradeable_id;

            INSERT INTO gradeable_data(g_id, gd_user_id) VALUES (gradeable_id, line[1]);

            SELECT gd_id INTO gdid FROM gradeable_data WHERE g_id = gradeable_id AND gd_user_id = line[1];

            FOR j IN 1..size
            LOOP
            IF istext[j] THEN
            --COME BACK AND FIX: need to put in gcd_grade_time...double check to see that CSV upload still works for numeric/text
                INSERT INTO gradeable_component_data(gc_id, gd_id, gcd_component_comment, gcd_grader_id, gcd_graded_version, gcd_grade_time) VALUES (gcids[j], gdid, line[j+1], grader_id, NULL);
            ELSE
                score := CAST(line[j+1] AS NUMERIC);
                INSERT INTO gradeable_component_data(gc_id, gd_id, gcd_score, gcd_grader_id, gcd_graded_version, gcd_grade_time) VALUES (gcids[j], gdid, score, grader_id, NULL);
            END IF;
            END LOOP;

        END LOOP;
        RETURN TRUE ;
    END;
    $$;


--
-- Name: electronic_gradeable_change(); Type: FUNCTION; Schema: public; Owner: -
--

CREATE FUNCTION public.electronic_gradeable_change() RETURNS trigger
    LANGUAGE plpgsql
    AS $$
        #variable_conflict use_variable
        DECLARE
            g_id varchar ;
            due_date timestamp;
        BEGIN
            -- Check for any important changes
<<<<<<< HEAD
            IF NEW.eg_submission_due_date = OLD.eg_submission_due_date
            AND NEW.eg_has_due_date = OLD.eg_has_due_date
            AND NEW.eg_allow_late_submission = OLD.eg_allow_late_submission
            AND NEW.eg_late_days = OLD.eg_late_days THEN
            RETURN NEW;
            END IF;
            
            -- Get effective g_id
            g_id = NEW.g_id;
            
            -- Grab submission due date
            due_date = NEW.eg_submission_due_date;
            
            -- If submission due date was updated, use the earliest date
            IF OLD.eg_submission_due_date IS NOT NULL
            AND NEW.eg_submission_due_date != OLD.eg_submission_due_date THEN
                due_date = LEAST(NEW.eg_submission_due_date, OLD.eg_submission_due_date);
            END IF;
=======
            IF TG_OP = 'UPDATE'
            AND NEW.eg_submission_due_date = OLD.eg_submission_due_date
            AND NEW.eg_has_due_date = OLD.eg_has_due_date
            AND NEW.eg_allow_late_submission = OLD.eg_allow_late_submission
            AND NEW.eg_late_days = OLD.eg_late_days THEN
                RETURN NEW;
            END IF;
            
            -- Grab submission due date
            due_date = 
            CASE
                -- INSERT
                WHEN TG_OP = 'INSERT' THEN NEW.eg_submission_due_date
                -- DELETE
                WHEN TG_OP = 'DELETE' THEN OLD.eg_submission_due_date
                -- UPDATE
                ELSE LEAST(NEW.eg_submission_due_date, OLD.eg_submission_due_date)
            END;
>>>>>>> 038d9acf
            
            DELETE FROM late_day_cache WHERE late_day_date >= due_date;
            RETURN NEW;
        END;
    $$;


--
-- Name: get_allowed_late_days(character varying, timestamp with time zone); Type: FUNCTION; Schema: public; Owner: -
--

CREATE FUNCTION public.get_allowed_late_days(character varying, timestamp with time zone) RETURNS integer
    LANGUAGE sql
    AS $_$
SELECT allowed_late_days FROM late_days WHERE user_id = $1 AND since_timestamp <= $2 ORDER BY since_timestamp DESC LIMIT 1;
$_$;


--
-- Name: get_late_day_info_from_previous(integer, integer, integer, integer); Type: FUNCTION; Schema: public; Owner: -
--

CREATE FUNCTION public.get_late_day_info_from_previous(submission_days_late integer, late_days_allowed integer, late_day_exceptions integer, late_days_remaining integer) RETURNS SETOF public.late_day_cache
    LANGUAGE plpgsql
    AS $$
<<<<<<< HEAD
#variable_conflict use_variable
DECLARE
	return_row late_day_cache%rowtype;
	late_days_change integer;
	assignment_budget integer;
BEGIN
	late_days_change = 0;
	assignment_budget = LEAST(late_days_allowed, late_days_remaining) + late_day_exceptions;
	IF submission_days_late <= assignment_budget THEN
		-- clamp the days charged to be the days late minus exceptions above zero.
		late_days_change = -GREATEST(0, LEAST(submission_days_late, assignment_budget) - late_day_exceptions);
	END IF;

	return_row.late_day_status = 
	CASE
		-- BAD STATUS
		WHEN (submission_days_late > late_day_exceptions AND late_days_change = 0) THEN 3
		-- LATE STATUS
		WHEN submission_days_late > late_day_exceptions THEN 2
		-- GOOD STATUS
		ELSE 1
	END;

	return_row.late_days_change = late_days_change;
	return_row.late_days_remaining = late_days_remaining + late_days_change;
	RETURN NEXT return_row;
	RETURN;
END;
$$;
=======
    #variable_conflict use_variable
    DECLARE
        return_row late_day_cache%rowtype;
        late_days_change integer;
        assignment_budget integer;
    BEGIN
        late_days_change = 0;
        assignment_budget = LEAST(late_days_allowed, late_days_remaining) + late_day_exceptions;
        IF submission_days_late <= assignment_budget THEN
            -- clamp the days charged to be the days late minus exceptions above zero.
            late_days_change = -GREATEST(0, LEAST(submission_days_late, assignment_budget) - late_day_exceptions);
        END IF;

        return_row.late_day_status = 
        CASE
            -- BAD STATUS
            WHEN (submission_days_late > late_day_exceptions AND late_days_change = 0) THEN 3
            -- LATE STATUS
            WHEN submission_days_late > late_day_exceptions THEN 2
            -- GOOD STATUS
            ELSE 1
        END;

        return_row.late_days_change = late_days_change;
        return_row.late_days_remaining = late_days_remaining + late_days_change;
        RETURN NEXT return_row;
        RETURN;
    END;
    $$;
>>>>>>> 038d9acf


--
-- Name: grab_late_day_gradeables_for_user(text); Type: FUNCTION; Schema: public; Owner: -
--

CREATE FUNCTION public.grab_late_day_gradeables_for_user(user_id text) RETURNS SETOF public.late_day_cache
    LANGUAGE plpgsql
    AS $$
    #variable_conflict use_variable
    DECLARE
    latestDate timestamp with time zone ;
    var_row RECORD;
    returnrow late_day_cache%rowtype;
    BEGIN
        FOR var_row in (
            WITH valid_gradeables AS (
				SELECT g.g_id, g.g_title, eg.eg_submission_due_date, eg.eg_late_days
				FROM gradeable g
				JOIN electronic_gradeable eg
					ON eg.g_id=g.g_id
				WHERE 
					eg.eg_submission_due_date IS NOT NULL
					and eg.eg_has_due_date = TRUE
					and eg.eg_student_submit = TRUE
					and eg.eg_student_view = TRUE
					and g.g_gradeable_type = 0
					and eg.eg_allow_late_submission = TRUE
					and eg.eg_submission_open_date <= NOW()
			),
			submitted_gradeables AS (
				SELECT egd.g_id, u.user_id, t.team_id, egd.submission_time
				FROM electronic_gradeable_version egv
				JOIN electronic_gradeable_data egd
					ON egv.g_id=egd.g_id 
					AND egv.active_version=egd.g_version
					AND (
						CASE
							when egd.team_id IS NOT NULL THEN egv.team_id=egd.team_id
							else egv.user_id=egd.user_id
						END
					)
				LEFT JOIN teams t
					ON t.team_id=egd.team_id
				LEFT JOIN users u
					ON u.user_id=t.user_id
					OR u.user_id=egd.user_id
				WHERE u.user_id=user_id
			)
			SELECT
				vg.g_id,
				vg.g_title,
				COALESCE(sg.user_id, user_id) as user_id,
				sg.team_id,
				vg.eg_submission_due_date AS late_day_date,
				vg.eg_late_days AS late_days_allowed,
				calculate_submission_days_late(sg.submission_time, vg.eg_submission_due_date) AS submission_days_late,
				CASE
					WHEN lde.late_day_exceptions IS NULL THEN 0
					ELSE lde.late_day_exceptions
				END AS late_day_exceptions
			FROM valid_gradeables vg
			LEFT JOIN submitted_gradeables sg
				ON vg.g_id=sg.g_id
			LEFT JOIN late_day_exceptions lde
				ON lde.user_id=user_id
				AND vg.g_id=lde.g_id
		ORDER BY late_day_date, g_id
	) LOOP
		returnrow.g_id = var_row.g_id;
		returnrow.team_id = var_row.team_id;
		returnrow.user_id = var_row.user_id;
		returnrow.late_days_allowed = var_row.late_days_allowed;
		returnrow.late_day_date = var_row.late_day_date;
		returnrow.submission_days_late = var_row.submission_days_late;
		returnrow.late_day_exceptions = var_row.late_day_exceptions;
		RETURN NEXT returnrow;
        END LOOP;
        RETURN;	
    END;
    $$;


--
-- Name: grab_late_day_updates_for_user(text); Type: FUNCTION; Schema: public; Owner: -
--

CREATE FUNCTION public.grab_late_day_updates_for_user(user_id text) RETURNS SETOF public.late_day_cache
    LANGUAGE plpgsql
    AS $$
    #variable_conflict use_variable
    DECLARE
    latestDate timestamp with time zone ;
    var_row RECORD;
    returnrow late_day_cache%rowtype;
    BEGIN
        FOR var_row in (
            SELECT
                ld.user_id,
                ld.since_timestamp AS late_day_date,
                ld.allowed_late_days AS late_days_allowed
            FROM late_days ld
            WHERE 
                ld.user_id = user_id
            ORDER BY late_day_date
        ) LOOP
            returnrow.user_id = var_row.user_id;
            returnrow.late_day_date = var_row.late_day_date;
            returnrow.late_days_allowed = var_row.late_days_allowed;
            RETURN NEXT returnrow;
        END LOOP;
        RETURN;	
    END;
    $$;


--
-- Name: gradeable_delete(); Type: FUNCTION; Schema: public; Owner: -
--

CREATE FUNCTION public.gradeable_delete() RETURNS trigger
    LANGUAGE plpgsql
    AS $$
        BEGIN
            DELETE FROM late_day_cache WHERE late_day_date >= (SELECT eg_submission_due_date 
                                                                FROM electronic_gradeable 
                                                                WHERE g_id = OLD.g_id);
            RETURN OLD;
        END;
    $$;


--
-- Name: gradeable_version_change(); Type: FUNCTION; Schema: public; Owner: -
--

CREATE FUNCTION public.gradeable_version_change() RETURNS trigger
    LANGUAGE plpgsql
    AS $$
<<<<<<< HEAD
        BEGIN
            --- Update or Insert
            IF NEW.g_id IS NOT NULL THEN
                DELETE FROM late_day_cache WHERE late_day_date >= (SELECT eg_submission_due_date 
                                                            FROM electronic_gradeable 
                                                            WHERE g_id = NEW.g_id)
                                            AND ((user_id = NEW.user_id AND NEW.team_id IS NULL)
                                                OR (NEW.user_id IS NULL AND team_id = NEW.team_id));
            --- Delete
            ELSE
                DELETE FROM late_day_cache WHERE late_day_date >= (SELECT eg_submission_due_date 
                                                            FROM electronic_gradeable 
                                                            WHERE g_id = OLD.g_id)
                                            AND ((user_id = OLD.user_id AND OLD.team_id IS NULL)
                                                OR (OLD.user_id IS NULL AND team_id = OLD.team_id));
            END IF ;
=======
        #variable_conflict use_variable
        DECLARE
            g_id varchar;
            user_id varchar;
            team_id varchar;
            version RECORD;
        BEGIN
            g_id = CASE WHEN TG_OP = 'DELETE' THEN OLD.g_id ELSE NEW.g_id END;
            user_id = CASE WHEN TG_OP = 'DELETE' THEN OLD.user_id ELSE NEW.user_id END;
            team_id = CASE WHEN TG_OP = 'DELETE' THEN OLD.team_id ELSE NEW.team_id END;
            
            --- Remove all lade day cache for all gradeables past this submission due date
            --- for every user associated with the gradeable
            DELETE FROM late_day_cache ldc
            WHERE late_day_date >= (SELECT eg.eg_submission_due_date 
                                    FROM electronic_gradeable eg
                                    WHERE eg.g_id = g_id)
                AND (
                    ldc.user_id IN (SELECT t.user_id FROM teams t WHERE t.team_id = team_id)
                    OR
                    ldc.user_id = user_id
                );

>>>>>>> 038d9acf
            RETURN NEW;
        END;
    $$;


--
-- Name: late_day_extension_change(); Type: FUNCTION; Schema: public; Owner: -
--

CREATE FUNCTION public.late_day_extension_change() RETURNS trigger
    LANGUAGE plpgsql
    AS $$
        #variable_conflict use_variable
        DECLARE
            g_id varchar;
            user_id varchar;
        BEGIN
<<<<<<< HEAD
            -- Grab values for delete
            g_id = OLD.g_id; 
            user_id = OLD.user_id;

            -- Change values for update/insert
            IF NEW.g_id IS NOT NULL THEN
                g_id = NEW.g_id;
                user_id = NEW.user_id;
            END IF;
=======
            -- Grab values for delete/update/insert
            g_id = CASE WHEN TG_OP = 'DELETE' THEN OLD.g_id ELSE NEW.g_id END;
            user_id = CASE WHEN TG_OP = 'DELETE' THEN OLD.user_id ELSE NEW.user_id END;
>>>>>>> 038d9acf

            DELETE FROM late_day_cache ldc 
            WHERE ldc.late_day_date >= (SELECT eg_submission_due_date 
                                        FROM electronic_gradeable eg 
                                        WHERE eg.g_id = g_id)
            AND ldc.user_id = user_id;
            RETURN NEW;
        END;
    $$;


--
-- Name: late_days_allowed_change(); Type: FUNCTION; Schema: public; Owner: -
--

CREATE FUNCTION public.late_days_allowed_change() RETURNS trigger
    LANGUAGE plpgsql
    AS $$
<<<<<<< HEAD
    BEGIN
        --- Update or Insert
        IF NEW.since_timestamp IS NOT NULL THEN
            DELETE FROM late_day_cache ldc WHERE ldc.late_day_date >= NEW.since_timestamp AND ldc.user_id = NEW.user_id;
        --- Delete
        ELSE
            DELETE FROM late_day_cache ldc WHERE ldc.late_day_date >= OLD.since_timestamp AND ldc.user_id = OLD.user_id;
        END IF ;
        RETURN NEW;
    END;
    $$;
=======
    #variable_conflict use_variable
    DECLARE
        g_id varchar;
        user_id varchar;
        team_id varchar;
        version RECORD;
    BEGIN
        version = CASE WHEN TG_OP = 'DELETE' THEN OLD ELSE NEW END;
        -- since_timestamp = CASE WHEN TG_OP = 'DELETE' THEN OLD.since_timestamp ELSE NEW.since_timestamp END;
        -- user_id = CASE WHEN TG_OP = 'DELETE' THEN OLD.user_id ELSE NEW.user_id END;

        DELETE FROM late_day_cache ldc WHERE ldc.late_day_date >= version.since_timestamp AND ldc.user_id = version.user_id;
        RETURN NEW;
    END;
    $$;


--
-- Name: random_string(integer); Type: FUNCTION; Schema: public; Owner: -
--

CREATE FUNCTION public.random_string(length integer) RETURNS text
    LANGUAGE plpgsql
    AS $$
        DECLARE
            chars text[] := '{0,1,2,3,4,5,6,7,8,9,A,B,C,D,E,F,G,H,I,J,K,L,M,N,O,P,Q,R,S,T,U,V,W,X,Y,Z,a,b,c,d,e,f,g,h,i,j,k,l,m,n,o,p,q,r,s,t,u,v,w,x,y,z}';
            result text := '';
            i integer := 0;
        BEGIN
            IF length < 0 THEN
                raise exception 'Given length cannot be less than 0';
            END IF;
            FOR i IN 1..length LOOP
                result := result || chars[1+random()*(array_length(chars, 1)-1)];
            END LOOP;
            RETURN result;
        END;
    $$;
>>>>>>> 038d9acf


--
-- Name: autograding_metrics; Type: TABLE; Schema: public; Owner: -
--

CREATE TABLE public.autograding_metrics (
    user_id text NOT NULL,
    team_id text NOT NULL,
    g_id text NOT NULL,
    g_version integer NOT NULL,
    testcase_id text NOT NULL,
    elapsed_time real,
    max_rss_size integer,
    points integer NOT NULL,
    passed boolean NOT NULL,
    hidden boolean NOT NULL,
    CONSTRAINT elapsed_time_nonnegative CHECK ((elapsed_time >= (0)::double precision)),
    CONSTRAINT max_rss_size_nonnegative CHECK ((max_rss_size >= 0)),
    CONSTRAINT metrics_user_team_id_check CHECK (((user_id IS NOT NULL) OR (team_id IS NOT NULL)))
);


--
-- Name: calendar_messages; Type: TABLE; Schema: public; Owner: -
--

CREATE TABLE public.calendar_messages (
    id integer NOT NULL,
    type integer NOT NULL,
    text character varying(255) NOT NULL,
    date date NOT NULL
);


--
-- Name: calendar_messages_id_seq; Type: SEQUENCE; Schema: public; Owner: -
--

CREATE SEQUENCE public.calendar_messages_id_seq
    AS integer
    START WITH 1
    INCREMENT BY 1
    NO MINVALUE
    NO MAXVALUE
    CACHE 1;


--
-- Name: calendar_messages_id_seq; Type: SEQUENCE OWNED BY; Schema: public; Owner: -
--

ALTER SEQUENCE public.calendar_messages_id_seq OWNED BY public.calendar_messages.id;


--
-- Name: categories_list; Type: TABLE; Schema: public; Owner: -
--

CREATE TABLE public.categories_list (
    category_id integer NOT NULL,
    category_desc character varying NOT NULL,
    rank integer,
    color character varying DEFAULT '#000080'::character varying NOT NULL,
    visible_date date
);


--
-- Name: categories_list_category_id_seq; Type: SEQUENCE; Schema: public; Owner: -
--

CREATE SEQUENCE public.categories_list_category_id_seq
    AS integer
    START WITH 1
    INCREMENT BY 1
    NO MINVALUE
    NO MAXVALUE
    CACHE 1;


--
-- Name: categories_list_category_id_seq; Type: SEQUENCE OWNED BY; Schema: public; Owner: -
--

ALTER SEQUENCE public.categories_list_category_id_seq OWNED BY public.categories_list.category_id;


--
-- Name: course_materials; Type: TABLE; Schema: public; Owner: -
--

CREATE TABLE public.course_materials (
    id integer NOT NULL,
    path character varying(255),
    type smallint NOT NULL,
    release_date timestamp with time zone,
    hidden_from_students boolean,
    priority double precision NOT NULL,
    url text,
    title character varying(255)
);


--
-- Name: course_materials_access; Type: TABLE; Schema: public; Owner: -
--

CREATE TABLE public.course_materials_access (
    id integer NOT NULL,
    course_material_id integer NOT NULL,
    user_id character varying(255) NOT NULL,
    "timestamp" timestamp with time zone NOT NULL
);


--
-- Name: course_materials_access_id_seq; Type: SEQUENCE; Schema: public; Owner: -
--

CREATE SEQUENCE public.course_materials_access_id_seq
    AS integer
    START WITH 1
    INCREMENT BY 1
    NO MINVALUE
    NO MAXVALUE
    CACHE 1;


--
-- Name: course_materials_access_id_seq; Type: SEQUENCE OWNED BY; Schema: public; Owner: -
--

ALTER SEQUENCE public.course_materials_access_id_seq OWNED BY public.course_materials_access.id;


--
-- Name: course_materials_id_seq; Type: SEQUENCE; Schema: public; Owner: -
--

CREATE SEQUENCE public.course_materials_id_seq
    AS integer
    START WITH 1
    INCREMENT BY 1
    NO MINVALUE
    NO MAXVALUE
    CACHE 1;


--
-- Name: course_materials_id_seq; Type: SEQUENCE OWNED BY; Schema: public; Owner: -
--

ALTER SEQUENCE public.course_materials_id_seq OWNED BY public.course_materials.id;


--
-- Name: course_materials_sections; Type: TABLE; Schema: public; Owner: -
--

CREATE TABLE public.course_materials_sections (
    course_material_id integer NOT NULL,
    section_id character varying(255) NOT NULL
);


--
-- Name: electronic_gradeable; Type: TABLE; Schema: public; Owner: -
--

CREATE TABLE public.electronic_gradeable (
    g_id character varying(255) NOT NULL,
    eg_config_path character varying(1024) NOT NULL,
    eg_is_repository boolean NOT NULL,
    eg_vcs_partial_path character varying(1024) NOT NULL,
    eg_vcs_host_type integer DEFAULT 0 NOT NULL,
    eg_team_assignment boolean NOT NULL,
    eg_max_team_size integer NOT NULL,
    eg_team_lock_date timestamp(6) with time zone NOT NULL,
    eg_use_ta_grading boolean NOT NULL,
    eg_student_download boolean DEFAULT false NOT NULL,
    eg_student_view boolean NOT NULL,
    eg_student_view_after_grades boolean DEFAULT false NOT NULL,
    eg_student_submit boolean NOT NULL,
    eg_submission_open_date timestamp(6) with time zone NOT NULL,
    eg_submission_due_date timestamp(6) with time zone NOT NULL,
    eg_has_due_date boolean DEFAULT true NOT NULL,
    eg_late_days integer DEFAULT '-1'::integer NOT NULL,
    eg_allow_late_submission boolean DEFAULT true NOT NULL,
    eg_precision numeric NOT NULL,
    eg_grade_inquiry_allowed boolean DEFAULT true NOT NULL,
    eg_grade_inquiry_per_component_allowed boolean DEFAULT false NOT NULL,
    eg_grade_inquiry_due_date timestamp(6) with time zone NOT NULL,
    eg_thread_ids json DEFAULT '{}'::json NOT NULL,
    eg_has_discussion boolean DEFAULT false NOT NULL,
    eg_limited_access_blind integer DEFAULT 1,
    eg_peer_blind integer DEFAULT 3,
    eg_grade_inquiry_start_date timestamp(6) with time zone NOT NULL,
    eg_hidden_files character varying(1024),
    eg_depends_on character varying(255) DEFAULT NULL::character varying,
    eg_depends_on_points integer,
    eg_has_release_date boolean DEFAULT true NOT NULL,
    eg_vcs_subdirectory character varying(1024) DEFAULT ''::character varying NOT NULL,
    eg_using_subdirectory boolean DEFAULT false NOT NULL,
    CONSTRAINT eg_grade_inquiry_allowed_true CHECK (((eg_grade_inquiry_allowed IS TRUE) OR (eg_grade_inquiry_per_component_allowed IS FALSE))),
    CONSTRAINT eg_grade_inquiry_due_date_max CHECK ((eg_grade_inquiry_due_date <= '9999-03-01 00:00:00-05'::timestamp with time zone)),
    CONSTRAINT eg_grade_inquiry_start_date_max CHECK ((eg_grade_inquiry_start_date <= '9999-03-01 00:00:00-05'::timestamp with time zone)),
    CONSTRAINT eg_submission_date CHECK ((eg_submission_open_date <= eg_submission_due_date)),
    CONSTRAINT eg_submission_due_date_max CHECK ((eg_submission_due_date <= '9999-03-01 00:00:00-05'::timestamp with time zone)),
    CONSTRAINT eg_team_lock_date_max CHECK ((eg_team_lock_date <= '9999-03-01 00:00:00-05'::timestamp with time zone))
);


--
-- Name: electronic_gradeable_data; Type: TABLE; Schema: public; Owner: -
--

CREATE TABLE public.electronic_gradeable_data (
    g_id character varying(255) NOT NULL,
    user_id character varying(255),
    team_id character varying(255),
    g_version integer NOT NULL,
    autograding_non_hidden_non_extra_credit numeric DEFAULT 0 NOT NULL,
    autograding_non_hidden_extra_credit numeric DEFAULT 0 NOT NULL,
    autograding_hidden_non_extra_credit numeric DEFAULT 0 NOT NULL,
    autograding_hidden_extra_credit numeric DEFAULT 0 NOT NULL,
    submission_time timestamp(6) with time zone NOT NULL,
    autograding_complete boolean DEFAULT false NOT NULL,
    CONSTRAINT egd_user_team_id_check CHECK (((user_id IS NOT NULL) OR (team_id IS NOT NULL)))
);


--
-- Name: electronic_gradeable_version; Type: TABLE; Schema: public; Owner: -
--

CREATE TABLE public.electronic_gradeable_version (
    g_id character varying(255) NOT NULL,
    user_id character varying(255),
    team_id character varying(255),
    active_version integer,
    anonymous_leaderboard boolean DEFAULT true NOT NULL,
    CONSTRAINT egv_user_team_id_check CHECK (((user_id IS NOT NULL) OR (team_id IS NOT NULL)))
);


--
-- Name: forum_posts_history; Type: TABLE; Schema: public; Owner: -
--

CREATE TABLE public.forum_posts_history (
    post_id integer NOT NULL,
    edit_author character varying NOT NULL,
    content text NOT NULL,
    edit_timestamp timestamp(0) with time zone NOT NULL
);


--
-- Name: grade_inquiries; Type: TABLE; Schema: public; Owner: -
--

CREATE TABLE public.grade_inquiries (
    id integer NOT NULL,
    g_id character varying(255) NOT NULL,
    "timestamp" timestamp(0) with time zone NOT NULL,
    user_id character varying(255),
    team_id character varying(255),
    status integer DEFAULT 0 NOT NULL,
    gc_id integer
);


--
-- Name: grade_inquiries_id_seq; Type: SEQUENCE; Schema: public; Owner: -
--

CREATE SEQUENCE public.grade_inquiries_id_seq
    AS integer
    START WITH 1
    INCREMENT BY 1
    NO MINVALUE
    NO MAXVALUE
    CACHE 1;


--
-- Name: grade_inquiries_id_seq; Type: SEQUENCE OWNED BY; Schema: public; Owner: -
--

ALTER SEQUENCE public.grade_inquiries_id_seq OWNED BY public.grade_inquiries.id;


--
-- Name: grade_inquiry_discussion; Type: TABLE; Schema: public; Owner: -
--

CREATE TABLE public.grade_inquiry_discussion (
    id integer NOT NULL,
    grade_inquiry_id integer NOT NULL,
    "timestamp" timestamp(0) with time zone NOT NULL,
    user_id character varying(255) NOT NULL,
    content text,
    deleted boolean DEFAULT false NOT NULL,
    gc_id integer
);


--
-- Name: grade_inquiry_discussion_id_seq; Type: SEQUENCE; Schema: public; Owner: -
--

CREATE SEQUENCE public.grade_inquiry_discussion_id_seq
    AS integer
    START WITH 1
    INCREMENT BY 1
    NO MINVALUE
    NO MAXVALUE
    CACHE 1;


--
-- Name: grade_inquiry_discussion_id_seq; Type: SEQUENCE OWNED BY; Schema: public; Owner: -
--

ALTER SEQUENCE public.grade_inquiry_discussion_id_seq OWNED BY public.grade_inquiry_discussion.id;


--
-- Name: grade_override; Type: TABLE; Schema: public; Owner: -
--

CREATE TABLE public.grade_override (
    user_id character varying(255) NOT NULL,
    g_id character varying(255) NOT NULL,
    marks double precision NOT NULL,
    comment character varying
);


--
-- Name: gradeable; Type: TABLE; Schema: public; Owner: -
--

CREATE TABLE public.gradeable (
    g_id character varying(255) NOT NULL,
    g_title character varying(255) NOT NULL,
    g_instructions_url character varying NOT NULL,
    g_overall_ta_instructions character varying NOT NULL,
    g_gradeable_type integer NOT NULL,
    g_grader_assignment_method integer NOT NULL,
    g_ta_view_start_date timestamp(6) with time zone NOT NULL,
    g_grade_start_date timestamp(6) with time zone NOT NULL,
    g_grade_due_date timestamp(6) with time zone NOT NULL,
    g_grade_released_date timestamp(6) with time zone NOT NULL,
    g_min_grading_group integer NOT NULL,
    g_syllabus_bucket character varying(255) NOT NULL,
    g_allowed_minutes integer,
    g_allow_custom_marks boolean DEFAULT true NOT NULL,
    CONSTRAINT g_grade_due_date CHECK ((g_grade_due_date <= g_grade_released_date)),
    CONSTRAINT g_grade_start_date CHECK ((g_grade_start_date <= g_grade_due_date)),
    CONSTRAINT g_ta_view_start_date CHECK ((g_ta_view_start_date <= g_grade_start_date))
);


--
-- Name: gradeable_access; Type: TABLE; Schema: public; Owner: -
--

CREATE TABLE public.gradeable_access (
    id integer NOT NULL,
    g_id character varying(255) NOT NULL,
    user_id character varying(255),
    team_id character varying(255),
    accessor_id character varying(255),
    "timestamp" timestamp with time zone NOT NULL,
    CONSTRAINT access_team_id_check CHECK (((user_id IS NOT NULL) OR (team_id IS NOT NULL)))
);


--
-- Name: gradeable_access_id_seq; Type: SEQUENCE; Schema: public; Owner: -
--

CREATE SEQUENCE public.gradeable_access_id_seq
    AS integer
    START WITH 1
    INCREMENT BY 1
    NO MINVALUE
    NO MAXVALUE
    CACHE 1;


--
-- Name: gradeable_access_id_seq; Type: SEQUENCE OWNED BY; Schema: public; Owner: -
--

ALTER SEQUENCE public.gradeable_access_id_seq OWNED BY public.gradeable_access.id;


--
-- Name: gradeable_allowed_minutes_override; Type: TABLE; Schema: public; Owner: -
--

CREATE TABLE public.gradeable_allowed_minutes_override (
    g_id character varying(255) NOT NULL,
    user_id character varying(255) NOT NULL,
    allowed_minutes integer NOT NULL
);


--
-- Name: gradeable_anon; Type: TABLE; Schema: public; Owner: -
--

CREATE TABLE public.gradeable_anon (
    user_id character varying NOT NULL,
    g_id character varying(255) NOT NULL,
    anon_id character varying(255) NOT NULL
);


--
-- Name: gradeable_component; Type: TABLE; Schema: public; Owner: -
--

CREATE TABLE public.gradeable_component (
    gc_id integer NOT NULL,
    g_id character varying(255) NOT NULL,
    gc_title character varying(255) NOT NULL,
    gc_ta_comment character varying NOT NULL,
    gc_student_comment character varying NOT NULL,
    gc_lower_clamp numeric NOT NULL,
    gc_default numeric NOT NULL,
    gc_max_value numeric NOT NULL,
    gc_upper_clamp numeric NOT NULL,
    gc_is_text boolean NOT NULL,
    gc_is_peer boolean NOT NULL,
    gc_order integer NOT NULL,
    gc_page integer NOT NULL,
    gc_is_itempool_linked boolean DEFAULT false NOT NULL,
    gc_itempool character varying(100) DEFAULT ''::character varying NOT NULL
);


--
-- Name: gradeable_component_data; Type: TABLE; Schema: public; Owner: -
--

CREATE TABLE public.gradeable_component_data (
    gc_id integer NOT NULL,
    gd_id integer NOT NULL,
    gcd_score numeric NOT NULL,
    gcd_component_comment character varying NOT NULL,
    gcd_grader_id character varying(255) NOT NULL,
    gcd_graded_version integer,
    gcd_grade_time timestamp(6) with time zone NOT NULL,
    gcd_verifier_id character varying(255),
    gcd_verify_time timestamp without time zone
);


--
-- Name: gradeable_component_gc_id_seq; Type: SEQUENCE; Schema: public; Owner: -
--

CREATE SEQUENCE public.gradeable_component_gc_id_seq
    START WITH 1
    INCREMENT BY 1
    NO MINVALUE
    NO MAXVALUE
    CACHE 1;


--
-- Name: gradeable_component_gc_id_seq; Type: SEQUENCE OWNED BY; Schema: public; Owner: -
--

ALTER SEQUENCE public.gradeable_component_gc_id_seq OWNED BY public.gradeable_component.gc_id;


--
-- Name: gradeable_component_mark; Type: TABLE; Schema: public; Owner: -
--

CREATE TABLE public.gradeable_component_mark (
    gcm_id integer NOT NULL,
    gc_id integer NOT NULL,
    gcm_points numeric NOT NULL,
    gcm_note character varying NOT NULL,
    gcm_publish boolean DEFAULT false,
    gcm_order integer NOT NULL
);


--
-- Name: gradeable_component_mark_data; Type: TABLE; Schema: public; Owner: -
--

CREATE TABLE public.gradeable_component_mark_data (
    gc_id integer NOT NULL,
    gd_id integer NOT NULL,
    gcd_grader_id character varying(255) NOT NULL,
    gcm_id integer NOT NULL
);


--
-- Name: gradeable_component_mark_gcm_id_seq; Type: SEQUENCE; Schema: public; Owner: -
--

CREATE SEQUENCE public.gradeable_component_mark_gcm_id_seq
    START WITH 1
    INCREMENT BY 1
    NO MINVALUE
    NO MAXVALUE
    CACHE 1;


--
-- Name: gradeable_component_mark_gcm_id_seq; Type: SEQUENCE OWNED BY; Schema: public; Owner: -
--

ALTER SEQUENCE public.gradeable_component_mark_gcm_id_seq OWNED BY public.gradeable_component_mark.gcm_id;


--
-- Name: gradeable_data; Type: TABLE; Schema: public; Owner: -
--

CREATE TABLE public.gradeable_data (
    gd_id integer NOT NULL,
    g_id character varying(255) NOT NULL,
    gd_user_id character varying(255),
    gd_team_id character varying(255),
    gd_user_viewed_date timestamp(6) with time zone DEFAULT NULL::timestamp with time zone
);


--
-- Name: gradeable_data_gd_id_seq; Type: SEQUENCE; Schema: public; Owner: -
--

CREATE SEQUENCE public.gradeable_data_gd_id_seq
    START WITH 1
    INCREMENT BY 1
    NO MINVALUE
    NO MAXVALUE
    CACHE 1;


--
-- Name: gradeable_data_gd_id_seq; Type: SEQUENCE OWNED BY; Schema: public; Owner: -
--

ALTER SEQUENCE public.gradeable_data_gd_id_seq OWNED BY public.gradeable_data.gd_id;


--
-- Name: gradeable_data_overall_comment; Type: TABLE; Schema: public; Owner: -
--

CREATE TABLE public.gradeable_data_overall_comment (
    goc_id integer NOT NULL,
    g_id character varying(255) NOT NULL,
    goc_user_id character varying(255),
    goc_team_id character varying(255),
    goc_grader_id character varying(255) NOT NULL,
    goc_overall_comment character varying NOT NULL,
    CONSTRAINT goc_user_team_id_check CHECK (((goc_user_id IS NOT NULL) OR (goc_team_id IS NOT NULL)))
);


--
-- Name: gradeable_data_overall_comment_goc_id_seq; Type: SEQUENCE; Schema: public; Owner: -
--

CREATE SEQUENCE public.gradeable_data_overall_comment_goc_id_seq
    START WITH 1
    INCREMENT BY 1
    NO MINVALUE
    NO MAXVALUE
    CACHE 1;


--
-- Name: gradeable_data_overall_comment_goc_id_seq; Type: SEQUENCE OWNED BY; Schema: public; Owner: -
--

ALTER SEQUENCE public.gradeable_data_overall_comment_goc_id_seq OWNED BY public.gradeable_data_overall_comment.goc_id;


--
-- Name: gradeable_teams; Type: TABLE; Schema: public; Owner: -
--

CREATE TABLE public.gradeable_teams (
    team_id character varying(255) NOT NULL,
    g_id character varying(255) NOT NULL,
    anon_id character varying(255),
    registration_section character varying(255),
    rotating_section integer,
    team_name character varying(255) DEFAULT NULL::character varying
);


--
-- Name: grading_registration; Type: TABLE; Schema: public; Owner: -
--

CREATE TABLE public.grading_registration (
    sections_registration_id character varying(255) NOT NULL,
    user_id character varying NOT NULL
);


--
-- Name: grading_rotating; Type: TABLE; Schema: public; Owner: -
--

CREATE TABLE public.grading_rotating (
    sections_rotating_id integer NOT NULL,
    user_id character varying NOT NULL,
    g_id character varying NOT NULL
);


--
-- Name: late_day_exceptions; Type: TABLE; Schema: public; Owner: -
--

CREATE TABLE public.late_day_exceptions (
    user_id character varying(255) NOT NULL,
    g_id character varying(255) NOT NULL,
    late_day_exceptions integer NOT NULL
);


--
-- Name: late_days; Type: TABLE; Schema: public; Owner: -
--

CREATE TABLE public.late_days (
    user_id character varying(255) NOT NULL,
    allowed_late_days integer NOT NULL,
    since_timestamp date NOT NULL
);


--
-- Name: lichen; Type: TABLE; Schema: public; Owner: -
--

CREATE TABLE public.lichen (
    id integer NOT NULL,
    gradeable_id character varying(255) NOT NULL,
    config_id smallint NOT NULL,
    version character varying(255) NOT NULL,
    regex text,
    regex_dir_submissions boolean NOT NULL,
    regex_dir_results boolean NOT NULL,
    regex_dir_checkout boolean NOT NULL,
    language character varying(255) NOT NULL,
    threshold smallint NOT NULL,
    hash_size smallint NOT NULL,
    other_gradeables text,
    ignore_submissions text,
    last_run_timestamp timestamp with time zone DEFAULT now(),
    has_provided_code boolean DEFAULT false NOT NULL,
    other_gradeable_paths text,
    CONSTRAINT lichen_config_id_check CHECK ((config_id > 0)),
    CONSTRAINT lichen_hash_size_check CHECK ((hash_size > 1)),
    CONSTRAINT lichen_threshold_check CHECK ((threshold > 1))
);


--
-- Name: lichen_id_seq; Type: SEQUENCE; Schema: public; Owner: -
--

CREATE SEQUENCE public.lichen_id_seq
    AS integer
    START WITH 1
    INCREMENT BY 1
    NO MINVALUE
    NO MAXVALUE
    CACHE 1;


--
-- Name: lichen_id_seq; Type: SEQUENCE OWNED BY; Schema: public; Owner: -
--

ALTER SEQUENCE public.lichen_id_seq OWNED BY public.lichen.id;


--
-- Name: lichen_run_access; Type: TABLE; Schema: public; Owner: -
--

CREATE TABLE public.lichen_run_access (
    id integer NOT NULL,
    lichen_run_id integer NOT NULL,
    user_id character varying(255) NOT NULL,
    "timestamp" timestamp with time zone NOT NULL
);


--
-- Name: lichen_run_access_id_seq; Type: SEQUENCE; Schema: public; Owner: -
--

CREATE SEQUENCE public.lichen_run_access_id_seq
    AS integer
    START WITH 1
    INCREMENT BY 1
    NO MINVALUE
    NO MAXVALUE
    CACHE 1;


--
-- Name: lichen_run_access_id_seq; Type: SEQUENCE OWNED BY; Schema: public; Owner: -
--

ALTER SEQUENCE public.lichen_run_access_id_seq OWNED BY public.lichen_run_access.id;


--
-- Name: migrations_course; Type: TABLE; Schema: public; Owner: -
--

CREATE TABLE public.migrations_course (
    id character varying(100) NOT NULL,
    commit_time timestamp without time zone DEFAULT CURRENT_TIMESTAMP NOT NULL,
    status numeric(1,0) DEFAULT 0 NOT NULL
);


--
-- Name: notification_settings; Type: TABLE; Schema: public; Owner: -
--

CREATE TABLE public.notification_settings (
    user_id character varying NOT NULL,
    merge_threads boolean DEFAULT false NOT NULL,
    all_new_threads boolean DEFAULT false NOT NULL,
    all_new_posts boolean DEFAULT false NOT NULL,
    all_modifications_forum boolean DEFAULT false NOT NULL,
    reply_in_post_thread boolean DEFAULT false NOT NULL,
    team_invite boolean DEFAULT true NOT NULL,
    team_joined boolean DEFAULT true NOT NULL,
    team_member_submission boolean DEFAULT true NOT NULL,
    self_notification boolean DEFAULT false NOT NULL,
    merge_threads_email boolean DEFAULT false NOT NULL,
    all_new_threads_email boolean DEFAULT false NOT NULL,
    all_new_posts_email boolean DEFAULT false NOT NULL,
    all_modifications_forum_email boolean DEFAULT false NOT NULL,
    reply_in_post_thread_email boolean DEFAULT false NOT NULL,
    team_invite_email boolean DEFAULT true NOT NULL,
    team_joined_email boolean DEFAULT true NOT NULL,
    team_member_submission_email boolean DEFAULT true NOT NULL,
    self_notification_email boolean DEFAULT false NOT NULL
);


--
-- Name: notifications; Type: TABLE; Schema: public; Owner: -
--

CREATE TABLE public.notifications (
    id integer NOT NULL,
    component public.notifications_component NOT NULL,
    metadata text NOT NULL,
    content text NOT NULL,
    from_user_id character varying(255),
    to_user_id character varying(255) NOT NULL,
    created_at timestamp(0) with time zone NOT NULL,
    seen_at timestamp(0) with time zone
);


--
-- Name: notifications_id_seq; Type: SEQUENCE; Schema: public; Owner: -
--

CREATE SEQUENCE public.notifications_id_seq
    AS integer
    START WITH 1
    INCREMENT BY 1
    NO MINVALUE
    NO MAXVALUE
    CACHE 1;


--
-- Name: notifications_id_seq; Type: SEQUENCE OWNED BY; Schema: public; Owner: -
--

ALTER SEQUENCE public.notifications_id_seq OWNED BY public.notifications.id;


--
-- Name: peer_assign; Type: TABLE; Schema: public; Owner: -
--

CREATE TABLE public.peer_assign (
    g_id character varying NOT NULL,
    grader_id character varying NOT NULL,
    user_id character varying NOT NULL
);


--
-- Name: peer_feedback; Type: TABLE; Schema: public; Owner: -
--

CREATE TABLE public.peer_feedback (
    grader_id character varying(255) NOT NULL,
    user_id character varying(255) NOT NULL,
    g_id character varying(255) NOT NULL,
    feedback character varying(255)
);


--
-- Name: poll_options; Type: TABLE; Schema: public; Owner: -
--

CREATE TABLE public.poll_options (
    order_id integer NOT NULL,
    poll_id integer,
    response text NOT NULL,
    correct boolean NOT NULL,
    option_id integer NOT NULL
);


--
-- Name: poll_options_option_id_seq; Type: SEQUENCE; Schema: public; Owner: -
--

CREATE SEQUENCE public.poll_options_option_id_seq
    AS integer
    START WITH 1
    INCREMENT BY 1
    NO MINVALUE
    NO MAXVALUE
    CACHE 1;


--
-- Name: poll_options_option_id_seq; Type: SEQUENCE OWNED BY; Schema: public; Owner: -
--

ALTER SEQUENCE public.poll_options_option_id_seq OWNED BY public.poll_options.option_id;


--
-- Name: poll_responses; Type: TABLE; Schema: public; Owner: -
--

CREATE TABLE public.poll_responses (
    poll_id integer NOT NULL,
    student_id text NOT NULL,
    option_id integer NOT NULL,
    id integer NOT NULL
);


--
-- Name: poll_responses_id_seq; Type: SEQUENCE; Schema: public; Owner: -
--

CREATE SEQUENCE public.poll_responses_id_seq
    AS integer
    START WITH 1
    INCREMENT BY 1
    NO MINVALUE
    NO MAXVALUE
    CACHE 1;


--
-- Name: poll_responses_id_seq; Type: SEQUENCE OWNED BY; Schema: public; Owner: -
--

ALTER SEQUENCE public.poll_responses_id_seq OWNED BY public.poll_responses.id;


--
-- Name: polls; Type: TABLE; Schema: public; Owner: -
--

CREATE TABLE public.polls (
    poll_id integer NOT NULL,
    name text NOT NULL,
    question text NOT NULL,
    status text NOT NULL,
    release_date date NOT NULL,
    image_path text,
    question_type character varying(35) DEFAULT 'single-response-multiple-correct'::character varying,
    release_histogram character varying(10) DEFAULT 'never'::character varying,
    release_answer character varying(10) DEFAULT 'never'::character varying
);


--
-- Name: polls_poll_id_seq; Type: SEQUENCE; Schema: public; Owner: -
--

CREATE SEQUENCE public.polls_poll_id_seq
    AS integer
    START WITH 1
    INCREMENT BY 1
    NO MINVALUE
    NO MAXVALUE
    CACHE 1;


--
-- Name: polls_poll_id_seq; Type: SEQUENCE OWNED BY; Schema: public; Owner: -
--

ALTER SEQUENCE public.polls_poll_id_seq OWNED BY public.polls.poll_id;


--
-- Name: posts; Type: TABLE; Schema: public; Owner: -
--

CREATE TABLE public.posts (
    id integer NOT NULL,
    thread_id integer NOT NULL,
    parent_id integer DEFAULT '-1'::integer,
    author_user_id character varying NOT NULL,
    content text NOT NULL,
    "timestamp" timestamp(0) with time zone NOT NULL,
    anonymous boolean NOT NULL,
    deleted boolean DEFAULT false NOT NULL,
    endorsed_by character varying,
    type integer NOT NULL,
    has_attachment boolean NOT NULL,
    render_markdown boolean DEFAULT false NOT NULL
);


--
-- Name: posts_id_seq; Type: SEQUENCE; Schema: public; Owner: -
--

CREATE SEQUENCE public.posts_id_seq
    AS integer
    START WITH 1
    INCREMENT BY 1
    NO MINVALUE
    NO MAXVALUE
    CACHE 1;


--
-- Name: posts_id_seq; Type: SEQUENCE OWNED BY; Schema: public; Owner: -
--

ALTER SEQUENCE public.posts_id_seq OWNED BY public.posts.id;


--
-- Name: queue; Type: TABLE; Schema: public; Owner: -
--

CREATE TABLE public.queue (
    entry_id integer NOT NULL,
    current_state text NOT NULL,
    removal_type text,
    queue_code text NOT NULL,
    user_id text NOT NULL,
    name text NOT NULL,
    time_in timestamp with time zone NOT NULL,
    time_out timestamp with time zone,
    added_by text NOT NULL,
    help_started_by text,
    removed_by text,
    contact_info text,
    last_time_in_queue timestamp with time zone,
    time_help_start timestamp with time zone,
    paused boolean DEFAULT false NOT NULL,
    time_paused integer DEFAULT 0 NOT NULL,
    time_paused_start timestamp with time zone,
    star_type character varying(16) DEFAULT 'none'::character varying
);


--
-- Name: queue_entry_id_seq; Type: SEQUENCE; Schema: public; Owner: -
--

CREATE SEQUENCE public.queue_entry_id_seq
    AS integer
    START WITH 1
    INCREMENT BY 1
    NO MINVALUE
    NO MAXVALUE
    CACHE 1;


--
-- Name: queue_entry_id_seq; Type: SEQUENCE OWNED BY; Schema: public; Owner: -
--

ALTER SEQUENCE public.queue_entry_id_seq OWNED BY public.queue.entry_id;


--
-- Name: queue_settings; Type: TABLE; Schema: public; Owner: -
--

CREATE TABLE public.queue_settings (
    id integer NOT NULL,
    open boolean NOT NULL,
    code text NOT NULL,
    token text,
    regex_pattern character varying,
    contact_information boolean DEFAULT true NOT NULL,
    message character varying(400) DEFAULT NULL::character varying,
    message_sent_time timestamp with time zone
);


--
-- Name: queue_settings_id_seq; Type: SEQUENCE; Schema: public; Owner: -
--

CREATE SEQUENCE public.queue_settings_id_seq
    AS integer
    START WITH 1
    INCREMENT BY 1
    NO MINVALUE
    NO MAXVALUE
    CACHE 1;


--
-- Name: queue_settings_id_seq; Type: SEQUENCE OWNED BY; Schema: public; Owner: -
--

ALTER SEQUENCE public.queue_settings_id_seq OWNED BY public.queue_settings.id;


--
-- Name: sections_registration; Type: TABLE; Schema: public; Owner: -
--

CREATE TABLE public.sections_registration (
    sections_registration_id character varying(255) NOT NULL,
    course_section_id character varying(255) DEFAULT ''::character varying
);


--
-- Name: sections_rotating; Type: TABLE; Schema: public; Owner: -
--

CREATE TABLE public.sections_rotating (
    sections_rotating_id integer NOT NULL
);


--
-- Name: seeking_team; Type: TABLE; Schema: public; Owner: -
--

CREATE TABLE public.seeking_team (
    g_id character varying(255) NOT NULL,
    user_id character varying NOT NULL,
    message character varying
);


--
-- Name: solution_ta_notes; Type: TABLE; Schema: public; Owner: -
--

CREATE TABLE public.solution_ta_notes (
    g_id character varying(255) NOT NULL,
    component_id integer NOT NULL,
    solution_notes text NOT NULL,
    author character varying NOT NULL,
    edited_at timestamp(0) with time zone NOT NULL,
    itempool_item character varying(100) DEFAULT ''::character varying NOT NULL
);


--
-- Name: student_favorites; Type: TABLE; Schema: public; Owner: -
--

CREATE TABLE public.student_favorites (
    id integer NOT NULL,
    user_id character varying NOT NULL,
    thread_id integer
);


--
-- Name: student_favorites_id_seq; Type: SEQUENCE; Schema: public; Owner: -
--

CREATE SEQUENCE public.student_favorites_id_seq
    AS integer
    START WITH 1
    INCREMENT BY 1
    NO MINVALUE
    NO MAXVALUE
    CACHE 1;


--
-- Name: student_favorites_id_seq; Type: SEQUENCE OWNED BY; Schema: public; Owner: -
--

ALTER SEQUENCE public.student_favorites_id_seq OWNED BY public.student_favorites.id;


--
-- Name: teams; Type: TABLE; Schema: public; Owner: -
--

CREATE TABLE public.teams (
    team_id character varying(255) NOT NULL,
    user_id character varying(255) NOT NULL,
    state integer NOT NULL,
    last_viewed_time timestamp(6) with time zone DEFAULT NULL::timestamp with time zone
);


--
-- Name: thread_categories; Type: TABLE; Schema: public; Owner: -
--

CREATE TABLE public.thread_categories (
    thread_id integer NOT NULL,
    category_id integer NOT NULL
);


--
-- Name: threads; Type: TABLE; Schema: public; Owner: -
--

CREATE TABLE public.threads (
    id integer NOT NULL,
    title character varying NOT NULL,
    created_by character varying NOT NULL,
    pinned boolean DEFAULT false NOT NULL,
    deleted boolean DEFAULT false NOT NULL,
    merged_thread_id integer DEFAULT '-1'::integer,
    merged_post_id integer DEFAULT '-1'::integer,
    is_visible boolean NOT NULL,
    status integer DEFAULT 0 NOT NULL,
    lock_thread_date timestamp with time zone,
    pinned_expiration timestamp with time zone DEFAULT '1900-01-01 00:00:00-05'::timestamp with time zone NOT NULL,
    announced timestamp(6) with time zone DEFAULT NULL::timestamp with time zone,
    CONSTRAINT threads_status_check CHECK ((status = ANY (ARRAY['-1'::integer, 0, 1])))
);


--
-- Name: threads_id_seq; Type: SEQUENCE; Schema: public; Owner: -
--

CREATE SEQUENCE public.threads_id_seq
    AS integer
    START WITH 1
    INCREMENT BY 1
    NO MINVALUE
    NO MAXVALUE
    CACHE 1;


--
-- Name: threads_id_seq; Type: SEQUENCE OWNED BY; Schema: public; Owner: -
--

ALTER SEQUENCE public.threads_id_seq OWNED BY public.threads.id;


--
-- Name: users; Type: TABLE; Schema: public; Owner: -
--

CREATE TABLE public.users (
    user_id character varying NOT NULL,
    user_numeric_id character varying,
    user_givenname character varying NOT NULL,
    user_preferred_givenname character varying,
    user_familyname character varying NOT NULL,
    user_preferred_familyname character varying,
    user_email character varying NOT NULL,
    user_group integer NOT NULL,
    registration_section character varying(255),
    rotating_section integer,
    user_updated boolean DEFAULT false NOT NULL,
    instructor_updated boolean DEFAULT false NOT NULL,
    manual_registration boolean DEFAULT false,
    last_updated timestamp(6) with time zone,
    time_zone character varying DEFAULT 'NOT_SET/NOT_SET'::character varying NOT NULL,
    display_image_state character varying DEFAULT 'system'::character varying NOT NULL,
    registration_subsection character varying(255) DEFAULT ''::character varying NOT NULL,
    user_email_secondary character varying(255) DEFAULT ''::character varying NOT NULL,
    user_email_secondary_notify boolean DEFAULT false,
    registration_type character varying(255) DEFAULT 'graded'::character varying,
    user_pronouns character varying(255) DEFAULT ''::character varying,
    user_last_initial_format integer DEFAULT 0 NOT NULL,
    display_name_order character varying(255) DEFAULT 'GIVEN_F'::character varying NOT NULL,
    display_pronouns boolean DEFAULT false,
    CONSTRAINT check_registration_type CHECK (((registration_type)::text = ANY (ARRAY[('graded'::character varying)::text, ('audit'::character varying)::text, ('withdrawn'::character varying)::text, ('staff'::character varying)::text]))),
    CONSTRAINT users_user_group_check CHECK (((user_group >= 1) AND (user_group <= 4))),
    CONSTRAINT users_user_last_initial_format_check CHECK (((user_last_initial_format >= 0) AND (user_last_initial_format <= 3)))
);


--
-- Name: viewed_responses; Type: TABLE; Schema: public; Owner: -
--

CREATE TABLE public.viewed_responses (
    thread_id integer NOT NULL,
    user_id character varying NOT NULL,
    "timestamp" timestamp(0) with time zone NOT NULL
);


--
-- Name: calendar_messages id; Type: DEFAULT; Schema: public; Owner: -
--

ALTER TABLE ONLY public.calendar_messages ALTER COLUMN id SET DEFAULT nextval('public.calendar_messages_id_seq'::regclass);


--
-- Name: categories_list category_id; Type: DEFAULT; Schema: public; Owner: -
--

ALTER TABLE ONLY public.categories_list ALTER COLUMN category_id SET DEFAULT nextval('public.categories_list_category_id_seq'::regclass);


--
-- Name: course_materials id; Type: DEFAULT; Schema: public; Owner: -
--

ALTER TABLE ONLY public.course_materials ALTER COLUMN id SET DEFAULT nextval('public.course_materials_id_seq'::regclass);


--
-- Name: course_materials_access id; Type: DEFAULT; Schema: public; Owner: -
--

ALTER TABLE ONLY public.course_materials_access ALTER COLUMN id SET DEFAULT nextval('public.course_materials_access_id_seq'::regclass);


--
-- Name: grade_inquiries id; Type: DEFAULT; Schema: public; Owner: -
--

ALTER TABLE ONLY public.grade_inquiries ALTER COLUMN id SET DEFAULT nextval('public.grade_inquiries_id_seq'::regclass);


--
-- Name: grade_inquiry_discussion id; Type: DEFAULT; Schema: public; Owner: -
--

ALTER TABLE ONLY public.grade_inquiry_discussion ALTER COLUMN id SET DEFAULT nextval('public.grade_inquiry_discussion_id_seq'::regclass);


--
-- Name: gradeable_access id; Type: DEFAULT; Schema: public; Owner: -
--

ALTER TABLE ONLY public.gradeable_access ALTER COLUMN id SET DEFAULT nextval('public.gradeable_access_id_seq'::regclass);


--
-- Name: gradeable_component gc_id; Type: DEFAULT; Schema: public; Owner: -
--

ALTER TABLE ONLY public.gradeable_component ALTER COLUMN gc_id SET DEFAULT nextval('public.gradeable_component_gc_id_seq'::regclass);


--
-- Name: gradeable_component_mark gcm_id; Type: DEFAULT; Schema: public; Owner: -
--

ALTER TABLE ONLY public.gradeable_component_mark ALTER COLUMN gcm_id SET DEFAULT nextval('public.gradeable_component_mark_gcm_id_seq'::regclass);


--
-- Name: gradeable_data gd_id; Type: DEFAULT; Schema: public; Owner: -
--

ALTER TABLE ONLY public.gradeable_data ALTER COLUMN gd_id SET DEFAULT nextval('public.gradeable_data_gd_id_seq'::regclass);


--
-- Name: gradeable_data_overall_comment goc_id; Type: DEFAULT; Schema: public; Owner: -
--

ALTER TABLE ONLY public.gradeable_data_overall_comment ALTER COLUMN goc_id SET DEFAULT nextval('public.gradeable_data_overall_comment_goc_id_seq'::regclass);


--
-- Name: lichen id; Type: DEFAULT; Schema: public; Owner: -
--

ALTER TABLE ONLY public.lichen ALTER COLUMN id SET DEFAULT nextval('public.lichen_id_seq'::regclass);


--
-- Name: lichen_run_access id; Type: DEFAULT; Schema: public; Owner: -
--

ALTER TABLE ONLY public.lichen_run_access ALTER COLUMN id SET DEFAULT nextval('public.lichen_run_access_id_seq'::regclass);


--
-- Name: notifications id; Type: DEFAULT; Schema: public; Owner: -
--

ALTER TABLE ONLY public.notifications ALTER COLUMN id SET DEFAULT nextval('public.notifications_id_seq'::regclass);


--
-- Name: poll_options option_id; Type: DEFAULT; Schema: public; Owner: -
--

ALTER TABLE ONLY public.poll_options ALTER COLUMN option_id SET DEFAULT nextval('public.poll_options_option_id_seq'::regclass);


--
-- Name: poll_responses id; Type: DEFAULT; Schema: public; Owner: -
--

ALTER TABLE ONLY public.poll_responses ALTER COLUMN id SET DEFAULT nextval('public.poll_responses_id_seq'::regclass);


--
-- Name: polls poll_id; Type: DEFAULT; Schema: public; Owner: -
--

ALTER TABLE ONLY public.polls ALTER COLUMN poll_id SET DEFAULT nextval('public.polls_poll_id_seq'::regclass);


--
-- Name: posts id; Type: DEFAULT; Schema: public; Owner: -
--

ALTER TABLE ONLY public.posts ALTER COLUMN id SET DEFAULT nextval('public.posts_id_seq'::regclass);


--
-- Name: queue entry_id; Type: DEFAULT; Schema: public; Owner: -
--

ALTER TABLE ONLY public.queue ALTER COLUMN entry_id SET DEFAULT nextval('public.queue_entry_id_seq'::regclass);


--
-- Name: queue_settings id; Type: DEFAULT; Schema: public; Owner: -
--

ALTER TABLE ONLY public.queue_settings ALTER COLUMN id SET DEFAULT nextval('public.queue_settings_id_seq'::regclass);


--
-- Name: student_favorites id; Type: DEFAULT; Schema: public; Owner: -
--

ALTER TABLE ONLY public.student_favorites ALTER COLUMN id SET DEFAULT nextval('public.student_favorites_id_seq'::regclass);


--
-- Name: threads id; Type: DEFAULT; Schema: public; Owner: -
--

ALTER TABLE ONLY public.threads ALTER COLUMN id SET DEFAULT nextval('public.threads_id_seq'::regclass);


--
-- Name: autograding_metrics autograding_metrics_pkey; Type: CONSTRAINT; Schema: public; Owner: -
--

ALTER TABLE ONLY public.autograding_metrics
    ADD CONSTRAINT autograding_metrics_pkey PRIMARY KEY (user_id, team_id, g_id, testcase_id, g_version);


--
-- Name: categories_list categories_list_pk; Type: CONSTRAINT; Schema: public; Owner: -
--

ALTER TABLE ONLY public.categories_list
    ADD CONSTRAINT categories_list_pk PRIMARY KEY (category_id);


--
-- Name: categories_list category_unique; Type: CONSTRAINT; Schema: public; Owner: -
--

ALTER TABLE ONLY public.categories_list
    ADD CONSTRAINT category_unique UNIQUE (category_desc);


--
-- Name: course_materials course_materials_path_key; Type: CONSTRAINT; Schema: public; Owner: -
--

ALTER TABLE ONLY public.course_materials
    ADD CONSTRAINT course_materials_path_key UNIQUE (path);


--
-- Name: course_materials course_materials_pkey; Type: CONSTRAINT; Schema: public; Owner: -
--

ALTER TABLE ONLY public.course_materials
    ADD CONSTRAINT course_materials_pkey PRIMARY KEY (id);


--
-- Name: electronic_gradeable_data egd_g_user_team_id_unique; Type: CONSTRAINT; Schema: public; Owner: -
--

ALTER TABLE ONLY public.electronic_gradeable_data
    ADD CONSTRAINT egd_g_user_team_id_unique UNIQUE (g_id, user_id, team_id, g_version);


--
-- Name: electronic_gradeable_version egv_g_user_team_id_unique; Type: CONSTRAINT; Schema: public; Owner: -
--

ALTER TABLE ONLY public.electronic_gradeable_version
    ADD CONSTRAINT egv_g_user_team_id_unique UNIQUE (g_id, user_id, team_id);


--
-- Name: electronic_gradeable electronic_gradeable_g_id_pkey; Type: CONSTRAINT; Schema: public; Owner: -
--

ALTER TABLE ONLY public.electronic_gradeable
    ADD CONSTRAINT electronic_gradeable_g_id_pkey PRIMARY KEY (g_id);


--
-- Name: gradeable_data g_id_gd_team_id_unique; Type: CONSTRAINT; Schema: public; Owner: -
--

ALTER TABLE ONLY public.gradeable_data
    ADD CONSTRAINT g_id_gd_team_id_unique UNIQUE (g_id, gd_team_id);


--
-- Name: grade_inquiries grade_inquiries_pkey; Type: CONSTRAINT; Schema: public; Owner: -
--

ALTER TABLE ONLY public.grade_inquiries
    ADD CONSTRAINT grade_inquiries_pkey PRIMARY KEY (id);


--
-- Name: grade_inquiry_discussion grade_inquiry_discussion_pkey; Type: CONSTRAINT; Schema: public; Owner: -
--

ALTER TABLE ONLY public.grade_inquiry_discussion
    ADD CONSTRAINT grade_inquiry_discussion_pkey PRIMARY KEY (id);


--
-- Name: grade_override grade_override_pkey; Type: CONSTRAINT; Schema: public; Owner: -
--

ALTER TABLE ONLY public.grade_override
    ADD CONSTRAINT grade_override_pkey PRIMARY KEY (user_id, g_id);


--
-- Name: gradeable_access gradeable_access_pkey; Type: CONSTRAINT; Schema: public; Owner: -
--

ALTER TABLE ONLY public.gradeable_access
    ADD CONSTRAINT gradeable_access_pkey PRIMARY KEY (id);


--
-- Name: gradeable_anon gradeable_anon_pkey; Type: CONSTRAINT; Schema: public; Owner: -
--

ALTER TABLE ONLY public.gradeable_anon
    ADD CONSTRAINT gradeable_anon_pkey PRIMARY KEY (g_id, anon_id);


--
-- Name: gradeable_component_data gradeable_component_data_pkey; Type: CONSTRAINT; Schema: public; Owner: -
--

ALTER TABLE ONLY public.gradeable_component_data
    ADD CONSTRAINT gradeable_component_data_pkey PRIMARY KEY (gc_id, gd_id, gcd_grader_id);


--
-- Name: gradeable_component_mark_data gradeable_component_mark_data_pkey; Type: CONSTRAINT; Schema: public; Owner: -
--

ALTER TABLE ONLY public.gradeable_component_mark_data
    ADD CONSTRAINT gradeable_component_mark_data_pkey PRIMARY KEY (gcm_id, gc_id, gd_id, gcd_grader_id);


--
-- Name: gradeable_component_mark gradeable_component_mark_pkey; Type: CONSTRAINT; Schema: public; Owner: -
--

ALTER TABLE ONLY public.gradeable_component_mark
    ADD CONSTRAINT gradeable_component_mark_pkey PRIMARY KEY (gcm_id);


--
-- Name: gradeable_component gradeable_component_pkey; Type: CONSTRAINT; Schema: public; Owner: -
--

ALTER TABLE ONLY public.gradeable_component
    ADD CONSTRAINT gradeable_component_pkey PRIMARY KEY (gc_id);


--
-- Name: gradeable_data_overall_comment gradeable_data_overall_comment_pkey; Type: CONSTRAINT; Schema: public; Owner: -
--

ALTER TABLE ONLY public.gradeable_data_overall_comment
    ADD CONSTRAINT gradeable_data_overall_comment_pkey PRIMARY KEY (goc_id);


--
-- Name: gradeable_data_overall_comment gradeable_data_overall_comment_team_unique; Type: CONSTRAINT; Schema: public; Owner: -
--

ALTER TABLE ONLY public.gradeable_data_overall_comment
    ADD CONSTRAINT gradeable_data_overall_comment_team_unique UNIQUE (g_id, goc_team_id, goc_grader_id);


--
-- Name: gradeable_data_overall_comment gradeable_data_overall_comment_user_unique; Type: CONSTRAINT; Schema: public; Owner: -
--

ALTER TABLE ONLY public.gradeable_data_overall_comment
    ADD CONSTRAINT gradeable_data_overall_comment_user_unique UNIQUE (g_id, goc_user_id, goc_grader_id);


--
-- Name: gradeable_data gradeable_data_pkey; Type: CONSTRAINT; Schema: public; Owner: -
--

ALTER TABLE ONLY public.gradeable_data
    ADD CONSTRAINT gradeable_data_pkey PRIMARY KEY (gd_id);


--
-- Name: gradeable gradeable_pkey; Type: CONSTRAINT; Schema: public; Owner: -
--

ALTER TABLE ONLY public.gradeable
    ADD CONSTRAINT gradeable_pkey PRIMARY KEY (g_id);


--
-- Name: grade_inquiries gradeable_team_gc_id; Type: CONSTRAINT; Schema: public; Owner: -
--

ALTER TABLE ONLY public.grade_inquiries
    ADD CONSTRAINT gradeable_team_gc_id UNIQUE (team_id, g_id, gc_id);


--
-- Name: gradeable_teams gradeable_teams_pkey; Type: CONSTRAINT; Schema: public; Owner: -
--

ALTER TABLE ONLY public.gradeable_teams
    ADD CONSTRAINT gradeable_teams_pkey PRIMARY KEY (team_id);


--
-- Name: gradeable_data gradeable_unqiue; Type: CONSTRAINT; Schema: public; Owner: -
--

ALTER TABLE ONLY public.gradeable_data
    ADD CONSTRAINT gradeable_unqiue UNIQUE (g_id, gd_user_id);


--
-- Name: grade_inquiries gradeable_user_gc_id; Type: CONSTRAINT; Schema: public; Owner: -
--

ALTER TABLE ONLY public.grade_inquiries
    ADD CONSTRAINT gradeable_user_gc_id UNIQUE (user_id, g_id, gc_id);


--
-- Name: grading_registration grading_registration_pkey; Type: CONSTRAINT; Schema: public; Owner: -
--

ALTER TABLE ONLY public.grading_registration
    ADD CONSTRAINT grading_registration_pkey PRIMARY KEY (sections_registration_id, user_id);


--
-- Name: grading_rotating grading_rotating_pkey; Type: CONSTRAINT; Schema: public; Owner: -
--

ALTER TABLE ONLY public.grading_rotating
    ADD CONSTRAINT grading_rotating_pkey PRIMARY KEY (sections_rotating_id, user_id, g_id);


--
-- Name: late_day_exceptions late_day_exceptions_pkey; Type: CONSTRAINT; Schema: public; Owner: -
--

ALTER TABLE ONLY public.late_day_exceptions
    ADD CONSTRAINT late_day_exceptions_pkey PRIMARY KEY (g_id, user_id);


--
-- Name: late_days late_days_pkey; Type: CONSTRAINT; Schema: public; Owner: -
--

ALTER TABLE ONLY public.late_days
    ADD CONSTRAINT late_days_pkey PRIMARY KEY (user_id, since_timestamp);


--
-- Name: late_day_cache ldc_g_team_id_unique; Type: CONSTRAINT; Schema: public; Owner: -
--

ALTER TABLE ONLY public.late_day_cache
    ADD CONSTRAINT ldc_g_team_id_unique UNIQUE (g_id, user_id, team_id);


--
-- Name: lichen lichen_gradeable_id_config_id_key; Type: CONSTRAINT; Schema: public; Owner: -
--

ALTER TABLE ONLY public.lichen
    ADD CONSTRAINT lichen_gradeable_id_config_id_key UNIQUE (gradeable_id, config_id);


--
-- Name: lichen lichen_pkey; Type: CONSTRAINT; Schema: public; Owner: -
--

ALTER TABLE ONLY public.lichen
    ADD CONSTRAINT lichen_pkey PRIMARY KEY (id);


--
-- Name: lichen_run_access lichen_run_access_pkey; Type: CONSTRAINT; Schema: public; Owner: -
--

ALTER TABLE ONLY public.lichen_run_access
    ADD CONSTRAINT lichen_run_access_pkey PRIMARY KEY (id);


--
-- Name: migrations_course migrations_course_pkey; Type: CONSTRAINT; Schema: public; Owner: -
--

ALTER TABLE ONLY public.migrations_course
    ADD CONSTRAINT migrations_course_pkey PRIMARY KEY (id);


--
-- Name: notification_settings notification_settings_pkey; Type: CONSTRAINT; Schema: public; Owner: -
--

ALTER TABLE ONLY public.notification_settings
    ADD CONSTRAINT notification_settings_pkey PRIMARY KEY (user_id);


--
-- Name: notifications notifications_pkey; Type: CONSTRAINT; Schema: public; Owner: -
--

ALTER TABLE ONLY public.notifications
    ADD CONSTRAINT notifications_pkey PRIMARY KEY (id);


--
-- Name: peer_assign peer_assign_pkey; Type: CONSTRAINT; Schema: public; Owner: -
--

ALTER TABLE ONLY public.peer_assign
    ADD CONSTRAINT peer_assign_pkey PRIMARY KEY (g_id, grader_id, user_id);


--
-- Name: peer_feedback peer_feedback_pkey; Type: CONSTRAINT; Schema: public; Owner: -
--

ALTER TABLE ONLY public.peer_feedback
    ADD CONSTRAINT peer_feedback_pkey PRIMARY KEY (g_id, grader_id, user_id);


--
-- Name: course_materials_sections pk_course_material_section; Type: CONSTRAINT; Schema: public; Owner: -
--

ALTER TABLE ONLY public.course_materials_sections
    ADD CONSTRAINT pk_course_material_section PRIMARY KEY (course_material_id, section_id);


--
-- Name: poll_options poll_options_pkey; Type: CONSTRAINT; Schema: public; Owner: -
--

ALTER TABLE ONLY public.poll_options
    ADD CONSTRAINT poll_options_pkey PRIMARY KEY (option_id);


--
-- Name: poll_responses poll_responses_pkey; Type: CONSTRAINT; Schema: public; Owner: -
--

ALTER TABLE ONLY public.poll_responses
    ADD CONSTRAINT poll_responses_pkey PRIMARY KEY (id);


--
-- Name: polls polls_pkey; Type: CONSTRAINT; Schema: public; Owner: -
--

ALTER TABLE ONLY public.polls
    ADD CONSTRAINT polls_pkey PRIMARY KEY (poll_id);


--
-- Name: posts posts_pk; Type: CONSTRAINT; Schema: public; Owner: -
--

ALTER TABLE ONLY public.posts
    ADD CONSTRAINT posts_pk PRIMARY KEY (id);


--
-- Name: queue queue_pkey; Type: CONSTRAINT; Schema: public; Owner: -
--

ALTER TABLE ONLY public.queue
    ADD CONSTRAINT queue_pkey PRIMARY KEY (entry_id);


--
-- Name: queue_settings queue_settings_pkey; Type: CONSTRAINT; Schema: public; Owner: -
--

ALTER TABLE ONLY public.queue_settings
    ADD CONSTRAINT queue_settings_pkey PRIMARY KEY (id);


--
-- Name: sections_registration sections_registration_pkey; Type: CONSTRAINT; Schema: public; Owner: -
--

ALTER TABLE ONLY public.sections_registration
    ADD CONSTRAINT sections_registration_pkey PRIMARY KEY (sections_registration_id);


--
-- Name: sections_rotating sections_rotating_pkey; Type: CONSTRAINT; Schema: public; Owner: -
--

ALTER TABLE ONLY public.sections_rotating
    ADD CONSTRAINT sections_rotating_pkey PRIMARY KEY (sections_rotating_id);


--
-- Name: seeking_team seeking_team_pkey; Type: CONSTRAINT; Schema: public; Owner: -
--

ALTER TABLE ONLY public.seeking_team
    ADD CONSTRAINT seeking_team_pkey PRIMARY KEY (g_id, user_id);


--
-- Name: student_favorites student_favorites_pk; Type: CONSTRAINT; Schema: public; Owner: -
--

ALTER TABLE ONLY public.student_favorites
    ADD CONSTRAINT student_favorites_pk PRIMARY KEY (id);


--
-- Name: teams teams_pkey; Type: CONSTRAINT; Schema: public; Owner: -
--

ALTER TABLE ONLY public.teams
    ADD CONSTRAINT teams_pkey PRIMARY KEY (team_id, user_id);


--
-- Name: thread_categories thread_and_category_unique; Type: CONSTRAINT; Schema: public; Owner: -
--

ALTER TABLE ONLY public.thread_categories
    ADD CONSTRAINT thread_and_category_unique UNIQUE (thread_id, category_id);


--
-- Name: threads threads_pk; Type: CONSTRAINT; Schema: public; Owner: -
--

ALTER TABLE ONLY public.threads
    ADD CONSTRAINT threads_pk PRIMARY KEY (id);


--
-- Name: student_favorites user_and_thread_unique; Type: CONSTRAINT; Schema: public; Owner: -
--

ALTER TABLE ONLY public.student_favorites
    ADD CONSTRAINT user_and_thread_unique UNIQUE (user_id, thread_id);


--
-- Name: users users_pkey; Type: CONSTRAINT; Schema: public; Owner: -
--

ALTER TABLE ONLY public.users
    ADD CONSTRAINT users_pkey PRIMARY KEY (user_id);


--
-- Name: viewed_responses viewed_responses_pkey; Type: CONSTRAINT; Schema: public; Owner: -
--

ALTER TABLE ONLY public.viewed_responses
    ADD CONSTRAINT viewed_responses_pkey PRIMARY KEY (thread_id, user_id);


--
-- Name: forum_posts_history_edit_timestamp_index; Type: INDEX; Schema: public; Owner: -
--

CREATE INDEX forum_posts_history_edit_timestamp_index ON public.forum_posts_history USING btree (edit_timestamp DESC);


--
-- Name: forum_posts_history_post_id_index; Type: INDEX; Schema: public; Owner: -
--

CREATE INDEX forum_posts_history_post_id_index ON public.forum_posts_history USING btree (post_id);


--
-- Name: gradeable_allowed_minutes_override_g_id_idx; Type: INDEX; Schema: public; Owner: -
--

CREATE INDEX gradeable_allowed_minutes_override_g_id_idx ON public.gradeable_allowed_minutes_override USING btree (g_id);


--
-- Name: gradeable_component_data_gd; Type: INDEX; Schema: public; Owner: -
--

CREATE INDEX gradeable_component_data_gd ON public.gradeable_component_data USING btree (gd_id);


--
-- Name: gradeable_component_data_no_grader_index; Type: INDEX; Schema: public; Owner: -
--

CREATE INDEX gradeable_component_data_no_grader_index ON public.gradeable_component_data USING btree (gc_id, gd_id);


--
-- Name: gradeable_component_mark_data_gcm_id_idx; Type: INDEX; Schema: public; Owner: -
--

CREATE INDEX gradeable_component_mark_data_gcm_id_idx ON public.gradeable_component_mark_data USING btree (gcm_id);


--
-- Name: gradeable_component_mark_data_gd_id_idx; Type: INDEX; Schema: public; Owner: -
--

CREATE INDEX gradeable_component_mark_data_gd_id_idx ON public.gradeable_component_mark_data USING btree (gd_id);


--
-- Name: gradeable_team_unique; Type: INDEX; Schema: public; Owner: -
--

CREATE UNIQUE INDEX gradeable_team_unique ON public.grade_inquiries USING btree (team_id, g_id) WHERE (gc_id IS NULL);


--
-- Name: gradeable_user_unique; Type: INDEX; Schema: public; Owner: -
--

CREATE UNIQUE INDEX gradeable_user_unique ON public.grade_inquiries USING btree (user_id, g_id) WHERE (gc_id IS NULL);


--
-- Name: grading_registration_user_id_idx; Type: INDEX; Schema: public; Owner: -
--

CREATE INDEX grading_registration_user_id_idx ON public.grading_registration USING btree (user_id);


--
-- Name: grading_registration_user_id_index; Type: INDEX; Schema: public; Owner: -
--

CREATE INDEX grading_registration_user_id_index ON public.grading_registration USING btree (user_id);


--
-- Name: ldc_g_user_id_unique; Type: INDEX; Schema: public; Owner: -
--

CREATE UNIQUE INDEX ldc_g_user_id_unique ON public.late_day_cache USING btree (g_id, user_id) WHERE (team_id IS NULL);


--
-- Name: notifications_to_user_id_index; Type: INDEX; Schema: public; Owner: -
--

CREATE INDEX notifications_to_user_id_index ON public.notifications USING btree (to_user_id);


--
-- Name: users_user_numeric_id_idx; Type: INDEX; Schema: public; Owner: -
--

CREATE INDEX users_user_numeric_id_idx ON public.users USING btree (user_numeric_id);


--
<<<<<<< HEAD
=======
-- Name: users add_course_user; Type: TRIGGER; Schema: public; Owner: -
--

CREATE TRIGGER add_course_user AFTER INSERT OR UPDATE ON public.users FOR EACH ROW EXECUTE PROCEDURE public.add_course_user();


--
>>>>>>> 038d9acf
-- Name: electronic_gradeable electronic_gradeable_change; Type: TRIGGER; Schema: public; Owner: -
--

CREATE TRIGGER electronic_gradeable_change AFTER INSERT OR UPDATE OF eg_submission_due_date, eg_has_due_date, eg_allow_late_submission, eg_late_days ON public.electronic_gradeable FOR EACH ROW EXECUTE PROCEDURE public.electronic_gradeable_change();


--
-- Name: gradeable gradeable_delete; Type: TRIGGER; Schema: public; Owner: -
--

CREATE TRIGGER gradeable_delete BEFORE DELETE ON public.gradeable FOR EACH ROW EXECUTE PROCEDURE public.gradeable_delete();


--
-- Name: electronic_gradeable_version gradeable_version_change; Type: TRIGGER; Schema: public; Owner: -
--

CREATE TRIGGER gradeable_version_change AFTER INSERT OR DELETE OR UPDATE ON public.electronic_gradeable_version FOR EACH ROW EXECUTE PROCEDURE public.gradeable_version_change();


--
-- Name: late_day_exceptions late_day_extension_change; Type: TRIGGER; Schema: public; Owner: -
--

CREATE TRIGGER late_day_extension_change AFTER INSERT OR DELETE OR UPDATE ON public.late_day_exceptions FOR EACH ROW EXECUTE PROCEDURE public.late_day_extension_change();


--
-- Name: late_days late_days_allowed_change; Type: TRIGGER; Schema: public; Owner: -
--

CREATE TRIGGER late_days_allowed_change AFTER INSERT OR DELETE OR UPDATE ON public.late_days FOR EACH ROW EXECUTE PROCEDURE public.late_days_allowed_change();


--
-- Name: electronic_gradeable_data electronic_gradeable_data_gid; Type: FK CONSTRAINT; Schema: public; Owner: -
--

ALTER TABLE ONLY public.electronic_gradeable_data
    ADD CONSTRAINT electronic_gradeable_data_gid FOREIGN KEY (g_id) REFERENCES public.gradeable(g_id) ON UPDATE CASCADE ON DELETE CASCADE;


--
-- Name: electronic_gradeable_data electronic_gradeable_data_team; Type: FK CONSTRAINT; Schema: public; Owner: -
--

ALTER TABLE ONLY public.electronic_gradeable_data
    ADD CONSTRAINT electronic_gradeable_data_team FOREIGN KEY (team_id) REFERENCES public.gradeable_teams(team_id) ON UPDATE CASCADE;


--
-- Name: electronic_gradeable_data electronic_gradeable_data_user; Type: FK CONSTRAINT; Schema: public; Owner: -
--

ALTER TABLE ONLY public.electronic_gradeable_data
    ADD CONSTRAINT electronic_gradeable_data_user FOREIGN KEY (user_id) REFERENCES public.users(user_id) ON UPDATE CASCADE;


--
-- Name: electronic_gradeable electronic_gradeable_g_id_fkey; Type: FK CONSTRAINT; Schema: public; Owner: -
--

ALTER TABLE ONLY public.electronic_gradeable
    ADD CONSTRAINT electronic_gradeable_g_id_fkey FOREIGN KEY (g_id) REFERENCES public.gradeable(g_id) ON DELETE CASCADE;


--
-- Name: electronic_gradeable_version electronic_gradeable_version; Type: FK CONSTRAINT; Schema: public; Owner: -
--

ALTER TABLE ONLY public.electronic_gradeable_version
    ADD CONSTRAINT electronic_gradeable_version FOREIGN KEY (g_id, user_id, team_id, active_version) REFERENCES public.electronic_gradeable_data(g_id, user_id, team_id, g_version) ON UPDATE CASCADE ON DELETE CASCADE;


--
-- Name: electronic_gradeable_version electronic_gradeable_version_g_id; Type: FK CONSTRAINT; Schema: public; Owner: -
--

ALTER TABLE ONLY public.electronic_gradeable_version
    ADD CONSTRAINT electronic_gradeable_version_g_id FOREIGN KEY (g_id) REFERENCES public.gradeable(g_id) ON DELETE CASCADE;


--
-- Name: electronic_gradeable_version electronic_gradeable_version_team; Type: FK CONSTRAINT; Schema: public; Owner: -
--

ALTER TABLE ONLY public.electronic_gradeable_version
    ADD CONSTRAINT electronic_gradeable_version_team FOREIGN KEY (team_id) REFERENCES public.gradeable_teams(team_id) ON UPDATE CASCADE;


--
-- Name: electronic_gradeable_version electronic_gradeable_version_user; Type: FK CONSTRAINT; Schema: public; Owner: -
--

ALTER TABLE ONLY public.electronic_gradeable_version
    ADD CONSTRAINT electronic_gradeable_version_user FOREIGN KEY (user_id) REFERENCES public.users(user_id) ON UPDATE CASCADE;


--
-- Name: course_materials_sections fk_course_material_id; Type: FK CONSTRAINT; Schema: public; Owner: -
--

ALTER TABLE ONLY public.course_materials_sections
    ADD CONSTRAINT fk_course_material_id FOREIGN KEY (course_material_id) REFERENCES public.course_materials(id) ON DELETE CASCADE;


--
-- Name: course_materials_access fk_course_material_id; Type: FK CONSTRAINT; Schema: public; Owner: -
--

ALTER TABLE ONLY public.course_materials_access
    ADD CONSTRAINT fk_course_material_id FOREIGN KEY (course_material_id) REFERENCES public.course_materials(id);


--
-- Name: electronic_gradeable fk_depends_on; Type: FK CONSTRAINT; Schema: public; Owner: -
--

ALTER TABLE ONLY public.electronic_gradeable
    ADD CONSTRAINT fk_depends_on FOREIGN KEY (eg_depends_on) REFERENCES public.electronic_gradeable(g_id);


--
-- Name: lichen fk_gradeable_id; Type: FK CONSTRAINT; Schema: public; Owner: -
--

ALTER TABLE ONLY public.lichen
    ADD CONSTRAINT fk_gradeable_id FOREIGN KEY (gradeable_id) REFERENCES public.gradeable(g_id) ON DELETE CASCADE;


--
-- Name: lichen_run_access fk_lichen_run_id; Type: FK CONSTRAINT; Schema: public; Owner: -
--

ALTER TABLE ONLY public.lichen_run_access
    ADD CONSTRAINT fk_lichen_run_id FOREIGN KEY (lichen_run_id) REFERENCES public.lichen(id) ON DELETE CASCADE;


--
-- Name: course_materials_sections fk_section_id; Type: FK CONSTRAINT; Schema: public; Owner: -
--

ALTER TABLE ONLY public.course_materials_sections
    ADD CONSTRAINT fk_section_id FOREIGN KEY (section_id) REFERENCES public.sections_registration(sections_registration_id) ON DELETE CASCADE;


--
-- Name: course_materials_access fk_user_id; Type: FK CONSTRAINT; Schema: public; Owner: -
--

ALTER TABLE ONLY public.course_materials_access
    ADD CONSTRAINT fk_user_id FOREIGN KEY (user_id) REFERENCES public.users(user_id);


--
-- Name: gradeable_allowed_minutes_override fk_user_id; Type: FK CONSTRAINT; Schema: public; Owner: -
--

ALTER TABLE ONLY public.gradeable_allowed_minutes_override
    ADD CONSTRAINT fk_user_id FOREIGN KEY (user_id) REFERENCES public.users(user_id);


--
-- Name: forum_posts_history forum_posts_history_edit_author_fk; Type: FK CONSTRAINT; Schema: public; Owner: -
--

ALTER TABLE ONLY public.forum_posts_history
    ADD CONSTRAINT forum_posts_history_edit_author_fk FOREIGN KEY (edit_author) REFERENCES public.users(user_id);


--
-- Name: forum_posts_history forum_posts_history_post_id_fk; Type: FK CONSTRAINT; Schema: public; Owner: -
--

ALTER TABLE ONLY public.forum_posts_history
    ADD CONSTRAINT forum_posts_history_post_id_fk FOREIGN KEY (post_id) REFERENCES public.posts(id);


--
-- Name: grade_inquiries grade_inquiries_fk0; Type: FK CONSTRAINT; Schema: public; Owner: -
--

ALTER TABLE ONLY public.grade_inquiries
    ADD CONSTRAINT grade_inquiries_fk0 FOREIGN KEY (g_id) REFERENCES public.gradeable(g_id);


--
-- Name: grade_inquiries grade_inquiries_fk1; Type: FK CONSTRAINT; Schema: public; Owner: -
--

ALTER TABLE ONLY public.grade_inquiries
    ADD CONSTRAINT grade_inquiries_fk1 FOREIGN KEY (user_id) REFERENCES public.users(user_id);


--
-- Name: grade_inquiries grade_inquiries_fk2; Type: FK CONSTRAINT; Schema: public; Owner: -
--

ALTER TABLE ONLY public.grade_inquiries
    ADD CONSTRAINT grade_inquiries_fk2 FOREIGN KEY (team_id) REFERENCES public.gradeable_teams(team_id);


--
-- Name: grade_inquiries grade_inquiries_fk3; Type: FK CONSTRAINT; Schema: public; Owner: -
--

ALTER TABLE ONLY public.grade_inquiries
    ADD CONSTRAINT grade_inquiries_fk3 FOREIGN KEY (gc_id) REFERENCES public.gradeable_component(gc_id);


--
-- Name: grade_inquiry_discussion grade_inquiry_discussion_fk0; Type: FK CONSTRAINT; Schema: public; Owner: -
--

ALTER TABLE ONLY public.grade_inquiry_discussion
    ADD CONSTRAINT grade_inquiry_discussion_fk0 FOREIGN KEY (grade_inquiry_id) REFERENCES public.grade_inquiries(id);


--
-- Name: grade_inquiry_discussion grade_inquiry_discussion_fk1; Type: FK CONSTRAINT; Schema: public; Owner: -
--

ALTER TABLE ONLY public.grade_inquiry_discussion
    ADD CONSTRAINT grade_inquiry_discussion_fk1 FOREIGN KEY (user_id) REFERENCES public.users(user_id);


--
-- Name: grade_inquiry_discussion grade_inquiry_discussion_grade_inquiries_id_fk; Type: FK CONSTRAINT; Schema: public; Owner: -
--

ALTER TABLE ONLY public.grade_inquiry_discussion
    ADD CONSTRAINT grade_inquiry_discussion_grade_inquiries_id_fk FOREIGN KEY (grade_inquiry_id) REFERENCES public.grade_inquiries(id) ON UPDATE CASCADE;


--
-- Name: grade_override grade_override_g_id_fkey; Type: FK CONSTRAINT; Schema: public; Owner: -
--

ALTER TABLE ONLY public.grade_override
    ADD CONSTRAINT grade_override_g_id_fkey FOREIGN KEY (g_id) REFERENCES public.gradeable(g_id) ON DELETE CASCADE;


--
-- Name: grade_override grade_override_user_id_fkey; Type: FK CONSTRAINT; Schema: public; Owner: -
--

ALTER TABLE ONLY public.grade_override
    ADD CONSTRAINT grade_override_user_id_fkey FOREIGN KEY (user_id) REFERENCES public.users(user_id) ON UPDATE CASCADE;


--
-- Name: gradeable_access gradeable_access_fk0; Type: FK CONSTRAINT; Schema: public; Owner: -
--

ALTER TABLE ONLY public.gradeable_access
    ADD CONSTRAINT gradeable_access_fk0 FOREIGN KEY (g_id) REFERENCES public.gradeable(g_id) ON DELETE CASCADE;


--
-- Name: gradeable_access gradeable_access_fk1; Type: FK CONSTRAINT; Schema: public; Owner: -
--

ALTER TABLE ONLY public.gradeable_access
    ADD CONSTRAINT gradeable_access_fk1 FOREIGN KEY (user_id) REFERENCES public.users(user_id) ON DELETE CASCADE;


--
-- Name: gradeable_access gradeable_access_fk2; Type: FK CONSTRAINT; Schema: public; Owner: -
--

ALTER TABLE ONLY public.gradeable_access
    ADD CONSTRAINT gradeable_access_fk2 FOREIGN KEY (team_id) REFERENCES public.gradeable_teams(team_id);


--
-- Name: gradeable_access gradeable_access_fk3; Type: FK CONSTRAINT; Schema: public; Owner: -
--

ALTER TABLE ONLY public.gradeable_access
    ADD CONSTRAINT gradeable_access_fk3 FOREIGN KEY (accessor_id) REFERENCES public.users(user_id) ON DELETE CASCADE;


--
-- Name: gradeable_anon gradeable_anon_g_id_fkey; Type: FK CONSTRAINT; Schema: public; Owner: -
--

ALTER TABLE ONLY public.gradeable_anon
    ADD CONSTRAINT gradeable_anon_g_id_fkey FOREIGN KEY (g_id) REFERENCES public.gradeable(g_id) ON UPDATE CASCADE;


--
-- Name: gradeable_anon gradeable_anon_user_id_fkey; Type: FK CONSTRAINT; Schema: public; Owner: -
--

ALTER TABLE ONLY public.gradeable_anon
    ADD CONSTRAINT gradeable_anon_user_id_fkey FOREIGN KEY (user_id) REFERENCES public.users(user_id) ON UPDATE CASCADE;


--
-- Name: gradeable_component_data gradeable_component_data_gc_id_fkey; Type: FK CONSTRAINT; Schema: public; Owner: -
--

ALTER TABLE ONLY public.gradeable_component_data
    ADD CONSTRAINT gradeable_component_data_gc_id_fkey FOREIGN KEY (gc_id) REFERENCES public.gradeable_component(gc_id) ON DELETE CASCADE;


--
-- Name: gradeable_component_data gradeable_component_data_gcd_grader_id_fkey; Type: FK CONSTRAINT; Schema: public; Owner: -
--

ALTER TABLE ONLY public.gradeable_component_data
    ADD CONSTRAINT gradeable_component_data_gcd_grader_id_fkey FOREIGN KEY (gcd_grader_id) REFERENCES public.users(user_id) ON UPDATE CASCADE;


--
-- Name: gradeable_component_data gradeable_component_data_gd_id_fkey; Type: FK CONSTRAINT; Schema: public; Owner: -
--

ALTER TABLE ONLY public.gradeable_component_data
    ADD CONSTRAINT gradeable_component_data_gd_id_fkey FOREIGN KEY (gd_id) REFERENCES public.gradeable_data(gd_id) ON DELETE CASCADE;


--
-- Name: gradeable_component_data gradeable_component_data_verifier_id_fkey; Type: FK CONSTRAINT; Schema: public; Owner: -
--

ALTER TABLE ONLY public.gradeable_component_data
    ADD CONSTRAINT gradeable_component_data_verifier_id_fkey FOREIGN KEY (gcd_verifier_id) REFERENCES public.users(user_id);


--
-- Name: gradeable_component gradeable_component_g_id_fkey; Type: FK CONSTRAINT; Schema: public; Owner: -
--

ALTER TABLE ONLY public.gradeable_component
    ADD CONSTRAINT gradeable_component_g_id_fkey FOREIGN KEY (g_id) REFERENCES public.gradeable(g_id) ON DELETE CASCADE;


--
-- Name: gradeable_component_mark_data gradeable_component_mark_data_gcm_id_fkey; Type: FK CONSTRAINT; Schema: public; Owner: -
--

ALTER TABLE ONLY public.gradeable_component_mark_data
    ADD CONSTRAINT gradeable_component_mark_data_gcm_id_fkey FOREIGN KEY (gcm_id) REFERENCES public.gradeable_component_mark(gcm_id) ON DELETE CASCADE;


--
-- Name: gradeable_component_mark_data gradeable_component_mark_data_gd_id_and_gc_id_fkey; Type: FK CONSTRAINT; Schema: public; Owner: -
--

ALTER TABLE ONLY public.gradeable_component_mark_data
    ADD CONSTRAINT gradeable_component_mark_data_gd_id_and_gc_id_fkey FOREIGN KEY (gd_id, gc_id, gcd_grader_id) REFERENCES public.gradeable_component_data(gd_id, gc_id, gcd_grader_id) ON UPDATE CASCADE ON DELETE CASCADE;


--
-- Name: gradeable_component_mark gradeable_component_mark_gc_id_fkey; Type: FK CONSTRAINT; Schema: public; Owner: -
--

ALTER TABLE ONLY public.gradeable_component_mark
    ADD CONSTRAINT gradeable_component_mark_gc_id_fkey FOREIGN KEY (gc_id) REFERENCES public.gradeable_component(gc_id) ON DELETE CASCADE;


--
-- Name: gradeable_data gradeable_data_g_id_fkey; Type: FK CONSTRAINT; Schema: public; Owner: -
--

ALTER TABLE ONLY public.gradeable_data
    ADD CONSTRAINT gradeable_data_g_id_fkey FOREIGN KEY (g_id) REFERENCES public.gradeable(g_id) ON DELETE CASCADE;


--
-- Name: gradeable_data gradeable_data_gd_team_id_fkey; Type: FK CONSTRAINT; Schema: public; Owner: -
--

ALTER TABLE ONLY public.gradeable_data
    ADD CONSTRAINT gradeable_data_gd_team_id_fkey FOREIGN KEY (gd_team_id) REFERENCES public.gradeable_teams(team_id) ON UPDATE CASCADE;


--
-- Name: gradeable_data gradeable_data_gd_user_id_fkey; Type: FK CONSTRAINT; Schema: public; Owner: -
--

ALTER TABLE ONLY public.gradeable_data
    ADD CONSTRAINT gradeable_data_gd_user_id_fkey FOREIGN KEY (gd_user_id) REFERENCES public.users(user_id) ON UPDATE CASCADE;


--
-- Name: gradeable_data_overall_comment gradeable_data_overall_comment_g_id_fkey; Type: FK CONSTRAINT; Schema: public; Owner: -
--

ALTER TABLE ONLY public.gradeable_data_overall_comment
    ADD CONSTRAINT gradeable_data_overall_comment_g_id_fkey FOREIGN KEY (g_id) REFERENCES public.gradeable(g_id) ON DELETE CASCADE;


--
-- Name: gradeable_data_overall_comment gradeable_data_overall_comment_goc_grader_id; Type: FK CONSTRAINT; Schema: public; Owner: -
--

ALTER TABLE ONLY public.gradeable_data_overall_comment
    ADD CONSTRAINT gradeable_data_overall_comment_goc_grader_id FOREIGN KEY (goc_grader_id) REFERENCES public.users(user_id) ON DELETE CASCADE;


--
-- Name: gradeable_data_overall_comment gradeable_data_overall_comment_goc_team_id_fkey; Type: FK CONSTRAINT; Schema: public; Owner: -
--

ALTER TABLE ONLY public.gradeable_data_overall_comment
    ADD CONSTRAINT gradeable_data_overall_comment_goc_team_id_fkey FOREIGN KEY (goc_team_id) REFERENCES public.gradeable_teams(team_id) ON DELETE CASCADE;


--
-- Name: gradeable_data_overall_comment gradeable_data_overall_comment_goc_user_id_fkey; Type: FK CONSTRAINT; Schema: public; Owner: -
--

ALTER TABLE ONLY public.gradeable_data_overall_comment
    ADD CONSTRAINT gradeable_data_overall_comment_goc_user_id_fkey FOREIGN KEY (goc_user_id) REFERENCES public.users(user_id) ON DELETE CASCADE;


--
-- Name: gradeable_teams gradeable_teams_g_id_fkey; Type: FK CONSTRAINT; Schema: public; Owner: -
--

ALTER TABLE ONLY public.gradeable_teams
    ADD CONSTRAINT gradeable_teams_g_id_fkey FOREIGN KEY (g_id) REFERENCES public.gradeable(g_id) ON DELETE CASCADE;


--
-- Name: gradeable_teams gradeable_teams_registration_section_fkey; Type: FK CONSTRAINT; Schema: public; Owner: -
--

ALTER TABLE ONLY public.gradeable_teams
    ADD CONSTRAINT gradeable_teams_registration_section_fkey FOREIGN KEY (registration_section) REFERENCES public.sections_registration(sections_registration_id);


--
-- Name: gradeable_teams gradeable_teams_rotating_section_fkey; Type: FK CONSTRAINT; Schema: public; Owner: -
--

ALTER TABLE ONLY public.gradeable_teams
    ADD CONSTRAINT gradeable_teams_rotating_section_fkey FOREIGN KEY (rotating_section) REFERENCES public.sections_rotating(sections_rotating_id);


--
-- Name: grading_registration grading_registration_sections_registration_id_fkey; Type: FK CONSTRAINT; Schema: public; Owner: -
--

ALTER TABLE ONLY public.grading_registration
    ADD CONSTRAINT grading_registration_sections_registration_id_fkey FOREIGN KEY (sections_registration_id) REFERENCES public.sections_registration(sections_registration_id);


--
-- Name: grading_registration grading_registration_user_id_fkey; Type: FK CONSTRAINT; Schema: public; Owner: -
--

ALTER TABLE ONLY public.grading_registration
    ADD CONSTRAINT grading_registration_user_id_fkey FOREIGN KEY (user_id) REFERENCES public.users(user_id) ON UPDATE CASCADE;


--
-- Name: grading_rotating grading_rotating_g_id_fkey; Type: FK CONSTRAINT; Schema: public; Owner: -
--

ALTER TABLE ONLY public.grading_rotating
    ADD CONSTRAINT grading_rotating_g_id_fkey FOREIGN KEY (g_id) REFERENCES public.gradeable(g_id) ON DELETE CASCADE;


--
-- Name: grading_rotating grading_rotating_sections_rotating_fkey; Type: FK CONSTRAINT; Schema: public; Owner: -
--

ALTER TABLE ONLY public.grading_rotating
    ADD CONSTRAINT grading_rotating_sections_rotating_fkey FOREIGN KEY (sections_rotating_id) REFERENCES public.sections_rotating(sections_rotating_id) ON DELETE CASCADE;


--
-- Name: grading_rotating grading_rotating_user_id_fkey; Type: FK CONSTRAINT; Schema: public; Owner: -
--

ALTER TABLE ONLY public.grading_rotating
    ADD CONSTRAINT grading_rotating_user_id_fkey FOREIGN KEY (user_id) REFERENCES public.users(user_id) ON UPDATE CASCADE;


--
-- Name: late_day_cache late_day_cache_g_id; Type: FK CONSTRAINT; Schema: public; Owner: -
--

ALTER TABLE ONLY public.late_day_cache
    ADD CONSTRAINT late_day_cache_g_id FOREIGN KEY (g_id) REFERENCES public.gradeable(g_id) ON DELETE CASCADE;


--
-- Name: late_day_cache late_day_cache_team; Type: FK CONSTRAINT; Schema: public; Owner: -
--

ALTER TABLE ONLY public.late_day_cache
    ADD CONSTRAINT late_day_cache_team FOREIGN KEY (team_id) REFERENCES public.gradeable_teams(team_id) ON UPDATE CASCADE ON DELETE CASCADE;


--
-- Name: late_day_cache late_day_cache_user; Type: FK CONSTRAINT; Schema: public; Owner: -
--

ALTER TABLE ONLY public.late_day_cache
    ADD CONSTRAINT late_day_cache_user FOREIGN KEY (user_id) REFERENCES public.users(user_id) ON UPDATE CASCADE ON DELETE CASCADE;


--
-- Name: late_day_exceptions late_day_exceptions_g_id_fkey; Type: FK CONSTRAINT; Schema: public; Owner: -
--

ALTER TABLE ONLY public.late_day_exceptions
    ADD CONSTRAINT late_day_exceptions_g_id_fkey FOREIGN KEY (g_id) REFERENCES public.gradeable(g_id) ON DELETE CASCADE;


--
-- Name: late_day_exceptions late_day_exceptions_user_id_fkey; Type: FK CONSTRAINT; Schema: public; Owner: -
--

ALTER TABLE ONLY public.late_day_exceptions
    ADD CONSTRAINT late_day_exceptions_user_id_fkey FOREIGN KEY (user_id) REFERENCES public.users(user_id) ON UPDATE CASCADE;


--
-- Name: late_days late_days_user_id_fkey; Type: FK CONSTRAINT; Schema: public; Owner: -
--

ALTER TABLE ONLY public.late_days
    ADD CONSTRAINT late_days_user_id_fkey FOREIGN KEY (user_id) REFERENCES public.users(user_id) ON UPDATE CASCADE;


--
-- Name: notification_settings notification_settings_fkey; Type: FK CONSTRAINT; Schema: public; Owner: -
--

ALTER TABLE ONLY public.notification_settings
    ADD CONSTRAINT notification_settings_fkey FOREIGN KEY (user_id) REFERENCES public.users(user_id) ON UPDATE CASCADE;


--
-- Name: notifications notifications_from_user_id_fkey; Type: FK CONSTRAINT; Schema: public; Owner: -
--

ALTER TABLE ONLY public.notifications
    ADD CONSTRAINT notifications_from_user_id_fkey FOREIGN KEY (from_user_id) REFERENCES public.users(user_id) ON UPDATE CASCADE;


--
-- Name: notifications notifications_to_user_id_fkey; Type: FK CONSTRAINT; Schema: public; Owner: -
--

ALTER TABLE ONLY public.notifications
    ADD CONSTRAINT notifications_to_user_id_fkey FOREIGN KEY (to_user_id) REFERENCES public.users(user_id) ON UPDATE CASCADE;


--
-- Name: peer_assign peer_assign_g_id_fkey; Type: FK CONSTRAINT; Schema: public; Owner: -
--

ALTER TABLE ONLY public.peer_assign
    ADD CONSTRAINT peer_assign_g_id_fkey FOREIGN KEY (g_id) REFERENCES public.gradeable(g_id) ON UPDATE CASCADE ON DELETE CASCADE;


--
-- Name: peer_assign peer_assign_grader_id_fkey; Type: FK CONSTRAINT; Schema: public; Owner: -
--

ALTER TABLE ONLY public.peer_assign
    ADD CONSTRAINT peer_assign_grader_id_fkey FOREIGN KEY (grader_id) REFERENCES public.users(user_id) ON UPDATE CASCADE;


--
-- Name: peer_assign peer_assign_user_id_fkey; Type: FK CONSTRAINT; Schema: public; Owner: -
--

ALTER TABLE ONLY public.peer_assign
    ADD CONSTRAINT peer_assign_user_id_fkey FOREIGN KEY (user_id) REFERENCES public.users(user_id) ON UPDATE CASCADE;


--
-- Name: peer_feedback peer_feedback_g_id_fkey; Type: FK CONSTRAINT; Schema: public; Owner: -
--

ALTER TABLE ONLY public.peer_feedback
    ADD CONSTRAINT peer_feedback_g_id_fkey FOREIGN KEY (g_id) REFERENCES public.gradeable(g_id) ON DELETE CASCADE;


--
-- Name: peer_feedback peer_feedback_grader_id_fkey; Type: FK CONSTRAINT; Schema: public; Owner: -
--

ALTER TABLE ONLY public.peer_feedback
    ADD CONSTRAINT peer_feedback_grader_id_fkey FOREIGN KEY (grader_id) REFERENCES public.users(user_id) ON DELETE CASCADE;


--
-- Name: peer_feedback peer_feedback_user_id_fkey; Type: FK CONSTRAINT; Schema: public; Owner: -
--

ALTER TABLE ONLY public.peer_feedback
    ADD CONSTRAINT peer_feedback_user_id_fkey FOREIGN KEY (user_id) REFERENCES public.users(user_id) ON DELETE CASCADE;


--
-- Name: poll_options poll_options_poll_id_fkey; Type: FK CONSTRAINT; Schema: public; Owner: -
--

ALTER TABLE ONLY public.poll_options
    ADD CONSTRAINT poll_options_poll_id_fkey FOREIGN KEY (poll_id) REFERENCES public.polls(poll_id);


--
-- Name: poll_responses poll_responses_poll_id_fkey; Type: FK CONSTRAINT; Schema: public; Owner: -
--

ALTER TABLE ONLY public.poll_responses
    ADD CONSTRAINT poll_responses_poll_id_fkey FOREIGN KEY (poll_id) REFERENCES public.polls(poll_id);


--
-- Name: poll_responses poll_responses_student_id_fkey; Type: FK CONSTRAINT; Schema: public; Owner: -
--

ALTER TABLE ONLY public.poll_responses
    ADD CONSTRAINT poll_responses_student_id_fkey FOREIGN KEY (student_id) REFERENCES public.users(user_id);


--
-- Name: posts posts_fk0; Type: FK CONSTRAINT; Schema: public; Owner: -
--

ALTER TABLE ONLY public.posts
    ADD CONSTRAINT posts_fk0 FOREIGN KEY (thread_id) REFERENCES public.threads(id);


--
-- Name: posts posts_fk1; Type: FK CONSTRAINT; Schema: public; Owner: -
--

ALTER TABLE ONLY public.posts
    ADD CONSTRAINT posts_fk1 FOREIGN KEY (author_user_id) REFERENCES public.users(user_id);


--
-- Name: queue queue_added_by_fkey; Type: FK CONSTRAINT; Schema: public; Owner: -
--

ALTER TABLE ONLY public.queue
    ADD CONSTRAINT queue_added_by_fkey FOREIGN KEY (added_by) REFERENCES public.users(user_id);


--
-- Name: queue queue_help_started_by_fkey; Type: FK CONSTRAINT; Schema: public; Owner: -
--

ALTER TABLE ONLY public.queue
    ADD CONSTRAINT queue_help_started_by_fkey FOREIGN KEY (help_started_by) REFERENCES public.users(user_id);


--
-- Name: queue queue_removed_by_fkey; Type: FK CONSTRAINT; Schema: public; Owner: -
--

ALTER TABLE ONLY public.queue
    ADD CONSTRAINT queue_removed_by_fkey FOREIGN KEY (removed_by) REFERENCES public.users(user_id);


--
-- Name: queue queue_user_id_fkey; Type: FK CONSTRAINT; Schema: public; Owner: -
--

ALTER TABLE ONLY public.queue
    ADD CONSTRAINT queue_user_id_fkey FOREIGN KEY (user_id) REFERENCES public.users(user_id);


--
-- Name: seeking_team seeking_team_g_id_fkey; Type: FK CONSTRAINT; Schema: public; Owner: -
--

ALTER TABLE ONLY public.seeking_team
    ADD CONSTRAINT seeking_team_g_id_fkey FOREIGN KEY (g_id) REFERENCES public.gradeable(g_id) ON UPDATE CASCADE ON DELETE CASCADE;


--
-- Name: solution_ta_notes solution_ta_notes_author_fk; Type: FK CONSTRAINT; Schema: public; Owner: -
--

ALTER TABLE ONLY public.solution_ta_notes
    ADD CONSTRAINT solution_ta_notes_author_fk FOREIGN KEY (author) REFERENCES public.users(user_id);


--
-- Name: solution_ta_notes solution_ta_notes_g_id_fk; Type: FK CONSTRAINT; Schema: public; Owner: -
--

ALTER TABLE ONLY public.solution_ta_notes
    ADD CONSTRAINT solution_ta_notes_g_id_fk FOREIGN KEY (g_id) REFERENCES public.gradeable(g_id);


--
-- Name: student_favorites student_favorites_fk0; Type: FK CONSTRAINT; Schema: public; Owner: -
--

ALTER TABLE ONLY public.student_favorites
    ADD CONSTRAINT student_favorites_fk0 FOREIGN KEY (user_id) REFERENCES public.users(user_id);


--
-- Name: student_favorites student_favorites_fk1; Type: FK CONSTRAINT; Schema: public; Owner: -
--

ALTER TABLE ONLY public.student_favorites
    ADD CONSTRAINT student_favorites_fk1 FOREIGN KEY (thread_id) REFERENCES public.threads(id);


--
-- Name: teams teams_team_id_fkey; Type: FK CONSTRAINT; Schema: public; Owner: -
--

ALTER TABLE ONLY public.teams
    ADD CONSTRAINT teams_team_id_fkey FOREIGN KEY (team_id) REFERENCES public.gradeable_teams(team_id) ON DELETE CASCADE;


--
-- Name: teams teams_user_id_fkey; Type: FK CONSTRAINT; Schema: public; Owner: -
--

ALTER TABLE ONLY public.teams
    ADD CONSTRAINT teams_user_id_fkey FOREIGN KEY (user_id) REFERENCES public.users(user_id) ON UPDATE CASCADE;


--
-- Name: thread_categories thread_categories_fk0; Type: FK CONSTRAINT; Schema: public; Owner: -
--

ALTER TABLE ONLY public.thread_categories
    ADD CONSTRAINT thread_categories_fk0 FOREIGN KEY (thread_id) REFERENCES public.threads(id);


--
-- Name: thread_categories thread_categories_fk1; Type: FK CONSTRAINT; Schema: public; Owner: -
--

ALTER TABLE ONLY public.thread_categories
    ADD CONSTRAINT thread_categories_fk1 FOREIGN KEY (category_id) REFERENCES public.categories_list(category_id);


--
-- Name: users users_registration_section_fkey; Type: FK CONSTRAINT; Schema: public; Owner: -
--

ALTER TABLE ONLY public.users
    ADD CONSTRAINT users_registration_section_fkey FOREIGN KEY (registration_section) REFERENCES public.sections_registration(sections_registration_id);


--
-- Name: users users_rotating_section_fkey; Type: FK CONSTRAINT; Schema: public; Owner: -
--

ALTER TABLE ONLY public.users
    ADD CONSTRAINT users_rotating_section_fkey FOREIGN KEY (rotating_section) REFERENCES public.sections_rotating(sections_rotating_id);


--
-- Name: viewed_responses viewed_responses_fk0; Type: FK CONSTRAINT; Schema: public; Owner: -
--

ALTER TABLE ONLY public.viewed_responses
    ADD CONSTRAINT viewed_responses_fk0 FOREIGN KEY (thread_id) REFERENCES public.threads(id);


--
-- Name: viewed_responses viewed_responses_fk1; Type: FK CONSTRAINT; Schema: public; Owner: -
--

ALTER TABLE ONLY public.viewed_responses
    ADD CONSTRAINT viewed_responses_fk1 FOREIGN KEY (user_id) REFERENCES public.users(user_id);


--
-- PostgreSQL database dump complete
--
<|MERGE_RESOLUTION|>--- conflicted
+++ resolved
@@ -23,131 +23,6 @@
     'grading',
     'team'
 );
-
-
-SET default_tablespace = '';
-
-
---
--- Name: late_day_cache; Type: TABLE; Schema: public; Owner: -
---
-
-CREATE TABLE public.late_day_cache (
-    g_id character varying(255),
-    user_id character varying(255) NOT NULL,
-    team_id character varying(255),
-    late_day_date timestamp with time zone NOT NULL,
-    late_days_remaining integer NOT NULL,
-    late_days_allowed integer,
-    submission_days_late integer,
-    late_day_exceptions integer,
-    late_day_status integer,
-    late_days_change integer NOT NULL,
-    CONSTRAINT ldc_gradeable_info CHECK (((g_id IS NULL) OR ((submission_days_late IS NOT NULL) AND (late_day_exceptions IS NOT NULL))))
-);
-
-
---
--- Name: calculate_remaining_cache_for_user(text, integer); Type: FUNCTION; Schema: public; Owner: -
---
-
-CREATE FUNCTION public.calculate_remaining_cache_for_user(user_id text, default_late_days integer) RETURNS SETOF public.late_day_cache
-    LANGUAGE plpgsql
-    AS $$
-    #variable_conflict use_variable
-    DECLARE
-        var_row RECORD;
-        return_cache late_day_cache%rowtype;
-        latestDate timestamp with time zone;
-        late_days_remaining integer;
-        late_days_change integer;
-        late_days_used integer;
-        returnedrow late_day_cache%rowtype;
-    BEGIN
-        -- Grab latest row of data available
-        FOR var_row IN (
-            SELECT * 
-            FROM late_day_cache ldc 
-            WHERE ldc.user_id = user_id
-            ORDER BY ldc.late_day_date DESC, ldc.g_id DESC NULLS LAST
-            LIMIT 1
-        ) LOOP
-            late_days_remaining = var_row.late_days_remaining;
-            latestDate = var_row.late_day_date;
-        END LOOP;
-        
-        -- Get the number of late days charged up to this point
-        late_days_used = (SELECT COALESCE(SUM(ldc.late_days_change), 0)
-            FROM late_day_cache ldc
-            WHERE (latestDate is NULL OR ldc.late_day_date <= latestDate)
-                AND ldc.user_id = user_id AND ldc.g_id IS NOT NULL
-        );
-        
-        -- if there is no cache in the table, the starting point
-        -- should be the course default late days
-        IF late_days_remaining IS NULL THEN
-            late_days_remaining = default_late_days;
-            late_days_used = 0;
-        END IF;
-        
-        -- For every event after the cache's latest entry, calculate the 
-        -- late days remaining and the late day change (increase or decrease)
-        FOR var_row IN (
-            SELECT * FROM (
-                SELECT * FROM grab_late_day_gradeables_for_user (user_id := user_id)
-                UNION
-                SELECT * FROM grab_late_day_updates_for_user (user_id := user_id)
-            ) as combined
-            WHERE latestDate is NULL OR late_day_date > latestDate
-            ORDER BY late_day_date NULLS LAST, g_id NULLS FIRST
-        ) LOOP
-            --is late day update
-            IF var_row.g_id IS NULL THEN
-                late_days_change = var_row.late_days_allowed - (late_days_remaining + late_days_used);
-                late_days_remaining = GREATEST(0, late_days_remaining + late_days_change);
-                return_cache = var_row;
-                return_cache.late_days_change = late_days_change;
-                return_cache.late_days_remaining = late_days_remaining;
-            --is gradeable event
-            ELSE
-                returnedrow = get_late_day_info_from_previous(var_row.submission_days_late, var_row.late_days_allowed, var_row.late_day_exceptions, late_days_remaining);
-                late_days_used = late_days_used - returnedrow.late_days_change;
-                return_cache = var_row;
-                return_cache.late_days_change = returnedrow.late_days_change;
-                return_cache.late_days_remaining = returnedrow.late_days_remaining;
-            END IF;
-            RETURN NEXT return_cache;
-        END LOOP;
-        RETURN;
-    END;
-    $$;
-
-
---
--- Name: calculate_submission_days_late(timestamp with time zone, timestamp with time zone); Type: FUNCTION; Schema: public; Owner: -
---
-
-CREATE FUNCTION public.calculate_submission_days_late(submission_time timestamp with time zone, submission_due_date timestamp with time zone) RETURNS integer
-    LANGUAGE plpgsql
-    AS $$
-#variable_conflict use_variable
-DECLARE
-	return_row late_day_cache%rowtype;
-	late_days_change integer;
-	assignment_budget integer;
-BEGIN
-	RETURN 
-	CASE
-		WHEN submission_time IS NULL THEN 0
-		WHEN DATE_PART('day', submission_time - submission_due_date) < 0 THEN 0
-		WHEN DATE_PART('hour', submission_time - submission_due_date) > 0
-			OR DATE_PART('minute', submission_time - submission_due_date) > 0
-			OR DATE_PART('second', submission_time - submission_due_date) > 0
-			THEN DATE_PART('day', submission_time - submission_due_date) + 1
-		ELSE DATE_PART('day', submission_time - submission_due_date)
-	END;
-END;
-$$;
 
 
 --
@@ -407,26 +282,6 @@
             due_date timestamp;
         BEGIN
             -- Check for any important changes
-<<<<<<< HEAD
-            IF NEW.eg_submission_due_date = OLD.eg_submission_due_date
-            AND NEW.eg_has_due_date = OLD.eg_has_due_date
-            AND NEW.eg_allow_late_submission = OLD.eg_allow_late_submission
-            AND NEW.eg_late_days = OLD.eg_late_days THEN
-            RETURN NEW;
-            END IF;
-            
-            -- Get effective g_id
-            g_id = NEW.g_id;
-            
-            -- Grab submission due date
-            due_date = NEW.eg_submission_due_date;
-            
-            -- If submission due date was updated, use the earliest date
-            IF OLD.eg_submission_due_date IS NOT NULL
-            AND NEW.eg_submission_due_date != OLD.eg_submission_due_date THEN
-                due_date = LEAST(NEW.eg_submission_due_date, OLD.eg_submission_due_date);
-            END IF;
-=======
             IF TG_OP = 'UPDATE'
             AND NEW.eg_submission_due_date = OLD.eg_submission_due_date
             AND NEW.eg_has_due_date = OLD.eg_has_due_date
@@ -445,7 +300,6 @@
                 -- UPDATE
                 ELSE LEAST(NEW.eg_submission_due_date, OLD.eg_submission_due_date)
             END;
->>>>>>> 038d9acf
             
             DELETE FROM late_day_cache WHERE late_day_date >= due_date;
             RETURN NEW;
@@ -471,37 +325,6 @@
 CREATE FUNCTION public.get_late_day_info_from_previous(submission_days_late integer, late_days_allowed integer, late_day_exceptions integer, late_days_remaining integer) RETURNS SETOF public.late_day_cache
     LANGUAGE plpgsql
     AS $$
-<<<<<<< HEAD
-#variable_conflict use_variable
-DECLARE
-	return_row late_day_cache%rowtype;
-	late_days_change integer;
-	assignment_budget integer;
-BEGIN
-	late_days_change = 0;
-	assignment_budget = LEAST(late_days_allowed, late_days_remaining) + late_day_exceptions;
-	IF submission_days_late <= assignment_budget THEN
-		-- clamp the days charged to be the days late minus exceptions above zero.
-		late_days_change = -GREATEST(0, LEAST(submission_days_late, assignment_budget) - late_day_exceptions);
-	END IF;
-
-	return_row.late_day_status = 
-	CASE
-		-- BAD STATUS
-		WHEN (submission_days_late > late_day_exceptions AND late_days_change = 0) THEN 3
-		-- LATE STATUS
-		WHEN submission_days_late > late_day_exceptions THEN 2
-		-- GOOD STATUS
-		ELSE 1
-	END;
-
-	return_row.late_days_change = late_days_change;
-	return_row.late_days_remaining = late_days_remaining + late_days_change;
-	RETURN NEXT return_row;
-	RETURN;
-END;
-$$;
-=======
     #variable_conflict use_variable
     DECLARE
         return_row late_day_cache%rowtype;
@@ -531,7 +354,6 @@
         RETURN;
     END;
     $$;
->>>>>>> 038d9acf
 
 
 --
@@ -671,24 +493,6 @@
 CREATE FUNCTION public.gradeable_version_change() RETURNS trigger
     LANGUAGE plpgsql
     AS $$
-<<<<<<< HEAD
-        BEGIN
-            --- Update or Insert
-            IF NEW.g_id IS NOT NULL THEN
-                DELETE FROM late_day_cache WHERE late_day_date >= (SELECT eg_submission_due_date 
-                                                            FROM electronic_gradeable 
-                                                            WHERE g_id = NEW.g_id)
-                                            AND ((user_id = NEW.user_id AND NEW.team_id IS NULL)
-                                                OR (NEW.user_id IS NULL AND team_id = NEW.team_id));
-            --- Delete
-            ELSE
-                DELETE FROM late_day_cache WHERE late_day_date >= (SELECT eg_submission_due_date 
-                                                            FROM electronic_gradeable 
-                                                            WHERE g_id = OLD.g_id)
-                                            AND ((user_id = OLD.user_id AND OLD.team_id IS NULL)
-                                                OR (OLD.user_id IS NULL AND team_id = OLD.team_id));
-            END IF ;
-=======
         #variable_conflict use_variable
         DECLARE
             g_id varchar;
@@ -712,7 +516,6 @@
                     ldc.user_id = user_id
                 );
 
->>>>>>> 038d9acf
             RETURN NEW;
         END;
     $$;
@@ -730,21 +533,9 @@
             g_id varchar;
             user_id varchar;
         BEGIN
-<<<<<<< HEAD
-            -- Grab values for delete
-            g_id = OLD.g_id; 
-            user_id = OLD.user_id;
-
-            -- Change values for update/insert
-            IF NEW.g_id IS NOT NULL THEN
-                g_id = NEW.g_id;
-                user_id = NEW.user_id;
-            END IF;
-=======
             -- Grab values for delete/update/insert
             g_id = CASE WHEN TG_OP = 'DELETE' THEN OLD.g_id ELSE NEW.g_id END;
             user_id = CASE WHEN TG_OP = 'DELETE' THEN OLD.user_id ELSE NEW.user_id END;
->>>>>>> 038d9acf
 
             DELETE FROM late_day_cache ldc 
             WHERE ldc.late_day_date >= (SELECT eg_submission_due_date 
@@ -763,19 +554,6 @@
 CREATE FUNCTION public.late_days_allowed_change() RETURNS trigger
     LANGUAGE plpgsql
     AS $$
-<<<<<<< HEAD
-    BEGIN
-        --- Update or Insert
-        IF NEW.since_timestamp IS NOT NULL THEN
-            DELETE FROM late_day_cache ldc WHERE ldc.late_day_date >= NEW.since_timestamp AND ldc.user_id = NEW.user_id;
-        --- Delete
-        ELSE
-            DELETE FROM late_day_cache ldc WHERE ldc.late_day_date >= OLD.since_timestamp AND ldc.user_id = OLD.user_id;
-        END IF ;
-        RETURN NEW;
-    END;
-    $$;
-=======
     #variable_conflict use_variable
     DECLARE
         g_id varchar;
@@ -814,7 +592,6 @@
             RETURN result;
         END;
     $$;
->>>>>>> 038d9acf
 
 
 --
@@ -2757,8 +2534,6 @@
 
 
 --
-<<<<<<< HEAD
-=======
 -- Name: users add_course_user; Type: TRIGGER; Schema: public; Owner: -
 --
 
@@ -2766,7 +2541,6 @@
 
 
 --
->>>>>>> 038d9acf
 -- Name: electronic_gradeable electronic_gradeable_change; Type: TRIGGER; Schema: public; Owner: -
 --
 
