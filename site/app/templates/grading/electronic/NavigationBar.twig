--- conflicted
+++ resolved
@@ -105,11 +105,7 @@
 
         const overlap_margin = 15;
         const overlapping = (panel_buttons_bbox.left - name_div_bbox.right) < overlap_margin;
-<<<<<<< HEAD
-        if (overlapping) {
-=======
         if (overlapping || taLayoutDet.isFullLeftColumnMode) {
->>>>>>> 7b2efc00
             $('#grading-panel-student-name').hide()
         }
     });
