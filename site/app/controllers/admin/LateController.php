--- conflicted
+++ resolved
@@ -81,14 +81,10 @@
                     JsonResponse::getFailResponse($error)
                 );
             }
-<<<<<<< HEAD
-            if (!isset($_POST['datestamp']) || !DateUtils::validateTimestamp($_POST['datestamp'])) {
-                $error = "Datestamp must be mm/dd/yy";
-                $this->core->addErrorMessage($error);
-=======
+
             if (!isset($_POST['datestamp']) ||  (\DateTime::createFromFormat('Y-m-d', $_POST['datestamp']) === false)) {
                 $error = "Datestamp must be Y-m-d";
->>>>>>> c718ac82
+                $this->core->addErrorMessage($error);
                 return Response::JsonOnlyResponse(
                     JsonResponse::getFailResponse($error)
                 );
